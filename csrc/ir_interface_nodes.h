// clang-format off
/*
 * SPDX-FileCopyrightText: Copyright (c) 2023-present NVIDIA CORPORATION & AFFILIATES.
 * All rights reserved.
 * SPDX-License-Identifier: BSD-3-Clause
 */
// clang-format on
#pragma once

#include <c10/macros/Export.h>

#include <fusion.h>
#include <ir_base_nodes.h>
#include <ir_builder_passkey.h>
#include <ir_internal_nodes.h>
#include <mma_type.h>

#include <torch/csrc/jit/ir/ir.h>

#include <complex>
#include <limits>
#include <sstream>

//! Nodes in here are intended to be "user facing" users in this sense being
//! those that want to be able to generate CUDA code.

namespace nvfuser {

class WelfordResult;
class ViewTransform;

class IrCloner;

namespace ir_utils {
TORCH_CUDA_CU_API std::string varName(const Val* val);
}

template <typename T>
inline bool __toBool(T x) {
  return static_cast<bool>(x);
}

template <>
inline bool __toBool<std::complex<double>>(std::complex<double> x) {
  return x != std::complex<double>(0, 0);
}

//! A scalr value. This value can be a symbolic value (defined after
//! the kernel is compiled) or a constant value (inlined into the kernel
//! definition).
template <typename UnderlyingType>
class TORCH_CUDA_CU_API Scalar : public Val {
 public:
  using ScalarType = UnderlyingType;
  static constexpr PrimDataType kDefaultDataType =
      NativeTypeToDataType<UnderlyingType>::type;

  explicit Scalar(IrBuilderPasskey passkey, DataType dtype = kDefaultDataType)
      : Val(passkey, ValType::Scalar, dtype), maybe_value_{c10::nullopt} {
    TORCH_INTERNAL_ASSERT(
        (std::is_integral<UnderlyingType>::value &&
         isIntegralOrPointerType(dtype)) ||
            (std::is_same<UnderlyingType, bool>::value &&
             isBooleanType(dtype)) ||
            (std::is_floating_point<UnderlyingType>::value &&
             isFloatingPointType(dtype)) ||
            (c10::is_complex<UnderlyingType>::value && isComplexType(dtype)),
        "Invalid data type: ",
        dtype);
  }

  explicit Scalar(
      IrBuilderPasskey passkey,
      c10::optional<UnderlyingType> value,
      DataType dtype = kDefaultDataType)
      : Val(passkey, ValType::Scalar, dtype), maybe_value_{value} {
    TORCH_INTERNAL_ASSERT(
        (std::is_integral<UnderlyingType>::value && isIntegralType(dtype)) ||
            (std::is_same<UnderlyingType, bool>::value &&
             isBooleanType(dtype)) ||
            (std::is_floating_point<UnderlyingType>::value &&
             isFloatingPointType(dtype)) ||
            (c10::is_complex<UnderlyingType>::value && isComplexType(dtype)),
        "Invalid data type: ",
        dtype);
  }

  Scalar(const Scalar* src, IrCloner* ir_cloner)
      : Val(src, ir_cloner), maybe_value_(src->maybe_value_) {}

  NVFUSER_DECLARE_CLONE

  std::string toString(int indent_size = 0) const override {
    std::stringstream ss;
    if (isSymbolic()) {
      ss << ir_utils::varName(this);
      return ss.str();
    }
    auto dtype = getDataType().value();
    if (dtype == DataType::Bool) {
      ss << "(" << (__toBool(value().value()) ? "true" : "false") << ")";
    } else if (isIntegralType(dtype)) {
      ss << *(value());
    } else if (isFloatingPointType(dtype) || isComplexType(dtype)) {
      ss << dtype << "(" << std::setprecision(max_digits10(dtype)) << *(value())
         << ")";
    } else {
      TORCH_INTERNAL_ASSERT(false, "Unknown scalar type: ", dtype);
    }
    return ss.str();
  }

  std::string toInlineString(int indent_size = 0) const override {
    if (definition() != nullptr) {
      std::stringstream ss;
      ss << "( " << definition()->toInlineString(indent_size) << " )";
      return ss.str();
    } else {
      return toString(indent_size);
    }
  }

  bool isSymbolic() const {
    return !(maybe_value_.has_value());
  }
  bool isConst() const final {
    return maybe_value_.has_value();
  }
  c10::optional<UnderlyingType> value() const {
    return maybe_value_;
  }

  bool sameAs(const Statement* other) const override {
    if (this == other) {
      return true;
    }
    if (!other->isA<Scalar>()) {
      return false;
    }
    const auto other_val = other->as<Scalar>();
    if (isConst() && other_val->isConst()) {
      return *value() == *(other_val->value());
    }
    return Val::sameAs(other);
  }

 private:
  const c10::optional<UnderlyingType> maybe_value_;
};

using Bool = Scalar<bool>;
using Int = Scalar<int64_t>;
using Double = Scalar<double>;
using ComplexDouble = Scalar<std::complex<double>>;

//! Mode during propagation of computeAt, standard will throw an error if
//! computeAt position provided can't be satisfied, best effort will lower the
//! computeAt position as needed during traversal, most inlined will increase
//! the compute at position to maximum possible through traversal.
enum class ComputeAtMode { Standard, BestEffort, MostInlined };

class TransformPropagator;
struct MostInlinedTransformPropagator;
class TransformIter;
class TransformReplay;
class OptOutMutator;
class TensorDomain;

class MaxPosCalculator;

namespace ir_utils {
class TVDomainGuard;
}

//! TensorView is our primitive Tensor Type used in code generation. It can be
//! thought of as representing physical memory, however, its dimensionality is
//! modifed as split/merge/computeAt functions are called. The history of
//! these transformations are kept and used for generating actual code
//! referncing physical memory. Generally when users are thinking of code
//! generation in reference to a Tensor, this is the class they should be
//! interacting with.
//!
//! The reason we need both TensorView and TensorDomain is that we need to have
//! a record of both what is being computed and how it is being computed. For
//! example we may have the operation:
//!
//!   TV3[I, J, K] = TV2[I, J, K] + TV1[I, J, K]
//!
//! The mathematical operations here are on the tensor views TV1, TV2, and
//! TV3. This operation is a pointwise operation. To compute this pointwise
//! operation we iterate over the 3D TensorDomain [I, J, K], where K is the
//! fastest changing dimension.
//!
//! \todo Need to work on the const model for TensorView, making all functions
//! that should be const, const. Gave this a try but expanded really quickly.
//! getComputeAtAxis not being const because it can return a TV that some expect
//! to be non-const is the biggest headache.
//!
class TORCH_CUDA_CU_API TensorView : public Val {
 public:
  TensorView(
      IrBuilderPasskey passkey,
      TensorDomain* domain,
      DataType dtype,
      MemoryType mtype = MemoryType::Local);

  explicit TensorView(
      IrBuilderPasskey passkey,
      const std::shared_ptr<c10::TensorType>& tensor_type);

  explicit TensorView(
      IrBuilderPasskey passkey,
      const std::shared_ptr<torch::jit::Value>& jit_value);

  TensorView(const TensorView* src, IrCloner* ir_cloner);

  NVFUSER_DECLARE_CLONE

  std::string toString(int indent_size = 0) const override;

  std::string toInlineString(int indent_size = 0) const override;

  TensorDomain* domain() const {
    return domain_;
  }

  //! This is for a TensorView with an rFactor domain that is an input to a
  //! fusion segment. We convert the rfactor domain into a new root domain.
  //! Any dynamic-sized rfactor iterDomains are given a new symbolic extent.
  //! Concrete integer extents are kept. Output TensorViews of any subsequent
  //! expressions that use this TensorView are also updated.
  void convertRfactorToRootDomain();

  void setContiguity(const std::vector<c10::optional<bool>>& contig) {
    domain()->setContiguity(contig);
  }

  void setContiguity(bool contig) {
    setContiguity(
        TensorDomain::getContiguityFilledWith(getMaybeRFactorDomain(), contig));
  }

  bool hasReduction() const;
  bool hasBlockReduction() const;
  bool hasGridReduction() const;
  bool hasBroadcast() const;
  bool hasRFactor() const;

  //! Returns true if this tensor is zero dimensional,
  //!  i.e. a wrapped scalar or an empty placeholder.
  bool isZeroDim() const {
    return nDims() == 0;
  }

  //! Returns true if this tensor does not contain
  //!  any value.
  bool isEmptyTensor() const;

  c10::optional<unsigned int> getReductionAxis() const;

  const std::vector<IterDomain*>& getRootDomain() const;

  const std::vector<IterDomain*>& getRFactorDomain() const;

  // If rfactor domain exists in domain() return it, otherwise return root
  // domain.
  const std::vector<IterDomain*>& getMaybeRFactorDomain() const;

  IterDomain* axis(int pos) const;

  // Does it share outer axes with other tensors?
  bool hasComputeAt() const {
    return compute_at_pos_ > 0;
  }

  bool hasMaxProducerPosition() const {
    return max_producer_pos_ > 0;
  }

  size_t nDims() const;

  // sets cpu_scalar_ value, which is special handling for CPU based zero-dim
  // tensors (i.e. CPU Tensors that only have one value). This is only used if
  // on an input value, otherwise ignored. This is important as special handling
  // because these "scalars" should be type promoted as a tensor, but we want to
  // avoid explicit copying of the data, so we want to pass the data value as a
  // standard kernel argument value.
  void setCpuScalar(bool is_cpu_scalar);

  // returns cpu_scalar_ value, which is special handling for CPU based zero-dim
  // tensors (i.e. CPU Tensors that only have one value). This is only used if
  // on an input value, otherwise ignored. This is important as special handling
  // because these "scalars" should be type promoted as a tensor, but we want to
  // avoid explicit copying of the data, so we want to pass the data value as a
  // standard kernel argument value.
  bool isCpuScalar() const {
    return cpu_scalar_;
  }

  // Returns the position that this tensor is produced at relative to its axes.
  unsigned int getComputeAtPosition() const {
    return compute_at_pos_;
  }

  // Returns the maximum position of producers are being computed at relative to
  // this tensor. This position dictates the clear expectations of producers.
  unsigned int getMaxProducerPosition() const {
    return max_producer_pos_;
  }

  unsigned int getMaybeMaxProducerPosition() const {
    return maybe_max_producer_pos_;
  }

  //! This is used when we disconnect a tensorview from a reduction
  //!  operation and connect it to a non-reduction operator. We need
  //!  to remove the reduction ids on the tv in this case.
  //! Currently only used in translate welford, and this function may
  //!  be refactored or extended if any more use cases appear.
  void clearReductionIterDomains();

  //! Compute this TensorView relative to a consumer position, -1 will
  //! compute tensors inline with each other, 0 doesn't share
  //! any loop nests between the tensors. It's an error when the given
  //! position is not legally viable. Alternatively, when the mode
  //! parameter is ComputeAtMode::BestEffort, the position is lowered
  //! one by one until a valid position is found. When
  //! ComputeAtMode::MostInlined is given, the position parameter is
  //! ignored, and the deepest possible position is searched.
  TensorView* computeAt(
      TensorView* consumer,
      int position,
      ComputeAtMode mode = ComputeAtMode::Standard);

  // Split "axis" into 2 axes
  //! inner_split dictates if the factor section of the split should be inside
  //! the
  //! remainer or outside.
  //! e.g. split(0, 4, inner_split = true) will result in:
  //! tv[id{extent}] -> tv[id{ceilDiv(extent, factor)}, id{factor}]
  //! e.g. split(0, 4, inner_split = false) will result in:
  //! tv[id{extent}] -> tv[id{factor}, id{ceilDiv(extent, factor)}]
  //!
  //! When trim_out_of_bounds is true, only the inner domain defined by the
  //! start and stop positions is split.
  TensorView* split(
      int axis,
      unsigned int factor,
      bool inner_split = true,
      bool trim_out_of_bounds = false);

  // Split "axis" into 2 axes where the inner axes is size of "factor"
  // and outer axis is size axis.size() / factor. Factor can be a symbolic
  // value instead of constant. This requires setting the symbolic value as an
  // input, or using a parallel dim from NamedScalar::getParallelDim
  TensorView* split(
      int axis,
      Val* factor,
      bool inner_split = true,
      bool trim_out_of_bounds = false);

  // Merge axis_o and axis_i into 1 IterDomain
  TensorView* merge(int axis_o, int axis_i);

  // Merge axis and axis+1 into 1 IterDomain
  TensorView* merge(int axis) {
    return merge(axis, axis + 1);
  }

  // Reorder axes according to old2new[old_pos] = new_pos
  TensorView* reorder(const std::unordered_map<int, int>& old2new);

  //! Swizzle the rectangular tile defined by the iterdomains corresponding
  //!  to the 2 given indices.
  TensorView* swizzle(
      Swizzle2DType swizzle_type,
      int x,
      int y,
      SwizzleMode swizzle_mode = SwizzleMode::Data);

  // WARNING: rFactor does not return this TensorView, ir returns a new
  //  tensorview consumed by this!
  //
  // Take reduction axes out of this domain, and create a new
  // domain. New domain will be used to create this domain.
  //
  // For example:
  //  TV1[I0, R1, R2, I3] = TV0[I0, I1, I2, I3]
  //
  // After:
  //  TV1->rfactor({1}), TV1 is transformed to -> TV1[I0, R2, I3]
  //
  // The TensorView returned is: TV2[I0, R1, I2, I3]
  //
  // The reduction will now beset as:
  //  TV2[I0, R1, I2, I3] = TV0[I0, I1, I2, I3]
  //  TV1[I0, R2, I3] = TV2[I0, R1, I2, I3]
  //
  TensorView* rFactor(const std::vector<int>& axes);

  //! Multi-output version of rFactor, semantically similar with
  //! the reduction version except that the rfactor is done
  //! for all outputs in a consistent way
  std::vector<TensorView*> rFactor(
      const std::vector<int>& axes,
      const std::vector<TensorView*>& tvs);

  //! Create a TensorView before the original tensor. A common use case is to
  //! write results into shared memory or registers before moving to global
  //! memory. Analogous to TVM Cache_Write
  //!
  //! @param cache_op: memory operator to use for the inserted op between
  //!   the the data tensor and the cache tensor
<<<<<<< HEAD
  TensorView* cacheBefore(
      LoadStoreOpType cache_op = LoadStoreOpType::Automatic);
=======
  TensorView* cacheBefore(LoadStoreOpType cache_op = LoadStoreOpType::Set);
>>>>>>> 8b4ed29f

  //! Create a TensorView after the original tensor. A common use case is to
  //! read tensor into shared memory or registers. Analogous to TVM Cache_Read
  //!
  //! @param cache_op: memory operator to use for the inserted op between
  //!   the the data tensor and the cache tensor
<<<<<<< HEAD
  TensorView* cacheAfter(LoadStoreOpType cache_op = LoadStoreOpType::Automatic);
=======
  TensorView* cacheAfter(LoadStoreOpType cache_op = LoadStoreOpType::Set);
>>>>>>> 8b4ed29f

  // For a fusion output with other uses, we want to avoid writing to global
  // memory and then reading the output again. We write to global memory
  // separately after an operation. We replace this fusion output with the
  // direct write TensorView.
  TensorView* cacheFork();

  MemoryType getMemoryType() const {
    return memory_type_;
  }

  void setMemoryType(MemoryType mt);

  // Apply double buffering transformation
  void doubleBuffer();

  // Apply circular buffering transformation
  void circularBuffer(unsigned int number_of_stage);

  // Returns true if this tensor is double buffered.
  bool isDoubleBuffered() const {
    return is_double_buffered_;
  }

  // Returns true if this tensor is circular buffered.
  bool isCircularBuffered() const {
    return is_circular_buffered_;
  }

  // Returns the depth of circular buffering if applicable.
  unsigned int circularBufferDepth() const {
    TORCH_INTERNAL_ASSERT(
        is_circular_buffered_, toString(), "not circular buffered");
    return circular_buffer_stage_;
  }

  //! Transforms the innermost iterdomains according to the given mma swizzle,
  //!  this should be used on the tvs that are either inputs/outputs of an
  //!  MmaOp, or any tv's that are involved in prolog/epilog fusions and need to
  //!  have a matching thread swizzle with the mma operand/result.
  //! More detail on usage see [WarpMmaSwizzler] in scheduler/mma_utils.h .
  void applyMmaSwizzle(MmaOptions options);

  //! Returns if this tensor view has swizzle operator on its tensor domain.
  //!  This is the temporary flag for indicating that the new swizzle
  //!  implementation is used and will be removed in follow ups.
  bool hasSwizzleOp() const {
    return has_swizzle_op_;
  }

  friend TORCH_CUDA_CU_API TransformPropagator;
  friend TORCH_CUDA_CU_API MostInlinedTransformPropagator;
  friend TORCH_CUDA_CU_API TransformReplay;
  friend TORCH_CUDA_CU_API OptOutMutator;
  friend class InlineBatchingGuard;
  friend class ir_utils::TVDomainGuard;

  // Inline the computation of this tensor into its consumer at the given
  // position. If this tensor is already inlined in a higher position, then this
  // call is a no-op. If the right most dimensions before `pos` are
  // broadcasting, then will not inline into these broadcastings. If
  // best_effort, then will inline into the highest allowed position that is <=
  // `pos`.
  void inlineAt(
      int64_t pos,
      bool best_effort = false,
      MaxPosCalculator* calc = nullptr);

  //! Inline the computation of this tensor into a consumer at the given
  //! position. The consumer to compute with is determined when the
  //! fusion is lowered. Specifically, it is the first consumer tensor
  //! in the topologically ordered dependency graph. Before the
  //! lowering, its compute-with consumer is considered unresolved,
  //! which is then resolved by resolveComputeWith below.
  //!
  //! The position is relative to its own domain. It is an
  //! error if the position is smaller than the compute-at position. If this
  //! tensor is already inlined in a higher position with the same
  //! consumer, then this call is a no-op. The actual position is
  //! computed in the same way as inlineAt, except that computeWith
  //! does not have the constraint of the persistent data-dependency pattern.
  void computeWith(int pos, bool best_effort = false);

  //! Set the actual consumer tensors that this tensor is
  //! computed with. Requires a topologically sorted list expressions,
  //! which can be obtained reorderExprsForComputeAt. Return true if
  //! resolution is actually done. This should only be done in the
  //! Kernel container.
  bool resolveComputeWith(const std::vector<Expr*>& sorted_exprs);

  bool hasComputeWith() const {
    return getComputeWithPosition() > getComputeAtPosition();
  }

  bool hasResolvedComputeWith() const {
    return !compute_with_consumers_.empty();
  }

  //! Query if this tensor is computed with a given consumer.
  bool isComputedWith(const TensorView* consumer) const;

  //! Return the tensors with which this tensor is computed. It is an
  //! error to use this function without first resolving computeWith.
  const std::vector<TensorView*>& getComputeWithConsumers() const;

  unsigned int getComputeWithPosition() const {
    return compute_with_pos_;
  }

  unsigned int getMaxComputePosition() const {
    return std::max(getComputeWithPosition(), getComputeAtPosition());
  }

  //! Returns the position that this tensor is produced at for a given
  //! consumer. If this tensor is computed with the given consumer,
  //! which also means its computeWith needs to have been resolved, the
  //! computeWith position is returned. Otherwise, the default computeAt
  //! position is retured.
  unsigned int getComputePosition(const TensorView* consumer) const;

  // Update the max producer position of the current tensor. This is required
  // when we modify producer-consumer relationship of a scheduled tensor, for
  // example, grouping multiple reductions.
  void updateMaxProducerPosition();

 protected:
  void setDomain(TensorDomain* td) {
    domain_ = td;
  }

 private:
  int normalizeAxisPos(int pos) const {
    if (pos < 0) {
      pos += nDims();
    }
    return pos;
  }

  //! A helper function to maintain the consistency of schedules of
  //! multiple outputs wheen doing rfactor on multi-output reduction ops.
  TensorView* multiOutputRfactorHelper(
      TensorView* tv,
      const std::vector<int>& axes);

  void clearComputeWith();

 private:
  TensorDomain* domain_ = nullptr;
  unsigned int compute_at_pos_ = 0;
  unsigned int max_producer_pos_ = 0;
  MemoryType memory_type_ = MemoryType::Local;
  bool is_double_buffered_ = false;

  //! Indicates if the tensor is circular buffered.
  bool is_circular_buffered_ = false;

  //! Indicates the circular buffering stage depth if applicable.
  unsigned int circular_buffer_stage_ = 0;

  // special handling for CPU based zero-dim tensors (i.e. CPU Tensors that
  // only have one value). This is only used if on an input value, otherwise
  // ignored. This is important as special handling because these "scalars"
  // should be type promoted as a tensor, but we want to avoid explicit
  // copying of the data, so we want to pass the data value as a standard
  // kernel argument value.
  bool cpu_scalar_ = false;

  //! Indicates if this tensor view has swizzle operator on its tensor domain.
  //!  This is the temporary flag for indicating that the new swizzle
  //!  implementation is used and will be removed in follow ups.
  bool has_swizzle_op_ = false;

  //! Direct consumer tensors that this tensor is computed with
  std::vector<TensorView*> compute_with_consumers_;

  //! Position where this tensor is computed with the compute-with
  //! consumer tensors. It should be always be equal or greater than
  //! the computeAt position
  unsigned int compute_with_pos_ = 0;

  //! Maximum position where producers may be computed at, including
  //! unresolved computeWith. This is equal to max_producer_pos_ when
  //! no producer has unresolved computeWith. It is only used before
  //! resolving computeWith so that no IterDomain should never be
  //! transformed when there may actually be a producer tensor that
  //! may be computed at.
  unsigned int maybe_max_producer_pos_ = 0;
};

//! A simple TensorView builder
//!
//! Example usage:
//!
//!   auto tv = TensorViewBuilder()
//!       .ndims(ndims)
//!       .dtype(dtype)
//!       .contiguity(contiguity)
//!       .build();
//!
class TORCH_CUDA_CU_API TensorViewBuilder {
 public:
  //! Set the number of dimensions of the tensor (default 0, meaning scalar)
  TensorViewBuilder& ndims(size_t ndims);

  //! Set the data type of the tensor (default DataType::Float)
  TensorViewBuilder& dtype(DataType dtype);

  //! Set the contiguity information (default non-contiguous)
  TensorViewBuilder& contiguity(std::vector<c10::optional<bool>> contiguity);
  TensorViewBuilder& contiguity(bool contiguity);

  //! Set the shape (default 0 dimensional, ie. scalar)
  TensorViewBuilder& shape(std::vector<Val*> shape);
  TensorViewBuilder& shape(const std::vector<int64_t>& shape);

  //! Set if a dimension is expanded
  TensorViewBuilder& expanded(std::vector<bool> expanded);

  //! Creates a new TensorView with the specified options
  TensorView* build() const;

 private:
  size_t ndims_ = 0;
  DataType dtype_ = DataType::Float;

  // contiguity_ is the vector that you will pass to the constructor of
  // TensorDomain. However, constructing this vector can be non-trivial, because
  // it is required to be nullopt for broadcast dimensions. We often want to
  // create contiguity vector that represents all contiguous or all
  // discontiguous. uniform_contiguity_ is there to make this use case more
  // convenient. If set, then TensorViewBuilder will automatically fill the
  // contiguity with the value of uniform_contiguity_ where it is not required
  // to be nullopt. Note that you can only set one of contiguity_ or
  // uniform_contiguity_.
  std::vector<c10::optional<bool>> contiguity_;
  c10::optional<bool> uniform_contiguity_ = c10::nullopt;

  std::vector<Val*> shape_;
  std::vector<bool> expanded_;
};

} // namespace nvfuser<|MERGE_RESOLUTION|>--- conflicted
+++ resolved
@@ -411,23 +411,14 @@
   //!
   //! @param cache_op: memory operator to use for the inserted op between
   //!   the the data tensor and the cache tensor
-<<<<<<< HEAD
-  TensorView* cacheBefore(
-      LoadStoreOpType cache_op = LoadStoreOpType::Automatic);
-=======
   TensorView* cacheBefore(LoadStoreOpType cache_op = LoadStoreOpType::Set);
->>>>>>> 8b4ed29f
 
   //! Create a TensorView after the original tensor. A common use case is to
   //! read tensor into shared memory or registers. Analogous to TVM Cache_Read
   //!
   //! @param cache_op: memory operator to use for the inserted op between
   //!   the the data tensor and the cache tensor
-<<<<<<< HEAD
-  TensorView* cacheAfter(LoadStoreOpType cache_op = LoadStoreOpType::Automatic);
-=======
   TensorView* cacheAfter(LoadStoreOpType cache_op = LoadStoreOpType::Set);
->>>>>>> 8b4ed29f
 
   // For a fusion output with other uses, we want to avoid writing to global
   // memory and then reading the output again. We write to global memory
