// clang-format off
/*
 * SPDX-FileCopyrightText: Copyright (c) 2023-present NVIDIA CORPORATION & AFFILIATES.
 * All rights reserved.
 * SPDX-License-Identifier: BSD-3-Clause
 */
// clang-format on
<<<<<<< HEAD
#include <device_lower/utils.h>
=======
>>>>>>> 3b9a7e38
#include <id_model/utils.h>
#include <inlining.h>
#include <ir/utils.h>
#include <iter_visitor.h>
#include <logical_domain_map.h>
#include <transform_iter.h>

#include <utility>

#include <fstream>

namespace nvfuser {

MaxPosCalculator::MaxPosCalculator(
    std::unordered_set<IterDomain*> uninlinable_ids,
    bool compute_at_only)
    : uninlinable_ids_(std::move(uninlinable_ids)) {
  buildUnmappableDims(compute_at_only);
}

void MaxPosCalculator::buildUnmappableDims(bool compute_at_only) {
  // When used for computeAt only, i.e., without inlining storeAt
  // positions, the restriction below does not apply
  if (compute_at_only) {
    return;
  }
  ComputeAtLogicalDomainMap logical_map;
  logical_map.build();
  auto all_tvs = FusionGuard::getCurFusion()->allTvs();
  for (auto tv : all_tvs) {
    auto consumers = ir_utils::consumerTvsOf(tv);
    for (auto consumer : consumers) {
      // Grab dimensions in producer and consumer that are mappable to eachother
      // based on the computeAtLogicalDomainMap. This will tell us which
      // dimensions can be inlined based on avoiding trying to inline reduction
      // structures.
      auto mappable_roots =
          logical_map.getMappableDims(tv->domain(), consumer->domain());
      for (auto tv_logical_id : tv->getLogicalDomain()) {
        if (mappable_roots.find(tv_logical_id) == mappable_roots.end() &&
            !ir_utils::isSqueezedID(tv, tv_logical_id)) {
          unmappable_dims_.emplace(tv_logical_id);
        }
      }
    }
  }
}

const ValGraph& MaxPosCalculator::inliningGraph() {
  if (id_model_.get() == nullptr) {
    id_model_ = std::make_unique<IdModel>(
        FusionGuard::getCurFusion(), /*build_graphs=*/false);
    id_model_->buildBroadcastGraph();
  }

  return id_model_->idGraph(IdMappingMode::BROADCAST);
}

bool MaxPosCalculator::isAllowedID(
    IterDomain* id,
    TensorView* tv,
    bool best_effort,
    bool allow_reduction,
    bool allow_vectorize,
    bool allow_unmappable) const {
  bool allowed = true;

  if (!allow_reduction) {
    allowed = allowed && !id->isReduction();
  }

  if (uninlinable_ids_.count(id)) {
    return false;
  }

  if (!allow_vectorize) {
    // Avoid inlining if marked as Vectorize or Group. In the case of
    // BestEffort and MostInlined modes, avoid Unroll as well.
    bool is_vectorize = isParallelTypeVectorize(id->getParallelType()) ||
        id->getParallelType() == ParallelType::Group ||
        (best_effort && id->getParallelType() == ParallelType::Unroll) ||
        id->getParallelType() == ParallelType::Bulk;
    allowed = allowed && !is_vectorize;
  }

  if (!allow_unmappable) {
    const auto& logical_dom = tv->getLogicalDomain();
    std::unordered_set<Val*> logical_dom_set(
        logical_dom.begin(), logical_dom.end());
    auto all_vals =
        IRBFS::getValsBetween({logical_dom.begin(), logical_dom.end()}, {id});
    bool is_unmappable = false;
    for (auto val : all_vals) {
      auto id = val->as<IterDomain>();
      if (logical_dom_set.count(val) > 0 && unmappable_dims_.count(id) > 0) {
        is_unmappable = true;
        break;
      }
    }
    allowed = allowed && !is_unmappable;
  }

  return allowed;
}

size_t MaxPosCalculator::getMaxPosSelf(
    TensorView* tv,
    bool best_effort,
    bool allow_reduction,
    bool allow_vectorize,
    bool allow_unmappable) const {
  const auto& dom = tv->getLoopDomain();
  auto iter = std::find_if(
      dom.begin(),
      dom.end(),
      [this,
       tv,
       best_effort,
       allow_reduction,
       allow_vectorize,
       allow_unmappable](IterDomain* id) {
        return !isAllowedID(
            id,
            tv,
            best_effort,
            allow_reduction,
            allow_vectorize,
            allow_unmappable);
      });
  return std::distance(dom.begin(), iter);
}

// Return the max position in producer that can be inlined to consumer
// Cannot inline:
//   Vectorized dimensions in consumer
//   Unrolled dimensions in consumer
size_t MaxPosCalculator::getMaxProducerPosFromConsumer(
    TensorView* producer,
    TensorView* consumer,
    bool best_effort) {
  // Here, we have two methods to analayze inlining positions. One is
  // the legacy BestEffortReplay-based one that allow forwarding of
  // broadcast domains. This is the default method when both the
  // producer and consumer tensors have loop domains that are derived
  // from logical domains.
  //
  // When either of the two tensors has non-conventional loop domains
  // through TensorView::setLoopDomain, IdModel-based analysis is
  // required. At this moment, the IdModel-based analysis does not
  // implement the broadcast forwarding, and therefore inlining of
  // broadcast-merged domains does not work with this approach. In
  // fact, it is likely we don't implement the forwarding with this
  // approach as it may not be necessary.
  //
  // At this moment, in order to keep the existing behavior as is and
  // at the same time allow inlinig with explicitly set loop domains,
  // the legacy method is used whenever both the producer and consumer
  // have loop domains that are derived from their logical domains
  // with no redundancy. Otherwise, the IdModel-based method is used.

  // TODO: Consider caching these properties in TensorView as they
  // could only change with setLoopDomain
  const bool may_need_forwarding =
<<<<<<< HEAD
      lower_utils::hasRootToLoopLinearTransformations(producer) &&
=======
      ir_utils::hasRootToLoopLinearTransformations(producer) &&
>>>>>>> 3b9a7e38
      !ir_utils::compareDomains(
           producer->getLoopDomain(),
           producer->getLogicalDomain(),
           /*additional_ids=*/{},
           /*ignore_broadcast=*/false)
           .dom0_has_unreachable_ids &&
<<<<<<< HEAD
      lower_utils::hasRootToLoopLinearTransformations(consumer) &&
=======
      ir_utils::hasRootToLoopLinearTransformations(consumer) &&
>>>>>>> 3b9a7e38
      !ir_utils::compareDomains(
           consumer->getLoopDomain(),
           consumer->getLogicalDomain(),
           /*additional_ids=*/{},
           /*ignore_broadcast=*/false)
           .dom0_has_unreachable_ids;

  if (may_need_forwarding) {
    auto pairwise_logical_map = PairwiseLogicalDomainMap(producer, consumer);
    auto replay_CasP = BestEffortReplay::replayCasP(
        consumer, producer, -1, pairwise_logical_map);
    auto p2c_replay_map = replay_CasP.getReplay();

    for (const auto producer_pos : c10::irange(producer->nDims())) {
      // If the producer position is mismatching with the consumer, then we can
      // not inline into this position, otherwise the max producer position of
      // the consumer will become invalid and expression sort will fail.
      if (TransformReplay::getMatchedLeafPosWithoutReplayCasP(
              consumer, producer, producer_pos + 1) < 0) {
        return producer_pos;
      }
      auto map_it = p2c_replay_map.find(producer->axis(producer_pos));
      if (map_it != p2c_replay_map.end()) {
        auto c_id = map_it->second;
        if (!isAllowedID(c_id, consumer, best_effort, true, false, true)) {
          return producer_pos;
        }
      }
    }
    return producer->nDims();
  } else {
    auto consumer_it = consumer->getLoopDomain().begin();
    for (const auto producer_pos : c10::irange(producer->nDims())) {
      auto p_id = producer->getLoopDomain().at(producer_pos);
      // When p_id is a reduction, skip and continue to the next
      // position. Since a producer reduction domain is never allowed
      // to be inlined, it may make more sense to stop the analysis
      // here. For now, just follow the same logic as
      // getMatchedLeafPosWithoutReplayCasP, which simply skips
      // reduction domains.
      if (p_id->isReduction()) {
        continue;
      }

      if (consumer_it == consumer->getLoopDomain().end()) {
        return producer_pos;
      }

      IterDomain* c_id = *consumer_it;
      if (!inliningGraph().disjointValSets().strictAreMapped(p_id, c_id) ||
          !isAllowedID(c_id, consumer, best_effort, true, false, true)) {
        return producer_pos;
      }

      ++consumer_it;
    }

    return producer->nDims();
  }
}

size_t MaxPosCalculator::getMaxPosAll(
    TensorView* tv,
    bool best_effort,
    bool check_siblings) {
  auto max_pos = getMaxPosSelf(tv, best_effort, false, false, false);
  for (auto consumer_tv : ir_utils::consumerTvsOf(tv)) {
    max_pos = std::min<size_t>(
        max_pos, getMaxProducerPosFromConsumer(tv, consumer_tv, best_effort));
  }
  if (check_siblings) {
    for (auto sibling_tv : ir_utils::siblingTvsOf(tv)) {
      max_pos = std::min<size_t>(
          max_pos, getMaxPosAll(sibling_tv, best_effort, false));
    }
  }
  return max_pos;
}

void inlineMost(const std::unordered_set<IterDomain*>& uninlinable_ids) {
  inlineMost(FusionGuard::getCurFusion()->allTvs(), uninlinable_ids);
}

void inlineMost(
    const std::vector<TensorView*>& tvs,
    const std::unordered_set<IterDomain*>& uninlinable_ids) {
  if (tvs.empty()) {
    return;
  }
  MaxPosCalculator calc(uninlinable_ids);
  for (auto tv : tvs) {
    tv->inlineAt(-1, true, &calc);
  }
}

void inlineMost(
    const std::unordered_set<TensorView*>& tvs,
    const std::unordered_set<IterDomain*>& uninlinable_ids) {
  if (tvs.empty()) {
    return;
  }
  MaxPosCalculator calc(uninlinable_ids);
  for (auto tv : tvs) {
    tv->inlineAt(-1, true, &calc);
  }
}

namespace {

// Find the positions of `selected` tensors that is mapped to the given position
// in the reference tensor.
class FindMappedPositions : public MaxInfoSpanningTree::Propagator {
  std::unordered_map<TensorView*, int64_t>& output_;

 public:
  FindMappedPositions(
      std::unordered_map<TensorView*, int64_t>& output,
      TensorView* reference,
      int64_t reference_pos);

  ~FindMappedPositions() override = default;

  void propagateC2P(TensorView* from, TensorView* to) override;
  void propagateP2C(TensorView* from, TensorView* to) override;
  void propagateSibling(TensorView* from, TensorView* to) override;
};

FindMappedPositions::FindMappedPositions(
    std::unordered_map<TensorView*, int64_t>& output,
    TensorView* reference,
    int64_t reference_pos)
    : output_(output) {
  if (reference_pos < 0) {
    reference_pos += int64_t(reference->nDims()) + 1;
  }
  NVF_CHECK(
      reference_pos >= 0 && reference_pos <= int64_t(reference->nDims()),
      "Invalid axis received ",
      reference_pos,
      " but should be > -",
      reference->nDims(),
      " and <= ",
      reference->nDims(),
      ".");
  output_[reference] = reference_pos;
}

void FindMappedPositions::propagateC2P(TensorView* from, TensorView* to) {
  int64_t from_pos = output_.at(from);
  auto to_pos =
      TransformReplay::getMatchedLeafPosWithoutReplayPasC(to, from, from_pos);
  // If there is no matching position found, we compute the highest matched
  // position as the closest approximation
  while (to_pos < 0) {
    from_pos--;
    to_pos =
        TransformReplay::getMatchedLeafPosWithoutReplayPasC(to, from, from_pos);
  }
  output_[to] = to_pos;
}

void FindMappedPositions::propagateP2C(TensorView* from, TensorView* to) {
  int64_t from_pos = output_.at(from);
  auto to_pos =
      TransformReplay::getMatchedLeafPosWithoutReplayCasP(to, from, from_pos);
  // If there is no matching position found, we compute the highest matched
  // position as the closest approximation
  while (to_pos < 0) {
    from_pos--;
    to_pos =
        TransformReplay::getMatchedLeafPosWithoutReplayCasP(to, from, from_pos);
  }
  output_[to] = to_pos;
}

void FindMappedPositions::propagateSibling(TensorView* from, TensorView* to) {
  auto from_pos = output_.at(from);
  NVF_CHECK(
      TransformReplay::fullSelfMatching(to, from),
      "Transformations in siblings ",
      from,
      " and ",
      to,
      " does not match with each other.");
  output_[to] = from_pos;
}

std::unordered_map<TensorView*, int64_t> getPositionsMappedTo(
    TensorView* reference_tv,
    int64_t reference_pos) {
  std::unordered_map<TensorView*, int64_t> mapped_positions;
  MaxLogicalDomainInfoSpanningTree tree(reference_tv, reference_pos);
  FindMappedPositions propagator(mapped_positions, reference_tv, reference_pos);
  tree.traverse(&propagator);
  return mapped_positions;
}

} // namespace

void inlineAllAt(
    TensorView* reference_tv,
    int64_t reference_pos,
    bool best_effort,
    const std::unordered_set<IterDomain*>& uninlinable_ids) {
  auto mapped_positions = getPositionsMappedTo(reference_tv, reference_pos);
  MaxPosCalculator calc(uninlinable_ids);
  for (auto pair : mapped_positions) {
    pair.first->inlineAt((int64_t)pair.second, best_effort, &calc);
  }
}

void inlineSelectedAt(
    const std::unordered_set<TensorView*>& selected,
    TensorView* reference_tv,
    int64_t reference_pos,
    bool best_effort,
    const std::unordered_set<IterDomain*>& uninlinable_ids) {
  auto mapped_positions = getPositionsMappedTo(reference_tv, reference_pos);
  MaxPosCalculator calc(uninlinable_ids);
  for (auto pair : mapped_positions) {
    if (selected.count(pair.first) > 0) {
      pair.first->inlineAt((int64_t)pair.second, best_effort, &calc);
    }
  }
}

} // namespace nvfuser<|MERGE_RESOLUTION|>--- conflicted
+++ resolved
@@ -5,10 +5,6 @@
  * SPDX-License-Identifier: BSD-3-Clause
  */
 // clang-format on
-<<<<<<< HEAD
-#include <device_lower/utils.h>
-=======
->>>>>>> 3b9a7e38
 #include <id_model/utils.h>
 #include <inlining.h>
 #include <ir/utils.h>
@@ -172,22 +168,14 @@
   // TODO: Consider caching these properties in TensorView as they
   // could only change with setLoopDomain
   const bool may_need_forwarding =
-<<<<<<< HEAD
-      lower_utils::hasRootToLoopLinearTransformations(producer) &&
-=======
       ir_utils::hasRootToLoopLinearTransformations(producer) &&
->>>>>>> 3b9a7e38
       !ir_utils::compareDomains(
            producer->getLoopDomain(),
            producer->getLogicalDomain(),
            /*additional_ids=*/{},
            /*ignore_broadcast=*/false)
            .dom0_has_unreachable_ids &&
-<<<<<<< HEAD
-      lower_utils::hasRootToLoopLinearTransformations(consumer) &&
-=======
       ir_utils::hasRootToLoopLinearTransformations(consumer) &&
->>>>>>> 3b9a7e38
       !ir_utils::compareDomains(
            consumer->getLoopDomain(),
            consumer->getLogicalDomain(),
