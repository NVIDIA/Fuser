// clang-format off
/*
 * SPDX-FileCopyrightText: Copyright (c) 2023-present NVIDIA CORPORATION & AFFILIATES.
 * All rights reserved.
 * SPDX-License-Identifier: BSD-3-Clause
 */
// clang-format on
#include <device_lower/utils.h>
#include <id_model/utils.h>
#include <inlining.h>
#include <ir/utils.h>
#include <iter_visitor.h>
#include <logical_domain_map.h>
#include <transform_iter.h>

#include <utility>

#include <fstream>

namespace nvfuser {

MaxPosCalculator::MaxPosCalculator(
    std::unordered_set<IterDomain*> uninlinable_ids,
    bool compute_at_only)
    : uninlinable_ids_(std::move(uninlinable_ids)) {
  buildUnmappableDims(compute_at_only);
  if (true || isIdModelOptionEnabled(IdModelEnableOption::Inlining)) {
    id_model_ = std::make_unique<IdModel>(
        FusionGuard::getCurFusion(), /*build_graphs=*/false);
    id_model_->buildBroadcastGraph();
    if (getenv("INLINING_GRAPH")) {
      std::ofstream ofs("inlining_graph.dot", std::ofstream::trunc);
      auto dot_string = inliningGraph().toGraphvizDotGraph();
      ofs << dot_string;
      ofs.close();
    }
  }
}

void MaxPosCalculator::buildUnmappableDims(bool compute_at_only) {
  // When used for computeAt only, i.e., without inlining storeAt
  // positions, the restriction below does not apply
  if (compute_at_only) {
    return;
  }
  ComputeAtLogicalDomainMap logical_map;
  logical_map.build();
  auto all_tvs = FusionGuard::getCurFusion()->allTvs();
  for (auto tv : all_tvs) {
    auto consumers = ir_utils::consumerTvsOf(tv);
    for (auto consumer : consumers) {
      // Grab dimensions in producer and consumer that are mappable to eachother
      // based on the computeAtLogicalDomainMap. This will tell us which
      // dimensions can be inlined based on avoiding trying to inline reduction
      // structures.
      auto mappable_roots =
          logical_map.getMappableDims(tv->domain(), consumer->domain());
      for (auto tv_logical_id : tv->getLogicalDomain()) {
        if (mappable_roots.find(tv_logical_id) == mappable_roots.end() &&
            !ir_utils::isSqueezedID(tv, tv_logical_id)) {
          unmappable_dims_.emplace(tv_logical_id);
        }
      }
    }
  }
}

bool MaxPosCalculator::isAllowedID(
    IterDomain* id,
    TensorView* tv,
    bool best_effort,
    bool allow_reduction,
    bool allow_vectorize,
    bool allow_unmappable) const {
  bool allowed = true;

  if (!allow_reduction) {
    allowed = allowed && !id->isReduction();
  }

  if (uninlinable_ids_.count(id)) {
    return false;
  }

  if (!allow_vectorize) {
    // Avoid inlining if marked as Vectorize or Group. In the case of
    // BestEffort and MostInlined modes, avoid Unroll as well.
    bool is_vectorize = isParallelTypeVectorize(id->getParallelType()) ||
        id->getParallelType() == ParallelType::Group ||
        (best_effort && id->getParallelType() == ParallelType::Unroll) ||
        id->getParallelType() == ParallelType::Bulk;
    allowed = allowed && !is_vectorize;
  }

  if (!allow_unmappable) {
<<<<<<< HEAD
    bool is_unmappable = false;
    auto logical_dom = tv->getLogicalDomain();
=======
    const auto& logical_dom = tv->getLogicalDomain();
>>>>>>> 7b2c77c3
    std::unordered_set<Val*> logical_dom_set(
        logical_dom.begin(), logical_dom.end());
    auto all_vals =
        IRBFS::getValsBetween({logical_dom.begin(), logical_dom.end()}, {id});
<<<<<<< HEAD
=======
    bool is_unmappable = false;
>>>>>>> 7b2c77c3
    for (auto val : all_vals) {
      auto id = val->as<IterDomain>();
      if (logical_dom_set.count(val) > 0 && unmappable_dims_.count(id) > 0) {
        is_unmappable = true;
        break;
      }
    }
    allowed = allowed && !is_unmappable;
  }

  return allowed;
}

size_t MaxPosCalculator::getMaxPosSelf(
    TensorView* tv,
    bool best_effort,
    bool allow_reduction,
    bool allow_vectorize,
    bool allow_unmappable) const {
  const auto& dom = tv->getLoopDomain();
  auto iter = std::find_if(
      dom.begin(),
      dom.end(),
      [this,
       tv,
       best_effort,
       allow_reduction,
       allow_vectorize,
       allow_unmappable](IterDomain* id) {
        return !isAllowedID(
            id,
            tv,
            best_effort,
            allow_reduction,
            allow_vectorize,
            allow_unmappable);
      });
  return std::distance(dom.begin(), iter);
}

// Return the max position in producer that can be inlined to consumer
// Cannot inline:
//   Vectorized dimensions in consumer
//   Unrolled dimensions in consumer
size_t MaxPosCalculator::getMaxProducerPosFromConsumer(
    TensorView* producer,
    TensorView* consumer,
    bool best_effort) const {
  if (lower_utils::hasRootToLoopLinearTransformations(producer) &&
      lower_utils::hasRootToLoopLinearTransformations(consumer)) {
    auto pairwise_logical_map = PairwiseLogicalDomainMap(producer, consumer);
    auto replay_CasP = BestEffortReplay::replayCasP(
        consumer, producer, -1, pairwise_logical_map);
    auto p2c_replay_map = replay_CasP.getReplay();

    for (const auto producer_pos : c10::irange(producer->nDims())) {
      // If the producer position is mismatching with the consumer, then we can
      // not inline into this position, otherwise the max producer position of
      // the consumer will become invalid and expression sort will fail.
      if (TransformReplay::getMatchedLeafPosWithoutReplayCasP(
              consumer, producer, producer_pos + 1) < 0) {
        return producer_pos;
      }
      auto map_it = p2c_replay_map.find(producer->axis(producer_pos));
      if (map_it != p2c_replay_map.end()) {
        auto c_id = map_it->second;
        if (!isAllowedID(c_id, consumer, best_effort, true, false, true)) {
          return producer_pos;
        }
      }
    }
    return producer->nDims();
  } else {
    NVF_ERROR(
        id_model_.get() != nullptr,
        "Nonconventional loop domains require IdModel: ",
        producer->toString(),
        ", ",
        consumer->toString());
    auto consumer_it = consumer->getLoopDomain().begin();
    for (const auto producer_pos : c10::irange(producer->nDims())) {
      auto p_id = producer->getLoopDomain().at(producer_pos);
      // When p_id is a reduction, skip and continue to the next
      // position. Since a producer reduction domain is never allowed
      // to be inlined, it may make more sense to stop the analysis
      // here. For now, just follow the same logic as
      // getMatchedLeafPosWithoutReplayCasP, which simply skips
      // reduction domains.
      if (p_id->isReduction()) {
        continue;
      }

      if (consumer_it == consumer->getLoopDomain().end()) {
        return producer_pos;
      }

      IterDomain* c_id = *consumer_it;
      if (!inliningGraph().disjointValSets().strictAreMapped(p_id, c_id) ||
          !isAllowedID(c_id, consumer, best_effort, true, false, true)) {
        return producer_pos;
      }

      ++consumer_it;
    }

    return producer->nDims();
  }
}

size_t MaxPosCalculator::getMaxPosAll(
    TensorView* tv,
    bool best_effort,
    bool check_siblings) {
  auto max_pos = getMaxPosSelf(tv, best_effort, false, false, false);
  for (auto consumer_tv : ir_utils::consumerTvsOf(tv)) {
    max_pos = std::min<size_t>(
        max_pos, getMaxProducerPosFromConsumer(tv, consumer_tv, best_effort));
  }
  if (check_siblings) {
    for (auto sibling_tv : ir_utils::siblingTvsOf(tv)) {
      max_pos = std::min<size_t>(
          max_pos, getMaxPosAll(sibling_tv, best_effort, false));
    }
  }
  return max_pos;
}

void inlineMost(const std::unordered_set<IterDomain*>& uninlinable_ids) {
  inlineMost(FusionGuard::getCurFusion()->allTvs(), uninlinable_ids);
}

void inlineMost(
    const std::vector<TensorView*>& tvs,
    const std::unordered_set<IterDomain*>& uninlinable_ids) {
  if (tvs.empty()) {
    return;
  }
  MaxPosCalculator calc(uninlinable_ids);
  for (auto tv : tvs) {
    tv->inlineAt(-1, true, &calc);
  }
}

void inlineMost(
    const std::unordered_set<TensorView*>& tvs,
    const std::unordered_set<IterDomain*>& uninlinable_ids) {
  if (tvs.empty()) {
    return;
  }
  MaxPosCalculator calc(uninlinable_ids);
  for (auto tv : tvs) {
    tv->inlineAt(-1, true, &calc);
  }
}

namespace {

// Find the positions of `selected` tensors that is mapped to the given position
// in the reference tensor.
class FindMappedPositions : public MaxInfoSpanningTree::Propagator {
  std::unordered_map<TensorView*, int64_t>& output_;

 public:
  FindMappedPositions(
      std::unordered_map<TensorView*, int64_t>& output,
      TensorView* reference,
      int64_t reference_pos);

  ~FindMappedPositions() override = default;

  void propagateC2P(TensorView* from, TensorView* to) override;
  void propagateP2C(TensorView* from, TensorView* to) override;
  void propagateSibling(TensorView* from, TensorView* to) override;
};

FindMappedPositions::FindMappedPositions(
    std::unordered_map<TensorView*, int64_t>& output,
    TensorView* reference,
    int64_t reference_pos)
    : output_(output) {
  if (reference_pos < 0) {
    reference_pos += int64_t(reference->nDims()) + 1;
  }
  NVF_CHECK(
      reference_pos >= 0 && reference_pos <= int64_t(reference->nDims()),
      "Invalid axis received ",
      reference_pos,
      " but should be > -",
      reference->nDims(),
      " and <= ",
      reference->nDims(),
      ".");
  output_[reference] = reference_pos;
}

void FindMappedPositions::propagateC2P(TensorView* from, TensorView* to) {
  int64_t from_pos = output_.at(from);
  auto to_pos =
      TransformReplay::getMatchedLeafPosWithoutReplayPasC(to, from, from_pos);
  // If there is no matching position found, we compute the highest matched
  // position as the closest approximation
  while (to_pos < 0) {
    from_pos--;
    to_pos =
        TransformReplay::getMatchedLeafPosWithoutReplayPasC(to, from, from_pos);
  }
  output_[to] = to_pos;
}

void FindMappedPositions::propagateP2C(TensorView* from, TensorView* to) {
  int64_t from_pos = output_.at(from);
  auto to_pos =
      TransformReplay::getMatchedLeafPosWithoutReplayCasP(to, from, from_pos);
  // If there is no matching position found, we compute the highest matched
  // position as the closest approximation
  while (to_pos < 0) {
    from_pos--;
    to_pos =
        TransformReplay::getMatchedLeafPosWithoutReplayCasP(to, from, from_pos);
  }
  output_[to] = to_pos;
}

void FindMappedPositions::propagateSibling(TensorView* from, TensorView* to) {
  auto from_pos = output_.at(from);
  NVF_CHECK(
      TransformReplay::fullSelfMatching(to, from),
      "Transformations in siblings ",
      from,
      " and ",
      to,
      " does not match with each other.");
  output_[to] = from_pos;
}

std::unordered_map<TensorView*, int64_t> getPositionsMappedTo(
    TensorView* reference_tv,
    int64_t reference_pos) {
  std::unordered_map<TensorView*, int64_t> mapped_positions;
  MaxLogicalDomainInfoSpanningTree tree(reference_tv, reference_pos);
  FindMappedPositions propagator(mapped_positions, reference_tv, reference_pos);
  tree.traverse(&propagator);
  return mapped_positions;
}

} // namespace

void inlineAllAt(
    TensorView* reference_tv,
    int64_t reference_pos,
    bool best_effort,
    const std::unordered_set<IterDomain*>& uninlinable_ids) {
  auto mapped_positions = getPositionsMappedTo(reference_tv, reference_pos);
  MaxPosCalculator calc(uninlinable_ids);
  for (auto pair : mapped_positions) {
    pair.first->inlineAt((int64_t)pair.second, best_effort, &calc);
  }
}

void inlineSelectedAt(
    const std::unordered_set<TensorView*>& selected,
    TensorView* reference_tv,
    int64_t reference_pos,
    bool best_effort,
    const std::unordered_set<IterDomain*>& uninlinable_ids) {
  auto mapped_positions = getPositionsMappedTo(reference_tv, reference_pos);
  MaxPosCalculator calc(uninlinable_ids);
  for (auto pair : mapped_positions) {
    if (selected.count(pair.first) > 0) {
      pair.first->inlineAt((int64_t)pair.second, best_effort, &calc);
    }
  }
}

} // namespace nvfuser<|MERGE_RESOLUTION|>--- conflicted
+++ resolved
@@ -93,20 +93,12 @@
   }
 
   if (!allow_unmappable) {
-<<<<<<< HEAD
-    bool is_unmappable = false;
-    auto logical_dom = tv->getLogicalDomain();
-=======
     const auto& logical_dom = tv->getLogicalDomain();
->>>>>>> 7b2c77c3
     std::unordered_set<Val*> logical_dom_set(
         logical_dom.begin(), logical_dom.end());
     auto all_vals =
         IRBFS::getValsBetween({logical_dom.begin(), logical_dom.end()}, {id});
-<<<<<<< HEAD
-=======
     bool is_unmappable = false;
->>>>>>> 7b2c77c3
     for (auto val : all_vals) {
       auto id = val->as<IterDomain>();
       if (logical_dom_set.count(val) > 0 && unmappable_dims_.count(id) > 0) {
