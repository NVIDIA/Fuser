// clang-format off
/*
 * SPDX-FileCopyrightText: Copyright (c) 2023-present NVIDIA CORPORATION & AFFILIATES.
 * All rights reserved.
 * SPDX-License-Identifier: BSD-3-Clause
 */
// clang-format on
#pragma once

#include <exceptions.h>
#include <visibility.h>

#include <ir/interface_nodes.h>
#include <type.h>

//
// The operations defined in this header is intended as user facing functions.
// The user will provide the necessary input TensorViews and the function will
// create the correct intermediate nodes and return the output TensorViews.
//

namespace nvfuser {

NVF_API Val* set(Val*);
NVF_API TensorView* set(TensorView*);

// segment_set hints segmenter to break kernel
NVF_API Val* segment_set(Val*);
NVF_API TensorView* segment_set(TensorView*);

NVF_API TensorView* view(TensorView* x, DataType dtype);

NVF_API TensorView* reshape(
    TensorView* x,
    const std::vector<int64_t>& original_sizes,
    const std::vector<int64_t>& new_sizes);

//! Dynamic version of reshape. The number of dimensions is statically
//! fixed as the length of the new_sizes vector, but the size Vals can be
//! symbolic, which are then concretized at run time with actual
//! fusion inputs.
NVF_API TensorView* reshape(TensorView* x, const std::vector<Val*>& new_sizes);

NVF_API TensorView* flatten(
    TensorView* x,
    int64_t start_dim = 0,
    int64_t end_dim = -1);

<<<<<<< HEAD
// This implementation is specific to Pytorch where if you attempt to squeeze
// a non-broadcast dimension, the squeeze does not do anything to that
// dimension and does not trigger an error.
NVF_API TensorView* squeeze(TensorView* x, const std::vector<int64_t>& dims);

NVF_API TensorView* squeeze(TensorView* x, const std::vector<bool>& to_squeeze);
=======
//! Squeeze the selected dimensions.
//!
//! NOTE: This function throws an error when encountering an unsqueezable
//! dimension. This behavior differs from PyTorch.
TensorView* squeeze(TensorView* x, const std::vector<int64_t>& dims);

//! Squeeze the dimensions corresponding to "true" in to_squeeze, i.e. remove
//! those broadcasted dimensions.
//!
//! NOTE: This function throws an error when encountering an unsqueezable
//! dimension. This behavior differs from PyTorch.
//!
//! If squeeze_expanded is true, then expanded Broadcasts will be removed just
//! as if they were not expanded. If squeeze_expanded is false, then it is an
//! error for an expanded broadcast to have a corresponding "true" value in
//! to_squeeze.
TensorView* squeeze(
    TensorView* x,
    const std::vector<bool>& to_squeeze,
    bool squeeze_expanded = false);
>>>>>>> 0d004d99

NVF_API TensorView* unsqueeze(TensorView* x, int dim);

//! Permute a tensor as specified by axis mappings.
//!
//! The transposition mapping is specified with a list of pairs from
//! new to old positions. Positions are relative to the noReduction
//! domain.
//!
//! \param inp Tensor to transpose
//! \param new2old vector mapping from new to old positions.
NVF_API TensorView* permute(TensorView* x, const std::vector<int64_t>& new2old);

//! Transpose a tensor by swapping the two dimensions.
NVF_API TensorView* transpose(TensorView* x, int64_t dim0, int64_t dim1);

//! Transpose a 2D tensor.
NVF_API TensorView* transpose(TensorView* x);

//! Pad a tensor by given widths by specified value. Similar to torch.pad, the
//! pad_widths vector specifies the padding widths of the innermost N
//! dimensions, where N is half the size of the width vector. If value is
//! omitted, a default value of zero is assumed. The provied value will be cast
//! to the dtype of the argument x.
//! TODO: Support other padding types
NVF_API TensorView* pad(
    TensorView* x,
    const std::vector<Val*>& pad_widths,
    Val* value = nullptr,
    std::optional<IterType> iter_type_opt = std::nullopt);

//! Concatenate tensors in the given dimension
NVF_API TensorView* cat(
    const std::vector<TensorView*>& inputs,
    int64_t dim,
    std::optional<IterType> iter_type_opt = std::nullopt);

//! Return a tensor where each dimension is sliced as specified by the
//! ranges parameter. Stepping must be one at this moment. The semantics of
//! slicing with negative values and values >= extent follow those of numpy and
//! PyTorch.
NVF_API TensorView* slice(TensorView* inp, const std::vector<Slice>& ranges);

//! A variant of the above `slice` function. This is closer to the Python API.
NVF_API TensorView* slice(
    TensorView* inp,
    const std::vector<int64_t>& starts,
    const std::vector<int64_t>& stops,
    const std::vector<int64_t>& steps);

//! Same as above except that `steps` are all 1.
NVF_API TensorView* slice(
    TensorView* inp,
    const std::vector<int64_t>& starts,
    const std::vector<int64_t>& stops);

} // namespace nvfuser<|MERGE_RESOLUTION|>--- conflicted
+++ resolved
@@ -46,19 +46,11 @@
     int64_t start_dim = 0,
     int64_t end_dim = -1);
 
-<<<<<<< HEAD
-// This implementation is specific to Pytorch where if you attempt to squeeze
-// a non-broadcast dimension, the squeeze does not do anything to that
-// dimension and does not trigger an error.
-NVF_API TensorView* squeeze(TensorView* x, const std::vector<int64_t>& dims);
-
-NVF_API TensorView* squeeze(TensorView* x, const std::vector<bool>& to_squeeze);
-=======
 //! Squeeze the selected dimensions.
 //!
 //! NOTE: This function throws an error when encountering an unsqueezable
 //! dimension. This behavior differs from PyTorch.
-TensorView* squeeze(TensorView* x, const std::vector<int64_t>& dims);
+NVF_API TensorView* squeeze(TensorView* x, const std::vector<int64_t>& dims);
 
 //! Squeeze the dimensions corresponding to "true" in to_squeeze, i.e. remove
 //! those broadcasted dimensions.
@@ -70,11 +62,10 @@
 //! as if they were not expanded. If squeeze_expanded is false, then it is an
 //! error for an expanded broadcast to have a corresponding "true" value in
 //! to_squeeze.
-TensorView* squeeze(
+NVF_API TensorView* squeeze(
     TensorView* x,
     const std::vector<bool>& to_squeeze,
     bool squeeze_expanded = false);
->>>>>>> 0d004d99
 
 NVF_API TensorView* unsqueeze(TensorView* x, int dim);
 
