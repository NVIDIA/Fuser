// clang-format off
/*
 * SPDX-FileCopyrightText: Copyright (c) 2023-present NVIDIA CORPORATION & AFFILIATES.
 * All rights reserved.
 * SPDX-License-Identifier: BSD-3-Clause
 */
// clang-format on
#pragma once

#include <c10/macros/Export.h>
#include <exceptions.h>

#include <ir/interface_nodes.h>
#include <type.h>

//
// The operations defined in this header is intended as user facing functions.
// The user will provide the necessary input TensorViews and the function will
// create the correct intermediate nodes and return the output TensorViews.
//

namespace nvfuser {

Val* set(Val*);
TensorView* set(TensorView*);

// segment_set hints segmenter to break kernel
Val* segment_set(Val*);
TensorView* segment_set(TensorView*);

TensorView* view(TensorView* x, DataType dtype);

TensorView* reshape(
    TensorView* x,
    const std::vector<int64_t>& original_sizes,
    const std::vector<int64_t>& new_sizes);

//! Dynamic version of reshape. The number of dimensions is statically
//! fixed as the length of the new_sizes vector, but the size Vals can be
//! symbolic, which are then concretized at run time with actual
//! fusion inputs.
TensorView* reshape(TensorView* x, const std::vector<Val*>& new_sizes);

TensorView* flatten(TensorView* x, int64_t start_dim = 0, int64_t end_dim = -1);

TensorView* squeeze(TensorView* x, const std::vector<bool>& to_squeeze);

TensorView* squeeze(TensorView* x, const std::vector<int64_t>& sizes);

TensorView* squeeze(TensorView* x, const std::vector<int64_t>& sizes, int dim);

TensorView* squeeze(
    TensorView* x,
    const std::vector<int64_t>& sizes,
    const std::vector<int64_t>& dims);

TensorView* unsqueeze(TensorView* x, int dim);

//! Permute a tensor as specified by axis mappings.
//!
//! The transposition mapping is specified with a list of pairs from
//! new to old positions. Positions are relative to the noReduction
//! domain.
//!
//! \param inp Tensor to transpose
//! \param new2old vector mapping from new to old positions.
TensorView* permute(TensorView* x, const std::vector<int64_t>& new2old);

//! Transpose a tensor by swapping the two dimensions.
TensorView* transpose(TensorView* x, int64_t dim0, int64_t dim1);

//! Transpose a 2D tensor.
TensorView* transpose(TensorView* x);

//! Pad a tensor by given widths by specified value. Similar to torch.pad, the
//! pad_widths vector specifies the padding widths of the innermost N
//! dimensions, where N is half the size of the width vector. If value is
//! omitted, a default value of zero is assumed. The provied value will be cast
//! to the dtype of the argument x.
//! TODO: Support other padding types
TensorView* pad(
    TensorView* x,
    const std::vector<Val*>& pad_widths,
    Val* value = nullptr,
    std::optional<IterType> iter_type_opt = std::nullopt);

//! Concatenate tensors in the given dimension
TensorView* cat(
    const std::vector<TensorView*>& inputs,
    int64_t dim,
    std::optional<IterType> iter_type_opt = std::nullopt);

//! Return a tensor where each dimension is sliced as specified by the
<<<<<<< HEAD
//! ranges parameter. Stepping must be one at this moment. The semantics of
//! slicing with negative values and values >= extent follow those of numpy and
//! PyTorch.
TORCH_CUDA_CU_API TensorView* slice(
    TensorView* inp,
    const std::vector<Slice>& ranges);
=======
//! ranges parameter. Stepping must be one at this moment.
TensorView* slice(TensorView* inp, const std::vector<Slice>& ranges);
>>>>>>> f736feea

} // namespace nvfuser<|MERGE_RESOLUTION|>--- conflicted
+++ resolved
@@ -91,16 +91,9 @@
     std::optional<IterType> iter_type_opt = std::nullopt);
 
 //! Return a tensor where each dimension is sliced as specified by the
-<<<<<<< HEAD
 //! ranges parameter. Stepping must be one at this moment. The semantics of
 //! slicing with negative values and values >= extent follow those of numpy and
 //! PyTorch.
-TORCH_CUDA_CU_API TensorView* slice(
-    TensorView* inp,
-    const std::vector<Slice>& ranges);
-=======
-//! ranges parameter. Stepping must be one at this moment.
 TensorView* slice(TensorView* inp, const std::vector<Slice>& ranges);
->>>>>>> f736feea
 
 } // namespace nvfuser