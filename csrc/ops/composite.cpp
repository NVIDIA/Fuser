--- conflicted
+++ resolved
@@ -414,16 +414,6 @@
   auto key_domain = TensorDomain::noReductions(key->getLogicalDomain());
   auto value_domain = TensorDomain::noReductions(value->getLogicalDomain());
 
-<<<<<<< HEAD
-  // Temporary handling of DID parallelization see https://github.com/NVIDIA/Fuser/issues/2563
-  bool has_device_dim = (query_domain.size() == 5);
-  if (has_device_dim) {
-    NVF_CHECK(query_domain[0]->isDeviceDim(), "Only suport DID parallelization on outermost axis");
-    NVF_CHECK(key_domain[0]->isDeviceDim(), "Only suport DID parallelization on outermost axis");
-    NVF_CHECK(value_domain[0]->isDeviceDim(), "Only suport DID parallelization on outermost axis");
-  }
-  
-=======
   // Temporary handling of DID parallelization see
   // https://github.com/NVIDIA/Fuser/issues/2563
   bool has_device_dim = (query_domain.size() == 5);
@@ -439,7 +429,6 @@
         "Only suport DID parallelization on outermost axis");
   }
 
->>>>>>> e60accab
   auto concrete_query_size = TensorDomain::noDevices(query_domain).size();
   auto concrete_key_size = TensorDomain::noDevices(key_domain).size();
   auto concrete_value_size = TensorDomain::noDevices(value_domain).size();
@@ -503,13 +492,9 @@
   auto batch_idx = has_device_dim ? 1 : 0;
   auto newForCumulativeSeq = [&]() -> TensorView* {
     IterDomain* batch_id = ops::newOutputIterDomain(
-<<<<<<< HEAD
-        {query_domain.at(batch_idx), key_domain.at(batch_idx), value_domain.at(batch_idx)});
-=======
         {query_domain.at(batch_idx),
          key_domain.at(batch_idx),
          value_domain.at(batch_idx)});
->>>>>>> e60accab
     IterDomain* resized_batch_id = IterDomain::resize(
         batch_id,
         IrBuilder::create<Val>(0, DataType::Index),
