// clang-format off
/*
 * SPDX-FileCopyrightText: Copyright (c) 2023-present NVIDIA CORPORATION & AFFILIATES.
 * All rights reserved.
 * SPDX-License-Identifier: BSD-3-Clause
 */
// clang-format on
#include <ATen/cuda/CUDAContext.h>
#include <ir/builder.h>
#include <ir/iostream.h>
#include <ops/all_ops.h>
#include <ops/utils.h>
#include <transform_view.h>

namespace nvfuser {

ForwardDropoutResult dropout(TensorView* x, Val* prob) {
  auto p1m = sub(IrBuilder::createInContainer<Val>(x->container(), 1.), prob);
  auto zero_check =
      add(eq(p1m, IrBuilder::createInContainer<Val>(x->container(), 0.)), p1m);
  auto scale =
      div(IrBuilder::createInContainer<Val>(x->container(), 1.), zero_check);
  return dropout(x, p1m, scale);
}

ForwardDropoutResult dropout(TensorView* x, Val* prob, Val* scale) {
  NVF_ERROR(x != nullptr, "Input is invalid.");
  NVF_ERROR(
      prob != nullptr && prob->getDataType().has_value() &&
          prob->getDataType().value() == DataType::Double,
      "Probability is not a valid Double.");
  NVF_ERROR(
      scale != nullptr && scale->getDataType().has_value() &&
          scale->getDataType().value() == DataType::Double,
      "Scale is not a valid Double.");

  auto rand_vals = rand_like(x);
  auto mask = lt(rand_vals, prob);
  auto apply_mask = mul(x, mask);
  auto y = mul(apply_mask, scale);

  return {y, mask};
}

TensorView* dropout_backward(TensorView* dy, TensorView* mask, Val* scale) {
  NVF_ERROR(dy != nullptr, "Grad Output is invalid.");
  NVF_ERROR(mask != nullptr, "Mask is invalid");
  NVF_ERROR(
      scale != nullptr && scale->getDataType().has_value() &&
          scale->getDataType().value() == DataType::Double,
      "Scale is not a valid Double.");

  auto grad_mask = mul(dy, mask);
  auto dx = mul(grad_mask, scale);

  return dx;
}

namespace {

TensorView* newForLinear(
    TensorView* input,
    TensorView* weight,
    TensorView* bias) {
  auto input_domain = TensorDomain::noReductions(input->getLogicalDomain());
  auto weight_domain = TensorDomain::noReductions(weight->getLogicalDomain());

  // Output has a reduction axis rK if K is not bcast
  NVF_CHECK(
      input_domain.back()->isBroadcast() == weight_domain.back()->isBroadcast(),
      "K should be broadcast in both inputs and weights, or neither.");
  bool k_bcast = input_domain.back()->isBroadcast();
  size_t red_dims = k_bcast ? 0 : 1;

  // input: {*_i, in_features},
  // weight: {*_wb, out_features, in_features}
  // output: {*_wb, *_i, out_features, rK?}.
  //
  // Reduction K is present only when K is not bcast.
  auto ndims_out =
      (input_domain.size() - 1) + (weight_domain.size() - 1) + red_dims;

  const std::vector<IterDomain*>& mapping_a =
      ops::mapLinearOpIterDomains(input_domain, 0, ndims_out, k_bcast);
  const std::vector<IterDomain*>& mapping_b =
      ops::mapLinearOpIterDomains(weight_domain, 1, ndims_out, k_bcast);
  std::vector<IterDomain*> mapping_bias(ndims_out, nullptr);
  if (bias != nullptr) {
    auto bias_domain = TensorDomain::noReductions(bias->getLogicalDomain());
    mapping_bias =
        ops::mapLinearOpIterDomains(bias_domain, 2, ndims_out, k_bcast);
  }

  std::vector<IterDomain*> out_domain(ndims_out, nullptr);

  for (auto idx : c10::irange(ndims_out - red_dims)) {
    out_domain[idx] = ops::newOutputIterDomain(
        {mapping_a.at(idx), mapping_b.at(idx), mapping_bias.at(idx)});
  }

  if (!k_bcast) {
    // Specify the iterdomain for K as reduction
    out_domain[ndims_out - 1] = ops::newOutputIterDomain(
        {mapping_a.back(), mapping_b.back()},
        /*force_iter_type=*/IterType::Reduction);
  }

  TensorDomain* td = IrBuilder::create<TensorDomain>(
      out_domain, TensorDomain::getContiguityFilledWith(out_domain, true));

  return IrBuilder::create<TensorView>(td, input->dtype());
}

} // namespace

TensorView* linear(TensorView* input, TensorView* weight, TensorView* bias) {
  auto input_ndims =
      TensorDomain::noReductions(input->getLogicalDomain()).size();
  NVF_CHECK(input_ndims > 0, "Input A must be at least 1D.");

  // `linear` previously supported 1D weight and 0D bias. The support was
  // however removed by #3073 to support sharded linear layers, yet-another
  // workaround of #2563. Otherwise, it would be unclear whether a 2D weight is
  // one device dimension plus a non-device or two non-devices.
  //
  // If needed, we can still support 1D weight and 0D bias in Thunder by
  // changing the thunder-to-nvFuser bridge to convert a 1D/0D linear to
  // unsqueeze followed by a 2D/1D linear followed by a squeeze. It'll likely
  // be the same speed because nvFuser treats squeezes and unsqueezes as meta
  // ops and run them on the host.
  auto weight_ndims =
      TensorDomain::noReductions(weight->getLogicalDomain()).size();
  NVF_CHECK(
      weight_ndims >= 2,
      "Input B must be at least 2D. The last two dimensions represent out "
      "features and in features. The extra, preceding dimensions are expected "
      "to be parallelized on DIDs during scheduling: ",
      weight);
  NVF_CHECK(
      input->dtype() == weight->dtype(),
      "Expected input and weight dtypes to have the same dtype, got: ",
      input->dtype(),
      " and ",
      weight->dtype());

  if (bias != nullptr) {
    NVF_CHECK(
        !TensorDomain::noReductions(bias->getLogicalDomain()).empty(),
        "Input bias must be at least 1D. The last dimension represents out "
        "features. The extra, preceding dimensions are expected to be "
        "parallelized on DIDs during scheduling: ",
        bias);
    NVF_CHECK(
        bias->dtype() == input->dtype(),
        "Expected bias to have the same dtype as A and B, got: ",
        bias->dtype(),
        " and ",
        input->dtype());
  }

  TensorView* out = newForLinear(input, weight, bias);
  IrBuilder::create<LinearOp>(out, input, weight, bias);
  return out;
}

TensorView* linear(TensorView* tv_a, TensorView* tv_b) {
  return linear(tv_a, tv_b, /*bias=*/nullptr);
}

LstmResult lstm(
    TensorView* prev_cell,
    TensorView* in_x,
    TensorView* forget_x,
    TensorView* cell_x,
    TensorView* out_x) {
  NVF_ERROR(prev_cell != nullptr, "Previous cell state is invalid.");
  NVF_ERROR(in_x != nullptr, "In-gate input is invalid");
  NVF_ERROR(forget_x != nullptr, "Forget-gate input is invalid");
  NVF_ERROR(cell_x != nullptr, "Cell-gate input is invalid");
  NVF_ERROR(out_x != nullptr, "Out-gate input is invalid");

  const auto in_gate = sigmoid(in_x);
  const auto forget_gate = sigmoid(forget_x);
  const auto cell_gate = tanh(cell_x);
  const auto out_gate = sigmoid(out_x);

  const auto cell = add(mul(forget_gate, prev_cell), mul(in_gate, cell_gate));
  const auto hidden = mul(out_gate, tanh(cell));

  return {cell, hidden};
}

namespace {
template <typename T>
T* sign(T* x) {
  NVF_ERROR(x != nullptr, "Input is invalid.");
  auto zero = IrBuilder::createInContainer<Val>(x->container(), 0.);
  auto one = IrBuilder::createInContainer<Val>(x->container(), 1.);
  auto minus_one = IrBuilder::createInContainer<Val>(x->container(), -1.);
  auto sign = where(gt(x, zero), one, where(lt(x, zero), minus_one, zero));
  return castOp(x->getDataType().value(), sign);
}
} // namespace

TensorView* sign(TensorView* x) {
  return sign<TensorView>(x);
}

Val* sign(Val* x) {
  return sign<Val>(x);
}

TensorView* softplus(TensorView* x, Val* beta, Val* threshold) {
  NVF_ERROR(x != nullptr, "Input is invalid.");
  NVF_ERROR(beta != nullptr, "Beta is invalid.");
  NVF_ERROR(threshold != nullptr, "Threshold is not a valid Double.");

  auto op_beta = mul(x, beta);
  auto maybe_result = div(log1p(exp(op_beta)), beta);
  auto y = where(gt(op_beta, threshold), x, maybe_result);
  return y;
}

TensorView* gelu(TensorView* x) {
  NVF_ERROR(x != nullptr, "Input is invalid");

  auto kappa = IrBuilder::createInContainer<Val>(x->container(), M_SQRT1_2);
  auto half = IrBuilder::createInContainer<Val>(x->container(), 0.5);
  auto one = IrBuilder::createInContainer<Val>(x->container(), 1.);

  auto cdf = mul(half, add(one, erf(mul(x, kappa))));
  auto y = mul(x, cdf);
  return y;
}

TensorView* gelu_backward(TensorView* dy, TensorView* x) {
  NVF_ERROR(dy != nullptr, "Grad Output is invalid.");
  NVF_ERROR(x != nullptr, "Input is invalid");

  constexpr double kAlpha = M_2_SQRTPI * M_SQRT1_2 * 0.5;
  const double kHalf = 0.5;

  auto cdf_1 =
      mul(x, IrBuilder::createInContainer<Val>(x->container(), M_SQRT1_2));
  auto cdf_2 = erf(cdf_1);
  auto cdf_3 =
      add(cdf_2, IrBuilder::createInContainer<Val>(x->container(), 1.));
  auto cdf_4 =
      mul(cdf_3, IrBuilder::createInContainer<Val>(x->container(), kHalf));

  auto pdf_1 = mul(x, x);
  auto pdf_2 =
      mul(pdf_1, IrBuilder::createInContainer<Val>(x->container(), -kHalf));
  auto pdf_3 = exp(pdf_2);

  auto out = addcmul(
      cdf_4,
      x,
      pdf_3,
      IrBuilder::createInContainer<Val>(x->container(), kAlpha));
  auto dx = mul(out, dy);
  return dx;
}

TensorView* tanh_gelu(TensorView* x) {
  NVF_ERROR(x != nullptr, "Input is invalid");

  constexpr double kBeta = M_SQRT2 * M_2_SQRTPI * 0.5;
  constexpr double kKappa = 0.044715;

  auto x_cube = mul(x, mul(x, x));

  auto inner_1 =
      mul(IrBuilder::createInContainer<Val>(x->container(), kKappa), x_cube);
  auto inner_2 = add(x, inner_1);
  auto inner_3 =
      mul(IrBuilder::createInContainer<Val>(x->container(), kBeta), inner_2);
  auto tanh_inner = tanh(inner_3);

  auto out = mul(
      x,
      add(IrBuilder::createInContainer<Val>(x->container(), 1.), tanh_inner));
  auto y = mul(IrBuilder::createInContainer<Val>(x->container(), 0.5), out);
  return y;
}

TensorView* tanh_gelu_backward(TensorView* dy, TensorView* x) {
  NVF_ERROR(dy != nullptr, "Grad Output is invalid.");
  NVF_ERROR(x != nullptr, "Input is invalid");

  constexpr double kBeta = M_SQRT2 * M_2_SQRTPI * 0.5;
  constexpr double kKappa = 0.044715;

  auto x_sq = mul(x, x);
  auto x_cube = mul(x, x_sq);
  auto beta = IrBuilder::create<Val>(kBeta);
  auto kappa = IrBuilder::create<Val>(kKappa);
  auto one = IrBuilder::create<Val>(1.0);
  auto half = IrBuilder::create<Val>(0.5);

  auto inner = mul(beta, add(x, mul(kappa, x_cube)));
  auto tanh_inner = tanh(inner);

  auto left = mul(half, x);
  auto right = add(one, tanh_inner);

  auto left_derivative = mul(half, right);

  auto tanh_derivative = sub(one, mul(tanh_inner, tanh_inner));
  auto inner_derivative =
      mul(beta, add(one, mul(mul(IrBuilder::create<Val>(3.0), kappa), x_sq)));
  auto right_derivative = mul(mul(left, tanh_derivative), inner_derivative);

  auto dx = mul(dy, add(left_derivative, right_derivative));
  return dx;
}

TensorView* tanh_backward(TensorView* dy, TensorView* tanh_x) {
  NVF_ERROR(dy != nullptr, "Grad Output is invalid.");
  NVF_ERROR(tanh_x != nullptr, "Input is invalid");

  auto one = IrBuilder::createInContainer<Val>(tanh_x->container(), 1.);
  auto tanh_sq = mul(tanh_x, tanh_x);
  auto sub_tanh_sq = sub(one, tanh_sq);
  auto dx = mul(dy, sub_tanh_sq);
  return dx;
}

TensorView* leaky_relu(TensorView* x, Val* negative_slope) {
  NVF_ERROR(x != nullptr, "input is invalid.");
  NVF_ERROR(negative_slope != nullptr, "negative_slope is invalid");
  auto zero = IrBuilder::createInContainer<Val>(x->container(), 0.);
  return where(ge(x, zero), x, mul(negative_slope, x));
}

TensorView* view_as_real(TensorView* x) {
  auto input_type = x->getDataType().value();
  NVF_CHECK(
      isComplexType(input_type),
      "Operand of view_as_real must have complex type");

  auto vec_type = ArrayType{
      std::make_shared<DataType>(getTypeFromComplexType(input_type)), 2};
  auto tv_vector = bitCastOp(vec_type, x);
  return viewAsScalar(tv_vector);
}
namespace {

//! Create new output for matmul
TensorView* newForMatmul(TensorView* tv_a, TensorView* tv_b) {
  auto orig_domain_a = TensorDomain::noReductions(tv_a->getLogicalDomain());
  auto orig_domain_b = TensorDomain::noReductions(tv_b->getLogicalDomain());

  auto ndims_a = orig_domain_a.size();
  auto ndims_b = orig_domain_b.size();

  auto b_kpos = orig_domain_b.size() > 1 ? ndims_b - 2 : ndims_b - 1;
  NVF_CHECK(
      orig_domain_a.back()->isBroadcast() ==
          orig_domain_b.at(b_kpos)->isBroadcast(),
      "K should be broadcast in both A and B, or neither.");

  // Output has a reduction axis rK if K is not bcast
  bool k_bcast = orig_domain_a.back()->isBroadcast();
  size_t red_dims = k_bcast ? 0 : 1;

  // Matmul output size is same as the higher dimensional input size if both A/B
  // > 1D, but with 1 additional IterType::Reduction axis rK if K is not
  // broadcast.
  auto ndims_out = std::max(ndims_a, ndims_b) + red_dims;
  if (std::min(ndims_a, ndims_b) == 1) {
    // If one of the inputs is 1D, the output size is the same as the higher
    // dimensional input size, since we will include a Reduction axis for K in
    // the output. For example: [iM, iK] x [iK] -> [iM, rK]
    ndims_out = std::max(ndims_a, ndims_b) - 1 + red_dims;
  }

  std::vector<IterDomain*> out_domain(ndims_out, nullptr);

  const std::vector<IterDomain*>& mapping_a =
      ops::mapMatmulOpIterDomains(orig_domain_a, 0, ndims_out);
  const std::vector<IterDomain*>& mapping_b =
      ops::mapMatmulOpIterDomains(orig_domain_b, 1, ndims_out);

  for (auto idx : c10::irange(ndims_out - red_dims)) {
    out_domain[idx] =
        ops::newOutputIterDomain({mapping_a.at(idx), mapping_b.at(idx)});
  }
  if (!k_bcast) {
    out_domain[ndims_out - 1] = ops::newOutputIterDomain(
        {mapping_a.back(), mapping_b.back()},
        /*force_iter_type=*/IterType::Reduction);
  }

  TensorDomain* td = IrBuilder::create<TensorDomain>(
      out_domain, TensorDomain::getContiguityFilledWith(out_domain, true));

  return IrBuilder::create<TensorView>(td, tv_a->dtype());
}

} // namespace

TensorView* matmul(TensorView* tv_a, TensorView* tv_b) {
  NVF_CHECK(
      tv_a->nDims() > 0 && tv_b->nDims() > 0,
      "Expected inputs to be atleast 1D, got: ",
      tv_a->nDims(),
      " and ",
      tv_b->nDims());

  // Note: torch.matmul reference does not restrict the inputs to the same
  // dtype, but it fails for different input dtypes.
  //       This condition may potentially be modified. The following condition
  //       should change accordingly.
  NVF_CHECK(
      tv_a->dtype() == tv_b->dtype(),
      "Expected A and B dtypes to have the same dtype, got: ",
      tv_a->dtype(),
      " and ",
      tv_b->dtype());

  // Create a new MatmulOp
  TensorView* out = newForMatmul(tv_a, tv_b);
  IrBuilder::create<MatmulOp>(out, tv_a, tv_b);
  return out;
}

SdpfaFwdResult sdpfa_fwd(
    TensorView* query,
    TensorView* key,
    TensorView* value,
    Val* dropout_p,
    Val* is_causal,
    Val* scale) {
  NVF_CHECK(
      query->dtype() == key->dtype() && query->dtype() == value->dtype(),
      "Expected query, key, and value to have the same dtype but got: ",
      query->dtype(),
      " ",
      key->dtype(),
      " ,and ",
      value->dtype());

  auto query_domain = TensorDomain::noReductions(query->getLogicalDomain());
  auto key_domain = TensorDomain::noReductions(key->getLogicalDomain());
  auto value_domain = TensorDomain::noReductions(value->getLogicalDomain());
<<<<<<< HEAD

  // Temporary handling of DID parallelization see
  // https://github.com/NVIDIA/Fuser/issues/2563
  bool has_device_dim = (query_domain.size() == 5);
  if (has_device_dim) {
    NVF_CHECK(
        query_domain[0]->isDeviceDim(),
        "Only support DID parallelization on outermost axis");
    NVF_CHECK(
        key_domain[0]->isDeviceDim(),
        "Only support DID parallelization on outermost axis");
    NVF_CHECK(
        value_domain[0]->isDeviceDim(),
        "Only support DID parallelization on outermost axis");
  }

  auto concrete_query_size = TensorDomain::noDevices(query_domain).size();
  auto concrete_key_size = TensorDomain::noDevices(key_domain).size();
  auto concrete_value_size = TensorDomain::noDevices(value_domain).size();

=======
>>>>>>> d4f4034d
  NVF_CHECK(
      query_domain.size() == key_domain.size(),
      query_domain,
      " vs ",
      key_domain);
  NVF_CHECK(
      query_domain.size() == value_domain.size(),
      query_domain,
      " vs ",
      value_domain);
  NVF_CHECK(
      query_domain.size() == 4 || query_domain.size() == 5,
      "Expect Q/K/V to be either 4D or 5D. If 5D, the first dimension is "
      "expected to be device parallel during expression evaluation: ",
      query_domain);

  NVF_CHECK(
      !dropout_p || dropout_p->isScalar(),
      "Expected dropout to be a scalar double.");
  NVF_CHECK(
      !is_causal || is_causal->isScalar(),
      "Expected is_causal to be a scalar boolean.");
  NVF_CHECK(
      !scale || scale->isScalar(), "Expected scale to be a scalar double.");

  // Query: [DIDx(D)?,N,H,L,E], Key: [DIDx(D)?,N,H,S,E], Value:
  // [DIDx(D)?,N,H,S,Ev] Output: [DIDx(D)?,N,H,L,Ev] N, H are mapped for all
  // inputs to outputs. L is mapped from query to output. Ev is mapped from
  // value to output. Note: There is no mapping for S, E. This may change in the
  // future if we add additional reduction ids to the output.
  auto ndims_out = query_domain.size();

  // TensorView for attention output
  std::vector<IterDomain*> out_domain(ndims_out, nullptr);
  for (auto idx : c10::irange(ndims_out - 2)) {
    out_domain[idx] = ops::newOutputIterDomain(
        {query_domain.at(idx), key_domain.at(idx), value_domain.at(idx)});
  }
  out_domain[ndims_out - 2] =
      ops::newOutputIterDomain({query_domain.at(ndims_out - 2)});
  out_domain[ndims_out - 1] =
      ops::newOutputIterDomain({value_domain.at(ndims_out - 1)});

  TensorDomain* attn_td = IrBuilder::create<TensorDomain>(
      out_domain, TensorDomain::getContiguityFilledWith(out_domain, true));
  TensorView* output = IrBuilder::create<TensorView>(attn_td, query->dtype());

  // TensorView for log_sumexp [DIDx(D)?,N, H, L]
  std::vector<IterDomain*> log_sumexp_dom(ndims_out - 1, nullptr);
  for (auto idx : c10::irange(ndims_out - 2)) {
    log_sumexp_dom[idx] = ops::newOutputIterDomain(
        {query_domain.at(idx), key_domain.at(idx), value_domain.at(idx)});
  }
  log_sumexp_dom[ndims_out - 2] =
      ops::newOutputIterDomain({query_domain.at(ndims_out - 2)});
  TensorDomain* log_sumexp_td = IrBuilder::create<TensorDomain>(
      log_sumexp_dom,
      TensorDomain::getContiguityFilledWith(log_sumexp_dom, true));
  TensorView* log_sumexp =
      IrBuilder::create<TensorView>(log_sumexp_td, DataType::Float);

  // Scalar tensors of int64_t dtype.
  TensorView* philox_seed = TensorViewBuilder().dtype(DataType::Int).build();
  TensorView* philox_offset = TensorViewBuilder().dtype(DataType::Int).build();
  philox_seed->setCpuScalar(true);
  philox_offset->setCpuScalar(true);

  // Set default values for dropout_p (0.0), is_causal(false)
  if (dropout_p == nullptr) {
    dropout_p = IrBuilder::create<Val>(0.0, DataType::Double);
  }

  if (is_causal == nullptr) {
    is_causal = IrBuilder::create<Val>(false, DataType::Bool);
  }

  IrBuilder::create<SdpaFwdOp>(
      output,
      log_sumexp,
      philox_seed,
      philox_offset,
      query,
      key,
      value,
      dropout_p,
      is_causal,
      scale);
  return {output, log_sumexp, philox_seed, philox_offset};
}

SdpfaBwdResult sdpfa_bwd(
    TensorView* grad_output,
    TensorView* query,
    TensorView* key,
    TensorView* value,
    TensorView* output,
    TensorView* log_sumexp,
    Val* dropout_p,
    Val* is_causal,
    TensorView* philox_seed,
    TensorView* philox_offset,
    Val* scale) {
  NVF_CHECK(
      query->dtype() == key->dtype() && query->dtype() == value->dtype(),
      "Expected query, key, and value to have the same dtype but got: ",
      query->dtype(),
      " ",
      key->dtype(),
      " ,and ",
      value->dtype());

  auto query_domain = TensorDomain::noReductions(query->getLogicalDomain());
  auto key_domain = TensorDomain::noReductions(key->getLogicalDomain());
  auto value_domain = TensorDomain::noReductions(value->getLogicalDomain());

  // Temporary handling of DID parallelization see
  // https://github.com/NVIDIA/Fuser/issues/2563
  bool has_device_dim = (query_domain.size() == 5);
  if (has_device_dim) {
    auto check_first_is_did = [](const std::vector<IterDomain*>& ids) -> void {
      NVF_CHECK(
          ids[0]->isDeviceDim(),
          "Only support DID parallelization on outermost axis");
    };
    check_first_is_did(query_domain);
    check_first_is_did(key_domain);
    check_first_is_did(value_domain);
    check_first_is_did(grad_output->getLogicalDomain());
    check_first_is_did(output->getLogicalDomain());
  }

  auto concrete_query_size = TensorDomain::noDevices(query_domain).size();
  auto concrete_key_size = TensorDomain::noDevices(key_domain).size();
  auto concrete_value_size = TensorDomain::noDevices(value_domain).size();

  NVF_CHECK(
      concrete_query_size == 4 && concrete_key_size == 4 &&
          concrete_value_size == 4,
      "Expected query, key, and value to be 4D but got: ",
      concrete_query_size,
      " ",
      concrete_key_size,
      " ,and ",
      concrete_value_size);

  NVF_CHECK(
      !dropout_p || dropout_p->isScalar(),
      "Expected dropout to be a scalar double.");
  NVF_CHECK(
      !is_causal || is_causal->isScalar(),
      "Expected is_causal to be a scalar boolean.");
  NVF_CHECK(
      !scale || scale->isScalar(), "Expected scale to be a scalar double.");

  // Set default values for dropout_p (0.0), is_causal(false)
  if (dropout_p == nullptr) {
    dropout_p = IrBuilder::create<Val>(0.0, DataType::Double);
  }

  if (is_causal == nullptr) {
    is_causal = IrBuilder::create<Val>(false, DataType::Bool);
  }

  // Mark CPU scalar tensors.
  philox_seed->setCpuScalar(true);
  philox_offset->setCpuScalar(true);

  // Query: [N,H,L,E], Key: [N,H,S,E], Value: [N,H,S,Ev] Output: [N,H,L,Ev]
  TensorView* grad_query = ops::newOutputTV({query}, query->dtype());
  TensorView* grad_key = ops::newOutputTV({key}, key->dtype());
  TensorView* grad_value = ops::newOutputTV({value}, value->dtype());

  IrBuilder::create<SdpaBwdOp>(
      grad_query,
      grad_key,
      grad_value,
      grad_output,
      query,
      key,
      value,
      output,
      log_sumexp,
      dropout_p,
      is_causal,
      philox_seed,
      philox_offset,
      scale);
  return {grad_query, grad_key, grad_value};
}

} // namespace nvfuser<|MERGE_RESOLUTION|>--- conflicted
+++ resolved
@@ -444,29 +444,6 @@
   auto query_domain = TensorDomain::noReductions(query->getLogicalDomain());
   auto key_domain = TensorDomain::noReductions(key->getLogicalDomain());
   auto value_domain = TensorDomain::noReductions(value->getLogicalDomain());
-<<<<<<< HEAD
-
-  // Temporary handling of DID parallelization see
-  // https://github.com/NVIDIA/Fuser/issues/2563
-  bool has_device_dim = (query_domain.size() == 5);
-  if (has_device_dim) {
-    NVF_CHECK(
-        query_domain[0]->isDeviceDim(),
-        "Only support DID parallelization on outermost axis");
-    NVF_CHECK(
-        key_domain[0]->isDeviceDim(),
-        "Only support DID parallelization on outermost axis");
-    NVF_CHECK(
-        value_domain[0]->isDeviceDim(),
-        "Only support DID parallelization on outermost axis");
-  }
-
-  auto concrete_query_size = TensorDomain::noDevices(query_domain).size();
-  auto concrete_key_size = TensorDomain::noDevices(key_domain).size();
-  auto concrete_value_size = TensorDomain::noDevices(value_domain).size();
-
-=======
->>>>>>> d4f4034d
   NVF_CHECK(
       query_domain.size() == key_domain.size(),
       query_domain,
