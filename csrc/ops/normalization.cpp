// clang-format off
/*
 * SPDX-FileCopyrightText: Copyright (c) 2023-present NVIDIA CORPORATION & AFFILIATES.
 * All rights reserved.
 * SPDX-License-Identifier: BSD-3-Clause
 */
// clang-format on
#include <ir/builder.h>
#include <ops/arith.h>
#include <ops/normalization.h>

namespace nvfuser {

int nonNegativeAxis(int axis, size_t ndims) {
  return (axis >= 0) ? axis : ((int)ndims + axis);
}

Val* numFeatures(TensorView* x, const std::vector<int>& dims, size_t ndims) {
<<<<<<< HEAD
  Val* num_features = IrBuilder::create<Double>(x->container(), 1);
  if (ndims == 0) {
    return num_features;
  }
=======
  Val* num_features = IrBuilder::create<Val>(x->container(), 1.0);
>>>>>>> 7aaa6c34
  for (const auto dim : dims) {
    const int axis = nonNegativeAxis(dim, ndims);
    num_features = mul(num_features, x->getLeafDomain()[axis]->extent());
  }
  return num_features;
}

TensorView* mean(TensorView* x, const std::vector<int>& dims, bool keepdim) {
  TORCH_INTERNAL_ASSERT(x != nullptr, "Input is invalid.");

  const size_t kNumberOfDims =
      TensorDomain::noReductions(x->getMaybeRFactorDomain()).size();

  auto sum_x = sum(x, dims, keepdim);
  auto y = div(sum_x, numFeatures(x, dims, kNumberOfDims));
  return y;
}

TensorView* variance(
    TensorView* x,
    const std::vector<int>& dims,
    bool unbiased,
    bool keepdim) {
  TORCH_INTERNAL_ASSERT(x != nullptr, "Input is invalid.");
  int64_t correction = unbiased ? 1 : 0;
  return variance(x, dims, correction, keepdim);
}

TensorView* variance(
    TensorView* x,
    const std::vector<int>& dims,
    int64_t correction,
    bool keepdim) {
  TORCH_INTERNAL_ASSERT(x != nullptr, "Input is invalid.");

  TORCH_CHECK(
      correction >= 0, "correction must be non-negative, but got ", correction);

  const size_t kNumberOfDims =
      TensorDomain::noReductions(x->getMaybeRFactorDomain()).size();

  auto bcast_mean = mean(x, dims, true /* keepdim */);
  auto x_mean_sub = sub(x, bcast_mean);
  auto x_mean_sub_sq = mul(x_mean_sub, x_mean_sub);
  auto sum_x_mean_sub_sq = sum(x_mean_sub_sq, dims, keepdim);

  auto num_features = numFeatures(x, dims, kNumberOfDims);
  if (correction > 0) {
    num_features =
        sub(num_features, IrBuilder::create<Val>(x->container(), correction));
  }
  auto y = div(sum_x_mean_sub_sq, num_features);

  return y;
}

VarMeanResult variance_mean(
    TensorView* x,
    const std::vector<int>& dims,
    int64_t correction,
    bool keepdim) {
  TORCH_INTERNAL_ASSERT(x != nullptr, "Input is invalid.");

  TORCH_CHECK(
      correction >= 0, "correction must be non-negative, but got ", correction);

  // There are compilation errors for half precision
  auto dtype = x->getDataType().value();
  TORCH_CHECK(
      !(dtype == DataType::Half || dtype == DataType::BFloat16),
      "variance_mean is not supported for ",
      dtype,
      " please upcast to float");

  if (isComplexType(x->getDataType().value())) {
    // The variance of a complex tensor is a real number its value equals the
    // sum of real and imaginary variances. The mean of a complex tensor is a
    // complex number its real and image parts equals the mean of real and
    // imaginary parts of the original tensor, separately.
    auto out_real = variance_mean(real(x), dims, correction, keepdim);
    auto out_imag = variance_mean(imag(x), dims, correction, keepdim);
    return {
        add(out_real.var, out_imag.var), complex(out_real.mean, out_imag.mean)};
  }

  const size_t kNumberOfDims =
      TensorDomain::noReductions(x->getMaybeRFactorDomain()).size();
  auto num_features = numFeatures(x, dims, kNumberOfDims);
  if (correction > 0) {
    num_features =
        sub(num_features, IrBuilder::create<Val>(x->container(), correction));
  }

  // Welford op can't handle 0-dim tensors, so we need to handle them separately
  if (x->nDims() == 0) {
    return {variance(x, dims, correction, keepdim), mean(x, dims, keepdim)};
  }

  auto welford_out = Welford(x, dims);
  auto mean = welford_out.avg;
  auto var = mul(welford_out.var_sum, reciprocal(num_features));

  if (keepdim) {
    std::vector<bool> is_broadcast(kNumberOfDims, false);
    for (auto dim : dims) {
      is_broadcast[dim] = true;
    }
    var = broadcast(var, is_broadcast);
    mean = broadcast(mean, is_broadcast);
  }

  return {var, mean};
}

TensorView* standard_deviation(
    TensorView* x,
    const std::vector<int>& dims,
    bool unbiased,
    bool keepdim) {
  TORCH_INTERNAL_ASSERT(x != nullptr, "Input is invalid.");
  return sqrt(variance(x, dims, unbiased, keepdim));
}

TensorView* softmax(TensorView* x, int dim) {
  TORCH_INTERNAL_ASSERT(x != nullptr, "Input is invalid.");

  const size_t kNumberOfDims =
      TensorDomain::noReductions(x->getMaybeRFactorDomain()).size();
  const int kReductionAxis = (dim < 0) ? dim + (int)kNumberOfDims : dim;
  TORCH_INTERNAL_ASSERT(
      kReductionAxis >= 0 && kReductionAxis < (int)kNumberOfDims);

  std::vector<bool> broadcast_mask(kNumberOfDims, false);
  broadcast_mask[kReductionAxis] = true;

  auto max_val = max(x, {kReductionAxis});
  auto bcast_max = broadcast(max_val, broadcast_mask);
  auto x_max_sub = sub(x, bcast_max);
  auto exp_val = exp(x_max_sub);
  auto sum_exp = sum(exp_val, {kReductionAxis});
  auto bcast_sum = broadcast(sum_exp, broadcast_mask);
  auto y = mul(exp_val, reciprocal(bcast_sum));

  return y;
}

TensorView* softmax_backward(TensorView* dy, TensorView* y, int dim) {
  TORCH_INTERNAL_ASSERT(dy != nullptr, "Grad Output is invalid.");
  TORCH_INTERNAL_ASSERT(y != nullptr, "Output is invalid.");

  const size_t kNumberOfDims =
      TensorDomain::noReductions(y->getMaybeRFactorDomain()).size();
  const int kReductionAxis = (dim < 0) ? dim + (int)kNumberOfDims : dim;
  TORCH_INTERNAL_ASSERT(
      kReductionAxis >= 0 && kReductionAxis < (int)kNumberOfDims);

  std::vector<bool> broadcast_mask(kNumberOfDims, false);
  broadcast_mask[kReductionAxis] = true;

  auto new_grad = mul(dy, y);
  auto sum_new_grad = sum(new_grad, {kReductionAxis});
  auto bcast_sum = broadcast(sum_new_grad, broadcast_mask);
  auto output_sum_mul = mul(y, bcast_sum);
  auto dx = sub(new_grad, output_sum_mul);

  return dx;
}

TensorView* log_softmax(TensorView* x, int dim) {
  TORCH_INTERNAL_ASSERT(x != nullptr, "Input is invalid.");

  const size_t kNumberOfDims =
      TensorDomain::noReductions(x->getMaybeRFactorDomain()).size();
  const int kReductionAxis = (dim < 0) ? dim + (int)kNumberOfDims : dim;
  TORCH_INTERNAL_ASSERT(
      kReductionAxis >= 0 && kReductionAxis < (int)kNumberOfDims);

  std::vector<bool> broadcast_mask(kNumberOfDims, false);
  broadcast_mask[kReductionAxis] = true;

  auto max_val = max(x, {kReductionAxis});
  auto bcast_max = broadcast(max_val, broadcast_mask);
  auto x_max_sub = sub(x, bcast_max);
  auto exp_val = exp(x_max_sub);
  auto bcast_sum = sum(exp_val, {kReductionAxis}, true /* keepdim */);
  auto log_sum_exp = log(bcast_sum);
  auto y = sub(x_max_sub, log_sum_exp);

  return y;
}

TensorView* log_softmax_backward(TensorView* dy, TensorView* y, int dim) {
  TORCH_INTERNAL_ASSERT(dy != nullptr, "Grad Output is invalid.");
  TORCH_INTERNAL_ASSERT(y != nullptr, "Output is invalid.");

  const size_t kNumberOfDims =
      TensorDomain::noReductions(y->getMaybeRFactorDomain()).size();
  const int kReductionAxis = (dim < 0) ? dim + (int)kNumberOfDims : dim;
  TORCH_INTERNAL_ASSERT(
      kReductionAxis >= 0 && kReductionAxis < (int)kNumberOfDims);

  auto bcast_sum_grad = sum(dy, {kReductionAxis}, true /* keepdim */);
  auto softmax = exp(y);
  auto softmax_sum_mul = mul(softmax, bcast_sum_grad);
  auto dx = sub(dy, softmax_sum_mul);

  return dx;
}

ForwardNormResult layer_norm(
    TensorView* x,
    const std::vector<int64_t>& norm_shape,
    TensorView* weight,
    TensorView* bias,
    Val* eps) {
  return layer_norm(x, norm_shape.size(), weight, bias, eps);
}

auto norm_properties_from_num_dims(
    const TensorView* x,
    const size_t kNormShapeNumDims) {
  // (B, C, H, W, D) tensor
  // norm_shape = [H, W, D]
  // M = outer = product of remaining dimensions = B * C
  // N = reduction = product of norm_shape = H * W * D
  // weight = bias = norm_shape tensor
  const size_t kNumberOfDims =
      TensorDomain::noReductions(x->getMaybeRFactorDomain()).size();
  const size_t kOuterNumDims = kNumberOfDims - kNormShapeNumDims;

  std::vector<int> outer_reduction_axes(kOuterNumDims);
  std::vector<bool> outer_broadcast_mask(kNumberOfDims, false);
  std::vector<int> inner_reduction_axes(kNormShapeNumDims);
  std::vector<bool> inner_broadcast_mask(kNumberOfDims, false);

  for (const auto idx : c10::irange(kOuterNumDims)) {
    outer_reduction_axes[idx] = (int)idx;
    outer_broadcast_mask[idx] = true;
  }

  Val* num_features = IrBuilder::create<Val>(x->container(), 1.0);
  for (const auto idx : c10::irange(kNormShapeNumDims)) {
    const size_t axis = kNumberOfDims - 1 - idx;
    inner_reduction_axes[idx] = (int)axis;
    inner_broadcast_mask[axis] = true;
    num_features = mul(num_features, x->getLeafDomain()[axis]->extent());
  }
  struct result {
    std::vector<int> outer_reduction_axes;
    std::vector<bool> outer_broadcast_mask;
    std::vector<int> inner_reduction_axes;
    std::vector<bool> inner_broadcast_mask;
    Val* num_features = nullptr;
  } r;
  r.outer_reduction_axes = outer_reduction_axes;
  r.outer_broadcast_mask = outer_broadcast_mask;
  r.inner_reduction_axes = inner_reduction_axes;
  r.inner_broadcast_mask = inner_broadcast_mask;
  r.num_features = num_features;
  return r;
}

ForwardNormResult layer_norm(
    TensorView* x,
    const size_t kNormShapeNumDims,
    TensorView* weight,
    TensorView* bias,
    Val* eps) {
  TORCH_INTERNAL_ASSERT(x != nullptr, "Input is invalid.");
  TORCH_INTERNAL_ASSERT(
      eps != nullptr && eps->getDataType().has_value() &&
          eps->getDataType().value() == DataType::Double,
      "Epsilon (eps) is not a valid Double.");

  auto r = norm_properties_from_num_dims(x, kNormShapeNumDims);

  // Main algorithm
  auto welford_out = Welford(x, r.inner_reduction_axes);
  auto mean_bcast = broadcast(welford_out.avg, r.inner_broadcast_mask);
  auto x_sub_mean = sub(x, mean_bcast);

  auto var_sum_bcast = broadcast(welford_out.var_sum, r.inner_broadcast_mask);
  auto var = mul(var_sum_bcast, reciprocal(r.num_features));
  auto var_eps = add(var, eps);
  auto invstd = rsqrt(var_eps);

  auto y = mul(x_sub_mean, invstd);

  // Optional: norm * weight
  if (weight != nullptr) {
    auto weight_bcast = broadcast(weight, r.outer_broadcast_mask);
    y = mul(y, weight_bcast);
  }

  // Optional: norm * weight + bias
  if (bias != nullptr) {
    auto bias_bcast = broadcast(bias, r.outer_broadcast_mask);
    y = add(y, bias_bcast);
  }

  return {y, mean_bcast, invstd};
}

ForwardRMSNormResult rms_norm(
    TensorView* x,
    const std::vector<int64_t>& norm_shape,
    TensorView* weight,
    Val* eps) {
  return rms_norm(x, norm_shape.size(), weight, eps);
}

ForwardRMSNormResult rms_norm(
    TensorView* x,
    const size_t kNormShapeNumDims,
    TensorView* weight,
    Val* eps) {
  TORCH_INTERNAL_ASSERT(x != nullptr, "Input is invalid.");
  TORCH_INTERNAL_ASSERT(
      eps != nullptr && eps->getDataType().has_value() &&
          eps->getDataType().value() == DataType::Double,
      "Epsilon (eps) is not a valid Double.");

  auto r = norm_properties_from_num_dims(x, kNormShapeNumDims);

  // Main algorithm
  auto var_sum = sum(mul(x, x), r.inner_reduction_axes);
  auto var_sum_bcast = broadcast(var_sum, r.inner_broadcast_mask);
  auto var = mul(var_sum_bcast, reciprocal(r.num_features));
  auto var_eps = add(var, eps);
  auto invstd = rsqrt(var_eps);

  auto y = mul(x, invstd);

  // Optional: norm * weight
  if (weight != nullptr) {
    auto weight_bcast = broadcast(weight, r.outer_broadcast_mask);
    y = mul(y, weight_bcast);
  }

  return {y, invstd};
}

BackwardNormResult layer_norm_backward(
    TensorView* dy,
    TensorView* x,
    const std::vector<int64_t>& norm_shape,
    TensorView* mean,
    TensorView* invstd,
    TensorView* weight,
    TensorView* bias,
    const std::vector<bool>& output_mask) {
  TORCH_INTERNAL_ASSERT(dy != nullptr, "Grad Output is invalid.");
  TORCH_INTERNAL_ASSERT(x != nullptr, "Input is invalid.");
  TORCH_INTERNAL_ASSERT(mean != nullptr, "Mean is invalid.");
  TORCH_INTERNAL_ASSERT(invstd != nullptr, "Inv std is invalid.");

  auto r = norm_properties_from_num_dims(x, norm_shape.size());

  auto x_hat = mul(sub(x, mean), invstd);

  TensorView* grad_x_hat = nullptr;
  if (weight != nullptr) {
    auto* bcast_weight = broadcast(weight, r.outer_broadcast_mask);
    grad_x_hat = mul(dy, bcast_weight);
  } else {
    grad_x_hat = dy;
  }

  auto a = mul(r.num_features, grad_x_hat);

  auto b = sum(grad_x_hat, r.inner_reduction_axes);
  auto bcast_b = broadcast(b, r.inner_broadcast_mask);

  auto c1 = mul(grad_x_hat, x_hat);
  auto c2 = sum(c1, r.inner_reduction_axes);
  auto bcast_c2 = broadcast(c2, r.inner_broadcast_mask);
  auto c3 = mul(x_hat, bcast_c2);

  auto inner = sub(sub(a, bcast_b), c3);
  auto reciprocal_size = reciprocal(r.num_features);

  TensorView* dx = nullptr;
  if (output_mask[0]) {
    dx = mul(mul(reciprocal_size, invstd), inner);
  }

  TensorView* dw = nullptr;
  if (output_mask[1] && weight != nullptr) {
    dw = sum(mul(dy, x_hat), r.outer_reduction_axes);
  }

  TensorView* db = nullptr;
  if (output_mask[2] && bias != nullptr) {
    db = sum(dy, r.outer_reduction_axes);
  }
  return {dx, dw, db};
}

BackwardRMSNormResult rms_norm_backward(
    TensorView* dy,
    TensorView* x,
    const std::vector<int64_t>& norm_shape,
    TensorView* invstd,
    TensorView* weight,
    const std::vector<bool>& output_mask) {
  TORCH_INTERNAL_ASSERT(dy != nullptr, "Grad Output is invalid.");
  TORCH_INTERNAL_ASSERT(x != nullptr, "Input is invalid.");
  TORCH_INTERNAL_ASSERT(invstd != nullptr, "Inv std is invalid.");

  auto r = norm_properties_from_num_dims(x, norm_shape.size());

  auto x_hat = mul(x, invstd);

  TensorView* grad_x_hat = nullptr;
  if (weight != nullptr) {
    auto* bcast_weight = broadcast(weight, r.outer_broadcast_mask);
    grad_x_hat = mul(dy, bcast_weight);
  } else {
    grad_x_hat = dy;
  }

  auto a = mul(r.num_features, grad_x_hat);

  auto b = sum(grad_x_hat, r.inner_reduction_axes);
  auto bcast_b = broadcast(b, r.inner_broadcast_mask);

  auto c1 = mul(grad_x_hat, x_hat);
  auto c2 = sum(c1, r.inner_reduction_axes);
  auto bcast_c2 = broadcast(c2, r.inner_broadcast_mask);
  auto c3 = mul(x_hat, bcast_c2);

  auto inner = sub(sub(a, bcast_b), c3);
  auto reciprocal_size = reciprocal(r.num_features);

  TensorView* dx = nullptr;
  if (output_mask[0]) {
    dx = mul(mul(reciprocal_size, invstd), inner);
  }

  TensorView* dw = nullptr;
  if (output_mask[1] && weight != nullptr) {
    dw = sum(mul(dy, x_hat), r.outer_reduction_axes);
  }

  return {dx, dw};
}

ForwardNormResult batch_norm(
    TensorView* x,
    TensorView* weight,
    TensorView* bias,
    TensorView* running_mean,
    TensorView* running_var,
    const bool kTraining,
    Val* momentum,
    Val* eps,
    bool channels_last) {
  auto fusion = FusionGuard::getCurFusion();

  TORCH_INTERNAL_ASSERT(x != nullptr, "Input is invalid.");

  TORCH_INTERNAL_ASSERT(
      !((running_var == nullptr) ^ (running_mean == nullptr)),
      "running stats should comes in pairs");

  TORCH_INTERNAL_ASSERT(
      momentum != nullptr && momentum->getDataType().has_value() &&
          momentum->getDataType().value() == DataType::Double,
      "Momentum is not a valid Double.");

  TORCH_INTERNAL_ASSERT(
      eps != nullptr && eps->getDataType().has_value() &&
          eps->getDataType().value() == DataType::Double,
      "Epsilon (eps) is not a valid Double.");

  // (B, C, H, W, D) tensor
  // M = outer = channels
  // N = reduction = B * H * W * D
  // weight = bias = (C) tensor
  const size_t kNumberOfDims =
      TensorDomain::noReductions(x->getMaybeRFactorDomain()).size();
  // channels last format means C dimension is at axis kNumberOfDims-1 at x
  size_t c_axis = channels_last ? kNumberOfDims - 1 : 1;

  std::vector<int> reduction_axes;
  std::vector<bool> broadcast_mask(kNumberOfDims, false);
  Val* num_features = IrBuilder::create<Val>(x->container(), 1.0);

  for (const auto axis : c10::irange(kNumberOfDims)) {
    if (axis != c_axis) {
      reduction_axes.push_back((int)axis);
      broadcast_mask[axis] = true;
      num_features = mul(num_features, x->getLeafDomain()[axis]->extent());
    }
  }

  TensorView* y = nullptr;
  TensorView* mean = nullptr;
  TensorView* invstd = nullptr;
  if (kTraining || running_mean == nullptr) {
    // Algorithm
    auto welford_out = Welford(x, reduction_axes);

    // updating running mean and running var
    if (running_mean != nullptr && running_var != nullptr) {
      // Note: kTraining is true here!
      TORCH_INTERNAL_ASSERT(
          kTraining,
          "When running stats are provided, batch stats should only be computed during training");

      auto rev_momentum =
          sub(IrBuilder::create<Val>(x->container(), 1.0), momentum);
      auto current_mean_hat = mul(welford_out.avg, momentum);
      auto mean_hat = mul(running_mean, rev_momentum);
      auto new_mean_hat = add(mean_hat, current_mean_hat);

      auto num_feature_decrement = sub(num_features, x->container()->oneVal());
      auto unbiased_var =
          mul(welford_out.var_sum, reciprocal(num_feature_decrement));
      auto current_var_hat = mul(unbiased_var, momentum);
      auto var_hat = mul(running_var, rev_momentum);
      auto new_var_hat = add(var_hat, current_var_hat);

      // when inputs have been cast by parser. We want to alias the output to
      // the pre-cast input, so we can still update running stats
      auto cast_to_input_dtype = [fusion](
                                     Val* cast_input, Val* aliased_output) {
        auto unary_op = cast_input->definition();
        TORCH_INTERNAL_ASSERT(
            unary_op->isA<UnaryOp>() &&
                unary_op->as<UnaryOp>()->getUnaryOpType() == UnaryOpType::Cast,
            "check for cast op");
        auto input_to_cast = unary_op->input(0);
        TORCH_INTERNAL_ASSERT(
            input_to_cast->isFusionInput(),
            "IO_tensor batch_norm::running_stats can only updating input tensor to fusion");
        auto rm_dtype = input_to_cast->getDataType();
        TORCH_INTERNAL_ASSERT(
            rm_dtype.has_value(),
            "Input running stats must have dtype defined");
        auto cast_output = castOp(*rm_dtype, aliased_output);

        fusion->aliasOutputToInput(cast_output, input_to_cast);
      };

      if (running_mean->isFusionInput()) {
        fusion->aliasOutputToInput(new_mean_hat, running_mean);
      } else {
        cast_to_input_dtype(running_mean, new_mean_hat);
      }

      if (running_var->isFusionInput()) {
        fusion->aliasOutputToInput(new_var_hat, running_var);
      } else {
        cast_to_input_dtype(running_var, new_var_hat);
      }
    }

    mean = welford_out.avg;
    auto mean_bcast = broadcast(mean, broadcast_mask);
    auto x_sub_mean = sub(x, mean_bcast);

    auto var = mul(welford_out.var_sum, reciprocal(num_features));
    auto var_eps = add(var, eps);
    invstd = rsqrt(var_eps);
    auto invstd_bcast = broadcast(invstd, broadcast_mask);

    y = mul(x_sub_mean, invstd_bcast);
  } else {
    // This is inference mode with running stats
    auto r_mean_bcasted = broadcast(running_mean, broadcast_mask);
    auto x_sub_mean = sub(x, r_mean_bcasted);

    auto var_eps = add(running_var, eps);
    auto unbiased_invstd = rsqrt(var_eps);
    auto invstd_bcast = broadcast(unbiased_invstd, broadcast_mask);

    // During inference, mean/invstd output are empty tensors
    // on CPU, but not on CUDA. We need to make sure we have the same
    // behavior as with eager mode on CUDA.
    mean = running_mean;
    invstd = unbiased_invstd;
    y = mul(x_sub_mean, invstd_bcast);
  }

  // Optional: norm * weight
  if (weight) {
    auto weight_bcast = broadcast(weight, broadcast_mask);
    y = mul(y, weight_bcast);
  }

  // Optional: norm * weight + bias
  if (bias) {
    auto bias_bcast = broadcast(bias, broadcast_mask);
    y = add(y, bias_bcast);
  }
  return {y, mean, invstd};
}

BackwardNormResult batch_norm_backward(
    TensorView* input,
    TensorView* grad_output,
    TensorView* weight,
    TensorView* running_mean,
    TensorView* running_var,
    TensorView* save_mean,
    TensorView* save_invstd,
    const bool kTraining,
    Val* eps,
    const std::vector<bool>& output_mask,
    bool channels_last) {
  TORCH_INTERNAL_ASSERT(input != nullptr, "Input is invalid.");
  TORCH_INTERNAL_ASSERT(grad_output != nullptr, "Grad Output is invalid.");
  TORCH_INTERNAL_ASSERT(
      eps != nullptr && eps->getDataType().has_value() &&
          eps->getDataType().value() == DataType::Double,
      "Epsilon (eps) is not a valid Double.");

  // (B, C, H, W, D) tensor
  // M = outer = channels
  // N = reduction = B * H * W * D
  // weight = bias = (C) tensor
  const size_t kNumberOfDims =
      TensorDomain::noReductions(input->getMaybeRFactorDomain()).size();
  // channels last format means C dimension is at axis kNumberOfDims-1 at x /
  // grad_out
  size_t c_axis = channels_last ? kNumberOfDims - 1 : 1;

  std::vector<int> reduction_axes;
  std::vector<bool> broadcast_mask(kNumberOfDims, false);
  Val* num_features = nullptr;
  for (const auto axis : c10::irange(kNumberOfDims)) {
    if (axis != c_axis) {
      reduction_axes.push_back((int)axis);
      broadcast_mask[axis] = true;
      if (num_features == nullptr) {
        num_features =
            castOp(DataType::Double, input->getLeafDomain()[axis]->extent());
      } else {
        num_features =
            mul(num_features, input->getLeafDomain()[axis]->extent());
      }
    }
  }

  auto mean = save_mean;
  auto invstd = save_invstd;
  if (kTraining) {
    TORCH_INTERNAL_ASSERT(
        save_mean != nullptr && save_invstd != nullptr,
        "When training=True, save_mean and save_invstd are required.");
  } else {
    mean = running_mean;
    invstd = rsqrt(add(running_var, eps));
  }

  mean = broadcast(mean, broadcast_mask);

  auto norm = reciprocal(num_features);

  auto grad_output_sum = sum(grad_output, reduction_axes);
  auto dot_p = sum(mul(grad_output, sub(input, mean)), reduction_axes);

  auto grad_mean = broadcast(mul(grad_output_sum, norm), broadcast_mask);
  auto proj_scale =
      broadcast(mul(mul(dot_p, norm), mul(invstd, invstd)), broadcast_mask);
  TensorView* grad_scale = nullptr;

  if (weight == nullptr) {
    grad_scale =
        mul(broadcast(invstd, broadcast_mask),
            IrBuilder::create<Val>(input->container(), 1.0));
  } else {
    grad_scale = mul(
        broadcast(invstd, broadcast_mask), broadcast(weight, broadcast_mask));
  }

  TensorView* grad_input = nullptr;
  if (kTraining) {
    auto proj = mul(sub(input, mean), proj_scale);
    grad_input = mul(sub(sub(grad_output, proj), grad_mean), grad_scale);
  } else {
    grad_input = mul(grad_output, grad_scale);
  }

  TensorView* grad_weight = nullptr;
  if (output_mask[1]) {
    grad_weight = mul(dot_p, invstd);
  }

  TensorView* grad_bias = nullptr;
  if (output_mask[2]) {
    grad_bias = grad_output_sum;
  }

  return {grad_input, grad_weight, grad_bias};
}

ForwardNormResult instance_norm(
    TensorView* x,
    TensorView* weight,
    TensorView* bias,
    TensorView* running_mean,
    TensorView* running_var,
    const bool kUseInputStats,
    Val* momentum,
    Val* eps,
    bool channels_last) {
  auto fusion = FusionGuard::getCurFusion();

  TORCH_INTERNAL_ASSERT(x != nullptr, "Input is invalid.");

  TORCH_INTERNAL_ASSERT(
      !((running_var == nullptr) ^ (running_mean == nullptr)),
      "running stats should comes in pairs");

  TORCH_INTERNAL_ASSERT(
      momentum != nullptr && momentum->getDataType().has_value() &&
          momentum->getDataType().value() == DataType::Double,
      "Momentum is not a valid Double.");

  TORCH_INTERNAL_ASSERT(
      eps != nullptr && eps->getDataType().has_value() &&
          eps->getDataType().value() == DataType::Double,
      "Epsilon (eps) is not a valid Double.");

  // (B, C, H, W, D) tensor
  // M = outer = B * C
  // N = reduction = H * W * D
  // weight = bias = C tensor
  const size_t kBatchDim = 0;
  const size_t kNumberOfDims =
      TensorDomain::noReductions(x->getMaybeRFactorDomain()).size();
  const size_t kChannelsDim = channels_last ? kNumberOfDims - 1 : 1;

  std::vector<int> x_reduction_axes;
  std::vector<bool> x_broadcast_mask(kNumberOfDims, false);
  Val* N = IrBuilder::create<Val>(x->container(), 1.0);
  for (const auto axis : c10::irange(kNumberOfDims)) {
    if (axis != kBatchDim && axis != kChannelsDim) {
      x_reduction_axes.push_back((int)axis);
      x_broadcast_mask[axis] = true;
      N = mul(N, x->getLeafDomain()[axis]->extent());
    }
  }
  Val* B = IrBuilder::create<Val>(x->container(), 1.0);
  B = mul(B, x->getLeafDomain()[kBatchDim]->extent());

  std::vector<bool> channels_only_broadcast_mask(kNumberOfDims, false);
  for (const auto axis : c10::irange(kNumberOfDims)) {
    if (axis != kChannelsDim) {
      channels_only_broadcast_mask[axis] = true;
    }
  }

  TensorView* y = nullptr;
  TensorView* mean = nullptr;
  TensorView* invstd = nullptr;
  if (kUseInputStats || running_mean == nullptr) {
    // Algorithm
    auto welford_out = Welford(x, x_reduction_axes);

    // updating running mean and running var
    if (running_mean != nullptr && running_var != nullptr) {
      auto _running_mean = running_mean;
      auto _running_var = running_var;
      if (_running_mean->getDataType().value() == DataType::Half ||
          _running_mean->getDataType().value() == DataType::BFloat16) {
        _running_mean = castOp(DataType::Float, _running_mean);
      }
      if (_running_var->getDataType().value() == DataType::Half ||
          _running_var->getDataType().value() == DataType::BFloat16) {
        _running_var = castOp(DataType::Float, running_var);
      }
      auto rev_momentum =
          sub(IrBuilder::create<Val>(x->container(), 1.0), momentum);
      auto current_mean_hat = mul(welford_out.avg, momentum);
      auto mean_hat = mul(_running_mean, rev_momentum);
      auto new_mean_hat = add(mean_hat, current_mean_hat);

      // NS: static_cast to workaround VC++ error, see
      // https://godbolt.org/z/6Prd77xYs
      auto new_mean_sum = sum(new_mean_hat, {static_cast<int>(kBatchDim)});
      auto new_mean_channels_only = mul(new_mean_sum, reciprocal(B));
      if (running_mean->getDataType().value() == DataType::Half ||
          running_mean->getDataType().value() == DataType::BFloat16) {
        new_mean_channels_only =
            castOp(running_mean->getDataType().value(), new_mean_channels_only);
      }
      // fusion->addOutput(new_mean_channels_only);
      fusion->aliasOutputToInput(new_mean_channels_only, running_mean);

      auto num_feature_decrement = sub(N, x->container()->oneVal(N->dtype()));
      auto unbiased_var =
          mul(welford_out.var_sum, reciprocal(num_feature_decrement));
      auto current_var_hat = mul(unbiased_var, momentum);
      auto var_hat = mul(_running_var, rev_momentum);
      auto new_var_hat = add(var_hat, current_var_hat);

      // NS: static_cast to workaround VC++ error, see
      // https://godbolt.org/z/6Prd77xYs
      auto new_var_sum = sum(new_var_hat, {static_cast<int>(kBatchDim)});
      auto new_var_channels_only = mul(new_var_sum, reciprocal(B));
      if (running_var->getDataType().value() == DataType::Half ||
          running_var->getDataType().value() == DataType::BFloat16) {
        new_var_channels_only =
            castOp(running_var->getDataType().value(), new_var_channels_only);
      }
      // fusion->addOutput(new_var_channels_only);
      fusion->aliasOutputToInput(new_var_channels_only, running_var);
    }

    mean = welford_out.avg;
    auto mean_bcast = broadcast(mean, x_broadcast_mask);
    auto x_sub_mean = sub(x, mean_bcast);

    auto var = mul(welford_out.var_sum, reciprocal(N));
    auto var_eps = add(var, eps);
    invstd = rsqrt(var_eps);
    auto invstd_bcast = broadcast(invstd, x_broadcast_mask);

    y = mul(x_sub_mean, invstd_bcast);
  } else {
    // This is inference mode with running stats
    auto r_mean_bcasted = broadcast(running_mean, channels_only_broadcast_mask);
    auto x_sub_mean = sub(x, r_mean_bcasted);

    auto var_eps = add(running_var, eps);
    auto unbiased_invstd = rsqrt(var_eps);
    auto invstd_bcast =
        broadcast(unbiased_invstd, channels_only_broadcast_mask);

    // During inference, mean/invstd output are empty tensors
    // on CPU, but not on CUDA. We need to make sure we have the same
    // behavior as with eager mode on CUDA.
    mean = running_mean;
    invstd = unbiased_invstd;
    y = mul(x_sub_mean, invstd_bcast);
  }

  // Optional: norm * weight
  if (weight) {
    auto weight_bcast = broadcast(weight, channels_only_broadcast_mask);
    y = mul(y, weight_bcast);
  }

  // Optional: norm * weight + bias
  if (bias) {
    auto bias_bcast = broadcast(bias, channels_only_broadcast_mask);
    y = add(y, bias_bcast);
  }
  return {y, mean, invstd};
}

BackwardNormResult instance_norm_backward(
    TensorView* input,
    TensorView* grad_output,
    TensorView* weight,
    TensorView* running_mean,
    TensorView* running_var,
    TensorView* save_mean,
    TensorView* save_invstd,
    const bool kTraining,
    Val* eps,
    const std::vector<bool>& output_mask,
    bool channels_last) {
  TORCH_INTERNAL_ASSERT(input != nullptr, "Input is invalid.");
  TORCH_INTERNAL_ASSERT(grad_output != nullptr, "Grad Output is invalid.");
  TORCH_INTERNAL_ASSERT(
      eps != nullptr && eps->getDataType().has_value() &&
          eps->getDataType().value() == DataType::Double,
      "Epsilon (eps) is not a valid Double.");

  // (B, C, H, W, D) tensor
  // M = outer = channels
  // N = reduction = B * H * W * D
  // weight = bias = (C) tensor
  const size_t kNumberOfDims =
      TensorDomain::noReductions(input->getMaybeRFactorDomain()).size();
  // channels last format means C dimension is at axis kNumberOfDims-1 at x /
  // grad_out
  const size_t b_axis = 0; // for clarity
  const size_t c_axis = channels_last ? kNumberOfDims - 1 : 1;

  std::vector<int> reduction_axes;
  std::vector<bool> broadcast_mask(kNumberOfDims, false);
  // weight has its own broadcast mask as it is broadcast for the batch unlike
  // mean/var
  std::vector<bool> weight_broadcast_mask(kNumberOfDims, false);
  Val* num_features = nullptr;
  for (const auto axis : c10::irange(kNumberOfDims)) {
    if (axis != c_axis) {
      weight_broadcast_mask[axis] = true;
      if (axis != b_axis) {
        reduction_axes.push_back((int)axis);
        broadcast_mask[axis] = true;
        if (num_features == nullptr) {
          num_features =
              castOp(DataType::Double, input->getLeafDomain()[axis]->extent());
        } else {
          num_features =
              mul(num_features, input->getLeafDomain()[axis]->extent());
        }
      }
    }
  }

  auto mean = save_mean;
  auto invstd = save_invstd;
  if (kTraining) {
    TORCH_INTERNAL_ASSERT(
        save_mean != nullptr && save_invstd != nullptr,
        "When training=True, save_mean and save_invstd are required.");
  } else {
    mean = running_mean;
    invstd = rsqrt(add(running_var, eps));
  }
  mean = broadcast(mean, broadcast_mask);

  auto norm = reciprocal(num_features);

  auto grad_output_sum = sum(grad_output, reduction_axes);
  auto dot_p = sum(mul(grad_output, sub(input, mean)), reduction_axes);

  auto grad_mean = broadcast(mul(grad_output_sum, norm), broadcast_mask);

  auto proj_scale =
      broadcast(mul(mul(dot_p, norm), mul(invstd, invstd)), broadcast_mask);

  TensorView* grad_scale = nullptr;

  if (weight == nullptr) {
    grad_scale =
        mul(broadcast(invstd, broadcast_mask),
            IrBuilder::create<Val>(input->container(), 1.0));
  } else {
    grad_scale =
        mul(broadcast(invstd, broadcast_mask),
            broadcast(weight, weight_broadcast_mask));
  }

  TensorView* grad_input = nullptr;
  if (kTraining) {
    auto proj = mul(sub(input, mean), proj_scale);
    grad_input = mul(sub(sub(grad_output, proj), grad_mean), grad_scale);
  } else {
    grad_input = mul(grad_output, grad_scale);
  }

  TensorView* grad_weight = nullptr;
  TensorView* grad_weight_reduced = nullptr;
  if (output_mask[1]) {
    grad_weight = mul(dot_p, invstd);
    // TODO: grad weight needs to be reduced across batch-dim but is this the
    // most efficient place or can reduction happen earlier?
    grad_weight_reduced = sum(grad_weight, {0});
  }

  TensorView* grad_bias = nullptr;
  TensorView* grad_bias_reduced = nullptr;
  if (output_mask[2]) {
    grad_bias = grad_output_sum;
    // TODO: same as above for grad weight
    grad_bias_reduced = sum(grad_bias, {0});
  }

  return {grad_input, grad_weight_reduced, grad_bias_reduced};
}

} // namespace nvfuser<|MERGE_RESOLUTION|>--- conflicted
+++ resolved
@@ -16,14 +16,12 @@
 }
 
 Val* numFeatures(TensorView* x, const std::vector<int>& dims, size_t ndims) {
-<<<<<<< HEAD
-  Val* num_features = IrBuilder::create<Double>(x->container(), 1);
+
+  Val* num_features = IrBuilder::create<Val>(x->container(), 1.0);
   if (ndims == 0) {
     return num_features;
   }
-=======
-  Val* num_features = IrBuilder::create<Val>(x->container(), 1.0);
->>>>>>> 7aaa6c34
+
   for (const auto dim : dims) {
     const int axis = nonNegativeAxis(dim, ndims);
     num_features = mul(num_features, x->getLeafDomain()[axis]->extent());
