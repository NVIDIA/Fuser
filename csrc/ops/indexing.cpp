--- conflicted
+++ resolved
@@ -49,29 +49,12 @@
   DataType dtype = lookup_tv->getDataType().value();
   NVF_CHECK(
       dtype != DataType::Null, "Invalid datatype provided for new value.");
-<<<<<<< HEAD
+
   std::vector<IterDomain*> lookup_domain =
       TensorDomain::noReductions(lookup_tv->getLogicalDomain());
-  std::vector<IterDomain*> index_domain =
-      TensorDomain::noReductions(index_tv->getLogicalDomain());
+
   int64_t n_dims = (int64_t)lookup_domain.size();
   dim = wrapDim(dim, n_dims);
-  NVF_CHECK(n_dims > 0, "index_select can not be applied to 0d tensor.");
-  bool is_already_broadcast =
-      ops::isIndexAlreadyBroadcast(index_domain, dim, n_dims);
-  NVF_CHECK(
-      is_already_broadcast || index_domain.size() <= 1,
-      "index_tv must be broadcasted to have the same rank as lookup_tv or is ",
-      "a 1d or scalar tensor.");
-
-  if (index_domain.empty()) {
-=======
-
-  std::vector<IterDomain*> lookup_domain =
-      TensorDomain::noReductions(lookup_tv->getLogicalDomain());
-
-  int64_t n_dims = (int64_t)lookup_domain.size();
-  dim = wrapDim(dim, n_dims);
   NVF_CHECK(
       n_dims > 0, "lookup_tv argument for indexSelect cannot be a 0-D tensor.");
 
@@ -80,15 +63,10 @@
 
   // short-circuit: index_tv is a scalar tensor.
   if (original_index_domain.empty()) {
->>>>>>> 84ef4829
     TensorView* select_tv = select(lookup_tv, dim, index_tv);
     return unsqueeze(select_tv, dim);
   }
 
-<<<<<<< HEAD
-  std::vector<IterDomain*> new_logical;
-  new_logical.reserve(n_dims);
-=======
   if (!ops::isIndexAlreadyBroadcast(original_index_domain, dim, n_dims)) {
     // Broadcast index to lookup's rank.
     NVF_CHECK(
@@ -97,22 +75,12 @@
     index_tv =
         ops::maybeBroadcastIndexTv(index_tv->as<TensorView>(), dim, n_dims);
   }
->>>>>>> 84ef4829
 
   // create logical domain for output tensorview.
   std::vector<IterDomain*> new_logical;
   new_logical.reserve(n_dims);
   for (auto i : c10::irange(n_dims)) {
     if (i != dim) {
-<<<<<<< HEAD
-      new_logical.emplace_back(lookup_domain[i]->cloneWithoutRFactor());
-    } else {
-      // For 1-D tensor, select the first index. Otherwise, select the index
-      // for desired dimension.
-      int64_t index_domain_dim = (is_already_broadcast) ? dim : 0;
-      new_logical.emplace_back(
-          index_domain[index_domain_dim]->cloneWithoutRFactor());
-=======
       new_logical.emplace_back(lookup_domain.at(i)->cloneWithoutRFactor());
     } else {
       // Get new domain because maybeBroadcastIndexTv could have create a new
@@ -121,22 +89,13 @@
           TensorDomain::noReductions(index_tv->getLogicalDomain());
       // Select the index for desired dimension.
       new_logical.emplace_back(index_domain.at(dim)->cloneWithoutRFactor());
->>>>>>> 84ef4829
     }
   }
   auto td = IrBuilder::create<TensorDomain>(
       new_logical, TensorDomain::getContiguityFilledWith(new_logical, true));
   auto out = IrBuilder::create<TensorView>(td, dtype);
 
-<<<<<<< HEAD
-  // broadcast index to lookup's rank.
-  if (!is_already_broadcast) {
-    index_tv =
-        ops::maybeBroadcastIndexTv(index_tv->as<TensorView>(), dim, n_dims);
-  }
-=======
   // create index_select expression
->>>>>>> 84ef4829
   IrBuilder::create<IndexSelectOp>(out, lookup_tv, dim, index_tv);
   return out;
 }
