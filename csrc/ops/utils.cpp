// clang-format off
/*
 * SPDX-FileCopyrightText: Copyright (c) 2023-present NVIDIA CORPORATION & AFFILIATES.
 * All rights reserved.
 * SPDX-License-Identifier: BSD-3-Clause
 */
// clang-format on
#include <ir/builder.h>
#include <ops/arith.h>
#include <ops/utils.h>

#include <c10/util/Exception.h>

#include <algorithm>
#include <limits>

namespace nvfuser {
namespace ops {

TensorView* maybe_broadcast_inner_to_rank(TensorView* t, size_t rank) {
  size_t t_rank = TensorDomain::noReductions(t->getMaybeRFactorDomain()).size();

  // broadcast inner on inp to match rank with other.
  if (t_rank < rank) {
    const int num_bcast = static_cast<int>(rank - t_rank);
    std::vector<bool> inner_bcast_dims(rank, false);
    std::fill(
        inner_bcast_dims.begin(), inner_bcast_dims.begin() + num_bcast, true);
    t = broadcast(t, inner_bcast_dims);
  }
  return t;
}

TensorView* maybe_broadcast_index_tv(TensorView* t, size_t dim, size_t rank) {
  size_t ori_rank =
      TensorDomain::noReductions(t->getMaybeRFactorDomain()).size();
  TORCH_INTERNAL_ASSERT(
      ori_rank == 1,
      "The rank of index tensorview in index_select must be 1, but got ",
      ori_rank);
  TORCH_INTERNAL_ASSERT(
      dim < rank,
      "The dim of index_select must be < rank, but got ",
      dim,
      " >= ",
      rank);
  std::vector<bool> bcast_dims(rank, false);
  // broadcast outter on inp to match rank with other.
  if (dim + 1 < rank) {
    std::fill(bcast_dims.begin() + (int64_t)dim + 1, bcast_dims.end(), true);
  }
  // broadcast inner on inp to match rank with other.
  if (dim > 0) {
    std::fill(bcast_dims.begin(), bcast_dims.begin() + (int64_t)dim, true);
  }
  if (dim + 1 < rank || dim > 0) {
    t = broadcast(t, bcast_dims);
  }
  return t;
}

Val* simplifiedInt(Val* val) {
  TORCH_INTERNAL_ASSERT(
      val->isConstInt(), "Expecting Const Int's only in this routine.");
  if (val->value().hasValue()) {
    return val;
  }
  return IrBuilder::create<Val>(val->evaluateInt());
}

// If one size is nullptr, return the other. If both symbolic just return v1. If
// one's concrete, prefer that one (simplified). If both concrete make sure
// they're the same size.
Val* promoteSize(Val* v1, Val* v2) {
  if (v1 == nullptr) {
    TORCH_INTERNAL_ASSERT(
        v2 == nullptr || v2->isIntegralScalar(),
        "Expecting Int's only in this routine.");
    return v2;
  }
  if (v2 == nullptr) {
    return v1;
  }
  TORCH_INTERNAL_ASSERT(
      v1->isIntegralScalar() && v2->isIntegralScalar(),
      "Expecting Int's only in this routine.");

  if (!v1->isConstInt() && !v2->isConstInt()) {
    return v1;
  } else if (v1->isConstInt() && v2->isConstInt()) {
    TORCH_INTERNAL_ASSERT(
        v1->evaluateInt() == v2->evaluateInt(),
        "Expected sizes of, ",
        v1->toString(),
        " and ",
        v2->toString(),
        " to match but found ",
        v1->evaluateInt(),
        " and ",
        v2->evaluateInt(),
        ".");
    return simplifiedInt(v1);
  } else if (v1->isConstInt()) {
    return simplifiedInt(v1);
  }
  return simplifiedInt(v2);
}

// Will return a new value of type val with the DataType dtype.
Val* newScalar(ValType vtype, DataType dtype) {
  switch (vtype) {
    case (ValType::NamedScalar):
    case (ValType::Others):
      return IrBuilder::create<Val>(dtype);
    default:
      break;
  }

  TORCH_CHECK(
      false,
      "Cannot handle ValType: ",
      vtype,
      " with DataType:",
      dtype,
      " in newScalar.");
}

IterType promoteIterType(IterType type1, IterType type2) {
  // Iteration: Default
  // Reduction: Should not appear here
  // Broadcast: Propagated only if type1 and type2 are Broadcast
  // Gather: Converted to Iteration
  // Stride: Shold not appear here
  // VectorComponent: Converted to Iteration

  TORCH_INTERNAL_ASSERT(
      type1 != IterType::Reduction && type1 != IterType::Stride,
      "Invalid IterType: ",
      type1)
  TORCH_INTERNAL_ASSERT(
      type2 != IterType::Reduction && type2 != IterType::Stride,
      "Invalid IterType: ",
      type2);

  // Do not propagate Gather and VectorComponent
  if (type1 == IterType::Gather || type1 == IterType::VectorComponent ||
      type1 == IterType::GatherScatter) {
    type1 = IterType::Iteration;
  }
  if (type2 == IterType::Gather || type2 == IterType::VectorComponent ||
      type2 == IterType::GatherScatter) {
    type2 = IterType::Iteration;
  }

  // At this point, type1 and type2 must be either Iteration or
  // Broadcast. Note Symbolic is either Iteration or Broadcast
  TORCH_INTERNAL_ASSERT(
      type1 == IterType::Iteration || type1 == IterType::Broadcast ||
          type1 == IterType::Symbolic,
      "Unexpected IterType: ",
      type1);
  TORCH_INTERNAL_ASSERT(
      type2 == IterType::Iteration || type2 == IterType::Broadcast ||
          type2 == IterType::Symbolic,
      "Unexpected IterType: ",
      type2);

  // If either is Iteration, the output type is also Iteration. If
  // none of them is Iteration and either of them is Symbolic, the
  // output is also Symbolic.
  if (type1 == IterType::Iteration || type2 == IterType::Iteration) {
    return IterType::Iteration;
  } else if (type1 == IterType::Symbolic || type2 == IterType::Symbolic) {
    return IterType::Symbolic;
  } else {
    return IterType::Broadcast;
  }
}

std::vector<IterDomain*> newOutputDomain(
    const std::vector<Val*>& vals,
    DataType dtype) {
  std::vector<TensorView*> tvs;
  for (auto val : vals) {
    if (val->getValType() == ValType::TensorView) {
      tvs.push_back(val->as<TensorView>());
    }
  }
  TORCH_CHECK(
      !tvs.empty(),
      "Tried to create new output TensorView but received empty list.");

  std::vector<IterDomain*> out_domain(
      TensorDomain::noReductions(tvs[0]->getMaybeRFactorDomain()).size(),
      nullptr);

  // For the start and stop offsets, take the maximum of input axes.
  // For now, the offsets of both start and stop are always integer
  // constant, so we can statically compute them. It is unclear
  // whether we would need to support dynamic offsetting, e.g.,
  // shifting by a dynamic offset.
  std::vector<int64_t> start_offsets(out_domain.size(), 0);
  std::vector<int64_t> stop_offsets(out_domain.size(), 0);
  std::vector<Val*> extent_vals(out_domain.size(), nullptr);
  std::vector<Val*> expanded_extent_vals(out_domain.size(), nullptr);
  std::vector<std::optional<IterType>> iter_types(
      out_domain.size(), std::nullopt);

  for (auto tv : tvs) {
    auto dom = TensorDomain::noReductions(tv->getMaybeRFactorDomain());
    TORCH_INTERNAL_ASSERT(
        dom.size() == out_domain.size(),
        "Invalid tensor view found while producing an output, it has ",
        dom.size(),
        " dimensions but expected ",
        out_domain.size());
    for (const auto i : c10::irange(dom.size())) {
      if (dom[i]->isBroadcast()) {
        if (dom[i]->hasExpandedExtent()) {
          expanded_extent_vals[i] =
              promoteSize(expanded_extent_vals[i], dom[i]->expandedExtent());
        }
        continue;
      }
      extent_vals[i] = promoteSize(extent_vals[i], dom[i]->extent());
      if (iter_types[i].has_value()) {
        iter_types[i] =
            promoteIterType(iter_types[i].value(), dom[i]->getIterType());
      } else {
        iter_types[i] = dom[i]->getIterType();
      }

      auto start_offset = dom[i]->start();
      auto stop_offset = dom[i]->stopOffset();
      // Currently, start is always constant
      TORCH_INTERNAL_ASSERT(
          start_offset->isConstInt(),
          "Invalid IterDomain start: ",
          start_offset);
      TORCH_INTERNAL_ASSERT(
          stop_offset->isConstInt(),
          "Invalid IterDomain stop offset: ",
          stop_offset);
      start_offsets[i] =
          std::max(start_offsets[i], start_offset->evaluateInt());
      stop_offsets[i] = std::max(stop_offsets[i], stop_offset->evaluateInt());
    }
  }
  for (const auto dim_i : c10::irange(out_domain.size())) {
    if (extent_vals[dim_i] != nullptr) {
      TORCH_INTERNAL_ASSERT(
          iter_types[dim_i].has_value(),
          "Could not deduce iter type for new tensor view.");
      out_domain[dim_i] =
          IterDomainBuilder(
              IrBuilder::create<Val>(start_offsets[dim_i]), extent_vals[dim_i])
              .stop_offset(IrBuilder::create<Val>(stop_offsets[dim_i]))
              .iter_type(iter_types[dim_i].value())
              .build();
    } else {
      out_domain[dim_i] = IterDomainBuilder(
                              FusionGuard::getCurFusion()->zeroVal(),
                              FusionGuard::getCurFusion()->oneVal())
                              .expanded_extent(expanded_extent_vals[dim_i])
                              .iter_type(IterType::Broadcast)
                              .build();
    }
  }

  return out_domain;
}

TensorView* newOutputTV(const std::vector<Val*>& vals, DataType dtype) {
  auto out_domain = newOutputDomain(vals, dtype);
  return IrBuilder::create<TensorView>(
      IrBuilder::create<TensorDomain>(
          out_domain, TensorDomain::getContiguityFilledWith(out_domain, true)),
      dtype);
}

std::vector<Val*> maybeBroadcast(const std::vector<Val*>& vals) {
  std::vector<Val*> out_vals(vals.size(), nullptr);
  size_t n_dims = 0;
  for (auto val : vals) {
    if (val->getValType().value() == ValType::TensorView) {
      n_dims = std::max(
          n_dims,
          TensorDomain::noReductions(
              val->as<TensorView>()->getMaybeRFactorDomain())
              .size());
    }
  }

  for (const auto i : c10::irange(vals.size())) {
    if (vals[i]->getValType().value() == ValType::TensorView) {
      auto tv = vals[i]->as<TensorView>();
      out_vals[i] = maybe_broadcast_inner_to_rank(tv, n_dims);
    } else {
      out_vals[i] = vals[i];
    }
  }
  return out_vals;
}

Val* newValLike(Val* val, DataType dtype) {
  TORCH_CHECK(
      dtype != DataType::Null, "Invalid datatype provided for new value.");

  const ValType vtype = val->getValType().value();

  if (vtype == ValType::TensorView) {
    return newOutputTV({val}, dtype);
  }

  return newScalar(vtype, dtype);
}

// returns the minimum init value for reduction:
//   -inf for floating type;
//   lowest value for integer type;
//   false for bool.
Val* getMinimumValue(DataType v) {
  switch (std::get<PrimDataType>(v.type)) {
    case (DataType::Double):
      return IrBuilder::create<Val>(-std::numeric_limits<double>::infinity());
      break;
    case (DataType::Float):
      return IrBuilder::create<Val>(
          static_cast<double>(-std::numeric_limits<float>::infinity()));
      break;
    case (DataType::Half):
      return IrBuilder::create<Val>(
          static_cast<double>(-std::numeric_limits<c10::Half>::infinity()));
      break;
    case DataType::BFloat16:
      return IrBuilder::create<Val>(
          static_cast<double>(-std::numeric_limits<c10::BFloat16>::infinity()));
      break;
    case (DataType::Int):
      return IrBuilder::create<Val>(std::numeric_limits<int64_t>::lowest());
      break;
    case (DataType::Int32):
<<<<<<< HEAD
      return IrBuilder::create<Val>(std::numeric_limits<int32_t>::lowest());
=======
      return IrBuilder::create<Scalar>(
          (int64_t)std::numeric_limits<int32_t>::lowest());
>>>>>>> fb9845e7
      break;
    case (DataType::Bool):
      return IrBuilder::create<Val>(false);
      break;
    default:
      TORCH_CHECK(
          false, "Could not generate a min op for tensor with type: ", v);
  }
  return nullptr;
}

// returns the maximum init value for reduction:
//   inf for floating type;
//   highest value for integer type;
//   true for bool.
Val* getMaximumValue(DataType v) {
  switch (std::get<PrimDataType>(v.type)) {
    case (DataType::Double):
      return IrBuilder::create<Val>(std::numeric_limits<double>::infinity());
      break;
    case (DataType::Float):
      return IrBuilder::create<Val>(std::numeric_limits<float>::infinity());
      break;
    case (DataType::Half):
      return IrBuilder::create<Val>(
          static_cast<double>(std::numeric_limits<c10::Half>::infinity()));
      break;
    case DataType::BFloat16:
      return IrBuilder::create<Val>(
          static_cast<double>(std::numeric_limits<c10::BFloat16>::infinity()));
      break;
    case (DataType::Int):
      return IrBuilder::create<Val>(std::numeric_limits<int64_t>::max());
      break;
    case (DataType::Int32):
<<<<<<< HEAD
      return IrBuilder::create<Val>(std::numeric_limits<int32_t>::max());
=======
      return IrBuilder::create<Scalar>(
          (int64_t)std::numeric_limits<int32_t>::max());
>>>>>>> fb9845e7
      break;
    case (DataType::Bool):
      return IrBuilder::create<Val>(true);
      break;
    default:
      TORCH_CHECK(
          false, "Could not generate a max op for tensor with type: ", v);
  }
  return nullptr;
}

} // namespace ops
} // namespace nvfuser<|MERGE_RESOLUTION|>--- conflicted
+++ resolved
@@ -340,12 +340,8 @@
       return IrBuilder::create<Val>(std::numeric_limits<int64_t>::lowest());
       break;
     case (DataType::Int32):
-<<<<<<< HEAD
-      return IrBuilder::create<Val>(std::numeric_limits<int32_t>::lowest());
-=======
-      return IrBuilder::create<Scalar>(
+      return IrBuilder::create<Val>(
           (int64_t)std::numeric_limits<int32_t>::lowest());
->>>>>>> fb9845e7
       break;
     case (DataType::Bool):
       return IrBuilder::create<Val>(false);
@@ -381,12 +377,8 @@
       return IrBuilder::create<Val>(std::numeric_limits<int64_t>::max());
       break;
     case (DataType::Int32):
-<<<<<<< HEAD
-      return IrBuilder::create<Val>(std::numeric_limits<int32_t>::max());
-=======
-      return IrBuilder::create<Scalar>(
+      return IrBuilder::create<Val>(
           (int64_t)std::numeric_limits<int32_t>::max());
->>>>>>> fb9845e7
       break;
     case (DataType::Bool):
       return IrBuilder::create<Val>(true);
