// clang-format off
/*
 * SPDX-FileCopyrightText: Copyright (c) 2023-present NVIDIA CORPORATION & AFFILIATES.
 * All rights reserved.
 * SPDX-License-Identifier: BSD-3-Clause
 */
// clang-format on
#include <ops/arith.h>

#include <cfloat>
#include <ranges>

#include <expr_evaluator.h>
#include <ir/all_nodes.h>
#include <ir/builder.h>
#include <ir/iostream.h>
#include <ir/utils.h>
#include <ops/alias.h>
#include <ops/utils.h>
#include <type.h>
#include <type_promotion.h>

<<<<<<< HEAD
=======
#include <cfloat>
#include <ranges>

>>>>>>> 42a5ab62
namespace nvfuser {

Val* castOp(DataType dtype, Val* v1) {
  auto orig_dtype = v1->getDataType().value();
  if (dtype == orig_dtype) {
    return set(v1);
  }

  if (cast_func_str(std::make_pair(orig_dtype, dtype)) == std::nullopt) {
    NVF_CHECK(
        false,
        "Illegal Cast value from  DataType: ",
        orig_dtype,
        " to DataType: ",
        dtype);
  }

  if (isComplexType(orig_dtype) && !isComplexType(dtype)) {
    TORCH_WARN(
        "Casting from ",
        orig_dtype,
        " to ",
        dtype,
        " discards the imaginary part.");
  }

  Val* out = ops::newValLike(v1, dtype);
  IrBuilder::create<UnaryOp>(UnaryOpType::Cast, out, v1);
  return out;
}

Val* maybeCastOp(DataType dtype, Val* v1) {
  if (v1->isScalar()) {
    return SimplifyingIrBuilder::maybeCastExpr(dtype, v1);
  }
  if (v1->dtype() != dtype) {
    return castOp(dtype, v1);
  }
  return v1;
}

TensorView* castOp(DataType dtype, TensorView* v1) {
  return castOp(dtype, v1->as<Val>())->as<TensorView>();
}

TensorView* maybeCastOp(DataType dtype, TensorView* v1) {
  if (v1->dtype() != dtype) {
    return castOp(dtype, v1);
  }
  return v1;
}

Val* bitCastOp(DataType dtype, Val* v1) {
  if (v1->getDataType().value() == dtype) {
    return v1;
  }

  NVF_CHECK(
      dataTypeSizeByte(v1->getDataType().value()) == dataTypeSizeByte(dtype),
      "BitCast only works for types of the same size");

  Val* out = ops::newValLike(v1, dtype);
  IrBuilder::create<UnaryOp>(UnaryOpType::BitCast, out, v1);
  return out;
}

TensorView* bitCastOp(DataType dtype, TensorView* v1) {
  return bitCastOp(dtype, v1->as<Val>())->as<TensorView>();
}

Val* unaryOp(UnaryOpType type, Val* v1) {
  Val* out = ops::newValLike(v1, v1->getDataType().value());
  IrBuilder::create<UnaryOp>(type, out, v1);
  return out;
}

TensorView* unaryOp(UnaryOpType type, TensorView* v1) {
  return unaryOp(type, v1->as<Val>())->as<TensorView>();
}

Val* unaryIsOp(UnaryOpType type, Val* v) {
  Val* out = ops::newValLike(v, DataType::Bool);
  IrBuilder::create<UnaryOp>(type, out, v);
  return out;
}

TensorView* unaryIsOp(UnaryOpType type, TensorView* v) {
  return unaryIsOp(type, v->asVal())->as<TensorView>();
}

Val* unaryOp(UnaryOpType type, Val* v1, const TypePromotionConfig& config) {
  auto cast_v1 = promoteValues(config, {v1}).front();
  return unaryOp(type, cast_v1);
}

TensorView* unaryOp(
    UnaryOpType type,
    TensorView* v1,
    const TypePromotionConfig& config) {
  auto cast_v1 = promoteValues(config, {v1}).front();
  return unaryOp(type, cast_v1)->as<TensorView>();
}

static TensorView* factoryOutput(
    const std::vector<Val*>& shape,
    DataType dtype,
    bool maybe_symbolic = true) {
  // For concrete dimensions, set IterType to Broadcast or Iteration. If we
  // cannot determine the IterType, set it to Symbolic so that it can be set
  // later during dynamic shape concretization.
  std::vector<IterDomain*> out_root;
  out_root.reserve(shape.size());
  ExpressionEvaluator ee;
  for (Val* shi : shape) {
    IterType iter_type =
        maybe_symbolic ? IterType::Symbolic : IterType::Iteration;
    PolymorphicValue ext = ee.evaluate(shi);
    if (ext.hasValue()) {
      NVF_CHECK(
          ext.is<int64_t>(),
          "Expected int extent argument to factory function but found constant "
          "value ",
          shi->toInlineString());
      iter_type =
          ext.as<int64_t>() == 1 ? IterType::Broadcast : IterType::Iteration;
    }
    out_root.push_back(
        IterDomainBuilder(
            shi->fusion()->zeroVal(),
            SimplifyingIrBuilder::maybeCastExpr(DataType::Index, shi))
            .iter_type(iter_type)
            .build());
  }
  auto* out_td = IrBuilder::create<TensorDomain>(
      out_root, TensorDomain::getContiguityFilledWith(out_root, true));
  auto* out = IrBuilder::create<TensorView>(out_td, dtype);
  return out;
}

// TENSOR FACTORIES
TensorView* rand(
    const std::vector<Val*>& shape,
    DataType dtype,
    Val* philox_seed,
    Val* philox_offset,
    bool maybe_symbolic) {
  TensorView* out = factoryOutput(shape, dtype, maybe_symbolic);
  IrBuilder::create<RNGOp>(
      RNGOpType::Uniform,
      out,
      dtype,
      std::vector<Val*>{},
      philox_seed,
      philox_offset);
  return out;
}

// TENSOR FACTORIES

namespace {

//! Check that val is an int or float scalar equal to the given integer (after
//! possible promotion)
bool valEqualsInt(Val* val, int64_t i) {
  ExpressionEvaluator ee;
  PolymorphicValue pv = ee.evaluate(val);
  if (!pv.hasValue()) {
    return false;
  }
  return pv == i;
}

} // namespace

TensorView* uniform(
    const std::vector<Val*>& shape,
    Val* low,
    Val* high,
    DataType dtype,
    Val* philox_seed,
    Val* philox_offset,
    bool maybe_symbolic) {
  TensorView* out = factoryOutput(shape, dtype, maybe_symbolic);
  if (valEqualsInt(low, 0l) && valEqualsInt(high, 1l)) {
    // Avoid unnecessary shifting and scaling
    IrBuilder::create<RNGOp>(
        RNGOpType::Uniform,
        out,
        dtype,
        std::vector<Val*>{},
        philox_seed,
        philox_offset);
  } else {
    IrBuilder::create<RNGOp>(
        RNGOpType::UniformRange,
        out,
        dtype,
        std::vector<Val*>{low, high},
        philox_seed,
        philox_offset);
  }
  return out;
}

TensorView* normal(
    const std::vector<Val*>& shape,
    Val* mean,
    Val* std,
    DataType dtype,
    Val* philox_seed,
    Val* philox_offset,
    bool maybe_symbolic) {
  TensorView* out = factoryOutput(shape, dtype, maybe_symbolic);
  if (valEqualsInt(mean, 0l) && valEqualsInt(std, 1l)) {
    // Avoid unnecessary shifting and scaling
    IrBuilder::create<RNGOp>(
        RNGOpType::NormalStandard,
        out,
        dtype,
        std::vector<Val*>{},
        philox_seed,
        philox_offset);
  } else {
    IrBuilder::create<RNGOp>(
        RNGOpType::NormalGeneral,
        out,
        dtype,
        std::vector<Val*>{mean, std},
        philox_seed,
        philox_offset);
  }
  return out;
}

TensorView* randn(
    const std::vector<Val*>& shape,
    DataType dtype,
    Val* philox_seed,
    Val* philox_offset,
    bool maybe_symbolic) {
  TensorView* out = factoryOutput(shape, dtype, maybe_symbolic);
  IrBuilder::create<RNGOp>(
      RNGOpType::NormalStandard,
      out,
      dtype,
      std::vector<Val*>{},
      philox_seed,
      philox_offset);
  return out;
}

TensorView* randn_like(TensorView* tv, Val* philox_seed, Val* philox_offset) {
  NVF_CHECK(
      isFloatingPointType(tv->dtype()),
      "input must have floating point type, but got ",
      tv->dtype());
  // Create a new output TV manually so that we carry over IterTypes, instead
  // of inferring them from the shape as we would if we used randn().
  TensorView* out = ops::newOutputTV({tv}, tv->dtype());
  IrBuilder::create<RNGOp>(
      RNGOpType::NormalStandard,
      out,
      tv->dtype(),
      std::vector<Val*>{},
      philox_seed,
      philox_offset);
  return out;
}
TensorView* randn_like(TensorView* tv) {
  return randn_like(tv, nullptr, nullptr);
}
Val* randn_like(Val* v, Val* philox_seed, Val* philox_offset) {
  return randn_like(v->as<TensorView>(), philox_seed, philox_offset);
}
Val* randn_like(Val* v) {
  return randn_like(v->as<TensorView>(), nullptr, nullptr);
}

TensorView* rand_like(TensorView* tv, Val* philox_seed, Val* philox_offset) {
  NVF_CHECK(
      isFloatingPointType(tv->dtype()),
      "input must have floating point type, but got ",
      tv->dtype());
  // Create a new output TV manually so that we carry over IterTypes, instead
  // of inferring them from the shape as we would if we used rand().
  TensorView* out = ops::newOutputTV({tv}, tv->dtype());
  IrBuilder::create<RNGOp>(
      RNGOpType::Uniform,
      out,
      tv->dtype(),
      std::vector<Val*>{},
      philox_seed,
      philox_offset);
  return out;
}
TensorView* rand_like(TensorView* tv) {
  return rand_like(tv, nullptr, nullptr);
}
Val* rand_like(Val* v, Val* philox_seed, Val* philox_offset) {
  return rand_like(v->as<TensorView>(), philox_seed, philox_offset);
}
Val* rand_like(Val* v) {
  return rand_like(v->as<TensorView>(), nullptr, nullptr);
}

TensorView* full(
    const std::vector<Val*>& shape,
    Val* fill_value,
    DataType dtype,
    bool maybe_symbolic) {
  fill_value = maybeCastOp(dtype, fill_value);
  // Create a new output TV manually so that we carry over IterTypes, instead
  // of inferring them from the shape as we would if we used full().
  TensorView* out = factoryOutput(shape, dtype, maybe_symbolic);
  IrBuilder::create<FullOp>(out, fill_value);
  return out;
}

TensorView* full_like(TensorView* tv, Val* fill_value, DataType dtype) {
  fill_value = maybeCastOp(dtype, fill_value);
  TensorView* out = ops::newOutputTV({tv}, dtype);
  IrBuilder::create<FullOp>(out, fill_value);
  return out;
}

TensorView* full_like(TensorView* tv, Val* fill_value) {
  return full_like(tv, fill_value, tv->dtype());
}

Val* full_like(Val* v, Val* fill_value) {
  return full_like(v->as<TensorView>(), fill_value);
}

TensorView* zeros(
    const std::vector<Val*>& shape,
    DataType dtype,
    bool maybe_symbolic) {
  return full(
      shape,
      FusionGuard::getCurFusion()->zeroVal(dtype),
      dtype,
      maybe_symbolic);
}

TensorView* zeros_like(TensorView* tv) {
  return full_like(tv, FusionGuard::getCurFusion()->zeroVal(tv->dtype()));
}

Val* zeros_like(Val* v) {
  return zeros_like(v->as<TensorView>());
}

TensorView* ones(
    const std::vector<Val*>& shape,
    DataType dtype,
    bool maybe_symbolic) {
  return full(
      shape, FusionGuard::getCurFusion()->oneVal(dtype), dtype, maybe_symbolic);
}

TensorView* ones_like(TensorView* tv) {
  return full_like(tv, FusionGuard::getCurFusion()->oneVal(tv->dtype()));
}

Val* ones_like(Val* v) {
  return ones_like(v->as<TensorView>());
}

TensorView* iota(Val* length, Val* start, Val* step, DataType dtype) {
  if (start == nullptr) {
    start = IrBuilder::create<Val>(0L, dtype);
  }
  if (step == nullptr) {
    step = IrBuilder::create<Val>(1L, dtype);
  }
  NVF_CHECK(
      isIntegralType(*length->getDataType()),
      "length must be integer, but get dtype ",
      *length->getDataType());
  NVF_CHECK(
      !isComplexType(*start->getDataType()) &&
          isIntegralType(*start->getDataType()) == isIntegralType(dtype) &&
          isFloatingPointType(*start->getDataType()) ==
              isFloatingPointType(dtype),
      "iota: start dtype does not match specified dtype argument, should be ",
      dtype,
      " but get ",
      *start->getDataType());
  NVF_CHECK(
      !isComplexType(*step->getDataType()) &&
          isIntegralType(*step->getDataType()) == isIntegralType(dtype) &&
          isFloatingPointType(*step->getDataType()) ==
              isFloatingPointType(dtype),
      "iota: step dtype does not match specified dtype argument, should be ",
      dtype,
      " but get ",
      *step->getDataType());

  start = maybeCastOp(dtype, start);
  step = maybeCastOp(dtype, step);

  if (start->isConst() && start->isFloatingPointScalar()) {
    NVF_ERROR(
        std::isfinite(start->value().as<double>()),
        "iota: length, start, step must be finite numbers.");
  }

  if (step->isConst() && step->isFloatingPointScalar()) {
    NVF_ERROR(
        std::isfinite(step->value().as<double>()),
        "iota: length, start, step must be finite numbers.");
  }

  NVF_ERROR(
      !step->isConstScalar() || !step->isZero(),
      "iota: step value must not equal zero.");

  TensorView* out = factoryOutput({length}, dtype);
  IrBuilder::create<IotaOp>(out, length, start, step);
  return out;
}

TensorView* arange(Val* end, DataType dtype) {
  return arange(FusionGuard::getCurFusion()->zeroVal(dtype), end, dtype);
}

TensorView* arange(Val* start, Val* end, DataType dtype) {
  return arange(start, end, FusionGuard::getCurFusion()->oneVal(dtype), dtype);
}

TensorView* arange(Val* start, Val* end, Val* step, DataType dtype) {
  Val* start_for_size_computation = start;
  Val* end_for_size_computation = end;
  Val* step_for_size_computation = step;
  if (isIntegralType(dtype)) {
    start_for_size_computation = maybeCastOp(DataType::Int, start);
    end_for_size_computation = maybeCastOp(DataType::Int, end);
    step_for_size_computation = maybeCastOp(DataType::Int, step);
  } else if (isFloatingPointType(dtype)) {
    start_for_size_computation = maybeCastOp(DataType::Double, start);
    end_for_size_computation = maybeCastOp(DataType::Double, end);
    step_for_size_computation = maybeCastOp(DataType::Double, step);
  }
  start = maybeCastOp(dtype, start);
  step = maybeCastOp(dtype, step);
  // Make sure no negative value is passed to ceilDiv as the device
  // implementation of ceilDiv assumes positive inputs
  auto distance = SimplifyingIrBuilder::absExpr(SimplifyingIrBuilder::subExpr(
      end_for_size_computation, start_for_size_computation));
  auto abs_step = SimplifyingIrBuilder::absExpr(step_for_size_computation);
  auto length = SimplifyingIrBuilder::ceilDivExpr(distance, abs_step);
  if (!isIntegralType(length->dtype())) {
    length = maybeCastOp(DataType::Index, length);
  }
  return iota(length, start, step, dtype);
}

TensorView* eye(Val* rows, Val* cols, DataType dtype) {
  NVF_CHECK(rows->getDataType() == DataType::Int, "rows must have type Int");
  NVF_CHECK(cols->getDataType() == DataType::Int, "cols must have type Int");
  TensorView* out = factoryOutput({rows, cols}, dtype);
  IrBuilder::create<EyeOp>(out, dtype);
  return out;
}

TensorView* eye(Val* size, DataType dtype) {
  return eye(size, size, dtype);
}

// UNARY OPERATIONS

#define NVFUSER_DEFINE_UNARY_OP(operator_name, operator_type) \
  Val* operator_name(Val* value) {                            \
    return unaryOp(UnaryOpType::operator_type, value);        \
  }                                                           \
  TensorView* operator_name(TensorView* tv) {                 \
    return unaryOp(UnaryOpType::operator_type, tv);           \
  }

NVFUSER_DEFINE_UNARY_OP(ceil, Ceil)
NVFUSER_DEFINE_UNARY_OP(floor, Floor)
NVFUSER_DEFINE_UNARY_OP(frac, Frac)
NVFUSER_DEFINE_UNARY_OP(relu, Relu)
NVFUSER_DEFINE_UNARY_OP(round, Round)
NVFUSER_DEFINE_UNARY_OP(silu, Silu)
NVFUSER_DEFINE_UNARY_OP(trunc, Trunc)
NVFUSER_DEFINE_UNARY_OP(print, Print)
#undef NVFUSER_DEFINE_UNARY_OP

// As a workaround to #1541, we promote half types to single for neg.
// Eventually, `neg` should probably be defined using NVFUSER_DEFINE_UNARY_OP.
// However, currently, nvFuser codegen misses certain header files for half
// types and therefore has no access to data types like `__nv_bfloat16`  and
// intrinsics like `__hneg`.
//
// Note: TypePromotion::float_op_config is a wrong config to use here, because
// it "promotes" integers to float and loses precision (see
// UnaryTests/UnaryTest.Neg/int64_t). TypePromotion::float_only_op_config is
// also wrong, because it doesn't allow integers at all.
Val* neg(Val* v) {
  return unaryOp(UnaryOpType::Neg, v, TypePromotion::default_op_config);
}

TensorView* neg(TensorView* tv) {
  return unaryOp(UnaryOpType::Neg, tv, TypePromotion::default_op_config);
}

Val* logical_not(Val* v) {
  v = maybeCastOp(DataType::Bool, v);
  return unaryOp(UnaryOpType::LogicalNot, v);
}

TensorView* logical_not(TensorView* tv) {
  tv = maybeCastOp(DataType::Bool, tv);
  return unaryOp(UnaryOpType::LogicalNot, tv);
}

Val* bitwise_not(Val* v) {
  if (!isIntegralType(v->dtype())) {
    NVF_CHECK(
        isBooleanType(v->dtype()),
        "input must have integral or boolean type, but got ",
        v->dtype());
    v = castOp(DataType::Int, v);
    return logical_not(v);
  }
  return unaryOp(UnaryOpType::BitwiseNot, v);
}

TensorView* bitwise_not(TensorView* tv) {
  if (!isIntegralType(tv->dtype())) {
    NVF_CHECK(
        isBooleanType(tv->dtype()),
        "input must have integral or boolean type, but got ",
        tv->dtype());
    tv = castOp(DataType::Int, tv);
    return logical_not(tv);
  }
  return unaryOp(UnaryOpType::BitwiseNot, tv);
}

// https://en.cppreference.com/w/cpp/numeric/bit_ceil
Val* bitceil(Val* v) {
  NVF_CHECK(
      isIntegralType(v->dtype()),
      "input must have integral or boolean type, but got ",
      v->dtype());
  return unaryOp(UnaryOpType::BitCeil, v);
}

TensorView* bitceil(TensorView* tv) {
  NVF_CHECK(
      isIntegralType(tv->dtype()),
      "input must have integral or boolean type, but got ",
      tv->dtype());
  return unaryOp(UnaryOpType::BitCeil, tv);
}

// The output of abs(complex_tensor) are real numbers
Val* abs(Val* v) {
  if (v->getDataType() == DataType::ComplexDouble) {
    Val* out = ops::newValLike(v, DataType::Double);
    IrBuilder::create<UnaryOp>(UnaryOpType::Abs, out, v);
    return out;
  }
  if (v->getDataType() == DataType::ComplexFloat) {
    Val* out = ops::newValLike(v, DataType::Float);
    IrBuilder::create<UnaryOp>(UnaryOpType::Abs, out, v);
    return out;
  }
  return unaryOp(UnaryOpType::Abs, v);
}

TensorView* abs(TensorView* tv) {
  return abs(tv->as<Val>())->as<TensorView>();
}

// The output of signbit(tensor) are boolean values
Val* signbit(Val* v) {
  auto cast_v = promoteValues(TypePromotion::default_op_config, {v}).front();
  Val* out = ops::newValLike(v, DataType::Bool);
  IrBuilder::create<UnaryOp>(UnaryOpType::Signbit, out, cast_v);
  return out;
}

TensorView* signbit(TensorView* tv) {
  return signbit(tv->as<Val>())->as<TensorView>();
}

// The output of real(complex_tensor) are real numbers
Val* real(Val* v) {
  if (v->getDataType() == DataType::ComplexDouble) {
    Val* out = ops::newValLike(v, DataType::Double);
    IrBuilder::create<UnaryOp>(UnaryOpType::Real, out, v);
    return out;
  }
  if (v->getDataType() == DataType::ComplexFloat) {
    Val* out = ops::newValLike(v, DataType::Float);
    IrBuilder::create<UnaryOp>(UnaryOpType::Real, out, v);
    return out;
  }
  // We use LoadStoreOp instead of UnaryOpType::Real to support non-complex
  // tensors
  return set(v);
}

TensorView* real(TensorView* tv) {
  return real(tv->as<Val>())->as<TensorView>();
}

// The output of imag(complex_tensor) are real numbers
Val* imag(Val* v) {
  if (v->getDataType() == DataType::ComplexDouble) {
    Val* out = ops::newValLike(v, DataType::Double);
    IrBuilder::create<UnaryOp>(UnaryOpType::Imag, out, v);
    return out;
  }
  if (v->getDataType() == DataType::ComplexFloat) {
    Val* out = ops::newValLike(v, DataType::Float);
    IrBuilder::create<UnaryOp>(UnaryOpType::Imag, out, v);
    return out;
  }
  NVF_CHECK(false, "imag not supported for non-complex tensors");
}

TensorView* imag(TensorView* tv) {
  return imag(tv->as<Val>())->as<TensorView>();
}

// construct complex tensor from real and imag tensors
Val* complex(Val* r, Val* i) {
  DataType dtype = r->getDataType().value();
  NVF_CHECK(
      dtype == i->getDataType().value(),
      "real and imag data type should be same in complex().");
  Val* out = ops::newValLike(r, getComplexTypeFromType(dtype));
  IrBuilder::create<BinaryOp>(BinaryOpType::Complex, out, r, i);
  return out;
}

TensorView* complex(TensorView* tv_r, TensorView* tv_i) {
  return complex(tv_r->as<Val>(), tv_i->as<Val>())->as<TensorView>();
}
// UNARY FLOAT CAST OPERATIONS

#define NVFUSER_DEFINE_UNARY_FLOAT_OP(op_name, op_type)                       \
  Val* op_name(Val* v) {                                                      \
    return unaryOp(UnaryOpType::op_type, v, TypePromotion::float_op_config);  \
  }                                                                           \
  TensorView* op_name(TensorView* tv) {                                       \
    return unaryOp(UnaryOpType::op_type, tv, TypePromotion::float_op_config); \
  }

NVFUSER_DEFINE_UNARY_FLOAT_OP(acos, Acos)
NVFUSER_DEFINE_UNARY_FLOAT_OP(acosh, Acosh)
NVFUSER_DEFINE_UNARY_FLOAT_OP(asin, Asin)
NVFUSER_DEFINE_UNARY_FLOAT_OP(asinh, Asinh)
NVFUSER_DEFINE_UNARY_FLOAT_OP(atan, Atan)
NVFUSER_DEFINE_UNARY_FLOAT_OP(atanh, Atanh)
NVFUSER_DEFINE_UNARY_FLOAT_OP(cos, Cos)
NVFUSER_DEFINE_UNARY_FLOAT_OP(cosh, Cosh)
NVFUSER_DEFINE_UNARY_FLOAT_OP(exp, Exp)
NVFUSER_DEFINE_UNARY_FLOAT_OP(exp2, Exp2)
NVFUSER_DEFINE_UNARY_FLOAT_OP(expm1, Expm1)
NVFUSER_DEFINE_UNARY_FLOAT_OP(erf, Erf)
NVFUSER_DEFINE_UNARY_FLOAT_OP(erfc, Erfc)
NVFUSER_DEFINE_UNARY_FLOAT_OP(erfinv, Erfinv)
NVFUSER_DEFINE_UNARY_FLOAT_OP(erfcinv, Erfcinv)
NVFUSER_DEFINE_UNARY_FLOAT_OP(lgamma, Lgamma)
NVFUSER_DEFINE_UNARY_FLOAT_OP(log, Log)
NVFUSER_DEFINE_UNARY_FLOAT_OP(log10, Log10)
NVFUSER_DEFINE_UNARY_FLOAT_OP(log1p, Log1p)
NVFUSER_DEFINE_UNARY_FLOAT_OP(log2, Log2)
NVFUSER_DEFINE_UNARY_FLOAT_OP(reciprocal, Reciprocal)
NVFUSER_DEFINE_UNARY_FLOAT_OP(rsqrt, Rsqrt)
NVFUSER_DEFINE_UNARY_FLOAT_OP(sigmoid, Sigmoid)
NVFUSER_DEFINE_UNARY_FLOAT_OP(sin, Sin)
NVFUSER_DEFINE_UNARY_FLOAT_OP(sinh, Sinh)
NVFUSER_DEFINE_UNARY_FLOAT_OP(sqrt, Sqrt)
NVFUSER_DEFINE_UNARY_FLOAT_OP(tan, Tan)
NVFUSER_DEFINE_UNARY_FLOAT_OP(tanh, Tanh)
#undef NVFUSER_DEFINE_UNARY_FLOAT_OP

#define NVFUSER_DEFINE_UNARY_IS_OP(operator_name, operator_type) \
  Val* operator_name(Val* value) {                               \
    return unaryIsOp(UnaryOpType::operator_type, value);         \
  }                                                              \
  TensorView* operator_name(TensorView* tv) {                    \
    return unaryIsOp(UnaryOpType::operator_type, tv);            \
  }

NVFUSER_DEFINE_UNARY_IS_OP(isfinite, IsFinite)
NVFUSER_DEFINE_UNARY_IS_OP(isinf, IsInf)
NVFUSER_DEFINE_UNARY_IS_OP(isnan, IsNan)
NVFUSER_DEFINE_UNARY_IS_OP(isneginf, IsNegInf)
NVFUSER_DEFINE_UNARY_IS_OP(isposinf, IsPosInf)
NVFUSER_DEFINE_UNARY_IS_OP(isreal, IsReal)
#undef NVFUSER_DEFINE_UNARY_IS_OP

// BINARY OPERATIONS

namespace {
// Helper function to reduce repetitive code
template <typename T1, typename T2>
TensorView* arithOpOverloads(Val* (*func)(Val*, Val*), T1* v1, T2* v2) {
  Val* out = func(v1->template as<Val>(), v2->template as<Val>());
  NVF_ERROR(out->isA<TensorView>());
  return out->as<TensorView>();
}

template <typename T1, typename T2>
TensorView* arithOpOverloads(
    BinaryOpType type,
    T1* v1,
    T2* v2,
    DataType common_dtype) {
  Val* out = binaryOp(
      type, v1->template as<Val>(), v2->template as<Val>(), common_dtype);
  NVF_ERROR(out->isA<TensorView>());
  return out->as<TensorView>();
}

template <typename T1, typename T2, typename T3>
TensorView* arithOpOverloads(
    Val* (*func)(Val*, Val*, Val*),
    T1* v1,
    T2* v2,
    T3* v3) {
  auto vals = ops::maybeBroadcast({v1, v2, v3});
  Val* out = func(
      vals[0]->template as<Val>(),
      vals[1]->template as<Val>(),
      vals[2]->template as<Val>());
  NVF_ERROR(out->isA<TensorView>());
  return out->as<TensorView>();
}

template <typename T1, typename T2, typename T3, typename T4>
TensorView* arithOpOverloads(
    Val* (*func)(Val*, Val*, Val*, Val*),
    T1* v1,
    T2* v2,
    T3* v3,
    T4* v4) {
  auto vals = ops::maybeBroadcast({v1, v2, v3, v4});
  Val* out = func(
      vals[0]->template as<Val>(),
      vals[1]->template as<Val>(),
      vals[2]->template as<Val>(),
      vals[3]->template as<Val>());
  NVF_ERROR(out->isA<TensorView>());
  return out->as<TensorView>();
}

// Output type promotion logic for binary operators
DataType getOutputType(
    BinaryOpType op_type,
    Val* v1,
    Val* v2,
    DataType common_dtype) {
  if (isLogicalOp(op_type)) {
    return DataType::Bool;
  } else if (common_dtype == DataType::Null) {
    return promoteType(v1->getDataType().value(), v2->getDataType().value());
  } else {
    return common_dtype;
  }
}

} // namespace

Val* binaryOp(BinaryOpType type, Val* v1, Val* v2, DataType common_dtype) {
  const auto out_dtype = getOutputType(type, v1, v2, common_dtype);
  const auto out_vtype =
      promoteType(v1->getValType().value(), v2->getValType().value());
  auto vals = ops::maybeBroadcast({v1, v2});
  Val* out = nullptr;
  if (out_vtype == ValType::TensorView) {
    out = ops::newOutputTV(vals, out_dtype);
  } else {
    out = ops::newScalar(out_vtype, out_dtype);
  }
  IrBuilder::create<BinaryOp>(type, out, vals[0], vals[1]);
  return out;
}

TensorView* binaryOp(
    BinaryOpType type,
    TensorView* v1,
    Val* v2,
    DataType common_dtype) {
  return arithOpOverloads(type, v1, v2, common_dtype);
}

TensorView* binaryOp(
    BinaryOpType type,
    Val* v1,
    TensorView* v2,
    DataType common_dtype) {
  return arithOpOverloads(type, v1, v2, common_dtype);
}

TensorView* binaryOp(
    BinaryOpType type,
    TensorView* v1,
    TensorView* v2,
    DataType common_dtype) {
  return arithOpOverloads(type, v1, v2, common_dtype);
}

Val* binaryOp(
    BinaryOpType type,
    Val* v1,
    Val* v2,
    const TypePromotionConfig& config) {
  std::vector<Val*> operands = {v1, v2};
  auto common_dtype = computeTypes(config, operands);
  auto cast_values = promoteValues(operands, common_dtype);
  return binaryOp(type, cast_values.front(), cast_values.back(), common_dtype);
}

TensorView* binaryOp(
    BinaryOpType type,
    TensorView* v1,
    Val* v2,
    const TypePromotionConfig& config) {
  std::vector<Val*> operands = {v1, v2};
  auto common_dtype = computeTypes(config, operands);
  auto cast_values = promoteValues(operands, common_dtype);
  return binaryOp(
      type,
      cast_values.front()->as<TensorView>(),
      cast_values.back(),
      common_dtype);
}

TensorView* binaryOp(
    BinaryOpType type,
    Val* v1,
    TensorView* v2,
    const TypePromotionConfig& config) {
  std::vector<Val*> operands = {v1, v2};
  auto common_dtype = computeTypes(config, operands);
  auto cast_values = promoteValues(operands, common_dtype);
  return binaryOp(
      type,
      cast_values.front(),
      cast_values.back()->as<TensorView>(),
      common_dtype);
}

TensorView* binaryOp(
    BinaryOpType type,
    TensorView* v1,
    TensorView* v2,
    const TypePromotionConfig& config) {
  std::vector<Val*> operands = {v1, v2};
  auto common_dtype = computeTypes(config, operands);
  auto cast_values = promoteValues(operands, common_dtype);
  return binaryOp(
      type,
      cast_values.front()->as<TensorView>(),
      cast_values.back()->as<TensorView>(),
      common_dtype);
}

#define NVFUSER_DEFINE_BINARY_FLOAT_OP(op_name, op_type)                \
  Val* op_name(Val* v1, Val* v2) {                                      \
    return binaryOp(                                                    \
        BinaryOpType::op_type, v1, v2, TypePromotion::float_op_config); \
  }                                                                     \
  TensorView* op_name(TensorView* v1, Val* v2) {                        \
    return binaryOp(                                                    \
        BinaryOpType::op_type, v1, v2, TypePromotion::float_op_config); \
  }                                                                     \
  TensorView* op_name(Val* v1, TensorView* v2) {                        \
    return binaryOp(                                                    \
        BinaryOpType::op_type, v1, v2, TypePromotion::float_op_config); \
  }                                                                     \
  TensorView* op_name(TensorView* v1, TensorView* v2) {                 \
    return binaryOp(                                                    \
        BinaryOpType::op_type, v1, v2, TypePromotion::float_op_config); \
  }

NVFUSER_DEFINE_BINARY_FLOAT_OP(truediv, Div)
NVFUSER_DEFINE_BINARY_FLOAT_OP(atan2, Atan2)
#undef NVFUSER_DEFINE_BINARY_FLOAT_OP

// These ops require full-precision floating point types (after float type
// promotion)
#define NVFUSER_DEFINE_BINARY_FLOAT_ONLY_OP(op_name, op_type)                \
  Val* op_name(Val* v1, Val* v2) {                                           \
    return binaryOp(                                                         \
        BinaryOpType::op_type, v1, v2, TypePromotion::float_only_op_config); \
  }                                                                          \
  TensorView* op_name(TensorView* v1, Val* v2) {                             \
    return binaryOp(                                                         \
        BinaryOpType::op_type, v1, v2, TypePromotion::float_only_op_config); \
  }                                                                          \
  TensorView* op_name(Val* v1, TensorView* v2) {                             \
    return binaryOp(                                                         \
        BinaryOpType::op_type, v1, v2, TypePromotion::float_only_op_config); \
  }                                                                          \
  TensorView* op_name(TensorView* v1, TensorView* v2) {                      \
    return binaryOp(                                                         \
        BinaryOpType::op_type, v1, v2, TypePromotion::float_only_op_config); \
  }
NVFUSER_DEFINE_BINARY_FLOAT_ONLY_OP(nextafter, Nextafter)
#undef NVFUSER_DEFINE_BINARY_FLOAT_ONLY_OP

#define NVFUSER_DEFINE_BINARY_CAST_OP(op_name, op_type)                   \
  Val* op_name(Val* v1, Val* v2) {                                        \
    return binaryOp(                                                      \
        BinaryOpType::op_type, v1, v2, TypePromotion::default_op_config); \
  }                                                                       \
  TensorView* op_name(TensorView* v1, Val* v2) {                          \
    return binaryOp(                                                      \
        BinaryOpType::op_type, v1, v2, TypePromotion::default_op_config); \
  }                                                                       \
  TensorView* op_name(Val* v1, TensorView* v2) {                          \
    return binaryOp(                                                      \
        BinaryOpType::op_type, v1, v2, TypePromotion::default_op_config); \
  }                                                                       \
  TensorView* op_name(TensorView* v1, TensorView* v2) {                   \
    return binaryOp(                                                      \
        BinaryOpType::op_type, v1, v2, TypePromotion::default_op_config); \
  }

// Integer binary ops
NVFUSER_DEFINE_BINARY_CAST_OP(div, Div)
NVFUSER_DEFINE_BINARY_CAST_OP(mod, Mod)
NVFUSER_DEFINE_BINARY_CAST_OP(ceilDiv, CeilDiv)
NVFUSER_DEFINE_BINARY_CAST_OP(add, Add)
NVFUSER_DEFINE_BINARY_CAST_OP(fmod, Fmod)
NVFUSER_DEFINE_BINARY_CAST_OP(mul, Mul)
NVFUSER_DEFINE_BINARY_CAST_OP(pow, Pow)
NVFUSER_DEFINE_BINARY_CAST_OP(remainder, Remainder)
NVFUSER_DEFINE_BINARY_CAST_OP(sub, Sub)
NVFUSER_DEFINE_BINARY_CAST_OP(minimum, Min)
NVFUSER_DEFINE_BINARY_CAST_OP(maximum, Max)
#undef NVFUSER_DEFINE_BINARY_CAST_OP

#define NVFUSER_DEFINE_LOGICAL_OP(op_name, op_type)                       \
  Val* op_name(Val* v1, Val* v2) {                                        \
    v1 = maybeCastOp(DataType::Bool, v1);                                 \
    v2 = maybeCastOp(DataType::Bool, v2);                                 \
    return binaryOp(                                                      \
        BinaryOpType::op_type, v1, v2, TypePromotion::default_op_config); \
  }                                                                       \
  TensorView* op_name(TensorView* v1, Val* v2) {                          \
    v1 = maybeCastOp(DataType::Bool, v1);                                 \
    v2 = maybeCastOp(DataType::Bool, v2);                                 \
    return binaryOp(                                                      \
        BinaryOpType::op_type, v1, v2, TypePromotion::default_op_config); \
  }                                                                       \
  TensorView* op_name(Val* v1, TensorView* v2) {                          \
    v1 = maybeCastOp(DataType::Bool, v1);                                 \
    v2 = maybeCastOp(DataType::Bool, v2);                                 \
    return binaryOp(                                                      \
        BinaryOpType::op_type, v1, v2, TypePromotion::default_op_config); \
  }                                                                       \
  TensorView* op_name(TensorView* v1, TensorView* v2) {                   \
    v1 = maybeCastOp(DataType::Bool, v1);                                 \
    v2 = maybeCastOp(DataType::Bool, v2);                                 \
    return binaryOp(                                                      \
        BinaryOpType::op_type, v1, v2, TypePromotion::default_op_config); \
  }

NVFUSER_DEFINE_LOGICAL_OP(logical_and, LogicalAnd)
NVFUSER_DEFINE_LOGICAL_OP(logical_or, LogicalOr)
#undef NVFUSER_DEFINE_LOGICAL_OP

void validateBitwiseDtype(std::string op_name, Val* v) {
  NVF_CHECK(
      isIntegralType(v->dtype()) || isBooleanType(v->dtype()),
      "Integer or boolean input is required for ",
      op_name,
      " but found ",
      v->dtype());
}
#define NVFUSER_DEFINE_BITWISE_OP(op_name, op_type, bool_alternative)     \
  Val* op_name(Val* v1, Val* v2) {                                        \
    validateBitwiseDtype(#op_name, v1);                                   \
    validateBitwiseDtype(#op_name, v2);                                   \
    if (isBooleanType(v1->dtype()) && isBooleanType(v2->dtype())) {       \
      return bool_alternative(v1, v2);                                    \
    }                                                                     \
    return binaryOp(                                                      \
        BinaryOpType::op_type, v1, v2, TypePromotion::default_op_config); \
  }                                                                       \
  TensorView* op_name(TensorView* v1, Val* v2) {                          \
    validateBitwiseDtype(#op_name, v1);                                   \
    validateBitwiseDtype(#op_name, v2);                                   \
    if (isBooleanType(v1->dtype()) && isBooleanType(v2->dtype())) {       \
      return bool_alternative(v1, v2);                                    \
    }                                                                     \
    return binaryOp(                                                      \
        BinaryOpType::op_type, v1, v2, TypePromotion::default_op_config); \
  }                                                                       \
  TensorView* op_name(Val* v1, TensorView* v2) {                          \
    validateBitwiseDtype(#op_name, v1);                                   \
    validateBitwiseDtype(#op_name, v2);                                   \
    if (isBooleanType(v1->dtype()) && isBooleanType(v2->dtype())) {       \
      return bool_alternative(v1, v2);                                    \
    }                                                                     \
    return binaryOp(                                                      \
        BinaryOpType::op_type, v1, v2, TypePromotion::default_op_config); \
  }                                                                       \
  TensorView* op_name(TensorView* v1, TensorView* v2) {                   \
    validateBitwiseDtype(#op_name, v1);                                   \
    validateBitwiseDtype(#op_name, v2);                                   \
    if (isBooleanType(v1->dtype()) && isBooleanType(v2->dtype())) {       \
      return bool_alternative(v1, v2);                                    \
    }                                                                     \
    return binaryOp(                                                      \
        BinaryOpType::op_type, v1, v2, TypePromotion::default_op_config); \
  }

NVFUSER_DEFINE_BITWISE_OP(bitwise_and, BitwiseAnd, logical_and)
NVFUSER_DEFINE_BITWISE_OP(bitwise_or, BitwiseOr, logical_or)
NVFUSER_DEFINE_BITWISE_OP(bitwise_xor, BitwiseXor, ne)
#undef NVFUSER_DEFINE_BITWISE_OP

#define NVFUSER_DEFINE_INT_ONLY_OP(op_name, op_type)                      \
  Val* op_name(Val* v1, Val* v2) {                                        \
    NVF_CHECK(                                                            \
        isIntegralType(v1->dtype()) && isIntegralType(v2->dtype()),       \
        "input must have integral type, but got ",                        \
        v1->dtype(),                                                      \
        " and ",                                                          \
        v2->dtype());                                                     \
    return binaryOp(                                                      \
        BinaryOpType::op_type, v1, v2, TypePromotion::default_op_config); \
  }                                                                       \
  TensorView* op_name(TensorView* v1, Val* v2) {                          \
    NVF_CHECK(                                                            \
        isIntegralType(v1->dtype()) && isIntegralType(v2->dtype()),       \
        "input must have integral type, but got ",                        \
        v1->dtype(),                                                      \
        " and ",                                                          \
        v2->dtype());                                                     \
    return binaryOp(                                                      \
        BinaryOpType::op_type, v1, v2, TypePromotion::default_op_config); \
  }                                                                       \
  TensorView* op_name(Val* v1, TensorView* v2) {                          \
    NVF_CHECK(                                                            \
        isIntegralType(v2->dtype()) && isIntegralType(v2->dtype()),       \
        "input must have integral type, but got ",                        \
        v1->dtype(),                                                      \
        " and ",                                                          \
        v2->dtype());                                                     \
    return binaryOp(                                                      \
        BinaryOpType::op_type, v1, v2, TypePromotion::default_op_config); \
  }                                                                       \
  TensorView* op_name(TensorView* v1, TensorView* v2) {                   \
    NVF_CHECK(                                                            \
        isIntegralType(v1->dtype()) && isIntegralType(v2->dtype()),       \
        "input must have integral type, but got ",                        \
        v1->dtype(),                                                      \
        " and ",                                                          \
        v2->dtype());                                                     \
    return binaryOp(                                                      \
        BinaryOpType::op_type, v1, v2, TypePromotion::default_op_config); \
  }

NVFUSER_DEFINE_INT_ONLY_OP(bitwise_left_shift, Lshift)
NVFUSER_DEFINE_INT_ONLY_OP(bitwise_right_shift, Rshift)
NVFUSER_DEFINE_INT_ONLY_OP(gcd, Gcd)
#undef NVFUSER_DEFINE_INT_ONLY_OP

// The logical_right_shift operation shifts the value's bits to the right.
// If the value is negative, it appends zeros to the front of the value.
// The sign is preserved with arithmetic_right_shift, so ones are pushed to the
// most significant bit.
//
// An alternate approach is to cast the value to an unsigned integer, perform
// the right shift, and then cast back to the original value. In C++, unsigned
// integers are shifted with logical right shift.
template <typename LHS, typename RHS>
typename std::conditional<
    std::is_same<LHS, TensorView*>::value ||
        std::is_same<RHS, TensorView*>::value,
    TensorView*,
    Val*>::type
logical_right_shift_helper(LHS x, RHS shift) {
  auto sizeof_int_dtype = (x->dtype() == PrimDataType::Int) ? 64L : 32L;

  auto neg_one = IrBuilder::createInContainer<Val>(x->container(), -1L);
  auto one = IrBuilder::createInContainer<Val>(x->container(), 1L);
  auto two = IrBuilder::createInContainer<Val>(x->container(), 2L);
  auto num_bits_scalar =
      IrBuilder::createInContainer<Val>(x->container(), sizeof_int_dtype);

  auto mask =
      where(ge(shift, num_bits_scalar), neg_one, sub(pow(two, shift), one));
  auto shifted_mask = bitwise_left_shift(mask, sub(num_bits_scalar, shift));
  auto right_shift_value = bitwise_right_shift(x, shift);
  return where(
      signbit(x),
      bitwise_xor(shifted_mask, right_shift_value),
      right_shift_value);
}

TensorView* logical_right_shift(TensorView* x, TensorView* shift) {
  return logical_right_shift_helper(x, shift);
}
TensorView* logical_right_shift(TensorView* x, Val* shift) {
  return logical_right_shift_helper(x, shift);
}
TensorView* logical_right_shift(Val* x, TensorView* shift) {
  return logical_right_shift_helper(x, shift);
}
Val* logical_right_shift(Val* x, Val* shift) {
  return logical_right_shift_helper(x, shift);
}

#define NVFUSER_DEFINE_BINARY_COMPARE_OP(op_name, op_type)                   \
  Val* op_name(Val* v1, Val* v2) {                                           \
    return binaryOp(                                                         \
        BinaryOpType::op_type, v1, v2, TypePromotion::comparison_op_config); \
  }                                                                          \
  TensorView* op_name(TensorView* v1, Val* v2) {                             \
    return binaryOp(                                                         \
        BinaryOpType::op_type, v1, v2, TypePromotion::comparison_op_config); \
  }                                                                          \
  TensorView* op_name(Val* v1, TensorView* v2) {                             \
    return binaryOp(                                                         \
        BinaryOpType::op_type, v1, v2, TypePromotion::comparison_op_config); \
  }                                                                          \
  TensorView* op_name(TensorView* v1, TensorView* v2) {                      \
    return binaryOp(                                                         \
        BinaryOpType::op_type, v1, v2, TypePromotion::comparison_op_config); \
  }

// Logical binary ops
NVFUSER_DEFINE_BINARY_COMPARE_OP(eq, Eq)
NVFUSER_DEFINE_BINARY_COMPARE_OP(ge, GE)
NVFUSER_DEFINE_BINARY_COMPARE_OP(gt, GT)
NVFUSER_DEFINE_BINARY_COMPARE_OP(le, LE)
NVFUSER_DEFINE_BINARY_COMPARE_OP(lt, LT)
NVFUSER_DEFINE_BINARY_COMPARE_OP(ne, NE)
#undef NVFUSER_DEFINE_BINARY_COMPARE_OP

// REDUCTION OPERATIONS

// TODO: How do we adjust this so we can reduce to a single scalar value?
TensorView* newForReduction(
    TensorView* tv,
    const std::vector<unsigned int>& axes,
    DataType data_type) {
  auto orig_domain = TensorDomain::noReductions(tv->getLogicalDomain());
  std::set<unsigned int> axes_set(axes.begin(), axes.end());

  std::vector<IterDomain*> new_domain;

  NVF_ERROR(
      !axes_set.empty(),
      "Asked for output of reduction, but no reduction axis provided.");

  NVF_ERROR(
      (*(axes_set.rbegin())) < orig_domain.size(),
      "Error setting up reduction, reduction axis (",
      *(axes_set.rbegin()),
      ") is outside nDims (",
      orig_domain.size(),
      "). Keep in mind reductions are relative to root domains, not modified "
      "views.");

  auto reduced_axis_iter = axes_set.begin();
  for (const auto dim : arange(orig_domain.size())) {
    bool is_reduction = false;
    if (reduced_axis_iter != axes_set.end() && *reduced_axis_iter == dim) {
      is_reduction = true;
      reduced_axis_iter++;
    }

    const IterDomain* id = orig_domain[dim];

    IterDomain* new_id = nullptr;
    if (is_reduction) {
      if (id->isBroadcast()) {
        NVF_CHECK(
            id->isImplicitBroadcast(),
            "Cannot reduce an axis that is marked as broadcasted as it has an "
            "undetermined size. Tried to reduce ID = ",
            id,
            " of tensor ",
            tv);
      }
      new_id = IterDomainBuilder(id)
                   // If the domain is being reduced, but it's coming in as an
                   // expanded extent, we need to realize the expand.
                   .extent(id->getMaybeExpandedExtent())
                   .resetSchedulingParams()
                   .iter_type(IterType::Reduction)
                   .build();
    } else {
      new_id = IterDomainBuilder(id)
                   .extent(id->extent())
                   .resetSchedulingParams()
                   .parallel_type(id->getParallelType())
                   .iter_type(id->getIterType())
                   .build();
    }
    new_domain.push_back(new_id);
  }

  TensorDomain* td = IrBuilder::create<TensorDomain>(
      new_domain, TensorDomain::getContiguityFilledWith(new_domain, true));

  data_type =
      data_type == DataType::Null ? tv->getDataType().value() : data_type;
  auto* out = IrBuilder::create<TensorView>(td, data_type);
  out->setDeviceMesh(tv->getDeviceMesh());
  return out;
}

namespace {

// PyTorch accepts reductions of zero-dimensional tensors, which are
// just ignored.
TensorView* reductionOpZeroDimTensor(TensorView* inp) {
  NVF_ERROR(
      std::ranges::empty(inp->getLoopDomain() | TensorDomain::kNoReductions));
  return set(inp);
}

} // namespace

TensorView* reductionOpRaw(
    BinaryOpType reduction_op_type,
    const std::vector<int64_t>& axes,
    Val* init,
    TensorView* tv,
    bool keep_dim /*=false*/,
    DataType dtype /*  DataType::Null */) {
  // TODO: should we use squeeze for size 1 broadcast dim?

  NVF_CHECK(
      init->isConstScalar(),
      "Cannot create a reduction operation where the initial value is not a "
      "const scalar.");

  NVF_CHECK(
      TensorDomain::sameAs(tv->getLogicalDomain(), tv->getLoopDomain()),
      "Reducing a tensor once it's gone under transformations is not permitted "
      "at this time. \n",
      "Please set reductions before calling split/merge/computeAt.\n  "
      "Logical: ",
      tv->getLogicalDomain(),
      "\n  Domain: ",
      tv->domain()->toString());

  NVF_CHECK(!axes.empty(), "No reduction axis specified");

  // PyTorch allows reduction of 0-dim tensors
  if (std::ranges::empty(tv->getLoopDomain() | TensorDomain::kNoReductions)) {
    return reductionOpZeroDimTensor(tv);
  }

  const auto non_reduction_ndims = static_cast<int64_t>(
      std::ranges::distance(tv->getLoopDomain() | TensorDomain::kNoReductions));

  std::vector<unsigned int> uint_axes =
      ops::canonicalizeAxes(axes, non_reduction_ndims);

  TensorView* out = newForReduction(tv, uint_axes, dtype);
  const auto out_type = out->getDataType().value();
  const auto init_type = init->getDataType().value();
  NVF_CHECK(
      (isFloatingPointType(out_type) && isFloatingPointType(init_type)) ||
          (isComplexType(out_type) && isComplexType(init_type)) ||
          (isIntegralType(out_type) && isIntegralType(init_type)) ||
          (isBooleanType(out_type) && isBooleanType(init_type)),
      "Types should match for reduction ops but received: ",
      out_type,
      " and ",
      init_type);
  IrBuilder::create<ReductionOp>(reduction_op_type, init, out, tv);

  if (keep_dim) {
    auto tv_logical = TensorDomain::noReductions(tv->getLogicalDomain());
    std::vector<bool> is_broadcast(tv_logical.size(), false);
    for (auto axis : uint_axes) {
      is_broadcast.at(axis) = true;
    }
    out = broadcast(out, is_broadcast);
  }
  return out;
}

namespace {

TensorView* maybeFullInsteadOfReduction(
    const std::vector<unsigned int>& axes, // sorted
    Val* init,
    TensorView* tv,
    bool keep_dim,
    DataType dtype) {
  auto tv_logical = TensorDomain::noReductions(tv->getLogicalDomain());
  const auto ndims = tv_logical.size();
  for (auto i : axes) {
    if (tv_logical.at(i)->extent()->isZeroInt()) {
      std::vector<IterDomain*> new_root;
      new_root.reserve(keep_dim ? ndims : ndims - axes.size());
      int cur_pos = 0;
      for (auto j : arange(ndims)) {
        bool is_reduction = cur_pos < (int)axes.size() && axes.at(cur_pos) == j;
        if (is_reduction) {
          cur_pos++;
          if (keep_dim) {
            auto id = IterDomainBuilder(
                          tv->fusion()->zeroVal(), tv->fusion()->oneVal())
                          .iter_type(IterType::Broadcast)
                          .build();
            new_root.push_back(id);
          }
        } else {
          new_root.push_back(tv_logical.at(j)->cloneWithoutRFactor());
        }
      }

      TensorDomain* td = IrBuilder::create<TensorDomain>(
          new_root, TensorDomain::getContiguityFilledWith(new_root, true));

      dtype = (dtype == DataType::Null ? tv->getDataType().value() : dtype);
      auto output = IrBuilder::create<TensorView>(td, dtype);
      init = maybeCastOp(dtype, init);
      IrBuilder::create<FullOp>(output, init);
      return output;
    }
  }
  return nullptr;
}

} // namespace

TensorView* reductionOp(
    BinaryOpType reduction_op_type,
    const std::vector<int64_t>& axes,
    Val* init,
    TensorView* tv,
    bool keep_dim /*=false*/,
    DataType dtype /* DataType::Null */) {
  NVF_CHECK(
      init->isConstScalar(),
      "Cannot create a reduction operation where the initial value is not a "
      "const scalar.");

  NVF_CHECK(
      TensorDomain::sameAs(tv->getLogicalDomain(), tv->getLoopDomain()),
      "Reducing a tensor once it's gone under transformations is not permitted "
      "at this time. \n",
      "Please set reductions before calling split/merge/computeAt.\n  "
      "Logical: ",
      tv->getLogicalDomain(),
      "\n  Domain: ",
      tv->domain()->toString());

  NVF_CHECK(!axes.empty(), "No reduction axis specified");

  auto tv_logical = TensorDomain::noReductions(tv->getLogicalDomain());
  const auto ndims = (int64_t)tv_logical.size();

  // PyTorch allows reduction of 0-dim tensors
  if (ndims == 0) {
    return reductionOpZeroDimTensor(tv);
  }

  std::vector<unsigned int> uint_axes = ops::canonicalizeAxes(axes, ndims);
  std::sort(uint_axes.begin(), uint_axes.end());

  // In PyTorch, reduction of a size-0 tensor is effectively creating a tensor
  // filled with the init value.
  auto maybe_full =
      maybeFullInsteadOfReduction(uint_axes, init, tv, keep_dim, dtype);
  if (maybe_full != nullptr) {
    return maybe_full;
  }

  // [Trivial reductions]
  // When we reduce a simple broadcast axis like bS0{1} the effect is just to
  // squeeze out that broadcast axis. When the axis is expanded, such as bS1{1
  // ex i0}, then the effect depends on the op type. We have the following
  // mappings from op_type to expanded reduction equivalent:
  //   Add -> multiplication by i0
  //   Mul -> raise to power i0
  //   Min/Max -> squeeze
  //   {Logical,Bitwise}{And,Or} -> squeeze
  //   BitwiseXor -> 0 if i0 is even, else squeeze
  //   Eq -> squeeze
  //   Gcd -> squeeze
  // Other op-types are non-commutative, so we ignore them here as they should
  // not be used in reductions. We can see that the only two common ops that
  // require special consideration are Add and Mul. Currently Xor is not
  // supported for expanded reduction. We treat all others as trivial (i.e.
  // squeeze).
  std::vector<int64_t> reduction_axes;
  std::vector<bool> is_squeeze(ndims, false);
  bool expand_reductions_are_trivial = reduction_op_type != BinaryOpType::Add &&
      reduction_op_type != BinaryOpType::Mul &&
      reduction_op_type != BinaryOpType::BitwiseXor;
  int64_t offset = 0;
  for (unsigned int axis : uint_axes) {
    auto id = tv_logical[axis];
    if (id->isBroadcast()) {
      is_squeeze[axis] = true;
      offset--;
    } else {
      reduction_axes.push_back((int64_t)axis + offset);
    }
  }

  TensorView* squeezed = tv;
  if (offset < 0) {
    // There are some broadcast dims being reduced. We squeeze them all first.
    squeezed = squeeze(tv, is_squeeze, /*squeeze_expanded=*/true);
  }

  TensorView* out = squeezed;
  if (!reduction_axes.empty()) {
    out = reductionOpRaw(
        reduction_op_type, reduction_axes, init, squeezed, keep_dim, dtype);
  }

  if (!expand_reductions_are_trivial) {
    Val* factor = nullptr;
    for (auto axis : uint_axes) {
      IterDomain* id = tv_logical[axis];
      if (id->isBroadcast() && id->hasExpandedExtent()) {
        factor =
            SimplifyingIrBuilder::mulExpr(factor, id->getMaybeExpandedExtent());
      }
    }
    if (factor != nullptr) {
      factor = SimplifyingIrBuilder::maybeCastExpr(out->dtype(), factor);
      if (reduction_op_type == BinaryOpType::Add) {
        out = mul(out, factor);
      } else if (reduction_op_type == BinaryOpType::Mul) {
        out = pow(out, factor);
      } else {
        NVF_THROW(
            "Add and Mul are the only non-trivial expand reductions allowed");
      }
    }
  }

  if (keep_dim && offset < 0) {
    // There were squeezed dimension removed from squeeze that will not be
    // restored by reductionOpRaw above, so we restore them here
    out = broadcast(out, is_squeeze);
  }

  if (out == tv) {
    // makes sure that a new tensor is created
    return set(tv);
  }

  return out;
}

TensorView* sum(
    TensorView* v1,
    const std::vector<int64_t>& axes,
    bool keep_dim /*=false*/,
    DataType dtype /* DataType::Null */) {
  if (dtype == DataType::Null) {
    auto initial_v1_dtype = v1->getDataType().value();
    if (isBooleanType(initial_v1_dtype) || isIntegralType(initial_v1_dtype)) {
      dtype = DataType::Int;
    }
  }

  // Cast input tensor to dtype before the operation is performed
  if (dtype != DataType::Null) {
    v1 = optionalCastStrict(dtype, v1)->as<TensorView>();
  }

  auto init = FusionGuard::getCurFusion()->zeroVal(v1->getDataType().value());
  return reductionOp(BinaryOpType::Add, axes, init, v1, keep_dim, dtype);
}

TensorView* prod(
    TensorView* v1,
    const std::vector<int64_t>& axes,
    bool keep_dim /*=false*/,
    DataType dtype /* DataType::Null */) {
  if (dtype == DataType::Null) {
    auto initial_v1_dtype = v1->getDataType().value();
    if (isBooleanType(initial_v1_dtype) || isIntegralType(initial_v1_dtype)) {
      dtype = DataType::Int;
    }
  }

  // Cast input tensor to dtype before the operation is performed
  if (dtype != DataType::Null) {
    v1 = optionalCastStrict(dtype, v1)->as<TensorView>();
  }

  auto init = FusionGuard::getCurFusion()->oneVal(v1->getDataType().value());
  return reductionOp(BinaryOpType::Mul, axes, init, v1, keep_dim, dtype);
}

TensorView* max(
    TensorView* v1,
    const std::vector<int64_t>& axes,
    bool keep_dim /*=false*/,
    DataType dtype /* DataType::Null */) {
  NVF_CHECK(
      dtype == DataType::Null,
      "A dtype other than Null is not currently supported.");
  Val* init = ops::getMinimumValue(v1->getDataType().value());
  NVF_CHECK(init != nullptr, "Missing initial value");
  return reductionOp(BinaryOpType::Max, axes, init, v1, keep_dim);
}

TensorView* min(
    TensorView* v1,
    const std::vector<int64_t>& axes,
    bool keep_dim /*=false*/,
    DataType dtype /* DataType::Null */) {
  NVF_CHECK(
      dtype == DataType::Null,
      "A dtype other than Null is not currently supported.");
  Val* init = ops::getMaximumValue(v1->getDataType().value());
  NVF_CHECK(init != nullptr, "Missing initial value");
  return reductionOp(BinaryOpType::Min, axes, init, v1, keep_dim);
}

std::vector<Val*> shape(TensorView* inp) {
  auto logical_domain = inp->getLogicalDomain() | TensorDomain::kNoReductions;
  std::vector<Val*> shape;

  shape.reserve(std::ranges::distance(logical_domain));
  for (IterDomain* id : logical_domain) {
    shape.push_back(id->getMaybeExpandedExtent());
  }

  return shape;
}

Val* size(TensorView* inp, int64_t dim) {
  auto iter_domains = TensorDomain::noReductions(inp->getLogicalDomain());
  int64_t ndims = static_cast<int64_t>(iter_domains.size());
  return iter_domains.at(wrapDim(dim, ndims))->getMaybeExpandedExtent();
}

Val* at(const std::vector<Val*>& inp, int64_t index) {
  int64_t size = static_cast<int64_t>(inp.size());
  return inp.at(wrapDim(index, size));
}

WelfordResult WelfordRaw(
    TensorView* tv,
    const std::vector<int64_t>& axes,
    TensorView* init_avg,
    TensorView* init_var,
    Val* init_N) {
  NVF_CHECK(
      TensorDomain::sameAs(tv->getLogicalDomain(), tv->getLoopDomain()),
      "Reducing a tensor once it's gone under transformations is not permitted "
      "at this time. \n",
      "Please set reductions before calling split/merge/computeAt.\n  "
      "Logical: ",
      tv->getLogicalDomain(),
      "\n  Domain: ",
      tv->domain()->toString());

  NVF_CHECK(tv->nDims() > 0, "Tried to reduce a 0-dim tensor");
  NVF_CHECK(!axes.empty(), "No reduction axis specified");

  if (init_N == nullptr) {
    init_N = FusionGuard::getCurFusion()->zeroVal();
  }

  // Initial values for welford op are tensors, so their dims have to match the
  // output dim,
  // i.e. original_dims - dims_to_be_reduced
  Val* init_avg_val = nullptr;
  Val* init_var_val = nullptr;
  if (!init_N->isZeroInt()) {
    NVF_CHECK(
        init_avg != nullptr && init_var != nullptr && init_N != nullptr,
        "welford op: all init values need to be provided");
    NVF_CHECK(
        (axes.size() + init_avg->getLogicalDomain().size()) ==
            tv->getLogicalDomain().size(),
        "welford op: initial tensor mismatch");
    NVF_CHECK(
        (axes.size() + init_var->getLogicalDomain().size()) ==
            tv->getLogicalDomain().size(),
        "welford op: initial tensor mismatch");
    init_avg_val = init_avg;
    init_var_val = init_var;
  } else {
    init_avg_val = IrBuilder::create<Val>(0.0);
    init_var_val = IrBuilder::create<Val>(0.0);
  }

  // Check and collect reduction axes
  const auto non_reduction_ndims = static_cast<int64_t>(
      std::ranges::distance(tv->getLoopDomain() | TensorDomain::kNoReductions));
  std::vector<unsigned int> uint_axes =
      ops::canonicalizeAxes(axes, non_reduction_ndims);
  // Create tensor outputs
  TensorView* out_avg = newForReduction(tv, uint_axes);
  TensorView* out_var = newForReduction(tv, uint_axes);
  TensorView* out_N = newForReduction(tv, uint_axes, DataType::Index);

  IrBuilder::create<WelfordOp>(
      out_avg,
      out_var,
      out_N, /*out avg/var/count */
      tv, /*in avg/var/count */
      FusionGuard::getCurFusion()->zeroVal(),
      FusionGuard::getCurFusion()->oneVal(),
      init_avg_val,
      init_var_val,
      init_N); /*init avg/var/count */
  return WelfordResult(out_avg, out_var, out_N);
}

WelfordResult Welford(
    TensorView* tv,
    const std::vector<int64_t>& axes,
    TensorView* init_avg,
    TensorView* init_var,
    Val* init_N) {
  NVF_CHECK(
      TensorDomain::sameAs(tv->getLogicalDomain(), tv->getLoopDomain()),
      "Reducing a tensor once it's gone under transformations is not permitted "
      "at this time. \n",
      "Please set reductions before calling split/merge/computeAt.\n  "
      "Logical: ",
      tv->getLogicalDomain(),
      "\n  Domain: ",
      tv->domain()->toString());

  NVF_CHECK(tv->nDims() > 0, "Tried to reduce a 0-dim tensor");
  NVF_CHECK(!axes.empty(), "No reduction axis specified");

  // Check and collect reduction axes
  auto non_reduction_ids = tv->getLoopDomain() | TensorDomain::kNoReductions;
  const auto ndims = std::ranges::distance(non_reduction_ids);
  std::vector<unsigned int> uint_axes = ops::canonicalizeAxes(axes, ndims);
  std::sort(uint_axes.begin(), uint_axes.end());

  // Squeeze before reduction
  std::vector<int64_t> reduction_axes;
  std::vector<bool> is_trivial_reduction(ndims, false);
  int offset = 0;
  for (auto [axis, id] : zip(uint_axes, non_reduction_ids)) {
    is_trivial_reduction[axis] = id->isBroadcast() &&
        !id->hasExpandedExtent() && id->extent()->isOneInt();
    if (!is_trivial_reduction[axis]) {
      reduction_axes.push_back((int)axis + offset);
    } else {
      offset--;
    }
  }

  TensorView* squeezed = tv;
  if (offset < 0) {
    squeezed = squeeze(tv, is_trivial_reduction, /*squeeze_expanded=*/true);
  }

  if (!reduction_axes.empty()) {
    DataType dtype = tv->getDataType().value();
    if (isComplexType(dtype)) {
      // var of complex number is a real number, calculate real part and image
      // part
      WelfordResult real_part =
          Welford(real(squeezed), reduction_axes, init_avg, init_var, init_N);
      WelfordResult imag_part =
          Welford(imag(squeezed), reduction_axes, init_avg, init_var, init_N);
      TensorView* out_avg = complex(real_part.avg, imag_part.avg);
      TensorView* out_var = add(real_part.var_sum, imag_part.var_sum);
      TensorView* out_N = real_part.n;
      return WelfordResult(out_avg, out_var, out_N, false);
    } else {
      return WelfordRaw(squeezed, reduction_axes, init_avg, init_var, init_N);
    }
  }

  // if squeeze only

  if (init_N == nullptr) {
    init_N = FusionGuard::getCurFusion()->zeroVal();
  }
  TensorView* out_N = full_like(
      squeezed,
      add(init_N, FusionGuard::getCurFusion()->oneVal(init_N->dtype())),
      DataType::Index);

  // Initial values for welford op are tensors, so their dims have to match the
  // output dim
  if (!init_N->isZeroInt()) {
    NVF_CHECK(
        init_var != nullptr,
        "welford op: init variance value need to be provided");
    NVF_CHECK(
        squeezed->getLogicalDomain().size() ==
            init_var->getLogicalDomain().size(),
        "welford op: initial tensor mismatch");
    return WelfordResult(squeezed, init_var, out_N, false);
  } else {
    return WelfordResult(
        squeezed,
        full_like(squeezed, IrBuilder::create<Val>(0.0)),
        out_N,
        false);
  }
}

WelfordResult::WelfordResult(
    TensorView* in_avg,
    TensorView* in_var_sum,
    TensorView* in_n,
    const bool check_definition)
    : avg(in_avg), var_sum(in_var_sum), n(in_n) {
  if (!check_definition) {
    // For squeeze-only and complex welford, the definition of outputs does not
    // have to be the same.
    return;
  }
  NVF_ERROR(avg->definition()->sameAs(var_sum->definition()));
  NVF_ERROR(avg->definition()->sameAs(n->definition()));
}

// COMPOUND OPERATIONS

// add_alpha
Val* add_alpha(Val* v1, Val* v2, Val* s) {
  NVF_CHECK(
      s->getValType().value() == ValType::Others,
      "Alpha value should be a Scalar Valtype and not ",
      s->getValType().value());

  std::vector<Val*> operands = {v1, v2};
  auto common_dtype = computeTypes(TypePromotion::default_op_config, operands);
  auto cast_values = promoteValues({v1, v2, s}, common_dtype);
  auto vals = ops::maybeBroadcast(cast_values);
  Val* intrm = mul(vals[1], vals[2]);
  return add(vals[0], intrm);
}
TensorView* add_alpha(TensorView* v1, Val* v2, Val* v3) {
  return arithOpOverloads(add_alpha, v1, v2, v3);
}
TensorView* add_alpha(Val* v1, TensorView* v2, Val* v3) {
  return arithOpOverloads(add_alpha, v1, v2, v3);
}
TensorView* add_alpha(TensorView* v1, TensorView* v2, Val* v3) {
  return arithOpOverloads(add_alpha, v1, v2, v3);
}
// sub_alpha
Val* sub_alpha(Val* v1, Val* v2, Val* s) {
  NVF_CHECK(
      s->getValType().value() == ValType::Others,
      "Alpha value should be a Scalar Valtype and not ",
      s->getValType().value());

  std::vector<Val*> operands = {v1, v2};
  auto common_dtype = computeTypes(TypePromotion::default_op_config, operands);
  auto cast_values = promoteValues({v1, v2, s}, common_dtype);
  auto vals = ops::maybeBroadcast(cast_values);
  Val* intrm = mul(vals[1], vals[2]);
  return sub(vals[0], intrm);
}
TensorView* sub_alpha(TensorView* v1, Val* v2, Val* v3) {
  return arithOpOverloads(sub_alpha, v1, v2, v3);
}
TensorView* sub_alpha(Val* v1, TensorView* v2, Val* v3) {
  return arithOpOverloads(sub_alpha, v1, v2, v3);
}
TensorView* sub_alpha(TensorView* v1, TensorView* v2, Val* v3) {
  return arithOpOverloads(sub_alpha, v1, v2, v3);
}
// lerp
Val* lerp(Val* start, Val* end, Val* weight) {
  auto cast_values =
      promoteValues(TypePromotion::default_op_config, {start, end, weight});
  start = cast_values[0];
  end = cast_values[1];
  weight = cast_values[2];

  auto out_dtype =
      promoteType(start->getDataType().value(), end->getDataType().value());
  auto out_vtype =
      promoteType(start->getValType().value(), end->getValType().value());

  auto vals = ops::maybeBroadcast({start, end, weight});
  Val* out = nullptr;
  if (out_vtype == ValType::TensorView) {
    out = ops::newOutputTV(vals, out_dtype);
  } else {
    out = ops::newScalar(out_vtype, out_dtype);
  }

  IrBuilder::create<TernaryOp>(
      TernaryOpType::Lerp, out, vals[0], vals[1], vals[2]);
  return out;
}
TensorView* lerp(TensorView* v1, Val* v2, Val* v3) {
  return arithOpOverloads(lerp, v1, v2, v3);
}
TensorView* lerp(Val* v1, TensorView* v2, Val* v3) {
  return arithOpOverloads(lerp, v1, v2, v3);
}
TensorView* lerp(Val* v1, Val* v2, TensorView* v3) {
  return arithOpOverloads(lerp, v1, v2, v3);
}
TensorView* lerp(TensorView* v1, TensorView* v2, Val* v3) {
  return arithOpOverloads(lerp, v1, v2, v3);
}
TensorView* lerp(TensorView* v1, Val* v2, TensorView* v3) {
  return arithOpOverloads(lerp, v1, v2, v3);
}
TensorView* lerp(Val* v1, TensorView* v2, TensorView* v3) {
  return arithOpOverloads(lerp, v1, v2, v3);
}
TensorView* lerp(TensorView* v1, TensorView* v2, TensorView* v3) {
  return arithOpOverloads(lerp, v1, v2, v3);
}

// addcmul
Val* addcmul(Val* v1, Val* v2, Val* v3, Val* s) {
  NVF_CHECK(
      s->getValType().value() == ValType::Others,
      "Alpha value should be a Scalar Valtype and not ",
      s->getValType().value());

  std::vector<Val*> operands = {v1, v2, v3};
  auto common_dtype = computeTypes(TypePromotion::default_op_config, operands);
  auto cast_values = promoteValues({v1, v2, v3, s}, common_dtype);
  auto vals = ops::maybeBroadcast(cast_values);
  Val* intrm1 = mul(vals[2], vals[3]);
  Val* intrm2 = mul(vals[1], intrm1);
  return add(vals[0], intrm2);
}
TensorView* addcmul(TensorView* v1, Val* v2, Val* v3, Val* v4) {
  return arithOpOverloads(addcmul, v1, v2, v3, v4);
}
TensorView* addcmul(Val* v1, TensorView* v2, Val* v3, Val* v4) {
  return arithOpOverloads(addcmul, v1, v2, v3, v4);
}
TensorView* addcmul(Val* v1, Val* v2, TensorView* v3, Val* v4) {
  return arithOpOverloads(addcmul, v1, v2, v3, v4);
}
TensorView* addcmul(TensorView* v1, TensorView* v2, Val* v3, Val* v4) {
  return arithOpOverloads(addcmul, v1, v2, v3, v4);
}
TensorView* addcmul(TensorView* v1, Val* v2, TensorView* v3, Val* v4) {
  return arithOpOverloads(addcmul, v1, v2, v3, v4);
}
TensorView* addcmul(Val* v1, TensorView* v2, TensorView* v3, Val* v4) {
  return arithOpOverloads(addcmul, v1, v2, v3, v4);
}
TensorView* addcmul(TensorView* v1, TensorView* v2, TensorView* v3, Val* v4) {
  return arithOpOverloads(addcmul, v1, v2, v3, v4);
}

// TERNARY OPERATIONS
// where (c ? v1 : v2)
Val* where(Val* c, Val* v1, Val* v2) {
  NVF_CHECK(
      c->getDataType().value() == DataType::Bool,
      "Condition should be of DataType Bool, not ",
      c->getDataType().value());

  std::vector<Val*> operands = {v1, v2};
  auto common_dtype =
      computeTypes(TypePromotion::default_op_config, operands, false);
  auto cast_values = promoteValues(operands, common_dtype);
  v1 = cast_values[0];
  v2 = cast_values[1];

  NVF_CHECK(c->getDataType().value() == DataType::Bool);
  const auto& out_dtype = common_dtype;
  auto out_vtype =
      promoteType(v1->getValType().value(), v2->getValType().value());
  // Even when v1 and v2 are scalar, the output is a tensor if the
  // conditional input is a tensor.
  if (c->getValType() == ValType::TensorView) {
    out_vtype = ValType::TensorView;
  }
  auto vals = ops::maybeBroadcast({c, v1, v2});
  Val* out = nullptr;
  if (out_vtype == ValType::TensorView) {
    out = ops::newOutputTV(vals, out_dtype);
  } else {
    out = ops::newScalar(out_vtype, out_dtype);
  }
  IrBuilder::create<TernaryOp>(
      TernaryOpType::Where, out, vals[0], vals[1], vals[2]);
  return out;
}

TensorView* where(TensorView* v1, Val* v2, Val* v3) {
  return arithOpOverloads(where, v1, v2, v3);
}
TensorView* where(Val* v1, TensorView* v2, Val* v3) {
  return arithOpOverloads(where, v1, v2, v3);
}
TensorView* where(Val* v1, Val* v2, TensorView* v3) {
  return arithOpOverloads(where, v1, v2, v3);
}
TensorView* where(TensorView* v1, TensorView* v2, Val* v3) {
  return arithOpOverloads(where, v1, v2, v3);
}
TensorView* where(TensorView* v1, Val* v2, TensorView* v3) {
  return arithOpOverloads(where, v1, v2, v3);
}
TensorView* where(Val* v1, TensorView* v2, TensorView* v3) {
  return arithOpOverloads(where, v1, v2, v3);
}
TensorView* where(TensorView* v1, TensorView* v2, TensorView* v3) {
  return arithOpOverloads(where, v1, v2, v3);
}

// TERNARY OPERATIONS

Val* threshold(Val* in, Val* thresh, Val* value) {
  NVF_CHECK(
      (thresh->getValType().value() == ValType::Others ||
       thresh->getValType().value() == ValType::NamedScalar) &&
          (value->getValType().value() == ValType::Others ||
           value->getValType().value() == ValType::NamedScalar),
      "For Threshold operation: Thresh and Value values should be Scalars.");

  thresh = optionalCast(in->getDataType().value(), thresh);
  value = optionalCast(in->getDataType().value(), value);
  Val* out = ops::newValLike(in, in->getDataType().value());

  IrBuilder::create<TernaryOp>(
      TernaryOpType::Threshold, out, in, thresh, value);
  return out;
}

TensorView* threshold(TensorView* in, Val* thresh, Val* value) {
  return threshold(in->as<Val>(), thresh, value)->as<TensorView>();
}

Val* clamp(Val* in, Val* min_val, Val* max_val) {
  NVF_CHECK(
      (min_val == nullptr || min_val->getValType().value() == ValType::Others ||
       min_val->getValType().value() == ValType::NamedScalar) &&
          (max_val == nullptr ||
           max_val->getValType().value() == ValType::Others ||
           max_val->getValType().value() == ValType::NamedScalar),
      "For Clamp operation: Min and Max values should be Scalars.");

  min_val = (min_val == nullptr)
      ? ops::getMinimumValue(in->getDataType().value())
      : optionalCast(in->getDataType().value(), min_val);
  NVF_CHECK(min_val != nullptr, "Missing minimum value");

  max_val = (max_val == nullptr)
      ? ops::getMaximumValue(in->getDataType().value())
      : optionalCast(in->getDataType().value(), max_val);
  NVF_CHECK(max_val != nullptr, "Missing maximum value");

  Val* out = ops::newValLike(in, in->getDataType().value());
  IrBuilder::create<TernaryOp>(TernaryOpType::Clamp, out, in, min_val, max_val);
  return out;
}

TensorView* clamp(TensorView* in, Val* min_val, Val* max_val) {
  return clamp(in->as<Val>(), min_val, max_val)->as<TensorView>();
}

// sum_to operator

TensorView* sum_to(TensorView* in, const std::vector<Val*>& sum_to_size) {
  const auto& logical = TensorDomain::noReductions(in->getLogicalDomain());

  NVF_CHECK(
      logical.size() >= sum_to_size.size(),
      "sum_to: Error trying to reduce",
      in,
      "into a shape of size",
      sum_to_size.size());

  // If no reduction is needed sum_to returns the input tv
  TensorView* out = in;

  const int64_t leading_dims =
      (int64_t)logical.size() - (int64_t)sum_to_size.size();

  // Generate reduction axes for leading dims
  std::vector<int64_t> reduce_dims(leading_dims);
  std::iota(reduce_dims.begin(), reduce_dims.end(), 0);

  // Generate reduction axes for dims within sum_to_size
  std::vector<bool> inner_red_dims(sum_to_size.size(), false);
  bool reduction_within_shape = false;

  // Reduce rest of the dims with keep_dim
  for (const auto i : arange(leading_dims, (int64_t)logical.size())) {
    if (sum_to_size[i - leading_dims]->isOneInt() &&
        !logical[i]->extent()->isOneInt()) {
      inner_red_dims[i - leading_dims] = true;
      reduce_dims.push_back(i);
      reduction_within_shape = true;
    }
  }

  // Reduction step
  if (!reduce_dims.empty()) {
    out = sum(in, reduce_dims);
  }

  // Broadcast back reduced dims within shape
  if (reduction_within_shape) {
    out = broadcast(out, inner_red_dims);
  }

  return out;
}

TensorView* sum_to(TensorView* in, const std::vector<int64_t>& sum_to_size) {
  const auto& logical = TensorDomain::noReductions(in->getLogicalDomain());

  NVF_CHECK(
      logical.size() >= sum_to_size.size(),
      "sum_to: Error trying to reduce",
      in,
      "into a shape of size",
      sum_to_size.size());

  // If no reduction is needed sum_to returns the input tv
  TensorView* out = in;

  const int64_t leading_dims =
      (int64_t)logical.size() - (int64_t)sum_to_size.size();

  // Generate reduction axes for leading dims
  std::vector<int64_t> reduce_dims(leading_dims);
  std::iota(reduce_dims.begin(), reduce_dims.end(), 0);

  // Generate reduction axes for dims within sum_to_size
  std::vector<bool> inner_red_dims((int64_t)sum_to_size.size(), false);
  bool reduction_within_shape = false;

  // Reduce rest of the dims with keep_dim
  for (const auto i : arange(leading_dims, (int64_t)logical.size())) {
    if (sum_to_size[i - leading_dims] == 1 &&
        !logical[i]->extent()->isOneInt()) {
      inner_red_dims[i - leading_dims] = true;
      reduce_dims.push_back(i);
      reduction_within_shape = true;
    }
  }

  // Reduction step
  if (!reduce_dims.empty()) {
    out = sum(in, reduce_dims);
  }

  // Broadcast back reduced dims within shape
  if (reduction_within_shape) {
    out = broadcast(out, inner_red_dims);
  }

  return out;
}

TensorView* viewAsScalar(TensorView* inp) {
  auto inp_type = inp->getDataType().value();
  auto vec_size = std::get<ArrayType>(inp_type.type).size;
  auto out_type = *std::get<ArrayType>(inp_type.type).type;

  std::vector<IterDomain*> out_domain;
  auto inp_domain = TensorDomain::noReductions(inp->getLogicalDomain());
  out_domain.reserve(inp_domain.size());
  for (auto d : inp_domain) {
    out_domain.push_back(d->cloneWithoutRFactor());
  }

  IterDomain* id =
      IterDomainBuilder(
          inp_domain[0]->container()->zeroVal(),
          IrBuilder::create<Val>((int64_t)vec_size, DataType::Index))
          .iter_type(IterType::VectorComponent)
          .build();
  out_domain.push_back(id);

  auto out = IrBuilder::createInContainer<TensorView>(
      inp->container(),
      IrBuilder::create<TensorDomain>(
          out_domain, TensorDomain::getContiguityFilledWith(out_domain, true)),
      out_type);

  IrBuilder::createInContainer<ViewAsScalar>(inp->container(), out, inp, id);

  return out;
}

namespace {

//! Create new output for mma
static TensorView* newForMma(
    TensorView* tv_a,
    TensorView* tv_b,
    const std::vector<unsigned int>& axes,
    DataType data_type = DataType::Float) {
  auto orig_domain_a = TensorDomain::noReductions(tv_a->getLogicalDomain());
  auto orig_domain_b = TensorDomain::noReductions(tv_b->getLogicalDomain());

  NVF_ERROR(
      orig_domain_a.size() == orig_domain_b.size(),
      "MMA op: need matching dim input");

  std::vector<bool> is_reduction;
  is_reduction.resize(orig_domain_a.size(), false);
  for (unsigned int ax : axes) {
    NVF_CHECK(
        ax < is_reduction.size(),
        "Error setting up reduction, reduction axis (",
        ax,
        ") is outside nDims (",
        orig_domain_a.size(),
        "). Keep in mind reductions are relative to root domains, not modified "
        "views.");
    is_reduction[ax] = true;
  }
  std::vector<IterDomain*> new_domain;

  NVF_ERROR(
      !axes.empty(),
      "Asked for output of reduction, but no reduction axis provided.");

  for (const int64_t dim : c10::irange(orig_domain_a.size())) {
    bool dim_is_reduction = is_reduction.at((size_t)dim);

    const IterDomain* id = orig_domain_a[dim]->isBroadcast()
        ? orig_domain_b[dim]
        : orig_domain_a[dim];

    NVF_CHECK(
        !(dim_is_reduction && id->isBroadcast() && !id->isImplicitBroadcast()),
        "Cannot reduce an axis that is marked as broadcasted as it has an "
        "undetermined size. Tried to reduce ID = ",
        id,
        " of tensor ",
        tv_a,
        "and",
        tv_b);

    new_domain.push_back(
        IterDomainBuilder(id->start(), id->extent())
            .stop_offset(id->stopOffset())
            .iter_type(
                dim_is_reduction ? IterType::Reduction : id->getIterType())
            .build());
  }

  TensorDomain* td = IrBuilder::create<TensorDomain>(
      new_domain, TensorDomain::getContiguityFilledWith(new_domain, true));

  return IrBuilder::create<TensorView>(td, data_type);
}

} // namespace

TensorView* fusedMultiplySum(
    TensorView* tv_a,
    TensorView* tv_b,
    const std::vector<int64_t>& axes,
    Val* init) {
  // TODO:
  //  Validate axis relationships between a and b
  NVF_CHECK(tv_a->nDims() > 0, "Tried to reduce a 0-dim tensor");

  // TODO:
  //  Add tf32 and other mma data types
  //  Add fallback path for non-mma data types.
  NVF_CHECK(
      tv_a->getDataType().value() == DataType::Half ||
      tv_a->getDataType().value() == DataType::BFloat16);
  NVF_CHECK(tv_a->getDataType().value() == tv_b->getDataType().value());

  NVF_CHECK(!axes.empty(), "No reduction axis specified");

  // TODO:
  //  will lift this in a follow up when we have a
  //  more generic axes matching.
  NVF_CHECK(
      axes.size() == 1, "Single axis reduction only for mma op instantiation.")

  std::vector<unsigned int> uint_axes = ops::canonicalizeAxes(
      axes,
      std::ranges::distance(
          tv_a->getLoopDomain() | TensorDomain::kNoReductions));

  TensorView* out = newForMma(tv_a, tv_b, uint_axes);

  if (init == nullptr) {
    init = IrBuilder::create<Val>(0.0, out->dtype());
  }

  // TODO:
  //  We will want to support initialize and rfactor with
  //  mma as well, for maybe fusing bias in prolog.
  NVF_CHECK(
      init->isConstScalar(),
      "Cannot create a reduction operation where the initial value is not a "
      "const scalar.");
  NVF_CHECK(
      init->dtype() == out->dtype(),
      "Init value dtype for fusedMultiplySum must match output.");

  IrBuilder::create<MmaOp>(out, tv_a, tv_b, init);

  return out;
}

TensorView* tensor(Val* val) {
  auto dtype = val->dtype();
  if (std::holds_alternative<PrimDataType>(dtype.type)) {
    // scalar tensor
    return full({}, val, dtype);
  }
  std::vector<int64_t> sizes;
  while (std::holds_alternative<ArrayType>(dtype.type)) {
    sizes.push_back((int64_t)std::get<ArrayType>(dtype.type).size);
    dtype = *std::get<ArrayType>(dtype.type).type;
  }
  NVF_ERROR(
      std::holds_alternative<PrimDataType>(dtype.type),
      "Expected an array of scalar or nested array of scalar");

  std::vector<IterDomain*> out_domain;
  out_domain.reserve(sizes.size());
  for (auto size : sizes) {
    IterDomain* id = IterDomainBuilder(
                         val->container()->zeroVal(),
                         IrBuilder::create<Val>(size, DataType::Index))
                         .build();
    out_domain.push_back(id);
  }

  auto out = IrBuilder::createInContainer<TensorView>(
      val->container(),
      IrBuilder::create<TensorDomain>(
          out_domain, TensorDomain::getContiguityFilledWith(out_domain, true)),
      dtype);

  IrBuilder::createInContainer<TensorConstruct>(val->container(), out, val);
  return out;
}

TensorView* argsort(
    TensorView* inp,
    int64_t dim,
    bool descending,
    bool stable) {
  const std::vector<IterDomain*> logical_dom =
      TensorDomain::noReductions(inp->getLogicalDomain());

  // Argsort of zero-dim tensor is allowed
  if (logical_dom.empty()) {
    return zeros({}, DataType::Int);
  }

  dim = wrapDim(dim, std::ssize(logical_dom));

  Val* out = ops::newValLike(inp, DataType::Int);
  IrBuilder::create<ArgsortOp>(out, inp, dim, descending, stable);
  return out->as<TensorView>();
}

namespace {
// Create output tensor for grouped matrix multiplication
// For grouped MM, determine output shape based on mat1 and mat2 structures.
// [rk] is the reduction axis for the matmul operation, it only exists if k is
// not broadcast.
//
// case 1:
//   mat1   [m, k]
//   mat2   [k, n]
//   offset [g]
//   output -> [g, m, n, [rk]]
// case 2:
//   mat1   [g, m, k]
//   mat2   [k, n]
//   offset [g]
//   output -> [m, n, [rk]]
// case 3:
//   mat1   [m, k]
//   mat2   [g, k, n]
//   offset [g]
//   output -> [m, n, [rk]]
ScaledTensorView createGroupedMmaOutput(
    TensorView* mat1,
    TensorView* mat2,
    TensorView* offsets,
    DataType dtype,
    int64_t out_block_scale_size,
    DataType block_scaling_factor_dtype,
    bool out_gamma) {
  const auto mat1_domain = TensorDomain::noReductions(mat1->getLogicalDomain());
  const auto mat2_domain = TensorDomain::noReductions(mat2->getLogicalDomain());
  const auto offs_domain =
      TensorDomain::noReductions(offsets->getLogicalDomain());

  IterDomain* k_id_mat1 = mat1_domain.back();
  IterDomain* k_id_mat2 = mat2_domain.at(mat2_domain.size() - 2);

  NVF_CHECK(offs_domain.size() == 1, "offsets needs to be 1-D for grouped mm");
  NVF_CHECK(
      k_id_mat1->isBroadcast() == k_id_mat2->isBroadcast(),
      "K should be broadcast in both A and B, or neither.");

  std::vector<IterDomain*> out_domain;

  if (mat1_domain.size() == 2 && mat2_domain.size() == 2) {
    out_domain = {
        offs_domain[0]->cloneWithoutRFactor(),
        mat1_domain[0]->cloneWithoutRFactor(),
        mat2_domain[1]->cloneWithoutRFactor()};
  } else if (mat1_domain.size() == 3 && mat2_domain.size() == 2) {
    out_domain = {
        mat1_domain[1]->cloneWithoutRFactor(),
        mat2_domain[1]->cloneWithoutRFactor()};
  } else if (mat1_domain.size() == 2 && mat2_domain.size() == 3) {
    out_domain = {
        mat1_domain[0]->cloneWithoutRFactor(),
        mat2_domain[2]->cloneWithoutRFactor()};
  } else {
    NVF_THROW(
        "Unexpected operand ranks. If two 3D tensors, you should use "
        "bmm/matmul instead of grouped_mm: ",
        mat1,
        " and ",
        mat2);
  }

  // Following the semantics of matmul, output has a reduction axis rk if k is
  // not broadcast
  if (!k_id_mat1->isBroadcast()) {
    out_domain.push_back(ops::newOutputIterDomain(
        {k_id_mat1, k_id_mat2},
        /*force_iter_type=*/IterType::Reduction));
  }

  ScaledTensorView scaled_out;

  scaled_out.tv = IrBuilder::create<TensorView>(
      IrBuilder::create<TensorDomain>(
          out_domain, TensorDomain::getContiguityFilledWith(out_domain, true)),
      dtype != DataType::Null ? dtype : mat1->getDataType().value());

  if (out_block_scale_size > 0) {
    std::vector<IterDomain*> block_scaling_factor_domain;
    block_scaling_factor_domain.reserve(out_domain.size());
    // copy all but the last domain;
    std::transform(
        out_domain.begin(),
        --(out_domain.end()),
        block_scaling_factor_domain.begin(),
        [](IterDomain* id) { return id->cloneWithoutRFactor(); });

    // copy the block of last dimension.
    // NOTE: I THINK I need to compute it through inputs, just so shape
    // propagation works.
    auto [outer, inner] = IterDomain::split(
        out_domain.back(),
        IrBuilder::create<Val>(out_block_scale_size),
        true,
        /*rfactor_domain=*/false,
        /*outer_iter_type=*/IterType::Iteration,
        /*inner_iter_type=*/IterType::Reduction);
    block_scaling_factor_domain.push_back(outer);
    block_scaling_factor_domain.push_back(inner);

    NVF_CHECK(
        block_scaling_factor_dtype != DataType::Null,
        "block_scaling_factor_dtype is required");
    scaled_out.block_scaling_factor = IrBuilder::create<TensorView>(
        IrBuilder::create<TensorDomain>(
            block_scaling_factor_domain,
            TensorDomain::getContiguityFilledWith(
                block_scaling_factor_domain, true)),
        block_scaling_factor_dtype);
  }

  if (out_gamma) {
    scaled_out.global_scaling_factor = IrBuilder::create<TensorView>(
        IrBuilder::create<TensorDomain>(
            std::vector<IterDomain*>(), std::vector<std::optional<bool>>()),
        DataType::Float);
  }

  return scaled_out;
}

} // namespace

ScaledTensorView grouped_mm(
    TensorView* mat1,
    TensorView* mat2,
    TensorView* offsets,
    TensorView* scale1,
    TensorView* scale2,
    TensorView* alpha,
    TensorView* bias,
    TensorView* beta,
    DataType dtype,
    int64_t out_block_scale_size,
    DataType block_scaling_factor_dtype,
    bool out_gamma) {
  bool has_scale = scale1 != nullptr;
  NVF_CHECK(
      has_scale == (scale2 != nullptr),
      "scale1 and scale2 needs to be non-null or both null, got scale1 : ",
      has_scale ? "true" : "false",
      " and scale2 : ",
      scale2 != nullptr ? "true" : "false");

  bool has_bias = bias != nullptr;
  NVF_CHECK(
      has_bias == (beta != nullptr),
      "bias and beta needs to be non-null or both null, got bias : ",
      has_bias ? "true" : "false",
      " and beta : ",
      beta != nullptr ? "true" : "false");

  // TODO: check for out dtype and block/gamma scale option
  ScaledTensorView scaled_out = createGroupedMmaOutput(
      mat1,
      mat2,
      offsets,
      dtype,
      out_block_scale_size,
      block_scaling_factor_dtype,
      out_gamma);

  // sanity check on scale1 and scale2
  if (has_scale) {
    int64_t scale1_rank =
        std::ssize(TensorDomain::noReductions(scale1->getLogicalDomain()));
    int64_t scale2_rank =
        std::ssize(TensorDomain::noReductions(scale2->getLogicalDomain()));
    int64_t mat1_rank =
        std::ssize(TensorDomain::noReductions(mat1->getLogicalDomain()));
    int64_t mat2_rank =
        std::ssize(TensorDomain::noReductions(mat2->getLogicalDomain()));
    int64_t out_rank = std::ssize(
        TensorDomain::noReductions(scaled_out.tv->getLogicalDomain()));

    NVF_CHECK_EQ(
        scale1_rank,
        std::max(mat1_rank, out_rank),
        "mat1 rank: ",
        mat1_rank,
        ", out rank: ",
        out_rank,
        ", scale1 rank: ",
        scale1_rank);
    NVF_CHECK_EQ(
        scale2_rank,
        std::max(mat2_rank, out_rank),
        "mat2 rank: ",
        mat2_rank,
        ", out rank: ",
        out_rank,
        ", scale2 rank: ",
        scale2_rank);
  }

  // NOTE: we don't sanity check on alpha, bias and beta for now, because the
  // semantics of alpha, bias and beta are defined by fallback path and is
  // subject to change.

  IrBuilder::create<GroupedMmaOp>(
      scaled_out.tv,
      scaled_out.block_scaling_factor,
      scaled_out.global_scaling_factor,
      mat1,
      mat2,
      offsets,
      scale1,
      scale2,
      alpha,
      bias,
      beta);
  return scaled_out;
}

TopKResult topk(
    TensorView* inp,
    Val* k,
    int64_t dim,
    bool largest,
    bool sorted,
    bool maybe_symbolic) {
  auto inp_domain = TensorDomain::noReductions(inp->getLogicalDomain());

  // When the input is a zero-dimensional tensor, dim must be either
  // 0 or -1, and k must be 1.
  if (inp_domain.empty()) {
    NVF_ERROR(
        dim == 0 || dim == -1,
        "Invalid dimension to compute top-k of an zero-dimensinal tensor: ",
        dim);

    // Note that unless k is const, it is not possible to validate
    // it's indeed 1. We need some way to register a condition to
    // validate with actual fusion inputs like GpuLower::validate.
    if (k->isConstScalar()) {
      NVF_ERROR(k->isOneInt(), "Invalid k of topk: ", k->toString());
    }
    auto out_idx = zeros({}, DataType::Int);
    auto out_val = set(inp);
    return TopKResult(out_val, out_idx);
  }

  dim = wrapDim(dim, std::ssize(inp_domain));

  NVF_CHECK(
      k->dtype() == DataType::Int,
      "TopKOp expects int64_t input for k but got ",
      k->dtype());

  std::vector<IterDomain*> out_domain;
  out_domain.reserve(inp_domain.size());

  for (const auto [index, inp_domain_ptr] : enumerate(inp_domain)) {
    // TODO: nvfuser enumerate implementation is not correct, it should return
    // signed ints instead.
    if (index != (size_t)dim) {
      out_domain.push_back(inp_domain_ptr->cloneWithoutRFactor());
      continue;
    }

    // Handling top k dimension, since the output extent is k.
    ExpressionEvaluator ee;
    PolymorphicValue ext = ee.evaluate(k);

    IterType iter_type;
    if (ext.hasValue()) {
      iter_type =
          ext.as<int64_t>() == 1 ? IterType::Broadcast : IterType::Iteration;
    } else {
      iter_type =
          maybe_symbolic ? IterType::Symbolic : inp_domain_ptr->getIterType();
    }
    out_domain.push_back(
        IterDomainBuilder(
            inp->fusion()->zeroVal(),
            SimplifyingIrBuilder::maybeCastExpr(DataType::Index, k))
            .iter_type(iter_type)
            .build());
  }

  TensorView* out_values = IrBuilder::create<TensorView>(
      IrBuilder::create<TensorDomain>(
          out_domain, TensorDomain::getContiguityFilledWith(out_domain, true)),
      inp->getDataType().value());
  Val* out_indices = ops::newValLike(out_values, DataType::Int);

  IrBuilder::create<TopKOp>(
      out_values, out_indices, inp, k, dim, largest, sorted);
  return TopKResult(
      out_values->as<TensorView>(), out_indices->as<TensorView>());
}

TensorView* scan(
    TensorView* in_tv,
    int64_t dim,
    BinaryOpType op_type,
    Val* init) {
  const std::vector<IterDomain*> logical_dom =
      TensorDomain::noReductions(in_tv->getLogicalDomain());

  dim = wrapDim(dim, (int64_t)logical_dom.size());

  IterDomain* scan_id = logical_dom.at((size_t)dim);

  // Special case: scanning along broadcast dimension is no-op
  // Assumes init is identity for op_type
  if (scan_id->isBroadcast()) {
    NVF_ERROR(
        !scan_id->hasExpandedExtent(),
        "Closed-form scan of expanded dimension is not yet implemented");
    return set(in_tv);
  }

  DataType dtype = in_tv->dtype();
  auto new_dom = ops::newOutputDomain({in_tv});
  auto* td = IrBuilder::create<TensorDomain>(
      new_dom, TensorDomain::getContiguityFilledWith(new_dom, true));
  auto out_tv = IrBuilder::create<TensorView>(td, in_tv->dtype());

  if (init == nullptr) {
    init = ops::binOpIdentity(op_type, dtype);
    NVF_ERROR(init != nullptr);
  }

  IrBuilder::createInContainer<ScanOp>(
      in_tv->container(), op_type, init, out_tv, in_tv, dim);

  return out_tv;
}

TensorView* prefixSum(TensorView* tv, int64_t dim) {
  return scan(
      tv,
      dim,
      BinaryOpType::Add,
      /*init=*/tv->fusion()->zeroVal(tv->dtype()));
}

} // namespace nvfuser<|MERGE_RESOLUTION|>--- conflicted
+++ resolved
@@ -20,12 +20,6 @@
 #include <type.h>
 #include <type_promotion.h>
 
-<<<<<<< HEAD
-=======
-#include <cfloat>
-#include <ranges>
-
->>>>>>> 42a5ab62
 namespace nvfuser {
 
 Val* castOp(DataType dtype, Val* v1) {
