--- conflicted
+++ resolved
@@ -1555,11 +1555,7 @@
           out_domain, TensorDomain::getContiguityFilledWith(out_domain, true)),
       inp->getDataType().value());
   if (!expanded) {
-<<<<<<< HEAD
-    IrBuilder::create<LoadStoreOp>(LoadStoreOpType::Automatic, out_tensor, inp);
-=======
     IrBuilder::create<LoadStoreOp>(LoadStoreOpType::Set, out_tensor, inp);
->>>>>>> 8b4ed29f
   } else {
     IrBuilder::create<ExpandOp>(out_tensor, inp, maybe_expanded_sizes);
   }
@@ -1619,11 +1615,7 @@
           out_domain, TensorDomain::getContiguityFilledWith(out_domain, true)),
       inp->getDataType().value());
   if (!expanded) {
-<<<<<<< HEAD
-    IrBuilder::create<LoadStoreOp>(LoadStoreOpType::Automatic, out_tensor, inp);
-=======
     IrBuilder::create<LoadStoreOp>(LoadStoreOpType::Set, out_tensor, inp);
->>>>>>> 8b4ed29f
   } else {
     IrBuilder::create<ExpandOp>(out_tensor, inp, maybe_expanded_sizes);
   }
