--- conflicted
+++ resolved
@@ -2185,53 +2185,7 @@
       tv_a->getDataType().value() == DataType::BFloat16);
   NVF_CHECK(tv_a->getDataType().value() == tv_b->getDataType().value());
 
-<<<<<<< HEAD
   NVF_CHECK(!axes.empty(), "No reduction axis specified");
-=======
-  // Prepare output domain based on domain mapping and IterTypes of inputs
-  std::vector<IterDomain*> out_domain;
-  out_domain.reserve(axis_mapping.a_axes.size());
-  for (size_t i : arange(out_dims)) {
-    int64_t a_pos = axis_mapping.a_axes[i];
-    int64_t b_pos = axis_mapping.b_axes[i];
-    NVF_CHECK(
-        a_pos != -1 || b_pos != -1,
-        "Output axis ",
-        i,
-        " cannot be missing in both operands");
-    NVF_CHECK(
-        a_pos == -1 || (a_pos >= 0 && a_pos < (int64_t)a_logical.size()),
-        "Position ",
-        i,
-        " in output of axis mapping for operand A is ",
-        a_pos,
-        " which is out of bounds for A which has dimension ",
-        a_logical.size());
-    NVF_CHECK(
-        b_pos == -1 || (b_pos >= 0 && b_pos < (int64_t)b_logical.size()),
-        "Position ",
-        i,
-        " in output of axis mapping for operand B is ",
-        b_pos,
-        " which is out of bounds for B which has dimension ",
-        b_logical.size());
-    IterDomain* a_id = a_pos == -1 ? nullptr : a_logical[(size_t)a_pos];
-    IterDomain* b_id = b_pos == -1 ? nullptr : b_logical[(size_t)b_pos];
-
-    bool a_concrete = a_id == nullptr ? false : !a_id->isBroadcast();
-    bool b_concrete = b_id == nullptr ? false : !b_id->isBroadcast();
-    // NOTE: we can have !a_concrete && !b_concrete if there are broadcast batch
-    // dims
-
-    // Check for K dimensions
-    bool is_reduction = false;
-    if (axes_set.count(i)) {
-      NVF_CHECK(
-          a_concrete && b_concrete,
-          "Reduction dimensions must be concrete in both operands");
-      is_reduction = true;
-    }
->>>>>>> 854de793
 
   // TODO:
   //  will lift this in a follow up when we have a
