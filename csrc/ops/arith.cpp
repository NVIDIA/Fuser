--- conflicted
+++ resolved
@@ -464,13 +464,6 @@
 
 Val* logical_not(Val* v) {
   if (!isBooleanType(v->dtype())) {
-<<<<<<< HEAD
-    TORCH_CHECK(
-        isIntegralType(v->dtype()),
-        "input must have integral or boolean type, but got ",
-        v->dtype());
-=======
->>>>>>> 55495b5e
     v = castOp(DataType::Bool, v);
   }
   return unaryOp(UnaryOpType::LogicalNot, v);
@@ -478,13 +471,6 @@
 
 TensorView* logical_not(TensorView* tv) {
   if (!isBooleanType(tv->dtype())) {
-<<<<<<< HEAD
-    TORCH_CHECK(
-        isIntegralType(tv->dtype()),
-        "input must have integral or boolean type, but got ",
-        tv->dtype());
-=======
->>>>>>> 55495b5e
     tv = castOp(DataType::Bool, tv);
   }
   return unaryOp(UnaryOpType::LogicalNot, tv);
