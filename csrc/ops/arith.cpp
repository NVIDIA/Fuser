// clang-format off
/*
 * SPDX-FileCopyrightText: Copyright (c) 2023-present NVIDIA CORPORATION & AFFILIATES.
 * All rights reserved.
 * SPDX-License-Identifier: BSD-3-Clause
 */
// clang-format on
#include <ops/arith.h>

#include <c10/util/BFloat16.h>
#include <c10/util/Exception.h>
#include <c10/util/Half.h>
#include <c10/util/irange.h>
#include <ir/all_nodes.h>
#include <ir/builder.h>
#include <ir/iostream.h>
#include <ir/utils.h>
#include <ops/alias.h>
#include <ops/utils.h>
#include <type.h>
#include <type_promotion.h>
#include <cfloat>

namespace nvfuser {

Val* castOp(DataType dtype, Val* v1) {
  auto orig_dtype = v1->getDataType().value();
  if (dtype == orig_dtype) {
    return set(v1);
  }

  if (cast_func_str(std::make_pair(orig_dtype, dtype)) == std::nullopt) {
    TORCH_CHECK(
        false,
        "Illegal Cast value from  DataType: ",
        orig_dtype,
        " to DataType: ",
        dtype);
  }

  if (isComplexType(orig_dtype) && !isComplexType(dtype)) {
    TORCH_WARN(
        "Casting from ",
        orig_dtype,
        " to ",
        dtype,
        " discards the imaginary part.");
  }

  Val* out = ops::newValLike(v1, dtype);
  IrBuilder::create<UnaryOp>(UnaryOpType::Cast, out, v1);
  return out;
}

Val* maybeCastOp(DataType dtype, Val* v1) {
  if (v1->dtype() != dtype) {
    return castOp(dtype, v1);
  }
  return v1;
}

TensorView* castOp(DataType dtype, TensorView* v1) {
  return castOp(dtype, v1->as<Val>())->as<TensorView>();
}

TensorView* maybeCastOp(DataType dtype, TensorView* v1) {
  if (v1->dtype() != dtype) {
    return castOp(dtype, v1);
  }
  return v1;
}

Val* bitCastOp(DataType dtype, Val* v1) {
  if (v1->getDataType().value() == dtype) {
    return v1;
  }

  TORCH_CHECK(
      dataTypeSize(v1->getDataType().value()) == dataTypeSize(dtype),
      "BitCast only works for types of the same size");

  Val* out = ops::newValLike(v1, dtype);
  IrBuilder::create<UnaryOp>(UnaryOpType::BitCast, out, v1);
  return out;
}

TensorView* bitCastOp(DataType dtype, TensorView* v1) {
  return bitCastOp(dtype, v1->as<Val>())->as<TensorView>();
}

Val* unaryOp(UnaryOpType type, Val* v1) {
  TORCH_INTERNAL_ASSERT(
      type != UnaryOpType::Address,
      "The reference operator & is not accessible in the Fusion IR");
  Val* out = ops::newValLike(v1, v1->getDataType().value());
  IrBuilder::create<UnaryOp>(type, out, v1);
  return out;
}

TensorView* unaryOp(UnaryOpType type, TensorView* v1) {
  return unaryOp(type, v1->as<Val>())->as<TensorView>();
}

Val* unaryIsOp(UnaryOpType type, Val* v) {
  Val* out = ops::newValLike(v, DataType::Bool);
  IrBuilder::create<UnaryOp>(type, out, v);
  return out;
}

TensorView* unaryIsOp(UnaryOpType type, TensorView* v) {
  return unaryIsOp(type, v->asVal())->as<TensorView>();
}

Val* unaryOp(UnaryOpType type, Val* v1, const TypePromotionConfig& config) {
  auto cast_v1 = promoteValues(config, {v1}).front();
  return unaryOp(type, cast_v1);
}

TensorView* unaryOp(
    UnaryOpType type,
    TensorView* v1,
    const TypePromotionConfig& config) {
  auto cast_v1 = promoteValues(config, {v1}).front();
  return unaryOp(type, cast_v1)->as<TensorView>();
}

// TENSOR FACTORIES
TensorView* rand(
    const std::vector<Val*>& shape,
    DataType dtype,
    Val* philox_seed,
    Val* philox_offset) {
  auto n = shape.size();
  auto out = TensorViewBuilder()
                 .ndims(n)
                 .dtype(dtype)
                 .contiguity(true)
                 .shape(shape)
                 .build();
  IrBuilder::create<RNGOp>(
      RNGOpType::Uniform,
      out,
      dtype,
      std::vector<Val*>{},
      philox_seed,
      philox_offset);
  return out;
}

// TENSOR FACTORIES
TensorView* uniform(
    const std::vector<Val*>& shape,
    Val* low,
    Val* high,
    DataType dtype,
    Val* philox_seed,
    Val* philox_offset) {
  auto n = shape.size();
  auto out = TensorViewBuilder()
                 .ndims(n)
                 .dtype(dtype)
                 .contiguity(true)
                 .shape(shape)
                 .build();
  IrBuilder::create<RNGOp>(
      RNGOpType::UniformRange,
      out,
      dtype,
      std::vector<Val*>{low, high},
      philox_seed,
      philox_offset);
  return out;
}

TensorView* normal(
    const std::vector<Val*>& shape,
    Val* mean,
    Val* std,
    DataType dtype,
    Val* philox_seed,
    Val* philox_offset) {
  auto n = shape.size();
  auto out = TensorViewBuilder()
                 .ndims(n)
                 .dtype(dtype)
                 .contiguity(true)
                 .shape(shape)
                 .build();
  IrBuilder::create<RNGOp>(
      RNGOpType::NormalGeneral,
      out,
      dtype,
      std::vector<Val*>{mean, std},
      philox_seed,
      philox_offset);
  return out;
}

TensorView* randn(
    const std::vector<Val*>& shape,
    DataType dtype,
    Val* philox_seed,
    Val* philox_offset) {
  auto n = shape.size();
  auto out = TensorViewBuilder()
                 .ndims(n)
                 .dtype(dtype)
                 .contiguity(true)
                 .shape(shape)
                 .build();
  IrBuilder::create<RNGOp>(
      RNGOpType::NormalStandard,
      out,
      dtype,
      std::vector<Val*>{},
      philox_seed,
      philox_offset);
  return out;
}

TensorView* randn_like(TensorView* tv, Val* philox_seed, Val* philox_offset) {
  TORCH_CHECK(
      isFloatingPointType(tv->dtype()),
      "input must have floating point type, but got ",
      tv->dtype());
  std::vector<Val*> shape;
  auto dom = TensorDomain::noReductions(tv->getMaybeRFactorDomain());
  shape.reserve(dom.size());
  for (auto id : dom) {
    shape.emplace_back(id->getMaybeExpandedExtent());
  }
  return randn(shape, tv->dtype(), philox_seed, philox_offset);
}
TensorView* randn_like(TensorView* tv) {
  return randn_like(tv, nullptr, nullptr);
}
Val* randn_like(Val* v, Val* philox_seed, Val* philox_offset) {
  return randn_like(v->as<TensorView>(), philox_seed, philox_offset);
}
Val* randn_like(Val* v) {
  return randn_like(v->as<TensorView>(), nullptr, nullptr);
}

TensorView* rand_like(TensorView* tv, Val* philox_seed, Val* philox_offset) {
  TORCH_CHECK(
      isFloatingPointType(tv->dtype()),
      "input must have floating point type, but got ",
      tv->dtype());
  std::vector<Val*> shape;
  auto dom = TensorDomain::noReductions(tv->getMaybeRFactorDomain());
  shape.reserve(dom.size());
  for (auto id : dom) {
    shape.emplace_back(id->getMaybeExpandedExtent());
  }
  return rand(shape, tv->dtype(), philox_seed, philox_offset);
}
TensorView* rand_like(TensorView* tv) {
  return rand_like(tv, nullptr, nullptr);
}
Val* rand_like(Val* v, Val* philox_seed, Val* philox_offset) {
  return rand_like(v->as<TensorView>(), philox_seed, philox_offset);
}
Val* rand_like(Val* v) {
  return rand_like(v->as<TensorView>(), nullptr, nullptr);
}

TensorView* full(
    const std::vector<Val*>& shape,
    Val* fill_value,
    DataType dtype) {
  fill_value = maybeCastOp(dtype, fill_value);
  auto n = shape.size();
  auto out = TensorViewBuilder()
                 .ndims(n)
                 .dtype(dtype)
                 .contiguity(true)
                 .shape(shape)
                 .build();
  IrBuilder::create<FullOp>(out, fill_value);
  return out;
}

TensorView* full_like(TensorView* tv, Val* fill_value, DataType dtype) {
  std::vector<Val*> shape;
  auto dom = TensorDomain::noReductions(tv->getMaybeRFactorDomain());
  shape.reserve(dom.size());
  for (auto id : dom) {
    shape.emplace_back(id->getMaybeExpandedExtent());
  }
  return full(shape, fill_value, dtype);
}

TensorView* full_like(TensorView* tv, Val* fill_value) {
  return full_like(tv, fill_value, tv->dtype());
}

Val* full_like(Val* v, Val* fill_value) {
  return full_like(v->as<TensorView>(), fill_value);
}

TensorView* zeros(const std::vector<Val*>& shape, DataType dtype) {
  return full(shape, FusionGuard::getCurFusion()->zeroVal(dtype), dtype);
}

TensorView* zeros_like(TensorView* tv) {
  return full_like(tv, FusionGuard::getCurFusion()->zeroVal(tv->dtype()));
}

Val* zeros_like(Val* v) {
  return zeros_like(v->as<TensorView>());
}

TensorView* ones(const std::vector<Val*>& shape, DataType dtype) {
  return full(shape, FusionGuard::getCurFusion()->oneVal(dtype), dtype);
}

TensorView* ones_like(TensorView* tv) {
  return full_like(tv, FusionGuard::getCurFusion()->oneVal(tv->dtype()));
}

Val* ones_like(Val* v) {
  return ones_like(v->as<TensorView>());
}

TensorView* iota(Val* length, Val* start, Val* step, DataType dtype) {
  if (start == nullptr) {
    start = IrBuilder::newConstant(0L, dtype);
  }
  if (step == nullptr) {
    step = IrBuilder::newConstant(1L, dtype);
  }
  TORCH_CHECK(
      isIntegralType(*length->getDataType()),
      "length must be integer, but get dtype ",
      *length->getDataType());
  TORCH_CHECK(
      !isComplexType(*start->getDataType()) &&
          isIntegralType(*start->getDataType()) == isIntegralType(dtype) &&
          isFloatingPointType(*start->getDataType()) ==
              isFloatingPointType(dtype),
      "iota: start dtype does not match specified dtype argument, should be ",
      dtype,
      " but get ",
      *start->getDataType());
  TORCH_CHECK(
      !isComplexType(*step->getDataType()) &&
          isIntegralType(*step->getDataType()) == isIntegralType(dtype) &&
          isFloatingPointType(*step->getDataType()) ==
              isFloatingPointType(dtype),
      "iota: step dtype does not match specified dtype argument, should be ",
      dtype,
      " but get ",
      *step->getDataType());

  start = maybeCastOp(dtype, start);
  step = maybeCastOp(dtype, step);

  if (start->isConst() && start->isFloatingPointScalar()) {
    TORCH_INTERNAL_ASSERT(
        std::isfinite(start->getDouble().value()),
        "iota: length, start, step must be finite numbers.");
  }

  if (step->isConst() && step->isFloatingPointScalar()) {
    TORCH_INTERNAL_ASSERT(
        std::isfinite(step->getDouble().value()),
        "iota: length, start, step must be finite numbers.");
  }

  TORCH_INTERNAL_ASSERT(
      !step->isConstScalar() || !step->isZero(),
      "iota: step value must not equal zero.");

  auto out = TensorViewBuilder()
                 .ndims(1)
                 .dtype(dtype)
                 .contiguity(true)
                 .shape({length})
                 .build();
  IrBuilder::create<IotaOp>(out, length, start, step);
  return out;
}

TensorView* arange(Val* end, DataType dtype) {
  return arange(FusionGuard::getCurFusion()->zeroVal(dtype), end, dtype);
}

TensorView* arange(Val* start, Val* end, DataType dtype) {
  return arange(start, end, FusionGuard::getCurFusion()->oneVal(dtype), dtype);
}

TensorView* arange(Val* start, Val* end, Val* step, DataType dtype) {
  Val* start_for_size_computation = start;
  Val* end_for_size_computation = end;
  Val* step_for_size_computation = step;
  if (isIntegralType(dtype)) {
    start_for_size_computation = maybeCastOp(DataType::Int, start);
    end_for_size_computation = maybeCastOp(DataType::Int, end);
    step_for_size_computation = maybeCastOp(DataType::Int, step);
  } else if (isFloatingPointType(dtype)) {
    start_for_size_computation = maybeCastOp(DataType::Double, start);
    end_for_size_computation = maybeCastOp(DataType::Double, end);
    step_for_size_computation = maybeCastOp(DataType::Double, step);
  }
  start = maybeCastOp(dtype, start);
  step = maybeCastOp(dtype, step);
  // Make sure no negative value is passed to ceilDiv as the device
  // implementation of ceilDiv assumes positive inputs
  auto distance =
      abs(sub(end_for_size_computation, start_for_size_computation));
  auto abs_step = abs(step_for_size_computation);
  auto length = ceilDiv(distance, abs_step);
  if (!isIntegralType(length->dtype())) {
    length = castOp(DataType::Index, length);
  }
  return iota(length, start, step, dtype);
}

TensorView* eye(Val* rows, Val* cols, DataType dtype) {
  TORCH_CHECK(rows->getDataType() == DataType::Int, "rows must have type Int");
  TORCH_CHECK(cols->getDataType() == DataType::Int, "cols must have type Int");
  auto out = TensorViewBuilder()
                 .ndims(2)
                 .dtype(dtype)
                 .contiguity(true)
                 .shape(std::vector<Val*>{rows, cols})
                 .build();
  IrBuilder::create<EyeOp>(out, dtype);
  return out;
}

TensorView* eye(Val* size, DataType dtype) {
  return eye(size, size, dtype);
}

// UNARY OPERATIONS

#define NVFUSER_DEFINE_UNARY_OP(operator_name, operator_type) \
  Val* operator_name(Val* value) {                            \
    return unaryOp(UnaryOpType::operator_type, value);        \
  }                                                           \
  TensorView* operator_name(TensorView* tv) {                 \
    return unaryOp(UnaryOpType::operator_type, tv);           \
  }

NVFUSER_DEFINE_UNARY_OP(ceil, Ceil)
NVFUSER_DEFINE_UNARY_OP(floor, Floor)
NVFUSER_DEFINE_UNARY_OP(frac, Frac)
NVFUSER_DEFINE_UNARY_OP(neg, Neg)
NVFUSER_DEFINE_UNARY_OP(relu, Relu)
NVFUSER_DEFINE_UNARY_OP(round, Round)
NVFUSER_DEFINE_UNARY_OP(silu, Silu)
NVFUSER_DEFINE_UNARY_OP(trunc, Trunc)
NVFUSER_DEFINE_UNARY_OP(print, Print)
#undef NVFUSER_DEFINE_UNARY_OP

Val* logical_not(Val* v) {
  v = maybeCastOp(DataType::Bool, v);
  return unaryOp(UnaryOpType::LogicalNot, v);
}

TensorView* logical_not(TensorView* tv) {
  tv = maybeCastOp(DataType::Bool, tv);
  return unaryOp(UnaryOpType::LogicalNot, tv);
}

Val* bitwise_not(Val* v) {
  if (!isIntegralType(v->dtype())) {
    TORCH_CHECK(
        isBooleanType(v->dtype()),
        "input must have integral or boolean type, but got ",
        v->dtype());
    v = castOp(DataType::Int, v);
    return logical_not(v);
  }
  return unaryOp(UnaryOpType::BitwiseNot, v);
}

TensorView* bitwise_not(TensorView* tv) {
  if (!isIntegralType(tv->dtype())) {
    TORCH_CHECK(
        isBooleanType(tv->dtype()),
        "input must have integral or boolean type, but got ",
        tv->dtype());
    tv = castOp(DataType::Int, tv);
    return logical_not(tv);
  }
  return unaryOp(UnaryOpType::BitwiseNot, tv);
}

// The output of abs(complex_tensor) are real numbers
Val* abs(Val* v) {
  if (v->getDataType() == DataType::ComplexDouble) {
    Val* out = ops::newValLike(v, DataType::Double);
    IrBuilder::create<UnaryOp>(UnaryOpType::Abs, out, v);
    return out;
  }
  if (v->getDataType() == DataType::ComplexFloat) {
    Val* out = ops::newValLike(v, DataType::Float);
    IrBuilder::create<UnaryOp>(UnaryOpType::Abs, out, v);
    return out;
  }
  return unaryOp(UnaryOpType::Abs, v);
}

TensorView* abs(TensorView* tv) {
  return abs(tv->as<Val>())->as<TensorView>();
}

// The output of signbit(tensor) are boolean values
Val* signbit(Val* v) {
  auto cast_v = promoteValues(TypePromotion::default_op_config, {v}).front();
  Val* out = ops::newValLike(v, DataType::Bool);
  IrBuilder::create<UnaryOp>(UnaryOpType::Signbit, out, cast_v);
  return out;
}

TensorView* signbit(TensorView* tv) {
  return signbit(tv->as<Val>())->as<TensorView>();
}

// The output of real(complex_tensor) are real numbers
Val* real(Val* v) {
  if (v->getDataType() == DataType::ComplexDouble) {
    Val* out = ops::newValLike(v, DataType::Double);
    IrBuilder::create<UnaryOp>(UnaryOpType::Real, out, v);
    return out;
  }
  if (v->getDataType() == DataType::ComplexFloat) {
    Val* out = ops::newValLike(v, DataType::Float);
    IrBuilder::create<UnaryOp>(UnaryOpType::Real, out, v);
    return out;
  }
  // We use LoadStoreOp instead of UnaryOpType::Real to support non-complex
  // tensors
  return set(v);
}

TensorView* real(TensorView* tv) {
  return real(tv->as<Val>())->as<TensorView>();
}

// The output of imag(complex_tensor) are real numbers
Val* imag(Val* v) {
  if (v->getDataType() == DataType::ComplexDouble) {
    Val* out = ops::newValLike(v, DataType::Double);
    IrBuilder::create<UnaryOp>(UnaryOpType::Imag, out, v);
    return out;
  }
  if (v->getDataType() == DataType::ComplexFloat) {
    Val* out = ops::newValLike(v, DataType::Float);
    IrBuilder::create<UnaryOp>(UnaryOpType::Imag, out, v);
    return out;
  }
  TORCH_CHECK(false, "imag not supported for non-complex tensors");
}

TensorView* imag(TensorView* tv) {
  return imag(tv->as<Val>())->as<TensorView>();
}

// construct complex tensor from real and imag tensors
Val* complex(Val* r, Val* i) {
  DataType dtype = r->getDataType().value();
  TORCH_CHECK(
      dtype == i->getDataType().value(),
      "real and imag data type should be same in complex().");
  Val* out = ops::newValLike(r, getComplexTypeFromType(dtype));
  IrBuilder::create<BinaryOp>(BinaryOpType::Complex, out, r, i);
  return out;
}

TensorView* complex(TensorView* tv_r, TensorView* tv_i) {
  return complex(tv_r->as<Val>(), tv_i->as<Val>())->as<TensorView>();
}
// UNARY FLOAT CAST OPERATIONS

#define NVFUSER_DEFINE_UNARY_FLOAT_OP(op_name, op_type)                       \
  Val* op_name(Val* v) {                                                      \
    return unaryOp(UnaryOpType::op_type, v, TypePromotion::float_op_config);  \
  }                                                                           \
  TensorView* op_name(TensorView* tv) {                                       \
    return unaryOp(UnaryOpType::op_type, tv, TypePromotion::float_op_config); \
  }

NVFUSER_DEFINE_UNARY_FLOAT_OP(acos, Acos)
NVFUSER_DEFINE_UNARY_FLOAT_OP(acosh, Acosh)
NVFUSER_DEFINE_UNARY_FLOAT_OP(asin, Asin)
NVFUSER_DEFINE_UNARY_FLOAT_OP(asinh, Asinh)
NVFUSER_DEFINE_UNARY_FLOAT_OP(atan, Atan)
NVFUSER_DEFINE_UNARY_FLOAT_OP(atanh, Atanh)
NVFUSER_DEFINE_UNARY_FLOAT_OP(cos, Cos)
NVFUSER_DEFINE_UNARY_FLOAT_OP(cosh, Cosh)
NVFUSER_DEFINE_UNARY_FLOAT_OP(exp, Exp)
NVFUSER_DEFINE_UNARY_FLOAT_OP(exp2, Exp2)
NVFUSER_DEFINE_UNARY_FLOAT_OP(expm1, Expm1)
NVFUSER_DEFINE_UNARY_FLOAT_OP(erf, Erf)
NVFUSER_DEFINE_UNARY_FLOAT_OP(erfc, Erfc)
NVFUSER_DEFINE_UNARY_FLOAT_OP(erfinv, Erfinv)
NVFUSER_DEFINE_UNARY_FLOAT_OP(erfcinv, Erfcinv)
NVFUSER_DEFINE_UNARY_FLOAT_OP(lgamma, Lgamma)
NVFUSER_DEFINE_UNARY_FLOAT_OP(log, Log)
NVFUSER_DEFINE_UNARY_FLOAT_OP(log10, Log10)
NVFUSER_DEFINE_UNARY_FLOAT_OP(log1p, Log1p)
NVFUSER_DEFINE_UNARY_FLOAT_OP(log2, Log2)
NVFUSER_DEFINE_UNARY_FLOAT_OP(reciprocal, Reciprocal)
NVFUSER_DEFINE_UNARY_FLOAT_OP(rsqrt, Rsqrt)
NVFUSER_DEFINE_UNARY_FLOAT_OP(sigmoid, Sigmoid)
NVFUSER_DEFINE_UNARY_FLOAT_OP(sin, Sin)
NVFUSER_DEFINE_UNARY_FLOAT_OP(sinh, Sinh)
NVFUSER_DEFINE_UNARY_FLOAT_OP(sqrt, Sqrt)
NVFUSER_DEFINE_UNARY_FLOAT_OP(tan, Tan)
NVFUSER_DEFINE_UNARY_FLOAT_OP(tanh, Tanh)
#undef NVFUSER_DEFINE_UNARY_FLOAT_OP

#define NVFUSER_DEFINE_UNARY_IS_OP(operator_name, operator_type) \
  Val* operator_name(Val* value) {                               \
    return unaryIsOp(UnaryOpType::operator_type, value);         \
  }                                                              \
  TensorView* operator_name(TensorView* tv) {                    \
    return unaryIsOp(UnaryOpType::operator_type, tv);            \
  }

NVFUSER_DEFINE_UNARY_IS_OP(isfinite, IsFinite)
NVFUSER_DEFINE_UNARY_IS_OP(isinf, IsInf)
NVFUSER_DEFINE_UNARY_IS_OP(isnan, IsNan)
NVFUSER_DEFINE_UNARY_IS_OP(isneginf, IsNegInf)
NVFUSER_DEFINE_UNARY_IS_OP(isposinf, IsPosInf)
NVFUSER_DEFINE_UNARY_IS_OP(isreal, IsReal)
#undef NVFUSER_DEFINE_UNARY_IS_OP

// BINARY OPERATIONS

namespace {
// Helper function to reduce repetitive code
template <typename T1, typename T2>
TensorView* arithOpOverloads(Val* (*func)(Val*, Val*), T1* v1, T2* v2) {
  Val* out = func(v1->template as<Val>(), v2->template as<Val>());
  TORCH_INTERNAL_ASSERT(out->isA<TensorView>());
  return out->as<TensorView>();
}

template <typename T1, typename T2>
TensorView* arithOpOverloads(
    BinaryOpType type,
    T1* v1,
    T2* v2,
    DataType common_dtype) {
  Val* out = binaryOp(
      type, v1->template as<Val>(), v2->template as<Val>(), common_dtype);
  TORCH_INTERNAL_ASSERT(out->isA<TensorView>());
  return out->as<TensorView>();
}

template <typename T1, typename T2, typename T3>
TensorView* arithOpOverloads(
    Val* (*func)(Val*, Val*, Val*),
    T1* v1,
    T2* v2,
    T3* v3) {
  auto vals = ops::maybeBroadcast({v1, v2, v3});
  Val* out = func(
      vals[0]->template as<Val>(),
      vals[1]->template as<Val>(),
      vals[2]->template as<Val>());
  TORCH_INTERNAL_ASSERT(out->isA<TensorView>());
  return out->as<TensorView>();
}

template <typename T1, typename T2, typename T3, typename T4>
TensorView* arithOpOverloads(
    Val* (*func)(Val*, Val*, Val*, Val*),
    T1* v1,
    T2* v2,
    T3* v3,
    T4* v4) {
  auto vals = ops::maybeBroadcast({v1, v2, v3, v4});
  Val* out = func(
      vals[0]->template as<Val>(),
      vals[1]->template as<Val>(),
      vals[2]->template as<Val>(),
      vals[3]->template as<Val>());
  TORCH_INTERNAL_ASSERT(out->isA<TensorView>());
  return out->as<TensorView>();
}

// Output type promotion logic for binary operators
DataType getOutputType(
    BinaryOpType op_type,
    Val* v1,
    Val* v2,
    DataType common_dtype) {
  if (isLogicalOp(op_type)) {
    return DataType::Bool;
  } else if (common_dtype == DataType::Null) {
    return promoteType(v1->getDataType().value(), v2->getDataType().value());
  } else {
    return common_dtype;
  }
}

} // namespace

Val* binaryOp(BinaryOpType type, Val* v1, Val* v2, DataType common_dtype) {
  const auto out_dtype = getOutputType(type, v1, v2, common_dtype);
  const auto out_vtype =
      promoteType(v1->getValType().value(), v2->getValType().value());
  auto vals = ops::maybeBroadcast({v1, v2});
  Val* out = nullptr;
  if (out_vtype == ValType::TensorView) {
    out = ops::newOutputTV(vals, out_dtype);
  } else {
    out = ops::newScalar(out_vtype, out_dtype);
  }
  IrBuilder::create<BinaryOp>(type, out, vals[0], vals[1]);
  return out;
}

TensorView* binaryOp(
    BinaryOpType type,
    TensorView* v1,
    Val* v2,
    DataType common_dtype) {
  return arithOpOverloads(type, v1, v2, common_dtype);
}

TensorView* binaryOp(
    BinaryOpType type,
    Val* v1,
    TensorView* v2,
    DataType common_dtype) {
  return arithOpOverloads(type, v1, v2, common_dtype);
}

TensorView* binaryOp(
    BinaryOpType type,
    TensorView* v1,
    TensorView* v2,
    DataType common_dtype) {
  return arithOpOverloads(type, v1, v2, common_dtype);
}

Val* binaryOp(
    BinaryOpType type,
    Val* v1,
    Val* v2,
    const TypePromotionConfig& config) {
  std::vector<Val*> operands = {v1, v2};
  auto common_dtype = computeTypes(config, operands);
  auto cast_values = promoteValues(operands, common_dtype);
  return binaryOp(type, cast_values.front(), cast_values.back(), common_dtype);
}

TensorView* binaryOp(
    BinaryOpType type,
    TensorView* v1,
    Val* v2,
    const TypePromotionConfig& config) {
  std::vector<Val*> operands = {v1, v2};
  auto common_dtype = computeTypes(config, operands);
  auto cast_values = promoteValues(operands, common_dtype);
  return binaryOp(
      type,
      cast_values.front()->as<TensorView>(),
      cast_values.back(),
      common_dtype);
}

TensorView* binaryOp(
    BinaryOpType type,
    Val* v1,
    TensorView* v2,
    const TypePromotionConfig& config) {
  std::vector<Val*> operands = {v1, v2};
  auto common_dtype = computeTypes(config, operands);
  auto cast_values = promoteValues(operands, common_dtype);
  return binaryOp(
      type,
      cast_values.front(),
      cast_values.back()->as<TensorView>(),
      common_dtype);
}

TensorView* binaryOp(
    BinaryOpType type,
    TensorView* v1,
    TensorView* v2,
    const TypePromotionConfig& config) {
  std::vector<Val*> operands = {v1, v2};
  auto common_dtype = computeTypes(config, operands);
  auto cast_values = promoteValues(operands, common_dtype);
  return binaryOp(
      type,
      cast_values.front()->as<TensorView>(),
      cast_values.back()->as<TensorView>(),
      common_dtype);
}

#define NVFUSER_DEFINE_BINARY_FLOAT_OP(op_name, op_type)                \
  Val* op_name(Val* v1, Val* v2) {                                      \
    return binaryOp(                                                    \
        BinaryOpType::op_type, v1, v2, TypePromotion::float_op_config); \
  }                                                                     \
  TensorView* op_name(TensorView* v1, Val* v2) {                        \
    return binaryOp(                                                    \
        BinaryOpType::op_type, v1, v2, TypePromotion::float_op_config); \
  }                                                                     \
  TensorView* op_name(Val* v1, TensorView* v2) {                        \
    return binaryOp(                                                    \
        BinaryOpType::op_type, v1, v2, TypePromotion::float_op_config); \
  }                                                                     \
  TensorView* op_name(TensorView* v1, TensorView* v2) {                 \
    return binaryOp(                                                    \
        BinaryOpType::op_type, v1, v2, TypePromotion::float_op_config); \
  }

NVFUSER_DEFINE_BINARY_FLOAT_OP(truediv, Div)
NVFUSER_DEFINE_BINARY_FLOAT_OP(atan2, Atan2)
#undef NVFUSER_DEFINE_BINARY_FLOAT_OP

// These ops require full-precision floating point types (after float type
// promotion)
#define NVFUSER_DEFINE_BINARY_FLOAT_ONLY_OP(op_name, op_type)                \
  Val* op_name(Val* v1, Val* v2) {                                           \
    return binaryOp(                                                         \
        BinaryOpType::op_type, v1, v2, TypePromotion::float_only_op_config); \
  }                                                                          \
  TensorView* op_name(TensorView* v1, Val* v2) {                             \
    return binaryOp(                                                         \
        BinaryOpType::op_type, v1, v2, TypePromotion::float_only_op_config); \
  }                                                                          \
  TensorView* op_name(Val* v1, TensorView* v2) {                             \
    return binaryOp(                                                         \
        BinaryOpType::op_type, v1, v2, TypePromotion::float_only_op_config); \
  }                                                                          \
  TensorView* op_name(TensorView* v1, TensorView* v2) {                      \
    return binaryOp(                                                         \
        BinaryOpType::op_type, v1, v2, TypePromotion::float_only_op_config); \
  }
NVFUSER_DEFINE_BINARY_FLOAT_ONLY_OP(nextafter, Nextafter)
#undef NVFUSER_DEFINE_BINARY_FLOAT_ONLY_OP

#define NVFUSER_DEFINE_BINARY_CAST_OP(op_name, op_type)                   \
  Val* op_name(Val* v1, Val* v2) {                                        \
    return binaryOp(                                                      \
        BinaryOpType::op_type, v1, v2, TypePromotion::default_op_config); \
  }                                                                       \
  TensorView* op_name(TensorView* v1, Val* v2) {                          \
    return binaryOp(                                                      \
        BinaryOpType::op_type, v1, v2, TypePromotion::default_op_config); \
  }                                                                       \
  TensorView* op_name(Val* v1, TensorView* v2) {                          \
    return binaryOp(                                                      \
        BinaryOpType::op_type, v1, v2, TypePromotion::default_op_config); \
  }                                                                       \
  TensorView* op_name(TensorView* v1, TensorView* v2) {                   \
    return binaryOp(                                                      \
        BinaryOpType::op_type, v1, v2, TypePromotion::default_op_config); \
  }

// Integer binary ops
NVFUSER_DEFINE_BINARY_CAST_OP(div, Div)
NVFUSER_DEFINE_BINARY_CAST_OP(mod, Mod)
NVFUSER_DEFINE_BINARY_CAST_OP(ceilDiv, CeilDiv)
NVFUSER_DEFINE_BINARY_CAST_OP(add, Add)
NVFUSER_DEFINE_BINARY_CAST_OP(fmod, Fmod)
NVFUSER_DEFINE_BINARY_CAST_OP(mul, Mul)
NVFUSER_DEFINE_BINARY_CAST_OP(pow, Pow)
NVFUSER_DEFINE_BINARY_CAST_OP(remainder, Remainder)
NVFUSER_DEFINE_BINARY_CAST_OP(sub, Sub)
#undef NVFUSER_DEFINE_BINARY_CAST_OP

#define NVFUSER_DEFINE_LOGICAL_OP(op_name, op_type)                       \
  Val* op_name(Val* v1, Val* v2) {                                        \
    v1 = maybeCastOp(DataType::Bool, v1);                                 \
    v2 = maybeCastOp(DataType::Bool, v2);                                 \
    return binaryOp(                                                      \
        BinaryOpType::op_type, v1, v2, TypePromotion::default_op_config); \
  }                                                                       \
  TensorView* op_name(TensorView* v1, Val* v2) {                          \
    v1 = maybeCastOp(DataType::Bool, v1);                                 \
    v2 = maybeCastOp(DataType::Bool, v2);                                 \
    return binaryOp(                                                      \
        BinaryOpType::op_type, v1, v2, TypePromotion::default_op_config); \
  }                                                                       \
  TensorView* op_name(Val* v1, TensorView* v2) {                          \
    v1 = maybeCastOp(DataType::Bool, v1);                                 \
    v2 = maybeCastOp(DataType::Bool, v2);                                 \
    return binaryOp(                                                      \
        BinaryOpType::op_type, v1, v2, TypePromotion::default_op_config); \
  }                                                                       \
  TensorView* op_name(TensorView* v1, TensorView* v2) {                   \
    v1 = maybeCastOp(DataType::Bool, v1);                                 \
    v2 = maybeCastOp(DataType::Bool, v2);                                 \
    return binaryOp(                                                      \
        BinaryOpType::op_type, v1, v2, TypePromotion::default_op_config); \
  }

NVFUSER_DEFINE_LOGICAL_OP(logical_and, LogicalAnd)
NVFUSER_DEFINE_LOGICAL_OP(logical_or, LogicalOr)
#undef NVFUSER_DEFINE_LOGICAL_OP

#define NVFUSER_DEFINE_BITWISE_OP(op_name, op_type, bool_alternative)     \
  Val* op_name(Val* v1, Val* v2) {                                        \
    if (isBooleanType(v1->dtype()) && isBooleanType(v2->dtype())) {       \
      return bool_alternative(v1, v2);                                    \
    }                                                                     \
    return binaryOp(                                                      \
        BinaryOpType::op_type, v1, v2, TypePromotion::default_op_config); \
  }                                                                       \
  TensorView* op_name(TensorView* v1, Val* v2) {                          \
    if (isBooleanType(v1->dtype()) && isBooleanType(v2->dtype())) {       \
      return bool_alternative(v1, v2);                                    \
    }                                                                     \
    return binaryOp(                                                      \
        BinaryOpType::op_type, v1, v2, TypePromotion::default_op_config); \
  }                                                                       \
  TensorView* op_name(Val* v1, TensorView* v2) {                          \
    if (isBooleanType(v1->dtype()) && isBooleanType(v2->dtype())) {       \
      return bool_alternative(v1, v2);                                    \
    }                                                                     \
    return binaryOp(                                                      \
        BinaryOpType::op_type, v1, v2, TypePromotion::default_op_config); \
  }                                                                       \
  TensorView* op_name(TensorView* v1, TensorView* v2) {                   \
    if (isBooleanType(v1->dtype()) && isBooleanType(v2->dtype())) {       \
      return bool_alternative(v1, v2);                                    \
    }                                                                     \
    return binaryOp(                                                      \
        BinaryOpType::op_type, v1, v2, TypePromotion::default_op_config); \
  }

NVFUSER_DEFINE_BITWISE_OP(bitwise_and, BitwiseAnd, logical_and)
NVFUSER_DEFINE_BITWISE_OP(bitwise_or, BitwiseOr, logical_or)
NVFUSER_DEFINE_BITWISE_OP(bitwise_xor, BitwiseXor, ne)
#undef NVFUSER_DEFINE_BITWISE_OP

#define NVFUSER_DEFINE_INT_ONLY_OP(op_name, op_type)                      \
  Val* op_name(Val* v1, Val* v2) {                                        \
    TORCH_CHECK(                                                          \
        isIntegralType(v1->dtype()) && isIntegralType(v2->dtype()),       \
        "input must have integral type, but got ",                        \
        v1->dtype(),                                                      \
        " and ",                                                          \
        v2->dtype());                                                     \
    return binaryOp(                                                      \
        BinaryOpType::op_type, v1, v2, TypePromotion::default_op_config); \
  }                                                                       \
  TensorView* op_name(TensorView* v1, Val* v2) {                          \
    TORCH_CHECK(                                                          \
        isIntegralType(v1->dtype()) && isIntegralType(v2->dtype()),       \
        "input must have integral type, but got ",                        \
        v1->dtype(),                                                      \
        " and ",                                                          \
        v2->dtype());                                                     \
    return binaryOp(                                                      \
        BinaryOpType::op_type, v1, v2, TypePromotion::default_op_config); \
  }                                                                       \
  TensorView* op_name(Val* v1, TensorView* v2) {                          \
    TORCH_CHECK(                                                          \
        isIntegralType(v2->dtype()) && isIntegralType(v2->dtype()),       \
        "input must have integral type, but got ",                        \
        v1->dtype(),                                                      \
        " and ",                                                          \
        v2->dtype());                                                     \
    return binaryOp(                                                      \
        BinaryOpType::op_type, v1, v2, TypePromotion::default_op_config); \
  }                                                                       \
  TensorView* op_name(TensorView* v1, TensorView* v2) {                   \
    TORCH_CHECK(                                                          \
        isIntegralType(v1->dtype()) && isIntegralType(v2->dtype()),       \
        "input must have integral type, but got ",                        \
        v1->dtype(),                                                      \
        " and ",                                                          \
        v2->dtype());                                                     \
    return binaryOp(                                                      \
        BinaryOpType::op_type, v1, v2, TypePromotion::default_op_config); \
  }

NVFUSER_DEFINE_INT_ONLY_OP(bitwise_left_shift, Lshift)
NVFUSER_DEFINE_INT_ONLY_OP(bitwise_right_shift, Rshift)
NVFUSER_DEFINE_INT_ONLY_OP(gcd, Gcd)
#undef NVFUSER_DEFINE_INT_ONLY_OP

// The logical_right_shift operation shifts the value's bits to the right.
// If the value is negative, it appends zeros to the front of the value.
// The sign is preserved with arithmetic_right_shift, so ones are pushed to the
// most significant bit.
//
// An alternate approach is to cast the value to an unsigned integer, perform
// the right shift, and then cast back to the original value. In C++, unsigned
// integers are shifted with logical right shift.
template <typename LHS, typename RHS>
TORCH_CUDA_CU_API typename std::conditional<
    std::is_same<LHS, TensorView*>::value ||
        std::is_same<RHS, TensorView*>::value,
    TensorView*,
    Val*>::type
logical_right_shift_helper(LHS x, RHS shift) {
  auto sizeof_int_dtype = (x->dtype() == PrimDataType::Int) ? 64L : 32L;

  auto neg_one = IrBuilder::create<Val>(x->container(), -1L);
  auto one = IrBuilder::create<Val>(x->container(), 1L);
  auto two = IrBuilder::create<Val>(x->container(), 2L);
  auto num_bits_scalar =
      IrBuilder::create<Val>(x->container(), sizeof_int_dtype);

  auto mask =
      where(ge(shift, num_bits_scalar), neg_one, sub(pow(two, shift), one));
  auto shifted_mask = bitwise_left_shift(mask, sub(num_bits_scalar, shift));
  auto right_shift_value = bitwise_right_shift(x, shift);
  return where(
      signbit(x),
      bitwise_xor(shifted_mask, right_shift_value),
      right_shift_value);
}

TensorView* logical_right_shift(TensorView* x, TensorView* shift) {
  return logical_right_shift_helper(x, shift);
}
TensorView* logical_right_shift(TensorView* x, Val* shift) {
  return logical_right_shift_helper(x, shift);
}
TensorView* logical_right_shift(Val* x, TensorView* shift) {
  return logical_right_shift_helper(x, shift);
}
Val* logical_right_shift(Val* x, Val* shift) {
  return logical_right_shift_helper(x, shift);
}

#define NVFUSER_DEFINE_BINARY_COMPARE_OP(op_name, op_type)                   \
  Val* op_name(Val* v1, Val* v2) {                                           \
    return binaryOp(                                                         \
        BinaryOpType::op_type, v1, v2, TypePromotion::comparison_op_config); \
  }                                                                          \
  TensorView* op_name(TensorView* v1, Val* v2) {                             \
    return binaryOp(                                                         \
        BinaryOpType::op_type, v1, v2, TypePromotion::comparison_op_config); \
  }                                                                          \
  TensorView* op_name(Val* v1, TensorView* v2) {                             \
    return binaryOp(                                                         \
        BinaryOpType::op_type, v1, v2, TypePromotion::comparison_op_config); \
  }                                                                          \
  TensorView* op_name(TensorView* v1, TensorView* v2) {                      \
    return binaryOp(                                                         \
        BinaryOpType::op_type, v1, v2, TypePromotion::comparison_op_config); \
  }

// Logical binary ops
NVFUSER_DEFINE_BINARY_COMPARE_OP(eq, Eq)
NVFUSER_DEFINE_BINARY_COMPARE_OP(ge, GE)
NVFUSER_DEFINE_BINARY_COMPARE_OP(gt, GT)
NVFUSER_DEFINE_BINARY_COMPARE_OP(le, LE)
NVFUSER_DEFINE_BINARY_COMPARE_OP(lt, LT)
NVFUSER_DEFINE_BINARY_COMPARE_OP(ne, NE)
#undef NVFUSER_DEFINE_BINARY_COMPARE_OP

// REDUCTION OPERATIONS

// TODO: How do we adjust this so we can reduce to a single scalar value?
static TensorView* newForReduction(
    TensorView* tv,
    const std::vector<unsigned int>& axes,
    DataType data_type = DataType::Null) {
  auto orig_domain = TensorDomain::noReductions(tv->getMaybeRFactorDomain());
  std::set<unsigned int> axes_set(axes.begin(), axes.end());

  std::vector<IterDomain*> new_domain;

  TORCH_INTERNAL_ASSERT(
      !axes_set.empty(),
      "Asked for output of reduction, but no reduction axis provided.");

  TORCH_INTERNAL_ASSERT(
      (*(axes_set.rbegin())) < orig_domain.size(),
      "Error setting up reduction, reduction axis (",
      *(axes_set.rbegin()),
      ") is outside nDims (",
      orig_domain.size(),
      "). Keep in mind reductions are relative to root domains, not modified views.");

  auto axis_iter = axes_set.begin();
  for (const auto dim : c10::irange(orig_domain.size())) {
    bool isReduction = false;
    if (axis_iter != axes_set.end() && *axis_iter == dim) {
      isReduction = true;
      axis_iter++;
    }

    const IterDomain* id = orig_domain[dim];

    TORCH_CHECK(
        !(isReduction && id->isBroadcast() && !id->isImplicitBroadcast()),
        "Cannot reduce an axis that is marked as broadcasted as it has an undetermined size. Tried to reduce ID = ",
        id,
        " of tensor ",
        tv);

    new_domain.push_back(
        IterDomainBuilder(id)
            // If the domain is being reduced, but it's coming in as an expanded
            // extent, we need to realize the expand.
            .extent(
                isReduction && id->hasExpandedExtent() ? id->expandedExtent()
                                                       : id->extent())
            .resetSchedulingParams()
            .iter_type(isReduction ? IterType::Reduction : id->getIterType())
            .build());
  }

  TensorDomain* td = IrBuilder::create<TensorDomain>(
      new_domain, TensorDomain::getContiguityFilledWith(new_domain, true));

  data_type =
      data_type == DataType::Null ? tv->getDataType().value() : data_type;
  return IrBuilder::create<TensorView>(td, data_type);
}

namespace {

// PyTorch accepts reductions of zero-dimensional tensors, which are
// just ignored.
TensorView* reductionOpZeroDimTensor(TensorView* inp) {
  TORCH_INTERNAL_ASSERT(inp->domain()->noReductions().empty());
  return set(inp);
}

} // namespace

std::vector<unsigned int> canonicalizeAxes(
    const std::vector<int>& axes,
    size_t ndims) {
  std::vector<unsigned int> uint_axes;
  for (int axis : axes) {
    if (axis < 0) {
      axis += (int)ndims;
    }

    TORCH_CHECK(
        axis >= 0 && axis < (int)ndims,
        "Reduction on invalid axis, received: ",
        axis,
        " however tensor view only has ",
        ndims,
        " non-reduction dims.");

    uint_axes.push_back((unsigned int)axis);
  }
  return uint_axes;
}

TensorView* reductionOpRaw(
    BinaryOpType reduction_op_type,
    const std::vector<int>& axes,
    Val* init,
    TensorView* tv,
    bool keep_dim /*=false*/,
    DataType dtype /*  DataType::Null */) {
  // TODO: should we use squeeze for size 1 broadcast dim?

  TORCH_CHECK(
      init->isConstScalar(),
      "Cannot create a reduction operation where the initial value is not a const scalar.");

  TORCH_CHECK(
      TensorDomain::sameAs(tv->getMaybeRFactorDomain(), tv->getLeafDomain()),
      "Reducing a tensor once it's gone under transformations is not permitted at this time. \n",
      "Please set reductions before calling split/merge/computeAt.\n  RFactor: ",
      tv->getMaybeRFactorDomain(),
      "\n  Domain: ",
      tv->domain()->toString());

  TORCH_CHECK(!axes.empty(), "No reduction axis specified");

  // PyTorch allows reduction of 0-dim tensors
  if (tv->domain()->noReductions().empty()) {
    return reductionOpZeroDimTensor(tv);
  }

  std::vector<unsigned int> uint_axes =
      canonicalizeAxes(axes, tv->domain()->noReductions().size());

  TensorView* out = newForReduction(tv, uint_axes, dtype);
  const auto out_type = out->getDataType().value();
  const auto init_type = init->getDataType().value();
  TORCH_CHECK(
      (isFloatingPointType(out_type) && isFloatingPointType(init_type)) ||
          (isComplexType(out_type) && isComplexType(init_type)) ||
          (isIntegralType(out_type) && isIntegralType(init_type)) ||
          (isBooleanType(out_type) && isBooleanType(init_type)),
      "Types should match for reduction ops but received: ",
      out_type,
      " and ",
      init_type);
  IrBuilder::create<ReductionOp>(reduction_op_type, init, out, tv);

  if (keep_dim) {
    auto tv_root = TensorDomain::noReductions(tv->getMaybeRFactorDomain());
    std::vector<bool> is_broadcast(tv_root.size(), false);
    for (auto axis : uint_axes) {
      is_broadcast.at(axis) = true;
    }
    out = broadcast(out, is_broadcast);
  }
  return out;
}

namespace {

TensorView* maybeFullInsteadOfReduction(
    const std::vector<unsigned int>& axes, // sorted
    Val* init,
    TensorView* tv,
    bool keep_dim,
    DataType dtype) {
  auto tv_root = TensorDomain::noReductions(tv->getMaybeRFactorDomain());
  const auto ndims = tv_root.size();
  for (auto i : axes) {
    if (tv_root.at(i)->extent()->isZeroInt()) {
      std::vector<IterDomain*> new_root;
      new_root.reserve(keep_dim ? ndims : ndims - axes.size());
      int cur_pos = 0;
      for (auto j : c10::irange(ndims)) {
        bool is_reduction = cur_pos < (int)axes.size() && axes.at(cur_pos) == j;
        if (is_reduction) {
          cur_pos++;
          if (keep_dim) {
            auto id = IterDomainBuilder(
                          tv->fusion()->zeroVal(), tv->fusion()->oneVal())
                          .iter_type(IterType::Broadcast)
                          .build();
            new_root.push_back(id);
          }
        } else {
          new_root.push_back(tv_root.at(j)->cloneWithoutRFactor());
        }
      }

      TensorDomain* td = IrBuilder::create<TensorDomain>(
          new_root, TensorDomain::getContiguityFilledWith(new_root, true));

      dtype = (dtype == DataType::Null ? tv->getDataType().value() : dtype);
      auto output = IrBuilder::create<TensorView>(td, dtype);
      init = maybeCastOp(dtype, init);
      IrBuilder::create<FullOp>(output, init);
      return output;
    }
  }
  return nullptr;
}

} // namespace

TensorView* reductionOp(
    BinaryOpType reduction_op_type,
    const std::vector<int>& axes,
    Val* init,
    TensorView* tv,
    bool keep_dim /*=false*/,
    DataType dtype /* DataType::Null */) {
  TORCH_CHECK(
      init->isConstScalar(),
      "Cannot create a reduction operation where the initial value is not a const scalar.");

  TORCH_CHECK(
      TensorDomain::sameAs(tv->getMaybeRFactorDomain(), tv->getLeafDomain()),
      "Reducing a tensor once it's gone under transformations is not permitted at this time. \n",
      "Please set reductions before calling split/merge/computeAt.\n  RFactor: ",
      tv->getMaybeRFactorDomain(),
      "\n  Domain: ",
      tv->domain()->toString());

  TORCH_CHECK(!axes.empty(), "No reduction axis specified");

  auto tv_root = TensorDomain::noReductions(tv->getMaybeRFactorDomain());
  const auto ndims = tv_root.size();

  // PyTorch allows reduction of 0-dim tensors
  if (ndims == 0) {
    return reductionOpZeroDimTensor(tv);
  }

  std::vector<unsigned int> uint_axes = canonicalizeAxes(axes, ndims);
  std::sort(uint_axes.begin(), uint_axes.end());

  // In PyTorch, reduction of a size-0 tensor is effectively creating a tensor
  // filled with the init value.
  auto maybe_full =
      maybeFullInsteadOfReduction(uint_axes, init, tv, keep_dim, dtype);
  if (maybe_full != nullptr) {
    return maybe_full;
  }

  std::vector<int> reduction_axes;
  std::vector<bool> is_trivial_reduction(ndims, false);
  int offset = 0;
  for (unsigned int axis : uint_axes) {
    auto id = tv_root[axis];
    is_trivial_reduction[axis] = id->isBroadcast() &&
        !id->hasExpandedExtent() && id->extent()->isOneInt();
    if (!is_trivial_reduction[axis]) {
      reduction_axes.push_back((int)axis + offset);
    } else if (!keep_dim) {
      offset--;
    }
  }

  TensorView* squeezed = tv;
  if (offset < 0) {
    squeezed = squeeze(tv, is_trivial_reduction);
  }

  TensorView* out = squeezed;
  if (!reduction_axes.empty()) {
    return reductionOpRaw(
        reduction_op_type, reduction_axes, init, squeezed, keep_dim, dtype);
  }

  if (out == tv) {
    // makes sure that a new tensor is created
    return set(tv);
  }
  return out;
}

TensorView* sum(
    TensorView* v1,
    const std::vector<int>& axes,
    bool keep_dim /*=false*/,
    DataType dtype /* DataType::Null */) {
  if (dtype == DataType::Null) {
    auto initial_v1_dtype = v1->getDataType().value();
    if (isBooleanType(initial_v1_dtype) || isIntegralType(initial_v1_dtype)) {
      dtype = DataType::Int;
    }
  }

  // Cast input tensor to dtype before the operation is performed
  if (dtype != DataType::Null) {
    v1 = optionalCastStrict(dtype, v1)->as<TensorView>();
  }

  auto init = FusionGuard::getCurFusion()->zeroVal(v1->getDataType().value());
  return reductionOp(BinaryOpType::Add, axes, init, v1, keep_dim, dtype);
}

TensorView* prod(
    TensorView* v1,
    const std::vector<int>& axes,
    bool keep_dim /*=false*/,
    DataType dtype /* DataType::Null */) {
  if (dtype == DataType::Null) {
    auto initial_v1_dtype = v1->getDataType().value();
    if (isBooleanType(initial_v1_dtype) || isIntegralType(initial_v1_dtype)) {
      dtype = DataType::Int;
    }
  }

  // Cast input tensor to dtype before the operation is performed
  if (dtype != DataType::Null) {
    v1 = optionalCastStrict(dtype, v1)->as<TensorView>();
  }

  auto init = FusionGuard::getCurFusion()->oneVal(v1->getDataType().value());
  return reductionOp(BinaryOpType::Mul, axes, init, v1, keep_dim, dtype);
}

TensorView* max(
    TensorView* v1,
    const std::vector<int>& axes,
    bool keep_dim /*=false*/,
    DataType dtype /* DataType::Null */) {
  TORCH_CHECK(
      dtype == DataType::Null,
      "A dtype other than Null is not currently supported.");
  Val* init = ops::getMinimumValue(v1->getDataType().value());
  TORCH_CHECK(init != nullptr, "Missing initial value");
  return reductionOp(BinaryOpType::Max, axes, init, v1, keep_dim);
}

TensorView* min(
    TensorView* v1,
    const std::vector<int>& axes,
    bool keep_dim /*=false*/,
    DataType dtype /* DataType::Null */) {
  TORCH_CHECK(
      dtype == DataType::Null,
      "A dtype other than Null is not currently supported.");
  Val* init = ops::getMaximumValue(v1->getDataType().value());
  TORCH_CHECK(init != nullptr, "Missing initial value");
  return reductionOp(BinaryOpType::Min, axes, init, v1, keep_dim);
}

TensorView* broadcast(
    TensorView* inp,
    const std::vector<bool>& is_broadcast_dim) {
  auto nBCastDims = is_broadcast_dim.size();
  // Validate is_broadcast_dim
  unsigned int n_broadcasts = 0;
  for (auto ent : is_broadcast_dim) {
    if (ent) {
      n_broadcasts++;
    }
  }

  TORCH_CHECK(
      nBCastDims - n_broadcasts ==
          TensorDomain::noReductions(inp->getMaybeRFactorDomain()).size(),
      "Invalid broadcast, number of false entries in is_broadcast_dim expected to be ",
      TensorDomain::noReductions(inp->getMaybeRFactorDomain()).size(),
      " but received ",
      nBCastDims - n_broadcasts);

  if (n_broadcasts == 0) {
    auto identity = set(inp);
    TORCH_INTERNAL_ASSERT(
        identity->getValType().value() == ValType::TensorView,
        "Expected identity op, but didn't get a TensorView back.");
    return identity->as<TensorView>();
  }

  std::vector<IterDomain*> out_domain;
  // Don't propagate reduction IDs through arith ops.
  auto inp_domain = TensorDomain::noReductions(inp->getMaybeRFactorDomain());
  size_t iinp = 0, ibdim = 0;
  while (ibdim < is_broadcast_dim.size()) {
    if (is_broadcast_dim[ibdim]) {
      out_domain.push_back(IterDomainBuilder(
                               FusionGuard::getCurFusion()->zeroVal(),
                               FusionGuard::getCurFusion()->oneVal())
                               .iter_type(IterType::Broadcast)
                               .build());
    } else {
      out_domain.push_back(
          IterDomainBuilder(inp_domain[iinp]).resetSchedulingParams().build());
      iinp++;
    }
    ibdim++;
  }

  TensorView* out_tensor = IrBuilder::create<TensorView>(
      IrBuilder::create<TensorDomain>(
          out_domain, TensorDomain::getContiguityFilledWith(out_domain, true)),
      inp->getDataType().value());
  IrBuilder::create<BroadcastOp>(out_tensor, inp, is_broadcast_dim);
  return out_tensor;
}

TensorView* expand(TensorView* inp, const std::vector<Val*>& expanded_sizes) {
  auto inp_domain = TensorDomain::noReductions(inp->getMaybeRFactorDomain());

  TORCH_CHECK(
      expanded_sizes.size() >= inp_domain.size(),
      "Invalid expand, number of sizes provided is expected to be at least ",
      inp_domain.size(),
      " but received ",
      expanded_sizes.size());

  inp = ops::maybe_broadcast_inner_to_rank(inp, expanded_sizes.size());
  inp_domain = TensorDomain::noReductions(inp->getMaybeRFactorDomain());

  std::vector<Val*> maybe_expanded_sizes;
  maybe_expanded_sizes.resize(inp_domain.size(), nullptr);

  // Did a dimension actually get expanded
  bool expanded = false;

  std::vector<IterDomain*> out_domain;
  for (auto i : c10::irange(inp_domain.size())) {
    auto inp_id = inp_domain[i];
    auto out_id_builder = IterDomainBuilder(inp_id);
    maybe_expanded_sizes[i] = inp_domain[i]->extent();

    auto expanded_size_int = expanded_sizes[i]->getInt();

    // If the expanded size is -1, let the input extent be propagated
    // as is
    if (expanded_size_int == -1) {
      // This is just done for clarity. It isn't necessary as it's
      // already done when constructing out_id_builder.
      out_id_builder.extent(inp_id->extent());
    } else if (inp_id->isBroadcast() && expanded_size_int != 1) {
      // When input id is a broadcast, expand the extent to the given
      // size, which can be concrete or symbolic.
      expanded = true;
      auto expanded_extent = maybeCastOp(DataType::Index, expanded_sizes[i]);
      out_id_builder.expanded_extent(expanded_extent);
      maybe_expanded_sizes[i] = expanded_extent;
    } else if (!inp_id->extent()->isConstInt()) {
      // Input id is non-broadcast and its extent is symbolic. Promote
      // the extent to the given expanded size.
      // Note that expansion to 1 just means its extent becomes 1 and
      // does not mean the ID becomes a broadcast.
      out_id_builder.extent(maybeCastOp(DataType::Index, expanded_sizes[i]));
    } else {
      // Input id is non-expand and its extent is concrete. Nothing
      // to expand, but the input and expanded sizes should match if
      // the expanded size is also concrete.
      auto inp_id_size_int = inp_id->extent()->evaluateInt();
      if (expanded_size_int.has_value()) {
        TORCH_CHECK(
            inp_id_size_int == expanded_size_int,
            "Invalid expand size, ",
            expanded_sizes[i]->toString(),
            ", for ",
            inp_id->toString());
      }
    }
    out_domain.push_back(out_id_builder.build());
  }

  TensorView* out_tensor = IrBuilder::create<TensorView>(
      IrBuilder::create<TensorDomain>(
          out_domain, TensorDomain::getContiguityFilledWith(out_domain, true)),
      inp->getDataType().value());
  if (!expanded) {
    IrBuilder::create<LoadStoreOp>(LoadStoreOpType::Set, out_tensor, inp);
  } else {
    IrBuilder::create<ExpandOp>(out_tensor, inp, maybe_expanded_sizes);
  }
  return out_tensor;
}

TensorView* expand_as(TensorView* inp, TensorView* other) {
  auto inp_domain = TensorDomain::noReductions(inp->getMaybeRFactorDomain());
  auto other_domain =
      TensorDomain::noReductions(other->getMaybeRFactorDomain());

  TORCH_CHECK(
      inp_domain.size() <= other_domain.size(),
      "Invalid expand_as, dimensions of inp is higher than dimensions of other, expected other to be at least ",
      inp_domain.size(),
      " but received ",
      other_domain.size());

  inp = ops::maybe_broadcast_inner_to_rank(inp, other_domain.size());
  inp_domain = TensorDomain::noReductions(inp->getMaybeRFactorDomain());

  std::vector<IterDomain*> out_domain;
  std::vector<Val*> maybe_expanded_sizes;
  bool expanded = false;
  for (auto i : c10::irange(inp_domain.size())) {
    auto inp_id = inp_domain[i];
    auto other_id = other_domain[i];

    auto out_id_builder = IterDomainBuilder(inp_id);
    Val* maybe_expanded_size = inp_id->extent();

    if (!inp_id->isBroadcast()) {
      TORCH_INTERNAL_ASSERT(
          !other_id->isBroadcast(),
          "Cannot expand as a tensor if other has broadcast dimensions that don't map to broadcast dimensions in the input.");
      if (!inp_id->isConstInt() && other_id->isConstInt()) {
        out_id_builder.extent(
            ops::promoteSize(inp_id->extent(), other_id->extent()));
      }
    } else {
      if (!other_id->isBroadcast()) {
        expanded = true;
        out_id_builder.expanded_extent(other_id->extent());
        maybe_expanded_size = other_id->extent();
      } else if (other_id->isBroadcast() && other_id->hasExpandedExtent()) {
        expanded = true;
        out_id_builder.expanded_extent(other_id->expandedExtent());
        maybe_expanded_size = other_id->expandedExtent();
      }
    }
    out_domain.push_back(out_id_builder.build());
    maybe_expanded_sizes.push_back(maybe_expanded_size);
  }

  TensorView* out_tensor = IrBuilder::create<TensorView>(
      IrBuilder::create<TensorDomain>(
          out_domain, TensorDomain::getContiguityFilledWith(out_domain, true)),
      inp->getDataType().value());
  if (!expanded) {
    IrBuilder::create<LoadStoreOp>(LoadStoreOpType::Set, out_tensor, inp);
  } else {
    IrBuilder::create<ExpandOp>(out_tensor, inp, maybe_expanded_sizes);
  }
  return out_tensor;
}

std::vector<Val*> tensor_sizes(TensorView* inp) {
  auto iter_domains = TensorDomain::noReductions(inp->getMaybeRFactorDomain());
  std::vector<Val*> sizes(iter_domains.size(), nullptr);

  for (auto idx : c10::irange(iter_domains.size())) {
    sizes[idx] = iter_domains[idx]->getMaybeExpandedExtent();
  }

  return sizes;
}

std::vector<Val*> shape(TensorView* inp) {
  auto iter_domains = TensorDomain::noReductions(inp->getMaybeRFactorDomain());
  std::vector<Val*> shape;

  shape.reserve(iter_domains.size());
  for (auto id : iter_domains) {
    shape.push_back(id->getMaybeExpandedExtent());
  }

  return shape;
}

Val* size(TensorView* inp, int64_t dim) {
  auto iter_domains = TensorDomain::noReductions(inp->getMaybeRFactorDomain());
  auto idx = dim;
  if (idx < 0) {
    idx = static_cast<int64_t>(iter_domains.size()) + idx;
  }
  TORCH_CHECK(
      (idx >= 0) && (static_cast<size_t>(idx) < iter_domains.size()),
      __FUNCTION__,
      ": The dimension requested is beyond the bounds of the shape of the indexed tensor!",
      " Tensor Dims: ",
      iter_domains.size(),
      " Dim: ",
      dim);
  return iter_domains.at(idx)->getMaybeExpandedExtent();
}

Val* at(std::vector<Val*>& inp, int64_t index) {
  auto idx = index;
  if (idx < 0) {
    idx = static_cast<int64_t>(inp.size()) + idx;
  }
  TORCH_CHECK(
      (idx >= 0) && (static_cast<size_t>(idx) < inp.size()),
      __FUNCTION__,
      ": The index requested is beyond the bounds of the indexed vector!",
      " Vector Size: ",
      inp.size(),
      " Index: ",
      index);
  return inp.at(idx);
}

WelfordResult WelfordRaw(
    TensorView* tv,
    const std::vector<int>& axes,
    TensorView* init_avg,
    TensorView* init_var,
    Val* init_N) {
  TORCH_CHECK(
      TensorDomain::sameAs(tv->getMaybeRFactorDomain(), tv->getLeafDomain()),
      "Reducing a tensor once it's gone under transformations is not permitted at this time. \n",
      "Please set reductions before calling split/merge/computeAt.\n  RFactor: ",
      tv->getMaybeRFactorDomain(),
      "\n  Domain: ",
      tv->domain()->toString());

  TORCH_CHECK(tv->nDims() > 0, "Tried to reduce a 0-dim tensor");
  TORCH_CHECK(!axes.empty(), "No reduction axis specified");

  if (init_N == nullptr) {
    init_N = FusionGuard::getCurFusion()->zeroVal();
  }

  // Initial values for welford op are tensors, so their dims have to match the
  // output dim,
  // i.e. original_dims - dims_to_be_reduced
  Val* init_avg_val = nullptr;
  Val* init_var_val = nullptr;
  if (!init_N->isZeroInt()) {
    TORCH_CHECK(
        init_avg != nullptr && init_var != nullptr && init_N != nullptr,
        "welford op: all init values need to be provided");
    TORCH_CHECK(
        (axes.size() + init_avg->getRootDomain().size()) ==
            tv->getRootDomain().size(),
        "welford op: initial tensor mismatch");
    TORCH_CHECK(
        (axes.size() + init_var->getRootDomain().size()) ==
            tv->getRootDomain().size(),
        "welford op: initial tensor mismatch");
    init_avg_val = init_avg;
    init_var_val = init_var;
  } else {
    init_avg_val = IrBuilder::create<Val>(0.0);
    init_var_val = IrBuilder::create<Val>(0.0);
  }

  // Check and collect reduction axes
  std::vector<unsigned int> uint_axes =
      canonicalizeAxes(axes, tv->domain()->noReductions().size());
  // Create tensor outputs
  TensorView* out_avg = newForReduction(tv, uint_axes);
  TensorView* out_var = newForReduction(tv, uint_axes);
  TensorView* out_N = newForReduction(tv, uint_axes, DataType::Index);

  IrBuilder::create<WelfordOp>(
      out_avg,
      out_var,
      out_N, /*out avg/var/count */
      tv, /*in avg/var/count */
      FusionGuard::getCurFusion()->zeroVal(),
      FusionGuard::getCurFusion()->oneVal(),
      init_avg_val,
      init_var_val,
      init_N); /*init avg/var/count */
  return WelfordResult(out_avg, out_var, out_N);
}

WelfordResult Welford(
    TensorView* tv,
    const std::vector<int>& axes,
    TensorView* init_avg,
    TensorView* init_var,
    Val* init_N) {
  TORCH_CHECK(
      TensorDomain::sameAs(tv->getMaybeRFactorDomain(), tv->getLeafDomain()),
      "Reducing a tensor once it's gone under transformations is not permitted at this time. \n",
      "Please set reductions before calling split/merge/computeAt.\n  RFactor: ",
      tv->getMaybeRFactorDomain(),
      "\n  Domain: ",
      tv->domain()->toString());

  TORCH_CHECK(tv->nDims() > 0, "Tried to reduce a 0-dim tensor");
  TORCH_CHECK(!axes.empty(), "No reduction axis specified");

  // Check and collect reduction axes
  auto tv_root = tv->domain()->noReductions();
  const auto ndims = tv_root.size();
  std::vector<unsigned int> uint_axes = canonicalizeAxes(axes, ndims);
  std::sort(uint_axes.begin(), uint_axes.end());

  // Squeeze before reduction
  std::vector<int> reduction_axes;
  std::vector<bool> is_trivial_reduction(ndims, false);
  int offset = 0;
  for (auto axis : uint_axes) {
    auto id = tv_root[axis];
    is_trivial_reduction[axis] = id->isBroadcast() &&
        !id->hasExpandedExtent() && id->extent()->isOneInt();
    if (!is_trivial_reduction[axis]) {
      reduction_axes.push_back((int)axis + offset);
    } else {
      offset--;
    }
  }

  TensorView* squeezed = tv;
  if (offset < 0) {
    squeezed = squeeze(tv, is_trivial_reduction);
  }

  if (!reduction_axes.empty()) {
    DataType dtype = tv->getDataType().value();
    if (isComplexType(dtype)) {
      // var of complex number is a real number, calculate real part and image
      // part
      WelfordResult real_part =
          Welford(real(squeezed), reduction_axes, init_avg, init_var, init_N);
      WelfordResult imag_part =
          Welford(imag(squeezed), reduction_axes, init_avg, init_var, init_N);
      TensorView* out_avg = complex(real_part.avg, imag_part.avg);
      TensorView* out_var = add(real_part.var_sum, imag_part.var_sum);
      TensorView* out_N = real_part.n;
      return WelfordResult(out_avg, out_var, out_N, false);
    } else {
      return WelfordRaw(squeezed, reduction_axes, init_avg, init_var, init_N);
    }
  }

  // if squeeze only

  if (init_N == nullptr) {
    init_N = FusionGuard::getCurFusion()->zeroVal();
  }
  TensorView* out_N = full_like(
      squeezed,
      add(init_N, FusionGuard::getCurFusion()->oneVal(init_N->dtype())),
      DataType::Index);

  // Initial values for welford op are tensors, so their dims have to match the
  // output dim
  if (!init_N->isZeroInt()) {
    TORCH_CHECK(
        init_var != nullptr,
        "welford op: init variance value need to be provided");
    TORCH_CHECK(
        squeezed->getRootDomain().size() == init_var->getRootDomain().size(),
        "welford op: initial tensor mismatch");
    return WelfordResult(squeezed, init_var, out_N, false);
  } else {
    return WelfordResult(
        squeezed,
        full_like(squeezed, IrBuilder::create<Val>(0.0)),
        out_N,
        false);
  }
}

WelfordResult::WelfordResult(
    TensorView* in_avg,
    TensorView* in_var_sum,
    TensorView* in_n,
    const bool check_definition)
    : avg(in_avg), var_sum(in_var_sum), n(in_n) {
  if (!check_definition) {
    // For squeeze-only and complex welford, the definition of outputs does not
    // have to be the same.
    return;
  }
  TORCH_INTERNAL_ASSERT(avg->definition()->sameAs(var_sum->definition()));
  TORCH_INTERNAL_ASSERT(avg->definition()->sameAs(n->definition()));
}

// COMPOUND OPERATIONS

// add_alpha
Val* add_alpha(Val* v1, Val* v2, Val* s) {
  TORCH_CHECK(
      s->getValType().value() == ValType::Others,
      "Alpha value should be a Scalar Valtype and not ",
      s->getValType().value());

  std::vector<Val*> operands = {v1, v2};
  auto common_dtype = computeTypes(TypePromotion::default_op_config, operands);
  auto cast_values = promoteValues({v1, v2, s}, common_dtype);
  auto vals = ops::maybeBroadcast(cast_values);
  Val* intrm = mul(vals[1], vals[2]);
  return add(vals[0], intrm);
}
TensorView* add_alpha(TensorView* v1, Val* v2, Val* v3) {
  return arithOpOverloads(add_alpha, v1, v2, v3);
}
TensorView* add_alpha(Val* v1, TensorView* v2, Val* v3) {
  return arithOpOverloads(add_alpha, v1, v2, v3);
}
TensorView* add_alpha(TensorView* v1, TensorView* v2, Val* v3) {
  return arithOpOverloads(add_alpha, v1, v2, v3);
}
// sub_alpha
Val* sub_alpha(Val* v1, Val* v2, Val* s) {
  TORCH_CHECK(
      s->getValType().value() == ValType::Others,
      "Alpha value should be a Scalar Valtype and not ",
      s->getValType().value());

  std::vector<Val*> operands = {v1, v2};
  auto common_dtype = computeTypes(TypePromotion::default_op_config, operands);
  auto cast_values = promoteValues({v1, v2, s}, common_dtype);
  auto vals = ops::maybeBroadcast(cast_values);
  Val* intrm = mul(vals[1], vals[2]);
  return sub(vals[0], intrm);
}
TensorView* sub_alpha(TensorView* v1, Val* v2, Val* v3) {
  return arithOpOverloads(sub_alpha, v1, v2, v3);
}
TensorView* sub_alpha(Val* v1, TensorView* v2, Val* v3) {
  return arithOpOverloads(sub_alpha, v1, v2, v3);
}
TensorView* sub_alpha(TensorView* v1, TensorView* v2, Val* v3) {
  return arithOpOverloads(sub_alpha, v1, v2, v3);
}
// lerp
Val* lerp(Val* start, Val* end, Val* weight) {
  auto cast_values =
      promoteValues(TypePromotion::default_op_config, {start, end, weight});
  start = cast_values[0];
  end = cast_values[1];
  weight = cast_values[2];

  auto out_dtype =
      promoteType(start->getDataType().value(), end->getDataType().value());
  auto out_vtype =
      promoteType(start->getValType().value(), end->getValType().value());

  auto vals = ops::maybeBroadcast({start, end, weight});
  Val* out = nullptr;
  if (out_vtype == ValType::TensorView) {
    out = ops::newOutputTV(vals, out_dtype);
  } else {
    out = ops::newScalar(out_vtype, out_dtype);
  }

  IrBuilder::create<TernaryOp>(
      TernaryOpType::Lerp, out, vals[0], vals[1], vals[2]);
  return out;
}
TensorView* lerp(TensorView* v1, Val* v2, Val* v3) {
  return arithOpOverloads(lerp, v1, v2, v3);
}
TensorView* lerp(Val* v1, TensorView* v2, Val* v3) {
  return arithOpOverloads(lerp, v1, v2, v3);
}
TensorView* lerp(Val* v1, Val* v2, TensorView* v3) {
  return arithOpOverloads(lerp, v1, v2, v3);
}
TensorView* lerp(TensorView* v1, TensorView* v2, Val* v3) {
  return arithOpOverloads(lerp, v1, v2, v3);
}
TensorView* lerp(TensorView* v1, Val* v2, TensorView* v3) {
  return arithOpOverloads(lerp, v1, v2, v3);
}
TensorView* lerp(Val* v1, TensorView* v2, TensorView* v3) {
  return arithOpOverloads(lerp, v1, v2, v3);
}
TensorView* lerp(TensorView* v1, TensorView* v2, TensorView* v3) {
  return arithOpOverloads(lerp, v1, v2, v3);
}

// addcmul
Val* addcmul(Val* v1, Val* v2, Val* v3, Val* s) {
  TORCH_CHECK(
      s->getValType().value() == ValType::Others,
      "Alpha value should be a Scalar Valtype and not ",
      s->getValType().value());

  std::vector<Val*> operands = {v1, v2, v3};
  auto common_dtype = computeTypes(TypePromotion::default_op_config, operands);
  auto cast_values = promoteValues({v1, v2, v3, s}, common_dtype);
  auto vals = ops::maybeBroadcast(cast_values);
  Val* intrm1 = mul(vals[2], vals[3]);
  Val* intrm2 = mul(vals[1], intrm1);
  return add(vals[0], intrm2);
}
TensorView* addcmul(TensorView* v1, Val* v2, Val* v3, Val* v4) {
  return arithOpOverloads(addcmul, v1, v2, v3, v4);
}
TensorView* addcmul(Val* v1, TensorView* v2, Val* v3, Val* v4) {
  return arithOpOverloads(addcmul, v1, v2, v3, v4);
}
TensorView* addcmul(Val* v1, Val* v2, TensorView* v3, Val* v4) {
  return arithOpOverloads(addcmul, v1, v2, v3, v4);
}
TensorView* addcmul(TensorView* v1, TensorView* v2, Val* v3, Val* v4) {
  return arithOpOverloads(addcmul, v1, v2, v3, v4);
}
TensorView* addcmul(TensorView* v1, Val* v2, TensorView* v3, Val* v4) {
  return arithOpOverloads(addcmul, v1, v2, v3, v4);
}
TensorView* addcmul(Val* v1, TensorView* v2, TensorView* v3, Val* v4) {
  return arithOpOverloads(addcmul, v1, v2, v3, v4);
}
TensorView* addcmul(TensorView* v1, TensorView* v2, TensorView* v3, Val* v4) {
  return arithOpOverloads(addcmul, v1, v2, v3, v4);
}

// TERNARY OPERATIONS
// where (c ? v1 : v2)
Val* where(Val* c, Val* v1, Val* v2) {
  TORCH_CHECK(
      c->getDataType().value() == DataType::Bool,
      "Condition should be of DataType Bool, not ",
      c->getDataType().value());

  std::vector<Val*> operands = {v1, v2};
  auto common_dtype =
      computeTypes(TypePromotion::default_op_config, operands, false);
  auto cast_values = promoteValues(operands, common_dtype);
  v1 = cast_values[0];
  v2 = cast_values[1];

  TORCH_CHECK(c->getDataType().value() == DataType::Bool);
  const auto& out_dtype = common_dtype;
  auto out_vtype =
      promoteType(v1->getValType().value(), v2->getValType().value());
  // Even when v1 and v2 are scalar, the output is a tensor if the
  // conditional input is a tensor.
  if (c->getValType() == ValType::TensorView) {
    out_vtype = ValType::TensorView;
  }
  auto vals = ops::maybeBroadcast({c, v1, v2});
  Val* out = nullptr;
  if (out_vtype == ValType::TensorView) {
    out = ops::newOutputTV(vals, out_dtype);
  } else {
    out = ops::newScalar(out_vtype, out_dtype);
  }
  IrBuilder::create<TernaryOp>(
      TernaryOpType::Where, out, vals[0], vals[1], vals[2]);
  return out;
}

TensorView* where(TensorView* v1, Val* v2, Val* v3) {
  return arithOpOverloads(where, v1, v2, v3);
}
TensorView* where(Val* v1, TensorView* v2, Val* v3) {
  return arithOpOverloads(where, v1, v2, v3);
}
TensorView* where(Val* v1, Val* v2, TensorView* v3) {
  return arithOpOverloads(where, v1, v2, v3);
}
TensorView* where(TensorView* v1, TensorView* v2, Val* v3) {
  return arithOpOverloads(where, v1, v2, v3);
}
TensorView* where(TensorView* v1, Val* v2, TensorView* v3) {
  return arithOpOverloads(where, v1, v2, v3);
}
TensorView* where(Val* v1, TensorView* v2, TensorView* v3) {
  return arithOpOverloads(where, v1, v2, v3);
}
TensorView* where(TensorView* v1, TensorView* v2, TensorView* v3) {
  return arithOpOverloads(where, v1, v2, v3);
}

// TERNARY OPERATIONS

Val* threshold(Val* in, Val* thresh, Val* value) {
  TORCH_CHECK(
      (thresh->getValType().value() == ValType::Others ||
       thresh->getValType().value() == ValType::NamedScalar) &&
          (value->getValType().value() == ValType::Others ||
           value->getValType().value() == ValType::NamedScalar),
      "For Threshold operation: Thresh and Value values should be Scalars.");

  thresh = optionalCast(in->getDataType().value(), thresh);
  value = optionalCast(in->getDataType().value(), value);
  Val* out = ops::newValLike(in, in->getDataType().value());

  IrBuilder::create<TernaryOp>(
      TernaryOpType::Threshold, out, in, thresh, value);
  return out;
}

TensorView* threshold(TensorView* in, Val* thresh, Val* value) {
  return threshold(in->as<Val>(), thresh, value)->as<TensorView>();
}

Val* clamp(Val* in, Val* min_val, Val* max_val) {
  TORCH_CHECK(
      (min_val == nullptr || min_val->getValType().value() == ValType::Others ||
       min_val->getValType().value() == ValType::NamedScalar) &&
          (max_val == nullptr ||
           max_val->getValType().value() == ValType::Others ||
           max_val->getValType().value() == ValType::NamedScalar),
      "For Clamp operation: Min and Max values should be Scalars.");

  min_val = (min_val == nullptr)
      ? ops::getMinimumValue(in->getDataType().value())
      : optionalCast(in->getDataType().value(), min_val);
  TORCH_CHECK(min_val != nullptr, "Missing minimum value");

  max_val = (max_val == nullptr)
      ? ops::getMaximumValue(in->getDataType().value())
      : optionalCast(in->getDataType().value(), max_val);
  TORCH_CHECK(max_val != nullptr, "Missing maximum value");

  Val* out = ops::newValLike(in, in->getDataType().value());
  IrBuilder::create<TernaryOp>(TernaryOpType::Clamp, out, in, min_val, max_val);
  return out;
}

TensorView* clamp(TensorView* in, Val* min_val, Val* max_val) {
  return clamp(in->as<Val>(), min_val, max_val)->as<TensorView>();
}

// sum_to operator

TensorView* sum_to(TensorView* in, const std::vector<Val*>& sum_to_size) {
  const auto& root = TensorDomain::noReductions(in->getMaybeRFactorDomain());

  TORCH_CHECK(
      root.size() >= sum_to_size.size(),
      "sum_to: Error trying to reduce",
      in,
      "into a shape of size",
      sum_to_size.size());

  // If no reduction is needed sum_to returns the input tv
  TensorView* out = in;

  const auto leading_dims = root.size() - sum_to_size.size();

  // Generate reduction axes for leading dims
  std::vector<int> reduce_dims(leading_dims);
  std::iota(reduce_dims.begin(), reduce_dims.end(), 0);

  // Generate reduction axes for dims within sum_to_size
  std::vector<bool> inner_red_dims(sum_to_size.size(), false);
  bool reduction_within_shape = false;

  // Reduce rest of the dims with keep_dim
  for (const auto i : c10::irange(leading_dims, root.size())) {
    if (sum_to_size[i - leading_dims]->isOneInt() &&
        !root[i]->extent()->isOneInt()) {
      inner_red_dims[i - leading_dims] = true;
      reduce_dims.push_back((int)i);
      reduction_within_shape = true;
    }
  }

  // Reduction step
  if (!reduce_dims.empty()) {
    out = sum(in, reduce_dims);
  }

  // Broadcast back reduced dims within shape
  if (reduction_within_shape) {
    out = broadcast(out, inner_red_dims);
  }

  return out;
}

TensorView* sum_to(TensorView* in, const std::vector<int64_t>& sum_to_size) {
  const auto& root = TensorDomain::noReductions(in->getMaybeRFactorDomain());

  TORCH_CHECK(
      root.size() >= sum_to_size.size(),
      "sum_to: Error trying to reduce",
      in,
      "into a shape of size",
      sum_to_size.size());

  // If no reduction is needed sum_to returns the input tv
  TensorView* out = in;

  const auto leading_dims = root.size() - sum_to_size.size();

  // Generate reduction axes for leading dims
  std::vector<int> reduce_dims(leading_dims);
  std::iota(reduce_dims.begin(), reduce_dims.end(), 0);

  // Generate reduction axes for dims within sum_to_size
  std::vector<bool> inner_red_dims(sum_to_size.size(), false);
  bool reduction_within_shape = false;

  // Reduce rest of the dims with keep_dim
  for (const auto i : c10::irange(leading_dims, root.size())) {
    if (sum_to_size[i - leading_dims] == 1 && !root[i]->extent()->isOneInt()) {
      inner_red_dims[i - leading_dims] = true;
      reduce_dims.push_back((int)i);
      reduction_within_shape = true;
    }
  }

  // Reduction step
  if (!reduce_dims.empty()) {
    out = sum(in, reduce_dims);
  }

  // Broadcast back reduced dims within shape
  if (reduction_within_shape) {
    out = broadcast(out, inner_red_dims);
  }

  return out;
}

TensorView* shift(TensorView* inp, const std::vector<int>& offsets, bool pad) {
  // When pad is false, no padding is given. When it is true, padding
  // sizes are set so that output domains have the same extents as
  // input domains.
  std::vector<int> pad_width(offsets.size(), 0);
  if (pad) {
    for (const auto i : c10::irange(offsets.size())) {
      pad_width[i] = std::abs(offsets[i]);
    }
  }
  return shift(inp, offsets, pad_width);
}

TensorView* shift(
    TensorView* inp,
    const std::vector<int>& offsets,
    const std::vector<int>& pad_width_param) {
  auto inp_dom = TensorDomain::noReductions(inp->getRootDomain());
  const auto ndims = inp_dom.size();

  auto pad_width = pad_width_param;
  // Default padding is set so that the extent is kept unchanged
  if (pad_width.empty()) {
    pad_width = offsets;
    for (auto& p : pad_width) {
      p = std::abs(p);
    }
  }

  TORCH_CHECK(
      ndims == offsets.size(),
      "Invalid shift offsets, number of entries in offsets expected to be ",
      ndims,
      " but received ",
      offsets.size());

  TORCH_CHECK(
      ndims == pad_width.size(),
      "Invalid padding width list, number of entries in pad_width expected to be ",
      ndims,
      " but received ",
      pad_width.size());

  std::for_each(pad_width.begin(), pad_width.end(), [](const auto& pad) {
    TORCH_CHECK(pad >= 0, "Padding width must be >= 0: ", pad);
  });

  TensorView* out = nullptr;

  std::vector<IterDomain*> out_dom;
  for (const auto i : c10::irange(ndims)) {
    const auto inp_axis = inp_dom[i];
    const auto offset = offsets[i];
    const auto pad = pad_width[i];

    if (offset == 0) {
      out_dom.push_back(inp_axis->cloneWithoutRFactor());
      continue;
    }

    Val* current_start_offset = dynamic_cast<Val*>(inp_axis->start());
    TORCH_INTERNAL_ASSERT(
        current_start_offset != nullptr && current_start_offset->isConst(),
        "Invalid IterDomain start value:",
        current_start_offset);

    Val* current_stop_offset = dynamic_cast<Val*>(inp_axis->stopOffset());
    TORCH_INTERNAL_ASSERT(
        current_stop_offset != nullptr && current_stop_offset->isConst(),
        "Invalid IterDomain stop offset value:",
        current_stop_offset);

    const auto cur_start_offset_value = current_start_offset->value();
    const auto cur_stop_offset_value = current_stop_offset->value();

    PolymorphicValue out_start_offset = 0L;
    PolymorphicValue out_stop_offset = 0L;

    if (offset > 0) {
      using namespace PolymorphicValue_functions;
      // shift to right; extent remains the same, start and stop
      // positions are moved right
      out_start_offset = cur_start_offset_value + offset - pad;
      out_stop_offset = max(cur_stop_offset_value - offset, int64_t(0));
      // If pad > offset, the extent of the output ID could be larger than the
      // input, and the start offset of the output domain could become
      // negative, which is not supported.
      TORCH_CHECK(
          out_start_offset >= 0,
          "Invalid shift offset and padding. Padding must not be larger than the absolute extent of shift offset. Padding: ",
          pad,
          ". Shift: ",
          offset,
          ".");
    } else {
      using namespace PolymorphicValue_functions;
      // shift to left; extent remains the same, start and stop
      // positions are moved left
      out_start_offset = max(cur_start_offset_value + offset, int64_t(0));
      out_stop_offset = cur_stop_offset_value - offset - pad;
      // Similar to the above case whwere offset is positive, if pad >
      // -offset (note offset is negative), the extent of the output
      // ID could be larger than the input, and the stop offset of the
      // output domain could become negative.
      TORCH_CHECK(
          out_stop_offset >= 0,
          "Invalid shift offset and padding. Padding must not be larger than the absolute extent of shift offset. Padding: ",
          pad,
          ". Shift: ",
          offset,
          ".");
    }

    out_dom.push_back(
        IterDomainBuilder(
<<<<<<< HEAD
            IrBuilder::create<Val>(out_start_offset), inp_axis->extent())
=======
            IrBuilder::create<Val>(out_start_offset, DataType::Index),
            inp_axis->extent())
>>>>>>> 6dcf6405
            .stop_offset(
                IrBuilder::create<Val>(out_stop_offset, DataType::Index))
            .iter_type(inp_axis->getIterType())
            .build());
  }

  out = IrBuilder::create<TensorView>(
      IrBuilder::create<TensorDomain>(
          out_dom, TensorDomain::getContiguityFilledWith(out_dom, true)),
      inp->getDataType().value());

  IrBuilder::create<ShiftOp>(out, inp, offsets, pad_width);
  return out;
}

namespace {

// Return a new TensorDomain with given root domains. Apply
// strides if necessary. With non-unit strides, strided domains become an
// rfactor domain.
TensorDomain* generateTensorDomainWithStrides(
    const std::vector<IterDomain*>& root_domains,
    const std::vector<int>& strides,
    bool skip_unit_stride) {
  std::vector<IterDomain*> strided_domains;

  // If strides are just unit strides, don't apply striding
  if (strides.empty() ||
      (skip_unit_stride &&
       std::all_of(
           strides.begin(), strides.end(), [](int s) { return s == 1; }))) {
    return IrBuilder::create<TensorDomain>(
        root_domains,
        TensorDomain::getContiguityFilledWith(root_domains, true));
  }

  for (const auto i : c10::irange(root_domains.size())) {
    auto root_dom = root_domains.at(i);

    if (i >= strides.size() || (skip_unit_stride && strides[i] == 1)) {
      strided_domains.push_back(root_dom);
      continue;
    }

    // Split the root domain by the stride
    auto split_out = root_dom->stridedSplit(strides[i]);
    strided_domains.push_back(split_out.first);
    strided_domains.push_back(split_out.second);
  }

  auto strided_td = IrBuilder::create<TensorDomain>(
      root_domains,
      strided_domains,
      strided_domains,
      TensorDomain::getContiguityFilledWith(strided_domains, true));

  return strided_td;
}

} // namespace

TensorView* gather(
    TensorView* inp,
    const std::vector<int>& window_shape,
    const std::vector<std::vector<int>>& pad_width,
    const std::vector<int>& strides,
    bool trim_out_of_bounds) {
  auto inp_dom = TensorDomain::noReductions(inp->getMaybeRFactorDomain());
  const auto ndims = inp_dom.size();

  TORCH_CHECK(
      ndims == window_shape.size(),
      "Invalid window shape: number of entries expected to be ",
      ndims,
      " but received ",
      window_shape.size());

  std::for_each(window_shape.begin(), window_shape.end(), [](const auto& w) {
    TORCH_CHECK(w > 0, "Window size must be > 0: ", w);
  });

  TORCH_CHECK(
      ndims == pad_width.size(),
      "Invalid pad width: number of entries expected to be ",
      ndims,
      " but received ",
      pad_width.size());

  std::for_each(pad_width.begin(), pad_width.end(), [](const auto& p) {
    TORCH_CHECK(
        p.size() == 2,
        "Each entry of pad_width must have two non-negative integers.");
    std::for_each(p.begin(), p.end(), [](const auto& p_left_or_right) {
      TORCH_CHECK(
          p_left_or_right >= 0, "Padding must be >= 0: ", p_left_or_right);
    });
  });

  TORCH_CHECK(
      strides.empty() || ndims == strides.size(),
      "Invalid strides: number of entries expected to be ",
      ndims,
      " but received ",
      strides.size());

  std::for_each(strides.begin(), strides.end(), [](const auto& s) {
    TORCH_CHECK(s > 0, "Stride must be > 0: ", s);
  });

  std::vector<IterDomain*> out_root_domains;
  std::vector<IterDomain*> out_gather_dom;

  for (const auto i : c10::irange(ndims)) {
    const auto inp_axis = inp_dom[i];
    const auto window_dim = window_shape[i];
    const auto pad_left = pad_width[i][0];
    const auto pad_right = pad_width[i][1];
    // This may be over-conservative
    TORCH_INTERNAL_ASSERT(inp_axis->start()->isZeroInt());
    TORCH_INTERNAL_ASSERT(
        inp_axis->stopOffset()->isConstInt(),
        "Dynamic stop offset not supported: ",
        inp_axis);
    const auto inp_stop_offset = inp_axis->stopOffset()->evaluateInt();
    const auto extent_adjustment = window_dim - 1 - pad_left - pad_right;
    TORCH_CHECK(
        extent_adjustment >= 0,
        "Invalid gather window and padding as output extent would be larger than input.",
        " Window: ",
        window_dim,
        ". Padding left: ",
        pad_left,
        ". Padding right: ",
        pad_right);
    const auto out_stop_offset = inp_stop_offset + extent_adjustment;
    out_root_domains.push_back(
        IterDomainBuilder(
            FusionGuard::getCurFusion()->zeroVal(), inp_axis->extent())
            .stop_offset(
                IrBuilder::create<Val>(out_stop_offset, DataType::Index))
            .iter_type(inp_axis->getIterType())
            .build());
    // create a new axis for the gathered domain
    out_gather_dom.push_back(
        IterDomainBuilder(
            FusionGuard::getCurFusion()->zeroVal(),
            IrBuilder::create<Val>((int64_t)window_dim, DataType::Index))
            .iter_type(IterType::Gather)
            .build());
  }

  out_root_domains.insert(
      out_root_domains.end(), out_gather_dom.begin(), out_gather_dom.end());

  TensorDomain* out_td = nullptr;

  if (trim_out_of_bounds) {
    // If no stride vector is given, just use stride 1. It does not do
    // any striding effect, but out-of-bounds values are trimmed.
    auto s = strides.empty() ? std::vector<int>(ndims, 1) : strides;
    out_td = generateTensorDomainWithStrides(out_root_domains, strides, false);
  } else {
    out_td = generateTensorDomainWithStrides(out_root_domains, strides, true);
  }

  auto out_tv =
      IrBuilder::create<TensorView>(out_td, inp->getDataType().value());

  IrBuilder::create<GatherOp>(out_tv, inp, window_shape, pad_width);
  return out_tv;
}

TensorView* viewAsScalar(TensorView* inp) {
  auto inp_type = inp->getDataType().value();
  auto vec_size = std::get<ArrayOf>(inp_type.type).size;
  auto out_type = *std::get<ArrayOf>(inp_type.type).type;

  std::vector<IterDomain*> out_domain;
  auto inp_domain = TensorDomain::noReductions(inp->getMaybeRFactorDomain());
  out_domain.reserve(inp_domain.size());
  for (auto d : inp_domain) {
    out_domain.push_back(d->cloneWithoutRFactor());
  }

  IterDomain* id =
      IterDomainBuilder(
          inp_domain[0]->container()->zeroVal(),
          IrBuilder::create<Val>((int64_t)vec_size, DataType::Index))
          .iter_type(IterType::VectorComponent)
          .build();
  out_domain.push_back(id);

  auto out = IrBuilder::create<TensorView>(
      inp->container(),
      IrBuilder::create<TensorDomain>(
          out_domain, TensorDomain::getContiguityFilledWith(out_domain, true)),
      out_type);

  IrBuilder::create<ViewAsScalar>(inp->container(), out, inp, id);

  return out;
}

namespace {

//! Create new output for mma
static TensorView* newForMma(
    TensorView* tv_a,
    TensorView* tv_b,
    const std::vector<unsigned int>& axes,
    DataType data_type = DataType::Float) {
  auto orig_domain_a =
      TensorDomain::noReductions(tv_a->getMaybeRFactorDomain());
  auto orig_domain_b =
      TensorDomain::noReductions(tv_b->getMaybeRFactorDomain());

  TORCH_INTERNAL_ASSERT(
      orig_domain_a.size() == orig_domain_b.size(),
      "MMA op: need matching dim input");

  std::set<unsigned int> axes_set(axes.begin(), axes.end());
  std::vector<IterDomain*> new_domain;

  TORCH_INTERNAL_ASSERT(
      !axes_set.empty(),
      "Asked for output of reduction, but no reduction axis provided.");

  TORCH_INTERNAL_ASSERT(
      (*(axes_set.rbegin())) < orig_domain_a.size(),
      "Error setting up reduction, reduction axis (",
      *(axes_set.rbegin()),
      ") is outside nDims (",
      orig_domain_a.size(),
      "). Keep in mind reductions are relative to root domains, not modified views.");

  auto axis_iter = axes_set.begin();
  for (const auto dim : c10::irange(orig_domain_a.size())) {
    bool isReduction = false;
    if (axis_iter != axes_set.end() && *axis_iter == dim) {
      isReduction = true;
      axis_iter++;
    }

    const IterDomain* id = orig_domain_a[dim]->isBroadcast()
        ? orig_domain_b[dim]
        : orig_domain_a[dim];

    TORCH_CHECK(
        !(isReduction && id->isBroadcast() && !id->isImplicitBroadcast()),
        "Cannot reduce an axis that is marked as broadcasted as it has an undetermined size. Tried to reduce ID = ",
        id,
        " of tensor ",
        tv_a,
        "and",
        tv_b);

    new_domain.push_back(
        IterDomainBuilder(id->start(), id->extent())
            .stop_offset(id->stopOffset())
            .iter_type(isReduction ? IterType::Reduction : id->getIterType())
            .build());
  }

  TensorDomain* td = IrBuilder::create<TensorDomain>(
      new_domain, TensorDomain::getContiguityFilledWith(new_domain, true));

  return IrBuilder::create<TensorView>(td, data_type);
}

} // namespace

TensorView* fusedMultiplySum(
    TensorView* tv_a,
    TensorView* tv_b,
    const std::vector<int>& axes,
    Val* init) {
  if (init == nullptr) {
    init = IrBuilder::create<Val>(0.0);
  }

  // TODO:
  //  We will want to support initialize and rfactor with
  //  mma as well, for maybe fusing bias in prolog.
  // TODO: check init type if given a tv,
  //  not supported currently though.
  TORCH_CHECK(
      init->isConstScalar(),
      "Cannot create a reduction operation where the initial value is not a const scalar.");

  // TODO:
  //  Validate axis relationships between a and b
  TORCH_CHECK(tv_a->nDims() > 0, "Tried to reduce a 0-dim tensor");

  // TODO:
  //  Add tf32 and other mma data types
  //  Add fallback path for non-mma data types.
  TORCH_CHECK(
      tv_a->getDataType().value() == DataType::Half ||
      tv_a->getDataType().value() == DataType::BFloat16);
  TORCH_CHECK(tv_a->getDataType().value() == tv_b->getDataType().value());

  TORCH_CHECK(!axes.empty(), "No reduction axis specified");

  // TODO:
  //  will lift this in a follow up when we have a
  //  more generic axes matching.
  TORCH_CHECK(
      axes.size() == 1, "Single axis reduction only for mma op instantiation.")

  std::vector<unsigned int> uint_axes =
      canonicalizeAxes(axes, tv_a->domain()->noReductions().size());

  TensorView* out = newForMma(tv_a, tv_b, uint_axes);
  IrBuilder::create<MmaOp>(out, tv_a, tv_b, init);

  return out;
}

TensorView* tensor(Val* val) {
  auto dtype = val->dtype();
  if (std::holds_alternative<PrimDataType>(dtype.type)) {
    // scalar tensor
    return full({}, val, dtype);
  }
  std::vector<int64_t> sizes;
  while (std::holds_alternative<ArrayOf>(dtype.type)) {
    sizes.push_back((int64_t)std::get<ArrayOf>(dtype.type).size);
    dtype = *std::get<ArrayOf>(dtype.type).type;
  }
  TORCH_INTERNAL_ASSERT(
      std::holds_alternative<PrimDataType>(dtype.type),
      "Expected an array of scalar or nested array of scalar");

  std::vector<IterDomain*> out_domain;
  out_domain.reserve(sizes.size());
  for (auto size : sizes) {
    IterDomain* id = IterDomainBuilder(
                         val->container()->zeroVal(),
                         IrBuilder::create<Val>(size, DataType::Index))
                         .build();
    out_domain.push_back(id);
  }

  auto out = IrBuilder::create<TensorView>(
      val->container(),
      IrBuilder::create<TensorDomain>(
          out_domain, TensorDomain::getContiguityFilledWith(out_domain, true)),
      dtype);

  IrBuilder::create<TensorConstruct>(val->container(), out, val);
  return out;
}

} // namespace nvfuser<|MERGE_RESOLUTION|>--- conflicted
+++ resolved
@@ -2257,12 +2257,8 @@
 
     out_dom.push_back(
         IterDomainBuilder(
-<<<<<<< HEAD
-            IrBuilder::create<Val>(out_start_offset), inp_axis->extent())
-=======
             IrBuilder::create<Val>(out_start_offset, DataType::Index),
             inp_axis->extent())
->>>>>>> 6dcf6405
             .stop_offset(
                 IrBuilder::create<Val>(out_stop_offset, DataType::Index))
             .iter_type(inp_axis->getIterType())
