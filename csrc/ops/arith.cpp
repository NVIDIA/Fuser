// clang-format off
/*
 * SPDX-FileCopyrightText: Copyright (c) 2023-present NVIDIA CORPORATION & AFFILIATES.
 * All rights reserved.
 * SPDX-License-Identifier: BSD-3-Clause
 */
// clang-format on

#include <expr_evaluator.h>
#include <ir/all_nodes.h>
#include <ir/builder.h>
#include <ir/iostream.h>
#include <ir/utils.h>
#include <ops/alias.h>
#include <ops/arith.h>
#include <ops/utils.h>
#include <type.h>
#include <type_promotion.h>

#include <c10/util/BFloat16.h>
#include <c10/util/Float8_e4m3fn.h>
#include <c10/util/Float8_e5m2.h>
#include <c10/util/Half.h>
#include <c10/util/irange.h>

#include <cfloat>

namespace nvfuser {

Val* castOp(DataType dtype, Val* v1) {
  auto orig_dtype = v1->getDataType().value();
  if (dtype == orig_dtype) {
    return set(v1);
  }

  if (cast_func_str(std::make_pair(orig_dtype, dtype)) == std::nullopt) {
    NVF_CHECK(
        false,
        "Illegal Cast value from  DataType: ",
        orig_dtype,
        " to DataType: ",
        dtype);
  }

  if (isComplexType(orig_dtype) && !isComplexType(dtype)) {
    TORCH_WARN(
        "Casting from ",
        orig_dtype,
        " to ",
        dtype,
        " discards the imaginary part.");
  }

  Val* out = ops::newValLike(v1, dtype);
  IrBuilder::create<UnaryOp>(UnaryOpType::Cast, out, v1);
  return out;
}

Val* maybeCastOp(DataType dtype, Val* v1) {
  if (v1->isScalar()) {
    return SimplifyingIrBuilder::maybeCastExpr(dtype, v1);
  }
  if (v1->dtype() != dtype) {
    return castOp(dtype, v1);
  }
  return v1;
}

TensorView* castOp(DataType dtype, TensorView* v1) {
  return castOp(dtype, v1->as<Val>())->as<TensorView>();
}

TensorView* maybeCastOp(DataType dtype, TensorView* v1) {
  if (v1->dtype() != dtype) {
    return castOp(dtype, v1);
  }
  return v1;
}

Val* bitCastOp(DataType dtype, Val* v1) {
  if (v1->getDataType().value() == dtype) {
    return v1;
  }

  NVF_CHECK(
      dataTypeSize(v1->getDataType().value()) == dataTypeSize(dtype),
      "BitCast only works for types of the same size");

  Val* out = ops::newValLike(v1, dtype);
  IrBuilder::create<UnaryOp>(UnaryOpType::BitCast, out, v1);
  return out;
}

TensorView* bitCastOp(DataType dtype, TensorView* v1) {
  return bitCastOp(dtype, v1->as<Val>())->as<TensorView>();
}

Val* unaryOp(UnaryOpType type, Val* v1) {
  Val* out = ops::newValLike(v1, v1->getDataType().value());
  IrBuilder::create<UnaryOp>(type, out, v1);
  return out;
}

TensorView* unaryOp(UnaryOpType type, TensorView* v1) {
  return unaryOp(type, v1->as<Val>())->as<TensorView>();
}

Val* unaryIsOp(UnaryOpType type, Val* v) {
  Val* out = ops::newValLike(v, DataType::Bool);
  IrBuilder::create<UnaryOp>(type, out, v);
  return out;
}

TensorView* unaryIsOp(UnaryOpType type, TensorView* v) {
  return unaryIsOp(type, v->asVal())->as<TensorView>();
}

Val* unaryOp(UnaryOpType type, Val* v1, const TypePromotionConfig& config) {
  auto cast_v1 = promoteValues(config, {v1}).front();
  return unaryOp(type, cast_v1);
}

TensorView* unaryOp(
    UnaryOpType type,
    TensorView* v1,
    const TypePromotionConfig& config) {
  auto cast_v1 = promoteValues(config, {v1}).front();
  return unaryOp(type, cast_v1)->as<TensorView>();
}

static TensorView* factoryOutput(
    const std::vector<Val*>& shape,
    DataType dtype,
    bool maybe_symbolic = true) {
  // For concrete dimensions, set IterType to Broadcast or Iteration. If we
  // cannot determine the IterType, set it to Symbolic so that it can be set
  // later during dynamic shape concretization.
  std::vector<IterDomain*> out_root;
  out_root.reserve(shape.size());
  ExpressionEvaluator ee;
  for (Val* shi : shape) {
    IterType iter_type =
        maybe_symbolic ? IterType::Symbolic : IterType::Iteration;
    PolymorphicValue ext = ee.evaluate(shi);
    if (ext.hasValue()) {
      NVF_CHECK(
          ext.is<int64_t>(),
          "Expected int extent argument to factory function but found constant value ",
          shi->toInlineString());
      iter_type =
          ext.as<int64_t>() == 1 ? IterType::Broadcast : IterType::Iteration;
    }
    out_root.push_back(
        IterDomainBuilder(
            shi->fusion()->zeroVal(),
            SimplifyingIrBuilder::maybeCastExpr(DataType::Index, shi))
            .iter_type(iter_type)
            .build());
  }
  auto* out_td = IrBuilder::create<TensorDomain>(
      out_root, TensorDomain::getContiguityFilledWith(out_root, true));
  auto* out = IrBuilder::create<TensorView>(out_td, dtype);
  return out;
}

// TENSOR FACTORIES
TensorView* rand(
    const std::vector<Val*>& shape,
    DataType dtype,
    Val* philox_seed,
    Val* philox_offset,
    bool maybe_symbolic) {
  TensorView* out = factoryOutput(shape, dtype, maybe_symbolic);
  IrBuilder::create<RNGOp>(
      RNGOpType::Uniform,
      out,
      dtype,
      std::vector<Val*>{},
      philox_seed,
      philox_offset);
  return out;
}

// TENSOR FACTORIES

namespace {

//! Check that val is an int or float scalar equal to the given integer (after
//! possible promotion)
bool valEqualsInt(Val* val, int64_t i) {
  ExpressionEvaluator ee;
  PolymorphicValue pv = ee.evaluate(val);
  if (!pv.hasValue()) {
    return false;
  }
  return pv == i;
}

} // namespace

TensorView* uniform(
    const std::vector<Val*>& shape,
    Val* low,
    Val* high,
    DataType dtype,
    Val* philox_seed,
    Val* philox_offset,
    bool maybe_symbolic) {
  TensorView* out = factoryOutput(shape, dtype, maybe_symbolic);
  if (valEqualsInt(low, 0l) && valEqualsInt(high, 1l)) {
    // Avoid unnecessary shifting and scaling
    IrBuilder::create<RNGOp>(
        RNGOpType::Uniform,
        out,
        dtype,
        std::vector<Val*>{},
        philox_seed,
        philox_offset);
  } else {
    IrBuilder::create<RNGOp>(
        RNGOpType::UniformRange,
        out,
        dtype,
        std::vector<Val*>{low, high},
        philox_seed,
        philox_offset);
  }
  return out;
}

TensorView* normal(
    const std::vector<Val*>& shape,
    Val* mean,
    Val* std,
    DataType dtype,
    Val* philox_seed,
    Val* philox_offset,
    bool maybe_symbolic) {
  TensorView* out = factoryOutput(shape, dtype, maybe_symbolic);
  if (valEqualsInt(mean, 0l) && valEqualsInt(std, 1l)) {
    // Avoid unnecessary shifting and scaling
    IrBuilder::create<RNGOp>(
        RNGOpType::NormalStandard,
        out,
        dtype,
        std::vector<Val*>{},
        philox_seed,
        philox_offset);
  } else {
    IrBuilder::create<RNGOp>(
        RNGOpType::NormalGeneral,
        out,
        dtype,
        std::vector<Val*>{mean, std},
        philox_seed,
        philox_offset);
  }
  return out;
}

TensorView* randn(
    const std::vector<Val*>& shape,
    DataType dtype,
    Val* philox_seed,
    Val* philox_offset,
    bool maybe_symbolic) {
  TensorView* out = factoryOutput(shape, dtype, maybe_symbolic);
  IrBuilder::create<RNGOp>(
      RNGOpType::NormalStandard,
      out,
      dtype,
      std::vector<Val*>{},
      philox_seed,
      philox_offset);
  return out;
}

TensorView* randn_like(TensorView* tv, Val* philox_seed, Val* philox_offset) {
  NVF_CHECK(
      isFloatingPointType(tv->dtype()),
      "input must have floating point type, but got ",
      tv->dtype());
  // Create a new output TV manually so that we carry over IterTypes, instead
  // of inferring them from the shape as we would if we used randn().
  TensorView* out = ops::newOutputTV({tv}, tv->dtype());
  IrBuilder::create<RNGOp>(
      RNGOpType::NormalStandard,
      out,
      tv->dtype(),
      std::vector<Val*>{},
      philox_seed,
      philox_offset);
  return out;
}
TensorView* randn_like(TensorView* tv) {
  return randn_like(tv, nullptr, nullptr);
}
Val* randn_like(Val* v, Val* philox_seed, Val* philox_offset) {
  return randn_like(v->as<TensorView>(), philox_seed, philox_offset);
}
Val* randn_like(Val* v) {
  return randn_like(v->as<TensorView>(), nullptr, nullptr);
}

TensorView* rand_like(TensorView* tv, Val* philox_seed, Val* philox_offset) {
  NVF_CHECK(
      isFloatingPointType(tv->dtype()),
      "input must have floating point type, but got ",
      tv->dtype());
  // Create a new output TV manually so that we carry over IterTypes, instead
  // of inferring them from the shape as we would if we used rand().
  TensorView* out = ops::newOutputTV({tv}, tv->dtype());
  IrBuilder::create<RNGOp>(
      RNGOpType::Uniform,
      out,
      tv->dtype(),
      std::vector<Val*>{},
      philox_seed,
      philox_offset);
  return out;
}
TensorView* rand_like(TensorView* tv) {
  return rand_like(tv, nullptr, nullptr);
}
Val* rand_like(Val* v, Val* philox_seed, Val* philox_offset) {
  return rand_like(v->as<TensorView>(), philox_seed, philox_offset);
}
Val* rand_like(Val* v) {
  return rand_like(v->as<TensorView>(), nullptr, nullptr);
}

TensorView* full(
    const std::vector<Val*>& shape,
    Val* fill_value,
    DataType dtype,
    bool maybe_symbolic) {
  fill_value = maybeCastOp(dtype, fill_value);
  // Create a new output TV manually so that we carry over IterTypes, instead
  // of inferring them from the shape as we would if we used full().
  TensorView* out = factoryOutput(shape, dtype, maybe_symbolic);
  IrBuilder::create<FullOp>(out, fill_value);
  return out;
}

TensorView* full_like(TensorView* tv, Val* fill_value, DataType dtype) {
  fill_value = maybeCastOp(dtype, fill_value);
  TensorView* out = ops::newOutputTV({tv}, dtype);
  IrBuilder::create<FullOp>(out, fill_value);
  return out;
}

TensorView* full_like(TensorView* tv, Val* fill_value) {
  return full_like(tv, fill_value, tv->dtype());
}

Val* full_like(Val* v, Val* fill_value) {
  return full_like(v->as<TensorView>(), fill_value);
}

TensorView* zeros(
    const std::vector<Val*>& shape,
    DataType dtype,
    bool maybe_symbolic) {
  return full(
      shape,
      FusionGuard::getCurFusion()->zeroVal(dtype),
      dtype,
      maybe_symbolic);
}

TensorView* zeros_like(TensorView* tv) {
  return full_like(tv, FusionGuard::getCurFusion()->zeroVal(tv->dtype()));
}

Val* zeros_like(Val* v) {
  return zeros_like(v->as<TensorView>());
}

TensorView* ones(
    const std::vector<Val*>& shape,
    DataType dtype,
    bool maybe_symbolic) {
  return full(
      shape, FusionGuard::getCurFusion()->oneVal(dtype), dtype, maybe_symbolic);
}

TensorView* ones_like(TensorView* tv) {
  return full_like(tv, FusionGuard::getCurFusion()->oneVal(tv->dtype()));
}

Val* ones_like(Val* v) {
  return ones_like(v->as<TensorView>());
}

TensorView* iota(Val* length, Val* start, Val* step, DataType dtype) {
  if (start == nullptr) {
    start = IrBuilder::create<Val>(0L, dtype);
  }
  if (step == nullptr) {
    step = IrBuilder::create<Val>(1L, dtype);
  }
  NVF_CHECK(
      isIntegralType(*length->getDataType()),
      "length must be integer, but get dtype ",
      *length->getDataType());
  NVF_CHECK(
      !isComplexType(*start->getDataType()) &&
          isIntegralType(*start->getDataType()) == isIntegralType(dtype) &&
          isFloatingPointType(*start->getDataType()) ==
              isFloatingPointType(dtype),
      "iota: start dtype does not match specified dtype argument, should be ",
      dtype,
      " but get ",
      *start->getDataType());
  NVF_CHECK(
      !isComplexType(*step->getDataType()) &&
          isIntegralType(*step->getDataType()) == isIntegralType(dtype) &&
          isFloatingPointType(*step->getDataType()) ==
              isFloatingPointType(dtype),
      "iota: step dtype does not match specified dtype argument, should be ",
      dtype,
      " but get ",
      *step->getDataType());

  start = maybeCastOp(dtype, start);
  step = maybeCastOp(dtype, step);

  if (start->isConst() && start->isFloatingPointScalar()) {
    NVF_ERROR(
        std::isfinite(start->value().as<double>()),
        "iota: length, start, step must be finite numbers.");
  }

  if (step->isConst() && step->isFloatingPointScalar()) {
    NVF_ERROR(
        std::isfinite(step->value().as<double>()),
        "iota: length, start, step must be finite numbers.");
  }

  NVF_ERROR(
      !step->isConstScalar() || !step->isZero(),
      "iota: step value must not equal zero.");

  TensorView* out = factoryOutput({length}, dtype);
  IrBuilder::create<IotaOp>(out, length, start, step);
  return out;
}

TensorView* arange(Val* end, DataType dtype) {
  return arange(FusionGuard::getCurFusion()->zeroVal(dtype), end, dtype);
}

TensorView* arange(Val* start, Val* end, DataType dtype) {
  return arange(start, end, FusionGuard::getCurFusion()->oneVal(dtype), dtype);
}

TensorView* arange(Val* start, Val* end, Val* step, DataType dtype) {
  Val* start_for_size_computation = start;
  Val* end_for_size_computation = end;
  Val* step_for_size_computation = step;
  if (isIntegralType(dtype)) {
    start_for_size_computation = maybeCastOp(DataType::Int, start);
    end_for_size_computation = maybeCastOp(DataType::Int, end);
    step_for_size_computation = maybeCastOp(DataType::Int, step);
  } else if (isFloatingPointType(dtype)) {
    start_for_size_computation = maybeCastOp(DataType::Double, start);
    end_for_size_computation = maybeCastOp(DataType::Double, end);
    step_for_size_computation = maybeCastOp(DataType::Double, step);
  }
  start = maybeCastOp(dtype, start);
  step = maybeCastOp(dtype, step);
  // Make sure no negative value is passed to ceilDiv as the device
  // implementation of ceilDiv assumes positive inputs
  auto distance =
      abs(sub(end_for_size_computation, start_for_size_computation));
  auto abs_step = abs(step_for_size_computation);
  auto length = ceilDiv(distance, abs_step);
  if (!isIntegralType(length->dtype())) {
    length = maybeCastOp(DataType::Index, length);
  }
  return iota(length, start, step, dtype);
}

TensorView* eye(Val* rows, Val* cols, DataType dtype) {
  NVF_CHECK(rows->getDataType() == DataType::Int, "rows must have type Int");
  NVF_CHECK(cols->getDataType() == DataType::Int, "cols must have type Int");
  TensorView* out = factoryOutput({rows, cols}, dtype);
  IrBuilder::create<EyeOp>(out, dtype);
  return out;
}

TensorView* eye(Val* size, DataType dtype) {
  return eye(size, size, dtype);
}

// UNARY OPERATIONS

#define NVFUSER_DEFINE_UNARY_OP(operator_name, operator_type) \
  Val* operator_name(Val* value) {                            \
    return unaryOp(UnaryOpType::operator_type, value);        \
  }                                                           \
  TensorView* operator_name(TensorView* tv) {                 \
    return unaryOp(UnaryOpType::operator_type, tv);           \
  }

NVFUSER_DEFINE_UNARY_OP(ceil, Ceil)
NVFUSER_DEFINE_UNARY_OP(floor, Floor)
NVFUSER_DEFINE_UNARY_OP(frac, Frac)
NVFUSER_DEFINE_UNARY_OP(relu, Relu)
NVFUSER_DEFINE_UNARY_OP(round, Round)
NVFUSER_DEFINE_UNARY_OP(silu, Silu)
NVFUSER_DEFINE_UNARY_OP(trunc, Trunc)
NVFUSER_DEFINE_UNARY_OP(print, Print)
#undef NVFUSER_DEFINE_UNARY_OP

// As a workaround to #1541, we promote half types to single for neg.
// Eventually, `neg` should probably be defined using NVFUSER_DEFINE_UNARY_OP.
// However, currently, nvFuser codegen misses certain header files for half
// types and therefore has no access to data types like `__nv_bfloat16`  and
// intrinsics like `__hneg`.
//
// Note: TypePromotion::float_op_config is a wrong config to use here, because
// it "promotes" integers to float and loses precision (see
// UnaryTests/UnaryTest.Neg/int64_t). TypePromotion::float_only_op_config is
// also wrong, because it doesn't allow integers at all.
Val* neg(Val* v) {
  return unaryOp(UnaryOpType::Neg, v, TypePromotion::default_op_config);
}

TensorView* neg(TensorView* tv) {
  return unaryOp(UnaryOpType::Neg, tv, TypePromotion::default_op_config);
}

Val* logical_not(Val* v) {
  v = maybeCastOp(DataType::Bool, v);
  return unaryOp(UnaryOpType::LogicalNot, v);
}

TensorView* logical_not(TensorView* tv) {
  tv = maybeCastOp(DataType::Bool, tv);
  return unaryOp(UnaryOpType::LogicalNot, tv);
}

Val* bitwise_not(Val* v) {
  if (!isIntegralType(v->dtype())) {
    NVF_CHECK(
        isBooleanType(v->dtype()),
        "input must have integral or boolean type, but got ",
        v->dtype());
    v = castOp(DataType::Int, v);
    return logical_not(v);
  }
  return unaryOp(UnaryOpType::BitwiseNot, v);
}

TensorView* bitwise_not(TensorView* tv) {
  if (!isIntegralType(tv->dtype())) {
    NVF_CHECK(
        isBooleanType(tv->dtype()),
        "input must have integral or boolean type, but got ",
        tv->dtype());
    tv = castOp(DataType::Int, tv);
    return logical_not(tv);
  }
  return unaryOp(UnaryOpType::BitwiseNot, tv);
}

// The output of abs(complex_tensor) are real numbers
Val* abs(Val* v) {
  if (v->getDataType() == DataType::ComplexDouble) {
    Val* out = ops::newValLike(v, DataType::Double);
    IrBuilder::create<UnaryOp>(UnaryOpType::Abs, out, v);
    return out;
  }
  if (v->getDataType() == DataType::ComplexFloat) {
    Val* out = ops::newValLike(v, DataType::Float);
    IrBuilder::create<UnaryOp>(UnaryOpType::Abs, out, v);
    return out;
  }
  return unaryOp(UnaryOpType::Abs, v);
}

TensorView* abs(TensorView* tv) {
  return abs(tv->as<Val>())->as<TensorView>();
}

// The output of signbit(tensor) are boolean values
Val* signbit(Val* v) {
  auto cast_v = promoteValues(TypePromotion::default_op_config, {v}).front();
  Val* out = ops::newValLike(v, DataType::Bool);
  IrBuilder::create<UnaryOp>(UnaryOpType::Signbit, out, cast_v);
  return out;
}

TensorView* signbit(TensorView* tv) {
  return signbit(tv->as<Val>())->as<TensorView>();
}

// The output of real(complex_tensor) are real numbers
Val* real(Val* v) {
  if (v->getDataType() == DataType::ComplexDouble) {
    Val* out = ops::newValLike(v, DataType::Double);
    IrBuilder::create<UnaryOp>(UnaryOpType::Real, out, v);
    return out;
  }
  if (v->getDataType() == DataType::ComplexFloat) {
    Val* out = ops::newValLike(v, DataType::Float);
    IrBuilder::create<UnaryOp>(UnaryOpType::Real, out, v);
    return out;
  }
  // We use LoadStoreOp instead of UnaryOpType::Real to support non-complex
  // tensors
  return set(v);
}

TensorView* real(TensorView* tv) {
  return real(tv->as<Val>())->as<TensorView>();
}

// The output of imag(complex_tensor) are real numbers
Val* imag(Val* v) {
  if (v->getDataType() == DataType::ComplexDouble) {
    Val* out = ops::newValLike(v, DataType::Double);
    IrBuilder::create<UnaryOp>(UnaryOpType::Imag, out, v);
    return out;
  }
  if (v->getDataType() == DataType::ComplexFloat) {
    Val* out = ops::newValLike(v, DataType::Float);
    IrBuilder::create<UnaryOp>(UnaryOpType::Imag, out, v);
    return out;
  }
  NVF_CHECK(false, "imag not supported for non-complex tensors");
}

TensorView* imag(TensorView* tv) {
  return imag(tv->as<Val>())->as<TensorView>();
}

// construct complex tensor from real and imag tensors
Val* complex(Val* r, Val* i) {
  DataType dtype = r->getDataType().value();
  NVF_CHECK(
      dtype == i->getDataType().value(),
      "real and imag data type should be same in complex().");
  Val* out = ops::newValLike(r, getComplexTypeFromType(dtype));
  IrBuilder::create<BinaryOp>(BinaryOpType::Complex, out, r, i);
  return out;
}

TensorView* complex(TensorView* tv_r, TensorView* tv_i) {
  return complex(tv_r->as<Val>(), tv_i->as<Val>())->as<TensorView>();
}
// UNARY FLOAT CAST OPERATIONS

#define NVFUSER_DEFINE_UNARY_FLOAT_OP(op_name, op_type)                       \
  Val* op_name(Val* v) {                                                      \
    return unaryOp(UnaryOpType::op_type, v, TypePromotion::float_op_config);  \
  }                                                                           \
  TensorView* op_name(TensorView* tv) {                                       \
    return unaryOp(UnaryOpType::op_type, tv, TypePromotion::float_op_config); \
  }

NVFUSER_DEFINE_UNARY_FLOAT_OP(acos, Acos)
NVFUSER_DEFINE_UNARY_FLOAT_OP(acosh, Acosh)
NVFUSER_DEFINE_UNARY_FLOAT_OP(asin, Asin)
NVFUSER_DEFINE_UNARY_FLOAT_OP(asinh, Asinh)
NVFUSER_DEFINE_UNARY_FLOAT_OP(atan, Atan)
NVFUSER_DEFINE_UNARY_FLOAT_OP(atanh, Atanh)
NVFUSER_DEFINE_UNARY_FLOAT_OP(cos, Cos)
NVFUSER_DEFINE_UNARY_FLOAT_OP(cosh, Cosh)
NVFUSER_DEFINE_UNARY_FLOAT_OP(exp, Exp)
NVFUSER_DEFINE_UNARY_FLOAT_OP(exp2, Exp2)
NVFUSER_DEFINE_UNARY_FLOAT_OP(expm1, Expm1)
NVFUSER_DEFINE_UNARY_FLOAT_OP(erf, Erf)
NVFUSER_DEFINE_UNARY_FLOAT_OP(erfc, Erfc)
NVFUSER_DEFINE_UNARY_FLOAT_OP(erfinv, Erfinv)
NVFUSER_DEFINE_UNARY_FLOAT_OP(erfcinv, Erfcinv)
NVFUSER_DEFINE_UNARY_FLOAT_OP(lgamma, Lgamma)
NVFUSER_DEFINE_UNARY_FLOAT_OP(log, Log)
NVFUSER_DEFINE_UNARY_FLOAT_OP(log10, Log10)
NVFUSER_DEFINE_UNARY_FLOAT_OP(log1p, Log1p)
NVFUSER_DEFINE_UNARY_FLOAT_OP(log2, Log2)
NVFUSER_DEFINE_UNARY_FLOAT_OP(reciprocal, Reciprocal)
NVFUSER_DEFINE_UNARY_FLOAT_OP(rsqrt, Rsqrt)
NVFUSER_DEFINE_UNARY_FLOAT_OP(sigmoid, Sigmoid)
NVFUSER_DEFINE_UNARY_FLOAT_OP(sin, Sin)
NVFUSER_DEFINE_UNARY_FLOAT_OP(sinh, Sinh)
NVFUSER_DEFINE_UNARY_FLOAT_OP(sqrt, Sqrt)
NVFUSER_DEFINE_UNARY_FLOAT_OP(tan, Tan)
NVFUSER_DEFINE_UNARY_FLOAT_OP(tanh, Tanh)
#undef NVFUSER_DEFINE_UNARY_FLOAT_OP

#define NVFUSER_DEFINE_UNARY_IS_OP(operator_name, operator_type) \
  Val* operator_name(Val* value) {                               \
    return unaryIsOp(UnaryOpType::operator_type, value);         \
  }                                                              \
  TensorView* operator_name(TensorView* tv) {                    \
    return unaryIsOp(UnaryOpType::operator_type, tv);            \
  }

NVFUSER_DEFINE_UNARY_IS_OP(isfinite, IsFinite)
NVFUSER_DEFINE_UNARY_IS_OP(isinf, IsInf)
NVFUSER_DEFINE_UNARY_IS_OP(isnan, IsNan)
NVFUSER_DEFINE_UNARY_IS_OP(isneginf, IsNegInf)
NVFUSER_DEFINE_UNARY_IS_OP(isposinf, IsPosInf)
NVFUSER_DEFINE_UNARY_IS_OP(isreal, IsReal)
#undef NVFUSER_DEFINE_UNARY_IS_OP

// BINARY OPERATIONS

namespace {
// Helper function to reduce repetitive code
template <typename T1, typename T2>
TensorView* arithOpOverloads(Val* (*func)(Val*, Val*), T1* v1, T2* v2) {
  Val* out = func(v1->template as<Val>(), v2->template as<Val>());
  NVF_ERROR(out->isA<TensorView>());
  return out->as<TensorView>();
}

template <typename T1, typename T2>
TensorView* arithOpOverloads(
    BinaryOpType type,
    T1* v1,
    T2* v2,
    DataType common_dtype) {
  Val* out = binaryOp(
      type, v1->template as<Val>(), v2->template as<Val>(), common_dtype);
  NVF_ERROR(out->isA<TensorView>());
  return out->as<TensorView>();
}

template <typename T1, typename T2, typename T3>
TensorView* arithOpOverloads(
    Val* (*func)(Val*, Val*, Val*),
    T1* v1,
    T2* v2,
    T3* v3) {
  auto vals = ops::maybeBroadcast({v1, v2, v3});
  Val* out = func(
      vals[0]->template as<Val>(),
      vals[1]->template as<Val>(),
      vals[2]->template as<Val>());
  NVF_ERROR(out->isA<TensorView>());
  return out->as<TensorView>();
}

template <typename T1, typename T2, typename T3, typename T4>
TensorView* arithOpOverloads(
    Val* (*func)(Val*, Val*, Val*, Val*),
    T1* v1,
    T2* v2,
    T3* v3,
    T4* v4) {
  auto vals = ops::maybeBroadcast({v1, v2, v3, v4});
  Val* out = func(
      vals[0]->template as<Val>(),
      vals[1]->template as<Val>(),
      vals[2]->template as<Val>(),
      vals[3]->template as<Val>());
  NVF_ERROR(out->isA<TensorView>());
  return out->as<TensorView>();
}

// Output type promotion logic for binary operators
DataType getOutputType(
    BinaryOpType op_type,
    Val* v1,
    Val* v2,
    DataType common_dtype) {
  if (isLogicalOp(op_type)) {
    return DataType::Bool;
  } else if (common_dtype == DataType::Null) {
    return promoteType(v1->getDataType().value(), v2->getDataType().value());
  } else {
    return common_dtype;
  }
}

} // namespace

Val* binaryOp(BinaryOpType type, Val* v1, Val* v2, DataType common_dtype) {
  const auto out_dtype = getOutputType(type, v1, v2, common_dtype);
  const auto out_vtype =
      promoteType(v1->getValType().value(), v2->getValType().value());
  auto vals = ops::maybeBroadcast({v1, v2});
  Val* out = nullptr;
  if (out_vtype == ValType::TensorView) {
    out = ops::newOutputTV(vals, out_dtype);
  } else {
    out = ops::newScalar(out_vtype, out_dtype);
  }
  IrBuilder::create<BinaryOp>(type, out, vals[0], vals[1]);
  return out;
}

TensorView* binaryOp(
    BinaryOpType type,
    TensorView* v1,
    Val* v2,
    DataType common_dtype) {
  return arithOpOverloads(type, v1, v2, common_dtype);
}

TensorView* binaryOp(
    BinaryOpType type,
    Val* v1,
    TensorView* v2,
    DataType common_dtype) {
  return arithOpOverloads(type, v1, v2, common_dtype);
}

TensorView* binaryOp(
    BinaryOpType type,
    TensorView* v1,
    TensorView* v2,
    DataType common_dtype) {
  return arithOpOverloads(type, v1, v2, common_dtype);
}

Val* binaryOp(
    BinaryOpType type,
    Val* v1,
    Val* v2,
    const TypePromotionConfig& config) {
  std::vector<Val*> operands = {v1, v2};
  auto common_dtype = computeTypes(config, operands);
  auto cast_values = promoteValues(operands, common_dtype);
  return binaryOp(type, cast_values.front(), cast_values.back(), common_dtype);
}

TensorView* binaryOp(
    BinaryOpType type,
    TensorView* v1,
    Val* v2,
    const TypePromotionConfig& config) {
  std::vector<Val*> operands = {v1, v2};
  auto common_dtype = computeTypes(config, operands);
  auto cast_values = promoteValues(operands, common_dtype);
  return binaryOp(
      type,
      cast_values.front()->as<TensorView>(),
      cast_values.back(),
      common_dtype);
}

TensorView* binaryOp(
    BinaryOpType type,
    Val* v1,
    TensorView* v2,
    const TypePromotionConfig& config) {
  std::vector<Val*> operands = {v1, v2};
  auto common_dtype = computeTypes(config, operands);
  auto cast_values = promoteValues(operands, common_dtype);
  return binaryOp(
      type,
      cast_values.front(),
      cast_values.back()->as<TensorView>(),
      common_dtype);
}

TensorView* binaryOp(
    BinaryOpType type,
    TensorView* v1,
    TensorView* v2,
    const TypePromotionConfig& config) {
  std::vector<Val*> operands = {v1, v2};
  auto common_dtype = computeTypes(config, operands);
  auto cast_values = promoteValues(operands, common_dtype);
  return binaryOp(
      type,
      cast_values.front()->as<TensorView>(),
      cast_values.back()->as<TensorView>(),
      common_dtype);
}

#define NVFUSER_DEFINE_BINARY_FLOAT_OP(op_name, op_type)                \
  Val* op_name(Val* v1, Val* v2) {                                      \
    return binaryOp(                                                    \
        BinaryOpType::op_type, v1, v2, TypePromotion::float_op_config); \
  }                                                                     \
  TensorView* op_name(TensorView* v1, Val* v2) {                        \
    return binaryOp(                                                    \
        BinaryOpType::op_type, v1, v2, TypePromotion::float_op_config); \
  }                                                                     \
  TensorView* op_name(Val* v1, TensorView* v2) {                        \
    return binaryOp(                                                    \
        BinaryOpType::op_type, v1, v2, TypePromotion::float_op_config); \
  }                                                                     \
  TensorView* op_name(TensorView* v1, TensorView* v2) {                 \
    return binaryOp(                                                    \
        BinaryOpType::op_type, v1, v2, TypePromotion::float_op_config); \
  }

NVFUSER_DEFINE_BINARY_FLOAT_OP(truediv, Div)
NVFUSER_DEFINE_BINARY_FLOAT_OP(atan2, Atan2)
#undef NVFUSER_DEFINE_BINARY_FLOAT_OP

// These ops require full-precision floating point types (after float type
// promotion)
#define NVFUSER_DEFINE_BINARY_FLOAT_ONLY_OP(op_name, op_type)                \
  Val* op_name(Val* v1, Val* v2) {                                           \
    return binaryOp(                                                         \
        BinaryOpType::op_type, v1, v2, TypePromotion::float_only_op_config); \
  }                                                                          \
  TensorView* op_name(TensorView* v1, Val* v2) {                             \
    return binaryOp(                                                         \
        BinaryOpType::op_type, v1, v2, TypePromotion::float_only_op_config); \
  }                                                                          \
  TensorView* op_name(Val* v1, TensorView* v2) {                             \
    return binaryOp(                                                         \
        BinaryOpType::op_type, v1, v2, TypePromotion::float_only_op_config); \
  }                                                                          \
  TensorView* op_name(TensorView* v1, TensorView* v2) {                      \
    return binaryOp(                                                         \
        BinaryOpType::op_type, v1, v2, TypePromotion::float_only_op_config); \
  }
NVFUSER_DEFINE_BINARY_FLOAT_ONLY_OP(nextafter, Nextafter)
#undef NVFUSER_DEFINE_BINARY_FLOAT_ONLY_OP

#define NVFUSER_DEFINE_BINARY_CAST_OP(op_name, op_type)                   \
  Val* op_name(Val* v1, Val* v2) {                                        \
    return binaryOp(                                                      \
        BinaryOpType::op_type, v1, v2, TypePromotion::default_op_config); \
  }                                                                       \
  TensorView* op_name(TensorView* v1, Val* v2) {                          \
    return binaryOp(                                                      \
        BinaryOpType::op_type, v1, v2, TypePromotion::default_op_config); \
  }                                                                       \
  TensorView* op_name(Val* v1, TensorView* v2) {                          \
    return binaryOp(                                                      \
        BinaryOpType::op_type, v1, v2, TypePromotion::default_op_config); \
  }                                                                       \
  TensorView* op_name(TensorView* v1, TensorView* v2) {                   \
    return binaryOp(                                                      \
        BinaryOpType::op_type, v1, v2, TypePromotion::default_op_config); \
  }

// Integer binary ops
NVFUSER_DEFINE_BINARY_CAST_OP(div, Div)
NVFUSER_DEFINE_BINARY_CAST_OP(mod, Mod)
NVFUSER_DEFINE_BINARY_CAST_OP(ceilDiv, CeilDiv)
NVFUSER_DEFINE_BINARY_CAST_OP(add, Add)
NVFUSER_DEFINE_BINARY_CAST_OP(fmod, Fmod)
NVFUSER_DEFINE_BINARY_CAST_OP(mul, Mul)
NVFUSER_DEFINE_BINARY_CAST_OP(pow, Pow)
NVFUSER_DEFINE_BINARY_CAST_OP(remainder, Remainder)
NVFUSER_DEFINE_BINARY_CAST_OP(sub, Sub)
NVFUSER_DEFINE_BINARY_CAST_OP(minimum, Min)
NVFUSER_DEFINE_BINARY_CAST_OP(maximum, Max)
#undef NVFUSER_DEFINE_BINARY_CAST_OP

#define NVFUSER_DEFINE_LOGICAL_OP(op_name, op_type)                       \
  Val* op_name(Val* v1, Val* v2) {                                        \
    v1 = maybeCastOp(DataType::Bool, v1);                                 \
    v2 = maybeCastOp(DataType::Bool, v2);                                 \
    return binaryOp(                                                      \
        BinaryOpType::op_type, v1, v2, TypePromotion::default_op_config); \
  }                                                                       \
  TensorView* op_name(TensorView* v1, Val* v2) {                          \
    v1 = maybeCastOp(DataType::Bool, v1);                                 \
    v2 = maybeCastOp(DataType::Bool, v2);                                 \
    return binaryOp(                                                      \
        BinaryOpType::op_type, v1, v2, TypePromotion::default_op_config); \
  }                                                                       \
  TensorView* op_name(Val* v1, TensorView* v2) {                          \
    v1 = maybeCastOp(DataType::Bool, v1);                                 \
    v2 = maybeCastOp(DataType::Bool, v2);                                 \
    return binaryOp(                                                      \
        BinaryOpType::op_type, v1, v2, TypePromotion::default_op_config); \
  }                                                                       \
  TensorView* op_name(TensorView* v1, TensorView* v2) {                   \
    v1 = maybeCastOp(DataType::Bool, v1);                                 \
    v2 = maybeCastOp(DataType::Bool, v2);                                 \
    return binaryOp(                                                      \
        BinaryOpType::op_type, v1, v2, TypePromotion::default_op_config); \
  }

NVFUSER_DEFINE_LOGICAL_OP(logical_and, LogicalAnd)
NVFUSER_DEFINE_LOGICAL_OP(logical_or, LogicalOr)
#undef NVFUSER_DEFINE_LOGICAL_OP

void validateBitwiseDtype(std::string op_name, Val* v) {
  NVF_CHECK(
      isIntegralType(v->dtype()) || isBooleanType(v->dtype()),
      "Integer or boolean input is required for ",
      op_name,
      " but found ",
      v->dtype());
}
#define NVFUSER_DEFINE_BITWISE_OP(op_name, op_type, bool_alternative)     \
  Val* op_name(Val* v1, Val* v2) {                                        \
    validateBitwiseDtype(#op_name, v1);                                   \
    validateBitwiseDtype(#op_name, v2);                                   \
    if (isBooleanType(v1->dtype()) && isBooleanType(v2->dtype())) {       \
      return bool_alternative(v1, v2);                                    \
    }                                                                     \
    return binaryOp(                                                      \
        BinaryOpType::op_type, v1, v2, TypePromotion::default_op_config); \
  }                                                                       \
  TensorView* op_name(TensorView* v1, Val* v2) {                          \
    validateBitwiseDtype(#op_name, v1);                                   \
    validateBitwiseDtype(#op_name, v2);                                   \
    if (isBooleanType(v1->dtype()) && isBooleanType(v2->dtype())) {       \
      return bool_alternative(v1, v2);                                    \
    }                                                                     \
    return binaryOp(                                                      \
        BinaryOpType::op_type, v1, v2, TypePromotion::default_op_config); \
  }                                                                       \
  TensorView* op_name(Val* v1, TensorView* v2) {                          \
    validateBitwiseDtype(#op_name, v1);                                   \
    validateBitwiseDtype(#op_name, v2);                                   \
    if (isBooleanType(v1->dtype()) && isBooleanType(v2->dtype())) {       \
      return bool_alternative(v1, v2);                                    \
    }                                                                     \
    return binaryOp(                                                      \
        BinaryOpType::op_type, v1, v2, TypePromotion::default_op_config); \
  }                                                                       \
  TensorView* op_name(TensorView* v1, TensorView* v2) {                   \
    validateBitwiseDtype(#op_name, v1);                                   \
    validateBitwiseDtype(#op_name, v2);                                   \
    if (isBooleanType(v1->dtype()) && isBooleanType(v2->dtype())) {       \
      return bool_alternative(v1, v2);                                    \
    }                                                                     \
    return binaryOp(                                                      \
        BinaryOpType::op_type, v1, v2, TypePromotion::default_op_config); \
  }

NVFUSER_DEFINE_BITWISE_OP(bitwise_and, BitwiseAnd, logical_and)
NVFUSER_DEFINE_BITWISE_OP(bitwise_or, BitwiseOr, logical_or)
NVFUSER_DEFINE_BITWISE_OP(bitwise_xor, BitwiseXor, ne)
#undef NVFUSER_DEFINE_BITWISE_OP

#define NVFUSER_DEFINE_INT_ONLY_OP(op_name, op_type)                      \
  Val* op_name(Val* v1, Val* v2) {                                        \
    NVF_CHECK(                                                            \
        isIntegralType(v1->dtype()) && isIntegralType(v2->dtype()),       \
        "input must have integral type, but got ",                        \
        v1->dtype(),                                                      \
        " and ",                                                          \
        v2->dtype());                                                     \
    return binaryOp(                                                      \
        BinaryOpType::op_type, v1, v2, TypePromotion::default_op_config); \
  }                                                                       \
  TensorView* op_name(TensorView* v1, Val* v2) {                          \
    NVF_CHECK(                                                            \
        isIntegralType(v1->dtype()) && isIntegralType(v2->dtype()),       \
        "input must have integral type, but got ",                        \
        v1->dtype(),                                                      \
        " and ",                                                          \
        v2->dtype());                                                     \
    return binaryOp(                                                      \
        BinaryOpType::op_type, v1, v2, TypePromotion::default_op_config); \
  }                                                                       \
  TensorView* op_name(Val* v1, TensorView* v2) {                          \
    NVF_CHECK(                                                            \
        isIntegralType(v2->dtype()) && isIntegralType(v2->dtype()),       \
        "input must have integral type, but got ",                        \
        v1->dtype(),                                                      \
        " and ",                                                          \
        v2->dtype());                                                     \
    return binaryOp(                                                      \
        BinaryOpType::op_type, v1, v2, TypePromotion::default_op_config); \
  }                                                                       \
  TensorView* op_name(TensorView* v1, TensorView* v2) {                   \
    NVF_CHECK(                                                            \
        isIntegralType(v1->dtype()) && isIntegralType(v2->dtype()),       \
        "input must have integral type, but got ",                        \
        v1->dtype(),                                                      \
        " and ",                                                          \
        v2->dtype());                                                     \
    return binaryOp(                                                      \
        BinaryOpType::op_type, v1, v2, TypePromotion::default_op_config); \
  }

NVFUSER_DEFINE_INT_ONLY_OP(bitwise_left_shift, Lshift)
NVFUSER_DEFINE_INT_ONLY_OP(bitwise_right_shift, Rshift)
NVFUSER_DEFINE_INT_ONLY_OP(gcd, Gcd)
#undef NVFUSER_DEFINE_INT_ONLY_OP

// The logical_right_shift operation shifts the value's bits to the right.
// If the value is negative, it appends zeros to the front of the value.
// The sign is preserved with arithmetic_right_shift, so ones are pushed to the
// most significant bit.
//
// An alternate approach is to cast the value to an unsigned integer, perform
// the right shift, and then cast back to the original value. In C++, unsigned
// integers are shifted with logical right shift.
template <typename LHS, typename RHS>
typename std::conditional<
    std::is_same<LHS, TensorView*>::value ||
        std::is_same<RHS, TensorView*>::value,
    TensorView*,
    Val*>::type
logical_right_shift_helper(LHS x, RHS shift) {
  auto sizeof_int_dtype = (x->dtype() == PrimDataType::Int) ? 64L : 32L;

  auto neg_one = IrBuilder::createInContainer<Val>(x->container(), -1L);
  auto one = IrBuilder::createInContainer<Val>(x->container(), 1L);
  auto two = IrBuilder::createInContainer<Val>(x->container(), 2L);
  auto num_bits_scalar =
      IrBuilder::createInContainer<Val>(x->container(), sizeof_int_dtype);

  auto mask =
      where(ge(shift, num_bits_scalar), neg_one, sub(pow(two, shift), one));
  auto shifted_mask = bitwise_left_shift(mask, sub(num_bits_scalar, shift));
  auto right_shift_value = bitwise_right_shift(x, shift);
  return where(
      signbit(x),
      bitwise_xor(shifted_mask, right_shift_value),
      right_shift_value);
}

TensorView* logical_right_shift(TensorView* x, TensorView* shift) {
  return logical_right_shift_helper(x, shift);
}
TensorView* logical_right_shift(TensorView* x, Val* shift) {
  return logical_right_shift_helper(x, shift);
}
TensorView* logical_right_shift(Val* x, TensorView* shift) {
  return logical_right_shift_helper(x, shift);
}
Val* logical_right_shift(Val* x, Val* shift) {
  return logical_right_shift_helper(x, shift);
}

#define NVFUSER_DEFINE_BINARY_COMPARE_OP(op_name, op_type)                   \
  Val* op_name(Val* v1, Val* v2) {                                           \
    return binaryOp(                                                         \
        BinaryOpType::op_type, v1, v2, TypePromotion::comparison_op_config); \
  }                                                                          \
  TensorView* op_name(TensorView* v1, Val* v2) {                             \
    return binaryOp(                                                         \
        BinaryOpType::op_type, v1, v2, TypePromotion::comparison_op_config); \
  }                                                                          \
  TensorView* op_name(Val* v1, TensorView* v2) {                             \
    return binaryOp(                                                         \
        BinaryOpType::op_type, v1, v2, TypePromotion::comparison_op_config); \
  }                                                                          \
  TensorView* op_name(TensorView* v1, TensorView* v2) {                      \
    return binaryOp(                                                         \
        BinaryOpType::op_type, v1, v2, TypePromotion::comparison_op_config); \
  }

// Logical binary ops
NVFUSER_DEFINE_BINARY_COMPARE_OP(eq, Eq)
NVFUSER_DEFINE_BINARY_COMPARE_OP(ge, GE)
NVFUSER_DEFINE_BINARY_COMPARE_OP(gt, GT)
NVFUSER_DEFINE_BINARY_COMPARE_OP(le, LE)
NVFUSER_DEFINE_BINARY_COMPARE_OP(lt, LT)
NVFUSER_DEFINE_BINARY_COMPARE_OP(ne, NE)
#undef NVFUSER_DEFINE_BINARY_COMPARE_OP

// REDUCTION OPERATIONS

// TODO: How do we adjust this so we can reduce to a single scalar value?
TensorView* newForReduction(
    TensorView* tv,
    const std::vector<unsigned int>& axes,
    DataType data_type) {
  auto orig_domain = TensorDomain::noReductions(tv->getLogicalDomain());
  std::set<unsigned int> axes_set(axes.begin(), axes.end());

  std::vector<IterDomain*> new_domain;

  NVF_ERROR(
      !axes_set.empty(),
      "Asked for output of reduction, but no reduction axis provided.");

  NVF_ERROR(
      (*(axes_set.rbegin())) < orig_domain.size(),
      "Error setting up reduction, reduction axis (",
      *(axes_set.rbegin()),
      ") is outside nDims (",
      orig_domain.size(),
      "). Keep in mind reductions are relative to root domains, not modified views.");

  auto reduced_axis_iter = axes_set.begin();
  for (const auto dim : c10::irange(orig_domain.size())) {
    bool is_reduction = false;
    if (reduced_axis_iter != axes_set.end() && *reduced_axis_iter == dim) {
      is_reduction = true;
      reduced_axis_iter++;
    }

    const IterDomain* id = orig_domain[dim];

    IterDomain* new_id = nullptr;
    if (is_reduction) {
      if (id->isBroadcast()) {
        NVF_CHECK(
            id->isImplicitBroadcast(),
            "Cannot reduce an axis that is marked as broadcasted as it has an undetermined size. Tried to reduce ID = ",
            id,
            " of tensor ",
            tv);
      }
      new_id = IterDomainBuilder(id)
                   // If the domain is being reduced, but it's coming in as an
                   // expanded extent, we need to realize the expand.
                   .extent(id->getMaybeExpandedExtent())
                   .resetSchedulingParams()
                   .iter_type(IterType::Reduction)
                   .build();
    } else {
      new_id = IterDomainBuilder(id)
                   .extent(id->extent())
                   .resetSchedulingParams()
                   .parallel_type(id->getParallelType())
                   .iter_type(id->getIterType())
                   .build();
    }
    new_domain.push_back(new_id);
  }

  TensorDomain* td = IrBuilder::create<TensorDomain>(
      new_domain, TensorDomain::getContiguityFilledWith(new_domain, true));

  data_type =
      data_type == DataType::Null ? tv->getDataType().value() : data_type;
  auto* out = IrBuilder::create<TensorView>(td, data_type);
  out->setDeviceMesh(tv->getDeviceMesh());
  return out;
}

namespace {

// PyTorch accepts reductions of zero-dimensional tensors, which are
// just ignored.
TensorView* reductionOpZeroDimTensor(TensorView* inp) {
  NVF_ERROR(inp->domain()->noReductions().empty());
  return set(inp);
}

} // namespace

TensorView* reductionOpRaw(
    BinaryOpType reduction_op_type,
    const std::vector<int64_t>& axes,
    Val* init,
    TensorView* tv,
    bool keep_dim /*=false*/,
    DataType dtype /*  DataType::Null */) {
  // TODO: should we use squeeze for size 1 broadcast dim?

  NVF_CHECK(
      init->isConstScalar(),
      "Cannot create a reduction operation where the initial value is not a const scalar.");

  NVF_CHECK(
      TensorDomain::sameAs(tv->getLogicalDomain(), tv->getLoopDomain()),
      "Reducing a tensor once it's gone under transformations is not permitted at this time. \n",
      "Please set reductions before calling split/merge/computeAt.\n  Logical: ",
      tv->getLogicalDomain(),
      "\n  Domain: ",
      tv->domain()->toString());

  NVF_CHECK(!axes.empty(), "No reduction axis specified");

  // PyTorch allows reduction of 0-dim tensors
  if (tv->domain()->noReductions().empty()) {
    return reductionOpZeroDimTensor(tv);
  }

  std::vector<unsigned int> uint_axes =
      ops::canonicalizeAxes(axes, (int64_t)tv->domain()->noReductions().size());

  TensorView* out = newForReduction(tv, uint_axes, dtype);
  const auto out_type = out->getDataType().value();
  const auto init_type = init->getDataType().value();
  NVF_CHECK(
      (isFloatingPointType(out_type) && isFloatingPointType(init_type)) ||
          (isComplexType(out_type) && isComplexType(init_type)) ||
          (isIntegralType(out_type) && isIntegralType(init_type)) ||
          (isBooleanType(out_type) && isBooleanType(init_type)),
      "Types should match for reduction ops but received: ",
      out_type,
      " and ",
      init_type);
  IrBuilder::create<ReductionOp>(reduction_op_type, init, out, tv);

  if (keep_dim) {
    auto tv_logical = TensorDomain::noReductions(tv->getLogicalDomain());
    std::vector<bool> is_broadcast(tv_logical.size(), false);
    for (auto axis : uint_axes) {
      is_broadcast.at(axis) = true;
    }
    out = broadcast(out, is_broadcast);
  }
  return out;
}

namespace {

TensorView* maybeFullInsteadOfReduction(
    const std::vector<unsigned int>& axes, // sorted
    Val* init,
    TensorView* tv,
    bool keep_dim,
    DataType dtype) {
  auto tv_logical = TensorDomain::noReductions(tv->getLogicalDomain());
  const auto ndims = tv_logical.size();
  for (auto i : axes) {
    if (tv_logical.at(i)->extent()->isZeroInt()) {
      std::vector<IterDomain*> new_root;
      new_root.reserve(keep_dim ? ndims : ndims - axes.size());
      int cur_pos = 0;
      for (auto j : c10::irange(ndims)) {
        bool is_reduction = cur_pos < (int)axes.size() && axes.at(cur_pos) == j;
        if (is_reduction) {
          cur_pos++;
          if (keep_dim) {
            auto id = IterDomainBuilder(
                          tv->fusion()->zeroVal(), tv->fusion()->oneVal())
                          .iter_type(IterType::Broadcast)
                          .build();
            new_root.push_back(id);
          }
        } else {
          new_root.push_back(tv_logical.at(j)->cloneWithoutRFactor());
        }
      }

      TensorDomain* td = IrBuilder::create<TensorDomain>(
          new_root, TensorDomain::getContiguityFilledWith(new_root, true));

      dtype = (dtype == DataType::Null ? tv->getDataType().value() : dtype);
      auto output = IrBuilder::create<TensorView>(td, dtype);
      init = maybeCastOp(dtype, init);
      IrBuilder::create<FullOp>(output, init);
      return output;
    }
  }
  return nullptr;
}

} // namespace

TensorView* reductionOp(
    BinaryOpType reduction_op_type,
    const std::vector<int64_t>& axes,
    Val* init,
    TensorView* tv,
    bool keep_dim /*=false*/,
    DataType dtype /* DataType::Null */) {
  NVF_CHECK(
      init->isConstScalar(),
      "Cannot create a reduction operation where the initial value is not a const scalar.");

  NVF_CHECK(
      TensorDomain::sameAs(tv->getLogicalDomain(), tv->getLoopDomain()),
      "Reducing a tensor once it's gone under transformations is not permitted at this time. \n",
      "Please set reductions before calling split/merge/computeAt.\n  Logical: ",
      tv->getLogicalDomain(),
      "\n  Domain: ",
      tv->domain()->toString());

  NVF_CHECK(!axes.empty(), "No reduction axis specified");

  auto tv_logical = TensorDomain::noReductions(tv->getLogicalDomain());
  const auto ndims = (int64_t)tv_logical.size();

  // PyTorch allows reduction of 0-dim tensors
  if (ndims == 0) {
    return reductionOpZeroDimTensor(tv);
  }

  std::vector<unsigned int> uint_axes = ops::canonicalizeAxes(axes, ndims);
  std::sort(uint_axes.begin(), uint_axes.end());

  // In PyTorch, reduction of a size-0 tensor is effectively creating a tensor
  // filled with the init value.
  auto maybe_full =
      maybeFullInsteadOfReduction(uint_axes, init, tv, keep_dim, dtype);
  if (maybe_full != nullptr) {
    return maybe_full;
  }

  // [Trivial reductions]
  // When we reduce a simple broadcast axis like bS0{1} the effect is just to
  // squeeze out that broadcast axis. When the axis is expanded, such as bS1{1
  // ex i0}, then the effect depends on the op type. We have the following
  // mappings from op_type to expanded reduction equivalent:
  //   Add -> multiplication by i0
  //   Mul -> raise to power i0
  //   Min/Max -> squeeze
  //   {Logical,Bitwise}{And,Or} -> squeeze
  //   BitwiseXor -> 0 if i0 is even, else squeeze
  //   Eq -> squeeze
  //   Gcd -> squeeze
  // Other op-types are non-commutative, so we ignore them here as they should
  // not be used in reductions. We can see that the only two common ops that
  // require special consideration are Add and Mul. Currently Xor is not
  // supported for expanded reduction. We treat all others as trivial (i.e.
  // squeeze).
  std::vector<int64_t> reduction_axes;
  std::vector<bool> is_squeeze(ndims, false);
  bool expand_reductions_are_trivial = reduction_op_type != BinaryOpType::Add &&
      reduction_op_type != BinaryOpType::Mul &&
      reduction_op_type != BinaryOpType::BitwiseXor;
  int64_t offset = 0;
  for (unsigned int axis : uint_axes) {
    auto id = tv_logical[axis];
    if (id->isBroadcast()) {
      is_squeeze[axis] = true;
      offset--;
    } else {
      reduction_axes.push_back((int64_t)axis + offset);
    }
  }

  TensorView* squeezed = tv;
  if (offset < 0) {
    // There are some broadcast dims being reduced. We squeeze them all first.
    squeezed = squeeze(tv, is_squeeze, /*squeeze_expanded=*/true);
  }

  TensorView* out = squeezed;
  if (!reduction_axes.empty()) {
    out = reductionOpRaw(
        reduction_op_type, reduction_axes, init, squeezed, keep_dim, dtype);
  }

  if (!expand_reductions_are_trivial) {
    Val* factor = nullptr;
    for (auto axis : uint_axes) {
      IterDomain* id = tv_logical[axis];
      if (id->isBroadcast() && id->hasExpandedExtent()) {
        factor =
            SimplifyingIrBuilder::mulExpr(factor, id->getMaybeExpandedExtent());
      }
    }
    if (factor != nullptr) {
      factor = SimplifyingIrBuilder::maybeCastExpr(out->dtype(), factor);
      if (reduction_op_type == BinaryOpType::Add) {
        out = mul(out, factor);
      } else if (reduction_op_type == BinaryOpType::Mul) {
        out = pow(out, factor);
      } else {
        NVF_THROW(
            "Add and Mul are the only non-trivial expand reductions allowed");
      }
    }
  }

  if (keep_dim && offset < 0) {
    // There were squeezed dimension removed from squeeze that will not be
    // restored by reductionOpRaw above, so we restore them here
    out = broadcast(out, is_squeeze);
  }

  if (out == tv) {
    // makes sure that a new tensor is created
    return set(tv);
  }

  return out;
}

TensorView* sum(
    TensorView* v1,
    const std::vector<int64_t>& axes,
    bool keep_dim /*=false*/,
    DataType dtype /* DataType::Null */) {
  if (dtype == DataType::Null) {
    auto initial_v1_dtype = v1->getDataType().value();
    if (isBooleanType(initial_v1_dtype) || isIntegralType(initial_v1_dtype)) {
      dtype = DataType::Int;
    }
  }

  // Cast input tensor to dtype before the operation is performed
  if (dtype != DataType::Null) {
    v1 = optionalCastStrict(dtype, v1)->as<TensorView>();
  }

  auto init = FusionGuard::getCurFusion()->zeroVal(v1->getDataType().value());
  return reductionOp(BinaryOpType::Add, axes, init, v1, keep_dim, dtype);
}

TensorView* prod(
    TensorView* v1,
    const std::vector<int64_t>& axes,
    bool keep_dim /*=false*/,
    DataType dtype /* DataType::Null */) {
  if (dtype == DataType::Null) {
    auto initial_v1_dtype = v1->getDataType().value();
    if (isBooleanType(initial_v1_dtype) || isIntegralType(initial_v1_dtype)) {
      dtype = DataType::Int;
    }
  }

  // Cast input tensor to dtype before the operation is performed
  if (dtype != DataType::Null) {
    v1 = optionalCastStrict(dtype, v1)->as<TensorView>();
  }

  auto init = FusionGuard::getCurFusion()->oneVal(v1->getDataType().value());
  return reductionOp(BinaryOpType::Mul, axes, init, v1, keep_dim, dtype);
}

TensorView* max(
    TensorView* v1,
    const std::vector<int64_t>& axes,
    bool keep_dim /*=false*/,
    DataType dtype /* DataType::Null */) {
  NVF_CHECK(
      dtype == DataType::Null,
      "A dtype other than Null is not currently supported.");
  Val* init = ops::getMinimumValue(v1->getDataType().value());
  NVF_CHECK(init != nullptr, "Missing initial value");
  return reductionOp(BinaryOpType::Max, axes, init, v1, keep_dim);
}

TensorView* min(
    TensorView* v1,
    const std::vector<int64_t>& axes,
    bool keep_dim /*=false*/,
    DataType dtype /* DataType::Null */) {
  NVF_CHECK(
      dtype == DataType::Null,
      "A dtype other than Null is not currently supported.");
  Val* init = ops::getMaximumValue(v1->getDataType().value());
  NVF_CHECK(init != nullptr, "Missing initial value");
  return reductionOp(BinaryOpType::Min, axes, init, v1, keep_dim);
}

<<<<<<< HEAD
std::vector<Val*> tensor_sizes(TensorView* inp) {
  auto iter_domains = TensorDomain::noReductions(inp->getLogicalDomain());
  std::vector<Val*> sizes(iter_domains.size(), nullptr);

  for (auto idx : c10::irange(iter_domains.size())) {
    sizes[idx] = iter_domains[idx]->getMaybeExpandedExtent();
  }

  return sizes;
=======
TensorView* broadcast(
    TensorView* inp,
    const std::vector<bool>& is_broadcast_dim) {
  auto nBCastDims = is_broadcast_dim.size();
  // Validate is_broadcast_dim
  unsigned int n_broadcasts = 0;
  for (auto ent : is_broadcast_dim) {
    if (ent) {
      n_broadcasts++;
    }
  }

  NVF_CHECK(
      nBCastDims - n_broadcasts ==
          TensorDomain::noReductions(inp->getLogicalDomain()).size(),
      "Invalid broadcast, number of false entries in is_broadcast_dim expected to be ",
      TensorDomain::noReductions(inp->getLogicalDomain()).size(),
      " but received ",
      nBCastDims - n_broadcasts);

  if (n_broadcasts == 0) {
    auto identity = set(inp);
    NVF_ERROR(
        identity->getValType().value() == ValType::TensorView,
        "Expected identity op, but didn't get a TensorView back.");
    return identity->as<TensorView>();
  }

  std::vector<IterDomain*> out_domain;
  // Don't propagate reduction IDs through arith ops.
  auto inp_domain = TensorDomain::noReductions(inp->getLogicalDomain());
  size_t iinp = 0, ibdim = 0;
  while (ibdim < is_broadcast_dim.size()) {
    if (is_broadcast_dim[ibdim]) {
      out_domain.push_back(IterDomainBuilder(
                               FusionGuard::getCurFusion()->zeroVal(),
                               FusionGuard::getCurFusion()->oneVal())
                               .iter_type(IterType::Broadcast)
                               .build());
    } else {
      out_domain.push_back(
          IterDomainBuilder(inp_domain[iinp]).resetSchedulingParams().build());
      iinp++;
    }
    ibdim++;
  }

  TensorView* out_tensor = IrBuilder::create<TensorView>(
      IrBuilder::create<TensorDomain>(
          out_domain, TensorDomain::getContiguityFilledWith(out_domain, true)),
      inp->getDataType().value());
  IrBuilder::create<BroadcastOp>(out_tensor, inp, is_broadcast_dim);
  return out_tensor;
}

TensorView* expand(TensorView* inp, const std::vector<Val*>& expanded_sizes) {
  auto inp_domain = TensorDomain::noReductions(inp->getLogicalDomain());

  NVF_CHECK(
      expanded_sizes.size() >= inp_domain.size(),
      "Invalid expand, number of sizes provided is expected to be at least ",
      inp_domain.size(),
      " but received ",
      expanded_sizes.size());

  inp = ops::maybe_broadcast_inner_to_rank(inp, expanded_sizes.size());
  inp_domain = TensorDomain::noReductions(inp->getLogicalDomain());

  std::vector<Val*> maybe_expanded_sizes;
  maybe_expanded_sizes.resize(inp_domain.size(), nullptr);

  // Might a dimension actually get expanded? This will be true if any input
  // IterDomains are Symbolic, since these may or may not be Broadcast.
  bool expanded = false;

  std::vector<IterDomain*> out_domain;
  for (auto i : c10::irange(inp_domain.size())) {
    auto inp_id = inp_domain[i];
    auto out_id_builder = IterDomainBuilder(inp_id);
    maybe_expanded_sizes[i] = inp_domain[i]->extent();

    auto expanded_size_int = expanded_sizes[i]->value();

    // If the expanded size is -1, let the input extent be propagated
    // as is
    if (expanded_size_int.hasValue() && expanded_size_int.as<int64_t>() == -1) {
      // This is just done for clarity. It isn't necessary as it's
      // already done when constructing out_id_builder.
      out_id_builder.extent(inp_id->extent());
    } else if (
        // special patch for Symbolic IterDomain with a static size-1 extent
        // since we know it will become broadcast at concretization
        // See Issue: https://github.com/NVIDIA/Fuser/pull/1393
        (inp_id->extent()->isConstInt() &&
         inp_id->extent()->evaluate().as<int64_t>() == 1) &&
        (!expanded_size_int.hasValue() ||
         expanded_size_int.as<int64_t>() != 1)) {
      // When input id is a broadcast, expand the extent to the given
      // size, which can be concrete or symbolic.
      expanded = true;
      auto expanded_extent = maybeCastOp(DataType::Index, expanded_sizes[i]);
      out_id_builder.expanded_extent(expanded_extent);
      // need to mark iter type as Broadcast for Symbolic input domains
      out_id_builder.iter_type(IterType::Broadcast);
      maybe_expanded_sizes[i] = expanded_extent;
    } else if (
        inp_id->isSymbolic() &&
        (!inp_id->extent()->isConstInt() &&
         !inp_id->extent()->sameAs(expanded_sizes[i]))) {
      // need to mark iter type as Symbolic since this might not be an expand
      // after concretization
      expanded = true;
      out_id_builder.iter_type(IterType::Symbolic);
      auto expanded_extent = maybeCastOp(DataType::Index, expanded_sizes[i]);
      // We set the extent instead of the expanded extent on a Symbolic
      // IterDomain. At concretization, if the IterType is determined to be
      // Broadcast, we will replace this with 1 and use the old extent as
      // expandedExtent.
      out_id_builder.extent(expanded_extent);
      maybe_expanded_sizes[i] = expanded_extent;
    } else if (!inp_id->extent()->isConstInt()) {
      // Input id is non-broadcast and its extent is symbolic. Promote
      // the extent to the given expanded size.
      // Note that expansion to 1 just means its extent becomes 1 and
      // does not mean the ID becomes a broadcast.
      out_id_builder.extent(maybeCastOp(DataType::Index, expanded_sizes[i]));
    } else {
      // Input id is non-expand and its extent is concrete. Nothing
      // to expand, but the input and expanded sizes should match if
      // the expanded size is also concrete.
      auto inp_id_size_int = inp_id->extent()->evaluate();
      if (expanded_size_int.is<int64_t>()) {
        NVF_CHECK(
            inp_id_size_int == expanded_size_int,
            "Invalid expand size, ",
            expanded_sizes[i]->toString(),
            ", for ",
            inp_id->toString());
      }
    }
    out_domain.push_back(out_id_builder.build());
  }

  TensorView* out_tensor = IrBuilder::create<TensorView>(
      IrBuilder::create<TensorDomain>(
          out_domain, TensorDomain::getContiguityFilledWith(out_domain, true)),
      inp->getDataType().value());
  if (!expanded) {
    IrBuilder::create<LoadStoreOp>(LoadStoreOpType::Set, out_tensor, inp);
  } else {
    IrBuilder::create<ExpandOp>(out_tensor, inp, maybe_expanded_sizes);
  }
  return out_tensor;
}

TensorView* expand_as(TensorView* inp, TensorView* other) {
  auto inp_domain = TensorDomain::noReductions(inp->getLogicalDomain());
  auto other_domain = TensorDomain::noReductions(other->getLogicalDomain());

  NVF_CHECK(
      inp_domain.size() <= other_domain.size(),
      "Invalid expand_as, dimensions of inp is higher than dimensions of other, expected other to be at least ",
      inp_domain.size(),
      " but received ",
      other_domain.size());

  inp = ops::maybe_broadcast_inner_to_rank(inp, other_domain.size());
  inp_domain = TensorDomain::noReductions(inp->getLogicalDomain());

  std::vector<IterDomain*> out_domain;
  std::vector<Val*> maybe_expanded_sizes;
  bool expanded = false;
  for (auto i : c10::irange(inp_domain.size())) {
    auto inp_id = inp_domain[i];
    auto other_id = other_domain[i];

    auto out_id_builder = IterDomainBuilder(inp_id);
    Val* maybe_expanded_size = inp_id->extent();

    if (!inp_id->isBroadcast()) {
      NVF_ERROR(
          !other_id->isBroadcast(),
          "Cannot expand as a tensor if other has broadcast dimensions that don't map to broadcast dimensions in the input.");
      if (!inp_id->isConstInt() && other_id->isConstInt()) {
        out_id_builder.extent(
            ops::promoteSize(inp_id->extent(), other_id->extent()));
      }
    } else {
      if (!other_id->isBroadcast()) {
        expanded = true;
        out_id_builder.expanded_extent(other_id->extent());
        maybe_expanded_size = other_id->extent();
      } else if (other_id->isBroadcast() && other_id->hasExpandedExtent()) {
        expanded = true;
        out_id_builder.expanded_extent(other_id->expandedExtent());
        maybe_expanded_size = other_id->expandedExtent();
      }
    }
    out_domain.push_back(out_id_builder.build());
    maybe_expanded_sizes.push_back(maybe_expanded_size);
  }

  TensorView* out_tensor = IrBuilder::create<TensorView>(
      IrBuilder::create<TensorDomain>(
          out_domain, TensorDomain::getContiguityFilledWith(out_domain, true)),
      inp->getDataType().value());
  if (!expanded) {
    IrBuilder::create<LoadStoreOp>(LoadStoreOpType::Set, out_tensor, inp);
  } else {
    IrBuilder::create<ExpandOp>(out_tensor, inp, maybe_expanded_sizes);
  }
  return out_tensor;
>>>>>>> 03285767
}

std::vector<Val*> shape(TensorView* inp) {
  auto iter_domains = TensorDomain::noReductions(inp->getLogicalDomain());
  std::vector<Val*> shape;

  shape.reserve(iter_domains.size());
  for (auto id : iter_domains) {
    shape.push_back(id->getMaybeExpandedExtent());
  }

  return shape;
}

Val* size(TensorView* inp, int64_t dim) {
  auto iter_domains = TensorDomain::noReductions(inp->getLogicalDomain());
  int64_t ndims = static_cast<int64_t>(iter_domains.size());
  return iter_domains.at(wrapDim(dim, ndims))->getMaybeExpandedExtent();
}

Val* at(const std::vector<Val*>& inp, int64_t index) {
  int64_t size = static_cast<int64_t>(inp.size());
  return inp.at(wrapDim(index, size));
}

WelfordResult WelfordRaw(
    TensorView* tv,
    const std::vector<int64_t>& axes,
    TensorView* init_avg,
    TensorView* init_var,
    Val* init_N) {
  NVF_CHECK(
      TensorDomain::sameAs(tv->getLogicalDomain(), tv->getLoopDomain()),
      "Reducing a tensor once it's gone under transformations is not permitted at this time. \n",
      "Please set reductions before calling split/merge/computeAt.\n  Logical: ",
      tv->getLogicalDomain(),
      "\n  Domain: ",
      tv->domain()->toString());

  NVF_CHECK(tv->nDims() > 0, "Tried to reduce a 0-dim tensor");
  NVF_CHECK(!axes.empty(), "No reduction axis specified");

  if (init_N == nullptr) {
    init_N = FusionGuard::getCurFusion()->zeroVal();
  }

  // Initial values for welford op are tensors, so their dims have to match the
  // output dim,
  // i.e. original_dims - dims_to_be_reduced
  Val* init_avg_val = nullptr;
  Val* init_var_val = nullptr;
  if (!init_N->isZeroInt()) {
    NVF_CHECK(
        init_avg != nullptr && init_var != nullptr && init_N != nullptr,
        "welford op: all init values need to be provided");
    NVF_CHECK(
        (axes.size() + init_avg->getLogicalDomain().size()) ==
            tv->getLogicalDomain().size(),
        "welford op: initial tensor mismatch");
    NVF_CHECK(
        (axes.size() + init_var->getLogicalDomain().size()) ==
            tv->getLogicalDomain().size(),
        "welford op: initial tensor mismatch");
    init_avg_val = init_avg;
    init_var_val = init_var;
  } else {
    init_avg_val = IrBuilder::create<Val>(0.0);
    init_var_val = IrBuilder::create<Val>(0.0);
  }

  // Check and collect reduction axes
  std::vector<unsigned int> uint_axes =
      ops::canonicalizeAxes(axes, (int64_t)tv->domain()->noReductions().size());
  // Create tensor outputs
  TensorView* out_avg = newForReduction(tv, uint_axes);
  TensorView* out_var = newForReduction(tv, uint_axes);
  TensorView* out_N = newForReduction(tv, uint_axes, DataType::Index);

  IrBuilder::create<WelfordOp>(
      out_avg,
      out_var,
      out_N, /*out avg/var/count */
      tv, /*in avg/var/count */
      FusionGuard::getCurFusion()->zeroVal(),
      FusionGuard::getCurFusion()->oneVal(),
      init_avg_val,
      init_var_val,
      init_N); /*init avg/var/count */
  return WelfordResult(out_avg, out_var, out_N);
}

WelfordResult Welford(
    TensorView* tv,
    const std::vector<int64_t>& axes,
    TensorView* init_avg,
    TensorView* init_var,
    Val* init_N) {
  NVF_CHECK(
      TensorDomain::sameAs(tv->getLogicalDomain(), tv->getLoopDomain()),
      "Reducing a tensor once it's gone under transformations is not permitted at this time. \n",
      "Please set reductions before calling split/merge/computeAt.\n  Logical: ",
      tv->getLogicalDomain(),
      "\n  Domain: ",
      tv->domain()->toString());

  NVF_CHECK(tv->nDims() > 0, "Tried to reduce a 0-dim tensor");
  NVF_CHECK(!axes.empty(), "No reduction axis specified");

  // Check and collect reduction axes
  auto tv_root = tv->domain()->noReductions();
  const auto ndims = (int64_t)tv_root.size();
  std::vector<unsigned int> uint_axes = ops::canonicalizeAxes(axes, ndims);
  std::sort(uint_axes.begin(), uint_axes.end());

  // Squeeze before reduction
  std::vector<int64_t> reduction_axes;
  std::vector<bool> is_trivial_reduction(ndims, false);
  int offset = 0;
  for (auto axis : uint_axes) {
    auto id = tv_root[axis];
    is_trivial_reduction[axis] = id->isBroadcast() &&
        !id->hasExpandedExtent() && id->extent()->isOneInt();
    if (!is_trivial_reduction[axis]) {
      reduction_axes.push_back((int)axis + offset);
    } else {
      offset--;
    }
  }

  TensorView* squeezed = tv;
  if (offset < 0) {
    squeezed = squeeze(tv, is_trivial_reduction, /*squeeze_expanded=*/true);
  }

  if (!reduction_axes.empty()) {
    DataType dtype = tv->getDataType().value();
    if (isComplexType(dtype)) {
      // var of complex number is a real number, calculate real part and image
      // part
      WelfordResult real_part =
          Welford(real(squeezed), reduction_axes, init_avg, init_var, init_N);
      WelfordResult imag_part =
          Welford(imag(squeezed), reduction_axes, init_avg, init_var, init_N);
      TensorView* out_avg = complex(real_part.avg, imag_part.avg);
      TensorView* out_var = add(real_part.var_sum, imag_part.var_sum);
      TensorView* out_N = real_part.n;
      return WelfordResult(out_avg, out_var, out_N, false);
    } else {
      return WelfordRaw(squeezed, reduction_axes, init_avg, init_var, init_N);
    }
  }

  // if squeeze only

  if (init_N == nullptr) {
    init_N = FusionGuard::getCurFusion()->zeroVal();
  }
  TensorView* out_N = full_like(
      squeezed,
      add(init_N, FusionGuard::getCurFusion()->oneVal(init_N->dtype())),
      DataType::Index);

  // Initial values for welford op are tensors, so their dims have to match the
  // output dim
  if (!init_N->isZeroInt()) {
    NVF_CHECK(
        init_var != nullptr,
        "welford op: init variance value need to be provided");
    NVF_CHECK(
        squeezed->getLogicalDomain().size() ==
            init_var->getLogicalDomain().size(),
        "welford op: initial tensor mismatch");
    return WelfordResult(squeezed, init_var, out_N, false);
  } else {
    return WelfordResult(
        squeezed,
        full_like(squeezed, IrBuilder::create<Val>(0.0)),
        out_N,
        false);
  }
}

WelfordResult::WelfordResult(
    TensorView* in_avg,
    TensorView* in_var_sum,
    TensorView* in_n,
    const bool check_definition)
    : avg(in_avg), var_sum(in_var_sum), n(in_n) {
  if (!check_definition) {
    // For squeeze-only and complex welford, the definition of outputs does not
    // have to be the same.
    return;
  }
  NVF_ERROR(avg->definition()->sameAs(var_sum->definition()));
  NVF_ERROR(avg->definition()->sameAs(n->definition()));
}

// COMPOUND OPERATIONS

// add_alpha
Val* add_alpha(Val* v1, Val* v2, Val* s) {
  NVF_CHECK(
      s->getValType().value() == ValType::Others,
      "Alpha value should be a Scalar Valtype and not ",
      s->getValType().value());

  std::vector<Val*> operands = {v1, v2};
  auto common_dtype = computeTypes(TypePromotion::default_op_config, operands);
  auto cast_values = promoteValues({v1, v2, s}, common_dtype);
  auto vals = ops::maybeBroadcast(cast_values);
  Val* intrm = mul(vals[1], vals[2]);
  return add(vals[0], intrm);
}
TensorView* add_alpha(TensorView* v1, Val* v2, Val* v3) {
  return arithOpOverloads(add_alpha, v1, v2, v3);
}
TensorView* add_alpha(Val* v1, TensorView* v2, Val* v3) {
  return arithOpOverloads(add_alpha, v1, v2, v3);
}
TensorView* add_alpha(TensorView* v1, TensorView* v2, Val* v3) {
  return arithOpOverloads(add_alpha, v1, v2, v3);
}
// sub_alpha
Val* sub_alpha(Val* v1, Val* v2, Val* s) {
  NVF_CHECK(
      s->getValType().value() == ValType::Others,
      "Alpha value should be a Scalar Valtype and not ",
      s->getValType().value());

  std::vector<Val*> operands = {v1, v2};
  auto common_dtype = computeTypes(TypePromotion::default_op_config, operands);
  auto cast_values = promoteValues({v1, v2, s}, common_dtype);
  auto vals = ops::maybeBroadcast(cast_values);
  Val* intrm = mul(vals[1], vals[2]);
  return sub(vals[0], intrm);
}
TensorView* sub_alpha(TensorView* v1, Val* v2, Val* v3) {
  return arithOpOverloads(sub_alpha, v1, v2, v3);
}
TensorView* sub_alpha(Val* v1, TensorView* v2, Val* v3) {
  return arithOpOverloads(sub_alpha, v1, v2, v3);
}
TensorView* sub_alpha(TensorView* v1, TensorView* v2, Val* v3) {
  return arithOpOverloads(sub_alpha, v1, v2, v3);
}
// lerp
Val* lerp(Val* start, Val* end, Val* weight) {
  auto cast_values =
      promoteValues(TypePromotion::default_op_config, {start, end, weight});
  start = cast_values[0];
  end = cast_values[1];
  weight = cast_values[2];

  auto out_dtype =
      promoteType(start->getDataType().value(), end->getDataType().value());
  auto out_vtype =
      promoteType(start->getValType().value(), end->getValType().value());

  auto vals = ops::maybeBroadcast({start, end, weight});
  Val* out = nullptr;
  if (out_vtype == ValType::TensorView) {
    out = ops::newOutputTV(vals, out_dtype);
  } else {
    out = ops::newScalar(out_vtype, out_dtype);
  }

  IrBuilder::create<TernaryOp>(
      TernaryOpType::Lerp, out, vals[0], vals[1], vals[2]);
  return out;
}
TensorView* lerp(TensorView* v1, Val* v2, Val* v3) {
  return arithOpOverloads(lerp, v1, v2, v3);
}
TensorView* lerp(Val* v1, TensorView* v2, Val* v3) {
  return arithOpOverloads(lerp, v1, v2, v3);
}
TensorView* lerp(Val* v1, Val* v2, TensorView* v3) {
  return arithOpOverloads(lerp, v1, v2, v3);
}
TensorView* lerp(TensorView* v1, TensorView* v2, Val* v3) {
  return arithOpOverloads(lerp, v1, v2, v3);
}
TensorView* lerp(TensorView* v1, Val* v2, TensorView* v3) {
  return arithOpOverloads(lerp, v1, v2, v3);
}
TensorView* lerp(Val* v1, TensorView* v2, TensorView* v3) {
  return arithOpOverloads(lerp, v1, v2, v3);
}
TensorView* lerp(TensorView* v1, TensorView* v2, TensorView* v3) {
  return arithOpOverloads(lerp, v1, v2, v3);
}

// addcmul
Val* addcmul(Val* v1, Val* v2, Val* v3, Val* s) {
  NVF_CHECK(
      s->getValType().value() == ValType::Others,
      "Alpha value should be a Scalar Valtype and not ",
      s->getValType().value());

  std::vector<Val*> operands = {v1, v2, v3};
  auto common_dtype = computeTypes(TypePromotion::default_op_config, operands);
  auto cast_values = promoteValues({v1, v2, v3, s}, common_dtype);
  auto vals = ops::maybeBroadcast(cast_values);
  Val* intrm1 = mul(vals[2], vals[3]);
  Val* intrm2 = mul(vals[1], intrm1);
  return add(vals[0], intrm2);
}
TensorView* addcmul(TensorView* v1, Val* v2, Val* v3, Val* v4) {
  return arithOpOverloads(addcmul, v1, v2, v3, v4);
}
TensorView* addcmul(Val* v1, TensorView* v2, Val* v3, Val* v4) {
  return arithOpOverloads(addcmul, v1, v2, v3, v4);
}
TensorView* addcmul(Val* v1, Val* v2, TensorView* v3, Val* v4) {
  return arithOpOverloads(addcmul, v1, v2, v3, v4);
}
TensorView* addcmul(TensorView* v1, TensorView* v2, Val* v3, Val* v4) {
  return arithOpOverloads(addcmul, v1, v2, v3, v4);
}
TensorView* addcmul(TensorView* v1, Val* v2, TensorView* v3, Val* v4) {
  return arithOpOverloads(addcmul, v1, v2, v3, v4);
}
TensorView* addcmul(Val* v1, TensorView* v2, TensorView* v3, Val* v4) {
  return arithOpOverloads(addcmul, v1, v2, v3, v4);
}
TensorView* addcmul(TensorView* v1, TensorView* v2, TensorView* v3, Val* v4) {
  return arithOpOverloads(addcmul, v1, v2, v3, v4);
}

// TERNARY OPERATIONS
// where (c ? v1 : v2)
Val* where(Val* c, Val* v1, Val* v2) {
  NVF_CHECK(
      c->getDataType().value() == DataType::Bool,
      "Condition should be of DataType Bool, not ",
      c->getDataType().value());

  std::vector<Val*> operands = {v1, v2};
  auto common_dtype =
      computeTypes(TypePromotion::default_op_config, operands, false);
  auto cast_values = promoteValues(operands, common_dtype);
  v1 = cast_values[0];
  v2 = cast_values[1];

  NVF_CHECK(c->getDataType().value() == DataType::Bool);
  const auto& out_dtype = common_dtype;
  auto out_vtype =
      promoteType(v1->getValType().value(), v2->getValType().value());
  // Even when v1 and v2 are scalar, the output is a tensor if the
  // conditional input is a tensor.
  if (c->getValType() == ValType::TensorView) {
    out_vtype = ValType::TensorView;
  }
  auto vals = ops::maybeBroadcast({c, v1, v2});
  Val* out = nullptr;
  if (out_vtype == ValType::TensorView) {
    out = ops::newOutputTV(vals, out_dtype);
  } else {
    out = ops::newScalar(out_vtype, out_dtype);
  }
  IrBuilder::create<TernaryOp>(
      TernaryOpType::Where, out, vals[0], vals[1], vals[2]);
  return out;
}

TensorView* where(TensorView* v1, Val* v2, Val* v3) {
  return arithOpOverloads(where, v1, v2, v3);
}
TensorView* where(Val* v1, TensorView* v2, Val* v3) {
  return arithOpOverloads(where, v1, v2, v3);
}
TensorView* where(Val* v1, Val* v2, TensorView* v3) {
  return arithOpOverloads(where, v1, v2, v3);
}
TensorView* where(TensorView* v1, TensorView* v2, Val* v3) {
  return arithOpOverloads(where, v1, v2, v3);
}
TensorView* where(TensorView* v1, Val* v2, TensorView* v3) {
  return arithOpOverloads(where, v1, v2, v3);
}
TensorView* where(Val* v1, TensorView* v2, TensorView* v3) {
  return arithOpOverloads(where, v1, v2, v3);
}
TensorView* where(TensorView* v1, TensorView* v2, TensorView* v3) {
  return arithOpOverloads(where, v1, v2, v3);
}

// TERNARY OPERATIONS

Val* threshold(Val* in, Val* thresh, Val* value) {
  NVF_CHECK(
      (thresh->getValType().value() == ValType::Others ||
       thresh->getValType().value() == ValType::NamedScalar) &&
          (value->getValType().value() == ValType::Others ||
           value->getValType().value() == ValType::NamedScalar),
      "For Threshold operation: Thresh and Value values should be Scalars.");

  thresh = optionalCast(in->getDataType().value(), thresh);
  value = optionalCast(in->getDataType().value(), value);
  Val* out = ops::newValLike(in, in->getDataType().value());

  IrBuilder::create<TernaryOp>(
      TernaryOpType::Threshold, out, in, thresh, value);
  return out;
}

TensorView* threshold(TensorView* in, Val* thresh, Val* value) {
  return threshold(in->as<Val>(), thresh, value)->as<TensorView>();
}

Val* clamp(Val* in, Val* min_val, Val* max_val) {
  NVF_CHECK(
      (min_val == nullptr || min_val->getValType().value() == ValType::Others ||
       min_val->getValType().value() == ValType::NamedScalar) &&
          (max_val == nullptr ||
           max_val->getValType().value() == ValType::Others ||
           max_val->getValType().value() == ValType::NamedScalar),
      "For Clamp operation: Min and Max values should be Scalars.");

  min_val = (min_val == nullptr)
      ? ops::getMinimumValue(in->getDataType().value())
      : optionalCast(in->getDataType().value(), min_val);
  NVF_CHECK(min_val != nullptr, "Missing minimum value");

  max_val = (max_val == nullptr)
      ? ops::getMaximumValue(in->getDataType().value())
      : optionalCast(in->getDataType().value(), max_val);
  NVF_CHECK(max_val != nullptr, "Missing maximum value");

  Val* out = ops::newValLike(in, in->getDataType().value());
  IrBuilder::create<TernaryOp>(TernaryOpType::Clamp, out, in, min_val, max_val);
  return out;
}

TensorView* clamp(TensorView* in, Val* min_val, Val* max_val) {
  return clamp(in->as<Val>(), min_val, max_val)->as<TensorView>();
}

// sum_to operator

TensorView* sum_to(TensorView* in, const std::vector<Val*>& sum_to_size) {
  const auto& logical = TensorDomain::noReductions(in->getLogicalDomain());

  NVF_CHECK(
      logical.size() >= sum_to_size.size(),
      "sum_to: Error trying to reduce",
      in,
      "into a shape of size",
      sum_to_size.size());

  // If no reduction is needed sum_to returns the input tv
  TensorView* out = in;

  const int64_t leading_dims =
      (int64_t)logical.size() - (int64_t)sum_to_size.size();

  // Generate reduction axes for leading dims
  std::vector<int64_t> reduce_dims(leading_dims);
  std::iota(reduce_dims.begin(), reduce_dims.end(), 0);

  // Generate reduction axes for dims within sum_to_size
  std::vector<bool> inner_red_dims(sum_to_size.size(), false);
  bool reduction_within_shape = false;

  // Reduce rest of the dims with keep_dim
  for (const auto i : c10::irange(leading_dims, (int64_t)logical.size())) {
    if (sum_to_size[i - leading_dims]->isOneInt() &&
        !logical[i]->extent()->isOneInt()) {
      inner_red_dims[i - leading_dims] = true;
      reduce_dims.push_back(i);
      reduction_within_shape = true;
    }
  }

  // Reduction step
  if (!reduce_dims.empty()) {
    out = sum(in, reduce_dims);
  }

  // Broadcast back reduced dims within shape
  if (reduction_within_shape) {
    out = broadcast(out, inner_red_dims);
  }

  return out;
}

TensorView* sum_to(TensorView* in, const std::vector<int64_t>& sum_to_size) {
  const auto& logical = TensorDomain::noReductions(in->getLogicalDomain());

  NVF_CHECK(
      logical.size() >= sum_to_size.size(),
      "sum_to: Error trying to reduce",
      in,
      "into a shape of size",
      sum_to_size.size());

  // If no reduction is needed sum_to returns the input tv
  TensorView* out = in;

  const int64_t leading_dims =
      (int64_t)logical.size() - (int64_t)sum_to_size.size();

  // Generate reduction axes for leading dims
  std::vector<int64_t> reduce_dims(leading_dims);
  std::iota(reduce_dims.begin(), reduce_dims.end(), 0);

  // Generate reduction axes for dims within sum_to_size
  std::vector<bool> inner_red_dims((int64_t)sum_to_size.size(), false);
  bool reduction_within_shape = false;

  // Reduce rest of the dims with keep_dim
  for (const auto i : c10::irange(leading_dims, (int64_t)logical.size())) {
    if (sum_to_size[i - leading_dims] == 1 &&
        !logical[i]->extent()->isOneInt()) {
      inner_red_dims[i - leading_dims] = true;
      reduce_dims.push_back(i);
      reduction_within_shape = true;
    }
  }

  // Reduction step
  if (!reduce_dims.empty()) {
    out = sum(in, reduce_dims);
  }

  // Broadcast back reduced dims within shape
  if (reduction_within_shape) {
    out = broadcast(out, inner_red_dims);
  }

  return out;
}

TensorView* viewAsScalar(TensorView* inp) {
  auto inp_type = inp->getDataType().value();
  auto vec_size = std::get<ArrayType>(inp_type.type).size;
  auto out_type = *std::get<ArrayType>(inp_type.type).type;

  std::vector<IterDomain*> out_domain;
  auto inp_domain = TensorDomain::noReductions(inp->getLogicalDomain());
  out_domain.reserve(inp_domain.size());
  for (auto d : inp_domain) {
    out_domain.push_back(d->cloneWithoutRFactor());
  }

  IterDomain* id =
      IterDomainBuilder(
          inp_domain[0]->container()->zeroVal(),
          IrBuilder::create<Val>((int64_t)vec_size, DataType::Index))
          .iter_type(IterType::VectorComponent)
          .build();
  out_domain.push_back(id);

  auto out = IrBuilder::createInContainer<TensorView>(
      inp->container(),
      IrBuilder::create<TensorDomain>(
          out_domain, TensorDomain::getContiguityFilledWith(out_domain, true)),
      out_type);

  IrBuilder::createInContainer<ViewAsScalar>(inp->container(), out, inp, id);

  return out;
}

namespace {

//! Create new output for mma
static TensorView* newForMma(
    TensorView* tv_a,
    TensorView* tv_b,
    const std::vector<unsigned int>& axes,
    DataType data_type = DataType::Float) {
  auto orig_domain_a = TensorDomain::noReductions(tv_a->getLogicalDomain());
  auto orig_domain_b = TensorDomain::noReductions(tv_b->getLogicalDomain());

  NVF_ERROR(
      orig_domain_a.size() == orig_domain_b.size(),
      "MMA op: need matching dim input");

  std::set<unsigned int> axes_set(axes.begin(), axes.end());
  std::vector<IterDomain*> new_domain;

  NVF_ERROR(
      !axes_set.empty(),
      "Asked for output of reduction, but no reduction axis provided.");

  NVF_ERROR(
      (*(axes_set.rbegin())) < orig_domain_a.size(),
      "Error setting up reduction, reduction axis (",
      *(axes_set.rbegin()),
      ") is outside nDims (",
      orig_domain_a.size(),
      "). Keep in mind reductions are relative to root domains, not modified views.");

  auto axis_iter = axes_set.begin();
  for (const auto dim : c10::irange(orig_domain_a.size())) {
    bool is_reduction = false;
    if (axis_iter != axes_set.end() && *axis_iter == dim) {
      is_reduction = true;
      axis_iter++;
    }

    const IterDomain* id = orig_domain_a[dim]->isBroadcast()
        ? orig_domain_b[dim]
        : orig_domain_a[dim];

    NVF_CHECK(
        !(is_reduction && id->isBroadcast() && !id->isImplicitBroadcast()),
        "Cannot reduce an axis that is marked as broadcasted as it has an undetermined size. Tried to reduce ID = ",
        id,
        " of tensor ",
        tv_a,
        "and",
        tv_b);

    new_domain.push_back(
        IterDomainBuilder(id->start(), id->extent())
            .stop_offset(id->stopOffset())
            .iter_type(is_reduction ? IterType::Reduction : id->getIterType())
            .build());
  }

  TensorDomain* td = IrBuilder::create<TensorDomain>(
      new_domain, TensorDomain::getContiguityFilledWith(new_domain, true));

  return IrBuilder::create<TensorView>(td, data_type);
}

} // namespace

TensorView* fusedMultiplySum(
    TensorView* tv_a,
    TensorView* tv_b,
    const std::vector<int64_t>& axes,
    Val* init) {
  // TODO:
  //  Validate axis relationships between a and b
  NVF_CHECK(tv_a->nDims() > 0, "Tried to reduce a 0-dim tensor");

  // TODO:
  //  Add tf32 and other mma data types
  //  Add fallback path for non-mma data types.
  NVF_CHECK(
      tv_a->getDataType().value() == DataType::Half ||
      tv_a->getDataType().value() == DataType::BFloat16);
  NVF_CHECK(tv_a->getDataType().value() == tv_b->getDataType().value());

  NVF_CHECK(!axes.empty(), "No reduction axis specified");

  // TODO:
  //  will lift this in a follow up when we have a
  //  more generic axes matching.
  NVF_CHECK(
      axes.size() == 1, "Single axis reduction only for mma op instantiation.")

  std::vector<unsigned int> uint_axes = ops::canonicalizeAxes(
      axes, (int64_t)tv_a->domain()->noReductions().size());

  TensorView* out = newForMma(tv_a, tv_b, uint_axes);

  if (init == nullptr) {
    init = IrBuilder::create<Val>(0.0, out->dtype());
  }

  // TODO:
  //  We will want to support initialize and rfactor with
  //  mma as well, for maybe fusing bias in prolog.
  NVF_CHECK(
      init->isConstScalar(),
      "Cannot create a reduction operation where the initial value is not a const scalar.");
  NVF_CHECK(
      init->dtype() == out->dtype(),
      "Init value dtype for fusedMultiplySum must match output.");

  IrBuilder::create<MmaOp>(out, tv_a, tv_b, init);

  return out;
}

TensorView* tensor(Val* val) {
  auto dtype = val->dtype();
  if (std::holds_alternative<PrimDataType>(dtype.type)) {
    // scalar tensor
    return full({}, val, dtype);
  }
  std::vector<int64_t> sizes;
  while (std::holds_alternative<ArrayType>(dtype.type)) {
    sizes.push_back((int64_t)std::get<ArrayType>(dtype.type).size);
    dtype = *std::get<ArrayType>(dtype.type).type;
  }
  NVF_ERROR(
      std::holds_alternative<PrimDataType>(dtype.type),
      "Expected an array of scalar or nested array of scalar");

  std::vector<IterDomain*> out_domain;
  out_domain.reserve(sizes.size());
  for (auto size : sizes) {
    IterDomain* id = IterDomainBuilder(
                         val->container()->zeroVal(),
                         IrBuilder::create<Val>(size, DataType::Index))
                         .build();
    out_domain.push_back(id);
  }

  auto out = IrBuilder::createInContainer<TensorView>(
      val->container(),
      IrBuilder::create<TensorDomain>(
          out_domain, TensorDomain::getContiguityFilledWith(out_domain, true)),
      dtype);

  IrBuilder::createInContainer<TensorConstruct>(val->container(), out, val);
  return out;
}

} // namespace nvfuser<|MERGE_RESOLUTION|>--- conflicted
+++ resolved
@@ -1524,232 +1524,6 @@
   return reductionOp(BinaryOpType::Min, axes, init, v1, keep_dim);
 }
 
-<<<<<<< HEAD
-std::vector<Val*> tensor_sizes(TensorView* inp) {
-  auto iter_domains = TensorDomain::noReductions(inp->getLogicalDomain());
-  std::vector<Val*> sizes(iter_domains.size(), nullptr);
-
-  for (auto idx : c10::irange(iter_domains.size())) {
-    sizes[idx] = iter_domains[idx]->getMaybeExpandedExtent();
-  }
-
-  return sizes;
-=======
-TensorView* broadcast(
-    TensorView* inp,
-    const std::vector<bool>& is_broadcast_dim) {
-  auto nBCastDims = is_broadcast_dim.size();
-  // Validate is_broadcast_dim
-  unsigned int n_broadcasts = 0;
-  for (auto ent : is_broadcast_dim) {
-    if (ent) {
-      n_broadcasts++;
-    }
-  }
-
-  NVF_CHECK(
-      nBCastDims - n_broadcasts ==
-          TensorDomain::noReductions(inp->getLogicalDomain()).size(),
-      "Invalid broadcast, number of false entries in is_broadcast_dim expected to be ",
-      TensorDomain::noReductions(inp->getLogicalDomain()).size(),
-      " but received ",
-      nBCastDims - n_broadcasts);
-
-  if (n_broadcasts == 0) {
-    auto identity = set(inp);
-    NVF_ERROR(
-        identity->getValType().value() == ValType::TensorView,
-        "Expected identity op, but didn't get a TensorView back.");
-    return identity->as<TensorView>();
-  }
-
-  std::vector<IterDomain*> out_domain;
-  // Don't propagate reduction IDs through arith ops.
-  auto inp_domain = TensorDomain::noReductions(inp->getLogicalDomain());
-  size_t iinp = 0, ibdim = 0;
-  while (ibdim < is_broadcast_dim.size()) {
-    if (is_broadcast_dim[ibdim]) {
-      out_domain.push_back(IterDomainBuilder(
-                               FusionGuard::getCurFusion()->zeroVal(),
-                               FusionGuard::getCurFusion()->oneVal())
-                               .iter_type(IterType::Broadcast)
-                               .build());
-    } else {
-      out_domain.push_back(
-          IterDomainBuilder(inp_domain[iinp]).resetSchedulingParams().build());
-      iinp++;
-    }
-    ibdim++;
-  }
-
-  TensorView* out_tensor = IrBuilder::create<TensorView>(
-      IrBuilder::create<TensorDomain>(
-          out_domain, TensorDomain::getContiguityFilledWith(out_domain, true)),
-      inp->getDataType().value());
-  IrBuilder::create<BroadcastOp>(out_tensor, inp, is_broadcast_dim);
-  return out_tensor;
-}
-
-TensorView* expand(TensorView* inp, const std::vector<Val*>& expanded_sizes) {
-  auto inp_domain = TensorDomain::noReductions(inp->getLogicalDomain());
-
-  NVF_CHECK(
-      expanded_sizes.size() >= inp_domain.size(),
-      "Invalid expand, number of sizes provided is expected to be at least ",
-      inp_domain.size(),
-      " but received ",
-      expanded_sizes.size());
-
-  inp = ops::maybe_broadcast_inner_to_rank(inp, expanded_sizes.size());
-  inp_domain = TensorDomain::noReductions(inp->getLogicalDomain());
-
-  std::vector<Val*> maybe_expanded_sizes;
-  maybe_expanded_sizes.resize(inp_domain.size(), nullptr);
-
-  // Might a dimension actually get expanded? This will be true if any input
-  // IterDomains are Symbolic, since these may or may not be Broadcast.
-  bool expanded = false;
-
-  std::vector<IterDomain*> out_domain;
-  for (auto i : c10::irange(inp_domain.size())) {
-    auto inp_id = inp_domain[i];
-    auto out_id_builder = IterDomainBuilder(inp_id);
-    maybe_expanded_sizes[i] = inp_domain[i]->extent();
-
-    auto expanded_size_int = expanded_sizes[i]->value();
-
-    // If the expanded size is -1, let the input extent be propagated
-    // as is
-    if (expanded_size_int.hasValue() && expanded_size_int.as<int64_t>() == -1) {
-      // This is just done for clarity. It isn't necessary as it's
-      // already done when constructing out_id_builder.
-      out_id_builder.extent(inp_id->extent());
-    } else if (
-        // special patch for Symbolic IterDomain with a static size-1 extent
-        // since we know it will become broadcast at concretization
-        // See Issue: https://github.com/NVIDIA/Fuser/pull/1393
-        (inp_id->extent()->isConstInt() &&
-         inp_id->extent()->evaluate().as<int64_t>() == 1) &&
-        (!expanded_size_int.hasValue() ||
-         expanded_size_int.as<int64_t>() != 1)) {
-      // When input id is a broadcast, expand the extent to the given
-      // size, which can be concrete or symbolic.
-      expanded = true;
-      auto expanded_extent = maybeCastOp(DataType::Index, expanded_sizes[i]);
-      out_id_builder.expanded_extent(expanded_extent);
-      // need to mark iter type as Broadcast for Symbolic input domains
-      out_id_builder.iter_type(IterType::Broadcast);
-      maybe_expanded_sizes[i] = expanded_extent;
-    } else if (
-        inp_id->isSymbolic() &&
-        (!inp_id->extent()->isConstInt() &&
-         !inp_id->extent()->sameAs(expanded_sizes[i]))) {
-      // need to mark iter type as Symbolic since this might not be an expand
-      // after concretization
-      expanded = true;
-      out_id_builder.iter_type(IterType::Symbolic);
-      auto expanded_extent = maybeCastOp(DataType::Index, expanded_sizes[i]);
-      // We set the extent instead of the expanded extent on a Symbolic
-      // IterDomain. At concretization, if the IterType is determined to be
-      // Broadcast, we will replace this with 1 and use the old extent as
-      // expandedExtent.
-      out_id_builder.extent(expanded_extent);
-      maybe_expanded_sizes[i] = expanded_extent;
-    } else if (!inp_id->extent()->isConstInt()) {
-      // Input id is non-broadcast and its extent is symbolic. Promote
-      // the extent to the given expanded size.
-      // Note that expansion to 1 just means its extent becomes 1 and
-      // does not mean the ID becomes a broadcast.
-      out_id_builder.extent(maybeCastOp(DataType::Index, expanded_sizes[i]));
-    } else {
-      // Input id is non-expand and its extent is concrete. Nothing
-      // to expand, but the input and expanded sizes should match if
-      // the expanded size is also concrete.
-      auto inp_id_size_int = inp_id->extent()->evaluate();
-      if (expanded_size_int.is<int64_t>()) {
-        NVF_CHECK(
-            inp_id_size_int == expanded_size_int,
-            "Invalid expand size, ",
-            expanded_sizes[i]->toString(),
-            ", for ",
-            inp_id->toString());
-      }
-    }
-    out_domain.push_back(out_id_builder.build());
-  }
-
-  TensorView* out_tensor = IrBuilder::create<TensorView>(
-      IrBuilder::create<TensorDomain>(
-          out_domain, TensorDomain::getContiguityFilledWith(out_domain, true)),
-      inp->getDataType().value());
-  if (!expanded) {
-    IrBuilder::create<LoadStoreOp>(LoadStoreOpType::Set, out_tensor, inp);
-  } else {
-    IrBuilder::create<ExpandOp>(out_tensor, inp, maybe_expanded_sizes);
-  }
-  return out_tensor;
-}
-
-TensorView* expand_as(TensorView* inp, TensorView* other) {
-  auto inp_domain = TensorDomain::noReductions(inp->getLogicalDomain());
-  auto other_domain = TensorDomain::noReductions(other->getLogicalDomain());
-
-  NVF_CHECK(
-      inp_domain.size() <= other_domain.size(),
-      "Invalid expand_as, dimensions of inp is higher than dimensions of other, expected other to be at least ",
-      inp_domain.size(),
-      " but received ",
-      other_domain.size());
-
-  inp = ops::maybe_broadcast_inner_to_rank(inp, other_domain.size());
-  inp_domain = TensorDomain::noReductions(inp->getLogicalDomain());
-
-  std::vector<IterDomain*> out_domain;
-  std::vector<Val*> maybe_expanded_sizes;
-  bool expanded = false;
-  for (auto i : c10::irange(inp_domain.size())) {
-    auto inp_id = inp_domain[i];
-    auto other_id = other_domain[i];
-
-    auto out_id_builder = IterDomainBuilder(inp_id);
-    Val* maybe_expanded_size = inp_id->extent();
-
-    if (!inp_id->isBroadcast()) {
-      NVF_ERROR(
-          !other_id->isBroadcast(),
-          "Cannot expand as a tensor if other has broadcast dimensions that don't map to broadcast dimensions in the input.");
-      if (!inp_id->isConstInt() && other_id->isConstInt()) {
-        out_id_builder.extent(
-            ops::promoteSize(inp_id->extent(), other_id->extent()));
-      }
-    } else {
-      if (!other_id->isBroadcast()) {
-        expanded = true;
-        out_id_builder.expanded_extent(other_id->extent());
-        maybe_expanded_size = other_id->extent();
-      } else if (other_id->isBroadcast() && other_id->hasExpandedExtent()) {
-        expanded = true;
-        out_id_builder.expanded_extent(other_id->expandedExtent());
-        maybe_expanded_size = other_id->expandedExtent();
-      }
-    }
-    out_domain.push_back(out_id_builder.build());
-    maybe_expanded_sizes.push_back(maybe_expanded_size);
-  }
-
-  TensorView* out_tensor = IrBuilder::create<TensorView>(
-      IrBuilder::create<TensorDomain>(
-          out_domain, TensorDomain::getContiguityFilledWith(out_domain, true)),
-      inp->getDataType().value());
-  if (!expanded) {
-    IrBuilder::create<LoadStoreOp>(LoadStoreOpType::Set, out_tensor, inp);
-  } else {
-    IrBuilder::create<ExpandOp>(out_tensor, inp, maybe_expanded_sizes);
-  }
-  return out_tensor;
->>>>>>> 03285767
-}
-
 std::vector<Val*> shape(TensorView* inp) {
   auto iter_domains = TensorDomain::noReductions(inp->getLogicalDomain());
   std::vector<Val*> shape;
