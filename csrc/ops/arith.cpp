--- conflicted
+++ resolved
@@ -2608,22 +2608,6 @@
     TensorView* tv_b,
     const std::vector<int>& axes,
     Val* init) {
-<<<<<<< HEAD
-  if (init == nullptr) {
-    init = IrBuilder::create<Val>(0.0, DataType::Float);
-  }
-
-  // TODO:
-  //  We will want to support initialize and rfactor with
-  //  mma as well, for maybe fusing bias in prolog.
-  // TODO: check init type if given a tv,
-  //  not supported currently though.
-  NVF_CHECK(
-      init->isConstScalar(),
-      "Cannot create a reduction operation where the initial value is not a const scalar.");
-
-=======
->>>>>>> f73ff1bc
   // TODO:
   //  Validate axis relationships between a and b
   NVF_CHECK(tv_a->nDims() > 0, "Tried to reduce a 0-dim tensor");
