--- conflicted
+++ resolved
@@ -110,192 +110,6 @@
   return unaryOp(type, cast_v1)->as<TensorView>();
 }
 
-<<<<<<< HEAD
-TensorView* select(TensorView* tv, int dim, Val* index) {
-  auto dom = TensorDomain::noReductions(tv->getMaybeRFactorDomain());
-  TORCH_CHECK(!dom.empty(), "select can not be applied to 0d tensor.");
-
-  std::vector<IterDomain*> new_root;
-  new_root.reserve(dom.size() - 1);
-
-  if (dim < 0) {
-    dim += (int)dom.size();
-  }
-
-  TORCH_CHECK(
-      dim >= 0 && dim < (int)dom.size(),
-      "Select on invalid axis, received: ",
-      dim,
-      " however tensor view only has ",
-      dom.size(),
-      " non-reduction dims.");
-
-  for (auto i : c10::irange(dom.size())) {
-    if ((int)i != dim) {
-      new_root.emplace_back(dom[i]->cloneWithoutRFactor());
-    }
-  }
-
-  auto td = IrBuilder::create<TensorDomain>(
-      new_root, TensorDomain::getContiguityFilledWith(new_root, true));
-  auto out = IrBuilder::create<TensorView>(td, *tv->getDataType());
-  IrBuilder::create<SelectOp>(out, tv, dom.at(dim), index);
-  return out;
-}
-
-// index_select
-TensorView* index_select(TensorView* lookup_tv, int dim, TensorView* index_tv) {
-  DataType dtype = lookup_tv->getDataType().value();
-  TORCH_CHECK(
-      dtype != DataType::Null, "Invalid datatype provided for new value.");
-  auto lookup_dom =
-      TensorDomain::noReductions(lookup_tv->getMaybeRFactorDomain());
-  auto index_dom =
-      TensorDomain::noReductions(index_tv->getMaybeRFactorDomain());
-  size_t n_dims = lookup_dom.size();
-  TORCH_CHECK(n_dims > 0, "index_select can not be applied to 0d tensor.");
-  TORCH_CHECK(
-      index_dom.size() <= 1, "index array must be 1d or scalar tensor.");
-
-  if (index_dom.empty()) {
-    auto select_tv = select(lookup_tv, dim, index_tv);
-    return unsqueeze(select_tv, dim);
-  }
-
-  if (dim < 0) {
-    dim += (int)lookup_dom.size();
-  }
-
-  std::vector<IterDomain*> new_root;
-  new_root.reserve(lookup_dom.size() - 1);
-  TORCH_CHECK(
-      dim >= 0 && dim < (int)lookup_dom.size(),
-      "index_select on invalid axis, received: ",
-      dim,
-      " however tensor view only has ",
-      lookup_dom.size(),
-      " non-reduction dims.");
-
-  for (auto i : c10::irange(lookup_dom.size())) {
-    if ((int)i != dim) {
-      new_root.emplace_back(lookup_dom[i]->cloneWithoutRFactor());
-    } else {
-      new_root.emplace_back(index_dom[0]->cloneWithoutRFactor());
-    }
-  }
-
-  auto td = IrBuilder::create<TensorDomain>(
-      new_root, TensorDomain::getContiguityFilledWith(new_root, true));
-  auto out = IrBuilder::create<TensorView>(td, dtype);
-
-  // broadcast index to lookup's rank.
-  index_tv =
-      ops::maybe_broadcast_index_tv(index_tv->as<TensorView>(), dim, n_dims);
-  IrBuilder::create<IndexSelectOp>(
-      out, lookup_tv, dim, lookup_dom[dim], index_tv);
-  return out;
-}
-
-// torch.gather
-TensorView* torch_gather(TensorView* inp, int dim, TensorView* index) {
-  auto inp_domain = TensorDomain::noReductions(inp->getMaybeRFactorDomain());
-  auto idx_domain = TensorDomain::noReductions(index->getMaybeRFactorDomain());
-  TORCH_CHECK(
-      !inp_domain.empty(), "torch.gather can not be applied to 0d tensor.");
-  TORCH_CHECK(
-      idx_domain.size() == inp_domain.size(),
-      "the input and index tensor must have the same dimensions for torch.gather");
-
-  if (dim < 0) {
-    dim += (int)idx_domain.size();
-  }
-  TORCH_CHECK(
-      dim >= 0 && dim < (int)inp_domain.size(),
-      "torch.gather on invalid axis, received: ",
-      dim,
-      " however tensor view only has ",
-      inp_domain.size(),
-      " non-reduction dims.");
-  std::vector<IterDomain*> out_domain;
-  out_domain.reserve(idx_domain.size());
-  for (auto idx_domain_ptr : idx_domain) {
-    out_domain.push_back(
-        IterDomainBuilder(idx_domain_ptr)
-            .iter_type(
-                idx_domain_ptr->getIterType() == IterType::Iteration
-                    ? IterType::GatherScatter
-                    : idx_domain_ptr->getIterType())
-            .build());
-  }
-
-  TensorView* out_tensor = IrBuilder::create<TensorView>(
-      IrBuilder::create<TensorDomain>(
-          out_domain, TensorDomain::getContiguityFilledWith(out_domain, true)),
-      inp->getDataType().value());
-
-  IrBuilder::create<TorchGatherOp>(
-      out_tensor, inp, dim, inp_domain[dim], index);
-  return out_tensor->as<TensorView>();
-}
-
-// torch.scatter torch.scatter_add
-TensorView* scatterOp(
-    ScatterOpType type,
-    TensorView* self,
-    int dim,
-    TensorView* index,
-    TensorView* src) {
-  auto self_dom = TensorDomain::noReductions(self->getMaybeRFactorDomain());
-  auto idx_dom = TensorDomain::noReductions(index->getMaybeRFactorDomain());
-  auto src_dom = TensorDomain::noReductions(src->getMaybeRFactorDomain());
-
-  TORCH_CHECK(!self_dom.empty(), "scatter can not be applied to 0d tensor.");
-  TORCH_CHECK(
-      self_dom.size() == idx_dom.size() && self_dom.size() == src_dom.size(),
-      "self, index and src tensor should all have the same number of dimensions in scatter like ops.");
-  if (dim < 0) {
-    dim += (int)self_dom.size();
-  }
-  TORCH_CHECK(
-      dim >= 0 && dim < (int)self_dom.size(),
-      "Scatter on invalid axis, received: ",
-      dim,
-      " however tensor view only has ",
-      self_dom.size(),
-      " non-reduction dims.");
-
-  // The shape of output tensor is same as self tensor.
-  std::vector<IterDomain*> out_domain;
-  for (const auto i : c10::irange(self_dom.size())) {
-    out_domain.push_back(
-        IterDomainBuilder(self_dom[i])
-            .iter_type(
-                self_dom[i]->getIterType() == IterType::Iteration
-                    ? IterType::GatherScatter
-                    : self_dom[i]->getIterType())
-            .build());
-  }
-
-  TensorView* out_tensor = IrBuilder::create<TensorView>(
-      IrBuilder::create<TensorDomain>(
-          out_domain, TensorDomain::getContiguityFilledWith(out_domain, true)),
-      self->getDataType().value());
-
-  IrBuilder::create<ScatterOp>(
-      type, out_tensor, self, dim, index, src, out_domain[dim]);
-  return out_tensor->as<TensorView>();
-}
-
-TensorView* scatter(
-    TensorView* self,
-    int dim,
-    TensorView* index,
-    TensorView* src) {
-  return scatterOp(ScatterOpType::Set, self, dim, index, src);
-}
-
-=======
->>>>>>> 86ba9f12
 // TENSOR FACTORIES
 TensorView* rand(const std::vector<Val*>& shape, DataType dtype) {
   auto n = shape.size();
@@ -1681,10 +1495,6 @@
   // Check and collect reduction axes
   std::vector<unsigned int> uint_axes =
       canonicalizeAxes(axes, tv->domain()->noReductions().size());
-<<<<<<< HEAD
-
-=======
->>>>>>> 86ba9f12
   // Create tensor outputs
   TensorView* out_avg = newForReduction(tv, uint_axes);
   TensorView* out_var = newForReduction(tv, uint_axes);
@@ -2439,11 +2249,7 @@
 
   IterDomain* id = IterDomainBuilder(
                        inp_domain[0]->container()->zeroVal(),
-<<<<<<< HEAD
-                       IrBuilder::create<Int>((int)vec_size))
-=======
                        IrBuilder::create<Int>((int64_t)vec_size))
->>>>>>> 86ba9f12
                        .iter_type(IterType::VectorComponent)
                        .build();
   out_domain.push_back(id);
