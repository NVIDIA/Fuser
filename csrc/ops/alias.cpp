--- conflicted
+++ resolved
@@ -15,8 +15,6 @@
 
 namespace nvfuser {
 
-<<<<<<< HEAD
-=======
 Val* set(Val* v) {
   Val* out = ops::newValLike(v, v->getDataType().value());
   IrBuilder::create<LoadStoreOp>(LoadStoreOpType::Set, out, v);
@@ -27,56 +25,6 @@
   return set(tv->as<Val>())->as<TensorView>();
 }
 
-namespace {
-
-//! Transform TensorView according to keep, merge, and split transformations.
-//! Squeeze and broadcast transformations are handled separately.
-//! It is recommend to use the composite ops view function, which will call
-//! the analyzeView function to generate the appropriate transformations.
-//!
-//! For example:
-//! original sizes = [2, 10, 40]
-//! new_size = [2, 10, 2, 20]
-//! auto analysis = analyzeView(TV0, original_sizes, new_sizes)
-//! auto TV1 = TV0->view(analysis.transforms);
-//!
-//! Transforms = [(Keep I0), (Keep I1), (Split I2 by 2)]
-//! Before: TV0[I0, I1, I2]
-//! After: TV0[I0, I1, 2, ceilDiv(I2, 2)]
-//!
-//! orig_tv is the tensor view originally coming in from user for the view
-//! operation. This is the tensor view all of the view analysis is relative to.
-//! View might be doing squeezes before sending into the view operation, so we
-//! want the actual input to the view operation to be potentially after the
-//! original view operation.
-TensorView* applyViewTransforms(
-    TensorView* orig_tv,
-    TensorView* post_reduce_tv,
-    const AnalyzeViewResult& view_analysis) {
-  TORCH_INTERNAL_ASSERT(orig_tv != nullptr, "Input is invalid.");
-  TORCH_INTERNAL_ASSERT(post_reduce_tv != nullptr, "Input is invalid.");
-  TORCH_INTERNAL_ASSERT(
-      !post_reduce_tv->hasComputeAt(),
-      "Cannot modify rfactor domain after compute at has been set.");
-
-  TORCH_INTERNAL_ASSERT(
-      post_reduce_tv->nDims() > 0, "Tried to view a 0-dim TensorView");
-
-  TORCH_INTERNAL_ASSERT(!view_analysis.transforms.empty());
-
-  TensorView* consumer = IrBuilder::create<TensorView>(
-      orig_tv->container(),
-      orig_tv->domain()->view(view_analysis),
-      orig_tv->getDataType().value());
-
-  IrBuilder::create<ViewOp>(orig_tv->container(), consumer, post_reduce_tv);
-
-  return consumer;
-}
-
-} // namespace
-
->>>>>>> 62692ebc
 TensorView* view(TensorView* x, DataType dtype) {
   TORCH_INTERNAL_ASSERT(x != nullptr, "Input is invalid.");
   if (x->getDataType() == dtype) {
