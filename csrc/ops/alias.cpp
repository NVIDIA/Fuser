--- conflicted
+++ resolved
@@ -716,15 +716,6 @@
       range.step = FusionGuard::getCurFusion()->oneVal();
     }
     if (range.start->dtype() != DataType::Index) {
-<<<<<<< HEAD
-      range.start = castOp(DataType::Index, range.start);
-    }
-    if (range.stop->dtype() != DataType::Index) {
-      range.stop = castOp(DataType::Index, range.stop);
-    }
-    if (range.step->dtype() != DataType::Index) {
-      range.step = castOp(DataType::Index, range.step);
-=======
       range.start =
           SimplifyingIrBuilder::maybeCastExpr(DataType::Index, range.start);
     }
@@ -735,7 +726,6 @@
     if (range.step->dtype() != DataType::Index) {
       range.step =
           SimplifyingIrBuilder::maybeCastExpr(DataType::Index, range.step);
->>>>>>> 6dcf6405
     }
     return range;
   };
