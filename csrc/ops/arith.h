--- conflicted
+++ resolved
@@ -733,7 +733,6 @@
     bool descending = false,
     bool stable = false);
 
-<<<<<<< HEAD
 //! Batched matrix multiplication
 //!
 //! Performs a batch of matrix multiplications. Each matrix in the batch
@@ -746,7 +745,7 @@
 //! \note Both input tensors must be 3-dimensional with the same batch size.
 //!       The inner dimensions must be compatible for matrix multiplication.
 NVF_API TensorView* bmm(TensorView* mat1, TensorView* mat2);
-=======
+
 //! TopK operation: find the k largest or smallest elements along a dimension
 //!
 //! Returns the k largest (if largest=true) or smallest (if largest=false)
@@ -773,6 +772,5 @@
     bool largest = true,
     bool sorted = false,
     bool maybe_symbolic = true);
->>>>>>> de292852
 
 } // namespace nvfuser