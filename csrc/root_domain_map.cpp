--- conflicted
+++ resolved
@@ -77,30 +77,18 @@
   IterDomain* indexed_id = nullptr;
   bool has_consumer_id = false;
   if (auto sop = dynamic_cast<SelectOp*>(consumer_tv->definition())) {
-<<<<<<< HEAD
-    indexed_id = sop->getIndexedProducerDomain();
-=======
     indexed_id = sop->getIndexedID();
->>>>>>> 03b71e50
     has_consumer_id = false;
   } else if (
       auto sop = dynamic_cast<IndexSelectOp*>(consumer_tv->definition())) {
     if (producer_tv == sop->lookupTv()) {
-<<<<<<< HEAD
-      indexed_id = sop->getIndexedProducerDomain();
-=======
       indexed_id = sop->getIndexedID();
->>>>>>> 03b71e50
       has_consumer_id = true;
     }
   } else if (
       auto gop = dynamic_cast<TorchGatherOp*>(consumer_tv->definition())) {
     if (producer_tv == gop->lookupTv()) {
-<<<<<<< HEAD
-      indexed_id = gop->getIndexedProducerDomain();
-=======
       indexed_id = gop->getIndexedID();
->>>>>>> 03b71e50
       has_consumer_id = true;
     }
   }
@@ -168,11 +156,7 @@
 
     // Condition 2: Different extents
     if (consumer_tv_->definition()->isA<TorchGatherOp>() &&
-<<<<<<< HEAD
-        !consumer_tv_->definition()->as<TorchGatherOp>()->isTakeAlongAxis() &&
-=======
         !consumer_tv_->definition()->as<TorchGatherOp>()->exactSizes() &&
->>>>>>> 03b71e50
         producer_tv_ ==
             consumer_tv_->definition()->as<TorchGatherOp>()->lookupTv() &&
         producer_id != indexed_producer_id && !map_different_extents_) {
@@ -1125,11 +1109,7 @@
   const auto idx_root =
       TensorDomain::noReductions(idx_td->getMaybeRFactorDomain());
   const auto& out_root = out_td->getRootDomain();
-<<<<<<< HEAD
-  
-=======
-
->>>>>>> 03b71e50
+
   TORCH_INTERNAL_ASSERT(
       idx_root.size() == out_root.size(),
       "\nExpression: ",
