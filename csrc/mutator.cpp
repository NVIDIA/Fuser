// clang-format off
/*
 * SPDX-FileCopyrightText: Copyright (c) 2023-present NVIDIA CORPORATION & AFFILIATES.
 * All rights reserved.
 * SPDX-License-Identifier: BSD-3-Clause
 */
// clang-format on
#include <c10/util/irange.h>
#include <fusion.h>
#include <ir/all_nodes.h>
#include <ir/builder.h>

#include <vector>

/*
 * Mutators are the mechanism used to modify IR nodes. Since most nodes are
 * immutable or at least partially immutable changeing them can require creating
 * a new node. Base mutator at the moment is a dumb sample mutator that takes
 * any float of value 1.0 and converts it to 0.0; It is currently used as a
 * dummy example, however, we should make it a simple instantiation of all the
 * mutate functions on all node types so that people can inherit it, and only
 * specialize those nodes which they want to have a particular transformation.
 */

namespace nvfuser {

void OptOutMutator::dispatchMutate(Statement* s) {
  Statement::mutatorDispatch(this, s);
}

void OptOutMutator::dispatchMutate(Val* v) {
  Val::mutatorDispatch(this, v);
}

void OptOutMutator::registerMutation(Val* val, Val* mutation) {
  bool val_is_ns = val->vtype() == ValType::NamedScalar;
  bool mutation_is_ns = mutation->vtype() == ValType::NamedScalar;
  bool val_is_scalar = val->vtype() == ValType::Others;
  bool mutation_is_scalar = mutation->vtype() == ValType::Others;
  TORCH_INTERNAL_ASSERT(
      mutation->dtype() == val->dtype() &&
          (mutation->vtype() == val->vtype() ||
           ((val_is_ns && mutation_is_scalar) ||
            (mutation_is_ns && val_is_scalar))),
      "Mutations are not allowed to change types, tried to go from: (",
      val->vtype(),
      ", ",
      val->dtype(),
      ") to: (",
      mutation->vtype(),
      ", ",
      mutation->dtype(),
      ")");
  mutations_[val] = mutation;
}

void OptOutMutator::mutate(Val* s) {}

void OptOutMutator::mutate(NamedScalar* ns) {}

void OptOutMutator::mutate(IterDomain* id) {
  Val* start = maybeMutated(id->start());
  Val* extent = maybeMutated(id->extent());
  Val* expanded_extent = nullptr;
  if (id->hasExpandedExtent()) {
    expanded_extent = maybeMutated(id->expandedExtent());
  }
  Val* stop_offset = maybeMutated(id->stopOffset());
  if (start->sameAs(id->start()) && extent->sameAs(id->extent()) &&
      (!id->hasExpandedExtent() ||
       expanded_extent->sameAs(id->expandedExtent())) &&
      stop_offset->sameAs(id->stopOffset())) {
    return;
  }
  registerMutation(
      id,
      IterDomainBuilder(id)
          .start(start)
          .extent(extent)
          .stop_offset(stop_offset)
          .expanded_extent(expanded_extent)
          .build());
}

void OptOutMutator::mutate(TensorDomain* td) {
  bool mutated = false;

  auto updateIdVec = [&](const std::vector<IterDomain*>& ids) {
    std::vector<IterDomain*> updated_ids;
    for (auto id : ids) {
      auto updated_id = maybeMutated(id)->as<IterDomain>();
      updated_ids.push_back(updated_id);
      if (!updated_id->sameAs(id)) {
        mutated = true;
      }
    }
    return updated_ids;
  };

  std::vector<IterDomain*> root_dom = updateIdVec(td->root());
  std::vector<IterDomain*> rfactor_dom = td->hasRFactor()
      ? updateIdVec(td->rfactor())
      : std::vector<IterDomain*>();
  std::vector<IterDomain*> allocation_dom = td->hasAllocation()
      ? updateIdVec(td->allocation())
      : std::vector<IterDomain*>();
  std::vector<IterDomain*> domain = updateIdVec(td->leaf());

  if (!mutated) {
    return;
  }

  Val* mutated_val = IrBuilder::create<TensorDomain>(
      td->container(),
      root_dom,
      rfactor_dom,
      allocation_dom,
      domain,
      td->contiguity());
  registerMutation(td, mutated_val);
}

void OptOutMutator::mutate(TensorView* tv) {
  TensorDomain* td = maybeMutated(tv->domain())->as<TensorDomain>();
  if (!tv->domain()->sameAs(td)) {
    tv->setDomain(td);
  }
  // Don't register tv mutations as we just want to update the TD
}

void OptOutMutator::mutate(kir::Predicate*) {
  TORCH_INTERNAL_ASSERT(false, "Not implemented yet.");
}

void OptOutMutator::mutate(kir::TensorIndex*) {
  TORCH_INTERNAL_ASSERT(false, "Not implemented yet.");
}

<<<<<<< HEAD
void OptOutMutator::mutateUntypedVal(Val* v) {}
=======
void OptOutMutator::mutate(PipelineVal*) {
  TORCH_INTERNAL_ASSERT(false, "Not implemented yet.");
}
>>>>>>> b8baa7f6

void OptOutMutator::mutate(Expr* op) {
  std::vector<Val*> mutated_inputs;
  mutated_inputs.reserve(op->inputs().size());
  for (auto input : op->inputs()) {
    mutated_inputs.emplace_back(maybeMutated(input));
  }

  std::vector<Val*> mutated_outputs;
  mutated_outputs.reserve(op->outputs().size());
  for (auto output : op->outputs()) {
    mutated_outputs.emplace_back(maybeMutated(output));
  }

  std::vector<Statement*> mutated_attrs;
  mutated_attrs.reserve(op->attributes().size());
  for (auto attr : op->attributes()) {
    if (auto attr_val = dynamic_cast<Val*>(attr)) {
      mutated_attrs.emplace_back(maybeMutated(attr_val));
    } else {
      mutated_attrs.emplace_back(attr);
    }
  }

  bool all_same = true;
  for (auto i : c10::irange(op->outputs().size())) {
    if (!all_same) {
      break;
    }
    all_same = all_same && mutated_outputs[i] == op->output(i);
  }
  for (auto i : c10::irange(op->inputs().size())) {
    if (!all_same) {
      break;
    }
    all_same = all_same && mutated_inputs[i] == op->input(i);
  }
  for (auto i : c10::irange(op->attributes().size())) {
    if (!all_same) {
      break;
    }
    bool same =
        ((mutated_attrs[i] == nullptr) && (op->attribute(i) == nullptr)) ||
        mutated_attrs[i] == op->attribute(i);
    all_same = all_same && same;
  }

  if (all_same) {
    return;
  }

  auto container = op->container();
  auto newObjectFunc = op->newObjectFunc();
  removeExpr(container, op);
  auto new_expr =
      newObjectFunc(container, mutated_inputs, mutated_outputs, mutated_attrs);
  registerNewExpr(new_expr);
}

void OptOutMutator::removeExpr(IrContainer* container, Expr* expr) const {
  container->removeExpr(expr);
}

} // namespace nvfuser<|MERGE_RESOLUTION|>--- conflicted
+++ resolved
@@ -136,13 +136,9 @@
   TORCH_INTERNAL_ASSERT(false, "Not implemented yet.");
 }
 
-<<<<<<< HEAD
-void OptOutMutator::mutateUntypedVal(Val* v) {}
-=======
 void OptOutMutator::mutate(PipelineVal*) {
   TORCH_INTERNAL_ASSERT(false, "Not implemented yet.");
 }
->>>>>>> b8baa7f6
 
 void OptOutMutator::mutate(Expr* op) {
   std::vector<Val*> mutated_inputs;
