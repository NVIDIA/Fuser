--- conflicted
+++ resolved
@@ -75,23 +75,14 @@
 ir_utils::TVDomainGuard noAllocationDomainGuard(
     TensorView* tv,
     bool contiguity) {
-<<<<<<< HEAD
-  // Use domain guard to ignore the contiguity of
-  //  consumer tv.
-=======
   // Use domain guard to ignore the contiguity of the given tv.
->>>>>>> e45a829b
   TensorDomain* domain_with_specified_contiguity = nullptr;
   domain_with_specified_contiguity = IrBuilder::create<TensorDomain>(
       tv->getRootDomain(),
       tv->getRFactorDomain(),
       tv->getLeafDomain(),
       TensorDomain::getContiguityFilledWith(
-<<<<<<< HEAD
-          tv->getRFactorDomain(), contiguity));
-=======
           tv->getMaybeRFactorDomain(), contiguity));
->>>>>>> e45a829b
 
   return ir_utils::TVDomainGuard(tv, domain_with_specified_contiguity);
 }
