--- conflicted
+++ resolved
@@ -60,16 +60,6 @@
     TensorView* tv,
     bool contiguity) {
   // Use domain guard to ignore the contiguity of the given tv.
-<<<<<<< HEAD
-  TensorDomain* domain_with_specified_contiguity = nullptr;
-  domain_with_specified_contiguity = IrBuilder::create<TensorDomain>(
-      tv->getRootDomain(),
-      tv->getRFactorDomain(),
-      tv->getAllocationDomain(),
-      tv->getLeafDomain(),
-      TensorDomain::getContiguityFilledWith(
-          tv->getMaybeAllocationDomain(), contiguity));
-=======
   TensorDomain* domain_with_specified_contiguity =
       IrBuilder::create<TensorDomain>(
           tv->getRootDomain(),
@@ -78,24 +68,10 @@
           tv->getLeafDomain(),
           TensorDomain::getContiguityFilledWith(
               tv->getMaybeAllocationDomain(), contiguity));
->>>>>>> 2650ce40
 
   return ir_utils::TVDomainGuard(tv, domain_with_specified_contiguity);
 }
 
-<<<<<<< HEAD
-ir_utils::TVDomainGuard noAllocationDomainGuard(
-    TensorView* tv,
-    bool contiguity) {
-  // Use domain guard to ignore the contiguity of the given tv.
-  TensorDomain* domain_with_specified_contiguity = nullptr;
-  domain_with_specified_contiguity = IrBuilder::create<TensorDomain>(
-      tv->getRootDomain(),
-      tv->getRFactorDomain(),
-      tv->getLeafDomain(),
-      TensorDomain::getContiguityFilledWith(
-          tv->getMaybeRFactorDomain(), contiguity));
-=======
 ir_utils::TVDomainGuard allocateToRFactorDomainGuard(
     TensorView* tv,
     bool contiguity) {
@@ -107,7 +83,6 @@
           tv->getLeafDomain(),
           TensorDomain::getContiguityFilledWith(
               tv->getMaybeRFactorDomain(), contiguity));
->>>>>>> 2650ce40
 
   return ir_utils::TVDomainGuard(tv, domain_with_specified_contiguity);
 }
