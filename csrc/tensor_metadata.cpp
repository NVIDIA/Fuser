--- conflicted
+++ resolved
@@ -225,12 +225,8 @@
     TensorView* tv,
     c10::IntArrayRef sizes,
     c10::IntArrayRef strides) {
-<<<<<<< HEAD
   const std::vector<std::optional<bool>>& contiguity = tv->getContiguity();
-  NVF_ERROR(alloc_dom.size() == contiguity.size());
-=======
   NVF_ERROR_EQ(alloc_dom.size(), contiguity.size());
->>>>>>> 4c0a1ca8
   checkAllEqual(
       {std::ranges::distance(alloc_dom | TensorDomain::kNoReductions),
        std::ssize(sizes),
@@ -270,18 +266,12 @@
 
     NVF_CHECK(contiguity[domain_index].has_value());
     if (*contiguity[domain_index]) {
-<<<<<<< HEAD
-      NVF_CHECK(
-          stride == expected_stride_if_contiguous,
+      NVF_CHECK_EQ(
+          stride,
+          expected_stride_if_contiguous,
           "TensorView ",
           tv->toString(),
           "'s stride mismatch with contiguity info. ",
-=======
-      NVF_CHECK_EQ(
-          stride,
-          expected_stride_if_contiguous,
-          "Stride mismatch with contiguity info. ",
->>>>>>> 4c0a1ca8
           " allocation domain: ",
           ir_utils::toString(alloc_dom),
           ": sizes: ",
