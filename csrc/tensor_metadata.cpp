--- conflicted
+++ resolved
@@ -222,17 +222,10 @@
 };
 
 void validateAllocationSizesAndStrides(
-<<<<<<< HEAD
-    const std::vector<IterDomain*>& alloc_dom,
-    TensorView* tv,
-    c10::IntArrayRef sizes,
-    c10::IntArrayRef strides) {
-=======
     TensorView* tv,
     c10::IntArrayRef sizes,
     c10::IntArrayRef strides) {
   const std::vector<IterDomain*>& alloc_dom = tv->getMaybeAllocationDomain();
->>>>>>> 9e11253f
   const std::vector<std::optional<bool>>& contiguity = tv->getContiguity();
   NVF_ERROR_EQ(alloc_dom.size(), contiguity.size());
   checkAllEqual(
@@ -350,17 +343,9 @@
     ExpressionEvaluator ee) {
   auto [allocation_sizes, allocation_strides] =
       inferAllocationSizesAndStrides(tensor, tv, ee);
-<<<<<<< HEAD
-  const auto& alloc = tv->getMaybeAllocationDomain();
-  // Only validate final sizes and strides when we have a non-empty tensor.
-  if (tensor.numel() != 0) {
-    validateAllocationSizesAndStrides(
-        alloc, tv, allocation_sizes, allocation_strides);
-=======
   // Only validate final sizes and strides when we have a non-empty tensor.
   if (tensor.numel() != 0) {
     validateAllocationSizesAndStrides(tv, allocation_sizes, allocation_strides);
->>>>>>> 9e11253f
   }
   return {std::move(allocation_sizes), std::move(allocation_strides)};
 }
