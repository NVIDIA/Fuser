--- conflicted
+++ resolved
@@ -327,13 +327,6 @@
       in()->isA<TensorView>(),
       "Currently, GetMetaData only supports TensorView");
   TensorView* tv = in()->as<TensorView>();
-<<<<<<< HEAD
-
-  TORCH_INTERNAL_ASSERT(
-      tv->getMemoryType() == MemoryType::Global,
-      "GetMetaData only supports global memory tensors");
-=======
->>>>>>> 4dd3240b
 
   at::Tensor input = inputs.at(0).as<at::Tensor>();
 
