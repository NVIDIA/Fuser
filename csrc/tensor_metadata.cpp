// clang-format off
/*
 * SPDX-FileCopyrightText: Copyright (c) 2023-present NVIDIA CORPORATION & AFFILIATES.
 * All rights reserved.
 * SPDX-License-Identifier: BSD-3-Clause
 */
// clang-format on

#include <expr_evaluator.h>
#include <ir/all_nodes.h>
#include <ir/builder.h>
#include <ir/cloner.h>
#include <ir/iostream.h>
#include <ir/utils.h>
#include <multidevice/utils.h>
#include <polymorphic_value.h>
#include <tensor_metadata.h>

namespace nvfuser {

namespace {

// Forward traverse from logical domain to allocation domain, compute frontier
// sizes and strides, validate that splits are divisible and merges are
// contiguous, and update active_ids_ correspondingly.
class ForwardTraverseFromLogicalToAlloc {
  ExpressionEvaluator& ee_;
  std::unordered_map<IterDomain*, std::pair<int64_t, int64_t>>& active_ids_;

  void handle(Split* split) {
    
    auto in = split->in();
    auto inner = split->inner();
    auto outer = split->outer();
    auto in_it = active_ids_.find(in);
    // NVF_ERROR(in_it != active_ids_.end())
    if (in_it == active_ids_.end()) {
      // TODO: see [Allocation domain on both side of logical]
      return;
    }
    auto [in_size, in_stride] = in_it->second;
    auto factor = ee_.evaluate(split->factor()).as<int64_t>();
<<<<<<< HEAD

=======
>>>>>>> 811f2139
    // std::cout << "Split " << inner->toString() << " " << outer->toString() << std::endl;
    // std::cout << "SHARDED In size/ factor " << in_size << " " << factor << std::endl;
    // A device parallelized outer axis indicates the logical axis was sharded. 
    // in_size and in_stride refer to sharded sizes, adjust both to refer to unsharded sizes. 
    // TODO: the logic seems to assume a split is always an inner split? But, sharding
    // uses an outersplit... 
    if (outer->isDeviceDim()) {
      in_size *= factor;
      factor *= factor;
    }
    // std::cout << "UNSHARDED In size/ factor " << in_size << " " << factor << std::endl;

    NVF_ERROR(
        in_size % factor == 0,
        "The logical domain and allocation domain of fusion input/output ",
        "tensors must be a one-to-one map, therefore, ",
        "non-divisible split is not allowed in allocation domain");
    NVF_ERROR(active_ids_.erase(in) == 1);
    NVF_ERROR(
        active_ids_
            .emplace(inner, std::pair<int64_t, int64_t>{factor, in_stride})
            .second);
    NVF_ERROR(active_ids_
                  .emplace(
                      outer,
                      std::pair<int64_t, int64_t>{
                          in_size / factor, in_stride * factor})
                  .second);
  }

  void handle(Merge* merge) {
    auto inner = merge->inner();
    auto outer = merge->outer();
    auto out = merge->out();
    auto inner_it = active_ids_.find(inner);
    auto outer_it = active_ids_.find(outer);
    // NVF_ERROR(inner_it != active_ids_.end())
    // NVF_ERROR(outer_it != active_ids_.end())
    if (inner_it == active_ids_.end() || outer_it == active_ids_.end()) {
      // TODO: see [Allocation domain on both side of logical]
      return;
    }
    auto [inner_size, inner_stride] = inner_it->second;
    auto [outer_size, outer_stride] = outer_it->second;
    NVF_ERROR(
        inner_stride * inner_size == outer_stride,
        "The logical domain and allocation domain of fusion input/output ",
        "tensors must be a one-to-one map, therefore, ",
        "merging of discontiguous dimensions is not allowed in allocation domain");
    NVF_ERROR(active_ids_.erase(inner) == 1);
    NVF_ERROR(active_ids_.erase(outer) == 1);
    NVF_ERROR(active_ids_
                  .emplace(
                      out,
                      std::pair<int64_t, int64_t>{
                          inner_size * outer_size, inner_stride})
                  .second);
  }

  void handle(Expr* expr) {
    if (auto split = dynamic_cast<Split*>(expr)) {
      handle(split);
    } else if (auto merge = dynamic_cast<Merge*>(expr)) {
      handle(merge);
    } else {
      NVF_ERROR(false, "Unsupported transormation in allocation domain");
    }
  }

 public:
  ForwardTraverseFromLogicalToAlloc(
      ExpressionEvaluator& ee,
      std::unordered_map<IterDomain*, std::pair<int64_t, int64_t>>& active_ids)
      : ee_(ee), active_ids_(active_ids) {}

  void run(
      TensorView* tv,
      const std::vector<IterDomain*>& logical,
      const std::vector<IterDomain*>& alloc) {
    auto forward_exprs = StmtSort::getExprsBetween(
        {logical.begin(), logical.end()}, {alloc.begin(), alloc.end()});
    for (auto expr : forward_exprs) {
      handle(expr);
    }
  }
};

// Similar to ForwardTraverseFromLogicalToAlloc, but in the opposite direction.
class BackwardTraverseFromLogicalToAlloc {
  at::Tensor tensor_;
  ExpressionEvaluator& ee_;
  std::unordered_map<IterDomain*, std::pair<int64_t, int64_t>>& active_ids_;

  void handle(Split* split) {
    auto in = split->in();
    auto inner = split->inner();
    auto outer = split->outer();
    auto inner_it = active_ids_.find(inner);
    auto outer_it = active_ids_.find(outer);
    // NVF_ERROR(inner_it != active_ids_.end())
    // NVF_ERROR(outer_it != active_ids_.end())
    if (inner_it == active_ids_.end() || outer_it == active_ids_.end()) {
      // TODO: see [Allocation domain on both side of logical]
      return;
    }
    auto [inner_size, inner_stride] = inner_it->second;
    auto [outer_size, outer_stride] = outer_it->second;
    NVF_ERROR(
        inner_stride * inner_size == outer_stride,
        "The logical domain and allocation domain of fusion input/output ",
        "tensors must be a one-to-one map, therefore, ",
        "splitting one dimension into discontiguous dimensions is not allowed in allocation domain");
    NVF_ERROR(active_ids_.erase(inner) == 1);
    NVF_ERROR(active_ids_.erase(outer) == 1);
    NVF_ERROR(active_ids_
                  .emplace(
                      in,
                      std::pair<int64_t, int64_t>{
                          inner_size * outer_size, inner_stride})
                  .second);
  }

  void handle(Merge* merge) {
    auto inner = merge->inner();
    auto outer = merge->outer();
    auto out = merge->out();
    auto factor = ee_.evaluate(inner->extent()).as<int64_t>();
    auto out_it = active_ids_.find(out);
    // NVF_ERROR(out_it != active_ids_.end())
    if (out_it == active_ids_.end()) {
      // TODO: see [Allocation domain on both side of logical]
      return;
    }
    auto [out_size, out_stride] = out_it->second;
    NVF_ERROR(
        out_size % factor == 0,
        "The logical domain and allocation domain of fusion input/output ",
        "tensors must be a one-to-one map, therefore, ",
        "the size of the output must divisible by the size of inner dimension");
    NVF_ERROR(active_ids_.erase(out) == 1);
    NVF_ERROR(
        active_ids_
            .emplace(inner, std::pair<int64_t, int64_t>{factor, out_stride})
            .second);
    NVF_ERROR(active_ids_
                  .emplace(
                      outer,
                      std::pair<int64_t, int64_t>{
                          out_size / factor, out_stride * factor})
                  .second);
  }

  void handle(Expr* expr) {
    if (auto split = dynamic_cast<Split*>(expr)) {
      handle(split);
    } else if (auto merge = dynamic_cast<Merge*>(expr)) {
      handle(merge);
    } else {
      NVF_ERROR(false, "Unsupported transormation in allocation domain");
    }
  }

 public:
  BackwardTraverseFromLogicalToAlloc(
      ExpressionEvaluator& ee,
      std::unordered_map<IterDomain*, std::pair<int64_t, int64_t>>& active_ids)
      : ee_(ee), active_ids_(active_ids) {}

  void run(
      TensorView* tv,
      const std::vector<IterDomain*>& logical,
      const std::vector<IterDomain*>& alloc) {
    auto backward_exprs = StmtSort::getExprsBetween(
        {alloc.begin(), alloc.end()}, {logical.begin(), logical.end()});
    std::reverse(backward_exprs.begin(), backward_exprs.end());
    for (auto expr : backward_exprs) {
      handle(expr);
    }
  }
};

void validateAllocationSizesAndStrides(
    const std::vector<IterDomain*>& alloc_dom_no_reductions,
    const std::vector<std::optional<bool>>& contiguity,
    c10::IntArrayRef sizes,
    c10::IntArrayRef strides) {
  NVF_ERROR(sizes.size() == strides.size());

  // Validate contiguity
  int64_t contiguous_stride = 1;
  auto contiguity_rev = contiguity.crbegin();
  for (int64_t i = (int64_t)sizes.size() - 1; i >= 0; i--) {
    if (alloc_dom_no_reductions.at(i)->isBroadcast()) {
      continue;
    }
    while (!contiguity_rev->has_value()) {
      contiguity_rev++;
    }
    auto size = sizes.at(i);
    auto stride = strides.at(i);
    NVF_ERROR(!contiguity.empty());
    auto last_contiguity = *contiguity_rev;
    NVF_ERROR(
        last_contiguity.has_value(),
        "I don't think this check makes sense, but unfortunately ",
        "clang-tidy is not smart enough to infer from the context that this is always true.");
    if (*last_contiguity) {
      NVF_CHECK(
          stride == contiguous_stride,
          "Stride mismatch with contiguity info. ",
          " allocation domain: ",
          ir_utils::toString(alloc_dom_no_reductions),
          " dim: ",
          i,
          " expected stride: ",
          contiguous_stride,
          " actual stride: ",
          stride);
    }
    // TODO: Not certain how to handle stride when size refers to unsharded tensor.
    if (!alloc_dom_no_reductions.at(i)->isDeviceDim())
      contiguous_stride = stride * size;
    contiguity_rev++;
  }
  NVF_ERROR(
      std::none_of(
          contiguity_rev,
          contiguity.crend(),
          [](auto c_flag) { return c_flag.has_value(); }),
      "The size of contiguity mismatch with the dimensionality of allocation domain");

  // Validate that for expanded broadcast, the stride must be zero.
  for (int64_t i : c10::irange((int64_t)strides.size())) {
    if (auto alloc_id = alloc_dom_no_reductions.at(i);
        alloc_id->hasExpandedExtent()) {
      auto stride = strides.at(i);
      NVF_CHECK(
          stride == 0,
          "Expecting an expanded dimension on dimension ",
          i,
          " but found stride ",
          stride);
    }
  }
}

} // namespace

std::pair<std::vector<int64_t>, std::vector<int64_t>>
inferAndValidateAllocationSizesAndStrides(
    const at::Tensor& tensor,
    TensorView* tv,
    ExpressionEvaluator ee) {
  if (tv == nullptr || !tv->hasAllocation()) {
    // When tv is nullptr, or tv does not have allocation, the given sizes and
    // strides should already be in the target format. So nothing to do here.
    std::vector<int64_t> sizes;
    std::vector<int64_t> strides;
    for (auto i : c10::irange(tensor.dim())) {
      sizes.emplace_back(tensor.size(i));
      strides.emplace_back(tensor.stride(i));
    }
    return {sizes, strides};
  }
  const auto& alloc =
      TensorDomain::noReductions(tv->getMaybeAllocationDomain());
  const auto& logical = TensorDomain::noReductions(tv->getLogicalDomain());

  // active IDs and their shape and stride
  // active IDs are initially bound to sharded shape and stride. 
  std::unordered_map<IterDomain*, std::pair<int64_t, int64_t>> active_ids;
  NVF_ERROR((int64_t)logical.size() == tensor.dim());
  for (int64_t i : c10::irange((int64_t)logical.size())) {
    auto rf_id = logical.at(i);
    active_ids[rf_id] = {tensor.size(i), tensor.stride(i)};
  }

  ForwardTraverseFromLogicalToAlloc(ee, active_ids).run(tv, logical, alloc);
  BackwardTraverseFromLogicalToAlloc(ee, active_ids).run(tv, logical, alloc);

  // Now active_ids should contain the final sizes and strides, unordered. We
  // need to put them to the correct order.
  std::vector<int64_t> sizes;
  std::vector<int64_t> strides;
  sizes.reserve(alloc.size());
  strides.reserve(alloc.size());
  for (auto i : c10::irange(alloc.size())) {
    auto id = alloc.at(i);
    sizes.emplace_back(active_ids.at(id).first);
    strides.emplace_back(active_ids.at(id).second);
  }
  // Only validate final sizes and strides when we have a non-empty tensor.
  if (tensor.numel() != 0) {
    validateAllocationSizesAndStrides(
        alloc, tv->getContiguity(), sizes, strides);
  }
  return {std::move(sizes), std::move(strides)};
}

std::vector<PolymorphicValue> GetMetaData::evaluate(
    const ExpressionEvaluator& ee,
    const std::vector<PolymorphicValue>& inputs) const {
  NVF_ERROR(inputs.size() == 1, "GetMetaData expects 1 input");
  NVF_ERROR(
      in()->isA<TensorView>(),
      "Currently, GetMetaData only supports TensorView");
  TensorView* tv = in()->as<TensorView>();

  const at::Tensor& input = inputs.at(0).as<at::Tensor>();

  NVF_ERROR(
      input.is_cuda() || input.is_meta(),
      "GetMetaData expects a CUDA tensor as input, but got undefined tensor");

  std::shared_ptr<Struct> struct_ = std::make_shared<TensorMetaData>();
  TensorMetaData* metadata = (TensorMetaData*)struct_.get();
  metadata->dtype =
      std::get<PrimDataType>(aten_to_data_type(input.scalar_type()).type);
  metadata->data = input.data_ptr();
  // If tensor is sharded then logical_size and logical_stride will
  // refer to size and stride of the sharded tensor.
  // TODO: Is this assumption is correct? Maybe it should be the unsharded data. 
  metadata->logical_size = input.sizes();
  metadata->logical_stride = input.strides();
  if (tv->hasAllocation()) {
    auto allocation_data =
        inferAndValidateAllocationSizesAndStrides(input, tv, ee);
    metadata->alloc_size_data = std::move(allocation_data.first);
    metadata->alloc_size = c10::makeArrayRef(metadata->alloc_size_data);
    metadata->alloc_stride_data = std::move(allocation_data.second);
    metadata->alloc_stride = c10::makeArrayRef(metadata->alloc_stride_data);
<<<<<<< HEAD

=======
>>>>>>> 811f2139
    if (isSharded(tv)) {
      // Explicitly update the logical for sharded tensors. 
      // TODO: All sharded tensors should have their allocation domain explicitly set so that
      // the logical sizes and strides are calculated correctly. 
      auto alloc = TensorDomain::noReductions(tv->getMaybeAllocationDomain());
      std::vector<int64_t> unsharded_size;
      std::vector<int64_t> unsharded_stride;
      int factor = 1;
      // TODO: This is a bit hacky...
      for (auto i : c10::irange(alloc.size())) {
        auto id = alloc[i];
        auto size = metadata->alloc_size_data[i];
        auto stride = metadata->alloc_stride_data[i];
        if (id->isDeviceDim()) {
          factor = tv->getDeviceMesh().vector().size();
        } else {
          unsharded_size.push_back(size * factor);
          unsharded_stride.push_back(stride);
          factor = 1;
        }
      }
      // TODO: the logical size is unsharded size, but the stride is sharded...
      metadata->logical_size_data = std::move(unsharded_size);
      metadata->logical_size = c10::makeArrayRef(metadata->logical_size_data);
      metadata->logical_stride_data = std::move(unsharded_stride);
      metadata->logical_stride = std::move(metadata->logical_stride_data);
    }
<<<<<<< HEAD

=======
>>>>>>> 811f2139
  } else {
    metadata->alloc_size = input.sizes();
    metadata->alloc_stride = input.strides();
    // TODO: validateAllocationSizesAndStrides
  }
  return {PolymorphicValue(std::move(struct_))};
}

} // namespace nvfuser<|MERGE_RESOLUTION|>--- conflicted
+++ resolved
@@ -40,10 +40,7 @@
     }
     auto [in_size, in_stride] = in_it->second;
     auto factor = ee_.evaluate(split->factor()).as<int64_t>();
-<<<<<<< HEAD
-
-=======
->>>>>>> 811f2139
+
     // std::cout << "Split " << inner->toString() << " " << outer->toString() << std::endl;
     // std::cout << "SHARDED In size/ factor " << in_size << " " << factor << std::endl;
     // A device parallelized outer axis indicates the logical axis was sharded. 
@@ -375,10 +372,7 @@
     metadata->alloc_size = c10::makeArrayRef(metadata->alloc_size_data);
     metadata->alloc_stride_data = std::move(allocation_data.second);
     metadata->alloc_stride = c10::makeArrayRef(metadata->alloc_stride_data);
-<<<<<<< HEAD
-
-=======
->>>>>>> 811f2139
+
     if (isSharded(tv)) {
       // Explicitly update the logical for sharded tensors. 
       // TODO: All sharded tensors should have their allocation domain explicitly set so that
@@ -406,10 +400,7 @@
       metadata->logical_stride_data = std::move(unsharded_stride);
       metadata->logical_stride = std::move(metadata->logical_stride_data);
     }
-<<<<<<< HEAD
-
-=======
->>>>>>> 811f2139
+
   } else {
     metadata->alloc_size = input.sizes();
     metadata->alloc_stride = input.strides();
