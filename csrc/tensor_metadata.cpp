// clang-format off
/*
 * SPDX-FileCopyrightText: Copyright (c) 2023-present NVIDIA CORPORATION & AFFILIATES.
 * All rights reserved.
 * SPDX-License-Identifier: BSD-3-Clause
 */
// clang-format on

#include <expr_evaluator.h>
#include <ir/all_nodes.h>
#include <ir/builder.h>
#include <ir/cloner.h>
#include <ir/iostream.h>
#include <ir/utils.h>
#include <multidevice/utils.h>
#include <polymorphic_value.h>
#include <tensor_metadata.h>

namespace nvfuser {

namespace {

// Forward traverse from logical domain to allocation domain, compute frontier
// sizes and strides, validate that splits are divisible and merges are
// contiguous, and update active_ids_ correspondingly.
class ForwardTraverseFromLogicalToAlloc {
  ExpressionEvaluator& ee_;
  std::unordered_map<IterDomain*, std::pair<int64_t, int64_t>>& active_ids_;

  void handle(Split* split) {
    auto in = split->in();
    auto inner = split->inner();
    auto outer = split->outer();
    auto in_it = active_ids_.find(in);
    // NVF_ERROR(in_it != active_ids_.end())
    if (in_it == active_ids_.end()) {
      // TODO: see [Allocation domain on both side of logical]
      return;
    }

    auto [in_size, in_stride] = in_it->second;
    auto factor = ee_.evaluate(split->factor()).as<int64_t>();
    NVF_ERROR(
        in_size % factor == 0,
        "The logical domain and allocation domain of fusion input/output ",
        "tensors must be a one-to-one map, therefore, ",
        "non-divisible split is not allowed in allocation domain");

    int64_t inner_size = 0;
    int64_t outer_size = 0;
    if (split->innerSplit()) {
      outer_size = in_size / factor;
      inner_size = factor;
    } else {
      outer_size = factor;
      inner_size = in_size / factor;
    }

    NVF_ERROR(active_ids_.erase(in) == 1);
    NVF_ERROR(active_ids_.emplace(inner, std::make_pair(inner_size, in_stride))
                  .second);
    NVF_ERROR(
        active_ids_
            .emplace(outer, std::make_pair(outer_size, in_stride * inner_size))
            .second);
  }

  void handle(Merge* merge) {
    auto inner = merge->inner();
    auto outer = merge->outer();
    auto out = merge->out();
    auto inner_it = active_ids_.find(inner);
    auto outer_it = active_ids_.find(outer);
    // NVF_ERROR(inner_it != active_ids_.end())
    // NVF_ERROR(outer_it != active_ids_.end())
    if (inner_it == active_ids_.end() || outer_it == active_ids_.end()) {
      // TODO: see [Allocation domain on both side of logical]
      return;
    }
    auto [inner_size, inner_stride] = inner_it->second;
    auto [outer_size, outer_stride] = outer_it->second;
    NVF_ERROR(
        inner_stride * inner_size == outer_stride,
        "The logical domain and allocation domain of fusion input/output ",
        "tensors must be a one-to-one map, therefore, ",
        "merging of discontiguous dimensions is not allowed in allocation domain");
    NVF_ERROR(active_ids_.erase(inner) == 1);
    NVF_ERROR(active_ids_.erase(outer) == 1);
    NVF_ERROR(active_ids_
                  .emplace(
                      out,
                      std::pair<int64_t, int64_t>{
                          inner_size * outer_size, inner_stride})
                  .second);
  }

  void handle(Expr* expr) {
    if (auto split = dynamic_cast<Split*>(expr)) {
      handle(split);
    } else if (auto merge = dynamic_cast<Merge*>(expr)) {
      handle(merge);
    } else {
      NVF_THROW("Unsupported transormation in allocation domain");
    }
  }

 public:
  ForwardTraverseFromLogicalToAlloc(
      ExpressionEvaluator& ee,
      std::unordered_map<IterDomain*, std::pair<int64_t, int64_t>>& active_ids)
      : ee_(ee), active_ids_(active_ids) {}

  void run(
      TensorView* tv,
      const std::vector<IterDomain*>& logical,
      const std::vector<IterDomain*>& alloc) {
    auto forward_exprs = StmtSort::getExprsBetween(
        {logical.begin(), logical.end()}, {alloc.begin(), alloc.end()});
    for (auto expr : forward_exprs) {
      handle(expr);
    }
  }
};

// Similar to ForwardTraverseFromLogicalToAlloc, but in the opposite direction.
class BackwardTraverseFromLogicalToAlloc {
  at::Tensor tensor_;
  ExpressionEvaluator& ee_;
  std::unordered_map<IterDomain*, std::pair<int64_t, int64_t>>& active_ids_;

  void handle(Split* split) {
    auto in = split->in();
    auto inner = split->inner();
    auto outer = split->outer();
    auto inner_it = active_ids_.find(inner);
    auto outer_it = active_ids_.find(outer);
    // NVF_ERROR(inner_it != active_ids_.end())
    // NVF_ERROR(outer_it != active_ids_.end())
    if (inner_it == active_ids_.end() || outer_it == active_ids_.end()) {
      // TODO: see [Allocation domain on both side of logical]
      return;
    }
    auto [inner_size, inner_stride] = inner_it->second;
    auto [outer_size, outer_stride] = outer_it->second;
    NVF_ERROR(
        inner_stride * inner_size == outer_stride,
        "The logical domain and allocation domain of fusion input/output ",
        "tensors must be a one-to-one map, therefore, ",
        "splitting one dimension into discontiguous dimensions is not allowed in allocation domain");
    NVF_ERROR(active_ids_.erase(inner) == 1);
    NVF_ERROR(active_ids_.erase(outer) == 1);
    NVF_ERROR(active_ids_
                  .emplace(
                      in,
                      std::pair<int64_t, int64_t>{
                          inner_size * outer_size, inner_stride})
                  .second);
  }

  void handle(Merge* merge) {
    auto inner = merge->inner();
    auto outer = merge->outer();
    auto out = merge->out();
    auto factor = ee_.evaluate(inner->extent()).as<int64_t>();
    auto out_it = active_ids_.find(out);
    // NVF_ERROR(out_it != active_ids_.end())
    if (out_it == active_ids_.end()) {
      // TODO: see [Allocation domain on both side of logical]
      return;
    }
    auto [out_size, out_stride] = out_it->second;
    NVF_ERROR(
        out_size % factor == 0,
        "The logical domain and allocation domain of fusion input/output ",
        "tensors must be a one-to-one map, therefore, ",
        "the size of the output must divisible by the size of inner dimension");
    NVF_ERROR(active_ids_.erase(out) == 1);
    NVF_ERROR(
        active_ids_
            .emplace(inner, std::pair<int64_t, int64_t>{factor, out_stride})
            .second);
    NVF_ERROR(active_ids_
                  .emplace(
                      outer,
                      std::pair<int64_t, int64_t>{
                          out_size / factor, out_stride * factor})
                  .second);
  }

  void handle(Expr* expr) {
    if (auto split = dynamic_cast<Split*>(expr)) {
      handle(split);
    } else if (auto merge = dynamic_cast<Merge*>(expr)) {
      handle(merge);
    } else {
      NVF_THROW("Unsupported transormation in allocation domain");
    }
  }

 public:
  BackwardTraverseFromLogicalToAlloc(
      ExpressionEvaluator& ee,
      std::unordered_map<IterDomain*, std::pair<int64_t, int64_t>>& active_ids)
      : ee_(ee), active_ids_(active_ids) {}

  void run(
      TensorView* tv,
      const std::vector<IterDomain*>& logical,
      const std::vector<IterDomain*>& alloc) {
    auto backward_exprs = StmtSort::getExprsBetween(
        {alloc.begin(), alloc.end()}, {logical.begin(), logical.end()});
    std::reverse(backward_exprs.begin(), backward_exprs.end());
    for (auto expr : backward_exprs) {
      handle(expr);
    }
  }
};

void validateAllocationSizesAndStrides(
    const std::vector<IterDomain*>& alloc_dom,
    const std::vector<std::optional<bool>>& contiguity,
    c10::IntArrayRef sizes,
    c10::IntArrayRef strides) {
  NVF_ERROR(alloc_dom.size() == contiguity.size());
  checkAllEqual(
      {TensorDomain::noReductions(alloc_dom).size(),
       sizes.size(),
       strides.size()});

  int64_t expected_stride_if_contiguous = 1;
  auto dim_index = static_cast<int64_t>(sizes.size());
  // Go backwards because it's easier to compute the expected stride this way.
  for (auto domain_index = static_cast<int64_t>(alloc_dom.size()) - 1;
       domain_index >= 0;
       domain_index--) {
    IterDomain* alloc_id = alloc_dom[domain_index];
    if (alloc_id->isReduction()) {
      continue;
    }

    dim_index--;
    auto size = sizes.at(dim_index);
    auto stride = strides.at(dim_index);

    if (alloc_id->isBroadcast()) {
      NVF_CHECK(!contiguity[domain_index].has_value());
      if (alloc_id->hasExpandedExtent()) {
        NVF_CHECK(
            stride == 0,
            "Expecting an expanded dimension on dimension ",
            dim_index,
            " but found stride ",
            stride);
      }
      continue;
    }

    if (alloc_id->isDeviceDim()) {
      NVF_CHECK(size == 1);
      continue;
    }

    NVF_CHECK(contiguity[domain_index].has_value());
    if (*contiguity[domain_index]) {
      NVF_CHECK(
          stride == expected_stride_if_contiguous,
          "Stride mismatch with contiguity info. ",
          " allocation domain: ",
          ir_utils::toString(alloc_dom),
          ": sizes: ",
          sizes,
          ": strides: ",
          strides,
          "; contiguity: ",
          toDelimitedString(contiguity),
          "; dim: ",
          domain_index,
          "; expected stride: ",
          expected_stride_if_contiguous,
          "; actual stride: ",
          stride);
    }
    expected_stride_if_contiguous = stride * size;
  }
}

} // namespace

std::pair<std::vector<int64_t>, std::vector<int64_t>>
inferAndValidateAllocationSizesAndStrides(
    const at::Tensor& tensor,
    TensorView* tv,
    ExpressionEvaluator ee) {
  const auto& logical = tv->getLogicalDomain();
  const auto& alloc = tv->getMaybeAllocationDomain();

  // active IDs and their shape and stride
  std::vector<int64_t> logical_sizes = unshardedSizes(tv, tensor.sizes());
  std::unordered_map<IterDomain*, std::pair<int64_t, int64_t>> active_ids;
  int64_t dim_index = 0;
  for (IterDomain* id : TensorDomain::noReductions(logical)) {
<<<<<<< HEAD
    active_ids[id] = {logical_sizes[dim_index], tensor.stride(dim_index)};
=======
    active_ids[id] = {logical_sizes.at(dim_index), tensor.stride(dim_index)};
>>>>>>> c154e909
    dim_index++;
  }
  NVF_ERROR(dim_index == tensor.dim());

  ForwardTraverseFromLogicalToAlloc(ee, active_ids).run(tv, logical, alloc);
  BackwardTraverseFromLogicalToAlloc(ee, active_ids).run(tv, logical, alloc);

  // Now active_ids should contain the final sizes and strides, unordered. We
  // need to put them to the correct order.
  std::vector<int64_t> allocation_sizes;
  std::vector<int64_t> allocation_strides;
  allocation_sizes.reserve(alloc.size());
  allocation_strides.reserve(alloc.size());
  for (IterDomain* id : TensorDomain::noReductions(alloc)) {
    if (id->isDeviceDim()) {
      allocation_sizes.push_back(1);
    } else {
      allocation_sizes.push_back(active_ids.at(id).first);
    }
    allocation_strides.push_back(active_ids.at(id).second);
  }

  // Only validate final sizes and strides when we have a non-empty tensor.
  if (tensor.numel() != 0) {
    validateAllocationSizesAndStrides(
        alloc, tv->getContiguity(), allocation_sizes, allocation_strides);
  }
  return {std::move(allocation_sizes), std::move(allocation_strides)};
}

std::vector<PolymorphicValue> GetMetaData::evaluate(
    const ExpressionEvaluator& ee,
    const std::vector<PolymorphicValue>& inputs) const {
  NVF_ERROR(inputs.size() == 1, "GetMetaData expects 1 input");
  NVF_ERROR(
      in()->isA<TensorView>(),
      "Currently, GetMetaData only supports TensorView");
  auto* tv = in()->as<TensorView>();

  const auto& input = inputs[0].as<at::Tensor>();

  NVF_ERROR(
      input.is_cuda() || input.is_meta(),
      "GetMetaData expects a CUDA/meta tensor as input, but got: ",
      input);

  std::shared_ptr<Struct> struct_ = std::make_shared<TensorMetaData>();
  TensorMetaData* metadata = (TensorMetaData*)struct_.get();
  metadata->dtype =
      std::get<PrimDataType>(aten_to_data_type(input.scalar_type()).type);
  metadata->data = input.data_ptr();

  if (isSharded(tv)) {
    std::vector<int64_t> unsharded_sizes = unshardedSizes(tv, input.sizes());
    metadata->logical_size_data = std::move(unsharded_sizes);
    metadata->logical_size = c10::makeArrayRef(metadata->logical_size_data);
  } else {
    metadata->logical_size = input.sizes();
  }
  metadata->logical_stride = input.strides();

  auto [allocation_sizes, allocation_strides] =
      inferAndValidateAllocationSizesAndStrides(input, tv, ee);
  metadata->alloc_size_data = std::move(allocation_sizes);
  metadata->alloc_size = c10::makeArrayRef(metadata->alloc_size_data);
  metadata->alloc_stride_data = std::move(allocation_strides);
  metadata->alloc_stride = c10::makeArrayRef(metadata->alloc_stride_data);
  return {PolymorphicValue(std::move(struct_))};
}

} // namespace nvfuser<|MERGE_RESOLUTION|>--- conflicted
+++ resolved
@@ -299,11 +299,7 @@
   std::unordered_map<IterDomain*, std::pair<int64_t, int64_t>> active_ids;
   int64_t dim_index = 0;
   for (IterDomain* id : TensorDomain::noReductions(logical)) {
-<<<<<<< HEAD
-    active_ids[id] = {logical_sizes[dim_index], tensor.stride(dim_index)};
-=======
     active_ids[id] = {logical_sizes.at(dim_index), tensor.stride(dim_index)};
->>>>>>> c154e909
     dim_index++;
   }
   NVF_ERROR(dim_index == tensor.dim());
