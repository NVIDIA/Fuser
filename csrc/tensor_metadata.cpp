--- conflicted
+++ resolved
@@ -343,26 +343,11 @@
   metadata->dtype =
       std::get<PrimDataType>(aten_to_data_type(input.scalar_type()).type);
   metadata->data = input.data_ptr();
-<<<<<<< HEAD
-  // If tensor is sharded then the input holds the sharded sizes.
-  // // Initialize logical size with unsharded size.
-  // if (isSharded(tv)) {
-  //   metadata->logical_size_data = unshardedSize(tv, input.sizes());
-  //   metadata->logical_size = c10::makeArrayRef(metadata->logical_size_data);
-  //   std::cout << "Tensor is sharded " << metadata->logical_size << std::endl;
-  // } else {
-  //   metadata->logical_size = input.sizes();
-  // }
-=======
   // If tensor is sharded then logical_size and logical_stride will
   // refer to size and stride of the sharded tensor.
->>>>>>> efe1cb66
   metadata->logical_size = input.sizes();
   metadata->logical_stride = input.strides();
   if (tv->hasAllocation()) {
-    std::cout << "Validate allocate sizes and stride " << input.sizes() << std::endl;
-    std::cout << tv->toString() << std::endl;
-    std::cout << metadata->logical_size << " " << metadata->logical_stride << std::endl;
     auto allocation_data =
         inferAndValidateAllocationSizesAndStrides(input, tv, ee);
     metadata->alloc_size_data = std::move(allocation_data.first);
