// clang-format off
/*
 * SPDX-FileCopyrightText: Copyright (c) 2023-present NVIDIA CORPORATION & AFFILIATES.
 * All rights reserved.
 * SPDX-License-Identifier: BSD-3-Clause
 */
// clang-format on
#include <debug.h>
#include <ir/iostream.h>
#include <ir/utils.h>
#include <iter_visitor.h>
#include <logical_domain_map.h>
#include <ops/utils.h>

#include <sstream>

namespace nvfuser {

std::unordered_map<IterDomain*, IterDomain*> LogicalDomainMap::
    mapProducerToConsumer(
        const TensorDomain* producer,
        const TensorDomain* consumer,
        const std::unordered_set<IterDomain*>& dims_to_map) const {
  return map(producer, consumer, dims_to_map, true);
}

std::unordered_map<IterDomain*, IterDomain*> LogicalDomainMap::
    mapProducerToConsumer(
        const TensorDomain* producer,
        const TensorDomain* consumer) const {
  std::unordered_set<IterDomain*> dims_to_map(
      producer->logical().begin(), producer->logical().end());
  return mapProducerToConsumer(producer, consumer, dims_to_map);
}

std::unordered_map<IterDomain*, IterDomain*> LogicalDomainMap::
    mapConsumerToProducer(
        const TensorDomain* consumer,
        const TensorDomain* producer,
        const std::unordered_set<IterDomain*>& dims_to_map) const {
  return map(producer, consumer, dims_to_map, false);
}

std::unordered_map<IterDomain*, IterDomain*> LogicalDomainMap::
    mapConsumerToProducer(
        const TensorDomain* consumer,
        const TensorDomain* producer) const {
  std::unordered_set<IterDomain*> dims_to_map(
      consumer->maybeRoot().begin(), consumer->maybeRoot().end());
  return mapConsumerToProducer(consumer, producer, dims_to_map);
}

PairwiseLogicalDomainMap::PairwiseLogicalDomainMap(
    const TensorView* producer,
    const TensorView* consumer)
    : producer_tv_(producer), consumer_tv_(consumer) {
  NVF_ERROR(producer != nullptr);
  NVF_ERROR(consumer != nullptr);
  NVF_ERROR(producer->fusion() == consumer->fusion());
  NVF_ERROR(consumer->definition() != nullptr);
  auto producer_tvs_of_consumer = ir_utils::producerTvsOf(consumer);
  // Make sure they are really a producer and its consumer
  NVF_ERROR(
      std::find(
          producer_tvs_of_consumer.begin(),
          producer_tvs_of_consumer.end(),
          producer) != producer_tvs_of_consumer.end(),
      "Expected ",
      producer,
      " is a producer of ",
      consumer,
      " but it is not.");
}

namespace {

// Returns producer IDs that don't map identically to consumer. A bool is
// returned indicating whether corresponding consumer IDs exists. For example,
// select doesn't have a consumer ID, whereas index_select does.
std::pair<std::unordered_set<IterDomain*>, bool> getNonMappingDomainInfo(
    const TensorView* producer_tv,
    const TensorView* consumer_tv,
    bool map_different_extents) {
  std::unordered_set<IterDomain*> non_mapping_ids;
  bool has_consumer_id = false;
  if (auto* sop = dynamic_cast<SelectOp*>(consumer_tv->definition())) {
    // indexed ID is indirectly accessed
    non_mapping_ids.insert(sop->getIndexedID());
    has_consumer_id = false;
  } else if (
      auto* sop = dynamic_cast<IndexSelectOp*>(consumer_tv->definition())) {
    // indexed ID is indirectly accessed
    if (producer_tv == sop->lookupTv()) {
      non_mapping_ids.insert(sop->getIndexedID());
      has_consumer_id = true;
    }
  } else if (auto* gop = dynamic_cast<GatherOp*>(consumer_tv->definition())) {
    // indexed ID is indirectly accessed
    if (producer_tv == gop->lookupTv()) {
      non_mapping_ids.insert(gop->getIndexedID());
      has_consumer_id = true;
    }
  } else if (
      auto* iaop =
          dynamic_cast<IndexPutAccumulateOp*>(consumer_tv->definition())) {
    // see [ Note -- IndexPutAccumulateOp semantics ]
    if (producer_tv == iaop->indexTv()) {
      // Indexing ID of index tv do not map to output.
      non_mapping_ids.insert(iaop->getIndexingID());
      has_consumer_id = true;
    } else if (producer_tv == iaop->valueTv()) {
      // indexing ID of value tv do not map to output.
      non_mapping_ids.insert(iaop->getIndexingIDOfValue());
      has_consumer_id = true;
    }
  } else if (auto* top = dynamic_cast<TopKOp*>(consumer_tv->definition());
             top != nullptr && !map_different_extents) {
    // For TopKOp, the topk dimension should not be mapped between producer and
    // consumer because they have different extents: input[topk_dim] = D,
    // output[topk_dim] = k (where k < D)
    if (producer_tv == top->in()) {
      auto producer_logical =
          TensorDomain::noReductions(producer_tv->getLogicalDomain());
      auto topk_dim = top->dim();
      NVF_ERROR(
          topk_dim >= 0 && (size_t)topk_dim < producer_logical.size(),
          "TopKOp dimension ",
          topk_dim,
          " is out of bounds for producer logical domain size ",
          producer_logical.size());
      non_mapping_ids.insert(producer_logical.at(topk_dim));
      has_consumer_id = true;
    }
  }

  return std::make_pair(non_mapping_ids, has_consumer_id);
}

} // namespace

std::unordered_map<IterDomain*, IterDomain*> PairwiseLogicalDomainMap::map(
    const TensorDomain* producer,
    const TensorDomain* consumer,
    const std::unordered_set<IterDomain*>& dims_to_map,
    bool producer_to_consumer) const {
  // In the case of scatter, nothing is guaranteed to map except for
  // the self producer. Note that in PyTorch even non-indexed
  // dimensions of index and src tensors are not guaranteed to have
  // the same extent as the self/out tensors.
  if (auto sop = dynamic_cast<ScatterOp*>(consumer_tv_->definition());
      sop != nullptr && producer_tv_ != sop->in()) {
    return {};
  }

  std::vector<bool> broadcast_flags;
  if (auto* bop = dynamic_cast<BroadcastOp*>(consumer_tv_->definition())) {
    broadcast_flags = bop->getBroadcastDimFlags();
  }

  std::vector<bool> squeeze_flags;
  if (auto* sop = dynamic_cast<SqueezeOp*>(consumer_tv_->definition())) {
    squeeze_flags = sop->getSqueezeDimFlags();
  }

  auto [non_mapping_producer_id, has_consumer_of_indexed_id] =
      getNonMappingDomainInfo(
          producer_tv_, consumer_tv_, map_different_extents_);

  std::unordered_map<IterDomain*, IterDomain*> dom_map;
  const auto producer_logical = TensorDomain::noReductions(producer->logical());
  const auto& consumer_root = consumer->maybeRoot();

  // Check following conditions and add key-value iterdomain pair to domain map:
  // 1. Do not map broadcast ID to non-broadcast ID unless map_broadcast_ =
  // true.
  // 2. Do not map Symbolic ID if the extents are not identical unless
  // map_symbolic_ = true.
  auto updatePairwiseLogicalDomainMap = [&](IterDomain* producer_id,
                                            IterDomain* consumer_id) {
    if (!map_broadcast_ &&
        producer_id->isBroadcast() != consumer_id->isBroadcast()) {
      return;
    }

    // Condition: At least one ID is symbolic.
    //
    // If map_symbolic_ is true:
    //   Map these IDs regardless of other considerations.
    //
    // If map_symbolic_ is false (default):
    //   Map these only if their extents are identical. IterType::Symbolic
    //   reflects that the extent might evaluate to 1 for some inputs, in which
    //   case it may be valid to use those domains in a broadcast op. If the
    //   extents are exactly the same between two aligned IterDomains, the
    //   Symbolic one will be concretized to the same IterType as the other, so
    //   they should be mapped with one another.
    if (!map_symbolic_ &&
        (producer_id->isSymbolic() || consumer_id->isSymbolic()) &&
        (!producer_id->extent()->sameAs(consumer_id->extent()))) {
      return;
    }

    IterDomain* map_key_id = producer_id;
    IterDomain* map_value_id = consumer_id;

    if (!producer_to_consumer) {
      std::swap(map_key_id, map_value_id);
    }

    if (dims_to_map.find(map_key_id) != dims_to_map.end()) {
      dom_map.insert(std::make_pair(map_key_id, map_value_id));
    }
  };

  // Assumes producer and consumer IDs to be trivially aligned and adds them to
  // domain map.
  auto pairwiseMapAllIds = [&](std::vector<IterDomain*> producer_ids,
                               std::vector<IterDomain*> consumer_ids) {
    NVF_ERROR(producer_ids.size() == consumer_ids.size());
    for (auto idx : arange(consumer_ids.size())) {
      IterDomain* producer_id = producer_ids.at(idx);
      IterDomain* consumer_id = consumer_ids.at(idx);
      if (producer_id == nullptr) {
        continue;
      }
      updatePairwiseLogicalDomainMap(producer_id, consumer_id);
    }
  };

  // For MatmulOp, use the corresponding mapped input iterdomains.
  if (auto* op = dynamic_cast<MatmulOp*>(consumer_tv_->definition())) {
    // Check if the producer is lhs/rhs input
    int64_t input_position = producer_tv_->sameAs(op->inA()) ? 0 : 1;
    auto out_size = consumer_root.size();

    // For MatmulOp, the input iterdomains at a given index do not necessarily
    // map to the output iterdomain at that index `mapMatmulOpIterDomains`
    // outputs a vector of the input iterdomains aligned to the output domain
    // which can be used to create a pairwise map between input-output. For eg:
    // 1. `[M, K] x [K, N] -> [M, N]`: For input A, there is no mapping between
    // input and output for index=2
    // 2. `[B, M, K] x [K, N] -> [B, M, N]`: For input B, the second iterdomain
    // maps to the third output iterdomain.
    const std::vector<IterDomain*>& aligned_producer_ids =
        ops::mapMatmulOpIterDomains(producer_logical, input_position, out_size);
    pairwiseMapAllIds(aligned_producer_ids, consumer_root);
    return dom_map;
  }

  // For ScaledMatmulOp, use the corresponding mapped input iterdomains.
  if (auto* op = dynamic_cast<ScaledMmaOp*>(consumer_tv_->definition())) {
    if (consumer_tv_ == op->out()) {
      if (producer_tv_ == op->matrix1() || producer_tv_ == op->matrix2()) {
        auto out_size = consumer_root.size();
        // Check if the producer is lhs/rhs input
        int64_t input_position = (producer_tv_ == op->matrix1()) ? 0 : 1;
        // For MatmulOp, the input iterdomains at a given index do not
        // necessarily map to the output iterdomain at that index
        // `mapMatmulOpIterDomains` outputs a vector of the input iterdomains
        // aligned to the output domain which can be used to create a pairwise
        // map between input-output. For eg:
        // 1. `[M, K] x [K, N] -> [M, N]`: For input A, there is no mapping
        // between input and output for index=2
        // 2. `[B, M, K] x [K, N] -> [B, M, N]`: For input B, the second
        // iterdomain maps to the third output iterdomain.
        std::vector<IterDomain*> aligned_producer_ids =
            ops::mapMatmulOpIterDomains(
                producer_logical, input_position, out_size);

        // TODO: this is not right. erasing k dimension when we have packed
        // inputs.
        if ((isPackedType(producer_tv_->dtype()) !=
             isPackedType(consumer_tv_->dtype())) ||
            ((dataTypeSizeBit(producer_tv_->dtype()) < 8) !=
             (dataTypeSizeBit(consumer_tv_->dtype()) < 8))) {
          aligned_producer_ids.back() = nullptr;
        }
        pairwiseMapAllIds(aligned_producer_ids, consumer_root);

        return dom_map;
      }
      // note op->beta() should map as a pointwise
      if (producer_tv_ != op->beta()) {
        return dom_map;
      }
    } else {
      // TODO: map output block scale as well
      return dom_map;
    }
  }

<<<<<<< HEAD
  // For CutlassNvfp4GroupedMmaOp, use the corresponding mapped input iterdomains.
  // Note that we are only mapping input matrices to output
  if (CutlassNvfp4GroupedMmaOp* op =
          dynamic_cast<CutlassNvfp4GroupedMmaOp*>(consumer_tv_->definition())) {
    int64_t ndims_out = std::ssize(consumer_root);
    // [rk] is the reduction axis for the matmul operation, it only exists if k
    // is not broadcast.
    bool has_rk = consumer_root.back()->isReduction();
    int64_t out_non_rk_last_idx = has_rk ? ndims_out - 2 : ndims_out - 1;
    
    int64_t last_producer_idx = std::ssize(producer_logical) - 1;
    if (producer_tv_ == op->matrix1()) {
      // mapping m dimension;
      updatePairwiseLogicalDomainMap(
          producer_logical.at(last_producer_idx - 1),
          consumer_root.at(out_non_rk_last_idx - 1));
      // mapping rk/k dimension;
      if (has_rk) {
        updatePairwiseLogicalDomainMap(
            producer_logical.at(last_producer_idx), consumer_root.back());
      }
    } else if (producer_tv_ == op->matrix2()) {
      // mapping n dimension;
      updatePairwiseLogicalDomainMap(
          producer_logical.at(last_producer_idx),
          consumer_root.at(out_non_rk_last_idx));
      // mapping rk/k dimension;
      if (has_rk) {
        updatePairwiseLogicalDomainMap(
            producer_logical.at(last_producer_idx - 1), consumer_root.back());
      }
    }
    return dom_map;
  }

  if (LinearOp* op = dynamic_cast<LinearOp*>(consumer_tv_->definition())) {
=======
  if (auto* op = dynamic_cast<LinearOp*>(consumer_tv_->definition())) {
>>>>>>> d1fa4b45
    auto out_size = consumer_root.size();

    // Check if the producer is A, B or bias.
    int64_t input_position = -1;
    if (producer == op->inA()->domain()) {
      input_position = 0;
    } else if (producer == op->inB()->domain()) {
      input_position = 1;
    } else if (producer == op->bias()->domain()) {
      input_position = 2;
    } else {
      NVF_THROW("Producer did not match any LinearOp input.")
    }

    // LinearOp:
    // inputs (0) = {*, in_features}
    // weight (1) = {out_features, in_features} / {in_features}
    // bias (2) = {out_features} / {}
    // output = {*, out_features} / {*}
    const bool k_bcast = op->inA()->getLogicalDomain().back()->isBroadcast();

    const std::vector<IterDomain*>& aligned_producer_ids =
        ops::mapLinearOpIterDomains(
            producer_logical, input_position, out_size, k_bcast);
    pairwiseMapAllIds(aligned_producer_ids, consumer_root);
    return dom_map;
  }

  if (auto* op = dynamic_cast<SdpaFwdOp*>(consumer_tv_->definition())) {
    // Note: Explicit handling of DIDx(D) until
    // https://github.com/NVIDIA/Fuser/issues/2563 is resolved. Producers:
    //   query = [DIDx(D)?, N, H, L, E]
    //   key = [DIDx(D)?, N, H, S, E]
    //   value = [DIDx(D)?, N, H, S, Ev]
    // Consumers:
    //   output = [DIDx(D)?, N, H, L, Ev]
    //   logsumexp = [DIDx(D)?, N, H, L]
    // Note: S, E are not mapped together in the producers and do not have any
    // mapping to the consumer.
    if (consumer_tv_->sameAs(op->philox_seed())) {
      return dom_map;
    }
    size_t num_device_dim = producer_logical.at(0)->isDeviceDim() ? 1 : 0;
    // Map N, H from any input (query/key/value)
    for (auto idx : arange(consumer_root.size())) {
      if (idx < (2 + num_device_dim)) {
        updatePairwiseLogicalDomainMap(
            producer_logical.at(idx), consumer_root.at(idx));
      }
      // Map L, E from query and value respectively
      if (idx == (2 + num_device_dim) && producer_tv_->sameAs(op->query())) {
        updatePairwiseLogicalDomainMap(
            producer_logical.at(idx), consumer_root.at(idx));
      }
      // Map Ev from value to output
      if (idx == (3 + num_device_dim) && producer_tv_->sameAs(op->value())) {
        updatePairwiseLogicalDomainMap(
            producer_logical.at(idx), consumer_root.at(idx));
      }
    }
    return dom_map;
  }

  if (auto* op = dynamic_cast<SdpaBwdOp*>(consumer_tv_->definition())) {
    // Producers:
    //   grad_attn = [DIDx(D)? N, H, L, Ev]
    //   query = [DIDx(D)? N, H, L, E]
    //   key = [DIDx(D)? N, H, S, E]
    //   value = [DIDx(D)? N, H, S, Ev]
    //   attn_out = [DIDx(D)? N, H, L, Ev]
    //   logsumexp = [DIDx(D)? N, H, L]
    // Consumers:
    //   grad_query = [DID(D)? N, H, L, E]
    //   grad_key = [DID(D)? N, H, S, E]
    //   grad_value = [DID(D)? N, H, S, Ev]

    if (producer_tv_->sameAs(op->philox_seed())) {
      return dom_map;
    }

    bool producer_has_s =
        producer_tv_->sameAs(op->key()) || producer_tv_->sameAs(op->value());
    bool consumer_has_s = consumer_tv_->sameAs(op->grad_key()) ||
        consumer_tv_->sameAs(op->grad_value());

    bool producer_has_e =
        producer_tv_->sameAs(op->query()) || producer_tv_->sameAs(op->key());
    bool consumer_has_e = consumer_tv_->sameAs(op->grad_query()) ||
        consumer_tv_->sameAs(op->grad_key());

    size_t num_device_dim =
        !producer_logical.empty() && producer_logical.at(0)->isDeviceDim() ? 1
                                                                           : 0;
    for (auto idx : arange(producer_logical.size())) {
      // Map N, H from all producers to consumers
      // producer/consumer[2] = L/S
      // producer/consumer[3] = E/Ev
      if ((idx < 2 + num_device_dim) ||
          (idx == 2 + num_device_dim && producer_has_s == consumer_has_s) ||
          (idx == 3 + num_device_dim && producer_has_e == consumer_has_e)) {
        updatePairwiseLogicalDomainMap(
            producer_logical.at(idx), consumer_root.at(idx));
      }
    }
    return dom_map;
  }

  if (auto* op = dynamic_cast<EmbeddingFwdOp*>(consumer_tv_->definition())) {
    // Producers:
    //   input = [*]
    //   weight = [V, embedding_dim]
    // Consumers:
    //   output = [*, embedding_dim]
    auto ndims_out = consumer_root.size();
    if (producer_tv_->sameAs(op->in())) {
      for (auto idx : arange(ndims_out - 1)) {
        updatePairwiseLogicalDomainMap(
            producer_logical.at(idx), consumer_root.at(idx));
      }
    }
    if (producer_tv_->sameAs(op->weight())) {
      updatePairwiseLogicalDomainMap(
          producer_logical.back(), consumer_root.back());
    }
    return dom_map;
  }

  // TODO: refactor to use getNonMappingDomainInfo instead.
  if (auto* op = dynamic_cast<GroupedMmaOp*>(consumer_tv_->definition())) {
    bool has_g = TensorDomain::noReductions(consumer_root).size() == 3;
    int64_t ndims_out = std::ssize(consumer_root);
    // [rk] is the reduction axis for the matmul operation, it only exists if k
    // is not broadcast.
    bool has_rk = consumer_root.back()->isReduction();
    int64_t out_non_rk_last_idx = has_rk ? ndims_out - 2 : ndims_out - 1;

    int64_t last_producer_idx = std::ssize(producer_logical) - 1;
    if (producer_tv_ == op->matrix1()) {
      // mapping m dimension;
      updatePairwiseLogicalDomainMap(
          producer_logical.at(last_producer_idx - 1),
          consumer_root.at(out_non_rk_last_idx - 1));
      // mapping rk/k dimension;
      if (has_rk) {
        updatePairwiseLogicalDomainMap(
            producer_logical.at(last_producer_idx), consumer_root.back());
      }
    } else if (producer_tv_ == op->matrix2()) {
      // mapping n dimension;
      updatePairwiseLogicalDomainMap(
          producer_logical.at(last_producer_idx),
          consumer_root.at(out_non_rk_last_idx));
      // mapping rk/k dimension;
      if (has_rk) {
        updatePairwiseLogicalDomainMap(
            producer_logical.at(last_producer_idx - 1), consumer_root.back());
      }
    } else if (producer_tv_ == op->offsets()) {
      // mapping g dimension;
      if (has_g) {
        updatePairwiseLogicalDomainMap(
            producer_logical.at(0), consumer_root.at(0));
      }
    } else if (producer_tv_ == op->scale1()) {
      // mapping m dimension;
      updatePairwiseLogicalDomainMap(
          producer_logical.at(last_producer_idx), consumer_root.at(0));
      // mapping g dimension;
      if (has_g) {
        updatePairwiseLogicalDomainMap(
            producer_logical.at(0), consumer_root.at(0));
      }
      // Note: since scale factor k' doesn't have to have the same extent as k,
      // we only map it to rk/k dimension if map_different_extents_ is true.
      if (map_different_extents_ && has_rk) {
        updatePairwiseLogicalDomainMap(
            producer_logical.at(last_producer_idx), consumer_root.back());
      }
    } else if (producer_tv_ == op->scale2()) {
      // mapping n dimension;
      updatePairwiseLogicalDomainMap(
          producer_logical.at(last_producer_idx),
          consumer_root.at(out_non_rk_last_idx));
      if (has_g) {
        // mapping g dimension;
        updatePairwiseLogicalDomainMap(
            producer_logical.at(0), consumer_root.at(0));
      }
      // Note: since scale factor k' doesn't have to have the same extent as k,
      // we only map it to rk/k dimension if map_different_extents_ is true.
      if (map_different_extents_ && has_rk) {
        updatePairwiseLogicalDomainMap(
            producer_logical.at(last_producer_idx - 1), consumer_root.back());
      }
    } else {
      NVF_THROW("Producer did not match any GroupedMmaOp input.");
    }
    return dom_map;
  }

  size_t itc = 0, itp = 0;
  while (itc < consumer_root.size() && itp < producer_logical.size()) {
    IterDomain* producer_id = producer_logical.at(itp);
    IterDomain* consumer_id = consumer_root.at(itc);

    // Conditions to check:
    // 1. Non mapping IDs (e.g., select)
    // 2. IDs that may have different extents (e.g., non indexed
    //  domains of torchGather)
    // 3. Squeeze and unsqueeze

    // Condition 1: when the producer ID is the dim of a select-like op, or when
    // it doesn't map to the output IDs, like indexing IDs of indexPutAccumulate
    if (non_mapping_producer_id.count(producer_id) != 0) {
      // If there's no corresponding consumer, skip the indexed producer
      if (!has_consumer_of_indexed_id) {
        itp++;
        continue;
      }
      // Skip both producer and consumer if mapping not allowed
      if (!map_indexed_domains_) {
        itp++;
        itc++;
        continue;
      }
    }

    // Condition 2: Different extents
    if (auto gop = dynamic_cast<GatherOp*>(consumer_tv_->definition());
        gop != nullptr && !gop->exactSizes() &&
        producer_tv_ == gop->lookupTv() &&
        non_mapping_producer_id.count(producer_id) == 0 &&
        !map_different_extents_) {
      itp++;
      itc++;
      continue;
    }

    // Condition 3: when the consumer ID is a new broadcast domain, there is no
    // mapping for it.
    if (!broadcast_flags.empty() && broadcast_flags.at(itc)) {
      NVF_ERROR(consumer_id->isBroadcast());
      itc++;
      continue;
    }

    // Condition 3: when the producer ID is a removed broadcast domain, there is
    // no mapping for it.
    if (!squeeze_flags.empty() && squeeze_flags.at(itp)) {
      // Dynamic IterDomains can be squeezed, in which case they must concretize
      // to broadcasts
      NVF_ERROR(producer_id->isBroadcast() || producer_id->isSymbolic());
      itp++;
      continue;
    }

    updatePairwiseLogicalDomainMap(producer_id, consumer_id);

    itc++;
    itp++;
  }
  return dom_map;
}

std::unordered_map<IterDomain*, IterDomain*> PairwiseLogicalDomainMap::
    mapProducerToConsumer(
        const std::unordered_set<IterDomain*>* dims_to_map) const {
  if (dims_to_map == nullptr) {
    return LogicalDomainMap::mapProducerToConsumer(
        producerTv()->domain(), consumerTv()->domain());
  } else {
    return LogicalDomainMap::mapProducerToConsumer(
        producerTv()->domain(), consumerTv()->domain(), *dims_to_map);
  }
}

std::unordered_map<IterDomain*, IterDomain*> PairwiseLogicalDomainMap::
    mapConsumerToProducer(
        const std::unordered_set<IterDomain*>* dims_to_map) const {
  if (dims_to_map == nullptr) {
    return LogicalDomainMap::mapConsumerToProducer(
        consumerTv()->domain(), producerTv()->domain());
  } else {
    return LogicalDomainMap::mapConsumerToProducer(
        consumerTv()->domain(), producerTv()->domain(), *dims_to_map);
  }
}

std::string PairwiseLogicalDomainMap::toString() const {
  std::stringstream ss;
  ss << "{producer: " << producerTv() << ", consumer: " << consumerTv();
  auto p2c = mapProducerToConsumer();
  for (auto pair : p2c) {
    ss << ", " << pair.first->toString() << " -> " << pair.second->toString();
  }
  ss << "}";
  return ss.str();
}

namespace {

template <typename T>
auto ensureMapping(
    T& m,
    const typename T::key_type& key,
    const typename T::mapped_type& init_value) {
  auto it = m.find(key);
  if (it == m.end()) {
    it = m.insert({key, init_value}).first;
  }
  return it;
}

TensorView* lookUpTv(const TensorDomain* td) {
  Fusion* fusion = FusionGuard::getCurFusion();
  for (auto tv : ir_utils::filterByType<TensorView>(fusion->vals())) {
    if (tv->domain() == td) {
      return tv;
    }
  }
  return nullptr;
}

} // namespace

std::string DomainKey::toString() const {
  std::stringstream ss;
  if (id()) {
    ss << id();
  } else {
    ss << "null";
  }
  if (concreteId()) {
    ss << " (concrete: " << concreteId() << ")";
  }
  ss << " in ";
  if (td()) {
    auto tv = lookUpTv(td());
    NVF_ERROR(tv != nullptr, "No TV found for ", td()->toString());
    ss << "T" << tv->name() << "[ " << td()->logical() << " ]";
    if (td()->hasRoot()) {
      ss << " (root: [ " << td()->root() << " ])";
    }
  } else {
    ss << "null";
  }
  return ss.str();
}

UnmappableReductionDomains::UnmappableReductionDomains() {
  Fusion* fusion = FusionGuard::getCurFusion();
  traverse(fusion);
}

namespace {

//! Find all domains that a given domain is dependent on
class FindInputDomains : BackwardVisitor {
 private:
  FindInputDomains(TensorView* tv, const IterDomain* id)
      : BackwardVisitor(false), tv_(tv) {
    input_keys_.insert(DomainKey(tv_->domain(), id));
  }

  DomainKeySet find() {
    traverseTo({tv_});
    return input_keys_;
  }

  void dispatch(Expr* expr) override {
    for (auto output : expr->outputs()) {
      if (!output->isA<TensorView>()) {
        continue;
      }
      for (auto input : expr->inputs()) {
        if (!input->isA<TensorView>()) {
          continue;
        }
        propagate(input->as<TensorView>(), output->as<TensorView>());
      }
    }
  }

  void propagate(TensorView* in_tv, TensorView* out_tv) {
    auto c2p = PairwiseLogicalDomainMap(in_tv, out_tv).mapConsumerToProducer();
    for (auto root_dom : out_tv->getMaybeRootDomain()) {
      DomainKey out_key({out_tv->domain(), root_dom});
      if (input_keys_.find(out_key) == input_keys_.end()) {
        continue;
      }
      auto input_id_it = c2p.find(root_dom);
      if (input_id_it == c2p.end()) {
        continue;
      }
      DomainKey input_key(in_tv->domain(), input_id_it->second);
      input_keys_.insert(input_key);
    }
  }

 private:
  TensorView* tv_ = nullptr;
  DomainKeySet input_keys_;

 public:
  static DomainKeySet find(TensorView* tv, const IterDomain* id) {
    return FindInputDomains(tv, id).find();
  }
};

} // namespace

void UnmappableReductionDomains::handleReductionOutput(TensorView* out_tv) {
  std::vector<DomainKey> reduction_keys;
  for (const auto id : out_tv->getMaybeRootDomain()) {
    if (id->isReduction()) {
      DomainKey key(out_tv->domain(), id);
      reduction_keys.push_back(key);
      reduction_domains_.insert({key, {}});
    }
  }
  auto use_chains = DependencyCheck::getAllUseChains(out_tv);
  for (const auto& chain : use_chains) {
    for (const auto& tv : ir_utils::filterByType<TensorView>(chain)) {
      // Do not include the tensor itself in its consumers
      if (tv == out_tv) {
        continue;
      }
      const auto& root_domain = tv->getMaybeRootDomain();
      for (const auto& id : root_domain) {
        DomainKey consumer_key(tv->domain(), id);
        for (const auto& reduction_key : reduction_keys) {
          reduction_domains_.at(reduction_key).insert(consumer_key);
        }
      }
    }
  }
  for (const auto& reduction_key : reduction_keys) {
    reduction_domain_inputs_.insert(
        {reduction_key, FindInputDomains::find(out_tv, reduction_key.id())});
  }
}

void UnmappableReductionDomains::handle(ReductionOp* op) {
  // Builds a map from reduction domains to consumer domains.
  TensorView* out_tv = op->out()->as<TensorView>();
  handleReductionOutput(out_tv);
}

void UnmappableReductionDomains::handle(GroupedReductionOp* op) {
  // Builds a map from reduction domains to consumer domains.
  for (auto out : op->outputs()) {
    handleReductionOutput(out->as<TensorView>());
  }
}

void UnmappableReductionDomains::handle(MmaOp* mma) {
  // Builds a map from reduction domains to consumer domains.
  TensorView* out_tv = mma->out()->as<TensorView>();
  handleReductionOutput(out_tv);
}

void UnmappableReductionDomains::handle(WelfordOp* op) {
  // Builds a map from reduction domains to consumer domains.
  handleReductionOutput(op->outAvg()->as<TensorView>());
  handleReductionOutput(op->outVar()->as<TensorView>());
  handleReductionOutput(op->outN()->as<TensorView>());
}

bool UnmappableReductionDomains::isReductionOutputMapped(
    const DomainKeySet& consumer_domains,
    const ComputeAtLogicalDomainMap& logical_map) const {
  // Check each reduction domain if any of the consumer domains
  // conflicts with it
  for (const auto& kv : reduction_domains_) {
    const DomainKey& reduction_domain = kv.first;
    // Domains that must not be mapped with the reduction domain
    const DomainKeySet& incompatible_domains = kv.second;
    // Input domains to the reduction domain
    const auto& input_keys = reduction_domain_inputs_.at(reduction_domain);
    // Check if any of the consumer domains is an input to the
    // reduction or is mapped with the reduction input domains
    auto it = std::find_if(
        consumer_domains.begin(),
        consumer_domains.end(),
        [&](const auto& consumer_domain) {
          bool is_reduction_input =
              std::find(
                  input_keys.begin(), input_keys.end(), consumer_domain) !=
              input_keys.end();
          if (is_reduction_input) {
            return true;
          }
          bool is_mapped_with_reduction_input = std::any_of(
              input_keys.begin(), input_keys.end(), [&](const auto& input_key) {
                // canMap check requires concretized IDs for broadcast domain.
                // For example, in softmax there are two consecutive
                // reductions, one of the inputs to the 2nd reduction has a
                // broadcast domain and it is not concretized until its
                // consumer is visited where it will be concretized to its
                // consumer's non-broadcast domain.
                // Note that, the analaysis can only make a decision based on
                // the current visited exprs. If the skipped tensor turns out
                // to be an input to reduction domain and also used by the
                // consumers, it becomes a persistent tensor.
                if (input_key.id()->isBroadcast()) {
                  if (!logical_map.isConcretized(
                          input_key.td(), input_key.id())) {
                    return false;
                  }
                }
                return logical_map.canMap(
                    consumer_domain.td(),
                    consumer_domain.id(),
                    input_key.td(),
                    input_key.id());
              });
          return is_mapped_with_reduction_input;
        });

    // None of the consumer domains is used for the reduction.
    // None of the consumer domains is mapped with the reduction input domains.
    // Safe to map.
    if (it == consumer_domains.end()) {
      continue;
    }
    // A consumer domain that is an input to the reduction domain
    const DomainKey& input_to_reduction = *it;

    // Check if mapping input_to_reduction with the other domains in
    // consumer_domains. If there's a domain that is a consumer of the
    // reduction, they must not be mapped together
    for (const auto& consumer_domain : consumer_domains) {
      if (consumer_domain == input_to_reduction) {
        continue;
      }
      if (std::any_of(
              incompatible_domains.begin(),
              incompatible_domains.end(),
              [&](const DomainKey& incompatible_domain) {
                return logical_map.canMap(
                    consumer_domain.td(),
                    consumer_domain.id(),
                    incompatible_domain.td(),
                    incompatible_domain.id());
              })) {
        return true;
      }
    }
  }
  return false;
}

std::string UnmappableReductionDomains::toString() const {
  std::stringstream ss;
  ss << "Reduction-to-consumer map\n";
  for (const auto& kv : reduction_domains_) {
    ss << "\tReduction: " << kv.first.toString() << "\n";
    for (const auto& mapped_val : kv.second) {
      ss << "\t\tConsumer domain: " << mapped_val.toString() << "\n";
    }
  }

  ss << "Reduction-to-producer map\n";
  for (const auto& kv : reduction_domain_inputs_) {
    ss << "\tReduction: " << kv.first.toString() << "\n";
    for (const auto& mapped_val : kv.second) {
      ss << "\t\tProducer domain: " << mapped_val.toString() << "\n";
    }
  }

  return ss.str();
}

void ComputeAtLogicalDomainMap::build(bool map_through_reduction) {
  // Make sure we start from scratch. Throw away previous results.
  eq_set_.clear();
  bcast_map_.clear();
  new_broadcast_domains_.clear();
  removed_broadcast_domains_.clear();
  ComputeAtLogicalDomainMapBuilder builder(*this, map_through_reduction);
}

bool ComputeAtLogicalDomainMap::canMap(
    const TensorDomain* td_a,
    const IterDomain* id_a,
    const TensorDomain* td_b,
    const IterDomain* id_b) const {
  NVF_ERROR(
      td_a->isLogical(id_a) || td_a->isRoot(id_a),
      "Non-root domain is not supported: ",
      id_a);
  NVF_ERROR(
      td_b->isLogical(id_b) || td_b->isRoot(id_b),
      "Non-root domain is not supported: ",
      id_b);

  // Forward to overloaded functions
  if (!id_a->isBroadcast() && !id_b->isBroadcast()) {
    return canMap(DomainKey(td_a, id_a), DomainKey(td_b, id_b));
  } else if (!id_a->isBroadcast()) {
    return canMap(DomainKey(td_a, id_a), td_b, id_b);
  } else if (!id_b->isBroadcast()) {
    return canMap(DomainKey(td_b, id_b), td_a, id_a);
  }

  // At this point, both are broadcast. Every pair of concrete IDs of
  // both id_a and id_b needs to be looked at. Whether they are
  // mappable depends on whether the concrete IDs are broadcast or
  // not. Note that a broadcast axis is used a concrete ID when it is
  // part of an output tensor domain, i.e., when it never gets
  // concretized with any non-broadcast axis.

  // If there exists a pair of non-broadcast concrete IDs is not
  // mappable, id_a and id_b can't be mapped together. Otherwise, they
  // can be mapped when there is any mappable pair is found.
  bool mappable_pair_found = false;
  for (const auto& key_a : getConcretizedKeys(td_a, id_a)) {
    for (const auto& key_b : getConcretizedKeys(td_b, id_b)) {
      const bool mappable = canMap(key_a, key_b);
      mappable_pair_found = mappable_pair_found || mappable;
      // If both concrete IDs are not broadcast, they must be
      // mappable.
      if (!key_a.concreteId()->isBroadcast() &&
          !key_b.concreteId()->isBroadcast() && !mappable) {
        return false;
      }
    }
  }

  return mappable_pair_found;
}

bool ComputeAtLogicalDomainMap::canMap(
    const DomainKey& key_a,
    const TensorDomain* td_b,
    const IterDomain* id_b) const {
  NVF_ERROR(
      td_b->isLogical(id_b) || td_b->isRoot(id_b),
      "Non-root domain is not supported: ",
      id_b);

  if (!id_b->isBroadcast()) {
    return canMap(key_a, DomainKey(td_b, id_b));
  }

  // If id_b is broadcast, look at all the concrete IDs that id_b may
  // be concretized to. Whether it is mappable with key_a depends on
  // whether key_a's concrete ID is also broadcast.
  // 1) key_a's concrete ID is also broadcast: They are mappable when
  // there is any mappable concrete ID exists in the concrete ID set
  // of id_b.
  // 2) key_a's concrete ID is not broadcast: Since key_a is indeed
  // concrete, it must be mappable with any of concrete ID of id_b,
  // except when a id_b concrete is broadcast.
  const bool key_a_bcast =
      key_a.concreteId() && key_a.concreteId()->isBroadcast();
  bool mappable_pair_found = false;
  for (const auto& key_b : getConcretizedKeys(td_b, id_b)) {
    const bool mappable = canMap(key_a, key_b);
    mappable_pair_found = mappable_pair_found || mappable;
    // If both concrete IDs are not broadcast, they must be mappable.
    if (!key_a_bcast && !key_b.concreteId()->isBroadcast() && !mappable) {
      return false;
    }
  }

  return mappable_pair_found;
}

bool ComputeAtLogicalDomainMap::canMap(
    const DomainKey& key_a,
    const DomainKey& key_b) const {
  return key_a == key_b || eq_set_.permissiveAreMapped(key_a, key_b);
}

void ComputeAtLogicalDomainMap::setAlias(
    const TensorDomain* td,
    const TensorDomain* td_alias) {
  auto tmp_bcast_map = bcast_map_;
  for (const auto& kv : bcast_map_) {
    const auto& bcast_map_key = kv.first;
    const auto& bcast_concrete_id_set = kv.second;
    if (bcast_map_key.td() == td) {
      DomainKey alias_key(td_alias, bcast_map_key.id());
      tmp_bcast_map.insert({alias_key, bcast_concrete_id_set});
    }
  }
  bcast_map_ = tmp_bcast_map;

  auto all_elements = eq_set_.getAllElements();
  for (const auto& key : all_elements.vector()) {
    if (key.td() == td) {
      DomainKey alias_key(td_alias, key.id(), key.concreteId());
      eq_set_.mapEntries(key, alias_key);
    }
  }

  auto tmp_new_broadcast_domains = new_broadcast_domains_;
  for (const auto& key : new_broadcast_domains_) {
    if (key.td() == td) {
      DomainKey alias_key(td_alias, key.id());
      tmp_new_broadcast_domains.insert(alias_key);
    }
  }
  new_broadcast_domains_ = tmp_new_broadcast_domains;

  auto tmp_removed_broadcast_domains = removed_broadcast_domains_;
  for (const auto& key : removed_broadcast_domains_) {
    if (key.td() == td) {
      DomainKey alias_key(td_alias, key.id());
      tmp_removed_broadcast_domains.insert(alias_key);
    }
  }
  removed_broadcast_domains_ = tmp_removed_broadcast_domains;
}

std::vector<DomainKey> ComputeAtLogicalDomainMap::getConcretizedKeys(
    const TensorDomain* td,
    const IterDomain* id) const {
  DomainKey key(td, id);
  auto it = bcast_map_.find(key);
  NVF_ERROR(it != bcast_map_.end(), "Not found: ", key.toString());
  std::vector<DomainKey> domains;
  std::transform(
      it->second.begin(),
      it->second.end(),
      std::back_inserter(domains),
      [&](const IterDomain* concrete_id) {
        return DomainKey(td, id, concrete_id);
      });
  return domains;
}

std::unordered_set<const IterDomain*>& ComputeAtLogicalDomainMap::
    getConcretizedDomains(const TensorDomain* td, const IterDomain* id) {
  DomainKey key(td, id);
  auto it = bcast_map_.find(key);
  NVF_ERROR(it != bcast_map_.end(), "Not found: ", key.toString());
  return it->second;
}

bool ComputeAtLogicalDomainMap::isConcretized(
    const TensorDomain* td,
    const IterDomain* id) const {
  DomainKey key(td, id);
  auto it = bcast_map_.find(key);
  return it != bcast_map_.end();
}

std::unordered_map<IterDomain*, IterDomain*> ComputeAtLogicalDomainMap::
    mapBestEffort(
        const TensorDomain* from_td,
        const std::vector<IterDomain*>& from_dom,
        const TensorDomain* to_td,
        const std::vector<IterDomain*>& to_dom) const {
  std::unordered_map<IterDomain*, IterDomain*> id_map;
  for (auto& from_id : from_dom) {
    for (const auto& to_id : to_dom) {
      if (canMap(from_td, from_id, to_td, to_id)) {
        NVF_ERROR(
            id_map.insert({from_id, to_id}).second,
            "Multiple matching ID detected for ",
            from_id);
      }
    }
  }
  return id_map;
}

std::unordered_map<IterDomain*, IterDomain*> ComputeAtLogicalDomainMap::map(
    const TensorDomain* producer,
    const TensorDomain* consumer,
    const std::unordered_set<IterDomain*>& dims_to_map,
    bool producer_to_consumer) const {
  const auto& producer_logical =
      TensorDomain::noReductions(producer->logical());
  const auto& consumer_root = consumer->maybeRoot();
  const TensorDomain* from_td = producer_to_consumer ? producer : consumer;
  const TensorDomain* to_td = producer_to_consumer ? consumer : producer;
  const auto& from_ids =
      producer_to_consumer ? producer_logical : consumer_root;
  const auto& to_ids = producer_to_consumer ? consumer_root : producer_logical;
  std::unordered_map<IterDomain*, IterDomain*> id_map =
      mapBestEffort(from_td, from_ids, to_td, to_ids);
  for (auto& from_id : from_ids) {
    if (dims_to_map.find(from_id) == dims_to_map.end()) {
      // Remove mapping if exists
      id_map.erase(from_id);
      continue;
    }
    if (id_map.find(from_id) != id_map.end()) {
      continue;
    }
    // Matching ID not found. It's an error unless the following three cases:
    // 1. from_id is a new broadcast of a consumer domain; or
    // 2. from_id is a removed broadcast of a producer domain; or
    // 3. from_id is a window axis of a consumer domain; or
    // 4. from_id is a ViewAsScalar domain
    // Note that reduction domains are removed from the producer logical domain.
    if ((!producer_to_consumer &&
         (new_broadcast_domains_.find(DomainKey(from_td, from_id)) !=
              new_broadcast_domains_.end() ||
          from_id->getIterType() == IterType::VectorComponent ||
          (window_axes_.count(from_id) > 0))) ||
        (producer_to_consumer &&
         removed_broadcast_domains_.find(DomainKey(from_td, from_id)) !=
             removed_broadcast_domains_.end())) {
      continue;
    }
    NVF_THROW(
        "Mapping IterDomain ",
        from_id,
        " of ",
        from_td,
        " not possible as it would require recomputing the source tensor.",
        " Producer logical: ",
        producer_logical,
        ". Consumer root: ",
        consumer_root,
        ". Mapping: ",
        this->toString());
  }
  return id_map;
}

std::unordered_set<IterDomain*> ComputeAtLogicalDomainMap::getMappableDims(
    const TensorDomain* producer,
    const TensorDomain* consumer) const {
  //! This funciton previously used mapBestEffort but it can fail when
  //! a domain is mapped to multitple domains, which can happen with
  //! views. Since we only need to find mappable domains, just
  //! grab any domain that is mapped in a pairwise way.

  const auto& producer_logical = producer->logical();
  const auto& consumer_root = consumer->maybeRoot();

  std::unordered_set<IterDomain*> mappable_ids;

  for (const auto& p_id : producer_logical) {
    for (const auto& c_id : consumer_root) {
      if (canMap(producer, p_id, consumer, c_id)) {
        mappable_ids.emplace(p_id);
        mappable_ids.emplace(c_id);
      }
    }
  }

  return mappable_ids;
}

std::string ComputeAtLogicalDomainMap::toString() const {
  return eq_set_.toString();
}

ComputeAtLogicalDomainMapBuilder::ComputeAtLogicalDomainMapBuilder(
    ComputeAtLogicalDomainMap& logical_map,
    bool map_through_reduction)
    : BackwardVisitor(false),
      logical_map_(logical_map),
      map_through_reduction_(map_through_reduction) {
  Fusion* fusion = FusionGuard::getCurFusion();
  NVF_ERROR(fusion != nullptr);
  traverseTo(fusion->outputs(), false);
  if (!pending_map_.empty()) {
    std::stringstream ss;
    ss << "pending map:\n";
    for (auto& kv : pending_map_) {
      ss << "\t" << kv.first.toString() << "\n";
      for (auto& dk : kv.second) {
        ss << "\t\t" << dk.toString() << "\n";
      }
    }
    debug() << ss.str();
  }
  NVF_ERROR(pending_map_.empty());
}

// Set concrete domains for broadcast domains that never get joined
// with a concrete domain. Just set its own domain as a concrete
// domain, which is not concrete but is sufficient for this analysis.
void ComputeAtLogicalDomainMapBuilder::initializeBcastMap(
    const TensorView* tv,
    const IterDomain* id) {
  NVF_ERROR(id->isBroadcast(), "Not a broadcast axis");
  auto key = DomainKey(tv->domain(), id);
  auto it = logical_map_.bcast_map_.find(key);
  if (it != logical_map_.bcast_map_.end()) {
    // already initialized.
    return;
  }

  // This initialization of the entry for the broadcast ID should only
  // happen when the broadcast has no further consumer ID, including
  // resolved non-broadcast IDs. An equivalent condition is that the
  // pairwise map has no mapping for the broadcast.
  for (auto consumer : ir_utils::consumerTvsOf(tv)) {
    const auto p2c =
        PairwiseLogicalDomainMap(tv, consumer).mapProducerToConsumer();
    // Unfortunately, const_cast is required as our const model is
    // broken.
    // NOLINTNEXTLINE(cppcoreguidelines-pro-type-const-cast)
    NVF_ERROR(p2c.find(const_cast<IterDomain*>(id)) == p2c.end());
  }

  logical_map_.bcast_map_.insert({key, {id}});
}

void ComputeAtLogicalDomainMapBuilder::addToPendingList(
    const DomainKey& producer,
    const DomainKey& consumer) {
  auto it = ensureMapping(pending_map_, producer, {});
  auto& consumer_set = it->second;
  consumer_set.insert(consumer);
}

void ComputeAtLogicalDomainMapBuilder::setMapped(
    const DomainKey& producer,
    const DomainKey& consumer) {
  logical_map_.eq_set_.mapEntries(producer, consumer);
}

void ComputeAtLogicalDomainMapBuilder::setInvalid(
    const DomainKey& key1,
    const DomainKey& key2) {
  invalid_mappings_.emplace_back(key1, key2);
}

bool ComputeAtLogicalDomainMapBuilder::isInvalid(
    const DomainKeySet& domains) const {
  // First, collect all invalid mappings for each of the keys in domains
  DomainKeyMap<DomainKeySet> invalid_key_map;
  for (const auto& key : domains) {
    DomainKeySet invalid_keys;
    for (const auto& invalid_pair : invalid_mappings_) {
      if (logical_map_.canMap(key, invalid_pair.first)) {
        invalid_keys.insert(invalid_pair.second);
      } else if (logical_map_.canMap(key, invalid_pair.second)) {
        invalid_keys.insert(invalid_pair.first);
      }
    }
    invalid_key_map.emplace(key, invalid_keys);
  }

  // Next, check if any pair is invalid to map.
  const auto num_keys = domains.size();
  const std::vector<DomainKey> domains_vec({domains.begin(), domains.end()});
  for (const auto i : arange(num_keys)) {
    const auto& key_i = domains_vec[i];
    // If no invalid keys found for key_i, it can be skipped.
    const auto invalid_key_map_it = invalid_key_map.find(key_i);
    if (invalid_key_map_it == invalid_key_map.end()) {
      continue;
    }

    // Set of keys that are invalid to be mapped with key_i.
    const DomainKeySet& invalid_keys_for_i = invalid_key_map_it->second;

    // If any other key in domains is identified mappable with any of
    // the keys in this set, the mapping with key_i is invalid.
    for (const auto j : arange(i + 1, num_keys)) {
      const auto& key_j = domains_vec[j];
      if (std::any_of(
              invalid_keys_for_i.begin(),
              invalid_keys_for_i.end(),
              [&](const auto& invalid_key_for_i) {
                return logical_map_.canMap(key_j, invalid_key_for_i);
              })) {
        return true;
      }
    }
  }
  return false;
}

void ComputeAtLogicalDomainMapBuilder::setMaybeMapped(
    const TensorDomain* producer_td,
    const IterDomain* producer_id,
    const TensorDomain* consumer_td,
    const IterDomain* consumer_id) {
  const DomainKey producer_key(producer_td, producer_id);
  const DomainKey consumer_key(consumer_td, consumer_id);

  if (producer_id->isBroadcast()) {
    ensureMapping(logical_map_.bcast_map_, producer_key, {});
  }

  if (consumer_id->isBroadcast()) {
    NVF_ERROR(
        producer_id->isBroadcast(),
        "Trying to map a non-broadcast producer with a broadcast consumer. ",
        "Producer: ",
        producer_id->toString(),
        ", consumer: ",
        consumer_id->toString());
    // Get bcast_map_ entry for consumer_id
    const auto consumer_bcast_domains =
        logical_map_.getConcretizedKeys(consumer_td, consumer_id);
    auto& producer_domains =
        logical_map_.getConcretizedDomains(producer_td, producer_id);

    // If consumer id is broadcasted, make sure to propagate its concrete_id(s)
    // to producer
    for (const auto& consumer_bcast_key : consumer_bcast_domains) {
      const auto concrete_id = consumer_bcast_key.concreteId();
      const DomainKey producer_bcast_key(producer_td, producer_id, concrete_id);
      producer_domains.insert(concrete_id);
      addToPendingList(producer_bcast_key, consumer_bcast_key);
    }
  } else {
    auto producer_concrete_key = producer_key;
    if (producer_id->isBroadcast()) {
      const auto concrete_id = consumer_id;
      auto& producer_domains =
          logical_map_.getConcretizedDomains(producer_td, producer_id);
      producer_concrete_key = DomainKey(producer_td, producer_id, concrete_id);
      producer_domains.insert(concrete_id);
    }
    addToPendingList(producer_concrete_key, consumer_key);
  }
}

void ComputeAtLogicalDomainMapBuilder::dispatch(Expr* e) {
  // Avoid visiting expressions multiple times
  if (visited_.find(e) != visited_.end()) {
    return;
  }
  BackwardVisitor::dispatch(e);
  visited_.insert(e);
}

void ComputeAtLogicalDomainMapBuilder::mapPointwiseLikeOp(Expr* expr) {
  if (expr->output(0)->getValType() != ValType::TensorView) {
    return;
  }

  // Broadcast is handled separately, so e should never be BroadcastOp.
  NVF_ERROR(!expr->isA<BroadcastOp>());
  NVF_ERROR(!expr->isA<SqueezeOp>());

  NVF_ERROR(!expr->outputs().empty());

  if (expr->outputs().size() > 1) {
    NVF_ERROR(
        expr->isA<WelfordOp>() || expr->isA<GroupedReductionOp>() ||
            expr->isA<GroupedWelfordOp>(),
        "Unknown multi-output Expr type ",
        expr->getOpString(),
        " is found");
  }

  // Record equalities from output to all the inputs
  // ignores non-concretizable broadcasts
  for (auto producer_tv : ir_utils::filterByType<TensorView>(expr->inputs())) {
    for (auto consumer_tv :
         ir_utils::filterByType<TensorView>(expr->outputs())) {
      for (const auto& mapping :
           PairwiseLogicalDomainMap(producer_tv, consumer_tv)
               .mapBroadcast(true)
               .mapProducerToConsumer()) {
        setMaybeMapped(
            producer_tv->domain(),
            mapping.first,
            consumer_tv->domain(),
            mapping.second);
      }
    }
  }
}

void ComputeAtLogicalDomainMapBuilder::handle(BroadcastOp* op) {
  const TensorDomain* in_td = op->in()->as<TensorView>()->domain();
  const TensorDomain* out_td = op->out()->as<TensorView>()->domain();
  const auto in_logical = TensorDomain::noReductions(in_td->logical());
  const auto& out_root = out_td->maybeRoot();
  const auto& bcast_dim_flags = op->getBroadcastDimFlags();
  NVF_ERROR(
      out_root.size() == bcast_dim_flags.size(),
      "dim flags: ",
      bcast_dim_flags,
      ", out root: ",
      out_root);
  auto in_it = in_logical.begin();
  auto out_it = out_root.begin();
  while (in_it != in_logical.end() && out_it != out_root.end()) {
    if (bcast_dim_flags.at(std::distance(out_root.begin(), out_it))) {
      // new broadcast dim. No matching dimension in the input
      // tensor.
      logical_map_.new_broadcast_domains_.insert(DomainKey(out_td, *out_it));
      ++out_it;
      continue;
    }
    setMaybeMapped(in_td, *in_it, out_td, *out_it);
    ++in_it;
    ++out_it;
  }
  // At this point, the input domain should have been scanned
  // entirely.
  NVF_ERROR(
      in_it == in_logical.end(),
      "Unmatched domain detected: ",
      *in_it,
      " of ",
      in_td);
  // On the other hand, the output may still have some domains left,
  // and they must be new broadcast domains.
  for (; out_it != out_root.end(); ++out_it) {
    NVF_ERROR(
        bcast_dim_flags.at(std::distance(out_root.begin(), out_it)),
        "Unmatched domain detected: ",
        *out_it,
        " of ",
        out_td);
    logical_map_.new_broadcast_domains_.insert(DomainKey(out_td, *out_it));
  }
}

void ComputeAtLogicalDomainMapBuilder::handle(SqueezeOp* op) {
  const TensorDomain* in_td = op->in()->as<TensorView>()->domain();
  const TensorDomain* out_td = op->out()->as<TensorView>()->domain();
  const auto in_logical = TensorDomain::noReductions(in_td->logical());
  const auto& out_root = out_td->maybeRoot();
  const auto& squeeze_dim_flags = op->getSqueezeDimFlags();
  NVF_ERROR(
      in_logical.size() == squeeze_dim_flags.size(),
      "dim flags: ",
      squeeze_dim_flags,
      ", in root: ",
      in_logical);
  auto in_it = in_logical.begin();
  auto out_it = out_root.begin();
  while (in_it != in_logical.end() && out_it != out_root.end()) {
    if (squeeze_dim_flags.at(std::distance(in_logical.begin(), in_it))) {
      // new broadcast dim. No matching dimension in the input
      // tensor.
      logical_map_.removed_broadcast_domains_.insert(DomainKey(in_td, *in_it));
      ++in_it;
      continue;
    }
    setMaybeMapped(in_td, *in_it, out_td, *out_it);
    ++in_it;
    ++out_it;
  }
  // At this point, the output domain should have been scanned
  // entirely.
  NVF_ERROR(
      out_it == out_root.end(),
      "Unmatched domain detected: ",
      *out_it,
      " of ",
      out_td);
  // On the other hand, the input may still have some domains left,
  // and they must be removed broadcast domains.
  for (; in_it != in_logical.end(); ++in_it) {
    NVF_ERROR(
        squeeze_dim_flags.at(std::distance(in_logical.begin(), in_it)),
        "Unmatched domain detected: ",
        *in_it,
        " of ",
        in_td);
    logical_map_.removed_broadcast_domains_.insert(DomainKey(in_td, *in_it));
  }
}

void ComputeAtLogicalDomainMapBuilder::handle(ViewAsScalar* op) {
  const TensorView* out_tv = op->output(0)->as<TensorView>();
  const TensorDomain* out_td = out_tv->domain();
  const auto& out_root = out_td->maybeRoot();

  const TensorView* in_tv = op->input(0)->as<TensorView>();
  const TensorDomain* in_td = in_tv->domain();

  std::vector<IterDomain*> in_logical =
      TensorDomain::noReductions(in_tv->getLogicalDomain());
  NVF_ERROR(
      in_logical.size() + 1 == out_root.size(),
      "\nExpression: ",
      op,
      "\nInput logical domain: ",
      in_logical,
      "\nOutput root domain: ",
      out_root);
  auto in_it = in_logical.begin();
  auto out_it = out_root.begin();
  while (in_it != in_logical.end() && out_it != out_root.end()) {
    setMaybeMapped(in_td, *in_it, out_td, *out_it);
    ++in_it;
    ++out_it;
  }
  NVF_ERROR(
      (*out_it)->isVectorComponent(),
      "The last dim of ViewDtypeOp's output must be a ViewAsScalar");
}

void ComputeAtLogicalDomainMapBuilder::mapAllPendingMappings(
    const DomainKey& key) {
  auto it = pending_map_.find(key);
  if (it == pending_map_.end()) {
    return;
  }
  const auto& pending_set = it->second;
  // All entries in key_set must be equivalent with each other.
  NVF_ERROR(!pending_set.empty());
  bool consistent = safeToMap(pending_set);
  for (const auto pending_key : pending_set) {
    if (consistent) {
      setMapped(key, pending_key);
    } else {
      setInvalid(key, pending_key);
    }
  }
  // This entry should never be used again, so remove it.
  pending_map_.erase(it);
}

void ComputeAtLogicalDomainMapBuilder::mapAllPendingMappings(
    const TensorDomain* td,
    IterDomain* id) {
  if (id->isBroadcast()) {
    for (const auto& key : logical_map_.getConcretizedKeys(td, id)) {
      mapAllPendingMappings(key);
    }
  } else {
    mapAllPendingMappings(DomainKey(td, id));
  }
}

void ComputeAtLogicalDomainMapBuilder::handle(RNGOp* rop) {
  handle(rop->output(0)->as<TensorView>());
}

void ComputeAtLogicalDomainMapBuilder::handle(TensorView* tv) {
  const TensorDomain* td = tv->domain();
  const auto logical = TensorDomain::noReductions(td->logical());
  for (auto id : logical) {
    if (id->isBroadcast()) {
      initializeBcastMap(tv, id);
    }
    mapAllPendingMappings(td, id);
  }

  // When tv has an logical domain, propagate the domain mappings from
  // each of the logical axes to the dependent root axes.
  if (td->hasViewLikeRFactor()) {
    std::unordered_set<Val*> root_set({td->root().begin(), td->root().end()});
    for (auto logical_id : logical) {
      if (!logical_id->isRFactorProduct()) {
        continue;
      }
      auto dep = DependencyCheck::getAllValsBetween(root_set, {logical_id});
      for (auto id : ir_utils::filterByType<IterDomain>(dep)) {
        if (root_set.find(id) == root_set.end() || logical_id == id) {
          continue;
        }
        // Usually, the itertypes between IterDomain expression inputs and
        // outputs will match. However, it is possible for a Resize operation to
        // take an Iteration input and reduce it to size 1, after which it
        // becomes Broadcast. This check avoids mapping an Iteration and
        // Broadcast domain in such a case.
        if (id->getIterType() == logical_id->getIterType()) {
          setMaybeMapped(td, id, td, logical_id);
        }
      }
    }
    // Once mappings for logical axes are propagated to root axes,
    // aggregates them at each root axis
    for (auto id : tv->getMaybeRootDomain()) {
      if (id->isBroadcast()) {
        // There can be broadcast domains that appear at root domains but
        // are removed at logical domains as they are merged into
        // non-reduction domains. Initialize the map for those broadcast
        // domains.
        initializeBcastMap(tv, id);
      }
      mapAllPendingMappings(td, id);
    }
  }
}

// Checks whether all consumers of a producer can be joined without
// introducing unsupported mappings, i.e., requiring recomputations.
bool ComputeAtLogicalDomainMapBuilder::safeToMap(const DomainKeySet& domains) {
  if (domains.size() <= 1) {
    return true;
  }

  // Can't map if reduction output domains would be mapped
  if (incompatible_domains_.isReductionOutputMapped(domains, logical_map_) &&
      !map_through_reduction_) {
    return false;
  }
  // Make sure mapping these domains won't cause any invalid mapping
  if (isInvalid(domains)) {
    return false;
  }
  return true;
}

namespace {
class ExactLogicalDomainMapBuilder : private IterVisitor {
 public:
  ExactLogicalDomainMapBuilder(
      Fusion* fusion,
      DisjointSets<const IterDomain*>& eq_sets)
      : eq_sets_(eq_sets) {
    traverseTo(fusion->outputs());
  }

 private:
  using IterVisitor::handle;

  void dispatch(Expr* expr) final {
    for (auto producer : ir_utils::filterByType<TensorView>(expr->inputs())) {
      for (auto consumer :
           ir_utils::filterByType<TensorView>(expr->outputs())) {
        PairwiseLogicalDomainMap pwise_map(producer, consumer);
        pwise_map.mapBroadcast(false);
        const auto mappings = pwise_map.mapProducerToConsumer();
        for (const auto& mapping : mappings) {
          eq_sets_.mapEntries(mapping.first, mapping.second);
        }
      }
    }
  }

 private:
  DisjointSets<const IterDomain*>& eq_sets_;
};

} // namespace

ExactLogicalDomainMap::ExactLogicalDomainMap(Fusion* fusion) {
  ExactLogicalDomainMapBuilder builder(fusion, eq_sets_);
}

bool ExactLogicalDomainMap::areMapped(
    const IterDomain* id_a,
    const IterDomain* id_b) const {
  // With expand going into a view operation there can be an instance where an
  // iteration root domain in the consumer resolves the broadcast from the
  // producer, then immediately rfactors it. In this case the consumer root is
  // not mapped exactly to any other domain, so it might no have an entry in
  // eq_sets_. eq_sets_.strictAreMapped would throw in this case so just return
  // false if a mapping doesn't exist.
  if (!eq_sets_.mappingExists(id_a) || !eq_sets_.mappingExists(id_b)) {
    return false;
  }
  return eq_sets_.strictAreMapped(id_a, id_b);
}

std::unordered_map<IterDomain*, IterDomain*> ExactLogicalDomainMap::map(
    const TensorDomain* producer,
    const TensorDomain* consumer,
    const std::unordered_set<IterDomain*>& dims_to_map,
    bool producer_to_consumer) const {
  const auto& producer_logical =
      TensorDomain::noReductions(producer->logical());
  const auto& consumer_root = consumer->maybeRoot();
  const auto& from_ids =
      producer_to_consumer ? producer_logical : consumer_root;
  const auto& to_ids = producer_to_consumer ? consumer_root : producer_logical;

  std::unordered_map<IterDomain*, IterDomain*> id_map;

  for (auto& from_id : from_ids) {
    if (dims_to_map.find(from_id) == dims_to_map.end()) {
      continue;
    }
    for (const auto& to_id : to_ids) {
      if (areMapped(from_id, to_id)) {
        NVF_ERROR(
            id_map.insert({from_id, to_id}).second,
            "Multiple matching ID detected for ",
            from_id);
      }
    }
  }

  return id_map;
}

std::string ExactLogicalDomainMap::toString() const {
  return eq_sets_.toString();
}

const DisjointSets<const IterDomain*>& ExactLogicalDomainMap::getMappedSets()
    const {
  return eq_sets_;
}

} // namespace nvfuser<|MERGE_RESOLUTION|>--- conflicted
+++ resolved
@@ -289,7 +289,6 @@
     }
   }
 
-<<<<<<< HEAD
   // For CutlassNvfp4GroupedMmaOp, use the corresponding mapped input iterdomains.
   // Note that we are only mapping input matrices to output
   if (CutlassNvfp4GroupedMmaOp* op =
@@ -325,10 +324,7 @@
     return dom_map;
   }
 
-  if (LinearOp* op = dynamic_cast<LinearOp*>(consumer_tv_->definition())) {
-=======
   if (auto* op = dynamic_cast<LinearOp*>(consumer_tv_->definition())) {
->>>>>>> d1fa4b45
     auto out_size = consumer_root.size();
 
     // Check if the producer is A, B or bias.
