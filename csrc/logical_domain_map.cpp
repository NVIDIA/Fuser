--- conflicted
+++ resolved
@@ -184,27 +184,6 @@
     }
   };
 
-<<<<<<< HEAD
-=======
-  if (auto* mma = dynamic_cast<MmaOp*>(consumer_tv_->definition())) {
-    // producer_tv_ is either A or B
-    const MmaOp::AxesData& operand_axes = producer_tv_ == mma->inA()
-        ? mma->axisMapping().a_axes
-        : mma->axisMapping().b_axes;
-    NVF_ERROR(operand_axes.size() == consumer_root.size());
-    for (size_t idx : arange(operand_axes.size())) {
-      int64_t operand_pos = operand_axes[idx];
-      if (operand_pos == -1) {
-        continue;
-      }
-      IterDomain* operand_id = producer_logical.at((size_t)operand_pos);
-      IterDomain* out_id = consumer_root.at(idx);
-      updatePairwiseLogicalDomainMap(operand_id, out_id);
-    }
-    return dom_map;
-  }
-
->>>>>>> 854de793
   // For MatmulOp, use the corresponding mapped input iterdomains.
   if (MatmulOp* op = dynamic_cast<MatmulOp*>(consumer_tv_->definition())) {
     // Check if the producer is lhs/rhs input
