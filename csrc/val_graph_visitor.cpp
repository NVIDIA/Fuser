// clang-format off
/*
 * SPDX-FileCopyrightText: Copyright (c) 2023-present NVIDIA CORPORATION & AFFILIATES.
 * All rights reserved.
 * SPDX-License-Identifier: BSD-3-Clause
 */
// clang-format on
#include <val_graph_visitor.h>

#include <id_model/to_string.h>

#include <variant>

namespace nvfuser {

bool ValGraphVisitor::traverse() {
  if (graph().disjointValSets().size() == 0) {
    return true;
  }
  const ValGroups terminating_inputs = graph().getTerminatingInputs();

  // If no terminating input is found, that should mean there's a
  // cycle.
  if (terminating_inputs.empty()) {
    std::stringstream ss;
    ss << "Unsupported graph: No terminating input found, likely a cyclic graph: ";
    ss << graph().toString();
    error_message_ = ss.str();
    return false;
  }

  std::deque<ValGroup> to_visit_vals(
      terminating_inputs.begin(), terminating_inputs.end());
  ValGroups visited_vals;

  std::deque<ExprGroup> to_visit_exprs;
  ExprGroups visited_exprs;

  auto is_expr_ready = [&](const ExprGroup& expr_group) -> bool {
    const auto inp_groups = graph().inputGroups(expr_group);
    return std::all_of(
        inp_groups.begin(), inp_groups.end(), [&](ValGroup val_group) {
          return visited_vals.has(val_group) || val_group->empty();
        });
  };

  // If any input of the def expr is mapped with the val
  // group itself, i.e., a trivial expr, allow visiting the
  // val group first. The trivial expr group will be visited
  // after the val group.
  //
  // Example:
  //
  // [i0, 1]
  // merge
  // [i0*1]
  // map i0 and i0*1
  // ValGroups: {{i0, i0*1}, {1}}
  //
  // Then, {i0, i0*1} and {1} would be visited first, then the merge
  // expr group would be visited. {i0, i0*1} is also an output group
  // of the merge but since it's already in the visited set, it would
  // not be visited again.
  //
  // See also IdModelTest.ValGraphStmtSort3 for a concrete example.
  auto is_val_ready = [&](const ValGroup& val_group) -> bool {
    if (terminating_inputs.has(val_group)) {
      return true;
    }
    const ExprGroups& unique_defs = graph().getDefinitions(val_group);
    return std::all_of(
        unique_defs.begin(), unique_defs.end(), [&](ExprGroup expr_group) {
          if (expr_group->empty() || visited_exprs.has(expr_group)) {
            return true;
          }

          if (!allow_cycle_) {
            return false;
          }

          // Handle ExprGroups that return one or some of its input ValGroups as
          // output. This expr_group is not visited yet, which means there're
          // input ValGroups that are not yet visited. If those not-visited
          // inputs are actually the same as val_group, visit val_group at this
          // point to resolve the circular dependency.
          for (const ValGroup& input_group : graph().inputGroups(expr_group)) {
            if (input_group != val_group && !visited_vals.has(input_group) &&
                input_group->empty()) {
              // TODO: Why input_group->empty()?
              return false;
            }
          }
          return true;
        });
  };

  // Detect if nothing has been processed which would put us in an infinite
  // loop
  bool something_was_processed = false;

  do {
    something_was_processed = false;

    // Process expressions first as all definitions of vals have to be
    // processed before we can process that val.

    while (!to_visit_exprs.empty()) {
      ExprGroup current_expr_group = to_visit_exprs.front();
      to_visit_exprs.pop_front();
      NVF_ERROR(!current_expr_group->empty());
      if (visited_exprs.has(current_expr_group)) {
        continue;
      }

      if (is_expr_ready(current_expr_group)) {
        handle(current_expr_group);

        something_was_processed = true;
        visited_exprs.pushBack(current_expr_group);

        for (const ValGroup& output_group :
             graph().outputGroups(current_expr_group)) {
          to_visit_vals.push_back(output_group);
        }
      }
    }

    std::deque<ValGroup> still_to_visit_vals;
    while (!to_visit_vals.empty()) {
      auto current_val_group = to_visit_vals.front();
      to_visit_vals.pop_front();
      NVF_ERROR(!current_val_group->empty());
      if (visited_vals.has(current_val_group)) {
        continue;
      }

      if (is_val_ready(current_val_group)) {
        handle(current_val_group);

        something_was_processed = true;
        visited_vals.pushBack(current_val_group);

        for (const ExprGroup& use_group : graph().getUses(current_val_group)) {
          to_visit_exprs.push_back(use_group);
        }
      } else {
        still_to_visit_vals.push_back(current_val_group);
      }
    }

    std::swap(to_visit_vals, still_to_visit_vals);

  } while (something_was_processed);

  if (!to_visit_vals.empty()) {
    std::stringstream ss;
    ss << "The graph has an infinite loop. The following Vals should be visited but are never ready:";
    for (const ValGroup& vg : to_visit_vals) {
      ss << " " << nvfuser::toString(vg);
    }
    error_message_ = ss.str();
    return false;
  }

  if (!to_visit_exprs.empty()) {
    std::stringstream ss;
    ss << "The graph has an infinite loop. The following Exprs should be visited but are never ready:";
    for (const ExprGroup& eg : to_visit_exprs) {
      ss << " " << nvfuser::toString(eg);
    }
    error_message_ = ss.str();
    return false;
  }

<<<<<<< HEAD
=======
  // If not all exprs are visited, that should mean there must be a
  // cyclic subgraph. The subgraph should have no terminating input,
  // so it should not be visited at all. Note that some Val groups may
  // not be visited, which should be fine.
  if (visited_exprs.size() != graph().disjointExprSets().size()) {
    std::stringstream ss;
    ss << "The graph has an infinite loop. The following Exprs should be visited but are never ready:";
    for (const ExprGroup& eg : to_visit_exprs) {
      ss << " " << nvfuser::toString(eg);
    }
    error_message_ = ss.str();
    return false;
  }

>>>>>>> afe2b3c5
  return true;
}

namespace {

class ValGraphCycleDetector : public ValGraphVisitor {
 public:
  ValGraphCycleDetector(const ValGraph& graph)
      : ValGraphVisitor(graph, /*allow_cycle=*/false),
        cycle_detected_(!traverse()) {}

  void handle(const ValGroup& val_group) override {}
  void handle(const ExprGroup& expr_group) override {}

  bool cycle_detected_ = false;
};

} // namespace

bool isCyclic(const ValGraph& graph) {
  return ValGraphCycleDetector(graph).cycle_detected_;
}

ValGroups ValGraphBFS::getReachableValsFrom(
    const ValGraph& graph,
    const ValGroups& from,
    const ValGroups& vals) {
  ValGraphBFS bfs(
      graph,
      {from.begin(), from.end()},
      {vals.begin(), vals.end()},
      /*require_all_to_visited=*/false);

  bfs.traverse();

  ValGroups reachable_vals;
  for (const ValGroup& val : vals) {
    if (bfs.isVisited(val) ||
        std::find(from.begin(), from.end(), val) != from.end()) {
      reachable_vals.pushBack(val);
    }
  }

  return reachable_vals;
}

std::unordered_set<ValGroup> ValGraphBFS::projectTo(
    const ValGraph& id_graph,
    const ValGroup& from,
    const ValGroups& to) {
  std::unordered_set<ValGroup> projection{from};
  // Reverse order
  auto exprs = ValGraphBFS::getExprsBetween(
      id_graph, to, {from}, /*require_all_to_visited=*/false);
  while (!exprs.empty()) {
    const auto [expr, direction] = exprs.back();
    exprs.pop_back();
    auto from =
        (direction == Direction::Backward ? id_graph.inputGroups(expr)
                                          : id_graph.outputGroups(expr));
    auto to =
        (direction == Direction::Backward ? id_graph.outputGroups(expr)
                                          : id_graph.inputGroups(expr));
    for (const auto& g : from) {
      if (projection.count(g)) {
        projection.erase(g);
        projection.insert(to.begin(), to.end());
      }
    }
  }
  // Remove items that are not in `to`. This could happen if `from` is not
  // connected to `to`.
  for (auto it = projection.begin(); it != projection.end();) {
    if (!to.has(*it)) {
      it = projection.erase(it);
    } else {
      ++it;
    }
  }
  return projection;
}

} // namespace nvfuser<|MERGE_RESOLUTION|>--- conflicted
+++ resolved
@@ -172,8 +172,6 @@
     return false;
   }
 
-<<<<<<< HEAD
-=======
   // If not all exprs are visited, that should mean there must be a
   // cyclic subgraph. The subgraph should have no terminating input,
   // so it should not be visited at all. Note that some Val groups may
@@ -188,7 +186,6 @@
     return false;
   }
 
->>>>>>> afe2b3c5
   return true;
 }
 
