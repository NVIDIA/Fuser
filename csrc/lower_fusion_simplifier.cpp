--- conflicted
+++ resolved
@@ -43,11 +43,7 @@
     registerReplaceAndPropagate(
         sop,
         IrBuilder::create<LoadStoreOp>(
-<<<<<<< HEAD
-            container, LoadStoreOpType::Automatic, out, in));
-=======
             container, LoadStoreOpType::Set, out, in));
->>>>>>> 8b4ed29f
   }
 
   void handle(ExpandOp* eop) final {
@@ -57,11 +53,7 @@
     registerReplaceAndPropagate(
         eop,
         IrBuilder::create<LoadStoreOp>(
-<<<<<<< HEAD
-            container, LoadStoreOpType::Automatic, out, in));
-=======
             container, LoadStoreOpType::Set, out, in));
->>>>>>> 8b4ed29f
   }
 
   void handle(ShiftOp* sop) final {
@@ -71,11 +63,7 @@
     registerReplaceAndPropagate(
         sop,
         IrBuilder::create<LoadStoreOp>(
-<<<<<<< HEAD
-            container, LoadStoreOpType::Automatic, out, in));
-=======
             container, LoadStoreOpType::Set, out, in));
->>>>>>> 8b4ed29f
   }
 
   void handle(GatherOp* gop) final {
@@ -85,11 +73,7 @@
     registerReplaceAndPropagate(
         gop,
         IrBuilder::create<LoadStoreOp>(
-<<<<<<< HEAD
-            container, LoadStoreOpType::Automatic, out, in));
-=======
             container, LoadStoreOpType::Set, out, in));
->>>>>>> 8b4ed29f
   }
 
   void handle(ViewOp* vop) final {
@@ -99,11 +83,7 @@
     registerReplaceAndPropagate(
         vop,
         IrBuilder::create<LoadStoreOp>(
-<<<<<<< HEAD
-            container, LoadStoreOpType::Automatic, out, in));
-=======
             container, LoadStoreOpType::Set, out, in));
->>>>>>> 8b4ed29f
   }
 };
 
