// clang-format off
/*
 * SPDX-FileCopyrightText: Copyright (c) 2023-present NVIDIA CORPORATION & AFFILIATES.
 * All rights reserved.
 * SPDX-License-Identifier: BSD-3-Clause
 */
// clang-format on
#include <codegen.h>
#include <debug.h>
#include <device_lower/analysis/bank_conflict.h>
#include <device_lower/lower2device.h>
#include <disjoint_set.h>
#include <fusion.h>
#include <fusion_executor/executor_params.h>
#include <fusion_segmenter.h>
#include <host_ir/container.h>
#include <instrumentation.h>
#include <ir/all_nodes.h>
#include <ir/cloner.h>
#include <ir/printer.h>
#include <ir/utils.h>
#include <iter_visitor.h>
#include <kernel.h>
#include <ops/alias.h>
#include <ops/arith.h>

#include <iterator>

namespace nvfuser {

void swap(Fusion& a, Fusion& b) noexcept {
  FUSER_PERF_SCOPE("Fusion swap");

  using std::swap;

  swap(static_cast<IrContainer&>(a), static_cast<IrContainer&>(b));

  swap(a.inputs_, b.inputs_);
  swap(a.outputs_, b.outputs_);

  swap(a.io_alias_, b.io_alias_);
}

std::unique_ptr<SegmentedFusion> Fusion::segment(
    const KernelArgumentHolder& args) {
  FUSER_PERF_SCOPE("Segment Fusion");
  return SegmentCandidateFinder::segment(this, &args);
}

IrCloner Fusion::copy(const Fusion* from, Fusion* to) {
  to->clear();
  auto ir_cloner = IrContainer::copy(from, to);

  for (auto val : from->vals_) {
    ir_cloner.clone(val)->setDefinition(ir_cloner.clone(val->definition_));
    ir_cloner.clone(val)->setUses(ir_cloner.clone(val->uses_));
  }

  to->inputs_ = ir_cloner.clone(from->inputs_);
  to->outputs_ = ir_cloner.clone(from->outputs_);
  for (auto inp : to->inputs_) {
    inp->setIsFusionInput(true);
  }
  for (auto out : to->outputs_) {
    out->setIsFusionOutput(true);
  }

  // TODO: put this into ir_cloner instead
  for (const auto& [output, alias_info] : from->io_alias_) {
    Val* copied_output = ir_cloner.clone(output);
    Val* copied_input = ir_cloner.clone(alias_info.aliased_io);
    to->io_alias_[copied_output] = {
        .type = alias_info.type,
        .aliased_io = copied_input,
        .hide_output = alias_info.hide_output};
  }

  to->all_tv_uses_valid_ = from->all_tv_uses_valid_;
  // This should never be true on copy, but copying for completeness.
  to->is_during_update_uses_ = from->is_during_update_uses_;

  for (const auto& i : from->managed_data_) {
    if (i.first.has_value()) {
      to->managed_data_.emplace_back(i.second(ir_cloner, i.first), i.second);
    } else {
      // Don't clone managed data if it has been reset
      to->managed_data_.emplace_back(i.first, i.second);
    }
  }

  for (auto [k, v] : from->managed_named_data_) {
    if (v.first.has_value()) {
      to->managed_named_data_.insert(std::make_pair(
          k, std::make_pair(v.second(ir_cloner, v.first), v.second)));
    }
  }

  to->expected_dynamic_smem_bytes_ = from->expected_dynamic_smem_bytes_;

  if (from->all_tvs_ptr_ != nullptr) {
    to->all_tvs_ptr_ = std::make_unique<std::vector<TensorView*>>();
    to->all_tvs_ptr_->reserve(from->all_tvs_ptr_->size());
    for (TensorView* from_tv : *from->all_tvs_ptr_) {
      to->all_tvs_ptr_->push_back(ir_cloner.clone(from_tv)->as<TensorView>());
    }
  }

  return ir_cloner;
}

// Clang tidy complains when using default constructor for IrContainer instead
// of copy constructor. Fusion::copy has a call to IrContainer::copy, so it's
// redundant to use the IrContainer copy constructor, but it is harmless since
// Fusion::copy starts by calling clear().
Fusion::Fusion(const Fusion& other) : IrContainer(other) {
  FUSER_PERF_SCOPE("Fusion copy");
  Fusion::copy(&other, this);
}

Fusion::Fusion(Fusion&& other) noexcept {
  FUSER_PERF_SCOPE("Fusion move");
  swap(*this, other);
}

Fusion& Fusion::operator=(const Fusion& other) {
  FUSER_PERF_SCOPE("Fusion copy assign");
  Fusion copy(other);
  clear();
  swap(*this, copy);
  return *this;
}

Fusion& Fusion::operator=(Fusion&& other) noexcept {
  FUSER_PERF_SCOPE("Fusion move assign");
  clear();
  swap(*this, other);
  return *this;
}

Fusion::~Fusion() {
  clear();
}

void Fusion::clear() noexcept {
  // Perf scope isn't safe here as this function could be called by
  // the Fusion destructor and the scope initializer could call the
  // constructor of Trace, which could throw an exception.
  // FUSER_PERF_SCOPE("Fusion clear");

  IrContainer::clear();

  inputs_.clear();
  outputs_.clear();

  io_alias_.clear();

  managed_data_.clear();
  managed_named_data_.clear();

  invalidateTvsAndUses();

  is_during_update_uses_ = false;
}

void Fusion::removeExpr(Expr* expr) {
  assertInContainer(expr, "Cannot remove expr ");
  // If we hit this error too frequently, we could lighten the restrictions so
  // that removing something that doesn't exist simply does nothing. For now,
  // we're going with the strictest model which errors.

  for (auto out : expr->outputs()) {
    if (out->isA<TensorView>()) {
      invalidateTvsAndUses();
    }
    out->setDefinition(nullptr);
  }

  // Remove uses in inputs
  for (auto inp : expr->inputs()) {
    // Note that if inp is a TensorView, this may call invalidateTvsAndUses
    inp->removeUse(expr);
    if (inp->isA<TensorView>()) {
      invalidateTvsAndUses();
    }
  }

  IrContainer::removeExpr(expr);
}

void Fusion::removeVal(Val* val) {
  assertInContainer(val, "Cannot remove val ");

  NVF_CHECK(
      !val->isFusionInput(),
      "Cannot remove val as it is an input of the fusion.");
  NVF_CHECK(
      !val->isFusionOutput(),
      "Cannot remove val as it is an output of the fusion.");

  if (Expr* orig = val->definition()) {
    removeExpr(orig);
  }

  // We previously first looped over val->uses() and removed them all from the
  // Fusion. This seems correct at first glance, but it is incomplete since
  // `val->uses()` actually only gives all live uses. When there is dead code in
  // the Fusion that includes some uses of a val that is to be removed, we can
  // wind up with an expression that holds an invalid pointer to the removed
  // value in its inputs(). In https://github.com/NVIDIA/Fuser/issues/1270 this
  // caused a segfault when the fusion was cloned since that will clone not only
  // live objects but also these dangerous dangling dead ones.
  std::vector<Expr*> exprs_to_remove;
  for (Expr* e : exprs_) {
    if (!inContainer(e)) {
      continue;
    }
    if (std::find(e->inputs().begin(), e->inputs().end(), val) !=
        e->inputs().end()) {
      // Avoid removing until after we've looped through exprs_
      exprs_to_remove.push_back(e);
    }
  }
  for (auto e : exprs_to_remove) {
    removeExpr(e);
  }
  IrContainer::removeVal(val);

  invalidateTvsAndUses();
}

void Fusion::addInput(Val* input) {
  assertInContainer(input, "Cannot register input ");

  if (input->getValType().value() == ValType::TensorView) {
    auto tv = input->as<TensorView>();
    tv->setMemoryType(MemoryType::Global);
  } else if (input->getValType().value() == ValType::Others) {
    NVF_CHECK(
        !input->isConst(),
        "Immediate scalar value cannot be added as an input. It is not necessary to pass it as an input.");
  }

  NVF_CHECK(
      !input->isFusionInput(),
      "Val: ",
      input->toString(),
      " is already registered as input, duplicated inputs is not allowed");
  inputs_.push_back(input);
  input->setIsFusionInput(true);

  invalidateTvsAndUses();
}

void Fusion::addOutputInternal(Val* output) {
  assertInContainer(output, "Cannot register output ");
  NVF_CHECK(
      output->isA<TensorView>(),
      "Non-TensorView outputs are not supported at this point: ",
      output->toString());
  output->as<TensorView>()->setMemoryType(MemoryType::Global);

  outputs_.push_back(output);
  output->setIsFusionOutput(true);

  invalidateTvsAndUses();
}

void Fusion::addOutput(Val* output) {
  // special handling for returning aliased output. We just need to remove its
  // existing entry in the outputs_ used for inplace update
  if (io_alias_.count(output) != 0) {
    // if previous output is only added for aliasing purpose, we should remove
    // the previous entry and add a new one. Otherwise, it may be positioned
    // wrong in the output list.
    if (io_alias_[output].hide_output) {
      removeOutput(output);
    }
    // output shouldn't be hidden any more
    io_alias_[output].hide_output = false;
  }

  addOutputInternal(output);
}

void Fusion::removeInput(Val* input) {
  auto find_input = std::find(inputs_.begin(), inputs_.end(), input);
  if (find_input != inputs_.end()) {
    inputs_.erase(find_input);
  }
  input->setIsFusionInput(false);
  invalidateTvsAndUses();
}

void Fusion::removeOutput(Val* output) {
  auto find_output = std::find(outputs_.begin(), outputs_.end(), output);
  if (find_output != outputs_.end()) {
    outputs_.erase(find_output);
  }
  output->setIsFusionOutput(false);
  invalidateTvsAndUses();
}

void Fusion::replaceOutput(Val* output, Val* replacement) {
  auto find_output = std::find(outputs_.begin(), outputs_.end(), output);
  NVF_CHECK(find_output != outputs_.end(), "Unable to find output in Fusion");

  if (find_output != outputs_.end()) {
    std::replace_if(
        outputs_.begin(),
        outputs_.end(),
        [&output](Val* v) { return v == output; },
        replacement);

    if (replacement->getValType().value() == ValType::TensorView) {
      replacement->setIsFusionOutput(true);
      replacement->as<TensorView>()->setMemoryType(MemoryType::Global);
    }
    if (output->getValType().value() == ValType::TensorView) {
      output->setIsFusionOutput(false);
      // If `output` is both an input and an output before the replacement,
      // don't localize it.
      if (!output->isFusionInput()) {
        output->as<TensorView>()->setMemoryType(MemoryType::Local);
      }
    }
    // Mark uses invalid so that they will be reset next time uses() is called
    invalidateTvsAndUses();
  }

  // Temporary WAR for issue #1112
  // (https://github.com/csarofeen/pytorch/issues/1112)
  if (io_alias_.count(output) != 0) {
    auto input = io_alias_[output];
    io_alias_.erase(output);
    io_alias_[replacement] = input;
  }
}

std::vector<Expr*> Fusion::exprs() const {
  return StmtSort::getExprs(this);
}

bool Fusion::isNoOp() {
  if (exprs().empty()) {
    return true;
  }

  for (auto out_tv : ir_utils::filterByType<TensorView>(outputs())) {
    const std::vector<IterDomain*>& logical_dom =
        TensorDomain::noReductions(out_tv->getLogicalDomain());
    const bool size_zero =
        std::any_of(logical_dom.begin(), logical_dom.end(), [](IterDomain* id) {
          return id->extent()->isConstScalar() &&
              id->extent()->evaluate().as<int64_t>() == 0;
        });
    if (!size_zero) {
      return false;
    }
  }

  return true;
}

std::vector<Val*> Fusion::inputsOf(Val* val) {
  return InputsOf::output(val);
}

void Fusion::validateInputs() {
  std::unordered_set<Val*> all_inputs;
  for (Val* out : outputs()) {
    for (Val* input : inputsOf(out)) {
      all_inputs.insert(input);
    }
  }

  std::unordered_set<Val*> input_dims;
  auto inp_tvs = ir_utils::filterByType<TensorView>(inputs());
  for (auto tv : inp_tvs) {
    for (auto id : tv->getLogicalDomain()) {
      input_dims.emplace(id->extent());
    }
  }
  for (Val* input : all_inputs) {
    if (!input->isConstScalar()) {
      NVF_CHECK(
          input->isFusionInput() ||
              // TODO: Switch:
              inContainer(input),
          // to: input_dims.find(input) != input_dims.end(),
          // https://github.com/csarofeen/pytorch/issues/1365
          "Could not figure out how ",
          input->toString(),
          " is generated, however it was not specified as an input.");
    }
  }
}

std::ostream& Fusion::print(std::ostream& os, bool include_tensor_transforms)
    const {
  FUSER_PERF_SCOPE("Fusion::print");
  os << "\n%kernel {\n";
  IrMathPrinter op_exprs(os);
  op_exprs.handle(this);
  if (include_tensor_transforms) {
    os << "\nTransformPrinter : \n";
    IrTransformPrinter t_exprs(os);
    t_exprs.handle(this);
  }
  os << "} // %kernel\n";

  return os;
}

void Fusion::printKernel(const CompileParams& compile_params) {
  FUSER_PERF_SCOPE("Fusion::printKernel");
  NVF_ERROR(
      !this->isA<kir::Kernel>(),
      "Cannot \"print kernel\" of a kernel container. ",
      "This would require lowering during lowering.");
  GpuLower lower(this, compile_params);
  lower.run();
  debug() << codegen::generateCudaKernel(lower.kernel());
}

std::unordered_map<
    TensorView*,
    std::pair<std::vector<int64_t>, std::vector<int64_t>>>
Fusion::bankConflictInfo(const CompileParams& compile_params) {
  std::vector<TensorView*> smem_tvs;
  for (auto v : usedMathVals()) {
    auto tv = dynamic_cast<TensorView*>(v);
    if (tv == nullptr) {
      continue;
    }
    if (tv->getMemoryType() == MemoryType::Shared) {
      smem_tvs.push_back(tv);
    }
  }
  if (smem_tvs.empty()) {
    return {};
  }
  manage("smem_tvs", smem_tvs);

  GpuLower lower(this, compile_params);
  lower.run();
  auto kernel = lower.kernel();
  auto info = getBankConflictInfo(kernel);

  // Convert TVs in kernel to TVs in fusion
  auto smem_tvs_in_kernel =
      kernel->getManaged<std::vector<TensorView*>>("smem_tvs");
  NVF_ERROR(smem_tvs_in_kernel.size() == smem_tvs.size());
  auto getSmemTvInFusion = [&](Val* v) -> TensorView* {
    auto ti = dynamic_cast<kir::TensorIndex*>(v);
    if (ti == nullptr) {
      return nullptr;
    }
    auto tv = ti->view();
    auto it =
        std::find(smem_tvs_in_kernel.begin(), smem_tvs_in_kernel.end(), tv);
    if (it == smem_tvs_in_kernel.end()) {
      return nullptr;
    }
    auto index = std::distance(smem_tvs_in_kernel.begin(), it);
    return smem_tvs.at(index);
  };

  std::unordered_map<
      TensorView*,
      std::pair<std::vector<int64_t>, std::vector<int64_t>>>
      result;
  result.reserve(info.size());
  for (auto i : info) {
    auto expr = i.first;

    // Currently only set and load store op are supported
    NVF_ERROR(expr->inputs().size() == 1);
    NVF_ERROR(expr->outputs().size() == 1);

    auto input = getSmemTvInFusion(expr->input(0));
    auto output = getSmemTvInFusion(expr->output(0));
    if (input == nullptr) {
      NVF_ERROR(i.second.first == 0);
    } else {
      NVF_ERROR(i.second.first != 0);
      result[input].first.push_back(i.second.first);
    }
    if (output == nullptr) {
      NVF_ERROR(i.second.second == 0);
    } else {
      NVF_ERROR(i.second.second != 0);
      result[output].second.push_back(i.second.second);
    }
  }
  return result;
}

void Fusion::printMath(bool from_outputs_only) {
  FUSER_PERF_SCOPE("Fusion::printMath");

  FusionGuard fg(this);
  auto exprs_for_print = exprs();
  debug() << "Inputs:" << std::endl;
  for (auto inp : inputs()) {
    debug() << "  " << inp << std::endl;
  }

  debug() << "Outputs:" << std::endl;
  for (auto out : outputs()) {
    debug() << "  " << out << std::endl;
  }

  // If we want everything in the fusion, grab all values without uses to
  // traverse from.
  if (!from_outputs_only) {
    std::vector<Val*> leaf_vals;
    for (auto val : deterministic_vals()) {
      if (val->uses().empty()) {
        leaf_vals.push_back(val);
      }
    }
    exprs_for_print = StmtSort::getExprsTo(leaf_vals);
  }

  debug() << "\n%kernel_math {\n";
  for (auto expr : exprs_for_print) {
    debug() << expr;
  }
  debug() << "} // %kernel_math \n\n";
}

std::vector<Val*> Fusion::inputsAndCreated() {
  auto result = inputs_;
  for (auto expr : exprs()) {
    auto tv_inputs = ir_utils::filterByType<TensorView>(expr->inputs());
    if (tv_inputs.empty()) {
      for (auto v : expr->outputs()) {
        result.emplace_back(v);
      }
    }
  }
  return result;
}

void Fusion::printTransforms() {
  FUSER_PERF_SCOPE("Fusion::printTransforms");

  FusionGuard fg(this);
  IrTransformPrinter t_exprs(debug());
  t_exprs.handle(this);
}

void Fusion::registerVal(Val* val) {
  if (inContainer(val)) {
    return;
  }

  if (val->fusion()) {
    NVF_CHECK(
        val->fusion() == this, val, " was not found in the active fusion.");
  }

  IrContainer::registerVal(val);
}

void Fusion::registerExpr(Expr* expr) {
  if (inContainer(expr)) {
    return;
  }

  if (expr->fusion()) {
    NVF_CHECK(
        expr->fusion() == this, expr, " was not found in the active fusion.");
  }

  IrContainer::registerExpr(expr);

  for (Val* input : expr->inputs()) {
    assertInContainer(input, "Input to expr is invalid, ");
    // Don't just add this expr as a use of the input if it's a tensor as the
    // whole fusion needs to be traversed to rebuild the usage lists
    if (input->isA<TensorView>()) {
      invalidateTvsAndUses();
    } else {
      input->addUse(expr);
    }
  }

  // Kernel and host are non-ssa. This is mainly (maybe only) because of
  // initialization expressions which would overwrite tensor view definitions.
  const bool is_ssa =
      !this->isA<kir::Kernel>() && !this->isA<hir::HostIrContainer>();

  for (Val* output : expr->outputs()) {
    assertInContainer(output, "Output to expr is invalid, ");
    if (output->definition() != nullptr && is_ssa) {
      removeExpr(output->definition());
    }
    if (is_ssa || output->definition() == nullptr) {
      output->setDefinition(expr);
      if (output->isA<TensorView>()) {
        // Updating the definition might change the path to output TVs.
        // If that happens, our definition-based traversal can change and
        // introduce whole new branches, so we need to recompute the uses_
        // vector after setDefinition.
        invalidateTvsAndUses();
      }
    }
  }
}

void Fusion::resetTvUses() {
  FUSER_PERF_SCOPE("Fusion::resetTvUses");
  is_during_update_uses_ = true;

  // getExprs only uses definition, so even if we've modified uses already to
  // remove dead exprs, this could reinsert them. getExprs is also boundeds by
  // inputs as registered inputs will return nullptr as their definition.
  const auto all_tvs = ir_utils::filterByType<TensorView>(vals_);
  const auto used_exprs = StmtSort::getExprs(this);

  for (auto tv : all_tvs) {
    tv->setUses({});
  }

  // Same as in register expr
  for (auto expr : used_exprs) {
    for (Val* input : expr->inputs()) {
      input->addUse(expr);
    }
  }

  all_tv_uses_valid_ = true;
  is_during_update_uses_ = false;
}

std::vector<Val*> Fusion::usedMathVals() {
  // Note that using fusion->inputs() as the argument for the first
  // parameter of getAllValsBetween does not grab all used vals as
  // there can be vals that are created inside a fusion without using
  // anything from inputs. See, for example, tv0 in the
  // FusionOuterSplit test.
  const auto inputs = InputsOf::outputs(outputs());
  auto used_math_vals = DependencyCheck::getAllValsBetween(
      {inputs.begin(), inputs.end()}, outputs());
  // When an expression has multiple outputs and only some of them are
  // used, the rest aren't included in used_math_vals as they are not
  // used. However, we want them to be included as they must show up
  // in the fusion.
  std::vector<Val*> vals_to_add;
  std::unordered_set<Val*> added_vals;

  for (auto val : used_math_vals) {
    auto def = val->definition();
    if (def == nullptr || def->outputs().size() < 2) {
      continue;
    }
    for (auto out : def->outputs()) {
      if (std::find(used_math_vals.begin(), used_math_vals.end(), out) ==
          used_math_vals.end()) {
        if (!added_vals.count(out)) {
          vals_to_add.push_back(out);
          added_vals.insert(out);
        }
      }
    }
  }

  used_math_vals.insert(
      used_math_vals.end(), vals_to_add.begin(), vals_to_add.end());

  return used_math_vals;
}

std::vector<Val*> Fusion::terminatingMathVals() {
  VectorOfUniqueEntries<Val*> result;
  auto used_vals = usedMathVals();
  for (auto v : used_vals) {
    // Locate the vals that are not expr outputs but have valid definitions.
    if (unordered_uses(v).empty() && v->definition() != nullptr) {
      result.pushBack(v);
    }
  }
  return result.vector();
}

std::unordered_set<Expr*> Fusion::unordered_uses(const Val* val) const {
  return std::unordered_set<Expr*>(val->uses().begin(), val->uses().end());
}

Expr* Fusion::definition(const Val* val) const {
  assertInContainer(val, "Cannot detect the definition of val, ");
  return val->definition();
}

// Indicate to kernel to set itself up to generate random numbers
bool Fusion::isStochastic() const {
  for (auto expr : exprs()) {
    if (expr->isA<RNGOp>()) {
      // Note that RNGOps without seed is not stochastic since the random seed
      // and offset are given as Vals.
      return !expr->as<RNGOp>()->isDeterministic();
    }
  }
  return false;
}

std::vector<Val*> Fusion::getTerminatingOutputs() const {
  FUSER_PERF_SCOPE("getTerminatingOutputs");

  auto is_reachable_to_output = [](Val* val) {
    // traverse to consumers of val and see if there is an output
    std::deque<Val*> consumers;
    std::unordered_set<Val*> visited;
    for (auto use : val->uses()) {
      for (auto consumer : use->outputs()) {
        consumers.push_back(consumer);
      }
    }
    while (!consumers.empty()) {
      auto consumer = consumers.back();
      consumers.pop_back();
      if (consumer->isFusionOutput()) {
        return true;
      }
      // short-cut to break infinite loop with cycles
      if (visited.count(consumer) > 0) {
        continue;
      }
      // consumer is not an output; proceed to its consumers
      for (auto use : consumer->uses()) {
        for (auto consumer_of_consumer : use->outputs()) {
          consumers.push_back(consumer_of_consumer);
        }
      }
      visited.insert(consumer);
    }
    return false;
  };

  std::vector<Val*> terminating_outputs;

  for (auto out : outputs()) {
    // If there is another output reachable from this output, it's not
    // terminating.
    if (is_reachable_to_output(out)) {
      continue;
    }
    terminating_outputs.push_back(out);
  }

  return terminating_outputs;
}

bool Fusion::isAliasCompatible(Val* left, Val* right) {
  // Nullptr check
  if (left == nullptr || right == nullptr) {
    return false;
  }

  // DataType check
  if (!left->getDataType().has_value() || !right->getDataType().has_value() ||
      left->getDataType().value() != right->getDataType().value()) {
    return false;
  }

  // ValType check
  if (!left->getValType().has_value() || !right->getValType().has_value() ||
      left->getValType().value() != right->getValType().value()) {
    return false;
  }

  return true;
}

void Fusion::aliasOutputToInput(
    Val* output,
    Val* input,
    const AllocationType type) {
  NVF_CHECK(
      type != AllocationType::New,
      "New is returned automatically for a missing key. Don't add it explicitly.");

  if (type == AllocationType::Evaluate) {
    NVF_CHECK(
        output->isFusionOutput(),
        "Only fusion outputs can be expression evaluated.");
    io_alias_[output] =
        AliasInfo{.type = type, .aliased_io = input, .hide_output = false};
    return;
  }

  NVF_ERROR(type == AllocationType::ReuseBuffer);
  // `input` can be a cast of a fusion input.
  if (!input->isFusionInput()) {
    auto input_expr = input->definition();
    NVF_ERROR(
        input_expr->isA<UnaryOp>(), "expected unary op for aliased input");
    auto input_uop = input_expr->as<UnaryOp>();
    NVF_ERROR(
        input_uop->getUnaryOpType() == UnaryOpType::Cast,
        "expected aliased input to be output of cast op");
    input = input_uop->in();
  }
  NVF_ERROR(
      input->getDataType().has_value() && output->getDataType().has_value(),
      "requires DataType to be available for aliased output to input");

  if (input->getDataType().value() != output->getDataType().value()) {
    output = castOp(input->getDataType().value(), output);
  }

  if (output->isFusionInput()) {
    // ensure that codegen produce a write operation on the buffer.
    output = set(output);
  }

  NVF_ERROR(
      isAliasCompatible(input, output),
      "The input and output values are not alias-compatible.");
  // Let integration hide any output that wasn't a fusion output when
  // `aliasOutputToInput` was called. For example, running mean and var for
  // batch norm.
  io_alias_[output] = AliasInfo{
      .type = type,
      .aliased_io = input,
      .hide_output = !output->isFusionOutput()};

  // only add output when it's not in outputs_
  if (!output->isFusionOutput()) {
    addOutputInternal(output);
  }
}

const AliasInfo& Fusion::getOutputAlias(const Val* output) const {
  static AliasInfo no_alias_info{
      .type = AllocationType::New, .aliased_io = nullptr, .hide_output = false};
  if (auto search = io_alias_.find(output); search != io_alias_.end()) {
    return search->second;
  }
  return no_alias_info;
}

bool Fusion::hasDynamicTransform() {
  return !ir_utils::getTVsWithDynamicTransform(this).empty();
}

bool isExpressionEvaluated(Fusion* fusion) {
  return std::all_of(
      fusion->outputs().begin(), fusion->outputs().end(), [&fusion](Val* out) {
        return fusion->getOutputAlias(out).type == AllocationType::Evaluate;
      });
}

namespace {
std::vector<TensorView*> findAllTvs(Fusion* fusion) {
  auto used_vals = fusion->usedMathVals();
  auto used_tvs = ir_utils::filterByType<TensorView>(used_vals);

  // This shouldn't be necessary but FusionSegmentIoAlias_CUDA due to aliasing
  // is having an input disconnected from outputs, and these iter domains are
  // being checked in compute at maps in scheduling logic. This shouldn't hurt
  // AFAICT.
  auto tv_inputs = ir_utils::filterByType<TensorView>(fusion->inputs());

  std::vector<TensorView*> all_tvs({used_tvs.begin(), used_tvs.end()});
  // Sometimes inputs are not connected to outputs, however, we still include
  // them when returning allTvs because they are registered as an input.
  all_tvs.insert(all_tvs.end(), tv_inputs.begin(), tv_inputs.end());

  VectorOfUniqueEntries<TensorView*> unique_vector(
      all_tvs.begin(), all_tvs.end());

  // all_tvs has duplicates, to deduplicate it and return
  return unique_vector.vector();
}
} // namespace

std::vector<TensorView*> Fusion::allTvs() {
  if (all_tvs_ptr_ == nullptr) {
    all_tvs_ptr_ = std::make_unique<std::vector<TensorView*>>(findAllTvs(this));
  }
  return std::vector<TensorView*>(*all_tvs_ptr_);
}

<<<<<<< HEAD
void Fusion::registerIterDomainMapping(
    const IterDomain* id0,
    const IterDomain* id1) {
  static const std::string key = "id_mappings";
  if (!hasManaged(key)) {
    manage(key, DisjointSets<const IterDomain*>{});
  }

  auto& id_mappings = getManaged<DisjointSets<const IterDomain*>>(key);
=======
void Fusion::registerExactMapping(IterDomain* id0, IterDomain* id1) {
  NVF_ERROR(
      id0->sameAs(id1),
      "Invalid domains to map: ",
      id0->toString(),
      ", ",
      id1->toString());

  if (!hasRegisteredExactMappings()) {
    manage(exact_mappings_key, DisjointSets<IterDomain*>{});
  }

  auto& id_mappings = getManaged<DisjointSets<IterDomain*>>(exact_mappings_key);
>>>>>>> 2de00084

  id_mappings.mapEntries(id0, id1);
}

<<<<<<< HEAD
=======
DisjointSets<IterDomain*> Fusion::registeredExactMappings() const {
  if (!hasRegisteredExactMappings()) {
    return {};
  }

  return getManaged<DisjointSets<IterDomain*>>(exact_mappings_key);
}

>>>>>>> 2de00084
} // namespace nvfuser<|MERGE_RESOLUTION|>--- conflicted
+++ resolved
@@ -883,17 +883,6 @@
   return std::vector<TensorView*>(*all_tvs_ptr_);
 }
 
-<<<<<<< HEAD
-void Fusion::registerIterDomainMapping(
-    const IterDomain* id0,
-    const IterDomain* id1) {
-  static const std::string key = "id_mappings";
-  if (!hasManaged(key)) {
-    manage(key, DisjointSets<const IterDomain*>{});
-  }
-
-  auto& id_mappings = getManaged<DisjointSets<const IterDomain*>>(key);
-=======
 void Fusion::registerExactMapping(IterDomain* id0, IterDomain* id1) {
   NVF_ERROR(
       id0->sameAs(id1),
@@ -907,13 +896,10 @@
   }
 
   auto& id_mappings = getManaged<DisjointSets<IterDomain*>>(exact_mappings_key);
->>>>>>> 2de00084
 
   id_mappings.mapEntries(id0, id1);
 }
 
-<<<<<<< HEAD
-=======
 DisjointSets<IterDomain*> Fusion::registeredExactMappings() const {
   if (!hasRegisteredExactMappings()) {
     return {};
@@ -922,5 +908,4 @@
   return getManaged<DisjointSets<IterDomain*>>(exact_mappings_key);
 }
 
->>>>>>> 2de00084
 } // namespace nvfuser