// clang-format off
/*
 * SPDX-FileCopyrightText: Copyright (c) 2023-present NVIDIA CORPORATION & AFFILIATES.
 * All rights reserved.
 * SPDX-License-Identifier: BSD-3-Clause
 */
// clang-format on
#include <fusion.h>

#include <iterator>
#include <ranges>

#include <codegen.h>
#include <debug.h>
#include <device_lower/analysis/bank_conflict.h>
#include <device_lower/lower2device.h>
#include <disjoint_set.h>
#include <fusion_segmenter.h>
#include <host_ir/container.h>
#include <instrumentation.h>
#include <ir/all_nodes.h>
#include <ir/cloner.h>
#include <ir/printer.h>
#include <ir/utils.h>
#include <iter_visitor.h>
#include <kernel.h>
#include <ops/alias.h>
#include <ops/arith.h>
#include <runtime/executor_params.h>
#include <transform_replay.h>

namespace nvfuser {

size_t Fusion::hash() const {
  size_t hash = 0;

  for (const Val* val : inputs()) {
    hashCombine(hash, val->hash());
  }

  for (const Expr* expr : exprs()) {
    hashCombine(hash, expr->hash());
  }

  for (const Val* val : outputs()) {
    hashCombine(hash, val->hash());
  }
  return hash;
}

namespace {
//! Check if the alias info is the same between different Fusion objects
bool checkAliasInfo(
    const AliasInfo& this_alias_info,
    const AliasInfo& other_alias_info) {
  if (this_alias_info.type != other_alias_info.type) {
    return false;
  }
  if (this_alias_info.visibility != other_alias_info.visibility) {
    return false;
  }
  if (this_alias_info.aliased_io == nullptr) {
    return other_alias_info.aliased_io == nullptr;
  }
  return this_alias_info.aliased_io->sameDefinition(
      other_alias_info.aliased_io);
}
} // namespace

bool Fusion::sameDefinition(const Fusion& other) const {
  if (inputs().size() != other.inputs().size()) {
    return false;
  }
  if (outputs().size() != other.outputs().size()) {
    return false;
  }

  // Call sameDefinition on each output traverses the entire Fusion DAG.
  // First the output is checked, then the output definition, and on to the
  // definition's inputs. This repeats until fusion inputs are reached.
  const auto& this_output_aliases = getOutputAliases();
  const auto& other_output_aliases = other.getOutputAliases();
  for (auto&& [output, other_output] : zip(outputs(), other.outputs())) {
    if (!output->sameDefinition(other_output)) {
      return false;
    }
    if (!checkAliasInfo(
            this_output_aliases.get(output),
            other_output_aliases.get(other_output))) {
      return false;
    }
  }

  return true;
}

void swap(Fusion& a, Fusion& b) noexcept {
  FUSER_PERF_SCOPE("Fusion swap");

  using std::swap;

  swap(static_cast<IrContainer&>(a), static_cast<IrContainer&>(b));

  swap(a.inputs_, b.inputs_);
  swap(a.outputs_, b.outputs_);

  swap(a.io_alias_, b.io_alias_);
}

std::unique_ptr<SegmentedFusion> Fusion::segment(
    const KernelArgumentHolder& args) {
  FUSER_PERF_SCOPE("Segment Fusion");
  return SegmentCandidateFinder::segment(this, args);
}

IrCloner Fusion::copy(const Fusion* from, Fusion* to) {
  to->clear();
  auto ir_cloner = IrContainer::copy(from, to);

  for (auto val : from->vals_) {
    ir_cloner.clone(val)->setDefinition(ir_cloner.clone(val->definition_));
    ir_cloner.clone(val)->setUses(ir_cloner.clone(val->uses_));
  }

  to->inputs_ = ir_cloner.clone(from->inputs_);
  to->outputs_ = ir_cloner.clone(from->outputs_);
  for (auto inp : to->inputs_) {
    inp->setIsFusionInput(true);
  }
  for (auto out : to->outputs_) {
    out->setIsFusionOutput(true);
  }

  // TODO: put this into ir_cloner instead
  for (Val* out : from->outputs_) {
    const AliasInfo& alias = from->io_alias_.get(out);
    if (alias.type == AllocationType::New) {
      continue;
    }

    Val* copied_out = ir_cloner.clone(out);
    Val* copied_in = ir_cloner.clone(alias.aliased_io);
    to->io_alias_.add(copied_out, copied_in, alias.type, alias.visibility);
  }

  to->all_tv_uses_valid_ = from->all_tv_uses_valid_;
  // This should never be true on copy, but copying for completeness.
  to->is_during_update_uses_ = from->is_during_update_uses_;

  for (const auto& i : from->managed_data_) {
    if (i.first.has_value()) {
      to->managed_data_.emplace_back(i.second(ir_cloner, i.first), i.second);
    } else {
      // Don't clone managed data if it has been reset
      to->managed_data_.emplace_back(i.first, i.second);
    }
  }

  for (auto [k, v] : from->managed_named_data_) {
    if (v.first.has_value()) {
      to->managed_named_data_.insert(std::make_pair(
          k, std::make_pair(v.second(ir_cloner, v.first), v.second)));
    }
  }

  to->expected_dynamic_smem_bytes_ = from->expected_dynamic_smem_bytes_;

  if (from->all_tvs_ptr_ != nullptr) {
    to->all_tvs_ptr_ = std::make_unique<std::vector<TensorView*>>();
    to->all_tvs_ptr_->reserve(from->all_tvs_ptr_->size());
    for (TensorView* from_tv : *from->all_tvs_ptr_) {
      to->all_tvs_ptr_->push_back(ir_cloner.clone(from_tv)->as<TensorView>());
    }
  }

  return ir_cloner;
}

// Clang tidy complains when using default constructor for IrContainer instead
// of copy constructor. Fusion::copy has a call to IrContainer::copy, so it's
// redundant to use the IrContainer copy constructor, but it is harmless since
// Fusion::copy starts by calling clear().
Fusion::Fusion(const Fusion& other) : IrContainer(other) {
  FUSER_PERF_SCOPE("Fusion copy");
  Fusion::copy(&other, this);
}

Fusion::Fusion(Fusion&& other) noexcept {
  FUSER_PERF_SCOPE("Fusion move");
  swap(*this, other);
}

Fusion& Fusion::operator=(const Fusion& other) {
  FUSER_PERF_SCOPE("Fusion copy assign");
  Fusion copy(other);
  clear();
  swap(*this, copy);
  return *this;
}

Fusion& Fusion::operator=(Fusion&& other) noexcept {
  FUSER_PERF_SCOPE("Fusion move assign");
  clear();
  swap(*this, other);
  return *this;
}

Fusion::~Fusion() {
  clear();
}

void Fusion::clear() noexcept {
  // Perf scope isn't safe here as this function could be called by
  // the Fusion destructor and the scope initializer could call the
  // constructor of Trace, which could throw an exception.
  // FUSER_PERF_SCOPE("Fusion clear");

  IrContainer::clear();

  inputs_.clear();
  outputs_.clear();

  io_alias_.clear();

  managed_data_.clear();
  managed_named_data_.clear();

  invalidateTvsAndUses();

  is_during_update_uses_ = false;
}

void Fusion::removeExpr(Expr* expr) {
  assertInContainer(expr, "Cannot remove expr ");
  // If we hit this error too frequently, we could lighten the restrictions so
  // that removing something that doesn't exist simply does nothing. For now,
  // we're going with the strictest model which errors.

  for (auto* out : expr->outputs()) {
    if (out->isA<TensorView>()) {
      invalidateTvsAndUses();
    }
    out->setDefinition(nullptr);
  }

  // Remove uses in inputs
  for (auto* inp : expr->inputs()) {
    // Note that if inp is a TensorView, this may call invalidateTvsAndUses
    inp->removeUse(expr);
    if (inp->isA<TensorView>()) {
      invalidateTvsAndUses();
    }
  }

  IrContainer::removeExpr(expr);
}

void Fusion::removeVal(Val* val) {
  assertInContainer(val, "Cannot remove val ");

  NVF_CHECK(
      !val->isFusionInput(),
      "Cannot remove val as it is an input of the fusion.");
  NVF_CHECK(
      !val->isFusionOutput(),
      "Cannot remove val as it is an output of the fusion.");

  if (Expr* orig = val->definition()) {
    removeExpr(orig);
  }

  // We previously first looped over val->uses() and removed them all from the
  // Fusion. This seems correct at first glance, but it is incomplete since
  // `val->uses()` actually only gives all live uses. When there is dead code in
  // the Fusion that includes some uses of a val that is to be removed, we can
  // wind up with an expression that holds an invalid pointer to the removed
  // value in its inputs(). In https://github.com/NVIDIA/Fuser/issues/1270 this
  // caused a segfault when the fusion was cloned since that will clone not only
  // live objects but also these dangerous dangling dead ones.
  std::vector<Expr*> exprs_to_remove;
  for (Expr* e : exprs_) {
    if (!inContainer(e)) {
      continue;
    }
    if (std::find(e->inputs().begin(), e->inputs().end(), val) !=
        e->inputs().end()) {
      // Avoid removing until after we've looped through exprs_
      exprs_to_remove.push_back(e);
    }
  }
  for (auto e : exprs_to_remove) {
    removeExpr(e);
  }
  IrContainer::removeVal(val);

  invalidateTvsAndUses();
}

void Fusion::addInput(Val* input) {
  assertInContainer(input, "Cannot register input ");

  if (input->getValType().value() == ValType::TensorView) {
    auto tv = input->as<TensorView>();
    if (tv->getMemoryType() != MemoryType::Symmetric) {
      tv->setMemoryType(MemoryType::Global);
    }
  } else if (input->getValType().value() == ValType::Others) {
    NVF_CHECK(
        !input->isConst(),
        "Immediate scalar value cannot be added as an input. It is not "
        "necessary to pass it as an input.");
  }

  NVF_CHECK(
      !input->isFusionInput(),
      "Val: ",
      input->toString(),
      " is already registered as input, duplicated inputs is not allowed");
  inputs_.push_back(input);
  input->setIsFusionInput(true);

  invalidateTvsAndUses();
}

void Fusion::addOutputInternal(Val* output) {
  assertInContainer(output, "Cannot register output ");
  NVF_CHECK(
      output->isA<TensorView>(),
      "Non-TensorView outputs are not supported at this point: ",
      output->toString());
  auto* tv = output->as<TensorView>();
  if (tv->getMemoryType() != MemoryType::Symmetric) {
    tv->setMemoryType(MemoryType::Global);
  }

  outputs_.push_back(output);
  output->setIsFusionOutput(true);

  invalidateTvsAndUses();
}

void Fusion::addOutput(Val* output) {
  // Special handling for returning aliased output. We just need to remove its
  // existing entry in the outputs_ used for inplace update
  if (io_alias_.get(output).type != AllocationType::New) {
    AliasInfo& alias = io_alias_.mutable_at(output);
    // if previous output is only added for aliasing purpose, we should remove
    // the previous entry and add a new one. Otherwise, it may be positioned
    // wrong in the output list.
    if (alias.visibility == OutputVisibility::kHidden) {
      removeOutput(output);
    }
    // output shouldn't be hidden any more
    alias.visibility = OutputVisibility::kVisible;
  }

  addOutputInternal(output);
}

void Fusion::removeInput(Val* input) {
  auto find_input = std::find(inputs_.begin(), inputs_.end(), input);
  if (find_input != inputs_.end()) {
    inputs_.erase(find_input);
  }
  input->setIsFusionInput(false);
  invalidateTvsAndUses();
}

void Fusion::removeOutput(Val* output) {
  auto find_output = std::find(outputs_.begin(), outputs_.end(), output);
  if (find_output != outputs_.end()) {
    outputs_.erase(find_output);
  }
  output->setIsFusionOutput(false);
  invalidateTvsAndUses();
}

void Fusion::replaceOutput(Val* output, Val* replacement) {
  auto find_output = std::find(outputs_.begin(), outputs_.end(), output);
  NVF_CHECK(find_output != outputs_.end(), "Unable to find output in Fusion");

  if (find_output != outputs_.end()) {
    std::replace_if(
        outputs_.begin(),
        outputs_.end(),
        [&output](Val* v) { return v == output; },
        replacement);

    if (replacement->getValType().value() == ValType::TensorView) {
      replacement->setIsFusionOutput(true);
<<<<<<< HEAD
      replacement->as<TensorView>()->setMemoryType(
          MemoryType::Global); // TODO: may need a patch to support symmetric
                               // memory type
=======
      NVF_CHECK(
          replacement->as<TensorView>()->getMemoryType() !=
              MemoryType::Symmetric,
          "Symmetric memory type not supported for replacement: ",
          replacement);
      replacement->as<TensorView>()->setMemoryType(MemoryType::Global);
>>>>>>> 1e7df419
    }
    if (output->getValType().value() == ValType::TensorView) {
      output->setIsFusionOutput(false);
      // If `output` is both an input and an output before the replacement,
      // don't localize it.
      if (!output->isFusionInput()) {
        output->as<TensorView>()->setMemoryType(MemoryType::Local);
      }
    }
    // Mark uses invalid so that they will be reset next time uses() is called
    invalidateTvsAndUses();
  }

  // Temporary WAR for issue #1112
  // (https://github.com/csarofeen/pytorch/issues/1112)
  AliasInfo alias = io_alias_.get(output);
  if (alias.type != AllocationType::New) {
    io_alias_.erase(output);
    io_alias_.add(replacement, alias.aliased_io, alias.type, alias.visibility);
  }
}

std::vector<Expr*> Fusion::exprs() const {
  return StmtSort::getExprs(this);
}

bool Fusion::isNoOp() {
  if (exprs().empty()) {
    return true;
  }

  for (auto out_tv : ir_utils::filterByType<TensorView>(outputs())) {
    auto logical_dom = out_tv->getLogicalDomain() | TensorDomain::kNoReductions;
    const bool size_zero = std::ranges::any_of(logical_dom, [](IterDomain* id) {
      return id->extent()->isConstScalar() &&
          id->extent()->evaluate().as<int64_t>() == 0;
    });
    if (!size_zero) {
      return false;
    }
  }

  return true;
}

std::vector<Val*> Fusion::inputsOf(Val* val) {
  return InputsOf::output(val);
}

void Fusion::validateInputs() {
  std::unordered_set<Val*> all_inputs;
  for (Val* out : outputs()) {
    for (Val* input : inputsOf(out)) {
      all_inputs.insert(input);
    }
  }

  std::unordered_set<Val*> input_dims;
  auto inp_tvs = ir_utils::filterByType<TensorView>(inputs());
  for (auto tv : inp_tvs) {
    for (auto id : tv->getLogicalDomain()) {
      input_dims.emplace(id->extent());
    }
  }
  for (Val* input : all_inputs) {
    if (!input->isConstScalar()) {
      NVF_CHECK(
          input->isFusionInput() ||
              // TODO: Switch:
              inContainer(input),
          // to: input_dims.find(input) != input_dims.end(),
          // https://github.com/csarofeen/pytorch/issues/1365
          "Could not figure out how ",
          input->toString(),
          " is generated, however it was not specified as an input.");
    }
  }
}

std::ostream& Fusion::print(std::ostream& os, bool include_tensor_transforms)
    const {
  FUSER_PERF_SCOPE("Fusion::print");

  os << "Inputs:" << std::endl;
  for (auto inp : inputs()) {
    os << "  " << inp << std::endl;
  }

  os << "Outputs:" << std::endl;
  for (auto out : outputs()) {
    os << "  " << out << std::endl;
  }

  os << "\n%kernel {\n";
  IrPrinter op_exprs(os);
  op_exprs.handle(this);
  if (include_tensor_transforms) {
    os << "\nTransformPrinter : \n";
    IrTransformPrinter t_exprs(os);
    t_exprs.handle(this);
  }
  os << "} // %kernel\n";

  os << std::flush;

  return os;
}

void Fusion::printKernel(const CompileParams& compile_params) {
  FUSER_PERF_SCOPE("Fusion::printKernel");
  NVF_ERROR(
      !this->isA<kir::Kernel>(),
      "Cannot \"print kernel\" of a kernel container. ",
      "This would require lowering during lowering.");
  GpuLower lower(this, compile_params);
  lower.run();
  debug() << codegen::generateCudaKernel(lower.kernel());

  debug() << std::flush;
}

std::unordered_map<
    TensorView*,
    std::pair<std::vector<int64_t>, std::vector<int64_t>>>
Fusion::bankConflictInfo(const CompileParams& compile_params) {
  std::vector<TensorView*> smem_tvs;
  for (auto v : usedMathVals()) {
    auto tv = dynamic_cast<TensorView*>(v);
    if (tv == nullptr) {
      continue;
    }
    if (tv->getMemoryType() == MemoryType::Shared) {
      smem_tvs.push_back(tv);
    }
  }
  if (smem_tvs.empty()) {
    return {};
  }
  manage("smem_tvs", smem_tvs);

  GpuLower lower(this, compile_params);
  lower.run();
  auto kernel = lower.kernel();
  auto info = getBankConflictInfo(kernel);

  // Convert TVs in kernel to TVs in fusion
  auto smem_tvs_in_kernel =
      kernel->getManaged<std::vector<TensorView*>>("smem_tvs");
  NVF_ERROR(smem_tvs_in_kernel.size() == smem_tvs.size());
  auto getSmemTvInFusion = [&](Val* v) -> TensorView* {
    auto ti = dynamic_cast<kir::TensorIndex*>(v);
    if (ti == nullptr) {
      return nullptr;
    }
    auto tv = ti->view();
    auto it =
        std::find(smem_tvs_in_kernel.begin(), smem_tvs_in_kernel.end(), tv);
    if (it == smem_tvs_in_kernel.end()) {
      return nullptr;
    }
    auto index = std::distance(smem_tvs_in_kernel.begin(), it);
    return smem_tvs.at(index);
  };

  std::unordered_map<
      TensorView*,
      std::pair<std::vector<int64_t>, std::vector<int64_t>>>
      result;
  result.reserve(info.size());
  for (auto i : info) {
    auto expr = i.first;

    // Currently only set and load store op are supported
    NVF_ERROR(expr->inputs().size() == 1);
    NVF_ERROR(expr->outputs().size() == 1);

    auto input = getSmemTvInFusion(expr->input(0));
    auto output = getSmemTvInFusion(expr->output(0));
    if (input == nullptr) {
      NVF_ERROR(i.second.first == 0);
    } else {
      NVF_ERROR(i.second.first != 0);
      result[input].first.push_back(i.second.first);
    }
    if (output == nullptr) {
      NVF_ERROR(i.second.second == 0);
    } else {
      NVF_ERROR(i.second.second != 0);
      result[output].second.push_back(i.second.second);
    }
  }
  return result;
}

void Fusion::printMath(bool from_outputs_only) {
  FUSER_PERF_SCOPE("Fusion::printMath");

  FusionGuard fg(this);
  auto exprs_for_print = exprs();
  debug() << "Inputs:" << std::endl;
  for (auto inp : inputs()) {
    debug() << "  " << inp << std::endl;
  }

  debug() << "Outputs:" << std::endl;
  for (auto out : outputs()) {
    debug() << "  " << out << std::endl;
  }

  // If we want everything in the fusion, grab all values without uses to
  // traverse from.
  if (!from_outputs_only) {
    std::vector<Val*> leaf_vals;
    for (auto val : deterministic_vals()) {
      if (val->uses().empty()) {
        leaf_vals.push_back(val);
      }
    }
    exprs_for_print = StmtSort::getExprsTo(leaf_vals);
  }

  debug() << "\n%kernel_math {\n";
  for (auto expr : exprs_for_print) {
    debug() << expr;
  }
  debug() << "} // %kernel_math \n\n";

  debug() << std::flush;
}

std::vector<Val*> Fusion::inputsAndCreated() {
  auto result = inputs_;
  for (auto expr : exprs()) {
    auto tv_inputs = ir_utils::filterByType<TensorView>(expr->inputs());
    if (tv_inputs.empty()) {
      for (auto v : expr->outputs()) {
        result.emplace_back(v);
      }
    }
  }
  return result;
}

void Fusion::printTransforms() {
  FUSER_PERF_SCOPE("Fusion::printTransforms");

  FusionGuard fg(this);
  IrTransformPrinter t_exprs(debug());
  t_exprs.handle(this);
}

void Fusion::registerVal(Val* val) {
  if (inContainer(val)) {
    return;
  }

  if (val->fusion()) {
    NVF_CHECK(
        val->fusion() == this, val, " was not found in the active fusion.");
  }

  IrContainer::registerVal(val);
}

void Fusion::registerExpr(Expr* expr) {
  if (inContainer(expr)) {
    return;
  }

  if (expr->fusion()) {
    NVF_CHECK(
        expr->fusion() == this, expr, " was not found in the active fusion.");
  }

  IrContainer::registerExpr(expr);

  for (Val* input : expr->inputs()) {
    assertInContainer(input, "Input to expr is invalid, ");
    // Don't just add this expr as a use of the input if it's a tensor as the
    // whole fusion needs to be traversed to rebuild the usage lists
    if (input->isA<TensorView>()) {
      invalidateTvsAndUses();
    } else {
      input->addUse(expr);
    }
  }

  // Kernel and host are non-ssa. This is mainly (maybe only) because of
  // initialization expressions which would overwrite tensor view definitions.
  const bool is_ssa =
      !this->isA<kir::Kernel>() && !this->isA<hir::HostIrContainer>();

  for (Val* output : expr->outputs()) {
    assertInContainer(output, "Output to expr is invalid, ");
    if (output->definition() != nullptr && is_ssa) {
      removeExpr(output->definition());
    }
    if (is_ssa || output->definition() == nullptr) {
      output->setDefinition(expr);
      if (output->isA<TensorView>()) {
        // Updating the definition might change the path to output TVs.
        // If that happens, our definition-based traversal can change and
        // introduce whole new branches, so we need to recompute the uses_
        // vector after setDefinition.
        invalidateTvsAndUses();
      }
    }
  }
}

void Fusion::resetTvUses() {
  FUSER_PERF_SCOPE("Fusion::resetTvUses");
  is_during_update_uses_ = true;

  // getExprs only uses definition, so even if we've modified uses already to
  // remove dead exprs, this could reinsert them. getExprs is also boundeds by
  // inputs as registered inputs will return nullptr as their definition.
  const auto all_tvs = ir_utils::filterByType<TensorView>(vals_);
  const auto used_exprs = StmtSort::getExprs(this);

  for (auto tv : all_tvs) {
    tv->setUses({});
  }

  // Same as in register expr
  for (auto expr : used_exprs) {
    for (Val* input : expr->inputs()) {
      input->addUse(expr);
    }
  }

  all_tv_uses_valid_ = true;
  is_during_update_uses_ = false;
}

std::vector<Val*> Fusion::usedMathVals() const {
  // Note that using fusion->inputs() as the argument for the first
  // parameter of getAllValsBetween does not grab all used vals as
  // there can be vals that are created inside a fusion without using
  // anything from inputs. See, for example, tv0 in the
  // FusionOuterSplit test.
  const auto inputs = InputsOf::outputs(outputs());
  auto used_math_vals = DependencyCheck::getAllValsBetween(
      {inputs.begin(), inputs.end()}, outputs());
  // When an expression has multiple outputs and only some of them are
  // used, the rest aren't included in used_math_vals as they are not
  // used. However, we want them to be included as they must show up
  // in the fusion.
  std::vector<Val*> vals_to_add;
  std::unordered_set<Val*> added_vals;

  for (auto val : used_math_vals) {
    auto def = val->definition();
    if (def == nullptr || def->outputs().size() < 2) {
      continue;
    }
    for (auto out : def->outputs()) {
      if (std::find(used_math_vals.begin(), used_math_vals.end(), out) ==
          used_math_vals.end()) {
        if (!added_vals.count(out)) {
          vals_to_add.push_back(out);
          added_vals.insert(out);
        }
      }
    }
  }

  used_math_vals.insert(
      used_math_vals.end(), vals_to_add.begin(), vals_to_add.end());

  return used_math_vals;
}

std::vector<Val*> Fusion::terminatingMathVals() {
  VectorOfUniqueEntries<Val*> result;
  auto used_vals = usedMathVals();
  for (auto v : used_vals) {
    // Locate the vals that are not expr outputs but have valid definitions.
    if (unordered_uses(v).empty() && v->definition() != nullptr) {
      result.pushBack(v);
    }
  }
  return result.vector();
}

std::unordered_set<Expr*> Fusion::unordered_uses(const Val* val) const {
  return std::unordered_set<Expr*>(val->uses().begin(), val->uses().end());
}

Expr* Fusion::definition(const Val* val) const {
  assertInContainer(val, "Cannot detect the definition of val, ");
  return val->definition();
}

std::vector<Val*> Fusion::getTerminatingOutputs() const {
  FUSER_PERF_SCOPE("getTerminatingOutputs");

  auto is_reachable_to_output = [](Val* val) {
    // traverse to consumers of val and see if there is an output
    std::deque<Val*> consumers;
    std::unordered_set<Val*> visited;
    for (auto use : val->uses()) {
      for (auto consumer : use->outputs()) {
        consumers.push_back(consumer);
      }
    }
    while (!consumers.empty()) {
      auto consumer = consumers.back();
      consumers.pop_back();
      if (consumer->isFusionOutput()) {
        return true;
      }
      // short-cut to break infinite loop with cycles
      if (visited.count(consumer) > 0) {
        continue;
      }
      // consumer is not an output; proceed to its consumers
      for (auto use : consumer->uses()) {
        for (auto consumer_of_consumer : use->outputs()) {
          consumers.push_back(consumer_of_consumer);
        }
      }
      visited.insert(consumer);
    }
    return false;
  };

  std::vector<Val*> terminating_outputs;

  for (auto out : outputs()) {
    // If there is another output reachable from this output, it's not
    // terminating.
    if (is_reachable_to_output(out)) {
      continue;
    }
    terminating_outputs.push_back(out);
  }

  return terminating_outputs;
}

std::ostream& operator<<(std::ostream& os, AllocationType type) {
  switch (type) {
    case AllocationType::Evaluate:
      return os << "Evaluate";
    case AllocationType::New:
      return os << "New";
    case AllocationType::ReuseBuffer:
      return os << "ReuseBuffer";
  }
  std::unreachable();
}

std::ostream& operator<<(std::ostream& os, OutputVisibility visibility) {
  switch (visibility) {
    case OutputVisibility::kVisible:
      return os << "Visible";
    case OutputVisibility::kHidden:
      return os << "Hidden";
  }
  std::unreachable();
}

std::ostream& operator<<(std::ostream& os, const AliasInfo& alias) {
  os << "AliasInfo{" << std::endl;
  os << "  type = " << alias.type << "," << std::endl;
  os << "  aliased_io = " << alias.aliased_io << "," << std::endl;
  os << "  visibility = " << alias.visibility << std::endl;
  os << "}" << std::endl;
  return os;
}

void AliasInfoMap::add(
    Val* out,
    Val* in,
    AllocationType type,
    OutputVisibility visibility) {
  aliases_[out] =
      AliasInfo{.type = type, .aliased_io = in, .visibility = visibility};
}

const AliasInfo& AliasInfoMap::get(const Val* v) const {
  static AliasInfo no_alias_info{
      .type = AllocationType::New,
      .aliased_io = nullptr,
      .visibility = OutputVisibility::kVisible};
  if (auto search = aliases_.find(v); search != aliases_.end()) {
    return search->second;
  }
  return no_alias_info;
}

void Fusion::aliasOutputToInput(
    Val* output,
    Val* input,
    const AllocationType type) {
  NVF_CHECK(
      type != AllocationType::New,
      "New is returned automatically for a missing key. Don't add it "
      "explicitly.");

  if (type == AllocationType::Evaluate) {
    NVF_CHECK(
        output->isFusionOutput(),
        "Only fusion outputs can be expression evaluated.");
    io_alias_.add(output, input, type, OutputVisibility::kVisible);
    return;
  }

  NVF_ERROR(type == AllocationType::ReuseBuffer);
  NVF_ERROR(input->isFusionInput(), "alias source can only be a fusion input");
  NVF_ERROR(
      input->getDataType().has_value() && output->getDataType().has_value(),
      "requires DataType to be available for aliased output to input");

  if (output->isFusionInput()) {
    // ensure that codegen produce a write operation on the buffer.
    output = set(output);
  }

  // We need to replay the allocation domain and contiguity of input on output,
  // this is because these two share the data buffer and should interpret it
  // identically. Technically these two don't have to be identical, but rather
  // compatible.
  NVF_CHECK(
      output->isA<TensorView>() && input->isA<TensorView>(),
      "aliasing output to input is only supported for TensorView");
  TransformReplay::selfReplay(
      input->as<TensorView>()->domain(), output->as<TensorView>()->domain());

  // Let integration hide any output that wasn't a fusion output when
  // `aliasOutputToInput` was called. For example, running mean and var for
  // batch norm.
  io_alias_.add(
      output,
      input,
      type,
      !output->isFusionOutput() ? OutputVisibility::kHidden
                                : OutputVisibility::kVisible);

  // only add output when it's not in outputs_
  if (!output->isFusionOutput()) {
    addOutputInternal(output);
  }
}

const AliasInfo& Fusion::getOutputAlias(const Val* output) const {
  return io_alias_.get(output);
}

bool Fusion::hasDynamicTransform() {
  return !ir_utils::getTVsWithDynamicTransform(this).empty();
}

namespace {
std::vector<TensorView*> findAllTvs(Fusion* fusion) {
  auto used_vals = fusion->usedMathVals();
  auto used_tvs = ir_utils::filterByType<TensorView>(used_vals);

  // This shouldn't be necessary but FusionSegmentIoAlias_CUDA due to aliasing
  // is having an input disconnected from outputs, and these iter domains are
  // being checked in compute at maps in scheduling logic. This shouldn't hurt
  // AFAICT.
  auto tv_inputs = ir_utils::filterByType<TensorView>(fusion->inputs());

  std::vector<TensorView*> all_tvs({used_tvs.begin(), used_tvs.end()});
  // Sometimes inputs are not connected to outputs, however, we still include
  // them when returning allTvs because they are registered as an input.
  all_tvs.insert(all_tvs.end(), tv_inputs.begin(), tv_inputs.end());

  VectorOfUniqueEntries<TensorView*> unique_vector(
      all_tvs.begin(), all_tvs.end());

  // all_tvs has duplicates, to deduplicate it and return
  return unique_vector.vector();
}
} // namespace

std::vector<TensorView*> Fusion::allTvs() {
  if (all_tvs_ptr_ == nullptr) {
    all_tvs_ptr_ = std::make_unique<std::vector<TensorView*>>(findAllTvs(this));
  }
  return std::vector<TensorView*>(*all_tvs_ptr_);
}

void Fusion::registerExactMapping(IterDomain* id0, IterDomain* id1) {
  NVF_ERROR(
      id0->extent()->sameAs(id1->extent()),
      "Invalid domains to map: ",
      id0->toString(),
      ", ",
      id1->toString());

  if (!hasRegisteredExactMappings()) {
    manage(exact_mappings_key, DisjointSets<IterDomain*>{});
  }

  auto& id_mappings = getManaged<DisjointSets<IterDomain*>>(exact_mappings_key);

  id_mappings.mapEntries(id0, id1);
}

DisjointSets<IterDomain*> Fusion::registeredExactMappings() const {
  if (!hasRegisteredExactMappings()) {
    return {};
  }

  return getManaged<DisjointSets<IterDomain*>>(exact_mappings_key);
}

void Fusion::resetExactMappings() {
  if (hasRegisteredExactMappings()) {
    stopManaging(exact_mappings_key);
  }
}

} // namespace nvfuser<|MERGE_RESOLUTION|>--- conflicted
+++ resolved
@@ -388,18 +388,12 @@
 
     if (replacement->getValType().value() == ValType::TensorView) {
       replacement->setIsFusionOutput(true);
-<<<<<<< HEAD
-      replacement->as<TensorView>()->setMemoryType(
-          MemoryType::Global); // TODO: may need a patch to support symmetric
-                               // memory type
-=======
       NVF_CHECK(
           replacement->as<TensorView>()->getMemoryType() !=
               MemoryType::Symmetric,
           "Symmetric memory type not supported for replacement: ",
           replacement);
       replacement->as<TensorView>()->setMemoryType(MemoryType::Global);
->>>>>>> 1e7df419
     }
     if (output->getValType().value() == ValType::TensorView) {
       output->setIsFusionOutput(false);
