// clang-format off
/*
 * SPDX-FileCopyrightText: Copyright (c) 2023-present NVIDIA CORPORATION & AFFILIATES.
 * All rights reserved.
 * SPDX-License-Identifier: BSD-3-Clause
 */
// clang-format on
#include <fusion.h>

#include <iterator>
#include <ranges>

#include <codegen.h>
#include <debug.h>
#include <device_lower/analysis/bank_conflict.h>
#include <device_lower/lower2device.h>
#include <disjoint_set.h>
#include <fusion_segmenter.h>
#include <host_ir/container.h>
#include <instrumentation.h>
#include <ir/all_nodes.h>
#include <ir/cloner.h>
#include <ir/printer.h>
#include <ir/utils.h>
#include <iter_visitor.h>
#include <kernel.h>
#include <ops/alias.h>
#include <ops/arith.h>
#include <runtime/executor_params.h>
#include <transform_replay.h>

namespace nvfuser {

void swap(Fusion& a, Fusion& b) noexcept {
  FUSER_PERF_SCOPE("Fusion swap");

  using std::swap;

  swap(static_cast<IrContainer&>(a), static_cast<IrContainer&>(b));

  swap(a.inputs_, b.inputs_);
  swap(a.outputs_, b.outputs_);

  swap(a.io_alias_, b.io_alias_);
}

std::unique_ptr<SegmentedFusion> Fusion::segment(
    const KernelArgumentHolder& args) {
  FUSER_PERF_SCOPE("Segment Fusion");
  return SegmentCandidateFinder::segment(this, args);
}

IrCloner Fusion::copy(const Fusion* from, Fusion* to) {
  to->clear();
  auto ir_cloner = IrContainer::copy(from, to);

  for (auto val : from->vals_) {
    ir_cloner.clone(val)->setDefinition(ir_cloner.clone(val->definition_));
    ir_cloner.clone(val)->setUses(ir_cloner.clone(val->uses_));
  }

  to->inputs_ = ir_cloner.clone(from->inputs_);
  to->outputs_ = ir_cloner.clone(from->outputs_);
  for (auto inp : to->inputs_) {
    inp->setIsFusionInput(true);
  }
  for (auto out : to->outputs_) {
    out->setIsFusionOutput(true);
  }

  // TODO: put this into ir_cloner instead
  for (Val* out : from->outputs_) {
    const AliasInfo& alias = from->io_alias_.get(out);
    if (alias.type == AllocationType::New) {
      continue;
    }

    Val* copied_out = ir_cloner.clone(out);
    Val* copied_in = ir_cloner.clone(alias.aliased_io);
    to->io_alias_.add(copied_out, copied_in, alias.type, alias.visibility);
  }

  to->all_tv_uses_valid_ = from->all_tv_uses_valid_;
  // This should never be true on copy, but copying for completeness.
  to->is_during_update_uses_ = from->is_during_update_uses_;

  for (const auto& i : from->managed_data_) {
    if (i.first.has_value()) {
      to->managed_data_.emplace_back(i.second(ir_cloner, i.first), i.second);
    } else {
      // Don't clone managed data if it has been reset
      to->managed_data_.emplace_back(i.first, i.second);
    }
  }

  for (auto [k, v] : from->managed_named_data_) {
    if (v.first.has_value()) {
      to->managed_named_data_.insert(std::make_pair(
          k, std::make_pair(v.second(ir_cloner, v.first), v.second)));
    }
  }

  to->expected_dynamic_smem_bytes_ = from->expected_dynamic_smem_bytes_;

  if (from->all_tvs_ptr_ != nullptr) {
    to->all_tvs_ptr_ = std::make_unique<std::vector<TensorView*>>();
    to->all_tvs_ptr_->reserve(from->all_tvs_ptr_->size());
    for (TensorView* from_tv : *from->all_tvs_ptr_) {
      to->all_tvs_ptr_->push_back(ir_cloner.clone(from_tv)->as<TensorView>());
    }
  }

  return ir_cloner;
}

// Clang tidy complains when using default constructor for IrContainer instead
// of copy constructor. Fusion::copy has a call to IrContainer::copy, so it's
// redundant to use the IrContainer copy constructor, but it is harmless since
// Fusion::copy starts by calling clear().
Fusion::Fusion(const Fusion& other) : IrContainer(other) {
  FUSER_PERF_SCOPE("Fusion copy");
  Fusion::copy(&other, this);
}

Fusion::Fusion(Fusion&& other) noexcept {
  FUSER_PERF_SCOPE("Fusion move");
  swap(*this, other);
}

Fusion& Fusion::operator=(const Fusion& other) {
  FUSER_PERF_SCOPE("Fusion copy assign");
  Fusion copy(other);
  clear();
  swap(*this, copy);
  return *this;
}

Fusion& Fusion::operator=(Fusion&& other) noexcept {
  FUSER_PERF_SCOPE("Fusion move assign");
  clear();
  swap(*this, other);
  return *this;
}

Fusion::~Fusion() {
  clear();
}

void Fusion::clear() noexcept {
  // Perf scope isn't safe here as this function could be called by
  // the Fusion destructor and the scope initializer could call the
  // constructor of Trace, which could throw an exception.
  // FUSER_PERF_SCOPE("Fusion clear");

  IrContainer::clear();

  inputs_.clear();
  outputs_.clear();

  io_alias_.clear();

  managed_data_.clear();
  managed_named_data_.clear();

  invalidateTvsAndUses();

  is_during_update_uses_ = false;
}

void Fusion::removeExpr(Expr* expr) {
  assertInContainer(expr, "Cannot remove expr ");
  // If we hit this error too frequently, we could lighten the restrictions so
  // that removing something that doesn't exist simply does nothing. For now,
  // we're going with the strictest model which errors.

  for (auto out : expr->outputs()) {
    if (out->isA<TensorView>()) {
      invalidateTvsAndUses();
    }
    out->setDefinition(nullptr);
  }

  // Remove uses in inputs
  for (auto inp : expr->inputs()) {
    // Note that if inp is a TensorView, this may call invalidateTvsAndUses
    inp->removeUse(expr);
    if (inp->isA<TensorView>()) {
      invalidateTvsAndUses();
    }
  }

  IrContainer::removeExpr(expr);
}

void Fusion::removeVal(Val* val) {
  assertInContainer(val, "Cannot remove val ");

  NVF_CHECK(
      !val->isFusionInput(),
      "Cannot remove val as it is an input of the fusion.");
  NVF_CHECK(
      !val->isFusionOutput(),
      "Cannot remove val as it is an output of the fusion.");

  if (Expr* orig = val->definition()) {
    removeExpr(orig);
  }

  // We previously first looped over val->uses() and removed them all from the
  // Fusion. This seems correct at first glance, but it is incomplete since
  // `val->uses()` actually only gives all live uses. When there is dead code in
  // the Fusion that includes some uses of a val that is to be removed, we can
  // wind up with an expression that holds an invalid pointer to the removed
  // value in its inputs(). In https://github.com/NVIDIA/Fuser/issues/1270 this
  // caused a segfault when the fusion was cloned since that will clone not only
  // live objects but also these dangerous dangling dead ones.
  std::vector<Expr*> exprs_to_remove;
  for (Expr* e : exprs_) {
    if (!inContainer(e)) {
      continue;
    }
    if (std::find(e->inputs().begin(), e->inputs().end(), val) !=
        e->inputs().end()) {
      // Avoid removing until after we've looped through exprs_
      exprs_to_remove.push_back(e);
    }
  }
  for (auto e : exprs_to_remove) {
    removeExpr(e);
  }
  IrContainer::removeVal(val);

  invalidateTvsAndUses();
}

void Fusion::addInput(Val* input) {
  assertInContainer(input, "Cannot register input ");

  if (input->getValType().value() == ValType::TensorView) {
    auto tv = input->as<TensorView>();
    tv->setMemoryType(MemoryType::Global);
  } else if (input->getValType().value() == ValType::Others) {
    NVF_CHECK(
        !input->isConst(),
        "Immediate scalar value cannot be added as an input. It is not "
        "necessary to pass it as an input.");
  }

  NVF_CHECK(
      !input->isFusionInput(),
      "Val: ",
      input->toString(),
      " is already registered as input, duplicated inputs is not allowed");
  inputs_.push_back(input);
  input->setIsFusionInput(true);

  invalidateTvsAndUses();
}

void Fusion::addOutputInternal(Val* output) {
  assertInContainer(output, "Cannot register output ");
  NVF_CHECK(
      output->isA<TensorView>(),
      "Non-TensorView outputs are not supported at this point: ",
      output->toString());
  output->as<TensorView>()->setMemoryType(MemoryType::Global);

  outputs_.push_back(output);
  output->setIsFusionOutput(true);

  invalidateTvsAndUses();
}

void Fusion::addOutput(Val* output) {
  // Special handling for returning aliased output. We just need to remove its
  // existing entry in the outputs_ used for inplace update
<<<<<<< HEAD
  AliasInfo alias = io_alias_.get(output);
  if (alias.type != AllocationType::New) {
=======
  if (io_alias_.get(output).type != AllocationType::New) {
    AliasInfo& alias = io_alias_.mutable_at(output);
>>>>>>> bea74f1d
    // if previous output is only added for aliasing purpose, we should remove
    // the previous entry and add a new one. Otherwise, it may be positioned
    // wrong in the output list.
    if (alias.visibility == OutputVisibility::kHidden) {
      removeOutput(output);
    }
    // output shouldn't be hidden any more
    alias.visibility = OutputVisibility::kVisible;
<<<<<<< HEAD
    io_alias_.add(output, alias.aliased_io, alias.type, alias.visibility);
=======
>>>>>>> bea74f1d
  }

  addOutputInternal(output);
}

void Fusion::removeInput(Val* input) {
  auto find_input = std::find(inputs_.begin(), inputs_.end(), input);
  if (find_input != inputs_.end()) {
    inputs_.erase(find_input);
  }
  input->setIsFusionInput(false);
  invalidateTvsAndUses();
}

void Fusion::removeOutput(Val* output) {
  auto find_output = std::find(outputs_.begin(), outputs_.end(), output);
  if (find_output != outputs_.end()) {
    outputs_.erase(find_output);
  }
  output->setIsFusionOutput(false);
  invalidateTvsAndUses();
}

void Fusion::replaceOutput(Val* output, Val* replacement) {
  auto find_output = std::find(outputs_.begin(), outputs_.end(), output);
  NVF_CHECK(find_output != outputs_.end(), "Unable to find output in Fusion");

  if (find_output != outputs_.end()) {
    std::replace_if(
        outputs_.begin(),
        outputs_.end(),
        [&output](Val* v) { return v == output; },
        replacement);

    if (replacement->getValType().value() == ValType::TensorView) {
      replacement->setIsFusionOutput(true);
      replacement->as<TensorView>()->setMemoryType(MemoryType::Global);
    }
    if (output->getValType().value() == ValType::TensorView) {
      output->setIsFusionOutput(false);
      // If `output` is both an input and an output before the replacement,
      // don't localize it.
      if (!output->isFusionInput()) {
        output->as<TensorView>()->setMemoryType(MemoryType::Local);
      }
    }
    // Mark uses invalid so that they will be reset next time uses() is called
    invalidateTvsAndUses();
  }

  // Temporary WAR for issue #1112
  // (https://github.com/csarofeen/pytorch/issues/1112)
  AliasInfo alias = io_alias_.get(output);
  if (alias.type != AllocationType::New) {
    io_alias_.erase(output);
    io_alias_.add(replacement, alias.aliased_io, alias.type, alias.visibility);
  }
}

std::vector<Expr*> Fusion::exprs() const {
  return StmtSort::getExprs(this);
}

bool Fusion::isNoOp() {
  if (exprs().empty()) {
    return true;
  }

  for (auto out_tv : ir_utils::filterByType<TensorView>(outputs())) {
    auto logical_dom = out_tv->getLogicalDomain() | TensorDomain::kNoReductions;
    const bool size_zero = std::ranges::any_of(logical_dom, [](IterDomain* id) {
      return id->extent()->isConstScalar() &&
          id->extent()->evaluate().as<int64_t>() == 0;
    });
    if (!size_zero) {
      return false;
    }
  }

  return true;
}

std::vector<Val*> Fusion::inputsOf(Val* val) {
  return InputsOf::output(val);
}

void Fusion::validateInputs() {
  std::unordered_set<Val*> all_inputs;
  for (Val* out : outputs()) {
    for (Val* input : inputsOf(out)) {
      all_inputs.insert(input);
    }
  }

  std::unordered_set<Val*> input_dims;
  auto inp_tvs = ir_utils::filterByType<TensorView>(inputs());
  for (auto tv : inp_tvs) {
    for (auto id : tv->getLogicalDomain()) {
      input_dims.emplace(id->extent());
    }
  }
  for (Val* input : all_inputs) {
    if (!input->isConstScalar()) {
      NVF_CHECK(
          input->isFusionInput() ||
              // TODO: Switch:
              inContainer(input),
          // to: input_dims.find(input) != input_dims.end(),
          // https://github.com/csarofeen/pytorch/issues/1365
          "Could not figure out how ",
          input->toString(),
          " is generated, however it was not specified as an input.");
    }
  }
}

std::ostream& Fusion::print(std::ostream& os, bool include_tensor_transforms)
    const {
  FUSER_PERF_SCOPE("Fusion::print");

  os << "Inputs:" << std::endl;
  for (auto inp : inputs()) {
    os << "  " << inp << std::endl;
  }

  os << "Outputs:" << std::endl;
  for (auto out : outputs()) {
    os << "  " << out << std::endl;
  }

  os << "\n%kernel {\n";
  IrPrinter op_exprs(os);
  op_exprs.handle(this);
  if (include_tensor_transforms) {
    os << "\nTransformPrinter : \n";
    IrTransformPrinter t_exprs(os);
    t_exprs.handle(this);
  }
  os << "} // %kernel\n";

  os << std::flush;

  return os;
}

void Fusion::printKernel(const CompileParams& compile_params) {
  FUSER_PERF_SCOPE("Fusion::printKernel");
  NVF_ERROR(
      !this->isA<kir::Kernel>(),
      "Cannot \"print kernel\" of a kernel container. ",
      "This would require lowering during lowering.");
  GpuLower lower(this, compile_params);
  lower.run();
  debug() << codegen::generateCudaKernel(lower.kernel());

  debug() << std::flush;
}

std::unordered_map<
    TensorView*,
    std::pair<std::vector<int64_t>, std::vector<int64_t>>>
Fusion::bankConflictInfo(const CompileParams& compile_params) {
  std::vector<TensorView*> smem_tvs;
  for (auto v : usedMathVals()) {
    auto tv = dynamic_cast<TensorView*>(v);
    if (tv == nullptr) {
      continue;
    }
    if (tv->getMemoryType() == MemoryType::Shared) {
      smem_tvs.push_back(tv);
    }
  }
  if (smem_tvs.empty()) {
    return {};
  }
  manage("smem_tvs", smem_tvs);

  GpuLower lower(this, compile_params);
  lower.run();
  auto kernel = lower.kernel();
  auto info = getBankConflictInfo(kernel);

  // Convert TVs in kernel to TVs in fusion
  auto smem_tvs_in_kernel =
      kernel->getManaged<std::vector<TensorView*>>("smem_tvs");
  NVF_ERROR(smem_tvs_in_kernel.size() == smem_tvs.size());
  auto getSmemTvInFusion = [&](Val* v) -> TensorView* {
    auto ti = dynamic_cast<kir::TensorIndex*>(v);
    if (ti == nullptr) {
      return nullptr;
    }
    auto tv = ti->view();
    auto it =
        std::find(smem_tvs_in_kernel.begin(), smem_tvs_in_kernel.end(), tv);
    if (it == smem_tvs_in_kernel.end()) {
      return nullptr;
    }
    auto index = std::distance(smem_tvs_in_kernel.begin(), it);
    return smem_tvs.at(index);
  };

  std::unordered_map<
      TensorView*,
      std::pair<std::vector<int64_t>, std::vector<int64_t>>>
      result;
  result.reserve(info.size());
  for (auto i : info) {
    auto expr = i.first;

    // Currently only set and load store op are supported
    NVF_ERROR(expr->inputs().size() == 1);
    NVF_ERROR(expr->outputs().size() == 1);

    auto input = getSmemTvInFusion(expr->input(0));
    auto output = getSmemTvInFusion(expr->output(0));
    if (input == nullptr) {
      NVF_ERROR(i.second.first == 0);
    } else {
      NVF_ERROR(i.second.first != 0);
      result[input].first.push_back(i.second.first);
    }
    if (output == nullptr) {
      NVF_ERROR(i.second.second == 0);
    } else {
      NVF_ERROR(i.second.second != 0);
      result[output].second.push_back(i.second.second);
    }
  }
  return result;
}

void Fusion::printMath(bool from_outputs_only) {
  FUSER_PERF_SCOPE("Fusion::printMath");

  FusionGuard fg(this);
  auto exprs_for_print = exprs();
  debug() << "Inputs:" << std::endl;
  for (auto inp : inputs()) {
    debug() << "  " << inp << std::endl;
  }

  debug() << "Outputs:" << std::endl;
  for (auto out : outputs()) {
    debug() << "  " << out << std::endl;
  }

  // If we want everything in the fusion, grab all values without uses to
  // traverse from.
  if (!from_outputs_only) {
    std::vector<Val*> leaf_vals;
    for (auto val : deterministic_vals()) {
      if (val->uses().empty()) {
        leaf_vals.push_back(val);
      }
    }
    exprs_for_print = StmtSort::getExprsTo(leaf_vals);
  }

  debug() << "\n%kernel_math {\n";
  for (auto expr : exprs_for_print) {
    debug() << expr;
  }
  debug() << "} // %kernel_math \n\n";

  debug() << std::flush;
}

std::vector<Val*> Fusion::inputsAndCreated() {
  auto result = inputs_;
  for (auto expr : exprs()) {
    auto tv_inputs = ir_utils::filterByType<TensorView>(expr->inputs());
    if (tv_inputs.empty()) {
      for (auto v : expr->outputs()) {
        result.emplace_back(v);
      }
    }
  }
  return result;
}

void Fusion::printTransforms() {
  FUSER_PERF_SCOPE("Fusion::printTransforms");

  FusionGuard fg(this);
  IrTransformPrinter t_exprs(debug());
  t_exprs.handle(this);
}

void Fusion::registerVal(Val* val) {
  if (inContainer(val)) {
    return;
  }

  if (val->fusion()) {
    NVF_CHECK(
        val->fusion() == this, val, " was not found in the active fusion.");
  }

  IrContainer::registerVal(val);
}

void Fusion::registerExpr(Expr* expr) {
  if (inContainer(expr)) {
    return;
  }

  if (expr->fusion()) {
    NVF_CHECK(
        expr->fusion() == this, expr, " was not found in the active fusion.");
  }

  IrContainer::registerExpr(expr);

  for (Val* input : expr->inputs()) {
    assertInContainer(input, "Input to expr is invalid, ");
    // Don't just add this expr as a use of the input if it's a tensor as the
    // whole fusion needs to be traversed to rebuild the usage lists
    if (input->isA<TensorView>()) {
      invalidateTvsAndUses();
    } else {
      input->addUse(expr);
    }
  }

  // Kernel and host are non-ssa. This is mainly (maybe only) because of
  // initialization expressions which would overwrite tensor view definitions.
  const bool is_ssa =
      !this->isA<kir::Kernel>() && !this->isA<hir::HostIrContainer>();

  for (Val* output : expr->outputs()) {
    assertInContainer(output, "Output to expr is invalid, ");
    if (output->definition() != nullptr && is_ssa) {
      removeExpr(output->definition());
    }
    if (is_ssa || output->definition() == nullptr) {
      output->setDefinition(expr);
      if (output->isA<TensorView>()) {
        // Updating the definition might change the path to output TVs.
        // If that happens, our definition-based traversal can change and
        // introduce whole new branches, so we need to recompute the uses_
        // vector after setDefinition.
        invalidateTvsAndUses();
      }
    }
  }
}

void Fusion::resetTvUses() {
  FUSER_PERF_SCOPE("Fusion::resetTvUses");
  is_during_update_uses_ = true;

  // getExprs only uses definition, so even if we've modified uses already to
  // remove dead exprs, this could reinsert them. getExprs is also boundeds by
  // inputs as registered inputs will return nullptr as their definition.
  const auto all_tvs = ir_utils::filterByType<TensorView>(vals_);
  const auto used_exprs = StmtSort::getExprs(this);

  for (auto tv : all_tvs) {
    tv->setUses({});
  }

  // Same as in register expr
  for (auto expr : used_exprs) {
    for (Val* input : expr->inputs()) {
      input->addUse(expr);
    }
  }

  all_tv_uses_valid_ = true;
  is_during_update_uses_ = false;
}

std::vector<Val*> Fusion::usedMathVals() const {
  // Note that using fusion->inputs() as the argument for the first
  // parameter of getAllValsBetween does not grab all used vals as
  // there can be vals that are created inside a fusion without using
  // anything from inputs. See, for example, tv0 in the
  // FusionOuterSplit test.
  const auto inputs = InputsOf::outputs(outputs());
  auto used_math_vals = DependencyCheck::getAllValsBetween(
      {inputs.begin(), inputs.end()}, outputs());
  // When an expression has multiple outputs and only some of them are
  // used, the rest aren't included in used_math_vals as they are not
  // used. However, we want them to be included as they must show up
  // in the fusion.
  std::vector<Val*> vals_to_add;
  std::unordered_set<Val*> added_vals;

  for (auto val : used_math_vals) {
    auto def = val->definition();
    if (def == nullptr || def->outputs().size() < 2) {
      continue;
    }
    for (auto out : def->outputs()) {
      if (std::find(used_math_vals.begin(), used_math_vals.end(), out) ==
          used_math_vals.end()) {
        if (!added_vals.count(out)) {
          vals_to_add.push_back(out);
          added_vals.insert(out);
        }
      }
    }
  }

  used_math_vals.insert(
      used_math_vals.end(), vals_to_add.begin(), vals_to_add.end());

  return used_math_vals;
}

std::vector<Val*> Fusion::terminatingMathVals() {
  VectorOfUniqueEntries<Val*> result;
  auto used_vals = usedMathVals();
  for (auto v : used_vals) {
    // Locate the vals that are not expr outputs but have valid definitions.
    if (unordered_uses(v).empty() && v->definition() != nullptr) {
      result.pushBack(v);
    }
  }
  return result.vector();
}

std::unordered_set<Expr*> Fusion::unordered_uses(const Val* val) const {
  return std::unordered_set<Expr*>(val->uses().begin(), val->uses().end());
}

Expr* Fusion::definition(const Val* val) const {
  assertInContainer(val, "Cannot detect the definition of val, ");
  return val->definition();
}

std::vector<Val*> Fusion::getTerminatingOutputs() const {
  FUSER_PERF_SCOPE("getTerminatingOutputs");

  auto is_reachable_to_output = [](Val* val) {
    // traverse to consumers of val and see if there is an output
    std::deque<Val*> consumers;
    std::unordered_set<Val*> visited;
    for (auto use : val->uses()) {
      for (auto consumer : use->outputs()) {
        consumers.push_back(consumer);
      }
    }
    while (!consumers.empty()) {
      auto consumer = consumers.back();
      consumers.pop_back();
      if (consumer->isFusionOutput()) {
        return true;
      }
      // short-cut to break infinite loop with cycles
      if (visited.count(consumer) > 0) {
        continue;
      }
      // consumer is not an output; proceed to its consumers
      for (auto use : consumer->uses()) {
        for (auto consumer_of_consumer : use->outputs()) {
          consumers.push_back(consumer_of_consumer);
        }
      }
      visited.insert(consumer);
    }
    return false;
  };

  std::vector<Val*> terminating_outputs;

  for (auto out : outputs()) {
    // If there is another output reachable from this output, it's not
    // terminating.
    if (is_reachable_to_output(out)) {
      continue;
    }
    terminating_outputs.push_back(out);
  }

  return terminating_outputs;
}

<<<<<<< HEAD
std::ostream& operator<<(std::ostream& os, AllocationType type) {
  switch (type) {
    case AllocationType::Evaluate:
      return os << "Evaluate";
    case AllocationType::New:
      return os << "New";
    case AllocationType::ReuseBuffer:
      return os << "ReuseBuffer";
  }
  std::unreachable();
}

=======
>>>>>>> bea74f1d
std::ostream& operator<<(std::ostream& os, OutputVisibility visibility) {
  switch (visibility) {
    case OutputVisibility::kVisible:
      return os << "Visible";
    case OutputVisibility::kHidden:
      return os << "Hidden";
  }
  std::unreachable();
}

<<<<<<< HEAD
std::ostream& operator<<(std::ostream& os, AliasInfo alias) {
  os << "AliasInfo{" << std::endl;
  os << "  type = " << alias.type << "," << std::endl;
  os << "  aliased_io = " << alias.aliased_io << "," << std::endl;
  os << "  visibility = " << alias.visibility << std::endl;
  os << "}" << std::endl;
  return os;
=======
void AliasInfoMap::add(
    Val* out,
    Val* in,
    AllocationType type,
    OutputVisibility visibility) {
  auto [_, inserted] = aliases_.try_emplace(
      out, AliasInfo{.type = type, .aliased_io = in, .visibility = visibility});
  NVF_ERROR(
      inserted,
      "The map already has an AliasInfo for ",
      out,
      ": ",
      aliases_.at(out).toString());
}

const AliasInfo& AliasInfoMap::get(const Val* v) const {
  static AliasInfo no_alias_info{
      .type = AllocationType::New,
      .aliased_io = nullptr,
      .visibility = OutputVisibility::kVisible};
  if (auto search = aliases_.find(v); search != aliases_.end()) {
    return search->second;
  }
  return no_alias_info;
>>>>>>> bea74f1d
}

void Fusion::aliasOutputToInput(
    Val* output,
    Val* input,
    const AllocationType type) {
  NVF_CHECK(
      type != AllocationType::New,
      "New is returned automatically for a missing key. Don't add it "
      "explicitly.");

  if (type == AllocationType::Evaluate) {
    NVF_CHECK(
        output->isFusionOutput(),
        "Only fusion outputs can be expression evaluated.");
    io_alias_.add(output, input, type, OutputVisibility::kVisible);
    return;
  }

  NVF_ERROR(type == AllocationType::ReuseBuffer);
  NVF_ERROR(input->isFusionInput(), "alias source can only be a fusion input");
  NVF_ERROR(
      input->getDataType().has_value() && output->getDataType().has_value(),
      "requires DataType to be available for aliased output to input");

  if (output->isFusionInput()) {
    // ensure that codegen produce a write operation on the buffer.
    output = set(output);
  }

  // We need to replay the allocation domain and contiguity of input on output,
  // this is because these two share the data buffer and should interpret it
  // identically. Technically these two don't have to be identical, but rather
  // compatible.
  NVF_CHECK(
      output->isA<TensorView>() && input->isA<TensorView>(),
      "aliasing output to input is only supported for TensorView");
  TransformReplay::selfReplay(
      input->as<TensorView>()->domain(),
      output->as<TensorView>()->domain(),
      /*ignore_reductions=*/true);

  // Let integration hide any output that wasn't a fusion output when
  // `aliasOutputToInput` was called. For example, running mean and var for
  // batch norm.
  io_alias_.add(
      output,
      input,
      type,
      !output->isFusionOutput() ? OutputVisibility::kHidden
                                : OutputVisibility::kVisible);

  // only add output when it's not in outputs_
  if (!output->isFusionOutput()) {
    addOutputInternal(output);
  }
}

<<<<<<< HEAD
=======
const AliasInfo& Fusion::getOutputAlias(const Val* output) const {
  return io_alias_.get(output);
}

>>>>>>> bea74f1d
bool Fusion::hasDynamicTransform() {
  return !ir_utils::getTVsWithDynamicTransform(this).empty();
}

namespace {
std::vector<TensorView*> findAllTvs(Fusion* fusion) {
  auto used_vals = fusion->usedMathVals();
  auto used_tvs = ir_utils::filterByType<TensorView>(used_vals);

  // This shouldn't be necessary but FusionSegmentIoAlias_CUDA due to aliasing
  // is having an input disconnected from outputs, and these iter domains are
  // being checked in compute at maps in scheduling logic. This shouldn't hurt
  // AFAICT.
  auto tv_inputs = ir_utils::filterByType<TensorView>(fusion->inputs());

  std::vector<TensorView*> all_tvs({used_tvs.begin(), used_tvs.end()});
  // Sometimes inputs are not connected to outputs, however, we still include
  // them when returning allTvs because they are registered as an input.
  all_tvs.insert(all_tvs.end(), tv_inputs.begin(), tv_inputs.end());

  VectorOfUniqueEntries<TensorView*> unique_vector(
      all_tvs.begin(), all_tvs.end());

  // all_tvs has duplicates, to deduplicate it and return
  return unique_vector.vector();
}
} // namespace

std::vector<TensorView*> Fusion::allTvs() {
  if (all_tvs_ptr_ == nullptr) {
    all_tvs_ptr_ = std::make_unique<std::vector<TensorView*>>(findAllTvs(this));
  }
  return std::vector<TensorView*>(*all_tvs_ptr_);
}

void Fusion::registerExactMapping(IterDomain* id0, IterDomain* id1) {
  NVF_ERROR(
      id0->extent()->sameAs(id1->extent()),
      "Invalid domains to map: ",
      id0->toString(),
      ", ",
      id1->toString());

  if (!hasRegisteredExactMappings()) {
    manage(exact_mappings_key, DisjointSets<IterDomain*>{});
  }

  auto& id_mappings = getManaged<DisjointSets<IterDomain*>>(exact_mappings_key);

  id_mappings.mapEntries(id0, id1);
}

DisjointSets<IterDomain*> Fusion::registeredExactMappings() const {
  if (!hasRegisteredExactMappings()) {
    return {};
  }

  return getManaged<DisjointSets<IterDomain*>>(exact_mappings_key);
}

void Fusion::resetExactMappings() {
  if (hasRegisteredExactMappings()) {
    stopManaging(exact_mappings_key);
  }
}

} // namespace nvfuser<|MERGE_RESOLUTION|>--- conflicted
+++ resolved
@@ -274,13 +274,8 @@
 void Fusion::addOutput(Val* output) {
   // Special handling for returning aliased output. We just need to remove its
   // existing entry in the outputs_ used for inplace update
-<<<<<<< HEAD
-  AliasInfo alias = io_alias_.get(output);
-  if (alias.type != AllocationType::New) {
-=======
   if (io_alias_.get(output).type != AllocationType::New) {
     AliasInfo& alias = io_alias_.mutable_at(output);
->>>>>>> bea74f1d
     // if previous output is only added for aliasing purpose, we should remove
     // the previous entry and add a new one. Otherwise, it may be positioned
     // wrong in the output list.
@@ -289,10 +284,6 @@
     }
     // output shouldn't be hidden any more
     alias.visibility = OutputVisibility::kVisible;
-<<<<<<< HEAD
-    io_alias_.add(output, alias.aliased_io, alias.type, alias.visibility);
-=======
->>>>>>> bea74f1d
   }
 
   addOutputInternal(output);
@@ -771,7 +762,6 @@
   return terminating_outputs;
 }
 
-<<<<<<< HEAD
 std::ostream& operator<<(std::ostream& os, AllocationType type) {
   switch (type) {
     case AllocationType::Evaluate:
@@ -784,8 +774,6 @@
   std::unreachable();
 }
 
-=======
->>>>>>> bea74f1d
 std::ostream& operator<<(std::ostream& os, OutputVisibility visibility) {
   switch (visibility) {
     case OutputVisibility::kVisible:
@@ -796,15 +784,15 @@
   std::unreachable();
 }
 
-<<<<<<< HEAD
-std::ostream& operator<<(std::ostream& os, AliasInfo alias) {
+std::ostream& operator<<(std::ostream& os, const AliasInfo& alias) {
   os << "AliasInfo{" << std::endl;
   os << "  type = " << alias.type << "," << std::endl;
   os << "  aliased_io = " << alias.aliased_io << "," << std::endl;
   os << "  visibility = " << alias.visibility << std::endl;
   os << "}" << std::endl;
   return os;
-=======
+}
+
 void AliasInfoMap::add(
     Val* out,
     Val* in,
@@ -817,7 +805,7 @@
       "The map already has an AliasInfo for ",
       out,
       ": ",
-      aliases_.at(out).toString());
+      aliases_.at(out));
 }
 
 const AliasInfo& AliasInfoMap::get(const Val* v) const {
@@ -829,7 +817,6 @@
     return search->second;
   }
   return no_alias_info;
->>>>>>> bea74f1d
 }
 
 void Fusion::aliasOutputToInput(
@@ -888,13 +875,6 @@
   }
 }
 
-<<<<<<< HEAD
-=======
-const AliasInfo& Fusion::getOutputAlias(const Val* output) const {
-  return io_alias_.get(output);
-}
-
->>>>>>> bea74f1d
 bool Fusion::hasDynamicTransform() {
   return !ir_utils::getTVsWithDynamicTransform(this).empty();
 }
