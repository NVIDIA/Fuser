--- conflicted
+++ resolved
@@ -228,13 +228,9 @@
     domain.push_back(std::move(id));
     return *this;
   }
-<<<<<<< HEAD
-  
-  template<typename... Args>
-=======
+
 
   template <typename... Args>
->>>>>>> 0cd67290
   AbstractTensor& emplaceBack(Args&&... args) {
     domain.emplace_back(std::forward<Args>(args)...);
     return *this;
