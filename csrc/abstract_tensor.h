// clang-format off
/*
 * SPDX-FileCopyrightText: Copyright (c) 2023-present NVIDIA CORPORATION & AFFILIATES.
 * All rights reserved.
 * SPDX-License-Identifier: BSD-3-Clause
 */
// clang-format on
#pragma once

#include <ir/builder.h>
#include <ir/internal_base_nodes.h>
#include <val_graph.h>

#ifndef DYNAMIC_TYPE_CHECK
#define DYNAMIC_TYPE_CHECK NVF_ERROR
#endif

#include <dynamic_type/dynamic_type.h>

namespace nvfuser {

// Abstract IterDomain, or AbstractId in short, refers to objects that behave
// like a dimension of tensor. These objects can be IterDomains, ValGroups,
// vector of Abstract IterDomains, etc. See the description of AbstractTensor
// for more detail.
using AbstractId = dynamic_type::DynamicType<
    dynamic_type::Containers<std::vector>,
    IterDomain*,
    ValGroupAndItsGraph>;

// AbstractTensor is similar to TensorView, it has multiple dimensions, where
// each dimension is represented by an Abstract IterDomain. The interface of
// AbstractTensor is also similar to that of TesorViews, that is, it has merge,
// split, etc. However, it only has a single "domain", instead of having
// multiple domains like "logical domain", "loop domain", etc.
//
// AbstractTensor is designed to represent a virtual tensor in a developer's
// mind. AbstractTensor is typically used as follows:
//
// Example 1:
//   IterDomain *id0, *id1;
//   AbstractTensor v({id0, id1});
//   v.merge(0);
// The above code will create a new Merge object whose inputs are (id0, id1),
// and output is a newly created IterDomain, say id01. After the merge, v will
// become [id01].
//
// AbstractTensor can do transformations in batch, like shown in the following
// example:
//
// Example 2:
//   IterDomain *id0, *id1, *id2, *id3;
//   AbstractTensor v({{id0, id1}, {id2, id3}});
//   v.merge(0);
// This is equivalent to say: please merge id0 with id2, and id1 with id3.
// The above code will create two new Merge objects whose inputs are (id0, id2),
// and (id1, id3), and outputs are newly created IterDomains, say id02 and id13.
// After the merge, v will become [{id02, id13}].
//
// AbstractTensor can also do transformations in a "broadcasting" manner, like
// shown in the following two examples:
//
// Example 3:
//   IterDomain *id0, *id1, *id2;
//   AbstractTensor v({id0, {id1, id2}});
//   v.merge(0);
// This is equivalent to say: please merge id0 with id1, and id0 with id2.
// The above code will create two new Merge objects whose inputs are (id0, id1),
// and (id0, id2), and outputs are newly created IterDomains, say id01 and id02.
// After the merge, v will become [{id01, id02}].
//
// Example 4:
//   IterDomain *id0, *id1, *id2;
//   AbstractTensor v({{id0, id1}, id2});
//   v.merge(0);
// This is equivalent to say: please merge id0 with id2, and id1 with id2.
// The above code will create two new Merge objects whose inputs are (id0, id2),
// and (id1, id2), and outputs are newly created IterDomains, say id02 and id12.
// After the merge, v will become [{id02, id12}].
//
// AbstractTensor also works on ValGraphs of IterDomains. For example:
//
// Example 5:
//   ValGraph graph;
//   IterDomain *id0, *id1;
//   ValGroup g0{id0}, g1{id1};
//   AbstractTensor v({ValGroupAndItsGraph{g0, &g}, ValGroupAndItsGraph{g1,
//   &g}}); v.merge(0);
// If there is already a merge of g0 and g1 in graph that outputs g01, then v
// will reuse that output ValGroup and becomes [g01]. Otherwise, the above code
// will create a new ExprGroup containing a Merge of g0 and g1, and the
// output ValGroup of this ExprGroup is a newly created ValGroup, say g01. The
// newly created ExprGroups and ValGroups will be added to the ValGraph. The v
// after the merge will be [g01].
//
// Batching and broadcasting as demonstrated in Example 2, 3, 4 works for
// ValGroups as well. Besides, AbstractTensor also supports "type promotion"
// from IterDomain to ValGroup. For example:
//
// Example 6:
//   ValGraph graph;
//   IterDomain *id0, *id1;
//   ValGroup g0{id0}, g1{id1};
//   AbstractTensor v({id0, ValGroupAndItsGraph{g1, &g}});
//   v.merge(0);
// This is equivalent to Example 5. You will get [g01].
//
// Example 7:
//   ValGraph graph;
//   IterDomain *id0, *id1;
//   ValGroup g0{id0}, g1{id1};
//   AbstractTensor v({ValGroupAndItsGraph{g0, &g}, id1});
//   v.merge(0);
// This is also equivalent to Example 5. You will get [g01].
//
// You can always unzip an AbstractTensor to get a vector of AbstractTensors.
// For example:
//
// Example 8:
//   IterDomain *id0, *id1, *id2, *id3;
//   AbstractTensor v({{id0, id1}, {id2, id3}});
//   auto uz = v.unzip();
// Then uz will be {AbstractTensor{id0, id2}, AbstractTensor{id1, id3}}
//
// Example 9:
//   IterDomain *id0, *id1, *id2;
//   AbstractTensor v({{id0, id1}, id2});
//   auto uz = v.unzip();
// Then uz will be {AbstractTensor{id0, id2}, AbstractTensor{id1, id2}}
//
<<<<<<< HEAD
// AbstractId in AbstractTensor can be place holders std::monostate{}. For
// example:
//
// Example 10:
=======
// The opposite operation of unzip is zip. For example:
//
// Example 10:
//   IterDomain *id0, *id1, *id2, *id3;
//   AbstractTensor v0({id0, id2});
//   AbstractTensor v1({id1, id3});
//   auto z = AbstractTensor::zip({v0, v1});
// Then z will be [{id0, id1}, {id2, id3}].
//
// Besides, you can also add a new "row" into the current
// AbstractTensor. For example:
//
// Example 11:
//   IterDomain *id0, *id1, *id2, *id3, *id4, *id5;
//   AbstractTensor v0({{id0, id1}, {id2, id3}});
//   AbstractTensor v1({id4, id5});
//   v0.addRow(v1);
// In the above example, we can visualize v0 as:
//        dim0   dim1
//   row0  id0    id2
//   row1  id1    id3
// after adding a new row v1, we will get:
//        dim0   dim1
//   row0  id0    id2
//   row1  id1    id3
//   row2  id4    id5
// In another word, v0 will become [{id0, id1, id4}, {id2, id3, id5}].
//
// AbstractId in AbstractTensor can be place holders std::monostate{}. For
// example:
//
// Example 12:
>>>>>>> 630fef2b
//   IterDomain *id0;
//   AbstractTensor v({{}, {}, id0}); // [null, null, id0]
//   v.split(0, 2); // [null, null, null, id0]
//   v.merge(0); // [null, null, id0]
//   v.swizzle(SwizzleType::XOR, 0, 1); // [null, null, id0]
//   auto vv = v.strip(); // [id0]

struct AbstractTensor {
  std::vector<AbstractId> domain;

  AbstractTensor() = default;
  AbstractTensor(std::vector<AbstractId> domain) : domain(std::move(domain)) {}
  AbstractTensor(std::vector<IterDomain*> domain)
      : domain(domain.begin(), domain.end()) {}
  AbstractTensor(std::initializer_list<AbstractId> domain) : domain(domain) {}

  template <typename T>
  std::vector<T> as() const {
    std::vector<T> result;
    std::transform(
        domain.begin(), domain.end(), std::back_inserter(result), [](auto x) {
          return (T)x;
        });
    return result;
  }

  decltype(auto) operator[](int64_t i) {
    i = wrapDim(i, (int64_t)domain.size());
    return domain[i];
  }

  decltype(auto) operator[](int64_t i) const {
    i = wrapDim(i, (int64_t)domain.size());
    return domain[i];
  }

  decltype(auto) size() const {
    return domain.size();
  }

  decltype(auto) empty() const {
    return domain.empty();
  }

  decltype(auto) begin() {
    return domain.begin();
  }

  decltype(auto) begin() const {
    return domain.begin();
  }

  decltype(auto) end() {
    return domain.end();
  }

  decltype(auto) end() const {
    return domain.end();
  }

  decltype(auto) rbegin() {
    return domain.rbegin();
  }

  decltype(auto) rbegin() const {
    return domain.rbegin();
  }

  decltype(auto) rend() {
    return domain.rend();
  }

  decltype(auto) rend() const {
    return domain.rend();
  }

  decltype(auto) cbegin() const {
    return domain.cbegin();
  }

  decltype(auto) cend() const {
    return domain.cend();
  }

  decltype(auto) crbegin() const {
    return domain.crbegin();
  }

  decltype(auto) crend() const {
    return domain.crend();
  }

  AbstractTensor& pushBack(AbstractId id) {
    domain.push_back(std::move(id));
    return *this;
  }

  template <typename... Args>
  AbstractTensor& emplaceBack(Args&&... args) {
    domain.emplace_back(std::forward<Args>(args)...);
    return *this;
  }

  template <typename T>
  bool operator==(T&& t) const {
    if constexpr (std::is_same_v<AbstractTensor, std::decay_t<T>>) {
      return domain == t.domain;
    } else {
      return domain == std::forward<T>(t);
    }
  }

  template <typename T>
  bool operator!=(T&& t) const {
    return !operator==(std::forward<T>(t));
  }

  AbstractTensor& split(int64_t axis, Val* factor, bool inner_split = true);
  AbstractTensor& split(int64_t axis, int64_t factor, bool inner_split = true);

  AbstractTensor& merge(int64_t axis_o, int64_t axis_i);
  AbstractTensor& merge(int64_t axis) {
    return merge(axis, axis + 1);
  }

  AbstractTensor& reorder(const std::unordered_map<int64_t, int64_t>& old2new);
  AbstractTensor& reorder(
      const std::initializer_list<std::pair<const int64_t, int64_t>>& old2new) {
    return reorder(std::unordered_map<int64_t, int64_t>(old2new));
  }
  // old2new[index] = permutation[index]
  AbstractTensor& reorder(const std::vector<int64_t>& permutation);
  AbstractTensor& reorder(const std::initializer_list<int64_t>& permutation) {
    return reorder(std::vector<int64_t>(permutation));
  }

  // Both `from` and `to` are inclusive.
  AbstractTensor& flatten(int64_t from = 0, int64_t to = -1);

  AbstractTensor& swizzle(SwizzleType swizzle_type, int64_t x, int64_t y);

  // Temporary helper for legacy swizzle, should be removed eventually.
  // This is a copy-paste of AbstractTensor::swizzle(SwizzleType
  AbstractTensor& swizzle(Swizzle2DType swizzle_type, int64_t x, int64_t y);

  // Unzip the AbstractTensor to separate tensors. For example, if this
  // AbstractTensor is [dim0={id0, id1}, dim1={id2, id3}], then the return value
  // will be {AbstractTensor{id0, id2}, AbstractTensor{id1, id3}}.
  std::vector<AbstractTensor> unzip() const;

<<<<<<< HEAD
=======
  // Zip multiple AbstractTensors into a single AbstractTensor. For example, if
  // the input is {AbstractTensor{id0, id2}, AbstractTensor{id1, id3}}, then the
  // return value will be [dim0={id0, id1}, dim1={id2, id3}].
  static AbstractTensor zip(std::vector<AbstractTensor> tensors);

  // Add a new row to the current AbstractTensor. For example, if the current
  // AbstractTensor is [dim0={id0, id1}, dim1={id2, id3}], it is helpful to
  // visualize it as:
  //        dim0   dim1
  //   row0  id0    id2
  //   row1  id1    id3
  // If we add a new row [dim0=id4, dim1=id5], then the current AbstractTensor
  // will become:
  //        dim0   dim1
  //   row0  id0    id2
  //   row1  id1    id3
  //   row2  id4    id5
  // in another word, the return value will be an AbstractTensor:
  // [dim0={id0, id1, id4}, dim1={id2, id3, id5}].
  AbstractTensor& addRow(AbstractTensor tensor);

>>>>>>> 630fef2b
  // Remove all the null elements.
  AbstractTensor& strip();
};

} // namespace nvfuser<|MERGE_RESOLUTION|>--- conflicted
+++ resolved
@@ -128,12 +128,6 @@
 //   auto uz = v.unzip();
 // Then uz will be {AbstractTensor{id0, id2}, AbstractTensor{id1, id2}}
 //
-<<<<<<< HEAD
-// AbstractId in AbstractTensor can be place holders std::monostate{}. For
-// example:
-//
-// Example 10:
-=======
 // The opposite operation of unzip is zip. For example:
 //
 // Example 10:
@@ -166,7 +160,6 @@
 // example:
 //
 // Example 12:
->>>>>>> 630fef2b
 //   IterDomain *id0;
 //   AbstractTensor v({{}, {}, id0}); // [null, null, id0]
 //   v.split(0, 2); // [null, null, null, id0]
@@ -317,8 +310,6 @@
   // will be {AbstractTensor{id0, id2}, AbstractTensor{id1, id3}}.
   std::vector<AbstractTensor> unzip() const;
 
-<<<<<<< HEAD
-=======
   // Zip multiple AbstractTensors into a single AbstractTensor. For example, if
   // the input is {AbstractTensor{id0, id2}, AbstractTensor{id1, id3}}, then the
   // return value will be [dim0={id0, id1}, dim1={id2, id3}].
@@ -340,7 +331,6 @@
   // [dim0={id0, id1, id4}, dim1={id2, id3, id5}].
   AbstractTensor& addRow(AbstractTensor tensor);
 
->>>>>>> 630fef2b
   // Remove all the null elements.
   AbstractTensor& strip();
 };
