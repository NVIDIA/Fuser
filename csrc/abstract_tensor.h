--- conflicted
+++ resolved
@@ -504,8 +504,6 @@
 
   virtual ~AbstractTensorWithInfo() = default;
 
-  virtual ~AbstractTensor() = default;
-
   template <typename T>
   std::vector<T> as() const {
     std::vector<T> result;
@@ -675,22 +673,6 @@
         Info::merge(info[domain_outer_pos], info[domain_inner_pos]);
     info.erase(info.begin() + domain_inner_pos);
 
-<<<<<<< HEAD
-  virtual AbstractTensor& split(
-      int64_t axis,
-      Val* factor,
-      bool inner_split = true);
-  AbstractTensor& split(int64_t axis, int64_t factor, bool inner_split = true);
-
-  virtual AbstractTensor& merge(int64_t axis_o, int64_t axis_i);
-  AbstractTensor& merge(int64_t axis) {
-    return merge(axis, axis + 1);
-  }
-
-  virtual AbstractTensor& reorder(
-      const std::unordered_map<int64_t, int64_t>& old2new);
-  AbstractTensor& reorder(
-=======
     return *this;
   }
 
@@ -724,15 +706,10 @@
     return *this;
   }
   AbstractTensorWithInfo& reorder(
->>>>>>> 56d4f0f0
       const std::initializer_list<std::pair<const int64_t, int64_t>>& old2new) {
     return reorder(std::unordered_map<int64_t, int64_t>(old2new));
   }
   // old2new[index] = permutation[index]
-<<<<<<< HEAD
-  virtual AbstractTensor& reorder(const std::vector<int64_t>& permutation);
-  AbstractTensor& reorder(const std::initializer_list<int64_t>& permutation) {
-=======
   AbstractTensorWithInfo& reorder(const std::vector<int64_t>& permutation) {
     std::unordered_map<int64_t, int64_t> reorder_map;
     int64_t idx = 0;
@@ -745,26 +722,10 @@
   }
   AbstractTensorWithInfo& reorder(
       const std::initializer_list<int64_t>& permutation) {
->>>>>>> 56d4f0f0
     return reorder(std::vector<int64_t>(permutation));
   }
 
   // Both `from` and `to` are inclusive.
-<<<<<<< HEAD
-  virtual AbstractTensor& flatten(int64_t from = 0, int64_t to = -1);
-
-  virtual AbstractTensor& swizzle(
-      SwizzleType swizzle_type,
-      int64_t x,
-      int64_t y);
-
-  // Temporary helper for legacy swizzle, should be removed eventually.
-  // This is a copy-paste of AbstractTensor::swizzle(SwizzleType
-  virtual AbstractTensor& swizzle(
-      Swizzle2DType swizzle_type,
-      int64_t x,
-      int64_t y);
-=======
 
   AbstractTensorWithInfo& flatten(int64_t from = 0, int64_t to = -1) {
     NVF_ERROR(!domain.empty(), "Tried to do flatten on a 0-dim domains");
@@ -822,7 +783,6 @@
 
     return *this;
   }
->>>>>>> 56d4f0f0
 
   // Unzip the AbstractTensor to separate tensors. For example, if this
   // AbstractTensor is [dim0={id0, id1}, dim1={id2, id3}], then the return value
@@ -1053,120 +1013,4 @@
   }
 };
 
-//! This is a wrapper around AbstractTensor which propagates a set of tags for
-//! each axis. The tags can be any hashable type with equality; typically Tag
-//! would be an enum. See AbstractMatmulTensor, in which case Tag =
-//! MatmulDimRole.
-template <typename Tag>
-struct TaggedAbstractTensor : AbstractTensor {
-  //! Holds a set of tags for each dimension
-  std::vector<std::unordered_set<Tag>> tags;
-
-  const std::unordered_set<Tag>& getTags(int64_t i) const {
-    i = wrapDim(i, (int64_t)domain.size());
-    return tags[i];
-  }
-
-  bool hasTag(int64_t i, Tag tag) const {
-    return (bool)getTags(i).count(tag);
-  }
-
-  //! Return tag if there is a single tag, otherwise nullopt
-  //!
-  //! This is just a convenience function for the common case where axes with
-  //! different tags have not been merged. In these cases there is a single Tag
-  //! for each axis and it is cumbersome to extract it manually each time it's
-  //! needed.
-  std::optional<Tag> getTag(int64_t i) const {
-    const auto& tags = getTags(i);
-    if (tags.size() == 1) {
-      return *tags.begin();
-    }
-    return std::nullopt;
-  }
-
-  template <typename T>
-  bool operator==(T&& t) const {
-    if constexpr (std::is_same_v<TaggedAbstractTensor<Tag>, std::decay_t<T>>) {
-      return domain == t.domain && tags == t.tags;
-    } else {
-      // Only compare true for other TaggedAbstractTensors
-      return false;
-    }
-  }
-
-  using AbstractTensor::split;
-
-  AbstractTensor& split(int64_t axis, Val* factor, bool inner_split = true)
-      override {
-    axis = wrapDim(axis, (int64_t)domain.size());
-    // copy tags from original axis
-    tags.insert(tags.begin() + axis + 1, tags.at(axis));
-    return AbstractTensor::split(axis, factor, inner_split);
-  }
-
-  using AbstractTensor::merge;
-  AbstractTensor& merge(int64_t axis_o, int64_t axis_i) override {
-    axis_o = wrapDim(axis_o, (int64_t)domain.size());
-    axis_i = wrapDim(axis_i, (int64_t)domain.size());
-    // merge tags from these axes into outer position
-    if (axis_o >= axis_i) {
-      std::swap(axis_o, axis_i);
-    }
-    tags[axis_o].insert(tags[axis_i].begin(), tags[axis_o].end());
-    tags.erase(tags.begin() + axis_i);
-    return AbstractTensor::merge(axis_o, axis_i);
-  }
-
-  using AbstractTensor::reorder;
-
-  AbstractTensor& reorder(
-      const std::unordered_map<int64_t, int64_t>& old2new) override {
-    auto new2old = ir_utils::normalizeOld2New(old2new, (int64_t)domain.size());
-    std::vector<std::unordered_set<Tag>> reordered_tags;
-    std::transform(
-        new2old.begin(),
-        new2old.end(),
-        std::back_inserter(reordered_tags),
-        [this](int64_t i) { return tags[i]; });
-    tags = std::move(reordered_tags);
-    return AbstractTensor::reorder(old2new);
-  }
-
-  using AbstractTensor::flatten;
-
-  // Both `from` and `to` are inclusive.
-  AbstractTensor& flatten(int64_t from = 0, int64_t to = -1) override {
-    from = wrapDim(from, (int64_t)domain.size());
-    to = wrapDim(to, (int64_t)domain.size());
-    for (size_t i : c10::irange(from, to)) {
-      tags[from].insert(tags[i + 1].begin(), tags[i + 1].end());
-    }
-    tags.erase(tags.begin() + from + 1, tags.begin() + to + 1);
-    return AbstractTensor::flatten(from, to);
-  }
-
-  using AbstractTensor::swizzle;
-
-  // swizzle mixes axes, so the tag sets for both x and y become the union of
-  // the input tag sets
-  AbstractTensor& swizzle(SwizzleType swizzle_type, int64_t x, int64_t y)
-      override {
-    x = wrapDim(x, (int64_t)domain.size());
-    y = wrapDim(y, (int64_t)domain.size());
-    tags[x].insert(tags[y].begin(), tags[y].end());
-    return AbstractTensor::swizzle(swizzle_type, x, y);
-  }
-
-  // Temporary helper for legacy swizzle, should be removed eventually.
-  // This is a copy-paste of AbstractTensor::swizzle(SwizzleType
-  AbstractTensor& swizzle(Swizzle2DType swizzle_type, int64_t x, int64_t y)
-      override {
-    x = wrapDim(x, (int64_t)domain.size());
-    y = wrapDim(y, (int64_t)domain.size());
-    tags[x].insert(tags[y].begin(), tags[y].end());
-    return AbstractTensor::swizzle(swizzle_type, x, y);
-  }
-};
-
 } // namespace nvfuser