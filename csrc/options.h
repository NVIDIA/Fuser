--- conflicted
+++ resolved
@@ -74,13 +74,7 @@
 //! These can be set through the `NVFUSER_ENABLE` environment variable
 //!
 enum class EnableOption {
-<<<<<<< HEAD
-  Complex, //! Enable complex support on python
-  ConvDecomposition, //! Enable conv-bias decomposition
-  GraphOp, //! Enable graphOps(index_select/gather/scatter)
   IdModel, //! Enable IdModel
-=======
->>>>>>> d762ad8d
   KernelDb, //! Enable Kernel Database
   KernelProfile, //! Enable intra-kernel performance profiling
   MemoryPromotion, //! Enable promotion of memory types for non-pointwise ops
