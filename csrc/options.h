// clang-format off
/*
 * SPDX-FileCopyrightText: Copyright (c) 2023-present NVIDIA CORPORATION & AFFILIATES.
 * All rights reserved.
 * SPDX-License-Identifier: BSD-3-Clause
 */
// clang-format on
#pragma once

#include <exceptions.h>
#include <visibility.h>

#include <algorithm>
#include <mutex>
#include <string>
#include <unordered_map>
#include <vector>

namespace nvfuser {

//! Types of debug print-outs
//!
//! These can be set through the `NVFUSER_DUMP` environment variable
//!
enum class DebugDumpOption {
  CutlassCompile, //!< Dump compile commands and compile times for
                  //!< CutlassExecutor
  FunctionTrace, //!< Dump the function trace of selected internal function. The
                 //!< function of interest needs to be instrumented with
                 //!< DEBUG_PRINT_SCOPE and optionally RECORD_AND_RETURN before
                 //!< it can be traced. If RECORD_AND_RETURN is not used,
                 //!< function tracing will still work, but it will not be able
                 //!< to print the return value and the line of the return
                 //!< statement. If you are interested in tracing a specific
                 //!< function while developing a PR, you are recommended to
                 //!< keep the instrumentation code in your PR and so later
                 //!< people can use it after committed to the main branch.
  FusionIrOriginal, //!< Dump the original fusion IR built by the Python API
  FusionIrConcretized, //!< Dump the Fusion IR after concretization
  FusionIrPreseg, //!< Dump the Fusion IR after pre-segmenter optimization and
                  //!< before segmentation
  FusionIrPresched, //!< Dump the segmented Fusion IR before it is scheduled
  // TODO(wujingyue): name the following FusionIrSched
  FusionIr, //!< Dump the Fusion IR before lowering. This is the Fusion IR fed
            //!< to `KernelExecutor::compile`.
  FusionIrGraph, //!< Dump a GraphViz graph of the Fusion IR
  FusionIrMath, //!< Dump just the compute (math) part of the above `FusionIr`
                //!< for conciseness
  KernelIr, //!< Dump the compiler Kernel IR
  ComputeAtMap, //!< Dump the computeAt map
  CudaKernel, //!< Dump the generated CUDA C++ kernel code
  CudaFull, //!< Dump the complete CUDA C++ code
  CudaToFile, //!< Dump CUDA Strings to File
  LaunchParam, //!< Dump the Launch parameters of kernel
  DynamicSharedMemory, //!< Dump the dynamic shared memory allocation
  FusionSegments, //!< Dump Segmented Fusion Graph
  FusionSegmenterLog, //!< Dump Detailed Segmenter Logging
  FusionArgs, //!< Print the runtime fusion arguments
  GlobalZeroedMemory, //!< Print the log for zeroed global memory allocator
  HostIr, //!< Dump the Host IR program
  HostIrJit, //!< Dump the LLVM IR lowered from Host IR
  Inlining, //! Verbose information about tensor inlining
  KernelArgs, //!< Print the runtime kernel arguments when launching kernels
  FusionSegmentsDrawing, //!< Dump Segmented Fusion Graph
  PrintPtxasLog, //!< Print the ptxas verbose log including register usage
  BufferReuseInfo, //!< Dump the analysis details of local/shared buffer re-use
  SchedulerDebug, //! Dump scheduler heuristic parameters
  SchedulerVerbose, //! Dump detailed scheduler logging
  ParallelDimensions, //!< Dump known parallel dimensions
  PerfDebugVerbose, //! When running kernels, print verbose information
                    //! associated with what's running
  PreSegmenterLogging,
  HostIrLowering, //! Dump the Host IR after each lowering pass
  PythonDefinition, //! Python Frontend Fusion Definition.
  PythonDefinitionSegments, //! Python Frontend Fusion Definition of segments.
  PythonFrontendDebug, //! Python Frontend debug information.
  TransformPropagator, //! When running TransformPropagator, print propagation
                       //! path and replay result
  Cubin, //! Dump compiled CUBIN
  Sass, //! Dump disassembled SASS
  SassToFile, //!< Dump disassembled SASS to File
  Ptx, //! Dump compiled PTX
  BankConflictInfo, //! Dump bank confliction info
  SyncMap, //! RAW dependency info
  LowerVerbose, //! Print all passes' transform in GpuLower::lower
  ExprSimplification, //! Print all passes' transform in simplifyExpr
  ExprSort, //! Print merging decisions on expression sorting
  ExprSortVerbose, //! Print verbose debug info on expression sorting
  LoopRotation, //! Print loop rotation log
  Occupancy, //! Dump occupancy
  IndexType, //! Print the index type of the launched kernel
  PredicateElimination, //! Print the predicate elimination information
  IndexingVerbose, //! Print verbose debug info on indexing
  Communication, //! Print multi-GPU communications posted
  CompileParams, //! Print NVRTC compile parameters
  EndOfOption //! Placeholder for counting the number of elements
};

//! Types of features to enable
//!
//! These can be set through the `NVFUSER_ENABLE` environment variable
//!
enum class EnableOption {
  CutlassScheduler, //! Enable the CUTLASS scheduler and executor
  FuseMatmul, //! Enable automatic fusion of matmul and linear ops
  FuseMultipleMatmuls, //! Allow fusing more than one matmul in a single kernel
  GreedyScheduler, //! Enable the grreedy scheduler
  IdModel, //! Enable IdModel
  IdModelExtraValidation, //! Enable extra error checking when building IdModel
  IoToLowerPrecision, //! Enable castInputOutputToLowerPrecision. #1889 explains
                      //! why we disabled it by default.
  KernelDb, //! Enable Kernel Database
  KernelDebug, //! Enable debug mode in nvrtc
  KernelLineInfo, //! Embed line info to compiled kernel, and dump the full CUDA
                  //! C++ code
  KernelProfile, //! Enable intra-kernel performance profiling
  MemoryPromotion, //! Enable promotion of memory types for non-pointwise ops
  ReuseZeroedMemory, //! Re-use zeroed memory used for grid synchronization
  StaticFusionCount, //! Enable using single static count in kernel name
  WaitDebugger, // Used for debugging multi-GPU. The rank given in the argument
                // will wait for `gdb attach` at the start.
  WarnRegisterSpill, //! Enable warnings of register spill
  TmaPointwise, //! Enable TMA pointwise kernel
<<<<<<< HEAD
  TmaInnerPersistent, //! Enable TMA inner persistent kernel
=======
  TmaReduction, //! Enable TMA reduction kernel
>>>>>>> 3265c96d
  WarpSpecializedNormalization, //! Enable warp specialized persistent kernel
  HostIrLowering, //! Enable FusionKernelRuntime lowering to host IR
  HostIrJit, //! Enable Host IR JIT compilation with LLVM
  InsertReshardingAfter, //! Insert resharding set after the expression
  FastMath, //! Enable fast math optimizations (--use_fast_math)
  P2pProtocol, //! Prescribe P2P protocol: put|get
  EndOfOption //! Placeholder for counting the number of elements
};

//! Types of features to disable
//!
//! These can be set through the `NVFUSER_DISABLE` environment variable
//!
enum class DisableOption {
  CompileToSass, //! Disable direct compilation to sass so the ptx can be
                 //! examined
  ContigIndexing, //! Disable contiguous indexing
  ExprSimplify, //! Disable expression simplifier
  Fallback, //! Disable fallback
  Fma, //! Disable FMA instructions
  GroupedGridWelfordOuterOpt, //! Disable use of outer-optimized
                              //! grouped grid welford kernel
  IdModel, //! Disable IdModel
  IndexHoist, //! Disable index hoisting
  MagicZero, //! Disable nvfuser_zero
  MatmulExprEval, //! Disable ATen evaluation for the entire fusion containing
                  //! matmul
  NvrtcCaching, // Disable compilation caching by nvrtc
  Nvtx, //! Disable NVTX instrumentation
  ParallelCompile, //! Disable compiling Fusion segments in parallel
  ParallelSerde, //! Disable deserializing FusionExecutorCache in parallel
  PredicateElimination, //! Disable predicate elimination
  PythonInlineDefinitions, //! Disable printing of inline definitions
  KernelReuse, //! Disable re-using cached FusionKernelRuntimes with different
               //! input shapes
  VarNameRemapping, //! Disable variable name remapping
  WelfordVectorization, //! Disable vectorizaton of Welford ops
  ReuseMismatchedTypeRegisters, //! Disable explicitly re-using registers unless
                                //! types match
  Multidevice, //! Disable creation of multidevice communicator. Mainly for
               //! debugging. This option quickly disables the multidevice
               //! module even when Fuser is built with multidevice support. We
               //! need this in particular to investigate possible conflicts
               //! between nvFuser communicator and the framework also setting
               //! up `c10d::ProcessGroup`
  ResizeScheduler, //! Disable the resize scheduler
  EndOfOption //! Placeholder for counting the number of elements
};

//! Options to set for Fusion Profiling.  Whenever the profiler
//! is enabled, its output can be queried from the FusionProfile object.
//! All options enable the profiler.
//!
//! These can be set through the `NVFUSER_PROF` environment variable
//!
enum class ProfilerOption {
  Enable, //! Enables the profiler.
  EnableNocupti, //! Enables the profiler, but disables CUPTI specific
                 //! profiling inorder to measure true host time without
                 //! overhead.
  Print, //! Enables the profiler and prints the output to the console.
  PrintNocupti, //! Enables the profiler, disables CUPTI specific
                //! profiling inorder to measure true host time without
                //! overhead, and prints the output to the console.
  PrintVerbose, //! Enables the profiler and prints a complete set of columns
                //! to the console.  WARNING: The output is will wrap on small
                //! screens!
  EndOfOption //! Placeholder for counting the number of elements
};

//! The base template class for the options such as EnableOption
template <typename OptionEnum>
class Options {
 public:
  Options() : options_(getOptionsFromEnv()) {}

  Options(const Options& other) {
    std::lock_guard<std::mutex> lock_other(other.mutex_);
    options_ = other.options_;
  }

  Options& operator=(const Options& other) {
    std::lock_guard<std::mutex> lock_other(other.mutex_);
    std::lock_guard<std::mutex> lock(mutex_);
    options_ = other.options_;
    return *this;
  }

  bool has(OptionEnum option) const {
    std::lock_guard<std::mutex> lock(mutex_);
    return options_.count(option);
  }

  bool hasAny() const {
    std::lock_guard<std::mutex> lock(mutex_);
    return !options_.empty();
  }

  const std::vector<std::string>& getArgs(OptionEnum option) const {
    NVF_ERROR(has(option), "Option not set");
    std::lock_guard<std::mutex> lock(mutex_);
    return options_.at(option);
  }

  bool hasArg(OptionEnum option, const std::string& arg) const {
    if (!has(option)) {
      return false;
    }
    const auto& args = getArgs(option);
    return std::find(args.begin(), args.end(), arg) != args.end();
  }

  void set(OptionEnum option_type, std::vector<std::string> option = {}) {
    std::lock_guard<std::mutex> lock(mutex_);
    options_[option_type] = option;
  }

  void unset(OptionEnum option_type) {
    std::lock_guard<std::mutex> lock(mutex_);
    options_.erase(option_type);
  }

  NVF_API static std::unordered_map<OptionEnum, std::vector<std::string>>
  getOptionsFromEnv();

 protected:
  std::unordered_map<OptionEnum, std::vector<std::string>> options_;
  mutable std::mutex mutex_;
};

//! Utility class to temporarily overrride the Enable options,
//! including those provided by the environment variable
template <typename OptionEnum>
class NVF_API OptionsGuard {
 public:
  OptionsGuard() : prev_options_(getCurOptions()) {}

  ~OptionsGuard() {
    getCurOptions() = prev_options_;
  }

  NVF_API static Options<OptionEnum>& getCurOptions();

 private:
  Options<OptionEnum> prev_options_;
};

// DebugDump options
template <>
NVF_API std::unordered_map<DebugDumpOption, std::vector<std::string>> Options<
    DebugDumpOption>::getOptionsFromEnv();

using DebugDumpOptions = Options<DebugDumpOption>;

template <>
NVF_API Options<DebugDumpOption>& OptionsGuard<
    DebugDumpOption>::getCurOptions();

using DebugDumpOptionsGuard = OptionsGuard<DebugDumpOption>;

NVF_API bool isDebugDumpEnabled(DebugDumpOption option);

const std::vector<std::string>& getDebugDumpArguments(DebugDumpOption option);

bool hasDebugDumpArgument(DebugDumpOption option, const std::string& arg);

// Enable options
template <>
NVF_API std::unordered_map<EnableOption, std::vector<std::string>> Options<
    EnableOption>::getOptionsFromEnv();

using EnableOptions = Options<EnableOption>;

NVF_API std::optional<EnableOption> stringToEnableOption(
    const std::string& enable_option);

bool isOptionEnabled(EnableOption option);

const std::vector<std::string>& getEnableOptionArguments(EnableOption option);

bool hasEnableOptionArgument(EnableOption option, const std::string& arg);

template <>
NVF_API Options<EnableOption>& OptionsGuard<EnableOption>::getCurOptions();

using EnableOptionsGuard = OptionsGuard<EnableOption>;

// Disable options
template <>
NVF_API std::unordered_map<DisableOption, std::vector<std::string>> Options<
    DisableOption>::getOptionsFromEnv();

using DisableOptions = Options<DisableOption>;

NVF_API std::optional<DisableOption> stringToDisableOption(
    const std::string& disable_option);

NVF_API bool isOptionDisabled(DisableOption option);

const std::vector<std::string>& getDisableOptionArguments(DisableOption option);

bool hasDisableOptionArgument(DisableOption option, const std::string& arg);

template <>
NVF_API Options<DisableOption>& OptionsGuard<DisableOption>::getCurOptions();

using DisableOptionsGuard = OptionsGuard<DisableOption>;

// Profiler Options

template <>
NVF_API std::unordered_map<ProfilerOption, std::vector<std::string>> Options<
    ProfilerOption>::getOptionsFromEnv();

using ProfilerOptions = Options<ProfilerOption>;

// Specific queries for the Profiler Options
bool isProfilerEnabled();
bool isProfilerEnabledWithCupti();
bool isProfilerPrintingEnabled();
bool isProfilerPrintingVerbose();

const std::vector<std::string>& getProfilerOptionArguments(
    ProfilerOption option);

template <>
NVF_API Options<ProfilerOption>& OptionsGuard<ProfilerOption>::getCurOptions();

using ProfilerOptionsGuard = OptionsGuard<ProfilerOption>;

} // namespace nvfuser<|MERGE_RESOLUTION|>--- conflicted
+++ resolved
@@ -121,11 +121,8 @@
                 // will wait for `gdb attach` at the start.
   WarnRegisterSpill, //! Enable warnings of register spill
   TmaPointwise, //! Enable TMA pointwise kernel
-<<<<<<< HEAD
   TmaInnerPersistent, //! Enable TMA inner persistent kernel
-=======
   TmaReduction, //! Enable TMA reduction kernel
->>>>>>> 3265c96d
   WarpSpecializedNormalization, //! Enable warp specialized persistent kernel
   HostIrLowering, //! Enable FusionKernelRuntime lowering to host IR
   HostIrJit, //! Enable Host IR JIT compilation with LLVM
