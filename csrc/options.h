--- conflicted
+++ resolved
@@ -117,11 +117,8 @@
   WarnRegisterSpill, //! Enable warnings of register spill
   WarpSpecializedNormalization, //! Enable warp specialized persistent kernel
   HostIrLowering, //! Enable FusionKernelRuntime lowering to host IR
-<<<<<<< HEAD
   InsertReshardingAfter,
-=======
   FastMath, //! Enable fast math optimizations (--use_fast_math)
->>>>>>> bd4bd1ef
   EndOfOption //! Placeholder for counting the number of elements
 };
 
