// clang-format off
/*
 * SPDX-FileCopyrightText: Copyright (c) 2023-present NVIDIA CORPORATION & AFFILIATES.
 * All rights reserved.
 * SPDX-License-Identifier: BSD-3-Clause
 */
// clang-format on
#pragma once

#if defined(__cplusplus) && (__cplusplus >= 201703L)
#include <filesystem>
namespace fs = std::filesystem;
#elif defined(__cplusplus) && (__cplusplus >= 201402L)
#include <experimental/filesystem>
namespace fs = std::experimental::filesystem;
#else
#error "C++14 or Higher is required for filesystem library!"
#endif

#include <unordered_map>
#include <vector>

#include <c10/macros/Export.h>

namespace nvfuser {

//! KernelDbEntry captures information to be printed per fusion in a csv file
//! that is used to restore a hash map
struct KernelDbEntry {
  //! Cuda kernel function signature that is required to load the Cubin
  std::string kernel_signature;
  //! Compilation args supplied to NVRTC -- register usage and compute
  //! capability can be specific to a kernel instance
  std::string compile_args;
  //! Full file path to Cuda Kernel
  std::string kernel_code_file;
  //! Full file path to cubin
  std::string cubin_file;
};

//! KernelDb class is a singleton structure that is used to open, query, and
//! write to the the database that is held in a hash map.  The kernel code is
//! used as string key to the hash map.
class KernelDb {
  KernelDb(bool _disabled);

  //! Open is private because this method should only be called once by the
  //! singleton upon creation to create a new db or restore an existing one.
  bool open(
      const std::string& kernel_db_dir,
      const std::string& kernel_db_file,
      bool use_temp_dir);

 public:
<<<<<<< HEAD
  // clang-tidy - deleted member function should be public
=======
>>>>>>> 973354dd
  KernelDb(const KernelDb&) = delete;
  KernelDb& operator=(const KernelDb&) = delete;

  //! Thread-Safe method to get the Meyer's singleton -- Interface
  static KernelDb& get();
  //! Thread-Safe method to get the Meyer's singleton -- For testing
  static KernelDb& get(
      const std::string& kernel_db_dir,
      const std::string& kernel_db_file,
      bool use_temp_dir = true,
      bool disabled = false,
      bool reset = false);

  //! Enable is derived from two booleans
  bool enabled() const {
    return !disabled_ && initialized_;
  }
  //! Returns the number entries in the db
  size_t size() const {
    return kernel_map_.size();
  }

  //! Query uses the string of the kernel code to lookup whether a cubin already
  //! exists for the given kernel.  Additionally, the compile args are also
  //! matched.
  bool query(
      const std::string& kernel_code,
      const std::string& compile_args,
      std::string& kernel_signature,
      std::vector<char>& cubin) const;
  //! Write is used to write a new entry to the db upon compilation of a
  //! new fusion
  bool write(
      const std::string& kernel_code,
      const std::string& compile_args,
      const std::string& kernel_signature,
      const std::vector<char>& cubin);

 private:
  //! Disablement is specified by the user and can also be set by a
  //! failure to open the db
  bool disabled_ = true;
  //! Db is only initialized after it is successfully open
  bool initialized_ = false;
  //! Hash Map of kernel_string -> db_entry
  std::unordered_map<std::string, KernelDbEntry> kernel_map_;

  //! Full path to the db directory
  fs::path kernel_db_path_;
  //! Full path to csv file used to record and restore the db
  fs::path kernel_db_txt_file_;
};

} // namespace nvfuser<|MERGE_RESOLUTION|>--- conflicted
+++ resolved
@@ -52,10 +52,7 @@
       bool use_temp_dir);
 
  public:
-<<<<<<< HEAD
   // clang-tidy - deleted member function should be public
-=======
->>>>>>> 973354dd
   KernelDb(const KernelDb&) = delete;
   KernelDb& operator=(const KernelDb&) = delete;
 
