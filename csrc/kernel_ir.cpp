--- conflicted
+++ resolved
@@ -559,7 +559,6 @@
 
 NVFUSER_DEFINE_CLONE_AND_CREATE(MBarrierWait)
 
-<<<<<<< HEAD
 BlockSerializeWait::BlockSerializeWait(
     IrBuilderPasskey passkey,
     ParallelTypeBitmap sync_dims,
@@ -606,13 +605,10 @@
 
 NVFUSER_DEFINE_CLONE_AND_CREATE(BlockSerializeRelease)
 
-CpAsyncWait::CpAsyncWait(IrBuilderPasskey passkey, int64_t keep_stages)
-=======
 AsyncWait::AsyncWait(
     IrBuilderPasskey passkey,
     AsyncOpType async_op_type,
     int64_t keep_stages)
->>>>>>> 92c0200f
     : Expr(passkey) {
   NVF_ERROR(passkey.ir_container_ != nullptr);
   NVF_ERROR(
