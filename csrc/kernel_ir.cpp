--- conflicted
+++ resolved
@@ -40,10 +40,6 @@
 
 } // namespace
 
-<<<<<<< HEAD
-// kir::ForLoop definitions moved from ir/nodes.cpp
-=======
->>>>>>> de8f4258
 ForLoop::ForLoop(
     IrBuilderPasskey passkey,
     IterDomain* iter_domain,
