--- conflicted
+++ resolved
@@ -178,12 +178,8 @@
         model_.makeNode("cutlass::epilogue::fusion::Sm90Compute");
     func_node->inputs.push_back(model_.makeNode("cutlass::" + op_name));
     func_node->inputs.push_back(model_.makeNode(dtypeToCutlass(out_type)));
-<<<<<<< HEAD
-    // Compute type
-=======
     // Compute type determines what precision the operation will take place in.
     // The op is computed as (out_type)(op((compute_type)x, (compute_type)y))
->>>>>>> 8892dc1a
     func_node->inputs.push_back(model_.makeNode(dtypeToCutlass(in_type)));
     // rounding mode
     // https://github.com/NVIDIA/cutlass/blob/2b8dff1f90605452c378c02298dd0cacaf65753c/include/cutlass/numeric_conversion.h#L56
@@ -225,12 +221,8 @@
     func_node->inputs.push_back(model_.makeNode("cutlass::" + op_name));
     func_node->inputs.push_back(
         model_.makeNode(dtypeToCutlass(uop->out()->dtype())));
-<<<<<<< HEAD
-    // This is the "compute" type of the op
-=======
     // Compute type determines what precision the operation will take place in.
     // The op is computed as (out_type)(op((compute_type)x))
->>>>>>> 8892dc1a
     func_node->inputs.push_back(
         model_.makeNode(dtypeToCutlass(uop->in()->dtype())));
     // rounding mode
