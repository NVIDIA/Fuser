// clang-format off
/*
 * SPDX-FileCopyrightText: Copyright (c) 2025-present NVIDIA CORPORATION & AFFILIATES.
 * All rights reserved.
 * SPDX-License-Identifier: BSD-3-Clause
 */
// clang-format on

#include <cutlass/block_scaling.h>
#include <cutlass/codegen.h>
#include <cutlass/evt.h>
#include <cutlass/gemm.h>
#include <device_lower/utils.h>
#include <dispatch.h>
#include <exceptions.h>
#include <fusion.h>
#include <ir/interface_nodes.h>
#include <ir/internal_nodes.h>
#include <ir/iostream.h>
#include <ir/utils.h>
#include <scheduler/mma_utils.h>
#include <type.h>

#include <string>

namespace nvfuser {

namespace cutlass_codegen {

namespace {

Expr* getGemmExpr(Fusion* fusion) {
  auto scaled_mma_exprs = fusion->exprs() |
      std::views::filter([](Expr* e) { return e->isA<ScaledMmaOp>(); });
  const int64_t num_exprs = std::ranges::distance(scaled_mma_exprs);
  NVF_CUTLASS_REJECT_IF(num_exprs == 0, "No ScaledMmaOps detected");
  NVF_CUTLASS_REJECT_IF(num_exprs != 1, "Found multiple ScaledMmaOps");
  return scaled_mma_exprs.front();
}

//! Find the accumulator which is the direct output of the ScaledMmaOp
TensorView* getAccTv(Fusion* fusion) {
  return getGemmExpr(fusion)->output(0)->as<TensorView>();
}

//! This converts the epilogue of a matmul fusion into an Epilogue Visitor Tree
//! (EVT). We model the tree using the EVTModel class above.
//! https://dx.doi.org/10.1145/3620666.3651369
class EVTConverter : OptInDispatch {
 public:
  static EVTModel convert(Fusion* fusion) {
    EVTConverter conv(fusion);
    conv.run();
    return std::move(conv.model());
  }

 private:
  EVTConverter(Fusion* fusion) : fusion_(fusion) {}

  EVTModel& model() {
    return model_;
  }

  //! We pass both inputs and output tensors to the launcher code via a vector
  //! of inputs and outputs, where the outputs are after the inputs. Given a TV,
  //! this function returns something like
  //!
  //!   static_cast<cutlass::bfloat16_t*>(inputs.at(4).data_ptr)
  //!
  std::string getPointerCode(TensorView* tv) {
    int64_t index = -1;
    if (tv->isFusionInput()) {
      index = fusionInputPosition(fusion_, tv);
    } else if (tv->isFusionOutput()) {
      index = fusion_->inputs().size() + fusionOutputPosition(fusion_, tv);
    } else {
      NVF_CUTLASS_REJECT(
          "Cannot get pointer for TV ",
          tv->toString(),
          " which is not a fusion input or output");
    }
    return "static_cast<" + dtypeToCutlass(tv->dtype()) + "*>(inputs.at(" +
        std::to_string(index) + ").data_ptr)";
  }

<<<<<<< HEAD
  EVTModel::Node* makeAuxLoadNode(TensorView* tv) {
    EVTModel::Node* load_node =
        model_.makeNode("cutlass::epilogue::fusion::Sm90AuxLoad<>");
    // TODO: Add arguments for Sm90AuxLoad
    return load_node;
  }

  //! We pass both inputs and output tensors to the launcher code via a vector
  //! of inputs and outputs, where the outputs are after the inputs. Given a TV,
  //! this function returns something like
  //!
  //!   static_cast<cutlass::bfloat16_t*>(inputs.at(4).data_ptr)
  //!
  std::string getPointerCode(TensorView* tv) {
    int64_t index = -1;
    if (tv->isFusionInput()) {
      index = fusionInputPosition(fusion_, tv);
    } else if (tv->isFusionOutput()) {
      index = fusion_->inputs().size() + fusionOutputPosition(fusion_, tv);
    } else {
      NVF_THROW(
          "Cannot get pointer for TV ",
          tv->toString(),
          " which is not a fusion input or output");
    }
    return "static_cast<" + dtypeToCutlass(tv->dtype()) + "*>(inputs.at(" +
        std::to_string(index) + ").data_ptr)";
  }

  void run() {
    Expr* mma = getGemmExpr(fusion_);
=======
  void findMma() {
    mma_ = getGemmExpr(fusion_);
>>>>>>> a1b48bc0

    auto* scaled_mma = dynamic_cast<ScaledMmaOp*>(mma_);
    NVF_CUTLASS_REJECT_IF(
        scaled_mma == nullptr,
        "Only ScaledMmaOp is currently supported for EVT translation");
    mma_out_ = mma_->output(0)->as<TensorView>();
    alpha_ = scaled_mma->alpha();
    beta_ = scaled_mma->beta();
    bias_ = scaled_mma->bias();

    auto check_input = [](TensorView* inp) {
      if (inp == nullptr) {
        // Allow null
        return;
      }
      // Check that input is contiguous
      const std::vector<std::optional<bool>>& contig = inp->getContiguity();
      NVF_ERROR(
          std::all_of(
              contig.begin(),
              contig.end(),
              [](const std::optional<bool>& c) {
                return !c.has_value() || c.value();
              }),
          "Expected all inputs to ScaledMmaOp to be contiguous but found ",
          inp->toString());
    };
    check_input(alpha);
    check_input(beta);
    check_input(bias);

    // The default kernel uses EpilogueScheduleAuto, which in turn uses
    // LinearCombination as the epilogue. That means an epilogue that looks like
    // this is assumed:
    //
    //   alpha * acc + beta * bias
    //
    // The ScaledMmaOp node has tensor inputs corresponding to these arguments.
    // If some of these are null, we can omit them when building our EVT.
    // Otherwise, we replicate the default EVT defined here:
    // https://github.com/NVIDIA/cutlass/blob/c6aeb9179c5f74a0fcdbd28527bf4b6ba8c60752/include/cutlass/epilogue/fusion/sm90_callbacks_tma_warpspecialized.hpp#L118-L134

<<<<<<< HEAD
    NVF_ERROR(
        scaled_mma->outScale() == nullptr,
=======
    NVF_CUTLASS_REJECT_IF(
        beta_ != nullptr, "Beta not yet supported for EVT translation");
    NVF_CUTLASS_REJECT_IF(
        bias_ != nullptr, "Bias not yet supported for EVT translation");

    NVF_CUTLASS_REJECT_IF(
        scaled_mma->outScale() != nullptr,
>>>>>>> a1b48bc0
        "Output block scale factor not supported for EVT translation");
    NVF_CUTLASS_REJECT_IF(
        scaled_mma->outGamma() != nullptr,
        "Output global scale factor not supported for EVT translation");
  }

  void makeAlphaNode() {
    if (alpha_ == nullptr) {
      return;
    }
    NVF_CUTLASS_REJECT_IF(
        alpha_->nDims() != 0,
        "Only zero-dimensional alpha is supported for EVT translation");
    NVF_CUTLASS_REJECT_IF(
        alpha_->dtype() != DataType::Float,
        "Only Float alpha is supported for EVT translation");
    // Broadcast alpha to the same dimensions as the accumulator
    EVTModel::Node* alpha_bcast_node = model_.makeNode(
        "cutlass::epilogue::fusion::Sm90ScalarBroadcast<float>");
    alpha_bcast_node->arguments.emplace_back(
        "scalar_ptrs", "{" + getPointerCode(alpha_) + "}");
    val_nodes_.emplace(alpha_, alpha_bcast_node);

    EVTModel::Node* alpha_acc_node = makeBinaryOpNode(
        BinaryOpType::Mul,
        /*in_type=*/DataType::Float,
        // NOTE: CUTLASS does not have explicit cast EVT nodes.
        /*out_type=*/mma_out_->dtype(),
        /*lhs_node=*/alpha_bcast_node,
        /*rhs_node=*/
        model_.makeNode("cutlass::epilogue::fusion::Sm90AccFetch"));

    val_nodes_.emplace(mma_out_, alpha_acc_node);
  }

  // Detect block scaled outputs. Any output that is block scaled will
  // have its own special block scaling EVT node, so we don't want to create
  // EVT nodes for the block scaling pattern itself. This function returns all
  // outputs that are not blockscaled, as well as the _inputs_ to block-scaled
  // output before block scaling. This is used to traverse between the
  // accumulator and these outputs so that we don't accidentally create an
  // entire EVT tree for each block scaling portion of the graph.
  std::vector<Val*> getUnquantizedOutputs() {
    std::vector<Val*> unscaled_outputs;
    const std::vector<BlockScaledOutputPattern> scaling_patterns =
        findBlockScaledOutputs(fusion_);
    if (scaling_patterns.empty()) {
      unscaled_outputs.insert(
          unscaled_outputs.end(),
          fusion_->outputs().begin(),
          fusion_->outputs().end());
      model_.setRootTensorView(fusion_->outputs().front()->as<TensorView>());
    } else {
      // This holds all quantized outputs as well as scale factors, so we can
      // skip those outputs
      std::unordered_set<Val*> all_scaling_outputs;
      for (const BlockScaledOutputPattern& pattern : scaling_patterns) {
        block_scaling_patterns_.emplace(pattern.unquantized_output, pattern);
        unscaled_outputs.push_back(pattern.unquantized_output);
        all_scaling_outputs.insert(pattern.quantized_output);
        all_scaling_outputs.insert(pattern.block_scale_factors);
      }
      for (Val* v : fusion_->outputs()) {
        if (!all_scaling_outputs.contains(v)) {
          unscaled_outputs.push_back(v);
        }
      }
      // The first scaling pattern is considered the root
      model_.setRootTensorView(scaling_patterns.front().quantized_output);
    }
    return unscaled_outputs;
  }

  void run() {
    findMma();

<<<<<<< HEAD
    // This will be the node corresponding to the TensorView output of the
    // ScaledMmaOp
    EVTModel::Node* mma_out_node =
        model_.makeNode("cutlass::epilogue::fusion::Sm90AccFetch");

    if (alpha != nullptr) {
      NVF_ERROR(
          alpha->nDims() == 0,
          "Only zero-dimensional alpha is supported for EVT translation");
      NVF_ERROR(
          alpha->dtype() == DataType::Float,
          "Only Float alpha is supported for EVT translation");
      // Broadcast alpha to the same dimensions as the accumulator
      EVTModel::Node* alpha_bcast_node = model_.makeNode(
          "cutlass::epilogue::fusion::Sm90ScalarBroadcast<float>");
      alpha_bcast_node->arguments.emplace_back(
          "scalar_ptrs", "{" + getPointerCode(alpha) + "}");
      val_nodes_.emplace(alpha, alpha_bcast_node);

      // Delay casting down to output type until we've completed the default
      // epilogue alpha*acc + beta*bias. If no bias is given, go ahead and cast
      // it down.
      // TODO: If the only use of mma_out is a cast, then cast directly to that
      // precision instead here i.e. forward past the two casts
      DataType out_dtype = beta == nullptr ? mma_out->dtype() : DataType::Float;

      mma_out_node = makeBinaryOpNode(
          BinaryOpType::Mul,
          /*in_type=*/DataType::Float,
          /*out_type=*/out_dtype,
          /*lhs_node=*/alpha_bcast_node,
          /*rhs_node=*/
          model_.makeNode("cutlass::epilogue::fusion::Sm90AccFetch"));
    }

    if (bias != nullptr) {
      // Make a node to load the bias
      EVTModel::Node* bias_node = model_.makeNode(
          "cutlass::epilogue::fusion::Sm90SrcFetch<" +
          dtypeToCutlass(bias->dtype()) + ">");
      if (beta != nullptr) {
        EVTModel::Node* beta_bcast_node = model_.makeNode(
            "cutlass::epilogue::fusion::Sm90ScalarBroadcast<" +
            dtypeToCutlass(beta->dtype()) + ">");
        beta_bcast_node->arguments.emplace_back(
            "scalar_ptrs", "{" + getPointerCode(beta) + "}");
        // Note: this casts beta and bias to float then multiplies and outputs
        // float, since we will always be adding it straight to alpha*acc
        // anyway
        bias_node = makeBinaryOpNode(
            BinaryOpType::Mul,
            /*in_type=*/DataType::Float,
            /*out_type=*/DataType::Float,
            /*lhs_node=*/beta_bcast_node,
            /*rhs_node=*/bias_node);
      }

      mma_out_node = makeBinaryOpNode(
          BinaryOpType::Mul,
          /*in_type=*/DataType::Float,
          /*out_type=*/mma_out->dtype(),
          /*lhs_node=*/mma_out_node,
          /*rhs_node=*/bias_node);
    }
=======
    // Start by making nodes for the accumulator and for any epilogue inputs
    if (alpha_ == nullptr && (beta_ == nullptr || bias_ == nullptr)) {
      // No epilogue
      val_nodes_.emplace(
          mma_out_, model_.makeNode("cutlass::epilogue::fusion::Sm90AccFetch"));
    }

    makeAlphaNode();
>>>>>>> a1b48bc0

    val_nodes_.emplace(mma_out, mma_out_node);

    // TODO: add load nodes for epilogue inputs defined in Fusion (i.e. not as
    // ScaledMmaOp inputs)

    const std::vector<Val*> unquantized_outputs = getUnquantizedOutputs();

    // Traverse from the accumulator to the unquantized outputs, creating nodes
    // in the EVT for each of these
    NVF_CUTLASS_REJECT_IF(
        model_.getRootTensorView() == nullptr, "Could not set root TV");
    for (Statement* stmt :
         StmtSort::getStmtsBetween({getAccTv(fusion_)}, unquantized_outputs)) {
      dispatch(stmt);
    }
    NVF_CUTLASS_REJECT_IF(
        unquantized_outputs.size() != 1,
        "Only one unquantized output is currently supported");
    model_.setRoot(val_nodes_.at(unquantized_outputs.front()));
  }

  EVTModel::Node* getNodeFor(Val* val) {
    return val_nodes_.at(val);
  }

  EVTModel::Node* makeBinaryOpNode(
      BinaryOpType op_type,
      DataType in_type,
      DataType out_type,
      EVTModel::Node* lhs_node,
      EVTModel::Node* rhs_node) {
    // TODO: translate all of the supported BinaryOpTypes
    std::string op_name;
    switch (op_type) {
      case BinaryOpType::Add:
        op_name = "plus";
        break;
      case BinaryOpType::Div:
        op_name = "divides";
        break;
      case BinaryOpType::Mul:
        op_name = "multiplies";
        break;
      case BinaryOpType::Sub:
        op_name = "minus";
        break;
      default:
        NVF_CUTLASS_REJECT("Unhandled binary op type: ", op_type);
    }
    // This node and its inputs is essentially a function signature
    EVTModel::Node* func_node =
        model_.makeNode("cutlass::epilogue::fusion::Sm90Compute");
    func_node->inputs.push_back(model_.makeNode("cutlass::" + op_name));
    func_node->inputs.push_back(model_.makeNode(dtypeToCutlass(out_type)));
    // Compute type determines what precision the operation will take place in.
    // The op is computed as (out_type)(op((compute_type)x, (compute_type)y))
    func_node->inputs.push_back(model_.makeNode(dtypeToCutlass(in_type)));
    // rounding mode
    // https://github.com/NVIDIA/cutlass/blob/2b8dff1f90605452c378c02298dd0cacaf65753c/include/cutlass/numeric_conversion.h#L56
    func_node->inputs.push_back(
        model_.makeNode("cutlass::FloatRoundStyle::round_to_nearest"));

    // We combine the signature with tree visitor node
    EVTModel::Node* visitor_node =
        model_.makeNode("cutlass::epilogue::fusion::Sm90EVT");
    visitor_node->inputs.push_back(func_node);
    visitor_node->inputs.push_back(lhs_node);
    visitor_node->inputs.push_back(rhs_node);

    return visitor_node;
  }

  using OptInDispatch::dispatch;

  void dispatch(Expr* expr) {
    if (!ir_utils::isTvOp(expr)) {
      return;
    }
    OptInDispatch::dispatch(expr);
  }

  void handle(TensorView* tv) {
    const auto it = block_scaling_patterns_.find(tv);
    if (it == block_scaling_patterns_.end()) {
      return;
    }
    // This is the pre-scaling version of a block-scaled output. Insert a block
    // scaling EVT node which will handle the scaling and outputting the scale
    // factors.
    const BlockScaledOutputPattern& pattern = it->second;
    NVF_CUTLASS_REJECT_IF(
        pattern.global_scale_factor == nullptr ||
            !pattern.global_scale_factor->isFusionInput(),
        "Block-scaled outputs currently require a global scale factor "
        "residing in global memory");
    NVF_CUTLASS_REJECT_IF(
        tv->definition() == nullptr,
        "Must have already processed pre-scaled output's definition but it "
        "has no definition");
    // Assume we have already processed val's definition, so it should have an
    // EVT node
    EVTModel::Node* unquantized_node = getNodeFor(pattern.unquantized_output);
    NVF_CUTLASS_REJECT_IF(
        unquantized_node == nullptr,
        "Could not find EVT node for unquantized output");

    EVTModel::Node* scaling_node = model_.makeNode(
        "cutlass::epilogue::fusion::Sm100BlockScaleFactorRowStore<" +
        std::to_string(pattern.block_size) + ", EpilogueTileShape, " +
        dtypeToCutlass(pattern.quantized_output->dtype()) + ", " +
        dtypeToCutlass(pattern.unquantized_output->dtype()) + ", " +
        dtypeToCutlass(pattern.block_scale_factors->dtype()) +
        ", cutlass::FloatRoundStyle::round_to_nearest>");
    scaling_node->arguments = {
        {"ptr_scale_factor", getPointerCode(pattern.block_scale_factors)},
        {"norm_constant_ptr", getPointerCode(pattern.global_scale_factor)},
        {"norm_constant_stride", "{}"}};

    EVTModel::Node* visitor_node =
        model_.makeNode("cutlass::epilogue::fusion::Sm90EVT");
    visitor_node->inputs.push_back(scaling_node);
    visitor_node->inputs.push_back(unquantized_node);

    val_nodes_[pattern.unquantized_output] = visitor_node;
  }

  void handle(LoadStoreOp* uop) {}

  void handle(UnaryOp* uop) {
    // TODO: translate all of the supported UnaryOpTypes
    std::string op_name;
    switch (uop->getUnaryOpType()) {
      case UnaryOpType::Relu:
        op_name = "epilogue::thread::ReLU";
        break;
      default:
        NVF_CUTLASS_REJECT("Unhandled unary op type: ", uop->getUnaryOpType());
    }
    // This node and its inputs is essentially a function signature
    EVTModel::Node* func_node =
        model_.makeNode("cutlass::epilogue::fusion::Sm90Compute");
    func_node->inputs.push_back(model_.makeNode("cutlass::" + op_name));
    func_node->inputs.push_back(
        model_.makeNode(dtypeToCutlass(uop->out()->dtype())));
    // Compute type determines what precision the operation will take place in.
    // The op is computed as (out_type)(op((compute_type)x))
    func_node->inputs.push_back(
        model_.makeNode(dtypeToCutlass(uop->in()->dtype())));
    // rounding mode
    // https://github.com/NVIDIA/cutlass/blob/2b8dff1f90605452c378c02298dd0cacaf65753c/include/cutlass/numeric_conversion.h#L56
    func_node->inputs.push_back(
        model_.makeNode("cutlass::FloatRoundStyle::round_to_nearest"));

    // We combine the signature with tree visitor node
    EVTModel::Node* visitor_node =
        model_.makeNode("cutlass::epilogue::fusion::Sm90EVT");
    visitor_node->inputs.push_back(func_node);
    visitor_node->inputs.push_back(getNodeFor(uop->in()));

    val_nodes_.emplace(uop->out(), visitor_node);
  }

  void handle(BinaryOp* bop) {
    NVF_CUTLASS_REJECT_IF(
        bop->lhs()->dtype() != bop->rhs()->dtype(),
        "We require both inputs to have the same dtype but found ",
        bop->lhs()->dtype(),
        " and ",
        bop->rhs()->dtype());
    val_nodes_.emplace(
        bop->out(),
        makeBinaryOpNode(
            bop->getBinaryOpType(),
            /*in_type=*/bop->lhs()->dtype(),
            /*out_type=*/bop->out()->dtype(),
            getNodeFor(bop->lhs()),
            getNodeFor(bop->rhs())));
  }

 private:
  Fusion* fusion_;
  Expr* mma_;
  TensorView* alpha_;
  TensorView* beta_;
  TensorView* bias_;
  TensorView* mma_out_;

  EVTModel model_;
  std::unordered_map<Val*, EVTModel::Node*> val_nodes_;
  std::unordered_map<Val*, BlockScaledOutputPattern> block_scaling_patterns_;
};

} // namespace

EVTModel::EVTModel(const EVTModel& model) {
  std::unordered_map<Node*, Node*> old2new;

  for (const auto& node_up : model.nodes_up_) {
    Node* new_node = makeNode(node_up->name);
    new_node->arguments = node_up->arguments;
    old2new.emplace(node_up.get(), new_node);
  }
  // Loop again now that have old2new fully populated
  for (const auto& node_up : model.nodes_up_) {
    // Fill in new_node->inputs
    Node* new_node = old2new.at(node_up.get());
    new_node->inputs.reserve(node_up->inputs.size());
    for (Node* inp : node_up->inputs) {
      new_node->inputs.push_back(old2new.at(inp));
    }
  }
  setRoot(old2new.at(model.root()));
  setRootTensorView(model.getRootTensorView());
}

std::string EVTModel::defString(Node* node, int64_t indent_size) const {
  if (node == nullptr) {
    node = root_;
  }
  NVF_ERROR(node != nullptr);
  std::stringstream ss;
  indent(ss, indent_size) << node->name;
  if (!node->inputs.empty()) {
    ss << "<\n";
    bool first = true;
    for (Node* input : node->inputs) {
      if (!first) {
        ss << ",\n";
      }
      first = false;
      ss << defString(input, indent_size + 1);
    }
    ss << ">";
  }
  return ss.str();
}

namespace {

struct CommentedString {
  std::string str;
  std::string comment;
};

// Forward declaration to enable recursion from fine-grained helper functions
CommentedString argStringHelper(EVTModel::Node* node, int64_t indent_size);

CommentedString argumentArgString(EVTModel::Node* node, int64_t indent_size) {
  if (node->arguments.empty()) {
    return {"{}", node->name};
  }
  std::stringstream ss;
  indent(ss, indent_size) << "{  // " << node->name << "\n";
<<<<<<< HEAD
=======

>>>>>>> a1b48bc0
  for (const auto& [i, kv] : enumerate(node->arguments)) {
    indent(ss, indent_size + 1) << "." << kv.first << "=" << kv.second;
    if (i < node->arguments.size() - 1) {
      ss << ",";
    }
    ss << "\n";
  }
  indent(ss, indent_size) << "}";
  return {ss.str(), ""};
}

// For nodes with no inputs, we print their args like this:
//
//   {}  // node->name
//
// When a node has inputs, we print it like this:
//
//   {  // node->name
//     { ... },  // args for input 1
//     ...
//     { ... }  // args for input N
//   }
CommentedString argStringWithInputs(EVTModel::Node* node, int64_t indent_size) {
  if (node->name == "cutlass::epilogue::fusion::Sm90Compute") {
    // Sm90Compute does not require arguments
    // TODO: We should probably not represent Sm90Compute's template parameters
    // as nodes in the EVT
    return {"{}", node->name};
  }

  std::stringstream ss;
  indent(ss, indent_size) << "{  // " << node->name << "\n";
  CommentedString prev_cs;
  const auto print_line = [&](bool last) {
    if (prev_cs.str.empty()) {
      return;
    }
    ss << prev_cs.str;
    if (!last) {
      ss << ",";
    }
    if (!prev_cs.comment.empty()) {
      ss << "  // " << prev_cs.comment;
    }
    ss << "\n";
  };

  // Sm90TreeVisitor is defined like this:
  //
  //   template <class NodeOp, class... ChildOps>
  //   struct Sm90TreeVisitor : Sm90VisitorImpl<ChildOps..., NodeOp>
  //
  // Sm90EVT is just an alias to Sm90TreeVisitor.
  //
  // Notice that NodeOp is the op for the root of the tree and ChildOps are its
  // in-neighbors (producer nodes). When specifying the template parameters
  // NodeOp comes first, but when specifying arguments we need to follow the
  // Sm90VisitorImpl pattern and pass the NodeOp args last instead.
  bool has_node_op =
      node->name == "cutlass::epilogue::fusion::Sm90TreeVisitor" ||
      node->name == "cutlass::epilogue::fusion::Sm90EVT";

  CommentedString node_op_args;
  for (EVTModel::Node* input : node->inputs) {
    if (has_node_op && node_op_args.str.empty()) {
      // Save NodeOp args in order to print them last
      node_op_args = argStringHelper(input, indent_size + 1);
      node_op_args.comment = "(NodeOp arguments last) " + node_op_args.comment;
      continue;
    }
    print_line(false);
    prev_cs = argStringHelper(input, indent_size + 1);
  }
  if (has_node_op) {
    NVF_ERROR(!node_op_args.str.empty(), "Could not find NodeOp");
    // We have a node op. Print its arguments last
    print_line(false);
    std::stringstream ss_name;
    prev_cs = node_op_args;
  }
  print_line(true);
  indent(ss, indent_size) << "}";
  return {ss.str(), ""};
}

CommentedString argStringHelper(EVTModel::Node* node, int64_t indent_size) {
  NVF_ERROR(node != nullptr);
  if (node->inputs.empty()) {
    if (node->arguments.empty()) {
      std::stringstream ss;
      indent(ss, indent_size) << "{}";
      return {ss.str(), node->name};
    } else {
      return argumentArgString(node, indent_size);
    }
  } else {
    return argStringWithInputs(node, indent_size);
  }
}

} // namespace

std::string EVTModel::argString(Node* node, int64_t indent_size) const {
  if (node == nullptr) {
    node = root_;
  }
  const CommentedString cs = argStringHelper(node, indent_size);
  if (cs.comment.empty()) {
    return cs.str;
  } else {
    return cs.str + "  // " + cs.comment;
  }
}

std::string EVTModel::toString() const {
  std::stringstream ss;
  ss << "EVTModel{\n";
  std::unordered_map<Node*, size_t> node_num;
  for (const std::unique_ptr<Node>& node_up : nodes_up_) {
    node_num.emplace(node_up.get(), node_num.size());
  }
  for (const std::unique_ptr<Node>& node_up : nodes_up_) {
    ss << "  " << node_num.at(node_up.get()) << ": " << (void*)node_up.get()
       << " " << node_up->name;
    if (!node_up->inputs.empty()) {
      ss << "(";
      bool first = true;
      for (Node* input : node_up->inputs) {
        if (!first) {
          ss << ", ";
        }
        first = false;
        ss << node_num.at(input);
      }
      ss << ")";
    }
    if (!node_up->arguments.empty()) {
      ss << "[";
      bool first = true;
      for (const auto& [k, v] : node_up->arguments) {
        if (!first) {
          ss << ", ";
        }
        first = false;
        ss << k << "=" << v;
      }
      ss << "]";
    }
    ss << "\n";
  }
  ss << "}";
  return ss.str();
}

// TODO: DataWrapperOpt belongs in scheduler_utils
EVTModel extractEVTModel(Fusion* fusion) {
  return EVTConverter::convert(fusion);
}

} // namespace cutlass_codegen

} // namespace nvfuser<|MERGE_RESOLUTION|>--- conflicted
+++ resolved
@@ -83,42 +83,8 @@
         std::to_string(index) + ").data_ptr)";
   }
 
-<<<<<<< HEAD
-  EVTModel::Node* makeAuxLoadNode(TensorView* tv) {
-    EVTModel::Node* load_node =
-        model_.makeNode("cutlass::epilogue::fusion::Sm90AuxLoad<>");
-    // TODO: Add arguments for Sm90AuxLoad
-    return load_node;
-  }
-
-  //! We pass both inputs and output tensors to the launcher code via a vector
-  //! of inputs and outputs, where the outputs are after the inputs. Given a TV,
-  //! this function returns something like
-  //!
-  //!   static_cast<cutlass::bfloat16_t*>(inputs.at(4).data_ptr)
-  //!
-  std::string getPointerCode(TensorView* tv) {
-    int64_t index = -1;
-    if (tv->isFusionInput()) {
-      index = fusionInputPosition(fusion_, tv);
-    } else if (tv->isFusionOutput()) {
-      index = fusion_->inputs().size() + fusionOutputPosition(fusion_, tv);
-    } else {
-      NVF_THROW(
-          "Cannot get pointer for TV ",
-          tv->toString(),
-          " which is not a fusion input or output");
-    }
-    return "static_cast<" + dtypeToCutlass(tv->dtype()) + "*>(inputs.at(" +
-        std::to_string(index) + ").data_ptr)";
-  }
-
-  void run() {
-    Expr* mma = getGemmExpr(fusion_);
-=======
   void findMma() {
     mma_ = getGemmExpr(fusion_);
->>>>>>> a1b48bc0
 
     auto* scaled_mma = dynamic_cast<ScaledMmaOp*>(mma_);
     NVF_CUTLASS_REJECT_IF(
@@ -146,9 +112,9 @@
           "Expected all inputs to ScaledMmaOp to be contiguous but found ",
           inp->toString());
     };
-    check_input(alpha);
-    check_input(beta);
-    check_input(bias);
+    check_input(alpha_);
+    check_input(beta_);
+    check_input(bias_);
 
     // The default kernel uses EpilogueScheduleAuto, which in turn uses
     // LinearCombination as the epilogue. That means an epilogue that looks like
@@ -161,18 +127,8 @@
     // Otherwise, we replicate the default EVT defined here:
     // https://github.com/NVIDIA/cutlass/blob/c6aeb9179c5f74a0fcdbd28527bf4b6ba8c60752/include/cutlass/epilogue/fusion/sm90_callbacks_tma_warpspecialized.hpp#L118-L134
 
-<<<<<<< HEAD
-    NVF_ERROR(
-        scaled_mma->outScale() == nullptr,
-=======
-    NVF_CUTLASS_REJECT_IF(
-        beta_ != nullptr, "Beta not yet supported for EVT translation");
-    NVF_CUTLASS_REJECT_IF(
-        bias_ != nullptr, "Bias not yet supported for EVT translation");
-
     NVF_CUTLASS_REJECT_IF(
         scaled_mma->outScale() != nullptr,
->>>>>>> a1b48bc0
         "Output block scale factor not supported for EVT translation");
     NVF_CUTLASS_REJECT_IF(
         scaled_mma->outGamma() != nullptr,
@@ -249,53 +205,26 @@
   void run() {
     findMma();
 
-<<<<<<< HEAD
-    // This will be the node corresponding to the TensorView output of the
-    // ScaledMmaOp
-    EVTModel::Node* mma_out_node =
-        model_.makeNode("cutlass::epilogue::fusion::Sm90AccFetch");
-
-    if (alpha != nullptr) {
-      NVF_ERROR(
-          alpha->nDims() == 0,
-          "Only zero-dimensional alpha is supported for EVT translation");
-      NVF_ERROR(
-          alpha->dtype() == DataType::Float,
-          "Only Float alpha is supported for EVT translation");
-      // Broadcast alpha to the same dimensions as the accumulator
-      EVTModel::Node* alpha_bcast_node = model_.makeNode(
-          "cutlass::epilogue::fusion::Sm90ScalarBroadcast<float>");
-      alpha_bcast_node->arguments.emplace_back(
-          "scalar_ptrs", "{" + getPointerCode(alpha) + "}");
-      val_nodes_.emplace(alpha, alpha_bcast_node);
-
-      // Delay casting down to output type until we've completed the default
-      // epilogue alpha*acc + beta*bias. If no bias is given, go ahead and cast
-      // it down.
-      // TODO: If the only use of mma_out is a cast, then cast directly to that
-      // precision instead here i.e. forward past the two casts
-      DataType out_dtype = beta == nullptr ? mma_out->dtype() : DataType::Float;
-
-      mma_out_node = makeBinaryOpNode(
-          BinaryOpType::Mul,
-          /*in_type=*/DataType::Float,
-          /*out_type=*/out_dtype,
-          /*lhs_node=*/alpha_bcast_node,
-          /*rhs_node=*/
-          model_.makeNode("cutlass::epilogue::fusion::Sm90AccFetch"));
-    }
-
-    if (bias != nullptr) {
+    // Start by making nodes for the accumulator and for any epilogue inputs
+    if (alpha_ == nullptr && (beta_ == nullptr || bias_ == nullptr)) {
+      // No epilogue
+      val_nodes_.emplace(
+          mma_out_, model_.makeNode("cutlass::epilogue::fusion::Sm90AccFetch"));
+    }
+
+    makeAlphaNode();
+
+    if (bias_ != nullptr) {
       // Make a node to load the bias
       EVTModel::Node* bias_node = model_.makeNode(
           "cutlass::epilogue::fusion::Sm90SrcFetch<" +
-          dtypeToCutlass(bias->dtype()) + ">");
-      if (beta != nullptr) {
+          dtypeToCutlass(bias_->dtype()) + ">");
+      if (beta_ != nullptr) {
         EVTModel::Node* beta_bcast_node = model_.makeNode(
             "cutlass::epilogue::fusion::Sm90ScalarBroadcast<" +
-            dtypeToCutlass(beta->dtype()) + ">");
+            dtypeToCutlass(beta_->dtype()) + ">");
         beta_bcast_node->arguments.emplace_back(
-            "scalar_ptrs", "{" + getPointerCode(beta) + "}");
+            "scalar_ptrs", "{" + getPointerCode(beta_) + "}");
         // Note: this casts beta and bias to float then multiplies and outputs
         // float, since we will always be adding it straight to alpha*acc
         // anyway
@@ -307,25 +236,16 @@
             /*rhs_node=*/bias_node);
       }
 
+      EVTModel::Node* mma_out_node = val_nodes_.at(mma_out_);
       mma_out_node = makeBinaryOpNode(
-          BinaryOpType::Mul,
+          BinaryOpType::Add,
           /*in_type=*/DataType::Float,
-          /*out_type=*/mma_out->dtype(),
+          /*out_type=*/mma_out_->dtype(),
           /*lhs_node=*/mma_out_node,
           /*rhs_node=*/bias_node);
-    }
-=======
-    // Start by making nodes for the accumulator and for any epilogue inputs
-    if (alpha_ == nullptr && (beta_ == nullptr || bias_ == nullptr)) {
-      // No epilogue
-      val_nodes_.emplace(
-          mma_out_, model_.makeNode("cutlass::epilogue::fusion::Sm90AccFetch"));
-    }
-
-    makeAlphaNode();
->>>>>>> a1b48bc0
-
-    val_nodes_.emplace(mma_out, mma_out_node);
+
+      val_nodes_[mma_out_] = mma_out_node;
+    }
 
     // TODO: add load nodes for epilogue inputs defined in Fusion (i.e. not as
     // ScaledMmaOp inputs)
@@ -578,10 +498,7 @@
   }
   std::stringstream ss;
   indent(ss, indent_size) << "{  // " << node->name << "\n";
-<<<<<<< HEAD
-=======
-
->>>>>>> a1b48bc0
+
   for (const auto& [i, kv] : enumerate(node->arguments)) {
     indent(ss, indent_size + 1) << "." << kv.first << "=" << kv.second;
     if (i < node->arguments.size() - 1) {
