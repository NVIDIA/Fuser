// clang-format off
/*
 * SPDX-FileCopyrightText: Copyright (c) 2025-present NVIDIA CORPORATION & AFFILIATES.
 * All rights reserved.
 * SPDX-License-Identifier: BSD-3-Clause
 */
// clang-format on

#include <cutlass/codegen.h>
#include <cutlass/gemm.h>
#include <exceptions.h>
#include <fusion.h>
#include <ir/base_nodes.h>
#include <type.h>

#include <string>

namespace nvfuser {

class CutlassParams;

namespace cutlass_codegen {

std::string dtypeToCutlass(const DataType& dtype) {
  NVF_ERROR(std::holds_alternative<PrimDataType>(dtype.type));
  switch (std::get<PrimDataType>(dtype.type)) {
    case (DataType::Half):
      return "cutlass::half_t";
    case (DataType::BFloat16):
      return "cutlass::bfloat16_t";
    case (DataType::Float):
      return "float";
    case (DataType::Float8_e5m2):
      return "cutlass::float_e5m2_t";
    case (DataType::Float8_e4m3fn):
      return "cutlass::float_e4m3_t";
    // TODO: support int, complex, and fp6 types
    case (DataType::Float4_e2m1fn):
      // Note that cutlass also provides cutlass::mx_float4_t<float_e2m1_t>>.
      // The difference between these is that the mxfp4 version uses a block
      // size of 32 while nvfp4 uses a block size of 16. In nvFuser the block
      // size is represented separately, and here we assume we're using nvfp.
      // TODO: if block scaling is tied to element type in nvFuser in the future
      // we can update this mapping
      return "cutlass::float_e2m1_t";
    default:
      NVF_THROW(
          "nvFuser DataType ",
          dtype,
          " is not supported in our CUTLASS executor");
  }
}

<<<<<<< HEAD
CutlassGeneratedCode generateCode(Fusion* fusion, const CutlassParams& params) {
=======
std::string generateCode(Fusion* fusion, const CutlassParams& params) {
  // TODO: match patterns and dispatch to different generators here
>>>>>>> c71499f2
  return generateNvfp4ScaledMmKernel(fusion, params);
}

} // namespace cutlass_codegen

} // namespace nvfuser<|MERGE_RESOLUTION|>--- conflicted
+++ resolved
@@ -51,12 +51,7 @@
   }
 }
 
-<<<<<<< HEAD
 CutlassGeneratedCode generateCode(Fusion* fusion, const CutlassParams& params) {
-=======
-std::string generateCode(Fusion* fusion, const CutlassParams& params) {
-  // TODO: match patterns and dispatch to different generators here
->>>>>>> c71499f2
   return generateNvfp4ScaledMmKernel(fusion, params);
 }
 
