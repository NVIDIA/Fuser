--- conflicted
+++ resolved
@@ -56,42 +56,6 @@
     return gen.code_;
   }
 
-<<<<<<< HEAD
-std::string generateNvfp4ScaledMmKernel(
-    Fusion* fusion,
-    const CutlassParams& params) {
-  NVF_ERROR(fusion != nullptr);
-  NVF_ERROR_EQ(
-      fusion->outputs().size(),
-      1,
-      "Cutlass executor currently only supports a single output");
-  auto* main_output = fusion->outputs().front()->as<TensorView>();
-  const std::string output_dtype = dtypeToCutlass(main_output->dtype());
-
-  ScaledMmaOp* smma = findScaledMmaOp(fusion);
-  NVF_ERROR(smma != nullptr);
-
-  TensorView* a = smma->matrix1();
-  TensorView* b = smma->matrix2();
-  TensorView* a_scale = smma->scale1();
-  TensorView* b_scale = smma->scale2();
-  TensorView* bias = smma->bias();
-
-  NVF_ERROR(a->isFusionInput());
-  NVF_ERROR(b->isFusionInput());
-  NVF_ERROR(a_scale->isFusionInput());
-  NVF_ERROR(b_scale->isFusionInput());
-
-  // Validate that the inputs and scale factors are all contiguous
-  for (TensorView* tv : {a, b, a_scale, b_scale}) {
-    for (const auto& c : tv->getContiguity()) {
-      if (c.has_value()) {
-        NVF_ERROR(
-            c.value() == true,
-            "We require input TensorView ",
-            tv->toString(),
-            " to be fully contiguous for the Cutlass executor.");
-=======
   static std::string getRejectReason(Fusion* fusion) {
     try {
       const CutlassParams params;
@@ -161,7 +125,6 @@
               tv->toString(),
               " to be fully contiguous for the Cutlass executor.");
         }
->>>>>>> a1b48bc0
       }
     }
 
@@ -255,40 +218,7 @@
   using MmaTileShape = Shape<_{}, _{}, _{}>;
   using ClusterShape = Shape<_{}, _{}, _{}>;
   using PerSmTileShape_MNK = Shape<_{}, _{}, _{}>;
-  using EpilogueTileShape_MNK = Shape<_{}, _{}, _{}>;
 )",
-<<<<<<< HEAD
-      params.mma_tile.m,
-      params.mma_tile.n,
-      params.mma_tile.k,
-      params.cluster_shape.m,
-      params.cluster_shape.n,
-      params.cluster_shape.k,
-      params.per_sm_tile.m,
-      params.per_sm_tile.n,
-      params.per_sm_tile.k,
-      params.epilogue_tile.m,
-      params.epilogue_tile.n,
-      params.epilogue_tile.k);
-
-  // This replicates the CUTLASS logic for determining whether the mma uses 1
-  // or 2 SMs on blackwell. Note that for non-blockscaled mmas,
-  // params.mma_tile.m can also be 128 and use 2SM but we currently only
-  // support block-scaled inputs.
-  const bool is_2sm =
-      params.cluster_shape.m % 2 == 0 && params.mma_tile.m == 256;
-
-  if (is_2sm) {
-    code +=
-        "  using EpilogueScheduleType = "
-        "cutlass::epilogue::TmaWarpSpecialized2Sm;\n";
-  } else {
-    code +=
-        "  using EpilogueScheduleType = "
-        "cutlass::epilogue::TmaWarpSpecialized1Sm;\n";
-  }
-  code += R"(
-=======
         params_.mma_tile.m,
         params_.mma_tile.n,
         params_.mma_tile.k,
@@ -300,7 +230,6 @@
         params_.per_sm_tile.k);
 
     code_ += R"(
->>>>>>> a1b48bc0
 };
 )";
   }
@@ -330,14 +259,6 @@
     code_ += R"(
 };
 )";
-<<<<<<< HEAD
-  code += "  using ElementD = " + output_dtype + ";\n";
-  if (bias != nullptr) {
-    code += "  using ElementC = " + dtypeToCutlass(bias->dtype()) + ";\n";
-  } else {
-    code += "  using ElementC = " + output_dtype + ";\n";
-=======
->>>>>>> a1b48bc0
   }
 
   //! Define
@@ -389,27 +310,9 @@
   using MmaTileShape = typename KernelTraits::MmaTileShape;
   using ClusterShape = typename KernelTraits::ClusterShape;
   using PerSmTileShape_MNK = typename KernelTraits::PerSmTileShape_MNK;
-<<<<<<< HEAD
   using EpilogueTileShape_MNK = typename KernelTraits::EpilogueTileShape_MNK;
   using EpilogueScheduleType = typename KernelTraits::EpilogueScheduleType;
   using EpilogueTileShape = Shape<_64, _64>;
-
-  using EpilogueDescriptor = cutlass::epilogue::collective::detail::Sm100EpilogueDescriptor<
-    OperatorClass,
-    MmaTileShape,
-    EpilogueTileShape,
-    ElementAccumulator,
-    ElementC,
-    ElementD,
-    EpilogueScheduleType,
-    cutlass::gemm::TagToStrideC_t<LayoutCTag>,
-    cutlass::gemm::TagToStrideC_t<LayoutDTag>,
-    // NOTE: The following flags are only affect the default epilogue and are
-    // ignored when passing a custom epilogue
-    false, // IsPerColScaleSupported
-    false  // IsBlockScaleSupported
-  >;
-=======
 
   // For OpClassBlockScaledTensorOp, Is2SmMma is true when MmaTileM == 256
   static constexpr bool Is2SmMma = (cute::size<0>(MmaTileShape{}) == 256);
@@ -429,7 +332,6 @@
                        ElementD,
                        LayoutDTag,
                        /*IsPerColScaleSupported=*/false>());
->>>>>>> a1b48bc0
 )";
   }
 
@@ -591,21 +493,6 @@
        layout_SFB},
       {// Epilogue arguments
 )";
-<<<<<<< HEAD
-  if (has_evt) {
-    code += model_opt.getData().argString(/*node=*/nullptr, /*indent=*/4);
-  } else {
-    code += "       {}";
-  }
-  code += ",  // epilogue.thread\n";
-  if (bias != nullptr) {
-    code += "       static_cast<" + dtypeToCutlass(bias->dtype()) +
-        "*>(bias.data_ptr),";
-  } else {
-    code += "       /*bias=*/nullptr,";
-  }
-  code += R"(
-=======
     code_ += evt_model_->argString(/*node=*/nullptr, /*indent=*/4);
     code_ += ",  // epilogue.thread\n";
     if (pattern_.bias != nullptr) {
@@ -614,7 +501,6 @@
       code_ += "       /*bias=*/nullptr,";
     }
     code_ += R"(
->>>>>>> a1b48bc0
        stride_C,
        static_cast<ElementD*>(output.data_ptr),
        stride_D}};
