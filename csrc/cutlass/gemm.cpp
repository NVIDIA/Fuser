--- conflicted
+++ resolved
@@ -34,19 +34,6 @@
 // dimension is the same as the inner allocation dimension. Otherwise it is
 // ColumnMajor
 std::string mapLayoutToCutlass(const TensorView* tv) {
-<<<<<<< HEAD
-  const std::vector<IterDomain*> nored_logical =
-      TensorDomain::noReductions(tv->getLogicalDomain());
-  NVF_CUTLASS_REJECT_IF(
-      nored_logical.size() != 2,
-      tv->toString(),
-      " has dimension ",
-      nored_logical.size(),
-      " but only dimension 2 tensors are supported");
-  const std::vector<IterDomain*> nored_alloc =
-      TensorDomain::noReductions(tv->getMaybeAllocationDomain());
-  return nored_alloc.back() == nored_logical.back()
-=======
   auto nored_logical = tv->getLogicalDomain() | TensorDomain::kNoReductions;
   const size_t ndims = std::ranges::distance(nored_logical);
 
@@ -61,7 +48,6 @@
       tv->getMaybeAllocationDomain() | TensorDomain::kNoReductions;
   return *std::ranges::rbegin(nored_logical) ==
           *std::ranges::rbegin(nored_alloc)
->>>>>>> a8907110
       ? "cutlass::layout::RowMajor"
       : "cutlass::layout::ColumnMajor";
 }
@@ -135,17 +121,6 @@
       if (tv == nullptr) {
         continue;
       }
-<<<<<<< HEAD
-      for (const auto& c : tv->getContiguity()) {
-        if (c.has_value()) {
-          NVF_CUTLASS_REJECT_IF(
-              c.value() != true,
-              "We require input TensorView ",
-              tv->toString(),
-              " to be fully contiguous for the Cutlass executor.");
-        }
-      }
-=======
       const std::vector<std::optional<bool>>& contiguity = tv->getContiguity();
       const bool is_tv_contiguous =
           std::all_of(contiguity.begin(), contiguity.end(), [](auto c) {
@@ -156,7 +131,6 @@
           "We require input TensorView ",
           tv->toString(),
           " to be fully contiguous for the Cutlass executor.");
->>>>>>> a8907110
     }
 
     NVF_CUTLASS_REJECT_IF(
@@ -227,7 +201,6 @@
     genParams();
 
     genGemmConfigClass();
-<<<<<<< HEAD
 
     genArgumentsFunction();
 
@@ -237,17 +210,6 @@
     genRunKernel();
   }
 
-=======
-
-    genArgumentsFunction();
-
-    code_ += R"(
-} // namespace
-)";
-    genRunKernel();
-  }
-
->>>>>>> a8907110
   //! Here we put all the CutlassParams into the KernelTraits struct in the
   //! generated code.
   void genParams() {
@@ -287,7 +249,6 @@
     genMatrixDescription(pattern_.a, "A", /*is_nvfp4=*/true);
     genMatrixDescription(pattern_.b, "B", /*is_nvfp4=*/true);
 
-<<<<<<< HEAD
     genMatrixDescription(pattern_.bias, "C", /*is_nvfp4=*/false);
 
     genMatrixDescription(main_output_, "D", /*is_nvfp4=*/false);
@@ -299,20 +260,6 @@
 
     genFinalGemmConfig();
 
-=======
-    // TODO: support bias here as C
-    genMatrixDescription(nullptr, "C", /*is_nvfp4=*/false);
-
-    genMatrixDescription(main_output_, "D", /*is_nvfp4=*/false);
-
-    // Sets up basic
-    genBasicConfig();
-
-    genEpilogueConfig();
-
-    genFinalGemmConfig();
-
->>>>>>> a8907110
     code_ += R"(
 };
 )";
@@ -481,16 +428,7 @@
   using ElementB = typename T::Gemm::ElementB;
   using ElementSFA = cutlass::float_ue4m3_t;
   using ElementSFB = cutlass::float_ue4m3_t;
-<<<<<<< HEAD
   using ElementC = typename T::Gemm::ElementC;
-=======
-)";
-    if (pattern_.bias != nullptr) {
-      code_ += "  using ElementC = " + dtypeToCutlass(pattern_.bias->dtype()) +
-          ";\n";
-    }
-    code_ += R"(
->>>>>>> a8907110
   using ElementD = typename T::Gemm::ElementD;
   using ElementCompute = float;
   using StrideA = typename T::StrideA;
@@ -554,11 +492,7 @@
     code_ += evt_model_->argString(/*node=*/nullptr, /*indent=*/4);
     code_ += ",  // epilogue.thread\n";
     if (pattern_.bias != nullptr) {
-<<<<<<< HEAD
       code_ += "       static_cast<ElementC*>(bias.data_ptr),";
-=======
-      code_ += "       bias.data_ptr,";
->>>>>>> a8907110
     } else {
       code_ += "       /*bias=*/nullptr,";
     }
