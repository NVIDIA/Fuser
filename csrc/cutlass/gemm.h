// clang-format off
/*
 * SPDX-FileCopyrightText: Copyright (c) 2025-present NVIDIA CORPORATION & AFFILIATES.
 * All rights reserved.
 * SPDX-License-Identifier: BSD-3-Clause
 */
// clang-format on
#pragma once

<<<<<<< HEAD
#include <cstdint>
=======
#include <exception>
#include <string>
>>>>>>> c71499f2

namespace nvfuser {

class Expr;
class Fusion;
class TensorView;
class Val;
class Expr;
class TensorView;

class CutlassParams;

namespace cutlass_codegen {

<<<<<<< HEAD
struct CutlassGeneratedCode;

// Whether we are doing grouped GEMM or regular scaled GEMM, the default
// epilogue is alpha*acc + beta*bias. Each of alpha, beta, and bias are
// optional. For grouped GEMM, problem_sizes, expert_offsets, and
// scale_factor_offsets must all be non-null, whereas they must be null for
// non-grouped GEMM.
struct MatmulPattern {
  Expr* mma;
  TensorView* a;
  TensorView* b;
  TensorView* a_scale;
  TensorView* b_scale;
  TensorView* alpha = nullptr;
  TensorView* beta = nullptr;
  TensorView* bias = nullptr;
  TensorView* problem_sizes = nullptr;
  TensorView* expert_offsets = nullptr;
  TensorView* scale_factor_offsets = nullptr;
  bool is_grouped = false;
};

//! Detects supported matmul patterns and fills out a MatmulPattern struct. Note
//! that the accumulator is pattern.mma->output(0)
MatmulPattern findPattern(Fusion* fusion);
=======
//! Instead of using something like DataWrapperOpt, we will throw these
//! exceptions whenever we fail to translate a Fusion
class UnsupportedFusion : public std::exception {
 public:
  UnsupportedFusion(const std::string& message) : message_(message) {}
>>>>>>> c71499f2

  const char* what() const noexcept override {
    return message_.c_str();
  }

 private:
  const std::string message_;
};

#define NVF_CUTLASS_REJECT(msg, ...)                   \
  throw ::nvfuser::cutlass_codegen::UnsupportedFusion( \
      ::nvfuser::to_str(msg, ##__VA_ARGS__));

//! Unlike NVF_ERROR, this throws UnsupportedFusion whenever the condition is
//! TRUE
#define NVF_CUTLASS_REJECT_IF(cond, msg, ...) \
  if (cond) {                                 \
    NVF_CUTLASS_REJECT(msg, ##__VA_ARGS__);   \
  }

//! Whether we are doing grouped GEMM or regular scaled GEMM, the default
//! epilogue is alpha*acc + beta*bias. Each of alpha, beta, and bias are
//! optional. For grouped GEMM, problem_sizes, expert_offsets, and
//! scale_factor_offsets must all be non-null, whereas they must be null for
//! non-grouped GEMM.
struct CutlassMatmulPattern {
  Expr* mma = nullptr;
  TensorView* a = nullptr;
  TensorView* b = nullptr;
  TensorView* a_scale;
  TensorView* b_scale;
  TensorView* alpha = nullptr;
  TensorView* beta = nullptr;
  TensorView* bias = nullptr;
  TensorView* problem_sizes = nullptr;
  TensorView* expert_offsets = nullptr;
  TensorView* scale_factor_offsets = nullptr;
  bool is_grouped = false;
};

//! Detects supported matmul patterns and fills out a MatmulPattern struct. Note
//! that the accumulator is pattern.mma->output(0)
CutlassMatmulPattern findCutlassMatmulPattern(Fusion* fusion);

//! Gets the numerical position of v in inputs of fusion. Throws an exception if
//! v is not a fusion input
int64_t fusionInputPosition(Fusion* fusion, Val* v);

//! Gets the numerical position of v in outputs of fusion. Throws an exception
//! if v is not a fusion output
int64_t fusionOutputPosition(Fusion* fusion, Val* v);

CutlassGeneratedCode generateNvfp4ScaledMmKernel(
    Fusion* fusion,
    const CutlassParams& params);

std::string getGemmRejectReason(Fusion* fusion);

} // namespace cutlass_codegen

} // namespace nvfuser<|MERGE_RESOLUTION|>--- conflicted
+++ resolved
@@ -7,12 +7,9 @@
 // clang-format on
 #pragma once
 
-<<<<<<< HEAD
 #include <cstdint>
-=======
 #include <exception>
 #include <string>
->>>>>>> c71499f2
 
 namespace nvfuser {
 
@@ -27,7 +24,6 @@
 
 namespace cutlass_codegen {
 
-<<<<<<< HEAD
 struct CutlassGeneratedCode;
 
 // Whether we are doing grouped GEMM or regular scaled GEMM, the default
@@ -53,13 +49,12 @@
 //! Detects supported matmul patterns and fills out a MatmulPattern struct. Note
 //! that the accumulator is pattern.mma->output(0)
 MatmulPattern findPattern(Fusion* fusion);
-=======
+
 //! Instead of using something like DataWrapperOpt, we will throw these
 //! exceptions whenever we fail to translate a Fusion
 class UnsupportedFusion : public std::exception {
  public:
   UnsupportedFusion(const std::string& message) : message_(message) {}
->>>>>>> c71499f2
 
   const char* what() const noexcept override {
     return message_.c_str();
