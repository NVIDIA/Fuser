--- conflicted
+++ resolved
@@ -27,8 +27,6 @@
 class UnsupportedFusion : public std::exception {
  public:
   UnsupportedFusion(const std::string& message) : message_(message) {}
-<<<<<<< HEAD
-=======
 
   const char* what() const noexcept override {
     return message_.c_str();
@@ -72,14 +70,13 @@
 //! Detects supported matmul patterns and fills out a MatmulPattern struct. Note
 //! that the accumulator is pattern.mma->output(0)
 CutlassMatmulPattern findCutlassMatmulPattern(Fusion* fusion);
->>>>>>> a8907110
 
-  const char* what() const noexcept override {
-    return message_.c_str();
-  }
+const char* what() const noexcept override {
+  return message_.c_str();
+}
 
- private:
-  const std::string message_;
+private:
+const std::string message_;
 };
 
 #define NVF_CUTLASS_REJECT(msg, ...)                   \
