--- conflicted
+++ resolved
@@ -24,39 +24,6 @@
 #include <utils.h>
 
 #include <cuda_occupancy.h>
-<<<<<<< HEAD
-#include <nvfuser_resources/array.h>
-#include <nvfuser_resources/basic_type_traits.h>
-#include <nvfuser_resources/bf16_support.h>
-#include <nvfuser_resources/bit.h>
-#include <nvfuser_resources/block_reduction.h>
-#include <nvfuser_resources/block_sync_atomic.h>
-#include <nvfuser_resources/block_sync_default.h>
-#include <nvfuser_resources/block_welford_outer.h>
-#include <nvfuser_resources/broadcast.h>
-#include <nvfuser_resources/complex_number.h>
-#include <nvfuser_resources/fp16_support.h>
-#include <nvfuser_resources/fp8_support.h>
-#include <nvfuser_resources/fused_reduction.h>
-#include <nvfuser_resources/fused_welford_helper.h>
-#include <nvfuser_resources/fused_welford_impl.h>
-#include <nvfuser_resources/fused_welford_impl_outer.h>
-#include <nvfuser_resources/grid_broadcast.h>
-#include <nvfuser_resources/grid_reduction.h>
-#include <nvfuser_resources/grid_sync.h>
-#include <nvfuser_resources/helpers.h>
-#include <nvfuser_resources/index_utils.h>
-#include <nvfuser_resources/mbarrier.h>
-#include <nvfuser_resources/memory.h>
-#include <nvfuser_resources/random_numbers.h>
-#include <nvfuser_resources/tensor.h>
-#include <nvfuser_resources/tensor_memory.h>
-#include <nvfuser_resources/tuple.h>
-#include <nvfuser_resources/type_traits.h>
-#include <nvfuser_resources/warp.h>
-#include <nvfuser_resources/welford.h>
-=======
->>>>>>> 1da61ac4
 
 #include <cstdlib>
 #include <fstream>
@@ -65,105 +32,6 @@
 namespace nvfuser {
 namespace executor_utils {
 
-<<<<<<< HEAD
-std::string kernelPreamble() {
-  std::stringstream ss;
-  ss << nvfuser_resources::basic_type_traits_cu;
-  ss << nvfuser_resources::bit_cu;
-  ss << nvfuser_resources::complex_number_cu;
-
-  ss << nvfuser_resources::fp16_support_cu;
-  ss << nvfuser_resources::bf16_support_cu;
-  ss << nvfuser_resources::fp8_support_cu;
-
-  // Base classes and helpers
-  ss << nvfuser_resources::type_traits_cu;
-  ss << nvfuser_resources::array_cu;
-  ss << nvfuser_resources::tensor_memory_cu;
-  ss << nvfuser_resources::tensor_cu;
-  ss << nvfuser_resources::random_numbers_cu;
-  ss << nvfuser_resources::helpers_cu;
-  ss << nvfuser_resources::index_utils_cu;
-  ss << nvfuser_resources::tuple_cu;
-
-  // Synchronization classes
-  if (getNvFuserEnv("USE_BLOCK_SYNC_ATOMIC")) {
-    ss << nvfuser_resources::block_sync_atomic_cu;
-  } else {
-    ss << nvfuser_resources::block_sync_default_cu;
-  }
-  ss << nvfuser_resources::grid_sync_cu;
-  ss << nvfuser_resources::mbarrier_cu;
-
-  // Communication classes
-  ss << nvfuser_resources::block_reduction_cu;
-  ss << nvfuser_resources::grid_reduction_cu;
-  ss << nvfuser_resources::grid_broadcast_cu;
-  ss << nvfuser_resources::broadcast_cu;
-  ss << nvfuser_resources::welford_cu;
-  ss << nvfuser_resources::warp_cu;
-  ss << nvfuser_resources::memory_cu;
-  ss << nvfuser_resources::fused_welford_helper_cu;
-  ss << nvfuser_resources::fused_reduction_cu;
-  ss << nvfuser_resources::fused_welford_impl_cu;
-  ss << nvfuser_resources::block_welford_outer_cu;
-  ss << nvfuser_resources::fused_welford_impl_outer_cu;
-
-  return ss.str();
-}
-
-// Query the target GPU version number NVRTC compiles CUDA kernels for
-void queryTargetGPUVersion(
-    const cudaDeviceProp* const prop,
-    int64_t& major,
-    int64_t& minor,
-    bool& compile_to_sass) {
-  using CudaVersion = std::pair<int, int>;
-  CudaVersion nvrtc_version;
-  NVFUSER_NVRTC_SAFE_CALL(
-      nvrtcVersion(&nvrtc_version.first, &nvrtc_version.second));
-
-  NVF_CHECK(
-      nvrtc_version.first >= 6,
-      "NVRTC versions less than 6 are not supported. Is: ",
-      nvrtc_version.first);
-
-  // Version supported by device
-  // Usually any lower version works too but is less efficient
-  const CudaVersion dev_version = CudaVersion(prop->major, prop->minor);
-  // Maximum version supported by the driver, cap dev_version to this
-  CudaVersion max_dev_version;
-  if (nvrtc_version.first <= 7) { // 7 supports 2-5.x
-    max_dev_version = CudaVersion(5, 0);
-  } else if (nvrtc_version.first <= 8) { // 8 supports 2-6.x
-    max_dev_version = CudaVersion(6, 0);
-  } else if (nvrtc_version.first <= 9) { // 9 supports 3-7.2
-    max_dev_version = CudaVersion(7, 2);
-  } else if (nvrtc_version.first <= 10) { // 10 supports 3-7.5
-    max_dev_version = CudaVersion(7, 5);
-  } else if (nvrtc_version == CudaVersion(11, 0)) { // 11.0 supports 3-8.0
-    max_dev_version = CudaVersion(8, 0);
-  } else if (nvrtc_version.first == 11 && nvrtc_version.second < 8) {
-    max_dev_version = CudaVersion(8, 6);
-  } else {
-    // If the driver version is unknown (i.e. newer than this code)
-    // assume the driver supports this device
-    max_dev_version = dev_version;
-  }
-  if (dev_version > max_dev_version) {
-    major = max_dev_version.first;
-    minor = max_dev_version.second;
-    // if we are clamping major/minor, sass is not compatible
-    compile_to_sass = false;
-  } else {
-    major = dev_version.first;
-    minor = dev_version.second;
-    compile_to_sass = true;
-  }
-}
-
-=======
->>>>>>> 1da61ac4
 namespace {
 
 // Return true if all the tensors have the same stride, assumes all tensors are
@@ -739,451 +607,7 @@
   return expr_eval;
 }
 
-<<<<<<< HEAD
-namespace {
-
-std::vector<char> compileNvrtcProgramToPtx(const nvrtcProgram& program) {
-  size_t size = 0;
-  NVFUSER_NVRTC_SAFE_CALL(nvrtcGetPTXSize(program, &size));
-  std::vector<char> code(size);
-  NVFUSER_NVRTC_SAFE_CALL(nvrtcGetPTX(program, code.data()));
-  return code;
-}
-
-std::vector<char> compileNvrtcProgramToCubin(const nvrtcProgram& program) {
-#if CUDA_VERSION < 11010
-  NVF_THROW("SASS not supported in CUDA versions older than 11.1");
-#endif
-
-  size_t size = 0;
-  NVFUSER_NVRTC_SAFE_CALL(nvrtcGetCUBINSize(program, &size));
-  std::vector<char> code(size);
-  NVFUSER_NVRTC_SAFE_CALL(nvrtcGetCUBIN(program, code.data()));
-  return code;
-}
-
-// Returns the name of the dumped file.
-std::string dumpCompiledCodeToFile(
-    const std::vector<char>& code,
-    const std::string& id,
-    const std::string& suffix) {
-  std::stringstream file_name;
-  file_name << "__tmp_kernel_" << id << suffix;
-  debug() << "PRINTING: " << file_name.str() << std::endl;
-  std::ofstream out(file_name.str());
-  NVF_ERROR(out.is_open());
-  out.write(code.data(), (std::streamsize)code.size());
-  out.close();
-  return file_name.str();
-}
-
-// Get the max register count passed as -maxrregcount ptxas
-// option. The count is determined based on block sizes, an optional
-// heuristic and an environment variable.
-std::optional<int64_t> getMaxRegCount(
-    std::optional<int64_t> opt_block_size,
-    const int64_t max_register_heuristic) {
-  // The maximum possible count allowed by ptxas is 255
-  constexpr int64_t max_register_limit = 255;
-
-  // Temporary set the max register count to be larger than the
-  // limit.
-  int64_t max_register = max_register_limit + 1;
-
-  // If the block size is known, set the maximum that at least allows
-  // one block to be resident on an SM
-  if (opt_block_size.has_value() && opt_block_size.value() > 0) {
-    constexpr int64_t block_per_sm = 1;
-    max_register = std::min(
-        max_register_limit,
-        getRegPerThreadGivenThreadsPerSM(
-            opt_block_size.value() * block_per_sm));
-  }
-
-  // If a heuristic value is given, i.e., max_register_heuristic is
-  // less than the limit, use that value if it's smaller than the
-  // block-size based count
-  if (max_register_heuristic < max_register_limit) {
-    max_register = std::min(max_register, max_register_heuristic);
-  }
-
-  // Overwrite the count by the environment variable
-  if (auto env_count = getNvFuserEnv("MAX_REG_COUNT")) {
-    auto env_max_reg_count = std::atoi(env_count);
-    NVF_CHECK(
-        env_max_reg_count > 0 && env_max_reg_count <= max_register_limit,
-        "Invalid max register count specified by NVFUSER_MAX_REG_COUNT: ",
-        env_max_reg_count);
-    max_register = env_max_reg_count;
-  }
-
-  // only need to set this option when we want to limit the register usage,
-  // otherwise compiler with cuda-12.7 may use more registers than needed,
-  // which may cause lower occupancy and performance regression.
-  if (max_register < max_register_limit) {
-    return max_register;
-  } else {
-    return std::optional<int64_t>();
-  }
-}
-
-//! Utility class to invoke nvrtcCompileProgram. Mainly for setting up
-//! the c-str options.
-class NvrtcCompileDriver {
- public:
-  void setOption(const std::string& opt) {
-    options_.push_back(opt);
-  }
-
-  const std::vector<std::string>& options() const {
-    return options_;
-  }
-
-  std::string invoke(nvrtcProgram program, const std::string& src) const {
-    FUSER_PERF_SCOPE("executor_utils::Nvrtc::CompileProgram");
-    auto opts = getOptions();
-    auto result = nvrtcCompileProgram(
-        program, static_cast<int>(opts.size()), opts.data());
-    size_t logsize = 0;
-    NVFUSER_NVRTC_SAFE_CALL(nvrtcGetProgramLogSize(program, &logsize));
-    // The log size, as returned by 'nvrtcGetProgramLogSize', appears larger
-    // than its actual size by 2. This discrepancy was noticed in NVRTC
-    // version 12.1. The log returned from 'nvrtcGetProgramLog' terminates with
-    // a NULL character, ensuring it's safe to use 'std::vector<char>' for
-    // storage before converting it to 'std::string'.
-    std::vector<char> log_backing_buf(logsize);
-    char* log_buf = log_backing_buf.data();
-    NVFUSER_NVRTC_SAFE_CALL(nvrtcGetProgramLog(program, log_buf));
-    if (result != NVRTC_SUCCESS) {
-      // Print CUDA starting at first global function
-      size_t kernel_start = src.find("__global__");
-      NVF_THROW(
-          "\n",
-          src.substr(kernel_start),
-          "\nCUDA NVRTC compile error: ",
-          log_buf);
-    }
-    if (isDebugDumpEnabled(DebugDumpOption::PrintPtxasLog)) {
-      debug() << log_buf << std::endl;
-    }
-    return std::string(log_buf);
-  }
-
- private:
-  // Get options that can be passed to nvrtcCompileProgram
-  std::vector<const char*> getOptions() const {
-    std::vector<const char*> opts(options_.size());
-    for (const auto i : c10::irange(options_.size())) {
-      opts.at(i) = options_.at(i).c_str();
-    }
-    return opts;
-  }
-
- private:
-  std::vector<std::string> options_;
-};
-
-//! Utility class to invoke cuModuleLoadDataEx. Similar to
-//! NvrtcCompileDriver, the main task is to set up the option lists
-//! of type void**
-class CuModuleLoadDataDriver {
- public:
-  //! Valid option type is either int or char*
-  using OptionType = std::variant<int, char*>;
-
-  template <typename OptionValType>
-  void setOption(CUjit_option key, OptionValType val) {
-    options_.push_back(key);
-    option_vals_.push_back(val);
-  }
-
-  //! Enable logging of cuModuleLoadData
-  void enableLogging() {
-    logging_enabled_ = true;
-    log_.resize(kLogSize);
-  }
-
-  const std::string& log() const {
-    NVF_ERROR(logging_enabled_, "Logging not enabled");
-    return log_;
-  }
-
-  //! Invoke cuModuleLoadDataEx with ptx or cubin. Dump logging output
-  //! if enabled
-  std::string invoke(CUmodule& module, const void* image) {
-    FUSER_PERF_SCOPE("executor_utils::Nvrtc::LoadPTX");
-
-    auto [opts, opt_vals] = getOptions();
-
-    NVFUSER_CUDA_SAFE_CALL(cuModuleLoadDataEx(
-        &module, image, opts.size(), opts.data(), opt_vals.data()));
-
-    if (logging_enabled_) {
-      debug() << log_ << std::endl;
-    }
-
-    return log_;
-  }
-
- private:
-  // Get options that can be passed to cuModuleLoadDataEx
-  std::pair<std::vector<CUjit_option>, std::vector<void*>> getOptions() {
-    auto opts = options_;
-    auto opt_vals = option_vals_;
-
-    // Append options for saving log message to log_
-    if (logging_enabled_) {
-      opts.push_back(CU_JIT_LOG_VERBOSE);
-      opt_vals.emplace_back(1);
-
-      opts.push_back(CU_JIT_INFO_LOG_BUFFER);
-      opt_vals.emplace_back(log_.data());
-
-      opts.push_back(CU_JIT_INFO_LOG_BUFFER_SIZE_BYTES);
-      opt_vals.emplace_back(kLogSize);
-    }
-
-    // Convert the options to void**. This is ugly, but that's how
-    // cuModuleLoadDataEx works. See initCUDA in the
-    // matrixMulDynlinkJIT sample
-    // https://github.com/NVIDIA/cuda-samples/blob/master/Samples/0_Introduction/matrixMulDynlinkJIT/matrixMulDynlinkJIT.cpp#L169-L204.
-    std::vector<void*> opt_val_voidp(opt_vals.size());
-    for (const auto i : c10::irange(opt_vals.size())) {
-      auto opt_val = opt_vals.at(i);
-      if (std::holds_alternative<int>(opt_val)) {
-        // NOLINTNEXTLINE(performance-no-int-to-ptr)
-        opt_val_voidp.at(i) = (void*)(int64_t)std::get<int>(opt_val);
-      } else if (std::holds_alternative<char*>(opt_val)) {
-        opt_val_voidp.at(i) = std::get<char*>(opt_val);
-      } else {
-        NVF_THROW("Invalid option");
-      }
-    }
-
-    return std::make_pair(opts, opt_val_voidp);
-  }
-
- private:
-  static constexpr int kLogSize = 8196;
-  //! cuModuleLoadDataEx options
-  std::vector<CUjit_option> options_;
-  //! Option parameters
-  std::vector<OptionType> option_vals_;
-  //! Save log to log_ if true
-  bool logging_enabled_ = false;
-  std::string log_;
-};
-
-// Fill options for nvrtcCompileProgram and cuModuleLoadDataEx
-void fillCompileOptions(
-    NvrtcCompileDriver& nvrtc_compile_driver,
-    CuModuleLoadDataDriver& module_load_driver,
-    bool compile_to_sass,
-    int64_t major,
-    int64_t minor,
-    const CompileParams& compile_params,
-    std::optional<int64_t> opt_block_size) {
-  nvrtc_compile_driver.setOption("--std=c++17");
-  if (isOptionEnabled(EnableOption::KernelDebug)) {
-    nvrtc_compile_driver.setOption("-G");
-  }
-
-  // Suppress warnings for functions that are defined but unused, since we have
-  // many unused functions in the preamble.
-  nvrtc_compile_driver.setOption("--diag-suppress=177");
-
-  // CUDA 11.1 allows going directly to SASS (sm_) instead of PTX (compute_)
-  // which gives better backwards compatibility to work on older driver,
-  // (since older driver doesn't necessarily recognize PTX emitted by new
-  // toolkit);
-  // Meanwhile, for forward compatibility (future device with
-  // `unsupported_arch==True`), since SASS are not necessarily compatible,
-  // we fallback to PTX instead.
-  std::string compute = std::string("--gpu-architecture=") +
-      (compile_to_sass ? "sm_" : "compute_") + std::to_string(major) +
-      std::to_string(minor);
-  if (major >= 9) {
-    // For Hopper and Blackwell, use 90a and 100a instead of 90 and 100
-    compute += "a";
-  }
-  nvrtc_compile_driver.setOption(compute);
-
-  nvrtc_compile_driver.setOption("-default-device");
-
-  if (isOptionDisabled(DisableOption::Fma)) {
-    nvrtc_compile_driver.setOption("--fmad=false");
-  } else {
-    nvrtc_compile_driver.setOption("--fmad=true");
-  }
-
-  // Add line info to generated kernels
-  if (isOptionEnabled(EnableOption::KernelLineInfo)) {
-    nvrtc_compile_driver.setOption("-lineinfo");
-  }
-
-#ifdef NDEBUG
-  // Avoid excessive register usage from assertion
-  nvrtc_compile_driver.setOption("-DNDEBUG");
-#endif
-
-  if (isOptionEnabled(EnableOption::KernelProfile)) {
-    nvrtc_compile_driver.setOption("-DNVFUSER_PROFILE_KERNEL");
-  }
-  if (isDebugDumpEnabled(DebugDumpOption::PrintPtxasLog) ||
-      isDebugDumpEnabled(DebugDumpOption::PerfDebugVerbose) ||
-      isOptionEnabled(EnableOption::WarnRegisterSpill) ||
-      compile_params.enable_ptxas_verbose) {
-    // show register usage in compilation log
-    if (compile_to_sass) {
-      nvrtc_compile_driver.setOption("--ptxas-options");
-      nvrtc_compile_driver.setOption("--verbose");
-    } else {
-      module_load_driver.enableLogging();
-    }
-  }
-
-  const char* ptxas_opt_level = getNvFuserEnv("JIT_OPT_LEVEL");
-
-  if (ptxas_opt_level) {
-    int val = atoi(ptxas_opt_level);
-    if (val <= 4 && val >= 0) {
-      if (val < 4) {
-        TORCH_WARN(
-            "ptxas optimization level manually set as ",
-            val,
-            ", which could negatively affect performance. Try removing env variable NVFUSER_JIT_OPT_LEVEL for optimal performance.");
-      }
-      if (compile_to_sass) {
-        nvrtc_compile_driver.setOption("--ptxas-options");
-        nvrtc_compile_driver.setOption("-O" + std::to_string(val));
-      } else {
-        module_load_driver.setOption(CU_JIT_OPTIMIZATION_LEVEL, val);
-      }
-    } else {
-      TORCH_WARN_ONCE(
-          "acceptable range for NVFUSER_JIT_OPT_LEVEL is between 0 and 4, but received ",
-          val,
-          ", ignoring the option");
-    }
-  }
-
-  const auto max_register =
-      getMaxRegCount(opt_block_size, compile_params.maxrregcount);
-
-  // If the max register count is set
-  if (max_register.has_value()) {
-    if (compile_to_sass) {
-      nvrtc_compile_driver.setOption(
-          "--maxrregcount=" + std::to_string(*max_register));
-    } else {
-      module_load_driver.setOption(CU_JIT_MAX_REGISTERS, (int)*max_register);
-    }
-  }
-}
-
-// Dump ptxas output if register spill is detected
-int warnRegisterSpill(const std::string& compile_log) {
-  auto getRegisterSpillInfo = [](const std::string& log, const char* subStr) {
-    auto it_end =
-        std::search(log.begin(), log.end(), subStr, subStr + strlen(subStr)) -
-        1;
-    auto it_beg = it_end - 1;
-    while (!std::isspace(*(it_beg - 1))) {
-      it_beg--;
-    }
-    std::string str(it_beg, it_end);
-    return std::stoi(str);
-  };
-
-  const char* str_stack = "bytes stack frame";
-  const char* str_store = "bytes spill stores";
-  const char* str_load = "bytes spill loads";
-  int stack_count = getRegisterSpillInfo(compile_log, str_stack);
-  int store_count = getRegisterSpillInfo(compile_log, str_store);
-  int load_count = getRegisterSpillInfo(compile_log, str_load);
-  int allowed_spill = 0;
-  if (isOptionEnabled(EnableOption::WarnRegisterSpill)) {
-    auto optionArgs = getEnableOptionArguments(EnableOption::WarnRegisterSpill);
-    if (!optionArgs.empty()) {
-      try {
-        allowed_spill = std::stoi(optionArgs[0]);
-      } catch (const std::exception& e) {
-        debug() << "skip invalid argument for WarnRegisterSpill, arg = "
-                << optionArgs[0] << std::endl;
-      }
-    }
-  }
-  if (stack_count > allowed_spill || store_count > allowed_spill ||
-      load_count > allowed_spill) {
-    debug() << "WARNING: Register spill detected\n" << compile_log << std::endl;
-  }
-  return store_count + load_count;
-}
-
-void createNvrtcProgram(
-    nvrtcProgram& program,
-    const std::string& id,
-    const std::string& full_src_code) {
-  std::stringstream ss;
-  ss << "__tmp_kernel_" << id << ".cu";
-  std::string name = ss.str();
-  FUSER_PERF_SCOPE("executor_utils::NvrtcCreateProgram");
-  NVFUSER_NVRTC_SAFE_CALL(nvrtcCreateProgram(
-      &program, full_src_code.c_str(), name.c_str(), 0, nullptr, nullptr));
-}
-
-// Compile the given source code with the NVRTC compiler driver.
-std::unique_ptr<CompiledKernel> compileSource(
-    const std::string& full_src_code,
-    const std::string& func_name,
-    const std::string& id,
-    const bool compile_to_sass,
-    NvrtcCompileDriver& nvrtc_compile) {
-  std::stringstream log;
-
-  nvrtcProgram program; // NOLINT(cppcoreguidelines-init-variables)
-  torch::jit::ResourceGuard holdProgram([&] {
-    FUSER_PERF_SCOPE("executor_utils::NvrtcDestroyProgram");
-    NVFUSER_NVRTC_SAFE_CALL(nvrtcDestroyProgram(&program));
-  });
-
-  createNvrtcProgram(program, id, full_src_code);
-
-  NVFUSER_NVRTC_SAFE_CALL(nvrtcAddNameExpression(program, func_name.c_str()));
-  log << nvrtc_compile.invoke(program, full_src_code) << std::endl;
-
-  auto compiled_kernel = std::make_unique<CompiledKernel>();
-  const char* lowered_kernel_name = nullptr;
-  NVFUSER_NVRTC_SAFE_CALL(
-      nvrtcGetLoweredName(program, func_name.c_str(), &lowered_kernel_name));
-  compiled_kernel->kernel_name = lowered_kernel_name;
-  compiled_kernel->compile_log = log.str();
-
-  if (compile_to_sass) {
-    compiled_kernel->cubin = compileNvrtcProgramToCubin(program);
-    if (isDebugDumpEnabled(DebugDumpOption::Cubin)) {
-      compiled_kernel->cubin_filename =
-          dumpCompiledCodeToFile(compiled_kernel->cubin, id, ".cubin");
-    }
-  }
-
-  if (!compile_to_sass || isDebugDumpEnabled(DebugDumpOption::Ptx)) {
-    compiled_kernel->ptx = compileNvrtcProgramToPtx(program);
-    if (isDebugDumpEnabled(DebugDumpOption::Ptx)) {
-      compiled_kernel->ptx_filename =
-          dumpCompiledCodeToFile(compiled_kernel->ptx, id, ".ptx");
-    }
-  }
-
-  return compiled_kernel;
-}
-
-} // namespace
-
-CompiledKernel::~CompiledKernel() {
-=======
 CudaExecutable::~CudaExecutable() {
->>>>>>> 1da61ac4
   if (module != nullptr) {
     NVFUSER_CUDA_SAFE_CALL(cuModuleUnload(module));
     module = (CUmodule)0x2a2a2a2a2a2a2a2a;
