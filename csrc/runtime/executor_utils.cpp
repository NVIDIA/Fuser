// clang-format off
/*
 * SPDX-FileCopyrightText: Copyright (c) 2023-present NVIDIA CORPORATION & AFFILIATES.
 * All rights reserved.
 * SPDX-License-Identifier: BSD-3-Clause
 */
// clang-format on
#include <ATen/cuda/CUDAContext.h>
#include <ATen/cuda/CUDAGeneratorImpl.h>
#include <ATen/native/cuda/jit_utils.h>

#include <c10/util/irange.h>

#include <contiguity.h>
#include <debug.h>
#include <device_lower/utils.h>
#include <driver_api.h>
#include <instrumentation.h>
#include <interval_analysis.h>
#include <ir/all_nodes.h>
#include <ir/iostream.h>
#include <ir/utils.h>
#include <options.h>
#include <runtime/executor_utils.h>
#include <tensor_metadata.h>
#include <utils.h>

#include <cuda_occupancy.h>

#include <cstdlib>
#include <fstream>
#include <variant>

namespace nvfuser {
namespace executor_utils {

namespace {

// Return true if all the tensors have the same stride, assumes all tensors are
// contiguous
bool checkSameStride(const std::vector<at::Tensor>& tensors) {
  if (tensors.size() < 2) {
    return true;
  }
  for (const auto idx : c10::irange(tensors.size() - 1)) {
<<<<<<< HEAD
    auto current_tensor = tensors[idx];
    auto next_tensor = tensors[idx + 1];
=======
    const auto& current_tensor = tensors[idx];
    const auto& next_tensor = tensors[idx + 1];
>>>>>>> 9ed29250

    if (current_tensor.ndimension() != next_tensor.ndimension()) {
      return false;
    }

    for (const auto i : c10::irange(current_tensor.ndimension())) {
      if (current_tensor.stride(i) != next_tensor.stride(i)) {
        return false;
      }
    }
  }
  return true;
}

// Return true if all the tensors are contiguous and have the same striding
bool checkSameContiguity(const std::vector<at::Tensor>& tensors) {
  if (tensors.size() < 2) {
    return true;
  }

  // Determine if the reference tensor is contiguous
  const auto& reference_tensor = tensors.front();
  int64_t expected_stride = 1;
  for (const auto i : c10::irange(1, reference_tensor.ndimension() + 1)) {
    int64_t ind = reference_tensor.ndimension() - i;
    if (reference_tensor.size(ind) == 1) {
      continue;
    }
    if (reference_tensor.stride(ind) != expected_stride) {
      return false;
    }
    expected_stride *= reference_tensor.size(ind);
  }

  // Check if all the tensors have the same contiguity
  return checkSameStride(tensors);
}

bool checkValidMisalignedTensors(
    const std::unordered_set<TensorView*>& inp_tv,
    const std::unordered_set<TensorView*>& out_tv,
    const std::vector<at::Tensor>& inp_tensors,
    const std::vector<at::Tensor>& out_tensors) {
  if (out_tv.empty()) {
    // Only check input tensors
    return checkSameStride(inp_tensors);
  } else if (!out_tv.empty() && out_tensors.empty()) {
    // out_tensors is empty unless outputs are given to runFusion.
    // Assume out tensors are contiguous
    return checkSameContiguity(inp_tensors);
  } else {
    // Only check input and output tensors
    std::vector<at::Tensor> tensors;
    tensors.insert(tensors.end(), inp_tensors.begin(), inp_tensors.end());
    tensors.insert(tensors.end(), out_tensors.begin(), out_tensors.end());
    return checkSameStride(tensors);
  }
}

// Finds a fusion input or output tensor, this function is used to grab tensors
// to validate the strides of the tensors for vectorization.
//
// Returns a pair consisting of a flag indicating if it's a fusion input (else
// is output) and an integer position within in the input or output tensor list.
std::vector<std::pair<bool, int64_t>> getVectorizedFusionInputOutput(
    TensorView* producer_tv,
    TensorView* consumer_tv,
    Fusion* fusion) {
  std::vector<std::pair<bool, int64_t>> input_output;

  // When the producer is a fusion input, only return the producer
  // (vectorization validation assumes consumer of input is vectorizable).
  // Similarly, when the consumer is a fusion output, only return the consumer
  // (vectorization validation assumes producer of output is vectorizable). If
  // producer is input and consumer is output, return both.

  if (producer_tv->isFusionInput()) {
    auto producer_it = std::find(
        fusion->inputs().begin(), fusion->inputs().end(), producer_tv);
    NVF_ERROR(
        producer_it != fusion->inputs().end(),
        "Could not find ",
        producer_tv,
        " in fusion inputs.");
    auto pos = std::distance(fusion->inputs().begin(), producer_it);
    input_output.push_back(
        std::make_pair<bool, int64_t>(true, static_cast<int64_t>(pos)));
  }

  if (consumer_tv->isFusionOutput()) {
    auto consumer_it = std::find(
        fusion->outputs().begin(), fusion->outputs().end(), consumer_tv);
    NVF_ERROR(
        consumer_it != fusion->outputs().end(),
        "Could not find ",
        consumer_tv,
        " in fusion outputs.");
    auto pos = std::distance(fusion->outputs().begin(), consumer_it);
    input_output.push_back(
        std::make_pair<bool, int64_t>(false, static_cast<int64_t>(pos)));
  }

  return input_output;
}

//! Returns the information of vectorized input/output tensors
//! in the given fusion.
std::unique_ptr<caching::VectorizedTensorInfo> getVectorizedTensorValidationInfo(
    kir::Kernel* kernel) {
  auto vectorized_tensor_info_ptr =
      std::make_unique<caching::VectorizedTensorInfo>();

  for (const auto& vector_info : kernel->summary().vectorized_set_info) {
    auto consumer_tv = vector_info.consumer_tv;
    auto producer_tv = vector_info.producer_tv;

    auto vector_dim = vector_info.vectorized_loop_id;
    const auto is_aligned =
        vector_dim->getParallelType() == ParallelType::Vectorize;

    // Find fusion inputs and outputs that are used with misaligned
    // vectorization.
    if (!is_aligned) {
      NVF_ERROR(
          producer_tv->isFusionInput() || consumer_tv->isFusionOutput(),
          "MisalignedVectorize is assumed to be used with either input or output tensor");
      if (consumer_tv->getMemoryType() == MemoryType::Global &&
          producer_tv->getMemoryType() == MemoryType::Local) {
        vectorized_tensor_info_ptr->global_out_misaligned_tv.insert(
            consumer_tv);
      } else if (
          producer_tv->getMemoryType() == MemoryType::Global &&
          consumer_tv->getMemoryType() == MemoryType::Local) {
        vectorized_tensor_info_ptr->global_inp_misaligned_tv.insert(
            producer_tv);
      } else {
        NVF_THROW(
            "Unsupported memory configuration for misaligned vectorization.");
      }
    }

    // Collect information on corresponding fusion input and output
    // tensors to verify strides.
    auto inp_or_out_info =
        getVectorizedFusionInputOutput(producer_tv, consumer_tv, kernel);

    // If both producer and consumer are contig and intermediate,
    // nothing to validate with respect to strides.
    if (inp_or_out_info.empty()) {
      continue;
    }

    // Misaligned vectorize only allows from input to local or local
    // to output
    if (!is_aligned) {
      NVF_ERROR(inp_or_out_info.size() == 1);
    }

    for (const auto& inp_or_out : inp_or_out_info) {
      const bool is_input = inp_or_out.first;
      const int64_t pos = inp_or_out.second;

      if (is_aligned) {
        auto& pos_list = is_input
            ? vectorized_tensor_info_ptr->aligned_vectorized_inp_tensor_pos
            : vectorized_tensor_info_ptr->aligned_vectorized_out_tensor_pos;
        pos_list.push_back(pos);
      } else {
        auto& map = is_input
            ? vectorized_tensor_info_ptr->inp_misaligned_tensors_pos
            : vectorized_tensor_info_ptr->out_misaligned_tensors_pos;
        map.emplace_back(pos);
      }
    }
  }

  return vectorized_tensor_info_ptr;
}

// Make sure the root domain(s) comprising the vectorized loop domain
// have the (merged) extent that is divisible by the vectorization
// word size.
void validateAlignedVectorizeExtents(
    const VectorizedSetInfo& info,
    ExpressionEvaluator& expr_eval) {
  if (info.contig_alloc_ids.empty()) {
    // This happens when device lowering removes the `Expr` that computes
    // `info.consumer_tv` because it's merely an alias.
    // `getTensorIndexFromIdGraph` captures only remaining `Expr`s.
    return;
  }

  // TODO: Rewrite validation of the vectorized dimension
  // int64_t vectorized_merged_domain_extent = 1;
  for (auto id : info.contig_alloc_ids) {
    auto extent_val = expr_eval.evaluate(id->extent());
    NVF_ERROR(
        extent_val.hasValue(),
        "Error vectorizing, ",
        info.consumer_tv->toString(),
        " as the extent of a vectorized root domain, ",
        id->toString(),
        ", is unknown.");
    // TODO: Rewrite validation of the vectorized dimension
    // vectorized_merged_domain_extent *= extent_val->as<int64_t>();
  }

  // TODO: Rewrite validation of the vectorized dimension, we can't just used a
  // single merged extent because we could be splitting a dimension then merging
  // it in order to the right of it. Contig merged index simply isn't exactly
  // what we need to validate for vectorization, and we're relying on better
  // vectorization support than that would offer. This validation needs to be
  // rewritten based on updated indexing logic that traverses loop->logical
  // domains and tracks partial mappings like scheduler/vectorize_helper.cpp
  //
  // NVF_ERROR(
  //     vectorized_merged_domain_extent % info.word_size == 0,
  //     "Error vectorizing, ",
  //     info.consumer_tv->toString(),
  //     " as the extent of the indexed domain, ",
  //     vectorized_merged_domain_extent,
  //     ", is not divisible by vector word size ",
  //     info.word_size);
}

// Return offsets of the first points accessed as well as sliced root
// domains. Currently only non-zero when tensor is sliced.
std::pair<std::unordered_set<size_t>, std::unordered_set<IterDomain*>>
getTensorOffsets(
    TensorView* tv,
    c10::IntArrayRef logical_strides,
    ExpressionEvaluator& eval) {
  if (!tv->isFusionInput()) {
    return {{0}, {}};
  }

  std::unordered_set<size_t> offsets;
  std::unordered_set<IterDomain*> sliced_domains;

  const auto logical_ids = TensorDomain::noReductions(tv->getLogicalDomain());

  for (auto use : tv->uses()) {
    auto slice = dynamic_cast<SliceOp*>(use);

    if (slice == nullptr) {
      offsets.insert(0);
      continue;
    }

    NVF_ERROR(logical_strides.size() == logical_ids.size());
    const auto slice_info = slice->getRanges();

    size_t offset = 0;
    for (const auto i : c10::irange(logical_ids.size())) {
      auto slice_start_eval = eval.evaluate(slice_info.at(i).start);
      NVF_ERROR(slice_start_eval.hasValue());
      auto slice_stop_eval = eval.evaluate(slice_info.at(i).stop);
      NVF_ERROR(slice_stop_eval.hasValue());
      auto extent_eval =
          eval.evaluate(logical_ids.at(i)->getMaybeExpandedExtent());
      NVF_ERROR(extent_eval.hasValue());

      offset += static_cast<size_t>(
          slice_start_eval.as<int64_t>() * logical_strides.at(i));

      // Keep track of the root domain unless this slice is
      // effectively no-op
      if (slice_start_eval.as<int64_t>() != 0 ||
          slice_stop_eval.as<int64_t>() != extent_eval.as<int64_t>()) {
        sliced_domains.insert(logical_ids.at(i));
      }
    }

    offsets.insert(offset);
  }

  return std::make_pair(offsets, sliced_domains);
}

void validateAlignedVectorizedFusionInputOutput(
    const at::Tensor& aten_tensor,
    int64_t word_size,
    TensorView* tv,
    ExpressionEvaluator& eval) {
  eval.bind(tv, aten_tensor);
  const auto& metadata = eval.evaluate(IrBuilder::metadataExpr(tv));

  const auto [offsets, sliced_domains] =
      getTensorOffsets(tv, metadata->*&TensorMetaData::logical_stride, eval);
  const bool is_sliced = !sliced_domains.empty();

  const auto& domain_to_validate =
      is_sliced ? tv->getLogicalDomain() : tv->getMaybeAllocationDomain();

  std::vector<int64_t> no_reduction_to_full;
  for (int64_t i : c10::irange((int64_t)domain_to_validate.size())) {
    auto alloc_id = domain_to_validate.at(i);
    if (!alloc_id->isReduction()) {
      no_reduction_to_full.emplace_back(i);
    }
  }

  const auto& sizes = is_sliced ? metadata->*&TensorMetaData::logical_size
                                : metadata->*&TensorMetaData::alloc_size;
  const auto& strides = is_sliced ? metadata->*&TensorMetaData::logical_stride
                                  : metadata->*&TensorMetaData::alloc_stride;
  NVF_ERROR(sizes.size() == no_reduction_to_full.size());
  NVF_ERROR(strides.size() == no_reduction_to_full.size());

  for (auto offset : offsets) {
    NVF_ERROR(
        (reinterpret_cast<size_t>(aten_tensor.data_ptr()) +
         offset * aten_tensor.dtype().itemsize()) %
                (word_size * aten_tensor.dtype().itemsize()) ==
            0,
        "Vectorization of ",
        tv->toString(),
        " not possible as the memory address is not aligned. ",
        "Address: ",
        aten_tensor.data_ptr(),
        ", offset: ",
        offset,
        ", vector word size: ",
        word_size,
        ", data type: ",
        aten_tensor.dtype());
  }

  // Traverse strides from the right-most domains. The rightmost
  // domain must have stride 1.
  int64_t cur_contig_stride = 1;
  bool still_rightmost = true;
  bool non_contig_due_to_slice = false;
  for (int64_t i = (int64_t)sizes.size() - 1; i >= 0; --i) {
    const auto size = sizes.at(i);
    const auto stride = strides.at(i);
    auto id = domain_to_validate.at(no_reduction_to_full.at(i));
    const auto is_expanded_broadcasting =
        id->isBroadcast() && id->hasExpandedExtent();

    if (is_expanded_broadcasting) {
      NVF_ERROR(
          stride == 0,
          "Dimension ",
          i,
          " should be an expanded broadcasting, but it does not have stride zero.");
    }

    // If this domain is contiguous or size == 1, then not necessary to check
    // the stride. Otherwise, stride must be 1 if it's rightmost or
    // divisible by word_size

    bool is_contiguous =
        stride == cur_contig_stride && !non_contig_due_to_slice;

    NVF_ERROR(
        is_contiguous || size == 1 || is_expanded_broadcasting ||
            (still_rightmost && stride == 1) ||
            (!still_rightmost && stride % word_size == 0),
        "Vectorization of ",
        tv->toString(),
        " with word size ",
        word_size,
        " not possible due to invalid stride.",
        " Domain: ",
        tv->axis(i)->toString(),
        ", stride: ",
        stride,
        ", cur_contig_stride: ",
        cur_contig_stride,
        ", non contig due to slice: ",
        non_contig_due_to_slice);
    // If the domain is size-1, the next domain is still considered
    // rightmost.
    still_rightmost =
        still_rightmost && (size == 1 || is_expanded_broadcasting);
    // We do not update cur_contig_stride for size==1 dimensions,
    // since we have specialized vectorization stride check for
    // them. Same for non_contig_due_to_slice.
    if (size != 1 && !is_expanded_broadcasting) {
      cur_contig_stride = stride * size;
      // Note that when a domain is sliced, the next outer domain is
      // no longer contiguous.
      non_contig_due_to_slice = sliced_domains.count(
          domain_to_validate.at(no_reduction_to_full.at(i)));
    }
  }
}

void validateAlignedVectorizedTensors(
    kir::Kernel* kernel,
    const KernelArgumentHolder& args,
    const std::vector<at::Tensor>& outputs,
    caching::ExecutorCompileTimeInfoCache* data_cache,
    ExpressionEvaluator& expr_eval) {
  // Verify extents of aligned vectorized tensors
  for (const auto& vec_info : kernel->summary().vectorized_set_info) {
    if (vec_info.vectorized_loop_id->getParallelType() ==
        ParallelType::Vectorize) {
      validateAlignedVectorizeExtents(vec_info, expr_eval);
    }
  }

  // Validate input and output tensors with aligend
  // vectorization.
  auto tensor_vectorization_validation_entry =
      executor_utils::caching::ExecutorCompileTimeEntry<
          executor_utils::caching::VectorizedTensorValidation>(
          data_cache, [kernel]() {
            return executor_utils::getVectorizedTensorValidationInfo(kernel);
          });
  for (auto pos : tensor_vectorization_validation_entry.get()
                      .aligned_vectorized_inp_tensor_pos) {
    auto tv = kernel->inputs().at(pos)->as<TensorView>();
    auto word_size = kernel->summary().vectorized_accesses.at(tv);
    NVF_ERROR(args[pos].is<at::Tensor>(), "alias io only supports tensor");
    validateAlignedVectorizedFusionInputOutput(
        args[pos].as<at::Tensor>(), word_size, tv, expr_eval);
  }
  if (!outputs.empty()) {
    for (auto pos : tensor_vectorization_validation_entry.get()
                        .aligned_vectorized_out_tensor_pos) {
      auto tv = kernel->outputs().at(pos)->as<TensorView>();
      auto word_size = kernel->summary().vectorized_accesses.at(tv);
      validateAlignedVectorizedFusionInputOutput(
          outputs[pos], word_size, tv, expr_eval);
    }
  }
}

// Misaligned vectorization check. Currently misaligned vectorization is limited
// to global-register and register-global load/store patterns. However, this
// could be improved to include shared memory.
void validateMisalignedVectorizedTensors(
    kir::Kernel* kernel,
    const KernelArgumentHolder& args,
    const std::vector<at::Tensor>& outputs,
    caching::ExecutorCompileTimeInfoCache* data_cache,
    ExpressionEvaluator& expr_eval) {
  auto tensor_vectorization_validation_entry =
      executor_utils::caching::ExecutorCompileTimeEntry<
          executor_utils::caching::VectorizedTensorValidation>(
          data_cache, [kernel]() {
            return executor_utils::getVectorizedTensorValidationInfo(kernel);
          });

  std::vector<at::Tensor> inp_misaligned_tensors;
  std::vector<at::Tensor> out_misaligned_tensors;

  const auto& inp_misaligned_tensors_pos =
      tensor_vectorization_validation_entry.get().inp_misaligned_tensors_pos;
  inp_misaligned_tensors.reserve(inp_misaligned_tensors_pos.size());
  std::transform(
      inp_misaligned_tensors_pos.begin(),
      inp_misaligned_tensors_pos.end(),
      std::back_inserter(inp_misaligned_tensors),
      [&args](int idx) {
        NVF_ERROR(args[idx].is<at::Tensor>(), "alias io only supports tensor");
        return args[idx].as<at::Tensor>();
      });

  const auto& out_misaligned_tensors_pos =
      tensor_vectorization_validation_entry.get().out_misaligned_tensors_pos;
  if (!outputs.empty()) {
    out_misaligned_tensors.reserve(out_misaligned_tensors_pos.size());
    std::transform(
        out_misaligned_tensors_pos.begin(),
        out_misaligned_tensors_pos.end(),
        std::back_inserter(out_misaligned_tensors),
        [&outputs](int idx) { return outputs[idx]; });
  }
  // If input stride is non-contiguous + no outputs, return false
  NVF_ERROR(
      checkValidMisalignedTensors(
          tensor_vectorization_validation_entry.get().global_inp_misaligned_tv,
          tensor_vectorization_validation_entry.get().global_out_misaligned_tv,
          inp_misaligned_tensors,
          out_misaligned_tensors),
      "All global tensors must have the same stride for misaligned vectorization.");
}

} // namespace

void validateCircularBuffering(
    kir::Kernel* kernel,
    ExpressionEvaluator& expr_eval) {
  const CircularBufferInfo& cb_info = kernel->summary().circular_buffer_info;
  for (const TensorView* cb_tv : cb_info.getCircularBufferTvs()) {
    IterDomain* axis = cb_info.getCircularBufferAxis(cb_tv);
    NVF_ERROR(axis != nullptr);
    PolymorphicValue runtime_axis_size = expr_eval.evaluate(axis->extent());
    NVF_ERROR(
        runtime_axis_size >= cb_tv->circularBufferOptions().stage,
        "This kernel fails to fill the circular buffer pipeline at runtime. ",
        "The extent of the circular buffer axis is ",
        runtime_axis_size,
        " while ",
        cb_tv->circularBufferOptions().stage,
        " is the number of stages in the circular buffer.");
  }
}

void validateVectorizedTensors(
    kir::Kernel* kernel,
    const KernelArgumentHolder& args,
    const std::vector<at::Tensor>& outputs,
    caching::ExecutorCompileTimeInfoCache* data_cache,
    ExpressionEvaluator& expr_eval) {
  FUSER_PERF_SCOPE("KernelExecutor::validateVectorizedTensors");

  validateAlignedVectorizedTensors(
      kernel, args, outputs, data_cache, expr_eval);

  validateMisalignedVectorizedTensors(
      kernel, args, outputs, data_cache, expr_eval);
}

ExpressionEvaluator bindInputs(
    const KernelArgumentHolder& args,
    Fusion* kernel) {
  FUSER_PERF_SCOPE("executor_utils::bindInputs");

  // args may contains more than just inputs, but inputs are always at the
  // beginning.
  NVF_ERROR(
      kernel->inputs().size() <= args.size(),
      "KernelArgumentHolder contains less argument than kernel's input.");

  ExpressionEvaluator expr_eval;
  const auto& inputs = kernel->inputs();
  for (const auto i : c10::irange(inputs.size())) {
    // NOTE: we bind all inputs here, including at::Tensors. This means that
    // expr_eval will create a PolymorphicValue containing *args[i], which means
    // that at::Tensor's lifetime will be at least as long as that of expr_eval.
    try {
      expr_eval.bind(inputs[i], args[i], true);
    } catch (const nvfError& e) {
      std::stringstream ss;
      ss << "When trying to run the provided host program,"
         << " there was an error with the provided input " << i
         << ". Provided input was:" << std::endl;
      indent(ss, 1) << PolymorphicValue_functions::toString(args[i])
                    << std::endl;
      ss << "Fusion input was:" << std::endl;
      indent(ss, 1) << inputs[i]->toString() << std::endl;
      ss << "Expr eval provided the error:" << std::endl;
      ss << R"(""")" << e.msg() << R"(""")" << std::endl;
      NVF_THROW(ss.str());
    }
  }

  return expr_eval;
}

CudaExecutable::~CudaExecutable() {
  if (module != nullptr) {
    NVFUSER_CUDA_SAFE_CALL(cuModuleUnload(module));
    module = (CUmodule)0x2a2a2a2a2a2a2a2a;
  }
}

namespace caching {

//! CompileTimeInfo is the actual subclass of CompileTimeInfoBase that will
//!  be stored in the data cache. It owns a data_ state internally of the
//!  dataType defined within the entry class, which are listed in header file.
template <typename EntryClass>
class CompileTimeInfo : public CompileTimeInfoBase {
 public:
  CompileTimeInfo(std::unique_ptr<typename EntryClass::DataType> data)
      : CompileTimeInfoBase(EntryClass::EntryType), data_(std::move(data)) {}

  typename EntryClass::DataType* get() {
    return data_.get();
  }

 private:
  std::unique_ptr<typename EntryClass::DataType> data_;
};

void ExecutorCompileTimeInfoCache::insert(EntryOwningPtr new_entry) {
  // Just overwrite when insertion duplicates, equality not checked.
  entry_type_map_[new_entry->type()] = new_entry.get();
  entries_.emplace_back(std::move(new_entry));
}

template <typename EntryClass>
ExecutorCompileTimeEntry<EntryClass>::ExecutorCompileTimeEntry(
    ExecutorCompileTimeInfoCache* data_cache,
    MakerFnType fn) {
  using InfoType = CompileTimeInfo<EntryClass>;

  if (!data_cache || !data_cache->has(EntryClass::EntryType)) {
    owned_data_ = fn();
    data_ptr_ = owned_data_.get();

    if (data_cache) {
      std::unique_ptr<CompileTimeInfoBase> new_entry =
          std::make_unique<InfoType>(std::move(owned_data_));
      data_cache->insert(std::move(new_entry));
    }
  } else {
    data_ptr_ =
        data_cache->at(EntryClass::EntryType)->template as<InfoType>()->get();
  }
}

// Template instantiation
template class ExecutorCompileTimeEntry<ParallelBindingIterDomains>;
template class ExecutorCompileTimeEntry<ParallelIterExtentMap>;
template class ExecutorCompileTimeEntry<VectorizedTensorValidation>;

} // namespace caching

std::vector<IterDomain*> getParallelBindingsIterDomains(
    GpuLower* lower,
    const std::vector<TensorView*>& used_tvs) {
  std::vector<IterDomain*> parallel_ids;
  for (auto tv : used_tvs) {
    for (auto id : tv->getLoopDomain()) {
      if (id->isThread()) {
        if (id->isBroadcast()) {
          // Want to keep the broadcast dimensions if they are not resolved
          // TODO: piping down the parallel dimension map here would
          //  be helpful
          if (lower->caMap()->getConcreteMappedID(id, IdMappingMode::LOOP) ==
              id) {
            parallel_ids.push_back(id);
          }
        } else {
          // Non broadcast ids are directly added to the binding
          //  ids.
          parallel_ids.push_back(id);
        }
      }
    }
  }
  return parallel_ids;
}

namespace {

void insertParallelExtent(
    IterDomain* binding_id,
    const std::unique_ptr<ParallelExtentMap>& parallel_iter_extents_ptr) {
  auto extent = binding_id->extent();
  const auto it =
      parallel_iter_extents_ptr->find(binding_id->getParallelType());
  if (it != parallel_iter_extents_ptr->end()) {
    it->second.push_back(extent);
  } else {
    parallel_iter_extents_ptr->operator[](binding_id->getParallelType()) = {
        extent};
  }
}

} // namespace

std::unique_ptr<ParallelExtentMap> getParallelIterExtents(
    std::vector<IterDomain*>& parallel_binding_ids) {
  auto parallel_iter_extents_ptr = std::make_unique<ParallelExtentMap>();
  for (auto id : parallel_binding_ids) {
    insertParallelExtent(id, parallel_iter_extents_ptr);
  }

  return parallel_iter_extents_ptr;
}

void validateIndexCasts(
    kir::Kernel* kernel,
    ExpressionEvaluator& expr_eval,
    const LaunchParams& launch_params) {
  if (!kernel->summary().has_narrowing_index_casts) {
    return;
  }
  ScalarBoundsCalculator calc(kernel, expr_eval, launch_params);
  NVF_ERROR(
      calc.castsFromIndexAreSafe(),
      "Found unsafe casts from DataType::Index. ",
      "This is likely because one coordinate of a TMA instruction overflowed Int32");
}

} // namespace executor_utils
} // namespace nvfuser<|MERGE_RESOLUTION|>--- conflicted
+++ resolved
@@ -43,13 +43,8 @@
     return true;
   }
   for (const auto idx : c10::irange(tensors.size() - 1)) {
-<<<<<<< HEAD
-    auto current_tensor = tensors[idx];
-    auto next_tensor = tensors[idx + 1];
-=======
     const auto& current_tensor = tensors[idx];
     const auto& next_tensor = tensors[idx + 1];
->>>>>>> 9ed29250
 
     if (current_tensor.ndimension() != next_tensor.ndimension()) {
       return false;
