// clang-format off
/*
 * SPDX-FileCopyrightText: Copyright (c) 2023-present NVIDIA CORPORATION & AFFILIATES.
 * All rights reserved.
 * SPDX-License-Identifier: BSD-3-Clause
 */
// clang-format on

#include <runtime/executor.h>

#include <codegen.h>
#include <debug.h>
#include <device_lower/analysis/bank_conflict.h>
#include <driver_api.h>
#include <fusion_profiler.h>
#include <global_allocator.h>
#include <instrumentation.h>
#include <ir/all_nodes.h>
#include <ir/graphviz.h>
#include <ir/utils.h>
#include <iter_visitor.h>
#include <kernel_ir.h>
#include <multidevice/utils.h>
#include <options.h>
#include <polymorphic_value.h>
#include <runtime/allocations.h>
#include <runtime/executor_kernel_arg.h>
#include <runtime/executor_utils.h>
#include <serde/utils.h>
#include <tensor_metadata.h>
#include <utils.h>

#include <ATen/core/LegacyTypeDispatch.h>
#include <ATen/cuda/CUDAContext.h>
#include <ATen/cuda/llvm_jit_strings.h>
#include <ATen/native/cuda/jit_utils.h>
#include <c10/core/DeviceGuard.h>
#include <c10/cuda/CUDAFunctions.h>
#include <c10/cuda/CUDAStream.h>
#include <c10/util/irange.h>

#include <cmath>
#include <cstring>
#include <fstream>

namespace nvfuser {

std::unique_ptr<PrecomputedValues>& KernelExecutor::
    evaluatorPrecomputedValues() {
  if (!evaluator_precomputed_values_) {
    evaluator_precomputed_values_ =
        std::make_unique<PrecomputedValues>(compiledKernel()->kernel());
  }
  return evaluator_precomputed_values_;
}

bool ExprEvalExecutor::supported(Fusion* fusion) {
  FUSER_PERF_SCOPE("ExprEvalExecutor::supported");
  return std::all_of(
      fusion->outputs().begin(), fusion->outputs().end(), [&fusion](Val* out) {
        return fusion->getOutputAlias(out).type == AllocationType::Evaluate;
      });
}

void ExprEvalExecutor::compile(Fusion* fusion) {
  FUSER_PERF_SCOPE("ExprEvalExecutor::compile");
  if (isProfilerEnabled()) {
    FusionProfiler::segment(group_id_).startCompile();
  }
  NVF_ERROR(
      supported(fusion),
      "ExprEvalExecutor does not support the Fusion provided.");
  fusion_ = std::make_unique<Fusion>(*fusion);
  if (isProfilerEnabled()) {
    FusionProfiler::segment(group_id_).stopCompile();
  }
}

bool ExprEvalExecutor::isCompiled() const {
  return fusion_ != nullptr;
}

KernelArgumentHolder ExprEvalExecutor::run(
    KernelArgumentHolder& args,
    KernelArgumentHolder outputs) {
  FUSER_PERF_SCOPE("ExprEvalExecutor::run");

  if (isProfilerEnabled()) {
    NVF_CHECK(
        group_id_ >= 0,
        "An invalid segment id is passed to FusionProfiler!:",
        group_id_);
    SegmentProfiler& sprof = FusionProfiler::segment(group_id_);
    sprof.inputBytesAccessed(computeBytes(args));
    sprof.scheduler(toString(SchedulerType::ExprEval));
    sprof.startKernel();
  }

  NVF_ERROR(fusion_, "Need to compile before you can run.");
  // Bind fusion inputs
  auto expr_eval = executor_utils::bindInputs(args, fusion_.get());
  {
    NVF_ERROR(
        outputs.empty(),
        "Fusion executor is using expression evaluator,",
        " and expects that the outputs are not populated, which they were.");
    if (outputs.empty()) {
      for (const auto& out_val : fusion_->outputs()) {
        auto out_tensor =
            expr_eval.evaluate(out_val->as<TensorView>()).as<at::Tensor>();
        expr_eval.bind(out_val, out_tensor);
        outputs.push(out_tensor);
      }
    }
  }
  if (isProfilerEnabled()) {
    FusionProfiler::segment(group_id_).stopKernel();
    FusionProfiler::segment(group_id_).setDevice(args.getDeviceIndex());
  }
  return outputs;
}

namespace {
bool hasCpuScalarOutputs(Fusion* _fusion) {
  if (_fusion->exprs().empty()) {
    return false;
  }

  std::unordered_map<TensorView*, bool> tv_is_cpu_map;
  for (Expr* expr : StmtSort::getExprs(_fusion)) {
    bool has_cpu_scalar_input = false;
    bool has_cuda_input = false;
    for (Val* inp : expr->inputs()) {
      if (auto* inp_tv = dynamic_cast<TensorView*>(inp)) {
        if (inp_tv->isCpuScalar()) {
          has_cpu_scalar_input = true;
        } else {
          has_cuda_input = true;
          // Return early -- found atleast one CUDA input
          break;
        }
      }
    }
    if (!has_cuda_input && has_cpu_scalar_input) {
      // Expr is of the second category, and has all CPU scalar outputs
      for (Val* out : expr->outputs()) {
        if (auto* out_tv = dynamic_cast<TensorView*>(out)) {
          tv_is_cpu_map[out_tv] = true;
        }
      }
    }
  }

  bool has_any_cpu_output = std::any_of(
      _fusion->outputs().begin(),
      _fusion->outputs().end(),
      [&tv_is_cpu_map](Val* out) {
        return out->isA<TensorView>() && tv_is_cpu_map[out->as<TensorView>()];
      });
  return has_any_cpu_output;
}
} // namespace

bool KernelExecutor::supported(Fusion* fusion) {
  FUSER_PERF_SCOPE("KernelExecutor::supported");
  return !hasCpuScalarOutputs(fusion);
}

void KernelExecutor::compile(
    Fusion* fusion,
    const KernelArgumentHolder& args,
    const LaunchParams& launch_constraints,
    CompileParams compile_params,
    SchedulerType scheduler_type) {
  FUSER_PERF_SCOPE("KernelExecutor::compile");
  NVF_ERROR(
      supported(fusion),
      "KernelExecutor does not support the Fusion provided.");

  NVF_ERROR(
      !fusion->outputs().empty(), "No output found for this kernel, aborting.");

  auto device = c10::Device(c10::DeviceType::CUDA, args.getDeviceIndex());

  if (isProfilerEnabled()) {
    NVF_CHECK(
        group_id_ >= 0,
        "An invalid segment id is passed to FusionProfiler!:",
        group_id_);
    FusionProfiler::segment(group_id_).setDevice(device.index());
    FusionProfiler::segment(group_id_).startCompile();
  }

  //! Force index_type to int and disable magic zero if we detect that the
  //! kernel contains any TMA memory operations.
  std::vector<Expr*> exprs = fusion->exprs();
  bool has_cp_async_bulk = std::any_of(exprs.begin(), exprs.end(), [](Expr* e) {
    return ir_utils::isCpAsyncBulk(e);
  });

  // Disable magic zero if there are any TMA operations in Fusion
  if (has_cp_async_bulk) {
    compile_params.enable_magic_zero = false;
  }

  // Set the index type of compile params if not already set. If set,
  // make sure the compile param type is valid with the given kernel
  // arguments.
  auto arg_index_type = args.getSmallestIndexTypeOfArguments();
  if (compile_params.index_type.has_value()) {
    // If the int32 compilation is requested, but the arguments demand
    // int64, that's an error
    NVF_ERROR(
        !(compile_params.index_type.value() == PrimDataType::Int32 &&
          arg_index_type == PrimDataType::Int),
        "Compilation with int32 is requested but int64 is required for the arguments");
  } else {
    // If the given compile option doesn't specify the index type, and
    // the arguments require 64-bit indexing, we need to use 64-bit
    // indexing. Note that if the arg type is 32-bit, it doesn't mean
    // it's safe to use 32-bit for the whole kernel, so unless it's
    // specified through CompileParams, we do not use 32-bit indexing.
    compile_params.index_type = arg_index_type;
    compile_params.index_type = arg_index_type;
  }

  c10::DeviceGuard dg(device);

  NVF_ERROR(device.is_cuda(), "Provided device to CUDA fuser is the CPU.");
  auto properties = at::cuda::getDeviceProperties(device.index());
  // TODO: These properties should be set as part of the constructor so that it
  // can be const
  device_smem_limit_ = static_cast<int64_t>(properties->sharedMemPerBlockOptin);
  warp_size_ = properties->warpSize;

  // Lowered is needed to compute launch parameters as it uses the CA map. We
  // could modify that, but simply generating that part first.
  compiled_kernel_ = std::make_unique<CompiledKernel>(
      fusion,
      compile_params,
      device,
      scheduler_type,
      fusion_id_,
      concrete_id_,
      runtime_id_,
      group_id_,
      lowering_hooks_,
      post_lowering_hooks_);

  // TODO: pass block_size here;
  std::optional<int64_t> dynamic_smem = std::nullopt;
  std::optional<int64_t> block_size = std::nullopt;

  auto launch_params = launch_constraints;
  if (!args.empty()) {
    auto expr_eval =
        executor_utils::bindInputs(args, compiled_kernel_->lowered()->kernel());
    NVF_ERROR(compile_params.index_type.has_value());
    launch_params = computeLaunchParams(
        launch_constraints,
        expr_eval,
        warp_size_,
        compile_params.index_type.value());
    block_size = launch_params.nThreads();
    dynamic_smem = launch_params.smem();
    NVF_ERROR(block_size > 0, "launch param inferred block size < 0");
  }

  // Now that we have launch parameters we can compile the kernel. It's a bit
  // odd we need launch parameters for compilation, need to go back and check
  // why this is the case.
  compiled_kernel_->compile(launch_params.nThreads());

  // These should be nullopt at this point, but reset just in case
  resetCompiledKernelProperties();

  // If the dynamic shmem size is known, make sure the compiled kernel
  // has at least that size of dynamic shmem
  if (dynamic_smem.has_value()) {
    ensureAvailableDynamicSmemSize(dynamic_smem.value());
  }
  if (isProfilerEnabled()) {
    FusionProfiler::segment(group_id_).stopCompile();
  }

  for (auto expr : exprs) {
    if (ir_utils::isCpAsyncBulk(expr)) {
      has_TMA_ = true;
    }
    if (expr->isA<RNGOp>()) {
      has_rng_ = true;
    }
  }

  for (auto output : fusion->outputs()) {
    if (output->isA<TensorView>()) {
      auto out_tv = output->as<TensorView>();
      auto alias_info = fusion->getOutputAlias(out_tv);
      if (alias_info.type != AllocationType::Evaluate) {
        continue;
      }
      auto aliased_to = alias_info.aliased_io->as<TensorView>();
      auto inputs = InputsOf::output(out_tv);
      for (auto input : inputs) {
        if (input->isA<TensorView>() && input->sameAs(aliased_to)) {
          continue;
        }
      }
      if (out_tv->isConst()) {
        continue;
      }
      has_dynamic_alias_ = true;
    }
  }
}

LaunchParams KernelExecutor::computeLaunchParams(
    const LaunchParams& launch_constraints,
    ExpressionEvaluator& expr_eval,
    const int64_t warp_size,
    DataType index_type) {
  FUSER_PERF_SCOPE("KernelExecutor::computeLaunchParams");
  NVF_ERROR(warp_size > 0, "WARP_SIZE should be larger than 0");

  LaunchParams launch_params;

  auto data_cache = compileTimeDataCache();

  auto lower = compiled_kernel_->lowered().get();
  if (compiled_kernel_->getUsedTVs().empty()) {
    compiled_kernel_->setUsedTVs();
  }
  auto& used_tvs = compiled_kernel_->getUsedTVs();

  auto parallel_binding_ids_entry =
      executor_utils::caching::ExecutorCompileTimeEntry<
          executor_utils::caching::ParallelBindingIterDomains>(
          data_cache, [&used_tvs, &lower]() {
            return std::make_unique<std::vector<IterDomain*>>(
                executor_utils::getParallelBindingsIterDomains(
                    lower, used_tvs));
          });
  auto& parallel_binding_ids = parallel_binding_ids_entry.get();

  auto parallel_iter_extent_entry =
      executor_utils::caching::ExecutorCompileTimeEntry<
          executor_utils::caching::ParallelIterExtentMap>(
          data_cache, [&parallel_binding_ids]() {
            return executor_utils::getParallelIterExtents(parallel_binding_ids);
          });
  auto& parallel_iter_extents = parallel_iter_extent_entry.get();

  const auto& simplified_parallel_iter_extents =
      lower->parallelDimensionMap().getMap();

  // TODO: Need to redesign this part a bit to
  //   find the right place to trigger evaluate
  if (expr_eval.precomputedValues()) {
    expr_eval.precomputedValues()->bindParallelExtents(
        parallel_iter_extents, launch_constraints);
    expr_eval.precomputedValues()->evaluate();
  }
  // If any dimension was set in launch constraints we need to run through
  // IterDomains that have been parallelized, and bind those values. Or make
  // sure if they could be inferred the inference matches what was set.
  for (auto& entry : parallel_iter_extents) {
    auto p_type = entry.first;
    if (launch_constraints.hasDim(p_type)) {
      auto parallel_extents = entry.second;
      for (auto extent : parallel_extents) {
        auto inferred_val = expr_eval.evaluate(extent);
        if (inferred_val.hasValue()) {
          // This value could have been inferred, make sure it was set right.
          bool valid =
              inferred_val.as<int64_t>() == launch_constraints.getDim(p_type) ||
              launch_constraints.getRawVal(p_type) == -1;
          if (!useFallback() && !valid) {
            TORCH_WARN_ONCE(
                "Cannot validate parallelization scheme, "
                "this may be due to mixed broadcast axes that are parallelized.");
          }
        } else if (!expr_eval.precomputedValues()) {
          expr_eval.bind(extent, launch_constraints.getDim(p_type));
        }
        if (!launch_params.hasDim(p_type)) {
          // Bind the launch constraint into our evaluation context
          launch_params.bind(launch_constraints.getDim(p_type), p_type);
          // Makes sure the p-types bound to evaluators are the
          //  final values that will become the actual launch
          //  param size to ensure accurate smem buffer size
          //  computation.
          expr_eval.bind(p_type, launch_constraints.getDim(p_type));
        }
      }
    }
  }

  // Run through the rest of the parallel IterDomains and infer their size
  for (auto [p_type, extent] : simplified_parallel_iter_extents) {
    FUSER_PERF_SCOPE("KernelExecutor::ParallelBindingResolution");
    auto val = expr_eval.evaluate(extent);
    NVF_ERROR(
        val.hasValue(),
        "Tried to evaluate the extent, ",
        extent->toInlineString(),
        " for the ptype: ",
        p_type,
        " to set launch bounds but could not.");

    if (val > 0) {
      expr_eval.bind(p_type, val);
      launch_params.bind(val.as<int64_t>(), p_type);
    }
  }

  // Re-run the integer machine with all
  //  the thread sizes now determined.
  if (expr_eval.precomputedValues()) {
    expr_eval.precomputedValues()->evaluate();
  }

  const auto kernel = compiled_kernel_->lowered()->kernel();
  const auto& kernel_summary = kernel->summary();

  // Calculate Dynamic Shared Memory Size
  // Add workspace for reduction and broadcast
  int64_t reduction_broadcast_workspace = 0;
  const bool has_workspace = kernel_summary.has_block_reductions ||
      kernel_summary.has_grid_reductions ||
      kernel_summary.has_block_broadcasts || kernel_summary.has_grid_broadcasts;
  if (has_workspace &&
      kernel_summary.largest_smem_data_type != DataType::Null) {
    // Not using nThreads here since it does not handle uninitialized value

    // TODO: here is an optimization opportunity since welford uses int64_t for
    // N while the data type is not neccessarily double. But it may need more
    // work on the alignment
    const int welford_factor =
        kernel_summary.has_block_welford || kernel_summary.has_grid_welford ? 3
                                                                            : 1;
    // in outer reduction, may group iteration domain, e.g. when vectorized.
    const int64_t grouped_iter_factor = kernel_summary.num_grouped_iterations;

    NVF_CHECK(
        !(kernel_summary.has_iter_grouped_reductions && welford_factor == 3),
        "can't have welford and iter grouped reductions at the same time! Should be handled by grouped welford!");

    reduction_broadcast_workspace =
        (int64_t)dataTypeSize(
            kernel_summary.largest_smem_data_type, index_type) *
        grouped_iter_factor * welford_factor * launch_params.bdimx() *
        launch_params.bdimy() * launch_params.bdimz();

    if (kernel_summary.has_outer_grouped_grid_welford) {
      reduction_broadcast_workspace = std::max(
          reduction_broadcast_workspace,
          (int64_t)kernel_summary.outer_grouped_grid_welford_largest_smem_size);
    }
  }

  const auto dynamic_smem_size = computeSharedMemory(
      expr_eval,
      kernel_summary.dynamic_smem_allocations,
      index_type,
      reduction_broadcast_workspace);

  // Check that requested smem size can be dynamically allocated.
  //  This check is only done once a kernel has been compiled, since
  //  maybe_available_dynamic_smem_ needs to be evaluated on
  //  a compiled kernel.
  if (compiled_kernel_->isCompiled()) {
    validateDynamicSmemSize(dynamic_smem_size);
  }

  launch_params.setSmem(dynamic_smem_size);

  return launch_params;
}

std::vector<GlobalBufferInfo> KernelExecutor::getIntermediateBufferInfo(
    ExpressionEvaluator& expr_eval,
    DataType index_type) {
  FUSER_PERF_SCOPE("KernelExecutor::getIntermediateBufferInfo");
  std::vector<GlobalBufferInfo> global_buffers;

  const auto kernel = compiled_kernel_->lowered()->kernel();
  const auto& kernel_summary = kernel->summary();

  for (auto alloc : kernel_summary.global_allocations) {
    NVF_ERROR(
        alloc->buffer()->isA<TensorView>(),
        "Cannot allocate global buffers that are not tensors.");
    auto tv = alloc->buffer()->as<TensorView>();
    if (tv->isFusionOutput()) {
      continue;
    }
    GlobalBufferInfo info;
    info.tv = tv;
    info.zero_init = alloc->zeroInit();
    info.resets_to_zero = alloc->resetsToZero();
    // TODO: Allocation size needs to consider both expanded domains
    // as well as halo. Currently, allocation of tensors with halo is
    // only supported by inferShapeOfIntermediate, whereas expanded
    // domains are only supported by inferShapeOfOutput. Until the
    // halo support is revisited, use the former for all tensors
    // unless expanded and the latter otherwise. This assumes there's
    // no expanded domains with halo, which is fine for now.
    const auto has_expanded_domains = std::any_of(
        tv->getMaybeAllocationDomain().begin(),
        tv->getMaybeAllocationDomain().end(),
        [](IterDomain* id) { return id->hasExpandedExtent(); });
    auto [sizes, strides] = has_expanded_domains
        ? inferShapeOfOutput(tv, expr_eval)
        : inferShapeOfIntermediate(tv, alloc, expr_eval);
    info.shape_info.allocation_sizes = sizes;
    info.shape_info.allocation_strides = strides;
    info.shape_info.logical_sizes = sizes;
    info.shape_info.logical_strides = strides;
    auto dtype = tv->dtype() == DataType::Index ? index_type : tv->dtype();
    info.type = data_type_to_aten(dtype);

    // Remember the tensor buffer used for storing kernel profile
    if (isOptionEnabled(EnableOption::KernelProfile) &&
        tv == kernel->profile().getBuffer()) {
      info.is_profile_buffer = true;
    }

    global_buffers.emplace_back(info);
  }

  return global_buffers;
}

namespace {

// Make sure the index type of Kernel is valid
void validateIndexType(
    kir::Kernel* kernel,
    const CompileParams& compile_params) {
  NVF_ERROR(
      !compile_params.index_type.has_value() ||
          kernel->indexType() == compile_params.index_type.value(),
      "Kernel index type and compilation index type don't match. Kernel type: ",
      kernel->indexType(),
      ". Compilation index type: ",
      compile_params.index_type.value());
}

void validateCooperativeLaunch(
    CUfunction kernel,
    const LaunchParams& launch_params,
    int64_t device_index) {
  int num_blocks_per_SM = -1;
  auto block_size =
      launch_params.bdimx() * launch_params.bdimy() * launch_params.bdimz();
  NVFUSER_CUDA_SAFE_CALL(cuOccupancyMaxActiveBlocksPerMultiprocessor(
      &num_blocks_per_SM,
      kernel,
      (int)block_size,
      (size_t)launch_params.smem()));

  auto grid_size =
      launch_params.gdimx() * launch_params.gdimy() * launch_params.gdimz();
  auto max_active_blocks = num_blocks_per_SM *
      at::cuda::getDeviceProperties((c10::DeviceIndex)device_index)
          ->multiProcessorCount;
  NVF_ERROR(
      (int64_t)(max_active_blocks) >= grid_size,
      "Wanted to launch a cooperative kernel, however the number of blocks is greater than ",
      "what can be resident on the GPU at once. Need: ",
      grid_size,
      " (",
      launch_params.gdimx(),
      " * ",
      launch_params.gdimy(),
      " * ",
      launch_params.gdimz(),
      ") but limited to ",
      num_blocks_per_SM,
      " * ",
      at::cuda::getDeviceProperties(device_index)->multiProcessorCount);
}

// Dump fusion inputs and outputs as well as some useful fusion
// information. Note that inputs and outputs are those that are passed
// to KernelExecutor::runFusion, so outputs may not be given.
void dumpFusionArgs(
    int64_t fusion_id,
    const KernelArgumentHolder& args,
    const LaunchParams& launch_constraints,
    const CompileParams& compile_params,
    const KernelArgumentHolder& outputs) {
  debug() << "Arguments for fusion" << fusion_id << ":" << std::endl
          << "Inputs:" << std::endl;
  for (auto i : c10::irange(args.size())) {
    debug() << "  " << args[i] << std::endl;
  }
  debug() << "Outputs:" << std::endl;
  for (const auto& output : outputs) {
    debug() << PolymorphicValue_functions::toString(output) << std::endl;
  }
  debug() << launch_constraints.toString();
  debug() << "maxrregcount= " << compile_params.maxrregcount << std::endl;
}

// Dump arguments that are passed to a CUDA kernel call, which include
// the inputs and outputs of the fusion as well as temporary
// global-memory buffers. Unlike dumpFusionArgs, which dumps inputs
// and outputs passed to KernelExecutor::runFusion, this function
// dumps those that are passed to a CUDA kernel.
void dumpKernelArgs(
    const int64_t fusion_id,
    const int64_t group_id,
    const KernelArgumentHolder& args,
    size_t num_inputs,
    const KernelArgumentHolder& allocated_outputs,
    const KernelArgumentHolder& intermediates,
    const std::vector<GlobalBufferInfo>& intermediates_info) {
  using namespace PolymorphicValue_functions;
  debug() << "Arguments for fusion " << fusion_id << " group " << group_id
          << ":" << std::endl
          << "Inputs:" << std::endl;
  for (auto i : c10::irange(num_inputs)) {
    debug() << "  " << toString(args[i]) << std::endl;
  }
  debug() << "Outputs:" << std::endl;
  // note: add aliased outputs here.
  for (const auto& output : allocated_outputs) {
    debug() << "  " << PolymorphicValue_functions::toString(output)
            << std::endl;
  }
  debug() << "Intermediate global buffers:" << std::endl;
  for (const auto i : c10::irange(intermediates.size())) {
    const auto& zero_init = intermediates_info.at(i).zero_init;
    const auto& resets_to_zero = intermediates_info.at(i).resets_to_zero;
    debug() << "  " << PolymorphicValue_functions::toString(intermediates[i])
            << " is_zero_initialized: " << zero_init
            << " resets_to_zero: " << resets_to_zero << std::endl;
  }
}

} // namespace

void KernelExecutor::initializeExecutorEntry(
    KernelExecutorEntry& executor_entry,
    const KernelArgumentHolder& args,
    const LaunchParams& launch_constraints,
    const CompileParams& compile_params,
    const KernelArgumentHolder& output_args,
    DataType index_type) {
  FUSER_PERF_SCOPE("KernelExecutor::initializeExecutorEntry");

  ExpressionEvaluator expr_eval =
      executor_utils::bindInputs(args, compiled_kernel_->kernel());
  // expr_eval.precomputedValues() = evaluatorPrecomputedValues().get();
  auto launch_params = computeLaunchParams(
      launch_constraints, expr_eval, warp_size_, index_type);

  // NVF_THROW("Stop here");
  for (const auto& entry : compiled_kernel_->kernel()->summary().validations) {
    NVF_CHECK(expr_eval.evaluate(entry.first).as<bool>(), entry.second);
  }

  executor_utils::validateVectorizedTensors(
      compiled_kernel_->kernel(),
      args,
      output_args,
      compileTimeDataCache(),
      expr_eval);

  executor_utils::validateCircularBuffering(
      compiled_kernel_->kernel(), expr_eval);

  executor_utils::validateIndexCasts(
      compiled_kernel_->kernel(), expr_eval, launch_params);

  // Check that a full warp exists in blockDim.x if the kernel contains
  // ElectSync predicate.
  constexpr int64_t warp_size = 32;
  NVF_ERROR(
      !compiled_kernel_->kernel()->summary().has_elect_sync_predicate ||
          launch_params.bdimx() >= warp_size,
      "This cuda kernel contains electSync predicate. "
      "Expected blockDim.x >= 32 but found ",
      launch_params.bdimx());

  std::vector<GlobalBufferInfo> input_info;
  NVF_ERROR(
      compiled_kernel_->kernel()->inputs().size() == args.size(),
      "Input size mismatch, expected: ",
      compiled_kernel_->kernel()->inputs().size(),
      " got: ",
      args.size());
  for (auto inp_idx :
       c10::irange(compiled_kernel_->kernel()->inputs().size())) {
    auto input = compiled_kernel_->kernel()->inputs()[inp_idx];
    if (auto input_tv = dynamic_cast<TensorView*>(input)) {
      auto at_tensor = args[inp_idx].as<at::Tensor>();

      std::vector<int64_t> alloc_sizes;
      std::vector<int64_t> alloc_strides;
      if (input_tv->hasAllocation()) {
        std::tie(alloc_sizes, alloc_strides) =
            inferAndValidateAllocationSizesAndStrides(
                at_tensor, input_tv, expr_eval);
      } else {
        alloc_sizes = at_tensor.sizes().vec();
        alloc_strides = at_tensor.strides().vec();
      }

      TensorShapeInfo shape_info;
      shape_info.logical_sizes = args[inp_idx].as<at::Tensor>().sizes().vec();
      shape_info.logical_strides =
          args[inp_idx].as<at::Tensor>().strides().vec();
      if (isSharded(input_tv)) {
        shape_info.unsharded_logical_sizes =
            unshardedSizes(input_tv, shape_info.logical_sizes);
      }
      shape_info.allocation_sizes = alloc_sizes;
      shape_info.allocation_strides = alloc_strides;
      GlobalBufferInfo info(
          input_tv,
          shape_info,
          data_type_to_aten(input_tv->dtype()),
          false,
          false,
          false);
      input_info.emplace_back(info);
    }
  }

  std::vector<GlobalBufferInfo> output_info;

  if (output_args.empty()) {
    output_info = getBufferInfos(
        expr_eval, index_type, compiled_kernel_->kernel()->outputs());
  } else {
    // Need to save the information necessary for allocations as
    // future uses of this KernelExecutorEntry may not be provided with
    // allocated outputs
<<<<<<< HEAD
    for (auto output_idx : c10::irange(outputs.size())) {
      const auto& output = outputs[output_idx];
      GlobalBufferInfo info;
      info.type = output.scalar_type();
      auto out_val = compiled_kernel_->kernel()->outputs()[output_idx];
      NVF_ERROR(out_val->isA<TensorView>(), "Output is not a TensorView");
      info.tv = out_val->as<TensorView>();
      NVF_ERROR(
          !info.tv->hasAllocation(),
          "Accepting allocated outputs is not currently supported with allocation domain. ",
          "Allocation domain found for tv: ",
          info.tv->toString());
      info.shape_info.allocation_sizes = output.sizes().vec();
      info.shape_info.allocation_strides = output.strides().vec();
      info.shape_info.logical_sizes = output.sizes().vec();
      info.shape_info.logical_strides = output.strides().vec();
      output_info.emplace_back(info);
    }
  }

  std::vector<int> output_aliased_to_input(output_info.size(), -1);
  std::vector<int> output_aliased_to_output(output_info.size(), -1);

  for (auto output_idx : c10::irange(output_info.size())) {
    auto out_info = output_info[output_idx];
    auto fusion = compiled_kernel_->kernel()->as<Fusion>();
    auto alias_info = fusion->getOutputAlias(out_info.tv);
    if (alias_info.type == AllocationType::New) {
      continue;
    }
    NVF_ERROR(alias_info.aliased_io, "Alias info is not an input or output");
    auto aliased_to = alias_info.aliased_io->as<TensorView>();
    auto aliased_to_idx =
        std::find(
            fusion->inputs().begin(), fusion->inputs().end(), aliased_to) -
        fusion->inputs().begin();
    if (aliased_to_idx < (int64_t)fusion->inputs().size()) {
      output_aliased_to_input[output_idx] = aliased_to_idx;
    } else {
      auto aliased_out = std::find(
          fusion->outputs().begin(), fusion->outputs().end(), aliased_to);
      NVF_ERROR(aliased_out != fusion->outputs().end(), "Alias not found");
      output_aliased_to_output[output_idx] =
          aliased_out - fusion->outputs().begin();

      NVF_ERROR(
          output_aliased_to_output[output_idx] < (int)fusion->outputs().size(),
          "Alias found but is not an output or input of the fusion. ",
          "Aliased to tv: ",
          aliased_to->toString(),
          "\nFusion Inputs:\n  ",
          fusion->inputs(),
          "\nFusion Outputs:\n  ",
          fusion->outputs());
      NVF_THROW(
          "Kernel found with output to output aliasing, this is unsupported at this moment.\n",
          "Output: ",
          out_info.tv->toString(),
          "\nAliased to: ",
          aliased_to->toString());
=======
    for (const auto& output : output_args) {
      const auto& out_tensor = output.as<at::Tensor>();
      output_info.emplace_back(GlobalBufferInfo{
          .sizes = out_tensor.sizes().vec(),
          .strides = out_tensor.strides().vec(),
          .type = out_tensor.scalar_type()});
>>>>>>> b00d1582
    }
  }

  auto intermediates = getIntermediateBufferInfo(expr_eval, index_type);

  // All information is gathered. Save it to KernelExecutorEntry
  executor_entry.launch_params = launch_params;
  executor_entry.outputs = output_info;
  executor_entry.output_aliased_to_input = output_aliased_to_input;
  executor_entry.output_aliased_to_output = output_aliased_to_output;
  executor_entry.intermediates = intermediates;
  executor_entry.inputs = input_info;
  executor_entry.init = true;
}

/// Copies the data, logical_size, and alloc_stride parameters to the
/// appropriate parts of entry.args[idx].
///
/// For GPU tensors, we pass a Tensor<type, rank, rank> struct (see
/// runtime/tensor.cu), where the rank describes the number of elements in the
/// shape and stride arrays. The actual shapes and strides are dynamic, but the
/// type and rank of the tensors are actually static (changing them would need
/// a new FusionDefinition). So we create the storage area for the
/// Tensor<t,r,r> during ::computeArgs, and then in this function we just
/// update that memory with the current values for the tensor's base address,
/// shape, and strides.
///
/// @param entry the entry we have previously setup for this fusion
/// @param idx the index into entry.args and related parallel arrays in the
///            entry.
/// @param idx_type_size generally sizeof(int32_t) or sizeof(int64_t); used for
///                      computing how large the arrays to copy are.
static void fillTensorArgMetadata(
    KernelExecutorEntry& entry,
    const PolymorphicValue& tensor_metadata,
    size_t idx,
    size_t idx_type_size) {
  void* data = tensor_metadata->*&TensorMetaData::data;
  // g++ has trouble inferring the types of more complicated fields through our
  // *& operators. Creating an `auto` alias as a temporary resolves this
  // problem.
#define TMD_ARRAY_REF(pv, field)                  \
  ({                                              \
    const auto& fld_tmp_ = pv->*&field;           \
    const c10::IntArrayRef& fld_aref_ = fld_tmp_; \
    fld_aref_;                                    \
  })
  const c10::IntArrayRef& shape =
      TMD_ARRAY_REF(tensor_metadata, TensorMetaData::logical_size);
  const c10::IntArrayRef& strides =
      TMD_ARRAY_REF(tensor_metadata, TensorMetaData::alloc_stride);
#undef TMD_ARRAY_REF

  // These are the three offsets we need to copy into.
  std::array<std::byte*, 3> offsets = {
      entry.args[idx].data(), // data ptr
      entry.args[idx].data() + sizeof(void*), // shape array
      // strides array:
      entry.args[idx].data() + sizeof(void*) + shape.size() * idx_type_size,
  };

  memcpy(offsets[0], &data, sizeof(void*));
  switch (idx_type_size) {
    case sizeof(int64_t): {
      // we use i64's for our sizes, so can use a simple copy here
      memcpy(offsets[1], shape.data(), shape.size() * sizeof(int64_t));
      memcpy(offsets[2], strides.data(), strides.size() * sizeof(int64_t));
    } break;
    case sizeof(int32_t): {
      // we need to cast per-element, so need a loop.
      // This case happens when the kernel uses 32bit indices. Since we
      // (specifically TensorMetaData) store indices in 64bit, we can't
      // directly copy our buffer into the args buffer. We thus have to
      // manually downcast each element to fit in the smaller buffer.
      for (size_t i = 0; i < shape.size(); ++i) {
        const int32_t shp = static_cast<int32_t>(shape[i]);
        memcpy(offsets[1] + i * sizeof(int32_t), &shp, sizeof(int32_t));
      }
      // In rare cases we have fewer strides than shapes
      for (size_t i = 0; i < strides.size(); ++i) {
        const int32_t strd = static_cast<int32_t>(strides[i]);
        memcpy(offsets[2] + i * sizeof(int32_t), &strd, sizeof(int32_t));
      }
    } break;
    default:
      NVF_CHECK(0, "Unhandled index type size");
      break;
  }
}

// set the arguments that we'll pass to cuLaunchKernel. This should happen
// when we change the rank of a tensor or the number of arguments to a kernel.
// It does not need to happen when only shapes change---use recomputeArgs for
// that.
void KernelExecutor::computeArgs(
    KernelExecutorEntry& entry,
    ExpressionEvaluator& expr_eval,
    const kir::Kernel* kernel) const {
  FUSER_PERF_SCOPE("KernelExecutor::computeArgs");

  const std::vector<Val*>& params = kernel->parameters();
  entry.args.resize(params.size());
  entry.arg_ptrs.resize(params.size());
  const PrimDataType idx_type = kernel->indexType();
  for (size_t p = 0; p < params.size(); ++p) {
    entry.args[p] = getKernelArgument(expr_eval, params[p], idx_type);
    entry.arg_ptrs[p] = entry.args[p].data();
  }
}

namespace {
GlobalBufferInfo& linear_buffer_info_getter(
    KernelExecutorEntry& entry,
    size_t idx) {
  if (idx < entry.inputs.size()) {
    return entry.inputs[idx];
  } else if (idx < entry.inputs.size() + entry.outputs.size()) {
    return entry.outputs[idx - entry.inputs.size()];
  } else if (
      idx <
      entry.inputs.size() + entry.outputs.size() + entry.intermediates.size()) {
    return entry
        .intermediates[idx - entry.inputs.size() - entry.outputs.size()];
  } else {
    NVF_CHECK(
        0,
        "Invalid buffer index: ",
        idx,
        " input size: ",
        entry.inputs.size(),
        " output size: ",
        entry.outputs.size(),
        " intermediate size: ",
        entry.intermediates.size());
  }
};
} // namespace

void KernelExecutor::computeArgs2(
    KernelExecutorEntry& entry,
    const KernelArgumentHolder& args) const {
  FUSER_PERF_SCOPE("KernelExecutor::computeArgs2");
  if (entry.args.size() != args.size()) {
    entry.args.resize(args.size());
    entry.arg_ptrs.resize(args.size());
  }

  NVF_ERROR(
      args.size() == compiled_kernel_->kernel()->parameters().size(),
      "Argument size mismatch, expected: ",
      compiled_kernel_->kernel()->parameters().size(),
      " got: ",
      args.size());

  for (auto inp : compiled_kernel_->kernel()->inputs()) {
    if (!inp->isA<TensorView>()) {
      continue;
    }
  }

  const PrimDataType idx_type = compiled_kernel_->kernel()->indexType();
  int64_t buffer_info_idx = 0;
  for (size_t arg_idx = 0; arg_idx < args.size(); ++arg_idx) {
    std::vector<std::byte> bytes;
    if (args[arg_idx].is<at::Tensor>() &&
        args[arg_idx].as<at::Tensor>().is_cuda()) {
      auto tensor = args[arg_idx].as<at::Tensor>();

      auto data = tensor.data_ptr();
      const auto& buffer_info =
          linear_buffer_info_getter(entry, buffer_info_idx);
      const auto& logical_size = buffer_info.shape_info.logical_sizes.size() ==
              buffer_info.shape_info.unsharded_logical_sizes.size()
          ? buffer_info.shape_info.unsharded_logical_sizes
          : buffer_info.shape_info.logical_sizes;
      const auto& alloc_stride = buffer_info.shape_info.allocation_strides;
      buffer_info_idx++;
      // special handle for TensorMetaData so that CPU overhead is minimal.
      if (idx_type == PrimDataType::Int) {
        bytes.reserve(
            sizeof(void*) + sizeof(int64_t) * logical_size.size() +
            sizeof(int64_t) * alloc_stride.size());
        bytes.insert(bytes.end(), (std::byte*)&data, (std::byte*)(&data + 1));
        bytes.insert(
            bytes.end(),
            (std::byte*)logical_size.data(),
            (std::byte*)logical_size.data() +
                sizeof(int64_t) * logical_size.size());
        bytes.insert(
            bytes.end(),
            (std::byte*)alloc_stride.data(),
            (std::byte*)alloc_stride.data() +
                sizeof(int64_t) * alloc_stride.size());
      } else {
        bytes.reserve(
            sizeof(void*) + sizeof(int32_t) * logical_size.size() +
            sizeof(int32_t) * alloc_stride.size());
        bytes.insert(bytes.end(), (std::byte*)&data, (std::byte*)(&data + 1));
        std::vector<int32_t> logical_size32(
            logical_size.begin(), logical_size.end());
        bytes.insert(
            bytes.end(),
            (std::byte*)logical_size32.data(),
            (std::byte*)logical_size32.data() +
                sizeof(int32_t) * logical_size32.size());
        std::vector<int32_t> alloc_stride32(
            alloc_stride.begin(), alloc_stride.end());
        bytes.insert(
            bytes.end(),
            (std::byte*)alloc_stride32.data(),
            (std::byte*)alloc_stride32.data() +
                sizeof(int32_t) * alloc_stride32.size());
      }
      entry.args[arg_idx] = bytes;
      entry.arg_ptrs[arg_idx] = entry.args[arg_idx].data();
    } else {
      if (args[arg_idx].is<at::Tensor>()) {
        buffer_info_idx++;
      }
      auto bytes = polymorphicValueToBytes(
          args[arg_idx],
          compiled_kernel_->kernel()->parameters()[arg_idx]->dtype(),
          idx_type);
      entry.args[arg_idx] = bytes;
      entry.arg_ptrs[arg_idx] = entry.args[arg_idx].data();
    }
  }
}

// Reset the arguments that we'll pass to cuLaunchKernel. This needs to be
// invoked on every shape change.
void KernelExecutor::recomputeArgs(
    KernelExecutorEntry& entry,
    ExpressionEvaluator& expr_eval,
    const kir::Kernel* kernel) const {
  FUSER_PERF_SCOPE("KernelExecutor::recomputeArgs");

  const std::vector<Val*>& params = kernel->parameters();
  const PrimDataType idx_type = kernel->indexType();
  // assert(entry.args.size() == params.size());
  // assert(entry.arg_ptrs.size() == params.size());
  // assert(params.size() >= args.size());
  for (size_t p = 0; p < params.size(); ++p) {
    PolymorphicValue pv = expr_eval.evaluate(params[p]);
    if (pv.is<at::Tensor>() && pv.as<at::Tensor>().is_cuda()) {
      // GPU tensors are not passed directly: instead we pass a Tensor<type,
      // rank, rank> struct. The pointer and dimensions are dynamic, but the
      // types and ranks are actually static (changing the rank or the types
      // would need to be done via a new FusionDefinition). As such, we created
      // the Tensor<t, r, r> struct during ::computeArgs, and here we just fill
      // in the base address, shape, and stride arrays to cover whatever new
      // tensors we got this round.
      TensorView* mtv = dynamic_cast<TensorView*>(params[p]);
      const Val* mdexpr = IrBuilder::metadataExpr(mtv);
      const PolymorphicValue& tmd = expr_eval.evaluate(mdexpr);
      const size_t idx_type_size =
          PrimDataType::Int == idx_type ? sizeof(int64_t) : sizeof(int32_t);
      fillTensorArgMetadata(entry, tmd, p, idx_type_size);
    } else {
      entry.args[p] = getKernelArgument(expr_eval, params[p], idx_type);
    }
    entry.arg_ptrs[p] = entry.args[p].data();
  }
}

int64_t KernelExecutor::getAvailableDynamicSmemSize() {
  if (!available_dynamic_smem_size_.has_value()) {
    int size = 0;
    NVFUSER_CUDA_SAFE_CALL(cuFuncGetAttribute(
        &size,
        CU_FUNC_ATTRIBUTE_MAX_DYNAMIC_SHARED_SIZE_BYTES,
        compiled_kernel_->cudaExecutable()->function));
    available_dynamic_smem_size_ = size;
  }
  return available_dynamic_smem_size_.value();
}

int64_t KernelExecutor::getStaticSmemSize() {
  if (!static_smem_size_.has_value()) {
    int size = 0;
    // Is this really a costly operation worth caching?
    NVFUSER_CUDA_SAFE_CALL(cuFuncGetAttribute(
        &size,
        CU_FUNC_ATTRIBUTE_SHARED_SIZE_BYTES,
        compiled_kernel_->cudaExecutable()->function));
    static_smem_size_ = size;
  }
  return static_smem_size_.value();
}

// TODO: Move to CompiledKernel
void KernelExecutor::validateDynamicSmemSize(int64_t dynamic_smem_size) {
  // If specified, check that dynamic smem size matches what the scheduler
  // expects
  int64_t expected_dynamic_smem_size =
      compiled_kernel_->kernel()->expectedDynamicSmemBytes();
  if (expected_dynamic_smem_size >= 0) {
    NVF_ERROR(
        dynamic_smem_size == expected_dynamic_smem_size,
        "Actual dynamic smem allocation ",
        dynamic_smem_size,
        " does not match expected size ",
        expected_dynamic_smem_size);
  }
  NVF_ERROR(
      getStaticSmemSize() + dynamic_smem_size < device_smem_limit_,
      "The total shared memory allocation is larger than available memory.",
      " Dynamic size: ",
      dynamic_smem_size,
      ". Static size: ",
      getStaticSmemSize(),
      ". Required total size: ",
      getStaticSmemSize() + dynamic_smem_size,
      ". Device limit size: ",
      device_smem_limit_);
}

// TODO: Move to CompiledKernel
int64_t KernelExecutor::ensureAvailableDynamicSmemSize(
    int64_t dynamic_smem_size) {
  NVF_ERROR(
      compiled_kernel_->isCompiled(),
      "Cannot set dynamic smem size unless kernel is compiled");
  if (dynamic_smem_size > getAvailableDynamicSmemSize()) {
    validateDynamicSmemSize(dynamic_smem_size);
    NVFUSER_CUDA_SAFE_CALL(cuFuncSetAttribute(
        compiled_kernel_->cudaExecutable()->function,
        CU_FUNC_ATTRIBUTE_MAX_DYNAMIC_SHARED_SIZE_BYTES,
        dynamic_smem_size));
    available_dynamic_smem_size_ = dynamic_smem_size;
  }
  return getAvailableDynamicSmemSize();
}

// TODO: Move to CompiledKernel
void KernelExecutor::resetCompiledKernelProperties() {
  available_dynamic_smem_size_.reset();
  static_smem_size_.reset();
}

<<<<<<< HEAD
namespace {
KernelArgumentHolder resolveRNGSeed(
    const kir::Kernel* kernel,
    KernelArgumentHolder& args) {
  ExpressionEvaluator expr_eval;
  KernelArgumentHolder resolved_args;
  resolved_args.reserve(args.size());
  int64_t arg_idx = 0;
  for (auto param : kernel->parameters()) {
    if (param->definition() &&
        param->definition()->isA<kir::GetRNGSeedAndOffsetFromHost>()) {
      resolved_args.push(expr_eval.evaluate(param));
    } else {
      resolved_args.push(args[arg_idx++]);
    }
  }
  return resolved_args;
}
} // namespace

KernelArgumentHolder KernelExecutor::resolveTMA(
    KernelExecutorEntry& entry,
    const KernelArgumentHolder& args) const {
  ExpressionEvaluator expr_eval;
  int64_t arg_idx = 0;
  NVF_ERROR(
      entry.inputs.size() == compiled_kernel_->kernel()->inputs().size(),
      "Input size mismatch");
  for (auto inp_idx : c10::irange(entry.inputs.size())) {
    expr_eval.bind(
        compiled_kernel_->kernel()->inputs()[inp_idx], args[arg_idx++]);
  }

  NVF_ERROR(
      entry.outputs.size() == compiled_kernel_->kernel()->outputs().size(),
      "Output size mismatch");
  for (auto out_idx : c10::irange(entry.outputs.size())) {
    expr_eval.bind(
        compiled_kernel_->kernel()->outputs()[out_idx], args[arg_idx++]);
  }

  for (auto intermediate_entry : entry.intermediates) {
    expr_eval.bind(intermediate_entry.tv, args[arg_idx++]);
  }

  KernelArgumentHolder resolved_args;
  for (auto param : compiled_kernel_->kernel()->parameters()) {
    resolved_args.push(expr_eval.evaluate(param));
  }
  return resolved_args;
}

std::vector<at::Tensor> KernelExecutor::run(
=======
KernelArgumentHolder KernelExecutor::run(
>>>>>>> b00d1582
    KernelArgumentHolder args,
    KernelArgumentHolder output_args,
    const LaunchParams& launch_constraints,
    CompileParams compile_params) {
  FUSER_PERF_SCOPE("KernelExecutor::runFusion");

  if (isProfilerEnabled()) {
    NVF_CHECK(
        group_id_ >= 0,
        "An invalid segment id is passed to FusionProfiler!:",
        group_id_);
    SegmentProfiler& sprof = FusionProfiler::segment(group_id_);
    sprof.inputBytesAccessed(computeBytes(args));
    sprof.scheduler(toString(compiledKernel()->schedulerType()));
    FusionProfiler::segment(group_id_).setDevice(args.getDeviceIndex());
    sprof.startKernel();
  }

  ExpressionEvaluator expr_eval;
  if (has_dynamic_alias_ || has_TMA_) {
    expr_eval = executor_utils::bindInputs(args, compiled_kernel_->kernel());
  }

  NVF_ERROR(isCompiled());
  NVF_ERROR(
      output_args.empty() ||
          (output_args.size() == compiledKernel()->kernel()->outputs().size()),
      __func__,
      " provided number of outputs does not match fusion output");

  NVF_ERROR(
      !args.getCacheId().has_value() || output_args.empty(),
      "short cut input cache is not compatible with pre-allocated output");

  validateIndexType(compiled_kernel_->kernel(), compile_params);

  const auto num_inputs = args.size();

  if (isDebugDumpEnabled(DebugDumpOption::FusionArgs)) {
    dumpFusionArgs(
        fusion_id_, args, launch_constraints, compile_params, output_args);
  }

  c10::DeviceGuard dg(compiled_kernel_->device());
  auto stream = at::cuda::getCurrentCUDAStream();
  at::cuda::jit::initializeCudaContext();
  NVF_ERROR(compiled_kernel_->lowered());

  // Placeholder for the case where parameter cache is not used
  KernelExecutorEntry temporary_executor_entry;

  KernelExecutorEntry* executor_entry = args.getCacheId().has_value() &&
          !compiled_kernel_->disablePaarameterCache()
      ? &executor_entry_lookup_[*args.getCacheId()]
      : &temporary_executor_entry;

  // Initialize the executor entry if not initlized
  if (!executor_entry->init) {
    // std::cout << "Initializing executor entry" << std::endl;
    initializeExecutorEntry(
        *executor_entry,
        args,
        launch_constraints,
        compile_params,
        output_args,
        compiled_kernel_->kernel()->indexType());
    // std::cout << "Executor entry initialized" << std::endl;
  }

  if (!(executor_entry->launch_params.nThreads() <=
            compiled_kernel_->blockSizeHighWaterMark() &&
        compile_params.maxrregcount ==
            compiled_kernel_->maxrregcountHighWaterMark())) {
    compiled_kernel_->recompileKernel(
        executor_entry->launch_params, compile_params);
  }

  // TODO: Why does this need to be stored in the class?
  launch_params_ = executor_entry->launch_params;

  // context manager to disable auto grad for `empty_cuda` calls later
  at::AutoDispatchBelowADInplaceOrView non_variable_type_mode;

  // only allocate outputs when not given
<<<<<<< HEAD
  if (outputs.empty()) {
    auto outputs_args = allocateKernelOutputs(
        compiled_kernel_->kernel(),
        *executor_entry,
=======
  if (output_args.empty()) {
    output_args = allocateOutputs(
        compiled_kernel_->kernel()->as<Fusion>(),
        executor_entry->outputs,
>>>>>>> b00d1582
        compiled_kernel_->device(),
        args,
        has_dynamic_alias_);
    outputs.reserve(outputs_args.size());
    if (has_dynamic_alias_) {
      // TODO: Make sure dynamic alias works.
      for (const auto i :
           c10::irange(compiled_kernel_->kernel()->outputs().size())) {
        auto param = compiled_kernel_->kernel()->outputs()[i];
        if (!param->isA<TensorView>()) {
          continue;
        }
        if (compiled_kernel_->kernel()
                ->getOutputAlias(param->as<TensorView>())
                .type == AllocationType::Evaluate) {
          outputs_args[i] = expr_eval.evaluate(param);
        }
      }
    }
    for (const auto i : c10::irange(outputs_args.size())) {
      NVF_ERROR(
          outputs_args[i].hasValue() && outputs_args[i].is<at::Tensor>(),
          "Output is not populated or not a Tensor");
      outputs.emplace_back(outputs_args[i].as<at::Tensor>());
    }
  }
  args.push(output_args);

  for (const auto i : c10::irange(output_args.size())) {
    auto output = compiled_kernel_->kernel()->outputs()[i];
    if (std::any_of(
            compiled_kernel_->kernel()->inputs().begin(),
            compiled_kernel_->kernel()->inputs().end(),
            [&](const auto& in) { return in == output; })) {
      // Skip trivially forwarded outputs because they are just placeholders
      continue;
    }
    // expr_eval.bind(
    //     output, args[compiled_kernel_->kernel()->inputs().size() + i]);
  }

  KernelArgumentHolder intermediate_args;
  at::Tensor profile_buffer;
  {
    FUSER_PERF_SCOPE("KernelExecutor::runFusion::intermediates");
    for (const auto intermediate_i :
         c10::irange(executor_entry->intermediates.size())) {
      const auto& buf_info = executor_entry->intermediates.at(intermediate_i);
      bool has_expansion = false;
      std::vector<int64_t> unexpanded_sizes;
<<<<<<< HEAD
      unexpanded_sizes.reserve(buf_info.shape_info.allocation_sizes.size());
      NVF_ERROR(
          buf_info.shape_info.allocation_sizes.size() ==
          buf_info.shape_info.allocation_strides.size())
      for (const auto j :
           c10::irange(buf_info.shape_info.allocation_sizes.size())) {
        if (buf_info.shape_info.allocation_strides[j] == 0) {
          has_expansion = true;
          unexpanded_sizes.push_back(1L);
        } else {
          unexpanded_sizes.push_back(buf_info.shape_info.allocation_sizes[j]);
=======
      unexpanded_sizes.reserve(buf_info.sizes.size());
      NVF_ERROR(buf_info.sizes.size() == buf_info.strides.size())
      for (const auto dim_i : c10::irange(buf_info.sizes.size())) {
        if (buf_info.strides[dim_i] == 0) {
          has_expansion = true;
          unexpanded_sizes.push_back(1L);
        } else {
          unexpanded_sizes.push_back(buf_info.sizes[dim_i]);
>>>>>>> b00d1582
        }
      }
      at::Tensor intermediate_buffer;
      if (buf_info.zero_init) {
        if (isOptionEnabled(EnableOption::ReuseZeroedMemory) ||
            buf_info.resets_to_zero) {
          // Allow access to reusable zeroed memory if buffer is guaranteed
          // to reset to zero upon completion of the kernel, or if we have
          // enabled the option (unsafe)
          intermediate_buffer = contigZeroedTensor(
              unexpanded_sizes, buf_info.type, compiled_kernel_->device());
        } else {
          intermediate_buffer = at::zeros(
              unexpanded_sizes,
              at::TensorOptions()
                  .dtype(buf_info.type)
                  .device(compiled_kernel_->device()));
        }
      } else {
        intermediate_buffer = at::native::empty_cuda(
            unexpanded_sizes,
            buf_info.type,
            c10::nullopt,
            compiled_kernel_->device(),
            c10::nullopt);
        if (shouldFillAllocationWithNan()) {
          fillTensorWithNan(intermediate_buffer);
        }
      }
      if (has_expansion) {
        intermediate_buffer = at::native::expand(
            intermediate_buffer, buf_info.shape_info.allocation_sizes);
      }
      args.push(intermediate_buffer);
<<<<<<< HEAD
      intermediates.push_back(intermediate_buffer);
      // expr_eval.bind(
      //     compiled_kernel_->kernel()
      //         ->summary()
      //         .global_allocations.at(i)
      //         ->buffer(),
      //     args
      //         [compiled_kernel_->kernel()->inputs().size() + outputs.size() +
      //          i]);
=======
      intermediate_args.push(intermediate_buffer);
      expr_eval.bind(
          compiled_kernel_->kernel()
              ->summary()
              .global_allocations.at(intermediate_i)
              ->buffer(),
          args
              [compiled_kernel_->kernel()->inputs().size() +
               output_args.size() + intermediate_i]);
>>>>>>> b00d1582
      if (buf_info.is_profile_buffer) {
        profile_buffer = intermediate_buffer;
      }
    }
  }

  if (args.size() != compiled_kernel_->kernel()->parameters().size()) {
    NVF_ERROR(
        has_TMA_ || has_rng_,
        "No TMA or RNG found in the kernel, but detected an argument size mismatch.");
    // If args don't match one of two things is happening. We need to add TMA
    // related args or RNG related args. Resolve these scenarios.
    if (has_TMA_) {
      // Resolving TMA requires binding all values and evaluating the TMA
      // arguments
      // std::cout << "Resolving TMA" << std::endl;
      args = resolveTMA(*executor_entry, args);
      // std::cout << "TMA resolved" << std::endl;
    } else if (has_rng_) {
      // Resolving RNG seed requires evaluating and adding those values, but
      // doesn't require binding all values as getting RNG seed and offset
      // doesn't depend on other values
      // std::cout << "Resolving RNG seed" << std::endl;
      args = resolveRNGSeed(compiled_kernel_->kernel(), args);
      // std::cout << "RNG seed resolved" << std::endl;
    }
  }
  // std::cout << "Computing args" << std::endl;
  computeArgs2(*executor_entry, args);
  // std::cout << "Args computed" << std::endl;

  if (isDebugDumpEnabled(DebugDumpOption::LaunchParam)) {
    launch_params_.print();
  }

  if (isDebugDumpEnabled(DebugDumpOption::KernelArgs)) {
    dumpKernelArgs(
        fusion_id_,
        group_id_,
        args,
        num_inputs,
        output_args,
        intermediate_args,
        executor_entry->intermediates);
  }

  if (isDebugDumpEnabled(DebugDumpOption::IndexType)) {
    debug() << "Index type: " << compiled_kernel_->kernel()->indexType()
            << std::endl;
  }

  if (execute_kernel_ && !compiled_kernel_->kernel()->topLevelExprs().empty()) {
    FUSER_PERF_SCOPE("KernelExecutor::runFusion::execute_kernel");
    ensureAvailableDynamicSmemSize(executor_entry->launch_params.smem());

    // recomputeArgs(*executor_entry, expr_eval, compiled_kernel_->kernel());

    if (isDebugDumpEnabled(DebugDumpOption::Occupancy) ||
        isDebugDumpEnabled(DebugDumpOption::PerfDebugVerbose)) {
      int blocks_per_sm = -1;
      NVFUSER_CUDA_SAFE_CALL(cuOccupancyMaxActiveBlocksPerMultiprocessor(
          &blocks_per_sm,
          compiled_kernel_->cudaExecutable()->function,
          launch_params_.nThreads(),
          launch_params_.smem()));

      const int64_t device_id =
          static_cast<unsigned char>(compiled_kernel_->device().index());
      const auto prop =
          at::cuda::getDeviceProperties((c10::DeviceIndex)device_id);
      const int64_t warps_per_sm =
          ceilDiv(blocks_per_sm * launch_params_.nThreads(), prop->warpSize);

      const int hw_max_warps =
          prop->maxThreadsPerMultiProcessor / prop->warpSize;
      const float occupancy = (float)warps_per_sm / (float)hw_max_warps * 100.f;
      setKernelOccupancy(occupancy);
      std::ostringstream oss;
      oss << std::fixed << std::setprecision(2) << occupancy << "%";

      debug() << "num_sms=" << prop->multiProcessorCount
              << ", blocks_per_sm=" << blocks_per_sm
              << ", warps_per_sm=" << warps_per_sm
              << ", occupancy=" << oss.str() << std::endl;
    }

    if (!compiled_kernel_->kernel()->summary().has_cooperative_grid_reduction) {
      FUSER_PERF_SCOPE("ExecutorRunFusion::cuLaunchKernel");
      NVFUSER_CUDA_SAFE_CALL(cuLaunchKernel(
          compiled_kernel_->cudaExecutable()->function,
          launch_params_.gdimx(),
          launch_params_.gdimy(),
          launch_params_.gdimz(),
          launch_params_.bdimx(),
          launch_params_.bdimy(),
          launch_params_.bdimz(),
          launch_params_.smem(),
          stream,
          executor_entry->arg_ptrs.data(),
          nullptr));
    } else {
      FUSER_PERF_SCOPE("ExecutorRunFusion::cuLaunchCooperativeKernel");
      NVFUSER_CUDA_SAFE_CALL(cuLaunchCooperativeKernel(
          compiled_kernel_->cudaExecutable()->function,
          launch_params_.gdimx(),
          launch_params_.gdimy(),
          launch_params_.gdimz(),
          launch_params_.bdimx(),
          launch_params_.bdimy(),
          launch_params_.bdimz(),
          launch_params_.smem(),
          stream,
          executor_entry->arg_ptrs.data()));
    }
  }

  releaseZeroedMemory();

  if (isOptionEnabled(EnableOption::KernelProfile)) {
    debug() << compiled_kernel_->kernel()->profile().toString(profile_buffer);
  }

  if (isProfilerEnabled()) {
    auto& sprof = FusionProfiler::segment(group_id_);
    sprof.stopKernel();
    sprof.outputBytesAccessed(computeBytes(output_args));
  }
<<<<<<< HEAD
  return outputs;
=======

  return output_args;
>>>>>>> b00d1582
}

flatbuffers::Offset<serde::KernelExecutor> KernelExecutor::serialize(
    flatbuffers::FlatBufferBuilder& builder) const {
  // See table definition for KernelExecutor in serde/fusion_cache.fbs
  using fb_executor_entry = flatbuffers::Offset<serde::KernelExecutorEntry>;

  // Separate unordered_map for executor_entry_lookup into key and value
  // vectors. The key value is the cache_id value in the KernelArgumentHolder.
  std::vector<size_t> executor_entry_lookup_keys_fb;
  std::vector<fb_executor_entry> executor_entry_lookup_values_fb;
  for (const auto& [key, value] : executor_entry_lookup_) {
    executor_entry_lookup_keys_fb.push_back(key);
    executor_entry_lookup_values_fb.push_back(serialize(builder, value));
  }

  // When compilation is skipped, avoid serializing cubin because it doesn't
  // exist. The remaining fields are also not necessary in this case.
  if (!compiledKernel()->isCompiled()) {
    return serde::CreateKernelExecutorDirect(builder);
  }

  return serde::CreateKernelExecutorDirect(
      builder,
      device_smem_limit_,
      compiledKernel()->blockSizeHighWaterMark(),
      compiledKernel()->maxrregcountHighWaterMark(),
      warp_size_,
      toUnderlying(compiledKernel()->schedulerType()),
      fusion_id_,
      concrete_id_,
      runtime_id_,
      group_id_,
      compiledKernel()->kernelCode().c_str(),
      &executor_entry_lookup_keys_fb,
      &executor_entry_lookup_values_fb,
      toUnderlying(compiledKernel()->kernel()->indexType()),
      serialize(builder, compiledKernel()->cudaExecutable().get()),
      has_rng_,
      has_TMA_,
      has_dynamic_alias_);
}

flatbuffers::Offset<serde::CudaKernel> KernelExecutor::serialize(
    flatbuffers::FlatBufferBuilder& builder,
    const executor_utils::CudaExecutable* compiled_kernel) const {
  NVF_ERROR(
      compiledKernel()->cudaExecutable() != nullptr &&
          (!compiled_kernel->cubin.empty() || !compiled_kernel->ptx.empty()),
      "Expected compiled cuda kernel before serializing KernelExecutor.");

  auto fb_kernel_name = builder.CreateString(compiled_kernel->kernel_name);
  auto fb_compile_args = builder.CreateString(compiled_kernel->compile_args);

  flatbuffers::Offset<flatbuffers::Vector<uint8_t>> fb_cubin = 0;
  flatbuffers::Offset<flatbuffers::String> fb_cubin_filename = 0;
  if (!compiled_kernel->cubin.empty()) {
    uint8_t* cubin_ptr = nullptr;
    fb_cubin = builder.CreateUninitializedVector(
        compiled_kernel->cubin.size(), &cubin_ptr);
    std::copy(
        compiled_kernel->cubin.begin(),
        compiled_kernel->cubin.end(),
        cubin_ptr);
    fb_cubin_filename = builder.CreateString(compiled_kernel->cubin_filename);
  }

  flatbuffers::Offset<flatbuffers::Vector<uint8_t>> fb_ptx = 0;
  flatbuffers::Offset<flatbuffers::String> fb_ptx_filename = 0;
  if (!compiled_kernel->ptx.empty()) {
    uint8_t* ptx_ptr = nullptr;
    fb_ptx = builder.CreateUninitializedVector(
        compiled_kernel->ptx.size(), &ptx_ptr);
    std::copy(
        compiled_kernel->ptx.begin(), compiled_kernel->ptx.end(), ptx_ptr);
    fb_ptx_filename = builder.CreateString(compiled_kernel->ptx_filename);
  }

  serde::CudaKernelBuilder ckb(builder);
  ckb.add_cubin(fb_cubin);
  ckb.add_cubin_filename(fb_cubin_filename);
  ckb.add_ptx(fb_ptx);
  ckb.add_ptx_filename(fb_ptx_filename);
  ckb.add_kernel_name(fb_kernel_name);
  ckb.add_compile_args(fb_compile_args);
  ckb.add_block_size(compiled_kernel->block_size);
  return ckb.Finish();
}

flatbuffers::Offset<serde::KernelExecutorEntry> KernelExecutor::serialize(
    flatbuffers::FlatBufferBuilder& builder,
    const KernelExecutorEntry& data) const {
  // See table definition for KernelExecutorEntry in serde/fusion_cache.fbs

  // Serialize GlobalBufferInfo for outputs.
  // We map the output TensorView pointer to its corresponding position in
  // fusion outputs assuming that the output ordering is consistent.
  using fb_global_buffer_info = flatbuffers::Offset<serde::GlobalBufferInfo>;
  std::vector<fb_global_buffer_info> outputs_fb;
  outputs_fb.reserve(data.outputs.size());
  for (const auto& buffer : data.outputs) {
    auto tv_iter = std::find(
        compiledKernel()->kernel()->outputs().cbegin(),
        compiledKernel()->kernel()->outputs().cend(),
        buffer.tv);
    auto tv_position = (tv_iter == compiledKernel()->kernel()->outputs().cend())
        ? -1
        : std::distance(
              compiledKernel()->kernel()->outputs().cbegin(), tv_iter);
    NVF_ERROR(
        tv_position != -1, "Output TensorView not found in kernel outputs");
    outputs_fb.push_back(serialize(
        builder,
        buffer,
        tv_position,
        true /* is_fusion_output */,
        false /* is_fusion_input */));
  }

  // Serialize GlobalBufferInfo for intermediates.
  // We map the intermediate TensorView pointer to its corresponding position in
  // KernelSummary global allocations. We assume that the ordering is consistent
  // between GpuLower objects with the same scheduled fusion.
  std::vector<fb_global_buffer_info> intermediates_fb;
  intermediates_fb.reserve(data.intermediates.size());
  for (const auto& buffer : data.intermediates) {
    auto match_tv_predicate = [buffer_tv = buffer.tv](const kir::Allocate* a) {
      return a->buffer() == buffer_tv;
    };
    auto tv_iter = std::find_if(
        compiledKernel()->kernel()->summary().global_allocations.cbegin(),
        compiledKernel()->kernel()->summary().global_allocations.cend(),
        match_tv_predicate);
    auto tv_position =
        (tv_iter ==
         compiledKernel()->kernel()->summary().global_allocations.cend())
        ? -1
        : std::distance(
              compiledKernel()->kernel()->summary().global_allocations.cbegin(),
              tv_iter);
    NVF_ERROR(
        tv_position != -1,
        "Intermediate TensorView not found in kernel global allocations");
    intermediates_fb.push_back(serialize(
        builder,
        buffer,
        tv_position,
        false /* is_fusion_output */,
        false /* is_fusion_input */));
  }

  std::vector<fb_global_buffer_info> inputs_fb;
  inputs_fb.reserve(data.inputs.size());
  for (const auto& buffer : data.inputs) {
    auto tv_iter = std::find(
        compiledKernel()->kernel()->inputs().cbegin(),
        compiledKernel()->kernel()->inputs().cend(),
        buffer.tv);
    auto tv_position = (tv_iter == compiledKernel()->kernel()->inputs().cend())
        ? -1
        : std::distance(compiledKernel()->kernel()->inputs().cbegin(), tv_iter);
    NVF_ERROR(tv_position != -1, "Input TensorView not found in kernel inputs");
    inputs_fb.push_back(serialize(
        builder,
        buffer,
        tv_position,
        false /* is_fusion_output */,
        true /* is_fusion_input */));
  }
  return serde::CreateKernelExecutorEntryDirect(
      builder,
      data.init,
      data.launch_params.serialize(builder),
      &outputs_fb,
      &intermediates_fb,
      &inputs_fb,
      &data.output_aliased_to_input,
      &data.output_aliased_to_output);
}

flatbuffers::Offset<serde::GlobalBufferInfo> KernelExecutor::serialize(
    flatbuffers::FlatBufferBuilder& builder,
    const GlobalBufferInfo& data,
    int64_t tv_position,
    bool is_fusion_output,
    bool is_fusion_input) const {
  // See table definition for GlobalBufferInfo in serde/fusion_cache.fbs
  return serde::CreateGlobalBufferInfoDirect(
      builder,
      tv_position,
      &data.shape_info.logical_sizes,
      &data.shape_info.logical_strides,
      &data.shape_info.unsharded_logical_sizes,
      &data.shape_info.allocation_sizes,
      &data.shape_info.allocation_strides,
      nvfuser::toUnderlying(data.type),
      data.zero_init,
      data.resets_to_zero,
      data.is_profile_buffer,
      is_fusion_output,
      is_fusion_input);
}

void KernelExecutor::deserialize(
    const serde::KernelExecutor* buffer,
    Fusion* _fusion,
    int8_t device_index,
    CompileParams compile_params,
    SchedulerType scheduler_type,
    int64_t fusion_id,
    int64_t concrete_id,
    int64_t runtime_id,
    int64_t group_id) {
  // See table definition for KernelExecutor in serde/fusion_cache.fbs
  NVF_ERROR(buffer != nullptr, "serde::KernelExecutor is nullptr.");
  NVF_ERROR(_fusion != nullptr, "Fusion is nullptr.");

  NVF_ERROR(
      fusion_id == buffer->fusion_id(),
      "Expected given fusion_id to match serde fusion_id.");
  NVF_ERROR(
      concrete_id == buffer->concrete_id(),
      "Expected given concrete_id to match serde concrete_id: ",
      concrete_id,
      " vs ",
      buffer->concrete_id());
  NVF_ERROR(
      runtime_id == buffer->runtime_id(),
      "Expected given runtime_id to match serde runtime_id.");
  NVF_ERROR(
      group_id == buffer->group_id(),
      "Expected given group_id to match serde group_id.");
  NVF_ERROR(
      toUnderlying(scheduler_type) == buffer->heuristic(),
      ": ",
      toUnderlying(scheduler_type),
      " vs ",
      buffer->heuristic());

  auto device = c10::Device(c10::DeviceType::CUDA, device_index);
  c10::DeviceGuard dg(device);

  // Initialize internal fields
  device_smem_limit_ = buffer->device_smem_limit();
  warp_size_ = buffer->warp_size();

  compiled_kernel_ = std::make_unique<CompiledKernel>(
      _fusion,
      compile_params,
      device,
      scheduler_type,
      fusion_id,
      concrete_id,
      runtime_id,
      group_id);

  compiled_kernel_->deserialize(buffer);

  // GlobalBufferInfo requires lowered kernel before deserialization
  for (auto idx : c10::irange(buffer->executor_entry_lookup_keys()->size())) {
    executor_entry_lookup_.emplace(
        buffer->executor_entry_lookup_keys()->Get(idx),
        deserialize(buffer->executor_entry_lookup_values()->Get(idx)));
  }

  has_rng_ = buffer->has_rng();
  has_TMA_ = buffer->has_TMA();
  has_dynamic_alias_ = buffer->has_dynamic_alias();
}

KernelExecutorEntry KernelExecutor::deserialize(
    const serde::KernelExecutorEntry* buffer) {
  // See table definition for KernelExecutorEntry in serde/fusion_cache.fbs

  NVF_ERROR(buffer != nullptr, "serde::KernelExecutorEntry is nullptr.");

  KernelExecutorEntry entry;

  entry.init = buffer->init();

  entry.launch_params.deserialize(buffer->launch_params());

  for (auto output_buffer : *buffer->outputs()) {
    entry.outputs.push_back(deserialize(output_buffer));
  }

  for (auto intermediate_buffer : *buffer->intermediates()) {
    entry.intermediates.push_back(deserialize(intermediate_buffer));
  }

  for (auto input_buffer : *buffer->inputs()) {
    entry.inputs.push_back(deserialize(input_buffer));
  }

  for (auto output_aliased_to_input : *buffer->output_aliased_to_input()) {
    entry.output_aliased_to_input.push_back(output_aliased_to_input);
  }

  for (auto output_aliased_to_output : *buffer->output_aliased_to_output()) {
    entry.output_aliased_to_output.push_back(output_aliased_to_output);
  }

  return entry;
}

GlobalBufferInfo KernelExecutor::deserialize(
    const serde::GlobalBufferInfo* buffer) {
  // See table definition for GlobalBufferInfo in serde/fusion_cache.fbs

  NVF_ERROR(buffer != nullptr, "serde::GlobalBufferInfo is nullptr.");

  NVF_ERROR(
      buffer->tv_pos() != -1,
      "Serialization failed to encode buffer tv position.");

  NVF_ERROR(
      compiled_kernel_->lowered() != nullptr,
      "Lowered kernel is not initialized.");

  GlobalBufferInfo info;
  if (buffer->is_fusion_output()) {
    auto out_val = compiled_kernel_->kernel()->outputs().at(buffer->tv_pos());
    NVF_ERROR(out_val != nullptr);
    info.tv = dynamic_cast<TensorView*>(out_val);
  } else if (buffer->is_fusion_input()) {
    auto in_val = compiled_kernel_->kernel()->inputs().at(buffer->tv_pos());
    NVF_ERROR(in_val != nullptr);
    info.tv = dynamic_cast<TensorView*>(in_val);
  } else {
    auto out_val = compiled_kernel_->kernel()->summary().global_allocations.at(
        buffer->tv_pos());
    NVF_ERROR(out_val != nullptr);
    info.tv = dynamic_cast<TensorView*>(out_val->buffer());
  }

  TensorShapeInfo shape_info;

  for (auto dim_size : *buffer->logical_sizes()) {
    shape_info.logical_sizes.emplace_back(dim_size);
  }

  for (auto dim_stride : *buffer->logical_strides()) {
    shape_info.logical_strides.emplace_back(dim_stride);
  }

  for (auto dim_size : *buffer->unsharded_logical_sizes()) {
    shape_info.unsharded_logical_sizes.emplace_back(dim_size);
  }

  for (auto dim_size : *buffer->alloc_sizes()) {
    shape_info.allocation_sizes.emplace_back(dim_size);
  }

  for (auto dim_stride : *buffer->alloc_strides()) {
    shape_info.allocation_strides.emplace_back(dim_stride);
  }

  info.shape_info = shape_info;

  info.type = serde::mapToAtenDtype(buffer->dtype());
  info.zero_init = buffer->zero_init();
  info.resets_to_zero = buffer->resets_to_zero();
  info.is_profile_buffer = buffer->is_profile_buffer();
  return info;
}

} // namespace nvfuser<|MERGE_RESOLUTION|>--- conflicted
+++ resolved
@@ -738,11 +738,14 @@
     // Need to save the information necessary for allocations as
     // future uses of this KernelExecutorEntry may not be provided with
     // allocated outputs
-<<<<<<< HEAD
-    for (auto output_idx : c10::irange(outputs.size())) {
-      const auto& output = outputs[output_idx];
+    for (auto output_idx : c10::irange(output_args.size())) {
+      NVF_ERROR(
+          output_args[output_idx].hasValue() &&
+              output_args[output_idx].is<at::Tensor>(),
+          "Output is not populated or not a Tensor");
+      const auto& output_tensor = output_args[output_idx].as<at::Tensor>();
       GlobalBufferInfo info;
-      info.type = output.scalar_type();
+      info.type = output_tensor.scalar_type();
       auto out_val = compiled_kernel_->kernel()->outputs()[output_idx];
       NVF_ERROR(out_val->isA<TensorView>(), "Output is not a TensorView");
       info.tv = out_val->as<TensorView>();
@@ -751,10 +754,10 @@
           "Accepting allocated outputs is not currently supported with allocation domain. ",
           "Allocation domain found for tv: ",
           info.tv->toString());
-      info.shape_info.allocation_sizes = output.sizes().vec();
-      info.shape_info.allocation_strides = output.strides().vec();
-      info.shape_info.logical_sizes = output.sizes().vec();
-      info.shape_info.logical_strides = output.strides().vec();
+      info.shape_info.allocation_sizes = output_tensor.sizes().vec();
+      info.shape_info.allocation_strides = output_tensor.strides().vec();
+      info.shape_info.logical_sizes = output_tensor.sizes().vec();
+      info.shape_info.logical_strides = output_tensor.strides().vec();
       output_info.emplace_back(info);
     }
   }
@@ -799,14 +802,6 @@
           out_info.tv->toString(),
           "\nAliased to: ",
           aliased_to->toString());
-=======
-    for (const auto& output : output_args) {
-      const auto& out_tensor = output.as<at::Tensor>();
-      output_info.emplace_back(GlobalBufferInfo{
-          .sizes = out_tensor.sizes().vec(),
-          .strides = out_tensor.strides().vec(),
-          .type = out_tensor.scalar_type()});
->>>>>>> b00d1582
     }
   }
 
@@ -1147,7 +1142,6 @@
   static_smem_size_.reset();
 }
 
-<<<<<<< HEAD
 namespace {
 KernelArgumentHolder resolveRNGSeed(
     const kir::Kernel* kernel,
@@ -1200,10 +1194,7 @@
   return resolved_args;
 }
 
-std::vector<at::Tensor> KernelExecutor::run(
-=======
 KernelArgumentHolder KernelExecutor::run(
->>>>>>> b00d1582
     KernelArgumentHolder args,
     KernelArgumentHolder output_args,
     const LaunchParams& launch_constraints,
@@ -1288,21 +1279,13 @@
   at::AutoDispatchBelowADInplaceOrView non_variable_type_mode;
 
   // only allocate outputs when not given
-<<<<<<< HEAD
-  if (outputs.empty()) {
-    auto outputs_args = allocateKernelOutputs(
+  if (output_args.empty()) {
+    output_args = allocateKernelOutputs(
         compiled_kernel_->kernel(),
         *executor_entry,
-=======
-  if (output_args.empty()) {
-    output_args = allocateOutputs(
-        compiled_kernel_->kernel()->as<Fusion>(),
-        executor_entry->outputs,
->>>>>>> b00d1582
         compiled_kernel_->device(),
         args,
         has_dynamic_alias_);
-    outputs.reserve(outputs_args.size());
     if (has_dynamic_alias_) {
       // TODO: Make sure dynamic alias works.
       for (const auto i :
@@ -1314,31 +1297,21 @@
         if (compiled_kernel_->kernel()
                 ->getOutputAlias(param->as<TensorView>())
                 .type == AllocationType::Evaluate) {
-          outputs_args[i] = expr_eval.evaluate(param);
+          output_args[i] = expr_eval.evaluate(param);
         }
       }
     }
-    for (const auto i : c10::irange(outputs_args.size())) {
-      NVF_ERROR(
-          outputs_args[i].hasValue() && outputs_args[i].is<at::Tensor>(),
-          "Output is not populated or not a Tensor");
-      outputs.emplace_back(outputs_args[i].as<at::Tensor>());
-    }
-  }
+    NVF_ERROR(
+        std::all_of(
+            output_args.begin(),
+            output_args.end(),
+            [](const PolymorphicValue& arg) {
+              return arg.hasValue() && arg.is<at::Tensor>();
+            }),
+        "Output is not populated or not a Tensor");
+  }
+
   args.push(output_args);
-
-  for (const auto i : c10::irange(output_args.size())) {
-    auto output = compiled_kernel_->kernel()->outputs()[i];
-    if (std::any_of(
-            compiled_kernel_->kernel()->inputs().begin(),
-            compiled_kernel_->kernel()->inputs().end(),
-            [&](const auto& in) { return in == output; })) {
-      // Skip trivially forwarded outputs because they are just placeholders
-      continue;
-    }
-    // expr_eval.bind(
-    //     output, args[compiled_kernel_->kernel()->inputs().size() + i]);
-  }
 
   KernelArgumentHolder intermediate_args;
   at::Tensor profile_buffer;
@@ -1349,7 +1322,6 @@
       const auto& buf_info = executor_entry->intermediates.at(intermediate_i);
       bool has_expansion = false;
       std::vector<int64_t> unexpanded_sizes;
-<<<<<<< HEAD
       unexpanded_sizes.reserve(buf_info.shape_info.allocation_sizes.size());
       NVF_ERROR(
           buf_info.shape_info.allocation_sizes.size() ==
@@ -1361,16 +1333,6 @@
           unexpanded_sizes.push_back(1L);
         } else {
           unexpanded_sizes.push_back(buf_info.shape_info.allocation_sizes[j]);
-=======
-      unexpanded_sizes.reserve(buf_info.sizes.size());
-      NVF_ERROR(buf_info.sizes.size() == buf_info.strides.size())
-      for (const auto dim_i : c10::irange(buf_info.sizes.size())) {
-        if (buf_info.strides[dim_i] == 0) {
-          has_expansion = true;
-          unexpanded_sizes.push_back(1L);
-        } else {
-          unexpanded_sizes.push_back(buf_info.sizes[dim_i]);
->>>>>>> b00d1582
         }
       }
       at::Tensor intermediate_buffer;
@@ -1405,8 +1367,7 @@
             intermediate_buffer, buf_info.shape_info.allocation_sizes);
       }
       args.push(intermediate_buffer);
-<<<<<<< HEAD
-      intermediates.push_back(intermediate_buffer);
+      intermediate_args.push(intermediate_buffer);
       // expr_eval.bind(
       //     compiled_kernel_->kernel()
       //         ->summary()
@@ -1415,17 +1376,6 @@
       //     args
       //         [compiled_kernel_->kernel()->inputs().size() + outputs.size() +
       //          i]);
-=======
-      intermediate_args.push(intermediate_buffer);
-      expr_eval.bind(
-          compiled_kernel_->kernel()
-              ->summary()
-              .global_allocations.at(intermediate_i)
-              ->buffer(),
-          args
-              [compiled_kernel_->kernel()->inputs().size() +
-               output_args.size() + intermediate_i]);
->>>>>>> b00d1582
       if (buf_info.is_profile_buffer) {
         profile_buffer = intermediate_buffer;
       }
@@ -1553,12 +1503,8 @@
     sprof.stopKernel();
     sprof.outputBytesAccessed(computeBytes(output_args));
   }
-<<<<<<< HEAD
-  return outputs;
-=======
 
   return output_args;
->>>>>>> b00d1582
 }
 
 flatbuffers::Offset<serde::KernelExecutor> KernelExecutor::serialize(
