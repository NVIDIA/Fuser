--- conflicted
+++ resolved
@@ -718,16 +718,14 @@
       "Expected blockDim.x >= 32 but found ",
       launch_params.bdimx());
 
-  std::vector<GlobalBufferInfo> input_info;
-<<<<<<< HEAD
-  NVF_ERROR_LE(std::ssize(compiled_kernel_->kernel()->inputs()), args.size());
-=======
   NVF_ERROR_LE(
       std::ssize(compiled_kernel_->kernel()->inputs()),
       args.size(),
       "`args` may contain more entries than regular inputs, e.g., the stream "
       "index.");
->>>>>>> e3b1dd09
+
+  std::vector<GlobalBufferInfo> input_info;
+  input_info.reserve(compiled_kernel_->kernel()->inputs().size());
   for (const auto& [input, arg] :
        zip(compiled_kernel_->kernel()->inputs(), args)) {
     auto* input_tv = dynamic_cast<TensorView*>(input);
