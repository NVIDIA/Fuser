--- conflicted
+++ resolved
@@ -54,75 +54,6 @@
   return evaluator_precomputed_values_;
 }
 
-<<<<<<< HEAD
-=======
-bool ExprEvalExecutor::supported(Fusion* fusion) {
-  FUSER_PERF_SCOPE("ExprEvalExecutor::supported");
-  return std::all_of(
-      fusion->outputs().begin(), fusion->outputs().end(), [&fusion](Val* out) {
-        return fusion->getOutputAlias(out).type == AllocationType::Evaluate;
-      });
-}
-
-void ExprEvalExecutor::compile(Fusion* fusion) {
-  FUSER_PERF_SCOPE("ExprEvalExecutor::compile");
-  if (isProfilerEnabled()) {
-    FusionProfiler::segment(group_id_).startCompile();
-  }
-  NVF_ERROR(
-      supported(fusion),
-      "ExprEvalExecutor does not support the Fusion provided.");
-  fusion_ = std::make_unique<Fusion>(*fusion);
-  if (isProfilerEnabled()) {
-    FusionProfiler::segment(group_id_).stopCompile();
-  }
-}
-
-bool ExprEvalExecutor::isCompiled() const {
-  return fusion_ != nullptr;
-}
-
-KernelArgumentHolder ExprEvalExecutor::run(
-    KernelArgumentHolder& args,
-    KernelArgumentHolder outputs) {
-  FUSER_PERF_SCOPE("ExprEvalExecutor::run");
-
-  if (isProfilerEnabled()) {
-    NVF_CHECK(
-        group_id_ >= 0,
-        "An invalid segment id is passed to FusionProfiler!:",
-        group_id_);
-    SegmentProfiler& sprof = FusionProfiler::segment(group_id_);
-    sprof.inputBytesAccessed(computeBytes(args));
-    sprof.scheduler(toString(SchedulerType::ExprEval));
-    sprof.startKernel();
-  }
-
-  NVF_ERROR(fusion_, "Need to compile before you can run.");
-  // Bind fusion inputs
-  auto expr_eval = executor_utils::bindInputs(args, fusion_.get());
-  {
-    NVF_ERROR(
-        outputs.empty(),
-        "Fusion executor is using expression evaluator,",
-        " and expects that the outputs are not populated, which they were.");
-    if (outputs.empty()) {
-      for (const auto& out_val : fusion_->outputs()) {
-        auto out_tensor =
-            expr_eval.evaluate(out_val->as<TensorView>()).as<at::Tensor>();
-        expr_eval.bind(out_val, out_tensor);
-        outputs.push(out_tensor);
-      }
-    }
-  }
-  if (isProfilerEnabled()) {
-    FusionProfiler::segment(group_id_).stopKernel();
-    FusionProfiler::segment(group_id_).setDevice(args.getDeviceIndex());
-  }
-  return outputs;
-}
-
->>>>>>> 37bc4fa0
 namespace {
 bool hasCpuScalarOutputs(Fusion* _fusion) {
   if (_fusion->exprs().empty()) {
