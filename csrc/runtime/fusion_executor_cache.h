--- conflicted
+++ resolved
@@ -136,16 +136,12 @@
   //! TODO: Check usage of forced_index_type. It's a lot of plumbing, what's the
   //! value.
   NVF_API std::vector<at::Tensor> runFusionWithInputs(
-<<<<<<< HEAD
       KernelArgumentHolder args,
       std::optional<PrimDataType> forced_index_type = std::nullopt,
       std::optional<int8_t> selected_device = std::nullopt);
 
   NVF_API std::vector<at::Tensor> runFusionWithInputs_deprecated(
       const at::ArrayRef<c10::IValue>& inputs,
-=======
-      const c10::ArrayRef<c10::IValue>& inputs,
->>>>>>> 53bd0a7d
       std::optional<PrimDataType> forced_index_type = std::nullopt,
       std::optional<int8_t> selected_device = std::nullopt);
 
@@ -244,16 +240,8 @@
   void deserialize(const serde::FusionExecutorCache* buffer, int64_t fusion_id);
 
  private:
-<<<<<<< HEAD
   //! Adds cache lookup information to provided argument holder
   void setCacheId(KernelArgumentHolder& args);
-=======
-  //! Converts inputs from IValue to KernelArgumentHolder, also handles cache
-  //! lookup
-  KernelArgumentHolder prepareInputs(
-      const c10::ArrayRef<c10::IValue>& inputs,
-      std::optional<int8_t> selected_device = std::nullopt);
->>>>>>> 53bd0a7d
 
   //! evict cached short cut entry in `code_to_fe_lookup_` as well as cached
   //! entry in `KernelExecutor`
