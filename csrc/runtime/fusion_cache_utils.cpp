--- conflicted
+++ resolved
@@ -183,15 +183,7 @@
     bool one_ran = false;
 
     // Find the first segment with all inputs available to run
-<<<<<<< HEAD
-    for (const size_t group_i :
-         c10::irange(segmented_fusion->groups().size())) {
-      if (group_ran[group_i]) {
-        continue;
-      }
-=======
     for (const size_t group_i : arange(segmented_fusion->groups().size())) {
->>>>>>> 0b2f5a85
       auto& group = segmented_fusion->groups()[group_i];
       if (group_ran[group_i]) {
         continue;
