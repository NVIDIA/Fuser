--- conflicted
+++ resolved
@@ -51,13 +51,11 @@
 
   NVF_API void push(const std::vector<at::Tensor>& tensors);
 
-<<<<<<< HEAD
   void erase(const PolymorphicValue& arg_to_delete);
-=======
+
   c10::ArrayRef<c10::IValue> toArrayRef() const;
 
   void erase(const PolymorphicValue* arg_to_delete);
->>>>>>> d0d35e9e
 
   void push(PolymorphicValue val) {
     arguments_.push_back(PolymorphicValue(std::move(val)));
