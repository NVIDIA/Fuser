// clang-format off
/*
 * SPDX-FileCopyrightText: Copyright (c) 2023-present NVIDIA CORPORATION & AFFILIATES.
 * All rights reserved.
 * SPDX-License-Identifier: BSD-3-Clause
 */
// clang-format on
#pragma once

#include <ATen/core/ivalue.h>
#include <exceptions.h>
#include <expr_evaluator.h>
#include <ir/all_nodes.h>
#include <serde/fusion_cache_generated.h>
#include <torch/csrc/jit/ir/ir.h>
#include <type.h>
#include <visibility.h>

#include <cstddef>
#include <optional>
#include <vector>

namespace nvfuser {

//! KernelArgumentHolder copies meta information from kernel inputs, including
//! tensor sizes/shapes/dtype/memory_ptr and copies scalar inputs. It is used
//! for both compilation as well as kernel execution. The important thing is to
//! strip ownership of tensor from KernelArgumentHolder, so that during async
//! compilation, we are not unnecessarily holding memory that is not needed.
class KernelArgumentHolder {
 public:
  NVF_API static KernelArgumentHolder createKernelArgumentHolder(
      const c10::ArrayRef<c10::IValue>& inputs,
      std::optional<int8_t> device = std::nullopt);

  KernelArgumentHolder() = default;

  KernelArgumentHolder(const KernelArgumentHolder& self) = default;

  //! Computes the smallest index type for the currently held
  //! arguments. It does not consider any other tensors used in a kernel.
  NVF_API PrimDataType getSmallestIndexTypeOfArguments() const;

  // Push a tensor proxy to the arguments
  void pushTensorProxy(
      const std::vector<int64_t>& sizes,
      const std::vector<int64_t>& strides,
      at::ScalarType dtype);

  NVF_API void push(const c10::ArrayRef<c10::IValue>& args);

  NVF_API void push(const std::vector<at::Tensor>& tensors);

  void erase(const PolymorphicValue* arg_to_delete);

  void push(PolymorphicValue val) {
    arguments_.push_back(std::make_shared<PolymorphicValue>(std::move(val)));
  }

  PolymorphicValue* back() {
    return arguments_.back().get();
  }

  PolymorphicValue* operator[](size_t ind) const {
    return arguments_.at(ind).get();
  };

  auto begin() const {
    return arguments_.begin();
  }

  auto end() const {
    return arguments_.end();
  }

  auto cbegin() const {
    return arguments_.cbegin();
  }

  auto cend() const {
    return arguments_.cend();
  }

  auto getBackInserter() {
    return std::back_inserter(arguments_);
  }

  size_t size() const {
    return arguments_.size();
  }

  bool empty() const {
    return arguments_.empty();
  }

  void setDeviceIndex(int8_t index) {
    device_index_ = index;
  }

  int8_t getDeviceIndex() const {
    return device_index_;
  }

  void setCacheId(size_t id) {
    cache_id_ = id;
  }

  std::optional<size_t> getCacheId() const {
    return cache_id_;
  }

  std::string toString() const;

  //! Serialize Kernel Argument Holder using flatbuffers
  flatbuffers::Offset<serde::KernelArgumentHolder> serialize(
      flatbuffers::FlatBufferBuilder& builder) const;

  //! Deserialize Kernel Argument Holder using flatbuffers
  void deserialize(const serde::KernelArgumentHolder* buffer);

 private:
  std::vector<std::shared_ptr<PolymorphicValue>> arguments_;

  int8_t device_index_ = 0;
  std::optional<size_t> cache_id_ = std::nullopt;
};

std::vector<std::byte> polymorphicValueToBytes(
    const PolymorphicValue& argument,
    const DataType& dtype,
    PrimDataType index_type);

std::vector<std::byte> getKernelArgument(
    ExpressionEvaluator& ee,
    Val* parameter,
    PrimDataType index_type);

<<<<<<< HEAD
int64_t computeBytes(const KernelArgumentHolder& args);

int64_t computeBytes(const std::vector<at::Tensor>& outputs);
=======
PolymorphicValue IValueToPolymorphicValue(const c10::IValue& val);
>>>>>>> 85c22a2a

} // namespace nvfuser<|MERGE_RESOLUTION|>--- conflicted
+++ resolved
@@ -135,12 +135,10 @@
     Val* parameter,
     PrimDataType index_type);
 
-<<<<<<< HEAD
 int64_t computeBytes(const KernelArgumentHolder& args);
 
 int64_t computeBytes(const std::vector<at::Tensor>& outputs);
-=======
+
 PolymorphicValue IValueToPolymorphicValue(const c10::IValue& val);
->>>>>>> 85c22a2a
 
 } // namespace nvfuser