// clang-format off
/*
 * SPDX-FileCopyrightText: Copyright (c) 2023-present NVIDIA CORPORATION & AFFILIATES.
 * All rights reserved.
 * SPDX-License-Identifier: BSD-3-Clause
 */
// clang-format on
#pragma once
#include <device_lower/lower2device.h>
#include <exceptions.h>
#include <expr_evaluator.h>
#include <fusion.h>
#include <ir/all_nodes.h>
#include <ir/cloner.h>
#include <ir/printer.h>
#include <runtime/allocations.h>
#include <runtime/compiled_kernel.h>
#include <runtime/executor_abstract.h>
#include <runtime/executor_params.h>
#include <runtime/executor_utils.h>
#include <scheduler/scheduler_types.h>
#include <serde/fusion_cache_generated.h>
#include <utils.h>
#include <atomic>

#include <c10/core/DeviceType.h>

#include <functional>

namespace nvfuser {

class ExprEvalExecutor : public ExecutorAbstract {
 public:
  ExprEvalExecutor(
      int64_t fusion_id = 0,
      int64_t concrete_id = 0,
      int64_t runtime_id = 0,
      int64_t group_id = 0)
      : ExecutorAbstract(fusion_id, concrete_id, runtime_id, group_id) {}

  // Returns true if all fusion outputs are expression evaluated.
  static bool supported(Fusion* fusion);

  void compile(Fusion* fusion);

  bool isCompiled() const override;

  NVF_API std::vector<at::Tensor> run(
      KernelArgumentHolder& args,
      std::vector<at::Tensor> outputs = {});

  const std::unique_ptr<Fusion>& fusion() {
    return fusion_;
  }

 private:
  // TODO: Set properly
  std::unique_ptr<Fusion> fusion_;
};

class KernelExecutor : public ExecutorAbstract {
 public:
  // NVF_API was added for nvfuser_extension. See examples/sinh_extension.
  NVF_API KernelExecutor(
      int64_t fusion_id = 0,
      int64_t concrete_id = 0,
      int64_t runtime_id = 0,
      int64_t group_id = 0)
      : ExecutorAbstract(fusion_id, concrete_id, runtime_id, group_id) {}

  // TODO: What rules should be in this check?
  static bool supported(Fusion* fusion);

  //! To compile a fusion with the 32-bit index type, CompileParams
  //! must be passed in. There used to be an index type associated
  //! with KernelArgumentHolder, but it is no longer the case.
  NVF_API void compile(
      Fusion* fusion,
      const KernelArgumentHolder& args,
      const LaunchParams& launch_constraints,
      CompileParams compile_params,
      SchedulerType sceduler_type = SchedulerType::None);

  // Initializer list version that creates KernelArgumentHolder from tensors
  NVF_API void compile(
      Fusion* fusion,
      std::initializer_list<at::Tensor> args,
      const LaunchParams& launch_constraints = LaunchParams(),
      CompileParams compile_params = CompileParams(),
      SchedulerType sceduler_type = SchedulerType::None) {
    compile(
        fusion,
        KernelArgumentHolder(args),
        launch_constraints,
        compile_params,
        sceduler_type);
  }

  // Initializer list version that creates KernelArgumentHolder from tensors
  NVF_API void compile(
      Fusion* fusion,
      std::initializer_list<c10::IValue> args,
      const LaunchParams& launch_constraints = LaunchParams(),
      CompileParams compile_params = CompileParams(),
      SchedulerType sceduler_type = SchedulerType::None) {
    compile(
        fusion,
        KernelArgumentHolder(args),
        launch_constraints,
        compile_params,
        sceduler_type);
  }

  // Vector version that creates KernelArgumentHolder from IValues
  NVF_API void compile(
      Fusion* fusion,
      const std::vector<c10::IValue>& args,
      const LaunchParams& launch_constraints = LaunchParams(),
      CompileParams compile_params = CompileParams(),
      SchedulerType sceduler_type = SchedulerType::None) {
    compile(
        fusion,
        KernelArgumentHolder(args),
        launch_constraints,
        compile_params,
        sceduler_type);
  }

  // TODO: merge it with the overload above.
  //! This API is merely here so we don't have to go back and update all cpp
  //! tests.
  void compile(
      Fusion* fusion,
      const c10::ArrayRef<c10::IValue>& inputs = {},
      const LaunchParams& launch_constraints = LaunchParams(),
      CompileParams compile_params = CompileParams()) {
<<<<<<< HEAD
    KernelArgumentHolder args(inputs);
=======
    KernelArgumentHolder args = KernelArgumentHolder(inputs);
>>>>>>> 53bd0a7d
    compile(fusion, args, launch_constraints, compile_params);
  }

  // TODO: args shouldn't come in a reference here because we will append the
  // outputs to be able to send it to the kernel. For now none of the users are
  // reconsuming the args, so it is okay. It isn't done now because changing it
  // from a reference makes a call as run({}) ambiguous, and that is used
  // in some places in the codebase.
  NVF_API std::vector<at::Tensor> run(
      KernelArgumentHolder& args,
      const LaunchParams& launch_constraints = LaunchParams(),
      CompileParams compile_params = CompileParams(),
      std::vector<at::Tensor> outputs = {});

  std::vector<at::Tensor> run(
      const c10::ArrayRef<c10::IValue>& inputs,
      const std::vector<at::Tensor>& outputs,
      const LaunchParams& launch_constraints = LaunchParams(),
      CompileParams compile_params = CompileParams(),
      const std::optional<size_t>& opt_code = std::nullopt) {
<<<<<<< HEAD
    KernelArgumentHolder args(inputs);
=======
    KernelArgumentHolder args = KernelArgumentHolder(inputs);
>>>>>>> 53bd0a7d
    if (opt_code.has_value()) {
      args.setCacheId(*opt_code);
    }
    return run(args, launch_constraints, compile_params, outputs);
  }

  std::vector<at::Tensor> run(
      const c10::ArrayRef<c10::IValue>& inputs,
      const LaunchParams& launch_constraints = LaunchParams(),
      CompileParams compile_params = CompileParams(),
      const std::optional<size_t>& opt_code = std::nullopt) {
    return run(inputs, {}, launch_constraints, compile_params, opt_code);
  }

  // Register a lowering hooks that are called to modify the GpuLower object
  // before running lowering passes. The main use case is for unit tests to
  // modify the lowering process.
  void registerLoweringHook(std::function<void(GpuLower*)> hook) {
    lowering_hooks_.push_back(std::move(hook));
  }

  // Register a post-lowering hooks that are called to modify the kernel after
  // lowering. The main use case is for unit tests to modify the kernel.
  void registerPostLoweringHook(std::function<void(kir::Kernel*)> hook) {
    post_lowering_hooks_.push_back(std::move(hook));
  }

  // Returns whether this `KernelExecutor` has a compiled kernel to execute.
  bool isCompiled() const override {
    if (compiledKernel() && compiledKernel()->isCompiled()) {
      return true;
    }
    return false;
  };

  void evictCache(size_t cache_id) {
    executor_entry_lookup_.erase(cache_id);
  }

  // struct used to hold necessary information to launch compiled kernel on a
  // given input set.
  //
  // TODO: strides would also be important when we handle permutations in
  //       codegen.
  //
  struct ExecutorEntry {
    bool init = false;
    LaunchParams launch_params;
    std::vector<GlobalBufferInfo> outputs;
    // Temporary work buffers and intemediate global-memory tensors
    std::vector<GlobalBufferInfo> intermediates;
    // The arguments to the kernel. These are configured in computeArgs and
    // recomputeArgs.
    // For the common case of a tensor argument, these correspond to the
    // `struct Tensor` data in runtime/tensor.cu. That means each tensor
    // element in `args` would be a sizeof(void*) + len(shape)*sizeof(int) +
    // len(shape)*sizeof(int) byte array (here "int" is used in place of the
    // index type, which varies in practice).
    std::vector<std::vector<std::byte>> args;
    // This is just the data() pointers to the above `args`; cuLaunchKernel
    // requires an array of this form.
    std::vector<void*> arg_ptrs;
  };

  using ExecutorCompileTimeInfoCache =
      executor_utils::caching::ExecutorCompileTimeInfoCache;

  //! Internal knob used for debugging/profiling only
  void setExecuteKernelFlag(bool execute_kernel) {
    execute_kernel_ = execute_kernel;
  }

  //! get occupancy of the last kernel execution
  float getKernelOccupancy() const {
    NVF_ERROR(
        kernel_occupancy_ > 0,
        "Occupancy unknown, should run with dump occupancy or perf_debug_verbose");
    return kernel_occupancy_;
  }

  void setKernelOccupancy(float occupancy) {
    kernel_occupancy_ = occupancy;
  }

  //! Returns the launch parameters from the last kernel execution
  LaunchParams lastLaunchParams() const {
    return launch_params_;
  }

  static void setGlobalFusionCount(int64_t new_fusion_count) {
    CompiledKernel::setGlobalFusionCount(new_fusion_count);
  }

  static int64_t getGlobalFusionCount() {
    return CompiledKernel::getGlobalFusionCount();
  }

  void setGroupId(int64_t gid) {
    group_id_ = gid;
  }

  //! Serialize Fusion Executor using flatbuffers
  flatbuffers::Offset<serde::KernelExecutor> serialize(
      flatbuffers::FlatBufferBuilder& builder) const;

  //! Deserialize Fusion Executor using flatbuffers
  void deserialize(
      const serde::KernelExecutor* buffer,
      Fusion* fusion,
      int8_t device_index,
      CompileParams compile_params,
      SchedulerType scheduler_type,
      int64_t fusion_id,
      int64_t concrete_id,
      int64_t runtime_id,
      int64_t group_id);

  const std::unique_ptr<CompiledKernel>& compiledKernel() const {
    return compiled_kernel_;
  }

 private:
  LaunchParams computeLaunchParams(
      const LaunchParams& launch_constraints,
      ExpressionEvaluator& expr_eval,
      const int64_t warp_size,
      DataType index_dtype);

  //! Return information necessay for allocating intermediate tensors,
  //! including temporary work buffers as well as intermediate
  //! global-memory tensors
  // TODO: Move to allocations.h/cpp
  std::vector<GlobalBufferInfo> getIntermediateBufferInfo(
      ExpressionEvaluator& expr_eval,
      DataType index_dtype);

  ExecutorCompileTimeInfoCache* compileTimeDataCache() {
    return &compile_time_info_cache_;
  }

  //! TODO: Consider changing this to a constructor of ExecutorEntry
  void initializeExecutorEntry(
      ExecutorEntry& executor_entry,
      const KernelArgumentHolder& args,
      const LaunchParams& launch_constraints,
      const CompileParams& compile_params,
      const std::vector<at::Tensor>& outputs,
      DataType index_type);

  std::unique_ptr<PrecomputedValues>& evaluatorPrecomputedValues();

  // Creates the initial set of arguments to a kernel, based on the arguments
  // to we have now.
  void computeArgs(ExecutorEntry&, ExpressionEvaluator&, const kir::Kernel*)
      const;
  // Updates an existing set of arguments based on the current arguments. It is
  // is an error to call this before `computeArgs` has been invoked.
  // recomputeArgs will fail if the arity of the function changes, or the rank
  // of any tensor changes (as these are compiled-in to the generated kernel
  // and therefore would require us to do a larger recompilation).
  void recomputeArgs(ExecutorEntry&, ExpressionEvaluator&, const kir::Kernel*)
      const;

  //! Serialize CompiledKernel using flatbuffers
  flatbuffers::Offset<serde::CudaKernel> serialize(
      flatbuffers::FlatBufferBuilder& builder,
      const executor_utils::CudaExecutable* kernel) const;

  // ExecutorEntry is an internal POD struct for the KernelExecutor class.
  // We define ExecutorEntry's serialize and deserialize as private methods in
  // KernelExecutor.
  flatbuffers::Offset<serde::ExecutorEntry> serialize(
      flatbuffers::FlatBufferBuilder& builder,
      const ExecutorEntry& data) const;

  //! Deserialize ExecutorEntry using flatbuffers
  ExecutorEntry deserialize(const serde::ExecutorEntry* buffer);

  // GlobalBufferInfo is an internal POD struct for the KernelExecutor class.
  // We define GlobalBufferInfo's serialize and deserialize as private methods
  // in KernelExecutor.
  flatbuffers::Offset<serde::GlobalBufferInfo> serialize(
      flatbuffers::FlatBufferBuilder& builder,
      const GlobalBufferInfo& data,
      int64_t tv_position,
      bool is_fusion_output) const;

  //! Deserialize GlobalBufferInfo using flatbuffers
  GlobalBufferInfo deserialize(const serde::GlobalBufferInfo* buffer);

  //! Get the current dynamic shared memory size
  int64_t getAvailableDynamicSmemSize();

  //! Get the static shared memory size of the current compiled kernel
  int64_t getStaticSmemSize();

  //! Check if the shared memory size can be expandable to accommodate
  //! the given dynamic size. The total shared memory size consumed
  //! would be the sum of the static and dynamic sizes.
  void validateDynamicSmemSize(int64_t dynamic_smem_size);

  //! Make sure the dynamic shared memory size is at least as large as
  //! the given size
  int64_t ensureAvailableDynamicSmemSize(int64_t dynamic_smem_size);

  //! Clear the cached properties of the compiled kernel
  void resetCompiledKernelProperties();

 private:
  std::unique_ptr<CompiledKernel> compiled_kernel_;

  //! Absolute limit of all available shared mem space from cudaDeviceProp
  int64_t device_smem_limit_ = 0;

  //! Static shared memory size of the current compiled kernel
  std::optional<int64_t> static_smem_size_ = std::nullopt;

  //! Available shared memory space for dynamic allocation for the current
  //!  compiled kernel at the current shared memory/L1 configuration
  std::optional<int64_t> available_dynamic_smem_size_ = std::nullopt;

  int64_t warp_size_ = 0;

  // lookup table to take short cut to retrieve recorded information in order to
  // launch kernels without re-inference parameters.
  std::unordered_map<size_t, ExecutorEntry> executor_entry_lookup_;

  // Compile time information caching. This is used for shape inference
  //  support. The cache stores graph information that are available
  //  without shape information so that each shape inference call will
  //  not need to re-compute them.
  ExecutorCompileTimeInfoCache compile_time_info_cache_;

  // Cached expr eval
  std::unique_ptr<PrecomputedValues> evaluator_precomputed_values_ = nullptr;

  // Profiling support: knob to control wheter we actually execute the
  // kernel on the GPU or not
  bool execute_kernel_ = true;

  // Heuristic tuning support: the last kernel occupancy, if
  // DebugDumpOption::Occupancy is true
  float kernel_occupancy_ = -1.0f;

  // Profiling support: the last launch param used
  LaunchParams launch_params_;

  // Lowering hooks that are called after the GpuLower instance is created
  // before running lowering passes.
  // The main use case is for unit tests to modify the lowering process.
  std::vector<std::function<void(GpuLower*)>> lowering_hooks_;

  // Post-lowering hooks that are called to modify the kernel after lowering.
  // The main use case is for unit tests to modify the kernel.
  std::vector<std::function<void(kir::Kernel*)>> post_lowering_hooks_;
};

} // namespace nvfuser<|MERGE_RESOLUTION|>--- conflicted
+++ resolved
@@ -134,11 +134,7 @@
       const c10::ArrayRef<c10::IValue>& inputs = {},
       const LaunchParams& launch_constraints = LaunchParams(),
       CompileParams compile_params = CompileParams()) {
-<<<<<<< HEAD
     KernelArgumentHolder args(inputs);
-=======
-    KernelArgumentHolder args = KernelArgumentHolder(inputs);
->>>>>>> 53bd0a7d
     compile(fusion, args, launch_constraints, compile_params);
   }
 
@@ -159,11 +155,7 @@
       const LaunchParams& launch_constraints = LaunchParams(),
       CompileParams compile_params = CompileParams(),
       const std::optional<size_t>& opt_code = std::nullopt) {
-<<<<<<< HEAD
     KernelArgumentHolder args(inputs);
-=======
-    KernelArgumentHolder args = KernelArgumentHolder(inputs);
->>>>>>> 53bd0a7d
     if (opt_code.has_value()) {
       args.setCacheId(*opt_code);
     }
