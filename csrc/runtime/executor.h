// clang-format off
/*
 * SPDX-FileCopyrightText: Copyright (c) 2023-present NVIDIA CORPORATION & AFFILIATES.
 * All rights reserved.
 * SPDX-License-Identifier: BSD-3-Clause
 */
// clang-format on
#pragma once
#include <device_lower/lower2device.h>
#include <exceptions.h>
#include <expr_evaluator.h>
#include <fusion.h>
#include <ir/all_nodes.h>
#include <ir/cloner.h>
#include <ir/printer.h>
#include <runtime/allocations.h>
#include <runtime/compiled_kernel.h>
#include <runtime/executor_abstract.h>
#include <runtime/executor_params.h>
#include <runtime/executor_utils.h>
#include <scheduler/scheduler_types.h>
#include <serde/fusion_cache_generated.h>
#include <utils.h>
#include <atomic>

#include <c10/core/DeviceType.h>

#include <functional>

namespace nvfuser {

<<<<<<< HEAD
=======
class ExprEvalExecutor : public ExecutorAbstract {
 public:
  ExprEvalExecutor(
      int64_t fusion_id = 0,
      int64_t concrete_id = 0,
      int64_t runtime_id = 0,
      int64_t group_id = 0)
      : ExecutorAbstract(fusion_id, concrete_id, runtime_id, group_id) {}

  // Returns true if all fusion outputs are expression evaluated.
  static bool supported(Fusion* fusion);

  void compile(Fusion* fusion);

  bool isCompiled() const override;

  NVF_API KernelArgumentHolder
  run(KernelArgumentHolder& args, KernelArgumentHolder outputs = {});

  const std::unique_ptr<Fusion>& fusion() {
    return fusion_;
  }

 private:
  // TODO: Set properly
  std::unique_ptr<Fusion> fusion_;
};

// struct used to hold necessary information to launch compiled kernel on a
// given input set.
//
// TODO: strides would also be important when we handle permutations in
//       codegen.
//
struct KernelExecutorEntry {
  bool init = false;
  LaunchParams launch_params;
  std::vector<GlobalBufferInfo> outputs;
  // If an output is aliased to an input, this will hold the index of the
  // input that it is aliased to. If not aliased, it will hold -1.
  std::vector<int> output_aliased_to_input;
  // Temporary work buffers and intemediate global-memory tensors
  std::vector<GlobalBufferInfo> intermediates;
  std::vector<GlobalBufferInfo> inputs;
  // The arguments to the kernel. These are configured in computeArgs and
  // recomputeArgs.
  // For the common case of a tensor argument, these correspond to the
  // `struct Tensor` data in runtime/tensor.cu. That means each tensor
  // element in `args` would be a sizeof(void*) + len(shape)*sizeof(int) +
  // len(shape)*sizeof(int) byte array (here "int" is used in place of the
  // index type, which varies in practice).
  std::vector<std::vector<std::byte>> args;
  // This is just the data() pointers to the above `args`; cuLaunchKernel
  // requires an array of this form.
  std::vector<void*> arg_ptrs;
};

>>>>>>> 37bc4fa0
class KernelExecutor : public ExecutorAbstract {
 public:
  // NVF_API was added for nvfuser_extension. See examples/sinh_extension.
  NVF_API KernelExecutor(
      int64_t fusion_id = 0,
      int64_t concrete_id = 0,
      int64_t runtime_id = 0,
      int64_t group_id = 0)
      : ExecutorAbstract(fusion_id, concrete_id, runtime_id, group_id) {}

  // TODO: What rules should be in this check?
  static bool supported(Fusion* fusion);

  //! To compile a fusion with the 32-bit index type, CompileParams
  //! must be passed in. There used to be an index type associated
  //! with KernelArgumentHolder, but it is no longer the case.
  NVF_API void compile(
      Fusion* fusion,
      const KernelArgumentHolder& args = {},
      const LaunchParams& launch_constraints = LaunchParams(),
      CompileParams compile_params = CompileParams(),
      SchedulerType sceduler_type = SchedulerType::None);

  NVF_API KernelArgumentHolder
  run(KernelArgumentHolder args,
      KernelArgumentHolder outputs = {},
      const LaunchParams& launch_constraints = LaunchParams(),
      CompileParams compile_params = CompileParams());

  // Register a lowering hooks that are called to modify the GpuLower object
  // before running lowering passes. The main use case is for unit tests to
  // modify the lowering process.
  void registerLoweringHook(std::function<void(GpuLower*)> hook) {
    lowering_hooks_.push_back(std::move(hook));
  }

  // Register a post-lowering hooks that are called to modify the kernel after
  // lowering. The main use case is for unit tests to modify the kernel.
  void registerPostLoweringHook(std::function<void(kir::Kernel*)> hook) {
    post_lowering_hooks_.push_back(std::move(hook));
  }

  // Returns whether this `KernelExecutor` has a compiled kernel to execute.
  bool isCompiled() const override {
    if (compiledKernel() && compiledKernel()->isCompiled()) {
      return true;
    }
    return false;
  };

  void evictCache(size_t cache_id) {
    executor_entry_lookup_.erase(cache_id);
  }

  using ExecutorCompileTimeInfoCache =
      executor_utils::caching::ExecutorCompileTimeInfoCache;

  //! Internal knob used for debugging/profiling only
  void setExecuteKernelFlag(bool execute_kernel) {
    execute_kernel_ = execute_kernel;
  }

  //! get occupancy of the last kernel execution
  float getKernelOccupancy() const {
    NVF_ERROR(
        kernel_occupancy_ > 0,
        "Occupancy unknown, should run with dump occupancy or perf_debug_verbose");
    return kernel_occupancy_;
  }

  void setKernelOccupancy(float occupancy) {
    kernel_occupancy_ = occupancy;
  }

  //! Returns the launch parameters from the last kernel execution
  LaunchParams lastLaunchParams() const {
    return launch_params_;
  }

  static void setGlobalFusionCount(int64_t new_fusion_count) {
    CompiledKernel::setGlobalFusionCount(new_fusion_count);
  }

  static int64_t getGlobalFusionCount() {
    return CompiledKernel::getGlobalFusionCount();
  }

  void setGroupId(int64_t gid) {
    group_id_ = gid;
  }

  //! Serialize Fusion Executor using flatbuffers
  flatbuffers::Offset<serde::KernelExecutor> serialize(
      flatbuffers::FlatBufferBuilder& builder) const;

  //! Deserialize Fusion Executor using flatbuffers
  void deserialize(
      const serde::KernelExecutor* buffer,
      Fusion* fusion,
      int8_t device_index,
      CompileParams compile_params,
      SchedulerType scheduler_type,
      int64_t fusion_id,
      int64_t concrete_id,
      int64_t runtime_id,
      int64_t group_id);

  const std::unique_ptr<CompiledKernel>& compiledKernel() const {
    return compiled_kernel_;
  }

 private:
  LaunchParams computeLaunchParams(
      const LaunchParams& launch_constraints,
      ExpressionEvaluator& expr_eval,
      const int64_t warp_size,
      DataType index_dtype);

  //! Return information necessay for allocating intermediate tensors,
  //! including temporary work buffers as well as intermediate
  //! global-memory tensors
  // TODO: Move to allocations.h/cpp
  std::vector<GlobalBufferInfo> getIntermediateBufferInfo(
      ExpressionEvaluator& expr_eval,
      DataType index_dtype);

  ExecutorCompileTimeInfoCache* compileTimeDataCache() {
    return &compile_time_info_cache_;
  }

  //! TODO: Consider changing this to a constructor of KernelExecutorEntry
  void initializeExecutorEntry(
      KernelExecutorEntry& executor_entry,
      const KernelArgumentHolder& args,
      const LaunchParams& launch_constraints,
      const CompileParams& compile_params,
      const KernelArgumentHolder& outputs,
      DataType index_type);

  std::unique_ptr<PrecomputedValues>& evaluatorPrecomputedValues();

  // Creates the initial set of arguments to a kernel, based on the arguments
  // to we have now.
  void computeArgs(KernelExecutorEntry& entry, const KernelArgumentHolder& args)
      const;

  KernelArgumentHolder resolveTMA(
      KernelExecutorEntry& entry,
      const KernelArgumentHolder& args) const;

  //! Serialize CompiledKernel using flatbuffers
  flatbuffers::Offset<serde::CudaKernel> serialize(
      flatbuffers::FlatBufferBuilder& builder,
      const executor_utils::CudaExecutable* kernel) const;

  // KernelExecutorEntry is an internal POD struct for the KernelExecutor class.
  // We define KernelExecutorEntry's serialize and deserialize as private
  // methods in KernelExecutor.
  flatbuffers::Offset<serde::KernelExecutorEntry> serialize(
      flatbuffers::FlatBufferBuilder& builder,
      const KernelExecutorEntry& data) const;

  //! Deserialize KernelExecutorEntry using flatbuffers
  KernelExecutorEntry deserialize(const serde::KernelExecutorEntry* buffer);

  // GlobalBufferInfo is an internal POD struct for the KernelExecutor class.
  // We define GlobalBufferInfo's serialize and deserialize as private methods
  // in KernelExecutor.
  flatbuffers::Offset<serde::GlobalBufferInfo> serialize(
      flatbuffers::FlatBufferBuilder& builder,
      const GlobalBufferInfo& data,
      int64_t tv_position,
      bool is_fusion_output,
      bool is_fusion_input) const;

  //! Deserialize GlobalBufferInfo using flatbuffers
  GlobalBufferInfo deserialize(const serde::GlobalBufferInfo* buffer);

  //! Get the current dynamic shared memory size
  int64_t getAvailableDynamicSmemSize();

  //! Get the static shared memory size of the current compiled kernel
  int64_t getStaticSmemSize();

  //! Check if the shared memory size can be expandable to accommodate
  //! the given dynamic size. The total shared memory size consumed
  //! would be the sum of the static and dynamic sizes.
  void validateDynamicSmemSize(int64_t dynamic_smem_size);

  //! Make sure the dynamic shared memory size is at least as large as
  //! the given size
  int64_t ensureAvailableDynamicSmemSize(int64_t dynamic_smem_size);

  //! Clear the cached properties of the compiled kernel
  void resetCompiledKernelProperties();

 private:
  std::unique_ptr<CompiledKernel> compiled_kernel_;

  //! Absolute limit of all available shared mem space from cudaDeviceProp
  int64_t device_smem_limit_ = 0;

  //! Static shared memory size of the current compiled kernel
  std::optional<int64_t> static_smem_size_ = std::nullopt;

  //! Available shared memory space for dynamic allocation for the current
  //!  compiled kernel at the current shared memory/L1 configuration
  std::optional<int64_t> available_dynamic_smem_size_ = std::nullopt;

  int64_t warp_size_ = 0;

  // Has an RNG kernel and therefore needs to infer RNG state through expression
  // evaluator
  bool has_rng_ = false;

  // Has a TMA kernel and therefore needs to infer TMA inputs through expression
  // evaluator
  bool has_tma_ = false;

  // Has a dynamic alias and therefore needs to infer what they are through
  // expression evaluator
  bool has_dynamic_alias_ = false;

  // lookup table to take short cut to retrieve recorded information in order to
  // launch kernels without re-inference parameters.
  std::unordered_map<size_t, KernelExecutorEntry> executor_entry_lookup_;

  // Compile time information caching. This is used for shape inference
  //  support. The cache stores graph information that are available
  //  without shape information so that each shape inference call will
  //  not need to re-compute them.
  ExecutorCompileTimeInfoCache compile_time_info_cache_;

  // Cached expr eval
  std::unique_ptr<PrecomputedValues> evaluator_precomputed_values_ = nullptr;

  // Profiling support: knob to control wheter we actually execute the
  // kernel on the GPU or not
  bool execute_kernel_ = true;

  // Heuristic tuning support: the last kernel occupancy, if
  // DebugDumpOption::Occupancy is true
  float kernel_occupancy_ = -1.0f;

  // Profiling support: the last launch param used
  LaunchParams launch_params_;

  // Lowering hooks that are called after the GpuLower instance is created
  // before running lowering passes.
  // The main use case is for unit tests to modify the lowering process.
  std::vector<std::function<void(GpuLower*)>> lowering_hooks_;

  // Post-lowering hooks that are called to modify the kernel after lowering.
  // The main use case is for unit tests to modify the kernel.
  std::vector<std::function<void(kir::Kernel*)>> post_lowering_hooks_;
};

} // namespace nvfuser<|MERGE_RESOLUTION|>--- conflicted
+++ resolved
@@ -28,36 +28,6 @@
 #include <functional>
 
 namespace nvfuser {
-
-<<<<<<< HEAD
-=======
-class ExprEvalExecutor : public ExecutorAbstract {
- public:
-  ExprEvalExecutor(
-      int64_t fusion_id = 0,
-      int64_t concrete_id = 0,
-      int64_t runtime_id = 0,
-      int64_t group_id = 0)
-      : ExecutorAbstract(fusion_id, concrete_id, runtime_id, group_id) {}
-
-  // Returns true if all fusion outputs are expression evaluated.
-  static bool supported(Fusion* fusion);
-
-  void compile(Fusion* fusion);
-
-  bool isCompiled() const override;
-
-  NVF_API KernelArgumentHolder
-  run(KernelArgumentHolder& args, KernelArgumentHolder outputs = {});
-
-  const std::unique_ptr<Fusion>& fusion() {
-    return fusion_;
-  }
-
- private:
-  // TODO: Set properly
-  std::unique_ptr<Fusion> fusion_;
-};
 
 // struct used to hold necessary information to launch compiled kernel on a
 // given input set.
@@ -88,7 +58,6 @@
   std::vector<void*> arg_ptrs;
 };
 
->>>>>>> 37bc4fa0
 class KernelExecutor : public ExecutorAbstract {
  public:
   // NVF_API was added for nvfuser_extension. See examples/sinh_extension.
