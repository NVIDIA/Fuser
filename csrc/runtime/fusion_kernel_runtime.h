// clang-format off
/*
 * SPDX-FileCopyrightText: Copyright (c) 2023-present NVIDIA CORPORATION & AFFILIATES.
 * All rights reserved.
 * SPDX-License-Identifier: BSD-3-Clause
 */
// clang-format on
#pragma once

#include <c10/util/ArrayRef.h>

#include <fusion_segmenter.h>
#include <host_ir/executor.h>
#include <polymorphic_value.h>
#include <runtime/executor.h>
#include <runtime/executor_kernel_arg.h>
#include <runtime/fusion_cache_utils.h>

#include <mutex>
#include <vector>

namespace nvfuser {

class HeuristicParamsList;
enum class PrimDataType;
class Fusion;
class Val;
namespace serde {
struct FusionKernelRuntime;
}

//! FusionKernelRuntime is the unified interface from fusion graphs into
//!  caching, compilation into kernels, and kernel launches.
//!
//! Each instance is also a cache entry tracked by FusionKernelRuntimeCache.
//!
//! Two types of instance can be created, one for complete/single-kernel fusion
//!  and one for segmented/multi-kernel fusion.
//! Conceptually this is a generalization of KernelExecutor that supports both
//!  single-kernel and multi-kernel caching/compiling/launching
//!
//! When serde_buffer argument is a nullptr, we run the
//! SegmentCandidateFinder::segment pass in the constructor and compile the
//! fusions. When serde_buffer exists, we deserialize the segmented_fusion_ and
//! executors_ objects from the flatbuffer binary.
class FusionKernelRuntime {
 public:
  explicit FusionKernelRuntime(
      std::unique_ptr<Fusion> fusion,
      const KernelArgumentHolder& inputs,
      const serde::FusionKernelRuntime* serde_buffer = nullptr,
      std::optional<PrimDataType> forced_index_type = std::nullopt,
      int64_t fusion_id = 0,
      int64_t concrete_id = 0,
      int64_t runtime_id = 0,
      bool auto_schedule = true);

  //! Type notations within FusionKernelRuntime Context

  //! Evicts internally cached parameters based on input sizes.
  //!  An interface used by runtime caches.
  void evictCache(size_t input_id);

  //! query if we have already attempted compilation
  bool isCompiled() const;

  //! Serialize Fusion Kernel Runtime using flatbuffers
  flatbuffers::Offset<serde::FusionKernelRuntime> serialize(
      flatbuffers::FlatBufferBuilder& builder) const;

  //! Deserialize Fusion Kernel Runtime using flatbuffers
  void deserialize(
      const serde::FusionKernelRuntime* buffer,
      int8_t device_index);

  //! Note that all heuristics use the same index type.
  PrimDataType getIndexType() const;

  //! Unified interface to run the managed kernels with given input
  NVF_API std::vector<at::Tensor> runWithInputs(KernelArgumentHolder& args);

  //! Compile a kernel executor for given inputs. Note: The compilation is
  //! multithreaded. The segments in the fusion are compiled independently.
  NVF_API void compileFusionParallel(KernelArgumentHolder args);

  const std::vector<int64_t>& getArgsNumAfterSegmentRuns() {
    return num_live_args_after_segment_runs_;
  }

  //! Turn On/Off profiling
  void profile(bool to_profile = true) {
    profiling_ = to_profile;
  }

  //! Enable kernel time measurement. Only the device time is
  //! inclued.
  void enableKernelTimeMeasurement() {
    measure_kernel_time_ = true;
  }

  void disableKernelTimeMeasurement() {
    measure_kernel_time_ = false;
  }

  //! Return the total kernel time of all segments
  float kernelTimeMs() const {
    return kernel_time_ms_;
  }

  //! Internal knob for profiling shape inference
  void disableKernelLaunch();

  //! Returns if this runtime is segmented
  bool isSegmented() const {
    return is_segmented_;
  }

  //! Returns the fusion segments if applicable
  SegmentedFusion* fusionSegments() const;

  //! Returns the list of heuristics in this runtime
  HeuristicParamsList* schedulerHeuristics() const;

  //! Return the most recently used executor, corresponding to the
  //!  most recent kernel launch.
  //! TODO: have a interface for grabbing all recent logs. Need to put a buffer
  //! space for recent logs
  const ExecutorLog& getMostRecentExecutorLog() const;

  // Try to compute heuristics based on the SegmentedFusion managed
  //  in this kernel runtime, and will return a nullopt if either
  //  any segment cannot be scheduled or the parameters don't match
  //
  // Heuristics must use the index type of forced_index_type if given.
  NVF_API std::optional<std::unique_ptr<HeuristicParamsList>>
  getMaybeHeuristicsFor(
      const KernelArgumentHolder& args,
      std::optional<PrimDataType> forced_index_type = std::nullopt);

  //! Copy the launch params given in the parameter heuristics to prepare
  //!  for kernel launch for a new input dimension but same heuristics
  void updateHeuristicsLaunchParams(HeuristicParamsList* update_heuristics);

  const std::vector<std::unique_ptr<ExecutorAbstract>>& executors() const;

 private:
  //! Runs each fusion segment given arguments. The outputs for a fusion are
  //! added back to the arguments, so they can be used as inputs to successive
  //! segments. Returns a map that links each NvFuser Val to its corresponding
  //! tensor.
<<<<<<< HEAD
  std::unordered_map<Val*, std::unique_ptr<PolymorphicValue>>
  runSegmentsWithInputs(KernelArgumentHolder& args);
=======
  std::unordered_map<Val*, PolymorphicValue> runSegmentsWithInputs(
      KernelArgumentHolder& args);
>>>>>>> 068fa65c

  //! Interface to run a single kernel, either one kernel for single-kernel
  //! fusions, or a kernel for a segmentedGrouup in a segmented fusion. Returns
  //! the kernel outputs.
  std::vector<at::Tensor> runKernelWithInput(
      KernelArgumentHolder& args,
      SegmentedGroup* sg);

  //! Interface to compile a single kernel. It is either a single kernel for a
  //! fusion or a kernel for a segmentedGrouup in a segmented fusion. Returns
  //! launch and compile parameters for kernel.
  void compileKernel(
      const KernelArgumentHolder& args,
      SegmentedGroup* sg,
      hir::HostIrContainer* hic);

  std::pair<LaunchParams, CompileParams> getKernelConfig(
      const KernelArgumentHolder& args,
      SegmentedGroup* sg);

  //! Access the list of schedulers maintained in this runtime instance
  NVF_API const std::vector<std::unique_ptr<HeuristicParams>>& schedulers()
      const;

 private:
  //! Entries indexed by groupID:
  //! Executors holding compiled kernels
  std::vector<std::unique_ptr<ExecutorAbstract>> executors_;

  //! Host IR Evaluator
  std::unique_ptr<hir::HostIrEvaluator> hie_;

  // A metadata copy of initial arguments used to contruct this
  // FusionKernelRuntime. Used during deserialization to schedule the fusion
  // rather than storing the scheduled fusion directly.
  KernelArgumentHolder args_metadata_;

  //! Heuristics object holding scheduler entries for all segments
  std::unique_ptr<HeuristicParamsList> heuristics_;

  // Checks if this runtime instance is for a single-kernel fusion (false) or a
  //  segmented fusion (true).
  bool is_segmented_ = true;

  //! Multi-Kernel fusion segment when applies
  std::unique_ptr<SegmentedFusion> segmented_fusion_ = nullptr;

  //! Pre-allocated runtime workspace to speed up kernel launch preparation.
  RuntimeWorkSpace runtime_workspace_;

  //! store number of arguments in KernelArgumentHolder after each segment
  //! used to check if arguments are erased if not being used in the following
  //! segments
  //! Only used in a single test: test_gpu3::FusionClearGmemBetweenSegments_CUDA
  std::vector<int64_t> num_live_args_after_segment_runs_;

  // States for profiling support
  bool profiling_ = false;

  //! Flag to indicate kernel timing measurement. Should be disabled
  //! unless benchmarking the kernel timing only as the measurement
  //! itself incurs an overhead.
  bool measure_kernel_time_ = false;

  //! The sum of the last kernel execution times
  float kernel_time_ms_ = 0;

  //! something to do with parallel compilation, not sure what it's actually
  //! being used to protect.
  mutable std::mutex mutex_;

  // ID of fusion in python frontend fusion cache, which maps to a single
  // FusionExecutorCache.
  int64_t fusion_id_ = -1;

  // ID of concretized fusion in FusionExecutorCache
  int64_t concrete_id_ = -1;

  // ID of FusionKernelRuntime given (device, concrete_info) key
  int64_t runtime_id_ = -1;

  // The heuristics and executor for most recent kernel launch
  ExecutorLog most_recent_executor_log_;

  // Whether to auto schedule the Fusion. If set to false, scheduling is skipped
  const bool auto_schedule_;
};

} // namespace nvfuser<|MERGE_RESOLUTION|>--- conflicted
+++ resolved
@@ -148,13 +148,8 @@
   //! added back to the arguments, so they can be used as inputs to successive
   //! segments. Returns a map that links each NvFuser Val to its corresponding
   //! tensor.
-<<<<<<< HEAD
-  std::unordered_map<Val*, std::unique_ptr<PolymorphicValue>>
-  runSegmentsWithInputs(KernelArgumentHolder& args);
-=======
   std::unordered_map<Val*, PolymorphicValue> runSegmentsWithInputs(
       KernelArgumentHolder& args);
->>>>>>> 068fa65c
 
   //! Interface to run a single kernel, either one kernel for single-kernel
   //! fusions, or a kernel for a segmentedGrouup in a segmented fusion. Returns
