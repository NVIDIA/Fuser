--- conflicted
+++ resolved
@@ -23,47 +23,10 @@
     std::optional<int8_t> device) {
   if (inputs.empty()) {
     // default to device 0
-<<<<<<< HEAD
-    KernelArgumentHolder args;
-    args.setDeviceIndex(
-        selected_device.has_value() ? selected_device.value() : (int8_t)0);
-    return args;
-  }
-  auto device_index = getCommonDeviceCUDA(inputs, selected_device);
-
-  KernelArgumentHolder args;
-  args.setDeviceIndex(device_index);
-  args.push(inputs);
-
-  return args;
-}
-
-PolymorphicValue IValueToPolymorphicValue(const c10::IValue& val) {
-  if (val.isTensor()) {
-    return val.toTensor();
-  }
-  NVF_ERROR(
-      val.isScalar(),
-      "Can not convert IValue to PolymorphicValue if not a Tesnor or scalar, found: ",
-      val.toString());
-  auto scalar_val = val.toScalar();
-  switch (scalar_val.type()) {
-    case c10::ScalarType::ComplexDouble:
-      return (std::complex<double>)scalar_val.toComplexDouble();
-    case c10::ScalarType::Double:
-      return scalar_val.toDouble();
-    case c10::ScalarType::Long:
-      return scalar_val.toLong();
-    case c10::ScalarType::Bool:
-      return scalar_val.toBool();
-    default:
-      NVF_THROW("Can not convert IValue to PolymorphicValue");
-=======
     setDeviceIndex(device.has_value() ? device.value() : (int8_t)0);
   } else {
     setDeviceIndex(getCommonDeviceCUDA(inputs, device));
     push(inputs);
->>>>>>> d0d35e9e
   }
 }
 
