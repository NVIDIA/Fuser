// clang-format off
/*
 * SPDX-FileCopyrightText: Copyright (c) 2023-present NVIDIA CORPORATION & AFFILIATES.
 * All rights reserved.
 * SPDX-License-Identifier: BSD-3-Clause
 */
// clang-format on
// Extract size and strides
#include <runtime/allocations.h>
#include <runtime/fusion_executor_cache.h>

#include <instrumentation.h>
#include <polymorphic_value.h>
#include <runtime/executor_kernel_arg.h>
#include <serde/polymorphic_value.h>
#include <tensor_metadata.h>

namespace nvfuser {

namespace {

PrimDataType getSmallestIndexType(const at::Tensor& tensor) {
  KernelIndexTypeCompute index_type_helper;
  for (const auto dim_i : arange(tensor.ndimension())) {
    auto size = tensor.size(dim_i);
    auto stride = tensor.stride(dim_i);
    if (index_type_helper.addDim(size, stride) == PrimDataType::Int) {
      return PrimDataType::Int;
    }
  }
  return PrimDataType::Int32;
}

} // namespace

void KernelArgumentHolder::push(const std::vector<PolymorphicValue>& args) {
  arguments_.insert(arguments_.end(), args.begin(), args.end());
}

void KernelArgumentHolder::push(const std::vector<at::Tensor>& tensors) {
  for (const auto& tensor : tensors) {
    arguments_.emplace_back(PolymorphicValue(tensor));
  }
}

void KernelArgumentHolder::push(const c10::ArrayRef<c10::IValue>& args) {
  for (const auto& arg : args) {
    arguments_.emplace_back(
        PolymorphicValue_functions::IValueToPolymorphicValue(arg));
  }
}

void KernelArgumentHolder::push(const std::vector<c10::IValue>& args) {
  for (const auto& arg : args) {
    arguments_.emplace_back(
        PolymorphicValue_functions::IValueToPolymorphicValue(arg));
  }
}

void KernelArgumentHolder::push(at::Tensor tensor) {
  arguments_.emplace_back(PolymorphicValue(tensor));
}

void KernelArgumentHolder::push(PolymorphicValue val) {
  arguments_.emplace_back(std::move(val));
}

void KernelArgumentHolder::push(std::optional<at::Tensor> tensor) {
  NVF_ERROR(
      tensor.has_value(),
      "KernelArgumentHolder doesn't support empty optional values, it's "
      "expected that when pushed they exist.");
  arguments_.emplace_back(PolymorphicValue(tensor.value()));
}

void KernelArgumentHolder::erase(const PolymorphicValue& arg_to_delete) {
  auto iter = std::remove_if(
      arguments_.begin(), arguments_.end(), [&](const auto& ref) {
        return &arg_to_delete == &ref;
      });
  arguments_.erase(iter, arguments_.end());
}

std::string KernelArgumentHolder::toString() const {
  std::stringstream ss;
  for (const auto& arg : arguments_) {
    if (arg.is<at::Tensor>()) {
      ss << debug_str(arg.as<at::Tensor>()) << "\n";
    } else {
      ss << PolymorphicValue_functions::toString(arg) << "\n";
    }
  }
  return ss.str();
}

PrimDataType KernelArgumentHolder::getSmallestIndexTypeOfArguments() const {
  for (const auto& arg : arguments_) {
    if (arg.is<at::Tensor>()) {
      if (getSmallestIndexType(arg.as<at::Tensor>()) == PrimDataType::Int) {
        return PrimDataType::Int;
      }
    }
  }
  return PrimDataType::Int32;
}

void KernelArgumentHolder::pushTensorProxy(
    const std::vector<int64_t>& sizes,
    const std::vector<int64_t>& strides,
    at::ScalarType dtype) {
  NVF_ERROR(strides.size() == sizes.size());
  auto meta_tensor = at::empty_strided(
      sizes,
      strides,
      dtype,
      c10::nullopt,
      c10::Device(c10::DeviceType::Meta, 0),
      c10::nullopt);
  push(meta_tensor);
}

void KernelArgumentHolder::setDeviceIndex(std::optional<int8_t> index) {
  if (index.has_value()) {
    device_index_ = index.value();
  } else {
    device_index_ = getCommonDeviceCUDA(*this);
  }
}

flatbuffers::Offset<serde::KernelArgumentHolder> KernelArgumentHolder::
    serialize(flatbuffers::FlatBufferBuilder& builder) const {
  // See table definitions for KernelArgumentHolder and PolymorphicValue
  // in serde/fusion_cache.fbs

  using fb_poly_value = flatbuffers::Offset<serde::PolymorphicValue>;

  std::vector<fb_poly_value> arguments_fb;
  arguments_fb.reserve(arguments_.size());
  for (auto& arg : arguments_) {
    arguments_fb.push_back(serde::serializePolymorphicValue(builder, arg));
  }

  return serde::CreateKernelArgumentHolderDirect(
      builder, &arguments_fb, device_index_, cache_id_.value_or(SIZE_MAX));
}

void KernelArgumentHolder::deserialize(
    const serde::KernelArgumentHolder* buffer) {
  // See table definitions for KernelArgumentHolder and PolymorphicValue
  // in serde/fusion_cache.fbs

  NVF_ERROR(buffer != nullptr, "serde::KernelArgumentHolder is nullptr.");

  device_index_ = buffer->device_index();
  cache_id_ = (buffer->cache_id() != SIZE_MAX)
      ? std::optional<size_t>(buffer->cache_id())
      : std::nullopt;

  serde::PolymorphicValueFactory poly_value_factory;
  for (auto fb_poly_value : *buffer->arguments()) {
    NVF_ERROR(fb_poly_value != nullptr, "serde::PolymorphicValue is nullptr.");
    push(poly_value_factory.parse(fb_poly_value->data_type(), fb_poly_value));
  }
}

std::vector<std::byte> polymorphicValueToBytes(
    const PolymorphicValue& argument,
    const DataType& dtype,
    PrimDataType index_type) {
  if (argument.is<at::Tensor>()) {
    // FUSER_PERF_SCOPE("polymorphicValueToBytes(at::Tensor)");
    const auto& tensor = argument.as<at::Tensor>();
    NVF_ERROR(
        tensor.is_cpu() && tensor.numel() == 1,
        "Only CPU scalar tensors are supported here. ",
        "For GPU tensors, please use their metadata.");
    auto scalar_type = tensor.scalar_type();
    NVF_ERROR(
        dtype == aten_to_data_type(scalar_type),
        "Expected ",
        dtype,
        " but got ",
        aten_to_data_type(scalar_type),
        ".");
    std::vector<std::byte> buffer;
    buffer.reserve(tensor.element_size());
    buffer.insert(
        buffer.end(),
        (std::byte*)tensor.data_ptr(),
        (std::byte*)tensor.data_ptr() + tensor.element_size());
    return buffer;
  } else if (argument.is<Pointer>()) {
    // FUSER_PERF_SCOPE("polymorphicValueToBytes(Pointer)");
    NVF_ERROR(
        std::holds_alternative<PointerType>(dtype.type),
        "Expected PointerType type.");
    void* ptr = (void*)argument;
    std::vector<std::byte> buffer;
    buffer.reserve(sizeof(void*));
    buffer.insert(
        buffer.end(), (std::byte*)&ptr, (std::byte*)&ptr + sizeof(void*));
    return buffer;
  } else if (argument.is<std::vector>()) {
    // FUSER_PERF_SCOPE("polymorphicValueToBytes(std::vector)");
    NVF_ERROR(
        std::holds_alternative<ArrayType>(dtype.type),
        "Expected ArrayType type.");
    auto dtype_ = std::get<ArrayType>(dtype.type);
    std::vector<std::byte> buffer;
    for (const auto& elem : argument.as<std::vector>()) {
      auto elem_data = polymorphicValueToBytes(elem, *dtype_.type, index_type);
      buffer.insert(buffer.end(), elem_data.begin(), elem_data.end());
    }
    return buffer;
  } else if (argument.is<int64_t>()) {
    // FUSER_PERF_SCOPE("polymorphicValueToBytes(int64_t)");
    int64_t v = argument.as<int64_t>();
    if (dtype == DataType::Int ||
        (index_type == PrimDataType::Int && dtype == DataType::Index)) {
      return std::vector<std::byte>((std::byte*)&v, (std::byte*)&v + 8);
    } else if (
        dtype == DataType::Int32 ||
        (index_type == PrimDataType::Int32 && dtype == DataType::Index)) {
      int32_t v32 = (int32_t)v;
      return std::vector<std::byte>((std::byte*)&v32, (std::byte*)&v32 + 4);
    } else {
      NVF_THROW(
          "Cannot convert int64_t to ",
          dtype,
          " type: only int32 and int64 are supported.");
    }
  } else if (argument.is<bool>()) {
    // FUSER_PERF_SCOPE("polymorphicValueToBytes(bool)");
    bool v = argument.as<bool>();
    NVF_ERROR(dtype == DataType::Bool, "Expected Bool type.");
    return std::vector<std::byte>((std::byte*)&v, (std::byte*)&v + 1);
  } else if (argument.is<double>()) {
    // FUSER_PERF_SCOPE("polymorphicValueToBytes(double)");
    double v = argument.as<double>();
    if (dtype == DataType::Double) {
      return std::vector<std::byte>(
          (std::byte*)&v, (std::byte*)&v + sizeof(double));
    } else if (dtype == DataType::Float) {
      float v32 = (float)v;
      return std::vector<std::byte>(
          (std::byte*)&v32, (std::byte*)&v32 + sizeof(float));
    } else if (dtype == DataType::Half) {
      at::Half v16 = (at::Half)(float)v;
      return std::vector<std::byte>(
          (std::byte*)&v16, (std::byte*)&v16 + sizeof(at::Half));
    } else if (dtype == DataType::BFloat16) {
      at::BFloat16 v16 = (at::BFloat16)(float)v;
      return std::vector<std::byte>(
          (std::byte*)&v16, (std::byte*)&v16 + sizeof(at::BFloat16));
    } else if (dtype == DataType::Float8_e4m3fn) {
      at::Float8_e4m3fn v8 = (at::Float8_e4m3fn)(float)v;
      return std::vector<std::byte>(
          (std::byte*)&v8, (std::byte*)&v8 + sizeof(at::Float8_e4m3fn));
    } else if (dtype == DataType::Float8_e5m2) {
      at::Float8_e5m2 v8 = (at::Float8_e5m2)(float)v;
      return std::vector<std::byte>(
          (std::byte*)&v8, (std::byte*)&v8 + sizeof(at::Float8_e5m2));
    } else {
      NVF_THROW(
          "Cannot convert double to ",
          dtype,
          " type: only half, bfloat16, float and double are supported.");
    }
  } else if (argument.is<std::complex<double>>()) {
    // FUSER_PERF_SCOPE("polymorphicValueToBytes(std::complex<double>)");
    std::complex<double> v = argument.as<std::complex<double>>();
    if (dtype == DataType::ComplexDouble) {
      return std::vector<std::byte>(
          (std::byte*)&v, (std::byte*)&v + sizeof(std::complex<double>));
    } else if (dtype == DataType::ComplexFloat) {
      std::complex<float> v32 = (std::complex<float>)v;
      return std::vector<std::byte>(
          (std::byte*)&v32, (std::byte*)&v32 + sizeof(std::complex<float>));
    } else {
      NVF_THROW(
          "Cannot convert complex double to ",
          dtype,
          " type: only complex float and complex double are supported.");
    }
  } else if (argument.is<StructHandle>()) {
    // FUSER_PERF_SCOPE("polymorphicValueToBytes(StructHandle)");
    std::vector<std::byte> buffer;
    if (argument.as<StructHandle>().is<TensorMetaData>()) {
      NVF_THROW(
          "Don't send tensor metadata to this function directly, use "
          "tensorToBytes.");
    } else {
      const auto& dtype_ = std::get<StructType>(dtype.type);
      for (const auto& field : dtype_.fields) {
        if (!field.used_in_kernel) {
          continue;
        }
        auto field_data = polymorphicValueToBytes(
            argument->*field.name, *field.type, index_type);
        buffer.insert(buffer.end(), field_data.begin(), field_data.end());
      }
      return buffer;
    }
  } else if (argument.is<Opaque>()) {
    return argument.as<Opaque>().bytes();
  } else {
    NVF_THROW(
        "Cannot convert ", argument.type().name(), " to kernel argument data.");
  }
}

std::vector<std::byte> tensorToBytes(
    const PolymorphicValue& argument,
    const std::vector<int64_t>& logical_sizes,
    const std::vector<int64_t>& alloc_strides,
    PrimDataType idx_type,
<<<<<<< HEAD
    bool is_fp4,
=======
    AdjustLastDim adjust_last_dim,
>>>>>>> b8898d88
    const std::vector<int64_t>& unsharded_logical_sizes) {
  std::vector<std::byte> bytes;
  NVF_ERROR(
      argument.is<at::Tensor>() && argument.as<at::Tensor>().is_cuda(),
      "Argument is not a CUDA tensor.");
  const auto& tensor = argument.as<at::Tensor>();
  auto data = tensor.data_ptr();

  const auto& size_to_use =
      logical_sizes.size() == unsharded_logical_sizes.size()
      ? unsharded_logical_sizes
      : logical_sizes;
  // special handle for TensorMetaData so that CPU overhead is minimal.
  if (idx_type == PrimDataType::Int) {
    bytes.reserve(
        sizeof(void*) + sizeof(int64_t) * size_to_use.size() +
        sizeof(int64_t) * alloc_strides.size());
    bytes.insert(bytes.end(), (std::byte*)&data, (std::byte*)(&data + 1));
    bytes.insert(
        bytes.end(),
        (std::byte*)size_to_use.data(),
        (std::byte*)size_to_use.data() + sizeof(int64_t) * size_to_use.size());
<<<<<<< HEAD
    if (is_fp4 && !size_to_use.empty()) {
      // PyTorch does not natively support fp4. We represent fp4 tensor
      // of shape [N1, N2, ..., Nk] as uint8 tensor of shape [N1, N2, ..., Nk/2].
      // We need to adjust the logical domain to reflect this.
      int64_t& last_size = *reinterpret_cast<int64_t*>(bytes.data() + bytes.size() - sizeof(int64_t));
      last_size *= 2;
    }
=======

    // Adjust the last dimension of the logical domain to support DataType
    // that is not supported by PyTorch. See the comment of getLastDimAdjustment
    // in type.h for more details.
    if (!size_to_use.empty()) {
      int64_t& last_size = *reinterpret_cast<int64_t*>(
          bytes.data() + bytes.size() - sizeof(int64_t));
      last_size = adjust_last_dim.fromATenToNVF(last_size);
    } else {
      NVF_ERROR(
          adjust_last_dim.denominator == 1 && adjust_last_dim.numerator == 1,
          "DataType not supported");
    }

>>>>>>> b8898d88
    bytes.insert(
        bytes.end(),
        (std::byte*)alloc_strides.data(),
        (std::byte*)alloc_strides.data() +
            sizeof(int64_t) * alloc_strides.size());
  } else {
    bytes.reserve(
        sizeof(void*) + sizeof(int32_t) * size_to_use.size() +
        sizeof(int32_t) * alloc_strides.size());
    bytes.insert(bytes.end(), (std::byte*)&data, (std::byte*)(&data + 1));
    std::vector<int32_t> logical_size32(size_to_use.begin(), size_to_use.end());
<<<<<<< HEAD
    if (is_fp4 && !logical_size32.empty()) {
      // PyTorch does not natively support fp4. We represent fp4 tensor
      // of shape [N1, N2, ..., Nk] as uint8 tensor of shape [N1, N2, ..., Nk/2].
      // We need to adjust the logical domain to reflect this.
      int32_t& last_size = logical_size32[logical_size32.size() - 1];
      last_size *= 2;
    }
=======

    // Adjust the last dimension of the logical domain to support DataType
    // that is not supported by PyTorch. See the comment of getLastDimAdjustment
    // in type.h for more details.
    if (!logical_size32.empty()) {
      int32_t& last_size = logical_size32.back();
      last_size = (int32_t)adjust_last_dim.fromATenToNVF(last_size);
    } else {
      NVF_ERROR(
          adjust_last_dim.denominator == 1 && adjust_last_dim.numerator == 1,
          "DataType not supported");
    }

>>>>>>> b8898d88
    bytes.insert(
        bytes.end(),
        (std::byte*)logical_size32.data(),
        (std::byte*)logical_size32.data() +
            sizeof(int32_t) * logical_size32.size());
    std::vector<int32_t> alloc_stride32(
        alloc_strides.begin(), alloc_strides.end());
    bytes.insert(
        bytes.end(),
        (std::byte*)alloc_stride32.data(),
        (std::byte*)alloc_stride32.data() +
            sizeof(int32_t) * alloc_stride32.size());
  }
  return bytes;
}

int64_t computeBytes(const KernelArgumentHolder& args) {
  int64_t num_bytes = 0;
  // Figure how many bytes are inputs, outputs, and temporary buffers
  for (auto i : arange(args.size())) {
    if (args[i].is<at::Tensor>()) {
      auto t = args[i].as<at::Tensor>();
      num_bytes += static_cast<int64_t>(t.storage().nbytes());
    }
  }
  return num_bytes;
}

} // namespace nvfuser<|MERGE_RESOLUTION|>--- conflicted
+++ resolved
@@ -314,11 +314,7 @@
     const std::vector<int64_t>& logical_sizes,
     const std::vector<int64_t>& alloc_strides,
     PrimDataType idx_type,
-<<<<<<< HEAD
-    bool is_fp4,
-=======
     AdjustLastDim adjust_last_dim,
->>>>>>> b8898d88
     const std::vector<int64_t>& unsharded_logical_sizes) {
   std::vector<std::byte> bytes;
   NVF_ERROR(
@@ -341,15 +337,6 @@
         bytes.end(),
         (std::byte*)size_to_use.data(),
         (std::byte*)size_to_use.data() + sizeof(int64_t) * size_to_use.size());
-<<<<<<< HEAD
-    if (is_fp4 && !size_to_use.empty()) {
-      // PyTorch does not natively support fp4. We represent fp4 tensor
-      // of shape [N1, N2, ..., Nk] as uint8 tensor of shape [N1, N2, ..., Nk/2].
-      // We need to adjust the logical domain to reflect this.
-      int64_t& last_size = *reinterpret_cast<int64_t*>(bytes.data() + bytes.size() - sizeof(int64_t));
-      last_size *= 2;
-    }
-=======
 
     // Adjust the last dimension of the logical domain to support DataType
     // that is not supported by PyTorch. See the comment of getLastDimAdjustment
@@ -364,7 +351,6 @@
           "DataType not supported");
     }
 
->>>>>>> b8898d88
     bytes.insert(
         bytes.end(),
         (std::byte*)alloc_strides.data(),
@@ -376,15 +362,6 @@
         sizeof(int32_t) * alloc_strides.size());
     bytes.insert(bytes.end(), (std::byte*)&data, (std::byte*)(&data + 1));
     std::vector<int32_t> logical_size32(size_to_use.begin(), size_to_use.end());
-<<<<<<< HEAD
-    if (is_fp4 && !logical_size32.empty()) {
-      // PyTorch does not natively support fp4. We represent fp4 tensor
-      // of shape [N1, N2, ..., Nk] as uint8 tensor of shape [N1, N2, ..., Nk/2].
-      // We need to adjust the logical domain to reflect this.
-      int32_t& last_size = logical_size32[logical_size32.size() - 1];
-      last_size *= 2;
-    }
-=======
 
     // Adjust the last dimension of the logical domain to support DataType
     // that is not supported by PyTorch. See the comment of getLastDimAdjustment
@@ -398,7 +375,6 @@
           "DataType not supported");
     }
 
->>>>>>> b8898d88
     bytes.insert(
         bytes.end(),
         (std::byte*)logical_size32.data(),
