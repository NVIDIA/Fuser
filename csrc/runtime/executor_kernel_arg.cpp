// clang-format off
/*
 * SPDX-FileCopyrightText: Copyright (c) 2023-present NVIDIA CORPORATION & AFFILIATES.
 * All rights reserved.
 * SPDX-License-Identifier: BSD-3-Clause
 */
// clang-format on
#include <c10/util/irange.h>

// Extract size and strides
#include <runtime/fusion_executor_cache.h>

#include <instrumentation.h>
#include <polymorphic_value.h>
#include <runtime/executor_kernel_arg.h>
#include <serde/polymorphic_value.h>
#include <tensor_metadata.h>

namespace nvfuser {

namespace {

PrimDataType getSmallestIndexType(const at::Tensor& tensor) {
  KernelIndexTypeCompute index_type_helper;
  for (const auto dim_i : c10::irange(tensor.ndimension())) {
    auto size = tensor.size(dim_i);
    auto stride = tensor.stride(dim_i);
    if (index_type_helper.addDim(size, stride) == PrimDataType::Int) {
      return PrimDataType::Int;
    }
  }
  return PrimDataType::Int32;
}

} // namespace

void KernelArgumentHolder::push(const std::vector<at::Tensor>& tensors) {
  for (const auto& tensor : tensors) {
    arguments_.push_back(PolymorphicValue(tensor));
  }
}

void KernelArgumentHolder::push(const c10::ArrayRef<c10::IValue>& args) {
  for (const auto& arg : args) {
    arguments_.push_back(
        PolymorphicValue_functions::IValueToPolymorphicValue(arg));
  }
}

void KernelArgumentHolder::push(const std::vector<c10::IValue>& args) {
  for (const auto& arg : args) {
    arguments_.push_back(
        PolymorphicValue_functions::IValueToPolymorphicValue(arg));
  }
}

void KernelArgumentHolder::push(const at::Tensor& tensor) {
  arguments_.push_back(PolymorphicValue(tensor));
}

void KernelArgumentHolder::push(const std::optional<at::Tensor>& opt_tensor) {
  if (opt_tensor.has_value()) {
    arguments_.push_back(PolymorphicValue(opt_tensor.value()));
  }
}

<<<<<<< HEAD
void KernelArgumentHolder::push(const PolymorphicValue& val) {
  arguments_.push_back(PolymorphicValue(val));
}

void KernelArgumentHolder::push(const int64_t& val) {
  arguments_.push_back(PolymorphicValue(val));
}

void KernelArgumentHolder::push(const int& val) {
  arguments_.push_back(PolymorphicValue(val));
}

void KernelArgumentHolder::push(const double& val) {
  arguments_.push_back(PolymorphicValue(val));
}

void KernelArgumentHolder::push(const bool& val) {
  arguments_.push_back(PolymorphicValue(val));
}

void KernelArgumentHolder::push(const std::complex<double>& val) {
  arguments_.push_back(PolymorphicValue(val));
}

void KernelArgumentHolder::push(const ArrayType& vals) {
  NVF_THROW("Not implemented");
}

void KernelArgumentHolder::erase(const PolymorphicValue& arg_to_delete) {
  auto iter = std::remove_if(
      arguments_.begin(), arguments_.end(), [&](const auto& ref) {
        return arg_to_delete == ref;
=======
void KernelArgumentHolder::erase(const PolymorphicValue& arg_to_delete) {
  auto iter = std::remove_if(
      arguments_.begin(), arguments_.end(), [&](const auto& ref) {
        return &arg_to_delete == &ref;
>>>>>>> 9aa87a2b
      });
  arguments_.erase(iter, arguments_.end());
}

std::string KernelArgumentHolder::toString() const {
  std::stringstream ss;
  for (const auto& arg : arguments_) {
    if (arg.is<at::Tensor>()) {
      ss << debug_str(arg.as<at::Tensor>()) << "\n";
    } else {
      ss << PolymorphicValue_functions::toString(arg) << "\n";
    }
  }
  return ss.str();
}

PrimDataType KernelArgumentHolder::getSmallestIndexTypeOfArguments() const {
  for (const auto& arg : arguments_) {
    if (arg.is<at::Tensor>()) {
      if (getSmallestIndexType(arg.as<at::Tensor>()) == PrimDataType::Int) {
        return PrimDataType::Int;
      }
    }
  }
  return PrimDataType::Int32;
}

void KernelArgumentHolder::pushTensorProxy(
    const std::vector<int64_t>& sizes,
    const std::vector<int64_t>& strides,
    at::ScalarType dtype) {
  NVF_ERROR(strides.size() == sizes.size());
  auto meta_tensor = at::empty_strided(
      sizes,
      strides,
      dtype,
      c10::nullopt,
      c10::Device(c10::DeviceType::Meta, 0),
      c10::nullopt);
  push(meta_tensor);
}

std::vector<c10::IValue> KernelArgumentHolder::toC10Array() const {
  std::vector<c10::IValue> ival_array;
  ival_array.reserve(arguments_.size());
  for (const auto& arg : arguments_) {
    ival_array.push_back(PolymorphicValue_functions::toIValue(arg));
  }
  return ival_array;
}

void KernelArgumentHolder::setDeviceIndex(std::optional<int8_t> index) {
  // Validate provided device index
  device_index_ = getCommonDeviceCUDA(*this, index);
}

flatbuffers::Offset<serde::KernelArgumentHolder> KernelArgumentHolder::
    serialize(flatbuffers::FlatBufferBuilder& builder) const {
  // See table definitions for KernelArgumentHolder and PolymorphicValue
  // in serde/fusion_cache.fbs

  using fb_poly_value = flatbuffers::Offset<serde::PolymorphicValue>;

  std::vector<fb_poly_value> arguments_fb;
  arguments_fb.reserve(arguments_.size());
  for (auto& arg : arguments_) {
    arguments_fb.push_back(serde::serializePolymorphicValue(builder, arg));
  }

  return serde::CreateKernelArgumentHolderDirect(
      builder, &arguments_fb, device_index_, cache_id_.value_or(SIZE_MAX));
}

void KernelArgumentHolder::deserialize(
    const serde::KernelArgumentHolder* buffer) {
  // See table definitions for KernelArgumentHolder and PolymorphicValue
  // in serde/fusion_cache.fbs

  NVF_ERROR(buffer != nullptr, "serde::KernelArgumentHolder is nullptr.");

  device_index_ = buffer->device_index();
  cache_id_ = (buffer->cache_id() != SIZE_MAX)
      ? std::optional<size_t>(buffer->cache_id())
      : std::nullopt;

  serde::PolymorphicValueFactory poly_value_factory;
  for (auto fb_poly_value : *buffer->arguments()) {
    NVF_ERROR(fb_poly_value != nullptr, "serde::PolymorphicValue is nullptr.");
    push(poly_value_factory.parse(fb_poly_value->data_type(), fb_poly_value));
  }
}

std::vector<std::byte> polymorphicValueToBytes(
    const PolymorphicValue& argument,
    const DataType& dtype,
    PrimDataType index_type) {
  if (argument.is<at::Tensor>()) {
    // FUSER_PERF_SCOPE("polymorphicValueToBytes(at::Tensor)");
    const auto& tensor = argument.as<at::Tensor>();
    NVF_ERROR(
        tensor.is_cpu() && tensor.numel() == 1,
        "Only CPU scalar tensors are supported here. ",
        "For GPU tensors, please use their metadata.");
    auto scalar_type = tensor.scalar_type();
    NVF_ERROR(
        dtype == aten_to_data_type(scalar_type),
        "Expected ",
        dtype,
        " but got ",
        aten_to_data_type(scalar_type),
        ".");
    std::vector<std::byte> buffer;
    buffer.reserve(tensor.element_size());
    buffer.insert(
        buffer.end(),
        (std::byte*)tensor.data_ptr(),
        (std::byte*)tensor.data_ptr() + tensor.element_size());
    return buffer;
  } else if (argument.is<Pointer>()) {
    // FUSER_PERF_SCOPE("polymorphicValueToBytes(Pointer)");
    NVF_ERROR(
        std::holds_alternative<PointerType>(dtype.type),
        "Expected PointerType type.");
    void* ptr = (void*)argument;
    std::vector<std::byte> buffer;
    buffer.reserve(sizeof(void*));
    buffer.insert(
        buffer.end(), (std::byte*)&ptr, (std::byte*)&ptr + sizeof(void*));
    return buffer;
  } else if (argument.is<std::vector>()) {
    // FUSER_PERF_SCOPE("polymorphicValueToBytes(std::vector)");
    NVF_ERROR(
        std::holds_alternative<ArrayType>(dtype.type),
        "Expected ArrayType type.");
    auto dtype_ = std::get<ArrayType>(dtype.type);
    std::vector<std::byte> buffer;
    for (const auto& elem : argument.as<std::vector>()) {
      auto elem_data = polymorphicValueToBytes(elem, *dtype_.type, index_type);
      buffer.insert(buffer.end(), elem_data.begin(), elem_data.end());
    }
    return buffer;
  } else if (argument.is<int64_t>()) {
    // FUSER_PERF_SCOPE("polymorphicValueToBytes(int64_t)");
    int64_t v = argument.as<int64_t>();
    if (dtype == DataType::Int ||
        (index_type == PrimDataType::Int && dtype == DataType::Index)) {
      return std::vector<std::byte>((std::byte*)&v, (std::byte*)&v + 8);
    } else if (
        dtype == DataType::Int32 ||
        (index_type == PrimDataType::Int32 && dtype == DataType::Index)) {
      int32_t v32 = (int32_t)v;
      return std::vector<std::byte>((std::byte*)&v32, (std::byte*)&v32 + 4);
    } else {
      NVF_THROW(
          "Cannot convert int64_t to ",
          dtype,
          " type: only int32 and int64 are supported.");
    }
  } else if (argument.is<bool>()) {
    // FUSER_PERF_SCOPE("polymorphicValueToBytes(bool)");
    bool v = argument.as<bool>();
    NVF_ERROR(dtype == DataType::Bool, "Expected Bool type.");
    return std::vector<std::byte>((std::byte*)&v, (std::byte*)&v + 1);
  } else if (argument.is<double>()) {
    // FUSER_PERF_SCOPE("polymorphicValueToBytes(double)");
    double v = argument.as<double>();
    if (dtype == DataType::Double) {
      return std::vector<std::byte>(
          (std::byte*)&v, (std::byte*)&v + sizeof(double));
    } else if (dtype == DataType::Float) {
      float v32 = (float)v;
      return std::vector<std::byte>(
          (std::byte*)&v32, (std::byte*)&v32 + sizeof(float));
    } else if (dtype == DataType::Half) {
      at::Half v16 = (at::Half)(float)v;
      return std::vector<std::byte>(
          (std::byte*)&v16, (std::byte*)&v16 + sizeof(at::Half));
    } else if (dtype == DataType::BFloat16) {
      at::BFloat16 v16 = (at::BFloat16)(float)v;
      return std::vector<std::byte>(
          (std::byte*)&v16, (std::byte*)&v16 + sizeof(at::BFloat16));
    } else if (dtype == DataType::Float8_e4m3fn) {
      at::Float8_e4m3fn v8 = (at::Float8_e4m3fn)(float)v;
      return std::vector<std::byte>(
          (std::byte*)&v8, (std::byte*)&v8 + sizeof(at::Float8_e4m3fn));
    } else if (dtype == DataType::Float8_e5m2) {
      at::Float8_e5m2 v8 = (at::Float8_e5m2)(float)v;
      return std::vector<std::byte>(
          (std::byte*)&v8, (std::byte*)&v8 + sizeof(at::Float8_e5m2));
    } else {
      NVF_THROW(
          "Cannot convert double to ",
          dtype,
          " type: only half, bfloat16, float and double are supported.");
    }
  } else if (argument.is<std::complex<double>>()) {
    // FUSER_PERF_SCOPE("polymorphicValueToBytes(std::complex<double>)");
    std::complex<double> v = argument.as<std::complex<double>>();
    if (dtype == DataType::ComplexDouble) {
      return std::vector<std::byte>(
          (std::byte*)&v, (std::byte*)&v + sizeof(std::complex<double>));
    } else if (dtype == DataType::ComplexFloat) {
      std::complex<float> v32 = (std::complex<float>)v;
      return std::vector<std::byte>(
          (std::byte*)&v32, (std::byte*)&v32 + sizeof(std::complex<float>));
    } else {
      NVF_THROW(
          "Cannot convert complex double to ",
          dtype,
          " type: only complex float and complex double are supported.");
    }
  } else if (argument.is<StructHandle>()) {
    // FUSER_PERF_SCOPE("polymorphicValueToBytes(StructHandle)");
    std::vector<std::byte> buffer;
    const auto& dtype_ = std::get<StructType>(dtype.type);
    auto& data = argument->*&TensorMetaData::data;
    auto& logical_size = argument->*&TensorMetaData::logical_size;
    auto& alloc_stride = argument->*&TensorMetaData::alloc_stride;
    if (argument.as<StructHandle>().is<TensorMetaData>()) {
      // special handle for TensorMetaData so that CPU overhead is minimal.
      if (index_type == PrimDataType::Int) {
        buffer.reserve(
            sizeof(void*) + sizeof(int64_t) * logical_size.size() +
            sizeof(int64_t) * alloc_stride.size());
        buffer.insert(
            buffer.end(), (std::byte*)&data, (std::byte*)&data + sizeof(void*));
        buffer.insert(
            buffer.end(),
            (std::byte*)logical_size.data(),
            (std::byte*)logical_size.data() +
                sizeof(int64_t) * logical_size.size());
        buffer.insert(
            buffer.end(),
            (std::byte*)alloc_stride.data(),
            (std::byte*)alloc_stride.data() +
                sizeof(int64_t) * alloc_stride.size());
      } else {
        buffer.reserve(
            sizeof(void*) + sizeof(int32_t) * logical_size.size() +
            sizeof(int32_t) * alloc_stride.size());
        buffer.insert(
            buffer.end(), (std::byte*)&data, (std::byte*)&data + sizeof(void*));
        std::vector<int32_t> logical_size32(
            logical_size.begin(), logical_size.end());
        buffer.insert(
            buffer.end(),
            (std::byte*)logical_size32.data(),
            (std::byte*)logical_size32.data() +
                sizeof(int32_t) * logical_size32.size());
        std::vector<int32_t> alloc_stride32(
            alloc_stride.begin(), alloc_stride.end());
        buffer.insert(
            buffer.end(),
            (std::byte*)alloc_stride32.data(),
            (std::byte*)alloc_stride32.data() +
                sizeof(int32_t) * alloc_stride32.size());
      }
      return buffer;
    } else {
      for (const auto& field : dtype_.fields) {
        if (!field.used_in_kernel) {
          continue;
        }
        auto field_data = polymorphicValueToBytes(
            argument->*field.name, *field.type, index_type);
        buffer.insert(buffer.end(), field_data.begin(), field_data.end());
      }
      return buffer;
    }
  } else if (argument.is<Opaque>()) {
    return argument.as<Opaque>().bytes();
  } else {
    NVF_THROW(
        "Cannot convert ", argument.type().name(), " to kernel argument data.");
  }
}

std::vector<std::byte> getKernelArgument(
    ExpressionEvaluator& ee,
    Val* parameter,
    PrimDataType index_type) {
  FUSER_PERF_SCOPE("getKernelArgument");
  NVF_ERROR(parameter != nullptr);
  PolymorphicValue pv = ee.evaluate(parameter);
  if (auto tv = dynamic_cast<TensorView*>(parameter)) {
    if (tv->isCpuScalar()) {
      return polymorphicValueToBytes(pv, tv->dtype(), index_type);
    } else {
      const Val* metadata_val = IrBuilder::metadataExpr(tv);
      const PolymorphicValue& metadata = ee.evaluate(metadata_val);
      return polymorphicValueToBytes(
          metadata, metadata_val->dtype(), index_type);
    }
  }
  return polymorphicValueToBytes(pv, parameter->dtype(), index_type);
}

int64_t computeBytes(const KernelArgumentHolder& args) {
  int64_t num_bytes = 0;
  // Figure how many bytes are inputs, outputs, and temporary buffers
  for (auto i : c10::irange(args.size())) {
    if (args[i].is<at::Tensor>()) {
      auto t = args[i].as<at::Tensor>();
      num_bytes += static_cast<int64_t>(t.storage().nbytes());
    }
  }
  return num_bytes;
}

int64_t computeBytes(const std::vector<at::Tensor>& outputs) {
  int64_t num_bytes = 0;
  for (auto i : c10::irange(outputs.size())) {
    const auto& output = outputs.at(i);
    // NOTE: this assumes that all output elements correspond to a single
    // store
    num_bytes += static_cast<int64_t>(output.storage().nbytes());
  }
  return num_bytes;
}

} // namespace nvfuser<|MERGE_RESOLUTION|>--- conflicted
+++ resolved
@@ -64,7 +64,6 @@
   }
 }
 
-<<<<<<< HEAD
 void KernelArgumentHolder::push(const PolymorphicValue& val) {
   arguments_.push_back(PolymorphicValue(val));
 }
@@ -93,16 +92,10 @@
   NVF_THROW("Not implemented");
 }
 
-void KernelArgumentHolder::erase(const PolymorphicValue& arg_to_delete) {
-  auto iter = std::remove_if(
-      arguments_.begin(), arguments_.end(), [&](const auto& ref) {
-        return arg_to_delete == ref;
-=======
 void KernelArgumentHolder::erase(const PolymorphicValue& arg_to_delete) {
   auto iter = std::remove_if(
       arguments_.begin(), arguments_.end(), [&](const auto& ref) {
         return &arg_to_delete == &ref;
->>>>>>> 9aa87a2b
       });
   arguments_.erase(iter, arguments_.end());
 }
