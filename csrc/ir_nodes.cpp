--- conflicted
+++ resolved
@@ -2500,12 +2500,7 @@
     TORCH_CHECK(
         t == ParallelType::Vectorize || t == ParallelType::TIDx ||
             t == ParallelType::Serial || t == ParallelType::Mma,
-<<<<<<< HEAD
-        "Parallel type other than serial, tidx, vectorize not allowed for mma swizzled ids",
-        t);
-=======
         "Parallel type other than serial, tidx, vectorize not allowed for mma swizzled ids");
->>>>>>> 26ecf7e8
   }
 
   parallel_type_ = t;
