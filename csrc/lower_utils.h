--- conflicted
+++ resolved
@@ -69,16 +69,10 @@
     TensorView* tv,
     bool contiguity);
 
-<<<<<<< HEAD
-// Create a TVDomainGuard that temporarily remove allocation domain from a
-// TensorView, contiguity are filled all true or all false
-TORCH_CUDA_CU_API ir_utils::TVDomainGuard noAllocationDomainGuard(
-=======
 // Create a TVDomainGuard that temporarily setting allocation domain as
 // getMaybeRFactorDomain() from a TensorView, contiguity are filled all true or
 // all false
 TORCH_CUDA_CU_API ir_utils::TVDomainGuard allocateToRFactorDomainGuard(
->>>>>>> 2650ce40
     TensorView* tv,
     bool contiguity);
 
