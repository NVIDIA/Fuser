// clang-format off
/*
 * SPDX-FileCopyrightText: Copyright (c) 2023-present NVIDIA CORPORATION & AFFILIATES.
 * All rights reserved.
 * SPDX-License-Identifier: BSD-3-Clause
 */
// clang-format on
#pragma once

#include <disjoint_set.h>
#include <ir/all_nodes.h>

#include <string>
#include <unordered_map>
#include <vector>

namespace nvfuser {

// ValGraph is a DAG of Vals and Exprs connected by their input and
// output dependencies. Each graph node is a collection of
// either Vals or Exprs that are grouped together through mapVals and
// mapExprs, respectively.
//
// The primary use case of ValGraph is for representing groupings and
// dependencies of iteration domains. For example, given a fusion as
// shown below:
//
// T1 = set(T0);
// T2 = set(T1);
//
// T0: root [I0, I1], leaf [I0, I1]
// T1: root [I2, I3], leaf [I2*I3/4, 4]
// T2: root [I4, I5], leaf [I4*I5/4, 4]
//
// The Exact ValGraph consists of ValGroups of:
//
// - {I0, I2, I4}
// - {I1, I3, I5}
// - {I2*I3, I4*I5}
// - {I2*I3/4, I4*I5/4}
// - {4, 4}
//
// and ExprGroups of:
//
// - {merge of I2 and I3, merge of I4 and I5}
// - {split of I2*I3, split of I4*I5}
//
// ValGraph can be used with any Val types, however, it's currenty
// only tested with IterDomain. Some of the routines might need to be
// extended for other Val types.

using ValGroup = std::shared_ptr<VectorOfUniqueEntries<Val*>>;
using ValGroups = VectorOfUniqueEntries<ValGroup>;
using ExprGroup = std::shared_ptr<VectorOfUniqueEntries<Expr*>>;
using ExprGroups = VectorOfUniqueEntries<ExprGroup>;

class ValGraph {
 public:
  ValGraph() = default;

  ValGraph(const ValGraph& other);
  ValGraph(ValGraph&& other) = default;

  ValGraph& operator=(const ValGraph& other);
  ValGraph& operator=(ValGraph&& other) = default;

  ValGraph(bool propagate_through_exprs)
      : propagate_through_exprs_(propagate_through_exprs) {}

  // Returns the disjoint val set.
  const DisjointSets<Val*>& disjointValSets() const {
    return disjoint_vals_;
  }

  // Returns the disjoint Expr set.
  const DisjointSets<Expr*>& disjointExprSets() const {
    return disjoint_exprs_;
  }

  // Return if there's a group entry in the graph for this expr
  bool hasGroup(Expr* expr) const;

  // Return if there's a group entry in the graph for this val
  bool hasGroup(Val* val) const;

  // Convert expr to its exprGroup, assert that it exists.
  const ExprGroup& toGroup(Expr* expr) const;

  // Convert Val to its ValGroup, assert that it exists.
  const ValGroup& toGroup(Val* val) const;

  // Convert unique vector of expressions to unique vector of its groups
  ExprGroups toGroups(const VectorOfUniqueEntries<Expr*>& exprs) const;

  // Convert unique vector of IterDomain to unique vector of its groups
  ValGroups toGroups(const VectorOfUniqueEntries<Val*>& ids) const;

  template <typename EntryType>
  ValGroups toGroups(const VectorOfUniqueEntries<EntryType>& vals) const {
    ValGroups val_groups;
    for (auto val : vals) {
      val_groups.pushBack(toGroup(val));
    }
    return val_groups;
  }

  // Return output/input Val groups of provided expr
  // Note that the same ValGroup can show up multiple times, so the
  // output type cannot be VectorOfUniqueEntries
  std::vector<ValGroup> outputGroups(const ExprGroup& expr) const;
  std::vector<ValGroup> inputGroups(const ExprGroup& expr) const;

  // Recursively traverses uses of the IdGroups in 'of' and returns all
  // ExprGroups that have a use in their definition of provided of IdGroups.
  ExprGroups allUsesOf(const ValGroups& of) const;

  // Recursively traverses definitions of the IdGroups in 'of' and returns all
  // ExprGroups used in this history of defining the 'of' IdGroups.
  ExprGroups allDefinitionsOf(const ValGroups& of) const;

  //! Returns the expressions associated with the
  //! definitions of the provided ValGroup.
  //!
<<<<<<< HEAD
  //! The returned pointer is to a vector of vector of expressions. The
  //! inner vector is proven to be equivalent. The
  //! outer vector are expression groups that are not equivalent, but
  //! produce one of the ValGroups within the same disjoint Val set.
=======
  //! Each ExprGroup of the returned ExprGroup vector is proven to be
  //! equivalent. The ExprGroup vector holds expression groups that are not
  //! equivalent, but produce one of the ValGroups within the same disjoint Val
  //! set.
>>>>>>> 64b409ef
  const ExprGroups& getDefinitions(const ValGroup& val_group) const;

  //! Same as getDefinitions but for uses instead of
  //! definitions
  const ExprGroups& getUses(const ValGroup& val_group) const;

  bool hasDefinitions(const ValGroup& val_group) const;

  bool hasUses(const ValGroup& val_group) const;

  // Return sorted expressions to go from the provided IterDomains in from to
  // the provided IterDomains in to with provided mode. Minimal expressions to
  // get from 'from' to 'to' returned.
  ExprGroups getExprsBetween(const ValGroups& from, const ValGroups& to) const;

  // Uses the Valgraph to produce mappings between from and to.
  // Supports one to many mappings. If a single Val in from maps to
  // multiple Vals in to, the order of the Vals in value of
  // the map is preserved to be the order provided in to.
  //
  // Example:
  //  tv0: [i0, b1]
  //  tv1: [i2, i3]
  //  tv2: [i4, i5]
  //  tv2 = tv0 + tv1
  //
  //  tv0: [i0*b1] CA(1)
  //  tv1: [i2*i3] CA(1)
  //  tv2: [i4*i5] CA(1)
  //
  // Between tv0 and tv2, the Permissive graph would map:
  //   {i0, i4}
  //   {b1, i5}
  //   {i0*b1, i4*i5}
  //
  // Here, buildMapBetween with:
  //   from: {i0, b1, i0*b1}
  //   to: {i4, i5, i4*i5}
  // will return a map of:
  //   i0: {i4}
  //   b1: {i5}
  //   i0*b1: {i4*i5}
  std::unordered_map<Val*, VectorOfUniqueEntries<Val*>> buildMapBetween(
      const std::vector<Val*>& from,
      const std::vector<Val*>& to) const;

  // Alias of the above on unique vector entries
  std::unordered_map<Val*, VectorOfUniqueEntries<Val*>> buildMapBetween(
      const VectorOfUniqueEntries<Val*>& from,
      const VectorOfUniqueEntries<Val*>& to) const;

  std::string toString() const;

  // Returns if all atributes of the ID transforms first and second are the same
  static bool transformAtributesMatch(Expr* first, Expr* second);

  // Initializes entries for the provided Val with its definitions and
  // uses.
  void initializeVal(
      Val* val,
      const VectorOfUniqueEntries<Expr*>& definitions,
      const VectorOfUniqueEntries<Expr*>& uses);

  // Same as the above exept val->definition() and val->uses() are
  // used
  void initializeVal(Val* val);

  // Add expr to the disjoint sets as a sole group. Used for
  // registering replayed domains and exprs. Error if the expr is
  // already registered.
  void registerExpr(Expr* expr);

  // Returns true if first and second are expressions through which
  // this ValGraph has matching inputs (if forward), or outputs (if not
  // forward). Returning true means the expressions are "the same", in terms
  // they modify matching original inputs by the same amount.
  bool exprsMap(Expr* first, Expr* second, bool forward) const;

  // Check basic consistencies of val and expr groups and their
  // mappings.
  void validateConsistency() const;

 public:
  void addUniqueUses(const ValGroup& id_group, const ExprGroup& uses) {
    unique_uses_.at(id_group).pushBack(uses);
  }

  void addUniqueDefinitions(const ValGroup& id_group, const ExprGroup& defs) {
    unique_definitions_.at(id_group).pushBack(defs);
  }

  // Set val0 and val1 to mapped in this graph, attempt to propagate
  // new mapping through val0/val1 definitions/uses.
  void mapVals(Val* val0, Val* val1);

  // Checks if expr0 and expr1 should map together, maps them together, and if
  // expression propagation is on, propagates mapping through
  // them. The forward parameter determines the direction of the
  // propagation. The expressions are mapped if the inputs are mapped
  // when the forward parameter is true. This should
  // be the only call in ValGraph to mapThroughExpr.
  void maybeMapThroughExprs(Expr* expr0, Expr* expr1, bool forward);

  // Removes expressions from unique_definitions_ and unique_uses_ that return
  // mappings from IdGraph::isTrivialExpr
  void removeTrivialExprs();

  // Removes the provided expression group from unique_definitions_ and
  // unique_uses_ breaking traversal through them.
  void eraseExprGroup(const ExprGroup& expr_group);

  // Returns if the expression group has an input id group that matches an
  // output id group. This means traversing on this expression doesn't actually
  // do anything.
  bool isTrivialExprGroup(const ExprGroup& expr_group) const;

  void setPropagateThroughExprs(bool b) {
    propagate_through_exprs_ = b;
  }

  // Can't back prop through merge without making sure one input actually
  // matches. This can be done on a map or extent basis.
  // TODO: Move this to val_graph.cpp once validation_utils.cpp is
  // retired.
  template <typename T>
  static bool shouldMapMergeBackward(
      Merge* merge0,
      Merge* merge1,
      const DisjointSets<T*>& id_sets) {
    auto extent_match = [](IterDomain* id0, IterDomain* id1) -> bool {
      return id0->extent()->sameAs(id1->extent()) ||
          (id0->extent()->isConstInt() && id1->extent()->isConstInt() &&
           id0->extent()->evaluate() == id1->extent()->evaluate());
    };

    // If one pair of the domains are mapped in the given graph, the
    // backward merge is considered mapped
    if (id_sets.permissiveAreMapped(merge0->outer(), merge1->outer()) ||
        id_sets.permissiveAreMapped(merge0->inner(), merge1->inner())) {
      return true;
    }

    // Considered mapped if the extents are equal
    if (extent_match(merge0->outer(), merge1->outer()) ||
        extent_match(merge0->inner(), merge1->inner())) {
      return true;
    }

    // The mapped ID group may have different extents depending on the
    // mapping conditions. For example, the Permissive graph may have a
    // symbolic extent as well as an extent of 1 for broadcast
    // domains. Those other mapped domains need to be checked as well.

    // First, the outer groups
    auto outer0_group = id_sets.mappingExists(merge0->outer())
        ? id_sets.disjointSetMap().at(merge0->outer())
        : std::make_shared<VectorOfUniqueEntries<T*>>(
              VectorOfUniqueEntries<T*>{merge0->outer()});
    auto outer1_group = id_sets.mappingExists(merge1->outer())
        ? id_sets.disjointSetMap().at(merge1->outer())
        : std::make_shared<VectorOfUniqueEntries<T*>>(
              VectorOfUniqueEntries<T*>{merge1->outer()});

    for (T* outer0 : *outer0_group) {
      for (T* outer1 : *outer1_group) {
        if (extent_match(
                outer0->template as<IterDomain>(),
                outer1->template as<IterDomain>())) {
          return true;
        }
      }
    }

    // Check the inner groups as well if not already matched
    auto inner0_group = id_sets.mappingExists(merge0->inner())
        ? id_sets.disjointSetMap().at(merge0->inner())
        : std::make_shared<VectorOfUniqueEntries<T*>>(
              VectorOfUniqueEntries<T*>{merge0->inner()});
    auto inner1_group = id_sets.mappingExists(merge1->inner())
        ? id_sets.disjointSetMap().at(merge1->inner())
        : std::make_shared<VectorOfUniqueEntries<T*>>(
              VectorOfUniqueEntries<T*>{merge1->inner()});

    for (T* inner0 : *inner0_group) {
      for (T* inner1 : *inner1_group) {
        if (extent_match(
                inner0->template as<IterDomain>(),
                inner1->template as<IterDomain>())) {
          return true;
        }
      }
    }

    return false;
  }

 private:
  // Map expr0 and expr1 with each other, update unique_definitions_
  // unique_uses_
  // TODO: Make this variant hidden?
  void mapExprs(Expr* expr0, Expr* expr1);

  // Checks if expr's are considered "the same" where sameness is
  // defined as inputs and outputs in the same position across
  // expressions are mapped. If the expressions are determined the
  // same then
  //
  // if forward
  //   will map outputs
  // else
  //   will map inputs
  //
  // Returns true if expressions were mapped through.
  bool mapThroughExpr(Expr* first, Expr* second, bool forward);

 private:
  // If propagate_through_exprs_ = false, then mapThroughExpr will not be called
  // as a consequence of calling mapVals. As well as mapThroughExpr will not be
  // called (again) as a result of calling mapThroughExpr.
  //
  // Note: For the second sentence of above... mapThroughExpr can call mapVals
  // which could in return call mapThoughExpr again, but
  // propagate_through_exprs_ as mentioned above prevents that from happening.
  bool propagate_through_exprs_ = true;

  // Keeps a disjoint set entry for all Vals.
  DisjointSets<Val*> disjoint_vals_;

  // Keeps a disjoint set entry for all Exprs.
  DisjointSets<Expr*> disjoint_exprs_;

  // Definitions of ValGroup. There can be multiple definitions due to
  // replays.
  std::unordered_map<ValGroup, ExprGroups> unique_definitions_;

  std::unordered_map<ValGroup, ExprGroups> unique_uses_;
};

} // namespace nvfuser<|MERGE_RESOLUTION|>--- conflicted
+++ resolved
@@ -121,17 +121,10 @@
   //! Returns the expressions associated with the
   //! definitions of the provided ValGroup.
   //!
-<<<<<<< HEAD
-  //! The returned pointer is to a vector of vector of expressions. The
-  //! inner vector is proven to be equivalent. The
-  //! outer vector are expression groups that are not equivalent, but
-  //! produce one of the ValGroups within the same disjoint Val set.
-=======
   //! Each ExprGroup of the returned ExprGroup vector is proven to be
   //! equivalent. The ExprGroup vector holds expression groups that are not
   //! equivalent, but produce one of the ValGroups within the same disjoint Val
   //! set.
->>>>>>> 64b409ef
   const ExprGroups& getDefinitions(const ValGroup& val_group) const;
 
   //! Same as getDefinitions but for uses instead of
