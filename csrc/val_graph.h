--- conflicted
+++ resolved
@@ -189,12 +189,6 @@
 
   std::string toString() const;
 
-<<<<<<< HEAD
-  // Returns if all atributes of the ID transforms first and second are the same
-  //static bool transformAtributesMatch(Expr* first, Expr* second);
-
-=======
->>>>>>> f0aeab71
   // Initializes entries for the provided Val with its definitions and
   // uses.
   void initializeVal(
