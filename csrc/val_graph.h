// clang-format off
/*
 * SPDX-FileCopyrightText: Copyright (c) 2023-present NVIDIA CORPORATION & AFFILIATES.
 * All rights reserved.
 * SPDX-License-Identifier: BSD-3-Clause
 */
// clang-format on
#pragma once

#include <disjoint_set.h>
#include <ir/all_nodes.h>

#include <string>
#include <unordered_map>
#include <vector>

namespace nvfuser {

// ValGraph is a DAG of Vals and Exprs connected by their input and
// output dependencies. Each graph node is a collection of
// either Vals or Exprs that are grouped together through mapVals and
// mapExprs, respectively.
//
// The primary use case of ValGraph is for representing groupings and
// dependencies of iteration domains. For example, given a fusion as
// shown below:
//
// T1 = set(T0);
// T2 = set(T1);
//
// T0: root [I0, I1], leaf [I0, I1]
// T1: root [I2, I3], leaf [I2*I3/4, 4]
// T2: root [I4, I5], leaf [I4*I5/4, 4]
//
// The Exact ValGraph consists of ValGroups of:
//
// - {I0, I2, I4}
// - {I1, I3, I5}
// - {I2*I3, I4*I5}
// - {I2*I3/4, I4*I5/4}
// - {4, 4}
//
// and ExprGroups of:
//
// - {merge of I2 and I3, merge of I4 and I5}
// - {split of I2*I3, split of I4*I5}
//
// ValGraph can be used with any Val types, however, it's currenty
// only tested with IterDomain. Some of the routines might need to be
// extended for other Val types.

using ValGroup = std::shared_ptr<VectorOfUniqueEntries<Val*>>;
using ValGroups = VectorOfUniqueEntries<ValGroup>;
using ExprGroup = std::shared_ptr<VectorOfUniqueEntries<Expr*>>;
using ExprGroups = VectorOfUniqueEntries<ExprGroup>;

class ValGraph {
 public:
  ValGraph() = default;

  ValGraph(const ValGraph& other);
  ValGraph(ValGraph&& other) = default;

  ValGraph& operator=(const ValGraph& other);
  ValGraph& operator=(ValGraph&& other) = default;

  ValGraph(bool propagate_through_exprs)
      : propagate_through_exprs_(propagate_through_exprs) {}

  // Returns the disjoint val set.
  const DisjointSets<Val*>& disjointValSets() const {
    return disjoint_vals_;
  }

  // Returns the disjoint Expr set.
  const DisjointSets<Expr*>& disjointExprSets() const {
    return disjoint_exprs_;
  }

  // Return if there's a group entry in the graph for this expr
  bool hasGroup(Expr* expr) const;

  // Return if there's a group entry in the graph for this val
  bool hasGroup(Val* val) const;

  // Convert expr to its exprGroup, assert that it exists.
  const ExprGroup& toGroup(Expr* expr) const;

  // Convert Val to its ValGroup, assert that it exists.
  const ValGroup& toGroup(Val* val) const;

  // Convert unique vector of expressions to unique vector of its groups
  ExprGroups toGroups(const VectorOfUniqueEntries<Expr*>& exprs) const;

  // Convert unique vector of IterDomain to unique vector of its groups
  ValGroups toGroups(const VectorOfUniqueEntries<Val*>& ids) const;

  template <typename EntryType>
  ValGroups toGroups(const VectorOfUniqueEntries<EntryType>& vals) const {
    ValGroups val_groups;
    for (auto val : vals) {
      val_groups.pushBack(toGroup(val));
    }
    return val_groups;
  }

  // Return output/input Val groups of provided expr
  // Note that the same ValGroup can show up multiple times, so the
  // output type cannot be VectorOfUniqueEntries
  std::vector<ValGroup> outputGroups(const ExprGroup& expr) const;
  std::vector<ValGroup> inputGroups(const ExprGroup& expr) const;

  // Recursively traverses uses of the IdGroups in 'of' and returns all
  // ExprGroups that have a use in their definition of provided of IdGroups.
  ExprGroups allUsesOf(const ValGroups& of) const;

  // Recursively traverses definitions of the IdGroups in 'of' and returns all
  // ExprGroups used in this history of defining the 'of' IdGroups.
  ExprGroups allDefinitionsOf(const ValGroups& of) const;

  //! Returns the pointer to expressions associated with the
  //! definitions of the provided ValGroup. Nullptr is returned otherwise.
  //!
  //! The returned pointer is to a vector of vector of expressions. The
  //! inner vector is proven to be equivalent. The
  //! outer vector are expression groups that are not equivalent, but
  //! produce one of the ValGroups within the same disjoint Val set.
  const ExprGroups* getDefinitions(const ValGroup& val_group) const;

  //! Same as getDefinitions but for uses instead of
  //! definitions
  const ExprGroups* getUses(const ValGroup& val_group) const;

  bool hasDefinitions(const ValGroup& val_group) const;

  bool hasUses(const ValGroup& val_group) const;

  // Return sorted expressions to go from the provided IterDomains in from to
  // the provided IterDomains in to with provided mode. Minimal expressions to
  // get from 'from' to 'to' returned.
  ExprGroups getExprsBetween(const ValGroups& from, const ValGroups& to) const;

  // Supports one to many mappings, uses the disjoint sets of the provided mode
  // to produce mappings between from and to. If multiple IterDomains in to map
  // to a single iter domain in from, the order of the IterDomains in value of
  // the map is preserved to be the order provided in to.
  std::unordered_map<Val*, VectorOfUniqueEntries<Val*>> buildMapBetween(
      const std::vector<Val*>& from,
      const std::vector<Val*>& to) const;

  // Alias of the above on unique vector entries
  std::unordered_map<Val*, VectorOfUniqueEntries<Val*>> buildMapBetween(
      const VectorOfUniqueEntries<Val*>& from,
      const VectorOfUniqueEntries<Val*>& to) const;

  std::string toString() const;

  // Returns if all atributes of the ID transforms first and second are the same
  static bool transformAtributesMatch(Expr* first, Expr* second);

  // Initializes entries for the provided Val with its definitions and
  // uses.
  void initializeVal(
      Val* val,
      const VectorOfUniqueEntries<Expr*>& definitions,
      const VectorOfUniqueEntries<Expr*>& uses);

  // Same as the above exept val->definition() and val->uses() are
  // used
  void initializeVal(Val* val);

  // Add expr to the disjoint sets as a sole group. Used for
  // registering replayed domains and exprs. Error if the expr is
  // already registered.
  void registerExpr(Expr* expr);

  // Returns true if first and second are expressions through which
  // this ValGraph has matching inputs (if forward), or outputs (if not
  // forward). Returning true means the expressions are "the same", in terms
  // they modify matching original inputs by the same amount.
  bool exprsMap(Expr* first, Expr* second, bool forward) const;

 public:
  void addUniqueUses(const ValGroup& id_group, const ExprGroup& uses) {
    unique_uses_.at(id_group).pushBack(uses);
  }

  void addUniqueDefinitions(const ValGroup& id_group, const ExprGroup& defs) {
    unique_definitions_.at(id_group).pushBack(defs);
  }

  // Set val0 and val1 to mapped in this graph, attempt to propagate
  // new mapping through val0/val1 definitions/uses.
  void mapVals(Val* val0, Val* val1);

  // Checks if expr0 and expr1 should map together, maps them together, and if
  // expression propagation is on, propagates mapping through
  // them. The forward parameter determines the direction of the
  // propagation. The expressions are mapped if the inputs are mapped
  // when the forward parameter is true. This should
  // be the only call in ValGraph to mapThroughExpr.
  void maybeMapThroughExprs(Expr* expr0, Expr* expr1, bool forward);

<<<<<<< HEAD
  // Removes expressions from unique_definitions_ and unique_uses_ that return
  // mappings from IdGraph::isTrivialExpr
  void removeTrivialExprs();

  // Removes the provided expression group from unique_definitions_ and
  // unique_uses_ breaking traversal through them.
  void eraseExprGroup(const ExprGroup& expr_group);

  // Returns if the expression group has an input id group that matches an
  // output id group. This means traversing on this expression doesn't actually
  // do anything.
  bool isTrivialExprGroup(const ExprGroup& expr_group) const;

  void setPropagateThroughExprs(bool b) {
    propagate_through_exprs_ = b;
  }

=======
>>>>>>> 101530ec
  // Can't back prop through merge without making sure one input actually
  // matches. This can be done on a map or extent basis.
  // TODO: Move this to val_graph.cpp once validation_utils.cpp is
  // retired.
  template <typename T>
  static bool shouldMapMergeBackward(
      Merge* merge0,
      Merge* merge1,
      const DisjointSets<T*>& id_sets) {
    auto extent_match = [](IterDomain* id0, IterDomain* id1) -> bool {
      return id0->extent()->sameAs(id1->extent()) ||
          (id0->extent()->isConstInt() && id1->extent()->isConstInt() &&
           id0->extent()->evaluate() == id1->extent()->evaluate());
    };

    // If one pair of the domains are mapped in the given graph, the
    // backward merge is considered mapped
    if (id_sets.permissiveAreMapped(merge0->outer(), merge1->outer()) ||
        id_sets.permissiveAreMapped(merge0->inner(), merge1->inner())) {
      return true;
    }

    // Considered mapped if the extents are equal
    if (extent_match(merge0->outer(), merge1->outer()) ||
        extent_match(merge0->inner(), merge1->inner())) {
      return true;
    }

    // The mapped ID group may have different extents depending on the
    // mapping conditions. For example, the Permissive graph may have a
    // symbolic extent as well as an extent of 1 for broadcast
    // domains. Those other mapped domains need to be checked as well.

    // First, the outer groups
    auto outer0_group = id_sets.mappingExists(merge0->outer())
        ? id_sets.disjointSetMap().at(merge0->outer())
        : std::make_shared<VectorOfUniqueEntries<T*>>(
              VectorOfUniqueEntries<T*>{merge0->outer()});
    auto outer1_group = id_sets.mappingExists(merge1->outer())
        ? id_sets.disjointSetMap().at(merge1->outer())
        : std::make_shared<VectorOfUniqueEntries<T*>>(
              VectorOfUniqueEntries<T*>{merge1->outer()});

    for (T* outer0 : *outer0_group) {
      for (T* outer1 : *outer1_group) {
        if (extent_match(
                outer0->template as<IterDomain>(),
                outer1->template as<IterDomain>())) {
<<<<<<< HEAD
          // std::cerr << "outer are equal: " << outer0->name() << ", " <<
          // outer1->name() << std::endl;
=======
>>>>>>> 101530ec
          return true;
        }
      }
    }

    // Check the inner groups as well if not already matched
    auto inner0_group = id_sets.mappingExists(merge0->inner())
        ? id_sets.disjointSetMap().at(merge0->inner())
        : std::make_shared<VectorOfUniqueEntries<T*>>(
              VectorOfUniqueEntries<T*>{merge0->inner()});
    auto inner1_group = id_sets.mappingExists(merge1->inner())
        ? id_sets.disjointSetMap().at(merge1->inner())
        : std::make_shared<VectorOfUniqueEntries<T*>>(
              VectorOfUniqueEntries<T*>{merge1->inner()});

    for (T* inner0 : *inner0_group) {
      for (T* inner1 : *inner1_group) {
        if (extent_match(
                inner0->template as<IterDomain>(),
                inner1->template as<IterDomain>())) {
<<<<<<< HEAD
          // std::cerr << "inner are equal: " << inner0->name() << ", " <<
          // inner1->name() << std::endl;
=======
>>>>>>> 101530ec
          return true;
        }
      }
    }

    return false;
  }

 private:
  // Map expr0 and expr1 with each other, update unique_definitions_
  // unique_uses_
  // TODO: Make this variant hidden?
  void mapExprs(Expr* expr0, Expr* expr1);

  // Checks if expr's are considered "the same" where sameness is
  // defined as inputs and outputs in the same position across
  // expressions are mapped. If the expressions are determined the
  // same then
  //
  // if forward
  //   will map outputs
  // else
  //   will map inputs
  //
  // Returns true if expressions were mapped through.
  bool mapThroughExpr(Expr* first, Expr* second, bool forward);

 private:
  // If propagate_through_exprs_ = false, then mapThroughExpr will not be called
  // as a consequence of calling mapVals. As well as mapThroughExpr will not be
  // called (again) as a result of calling mapThroughExpr.
  //
  // Note: For the second sentence of above... mapThroughExpr can call mapVals
  // which could in return call mapThoughExpr again, but
  // propagate_through_exprs_ as mentioned above prevents that from happening.
  bool propagate_through_exprs_ = true;

  // Keeps a disjoint set entry for all Vals.
  DisjointSets<Val*> disjoint_vals_;

  // Keeps a disjoint set entry for all Exprs.
  DisjointSets<Expr*> disjoint_exprs_;

  // Definitions of ValGroup. There can be multiple definitions due to
  // replays.
  std::unordered_map<ValGroup, ExprGroups> unique_definitions_;

  std::unordered_map<ValGroup, ExprGroups> unique_uses_;
};

} // namespace nvfuser<|MERGE_RESOLUTION|>--- conflicted
+++ resolved
@@ -201,7 +201,6 @@
   // be the only call in ValGraph to mapThroughExpr.
   void maybeMapThroughExprs(Expr* expr0, Expr* expr1, bool forward);
 
-<<<<<<< HEAD
   // Removes expressions from unique_definitions_ and unique_uses_ that return
   // mappings from IdGraph::isTrivialExpr
   void removeTrivialExprs();
@@ -218,9 +217,7 @@
   void setPropagateThroughExprs(bool b) {
     propagate_through_exprs_ = b;
   }
-
-=======
->>>>>>> 101530ec
+  
   // Can't back prop through merge without making sure one input actually
   // matches. This can be done on a map or extent basis.
   // TODO: Move this to val_graph.cpp once validation_utils.cpp is
@@ -269,11 +266,6 @@
         if (extent_match(
                 outer0->template as<IterDomain>(),
                 outer1->template as<IterDomain>())) {
-<<<<<<< HEAD
-          // std::cerr << "outer are equal: " << outer0->name() << ", " <<
-          // outer1->name() << std::endl;
-=======
->>>>>>> 101530ec
           return true;
         }
       }
@@ -294,11 +286,6 @@
         if (extent_match(
                 inner0->template as<IterDomain>(),
                 inner1->template as<IterDomain>())) {
-<<<<<<< HEAD
-          // std::cerr << "inner are equal: " << inner0->name() << ", " <<
-          // inner1->name() << std::endl;
-=======
->>>>>>> 101530ec
           return true;
         }
       }
