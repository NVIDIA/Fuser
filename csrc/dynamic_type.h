// clang-format off
/*
 * SPDX-FileCopyrightText: Copyright (c) 2023-present NVIDIA CORPORATION & AFFILIATES.
 * All rights reserved.
 * SPDX-License-Identifier: BSD-3-Clause
 */
// clang-format on
#pragma once

#include <c10/util/Exception.h>

#include <type_traits.h>

#include <C++20/type_traits>
#include <optional>
#include <ostream>
#include <type_traits>
#include <typeinfo>
#include <variant>

// Note [Design of DynamicType]
// ~~~~~~~~~~~~~~~~~~~~~~~~~~~~
// DynamicType is a type that can be one of a set of types. It is similar to
// std::variant, but it is designed to be used in a way that is more similar to
// how dynamic types are used in Python. For example, in Python, you can do
// something like this:
//   x = 1; y = 2.5; z = x + y
// and z will be a dynamic float. However in C++, you will not be able to do:
//   using IntOrFloat = std::variant<int, float>;
//   IntOrFloat x = 1; IntOrFloat y = 2.5f; IntOrFloat z = x + y;
// because the operator+ on std::variant is not defined. The goal of DynamicType
// is to fill this gap. So you can do:
//   using IntOrFloat = DynamicType<NoContainers, int, float>;
//   IntOrFloat x = 1; IntOrFloat y = 2.5f; IntOrFloat z = x + y;
//
// The design purpose of DynamicType is to allow the user to forget about the
// actual type as much as possible, and use operators seamlessly just like if
// they are using Python. DynamicType should support arbitrary types, including
// user-defined types, pointers, but excluding references, due to the limitation
// of the C++ standard. The definition of operators on DynamicType should be
// automatic. For example, if you have:
//   struct CustomType {};
//   using IntOrFloatOrCustom
//     = DynamicType<NoContainers, int, float, CustomType>;
// The the operator+ on IntOrFloatOrCustom should be defined, and it should be
// equivalent to one of the following:
//  - operator+(int, int)
//  - operator+(float, float)
//  - operator+(int, float)
//  - operator+(float, int)
// depending on the actual type of the DynamicType. If the actual type is
// CustomType which does not have operator+, or if the value is null, then this
// is a runtime error.
// However, if have:
//   struct CustomType2 {};
//   using Custom12 = DynamicType<NoContainers, CustomType, CustomType2>;
// Then the operator+ on Custom12 should not be defined at compile time, and
// doing Custom12{} + Custom12{} results in a compilation error. It is a
// compilation error because we know at compile time that none of them are
// defined:
//  - operator+(CustomType, CustomType)
//  - operator+(CustomType, CustomType2)
//  - operator+(CustomType2, CustomType)
//  - operator+(CustomType2, CustomType2)
// So we decide to not create the operator+ for Custom12.
//
// Also, besides requiring operator+(T1, T2) to be defined for some T1 and T2 in
// the type list, it is also required that the result type of operator+(T1, T2)
// is also in the type list. For example, if you have:
//   struct bfloat16_zero {}; struct half_zero {};
//   float operator+(bfloat16_zero, half_zero) { return 0.0f; }
//   using BFloatOrHalfZero
//     = DynamicType<NoContainers, bfloat16_zero, half_zero>;
// Then the operator+ on BFloatOrHalf should not be defined, because the result
// type is not in the type list. However, if you have:
//   using BFloatOrHalfZeroOrInt
//     = DynamicType<NoContainers, bfloat16_zero, half_zero, int>;
// Then the operator+ on BFloatOrHalfZeroOrInt should be defined at compile time
// because int+int is defined, but
// BFloatOrHalfZeroOrInt(half_zero{}) + BFloatOrHalfZeroOrInt(bfloat16_zero{})
// should be a runtime error, because the the result of half_zero+bfloat16_zero,
// i.e. float, is not in the type list.
//
// Besides the operators within DynamicType, such as DynamicType + DynamicType,
// DynamicType also support operators with static type. For example, if you have
//   IntOrFloat x = 1; float y = 2.5f;
// then x + y or y + x should be an IntOrFloat with value 3.5f. However, if you
// have
//   IntOrFloat x = 1; double y = 2.5;
// then you will get a compilation error for doing x + y or y + x, because int +
// double and double + int are double, which is not in the list of types of
// IntOrFloat.
//
// All the above behaviors are handled by template meta-programming, so they are
// automatic. Adding a new type to the list of types does not introduce any
// extra work. All the behaviors mentioned in this note is tested in
// DynamicTypeTest.ExamplesInNote, so if you want to change anything in this
// doc, please make sure to update the test as well.
//
// DynamicType also support nested types, that is, the type list can contain
// DynamicType. For example, we can have:
//   using IntFloatVecList
//     = DynamicType<Containers<std::vector, std::list>, int, float>;
// Then the value contained in IntFloatVecList can be an int, a float, a
// std::vector<IntFloatVecList>, or a std::list<IntFloatVecList>. For example,
// we can have:
//   IntFloatVecList x = std::vector<IntFloatVecList>{1, 2.0f};
//   IntFloatVecList y = std::list<IntFloatVecList>{3, x};
// then y will have a structure like {3, {1, 2.0f}}.
//
// Also, operations on DynamicType should be as constexpr as possible. So most
// tests in DynamicTypeTest are static_assert tests.

namespace nvfuser {

// We must disable a lot of compiler warnings to make this work. The reason for
// the need to disable these warnings is not because the code quality in this
// file is bad, but because these apparently "bad" practices are necessary. For
// example, if you have a dynamic type that can be either a bool or a class
// SomeType{}, then we should support the ~ operator on it, because in the C++
// standard bool supports it. Usually, when people write code like ~bool, they
// are making a mistake, and the compiler will want you to use !bool instead.
// However, in our case here we will allow everything that the C++ standard
// allows. The compiler should yell at the user who uses DynamicType with ~
// but not at us for implementing it.

#if defined(__clang__)
#pragma clang diagnostic push
#pragma clang diagnostic ignored "-Wunused-comparison"
#pragma clang diagnostic ignored "-Wbitwise-instead-of-logical"
#pragma clang diagnostic ignored "-Wliteral-conversion"
#pragma clang diagnostic ignored "-Wunused-lambda-capture"
#pragma clang diagnostic ignored "-Wunknown-warning-option"
#pragma clang diagnostic ignored "-Wbool-operation"
#endif

#if defined(__GNUC__) && !defined(__clang__)
#pragma GCC diagnostic push
#pragma GCC diagnostic ignored "-Wbool-operation"
// gcc, even the latest version (13.1.1), is complaining about the following
// code:
//   std::optional<bool> ret = std::nullopt;
//   ...
//   TORCH_CHECK(ret.has_value(), ...);
//   return ret.value();
// saying that ret.value() is used uninitialized. This complaint is totoally
// nonsense.
#pragma GCC diagnostic ignored "-Wmaybe-uninitialized"
#endif

template <template <typename...> typename... Templates>
// Note: `Templates` is a list of templates, not a list of types.
// Just like std::vector is a template, std::vector<int> is a type.
struct Containers {
  template <typename DynamicType, typename... MemberTypes>
  using VariantType =
      std::variant<std::monostate, MemberTypes..., Templates<DynamicType>...>;

  template <typename DynamicType, typename... MemberTypes>
  using TypeIdentitiesAsTuple = std::tuple<
      std::type_identity<std::monostate>,
      std::type_identity<MemberTypes>...,
      std::type_identity<Templates<DynamicType>>...>;

  template <typename DynamicType, typename... MemberTypes>
  using ForAllTypes = nvfuser::
      ForAllTypes<std::monostate, MemberTypes..., Templates<DynamicType>...>;

  // Check if T is one of the types in the type list MemberTypes..., or a
  // container
  template <typename T, typename DynamicType, typename... MemberTypes>
  static constexpr auto is_candidate_type = nvfuser::
      belongs_to<T, std::monostate, MemberTypes..., Templates<DynamicType>...>;
};

using NoContainers = Containers<>;

template <typename Containers, typename... Ts>
struct DynamicType {
  using VariantType =
      typename Containers::template VariantType<DynamicType, Ts...>;
  VariantType value;

  // TODO: Not supporting operators for containers for now, because containers
  // has nested DynamicType, trying to support operators for containers will
  // make the template deduction an infinite loop.
  using TypeIdentitiesAsTuple =
      typename Containers::template TypeIdentitiesAsTuple<DynamicType, Ts...>;
  static constexpr TypeIdentitiesAsTuple type_identities_as_tuple{};

  using ForAllTypes =
      typename Containers::template ForAllTypes<DynamicType, Ts...>;
  static constexpr ForAllTypes for_all_types{};

  // Check if T is one of the types in the type list Ts... or a container
  template <typename T>
  static constexpr auto is_candidate_type =
      Containers::template is_candidate_type<T, DynamicType, Ts...>;

  template <typename T>
  static constexpr bool can_cast_to = any_check(
      [](auto t) {
        return opcheck<typename decltype(t)::type>.canCastTo(opcheck<T>);
      },
      type_identities_as_tuple);

  constexpr DynamicType() = default;

<<<<<<< HEAD
  template <
      typename T,
      typename = std::void_t<decltype(VariantType(std::declval<T>()))>>
  constexpr DynamicType(T&& value) : value(std::forward<T>(value)) {}
=======
  template <typename T, typename = decltype(VariantType(std::declval<T>()))>
  constexpr DynamicType(T value) : value(std::move(value)) {}
>>>>>>> 9094cb86

  template <
      template <typename...>
      typename Template,
      typename ItemT,
      typename = std::enable_if_t<
          is_candidate_type<Template<DynamicType>> &&
          !std::is_same_v<ItemT, DynamicType>>>
  constexpr DynamicType(Template<ItemT> value)
      : value([](auto input) {
          Template<DynamicType> result;
          std::transform(
              input.begin(),
              input.end(),
              std::back_inserter(result),
              [](auto& item) { return DynamicType(std::move(item)); });
          return result;
        }(std::move(value))) {}

  // Returns the type_info of the actual type of the variant value. For
  // example, if value holds an int, then this will return typeid(int).
  const std::type_info& type() const {
    return std::visit(
        [](auto value) -> const std::type_info& { return typeid(value); },
        value);
  }

  template <typename T>
  constexpr bool is() const {
    return std::holds_alternative<T>(value);
  }

  template <template <typename...> typename Template>
  constexpr bool is() const {
    return is<Template<DynamicType>>();
  }

  constexpr bool isNull() const {
    return std::holds_alternative<std::monostate>(value);
  }

  constexpr bool hasValue() const {
    return !isNull();
  }

  template <typename T, typename = std::enable_if_t<is_candidate_type<T>>>
  constexpr const T& as() const {
    return std::get<T>(value);
  }

  template <typename T, typename = std::enable_if_t<is_candidate_type<T>>>
  constexpr T& as() {
    return std::get<T>(value);
  }

  template <
      template <typename...>
      typename Template,
      typename = std::enable_if_t<is_candidate_type<Template<DynamicType>>>>
  constexpr const Template<DynamicType>& as() const {
    return as<Template<DynamicType>>();
  }

  template <
      template <typename...>
      typename Template,
      typename = std::enable_if_t<is_candidate_type<Template<DynamicType>>>>
  constexpr Template<DynamicType>& as() {
    return as<Template<DynamicType>>();
  }

  template <typename T, typename = std::enable_if_t<can_cast_to<T>>>
  explicit constexpr operator T() const {
    std::optional<T> ret = std::nullopt;
    for_all_types([this, &ret](auto from) {
      using From = typename decltype(from)::type;
      if constexpr (opcheck<From>.canCastTo(opcheck<T>)) {
        if (is<From>()) {
          ret = (T)as<From>();
        }
      }
    });
    TORCH_CHECK(
        ret.has_value(),
        "Cannot cast from ",
        type().name(),
        " to ",
        typeid(T).name(),
        " : incompatible type");
    return ret.value();
  }

  template <
      template <typename...>
      typename Template,
      typename ItemT,
      typename = std::enable_if_t<
          is_candidate_type<Template<DynamicType>> && can_cast_to<ItemT>>>
  explicit constexpr operator Template<ItemT>() const {
    TORCH_CHECK(
        is<Template<DynamicType>>(),
        "Cannot cast from ",
        type().name(),
        " to ",
        typeid(Template<ItemT>).name(),
        " : incompatible type");
    Template<ItemT> result;
    std::transform(
        as<Template<DynamicType>>().begin(),
        as<Template<DynamicType>>().end(),
        std::back_inserter(result),
        [](const auto& item) { return (ItemT)item; });
    return result;
  }

  // Intentionally not overloading operator=, because the compiler generated
  // default behavior usually makes more sense than the overloaded one. For
  // example, if we have
  //   struct SomeType {};
  //   using IntOrCustom = DynamicType<int, SomeType>;
  //   IntOrCustom x(1);
  //   IntOrCustom y(SomeType{});
  //   x = y;
  // Then the compiler generated behavior will get us SomeType{} for x, but if
  // we overload based on the underlying type, we will get a runtime error,
  // because it is not possible to assign SomeType{} to an int.

  // Intentionally not overloading operator-> because it only makes sense when
  // returning pointers, however, if we have a DynamicType that can be either a
  // Type1 or Type2, then it is ambiguous to return a pointer to Type1 vs Type2

  template <typename IndexT>
  static constexpr bool has_square_bracket = any_check(
      [](auto t) {
        using T = typename decltype(t)::type;
        if constexpr (opcheck<T>[opcheck<IndexT>]) {
          return std::is_same_v<
              decltype(std::declval<T>()[std::declval<IndexT>()]),
              DynamicType&>;
        }
        return false;
      },
      type_identities_as_tuple);

#define DEFINE_SQUARE_BRACKET_OPERATOR(__const)                                \
  template <typename IndexT>                                                   \
  std::enable_if_t<                                                            \
      !std::is_same_v<IndexT, DynamicType> && has_square_bracket<IndexT>,      \
      __const DynamicType&>                                                    \
  operator[](const IndexT& i) __const {                                        \
    std::optional<std::reference_wrapper<__const DynamicType>> ret =           \
        std::nullopt;                                                          \
    for_all_types([this, &ret, &i](auto t) {                                   \
      using T = typename decltype(t)::type;                                    \
      if constexpr (opcheck<T>[opcheck<IndexT>]) {                             \
        if constexpr (std::is_same_v<                                          \
                          decltype(std::declval<T>()[std::declval<IndexT>()]), \
                          DynamicType&>) {                                     \
          if (is<T>()) {                                                       \
            ret = std::ref(as<T>()[i]);                                        \
          }                                                                    \
        }                                                                      \
      }                                                                        \
    });                                                                        \
    TORCH_CHECK(                                                               \
        ret.has_value(),                                                       \
        "Cannot index ",                                                       \
        type().name(),                                                         \
        " with ",                                                              \
        typeid(IndexT).name(),                                                 \
        " : incompatible type");                                               \
    return ret.value();                                                        \
  }

  DEFINE_SQUARE_BRACKET_OPERATOR()
  DEFINE_SQUARE_BRACKET_OPERATOR(const)
#undef DEFINE_SQUARE_BRACKET_OPERATOR

  static constexpr bool has_any_square_bracket = any_check(
      [](auto t) {
        using IndexT = typename decltype(t)::type;
        return has_square_bracket<IndexT>;
      },
      type_identities_as_tuple);

#define DEFINE_SQUARE_BRACKET_OPERATOR(__const)                      \
  template <typename DT>                                             \
  std::enable_if_t<                                                  \
      std::is_same_v<DT, DynamicType> && has_any_square_bracket,     \
      __const DynamicType&>                                          \
  operator[](const DT& i) __const {                                  \
    std::optional<std::reference_wrapper<__const DynamicType>> ret = \
        std::nullopt;                                                \
    for_all_types([this, &ret, &i](auto t) {                         \
      using IndexT = typename decltype(t)::type;                     \
      if constexpr (has_square_bracket<IndexT>) {                    \
        if (i.template is<IndexT>()) {                               \
          ret = std::ref((*this)[i.template as<IndexT>()]);          \
        }                                                            \
      }                                                              \
    });                                                              \
    TORCH_CHECK(                                                     \
        ret.has_value(),                                             \
        "Cannot index ",                                             \
        type().name(),                                               \
        " with ",                                                    \
        i.type().name(),                                             \
        " : incompatible type");                                     \
    return ret.value();                                              \
  }

  DEFINE_SQUARE_BRACKET_OPERATOR()
  DEFINE_SQUARE_BRACKET_OPERATOR(const)
#undef DEFINE_SQUARE_BRACKET_OPERATOR

  template <
      typename Ret,
      typename Class,
      typename = std::enable_if_t<is_candidate_type<Class>>>
  constexpr decltype(auto) operator->*(Ret Class::*member) const {
    if constexpr (std::is_function_v<Ret>) {
      return [this, member](auto&&... args) {
        return (as<Class>().*member)(std::forward<decltype(args)>(args)...);
      };
    } else {
      return as<Class>().*member;
    }
  }

  template <
      typename Ret,
      typename Class,
      typename = std::enable_if_t<is_candidate_type<Class>>>
  constexpr decltype(auto) operator->*(Ret Class::*member) {
    if constexpr (std::is_function_v<Ret>) {
      return [this, member](auto&&... args) {
        return (as<Class>().*member)(std::forward<decltype(args)>(args)...);
      };
    } else {
      return as<Class>().*member;
    }
  }

  // ->* operator for non-member-pointers, this is used to support use cases
  // like `value->*"myfield"`. Due to limitations of C++'s type system, we can
  // only enable this when all the types in the type list that support this
  // operator have the same return type.

#define DEFINE_ARROW_STAR_OPERATOR(__const)                                     \
  template <typename MemberT>                                                   \
  static constexpr auto all_arrow_star_ret_types##__const =                     \
      remove_void_from_tuple(for_all_types([](auto t) {                         \
        using T = typename decltype(t)::type;                                   \
        if constexpr (opcheck<T>->*opcheck<MemberT>) {                          \
          return std::type_identity<                                            \
              decltype(std::declval<__const T>()->*std::declval<MemberT>())>{}; \
        }                                                                       \
      }));                                                                      \
                                                                                \
  template <typename MemberT>                                                   \
  using AllArrowStarRetTypes##__const =                                         \
      decltype(all_arrow_star_ret_types##__const<MemberT>);                     \
                                                                                \
  template <typename MemberT>                                                   \
  static constexpr bool all_arrow_star_ret_types_are_same##__const =            \
      all_same_type(all_arrow_star_ret_types##__const<MemberT>);                \
                                                                                \
  template <typename MemberT>                                                   \
  using ArrowStarRetType##__const =                                             \
      typename first_or_void<AllArrowStarRetTypes##__const<MemberT>>::type;     \
                                                                                \
  template <typename MemberT>                                                   \
  constexpr std::enable_if_t<                                                   \
      all_arrow_star_ret_types_are_same##__const<MemberT>,                      \
      typename ArrowStarRetType##__const<MemberT>::type>                        \
  operator->*(const MemberT& member) __const {                                  \
    using RetT = typename ArrowStarRetType##__const<MemberT>::type;             \
    std::optional<wrap_reference_t<RetT>> ret = std::nullopt;                   \
    for_all_types([this, &member, &ret](auto t) {                               \
      using T = typename decltype(t)::type;                                     \
      if constexpr (opcheck<T>->*opcheck<MemberT>) {                            \
        if (is<T>()) {                                                          \
          ret = as<T>()->*member;                                               \
        }                                                                       \
      }                                                                         \
    });                                                                         \
    TORCH_CHECK(                                                                \
        ret.has_value(),                                                        \
        "Cannot access member with type ",                                      \
        typeid(RetT).name(),                                                    \
        " : incompatible type");                                                \
    return ret.value();                                                         \
  }

  DEFINE_ARROW_STAR_OPERATOR()
  DEFINE_ARROW_STAR_OPERATOR(const)
#undef DEFINE_ARROW_STAR_OPERATOR

  // TODO: support operator(). This is not supported yet because it is the most
  // difficulty one to implement because it can has arbitrary number of
  // arguments. I believe it is doable, but I decide to leave it for future.
};

template <typename T>
struct is_dynamic_type : std::false_type {};

template <typename... Ts>
struct is_dynamic_type<DynamicType<Ts...>> : std::true_type {};

template <typename T>
constexpr bool is_dynamic_type_v = is_dynamic_type<T>::value;

#define DEFINE_BINARY_OP(opname, op)                                       \
  /*TODO: we should inline the definition of lambdas into enable_if,*/     \
  /*but I can only do this in C++20 */                                     \
  template <typename DTVariantType>                                        \
  constexpr auto opname##_defined_checker = [](auto x, auto y) constexpr { \
    using X = typename decltype(x)::type;                                  \
    using Y = typename decltype(y)::type;                                  \
    if constexpr (opcheck<X> op opcheck<Y>) {                              \
      return std::is_constructible_v<                                      \
          DTVariantType,                                                   \
          decltype(std::declval<X>() op std::declval<Y>())>;               \
    }                                                                      \
    return false;                                                          \
  };                                                                       \
  template <typename DT>                                                   \
  inline constexpr std::enable_if_t<                                       \
      is_dynamic_type_v<DT> &&                                             \
          any_check(                                                       \
              opname##_defined_checker<typename DT::VariantType>,          \
              DT::type_identities_as_tuple,                                \
              DT::type_identities_as_tuple),                               \
      DT>                                                                  \
  operator op(const DT& x, const DT& y) {                                  \
    DT ret(std::monostate{});                                              \
    DT::for_all_types([&ret, &x, &y](auto lhs) {                           \
      using LHS = typename decltype(lhs)::type;                            \
      DT::for_all_types([&ret, &x, &y](auto rhs) {                         \
        using RHS = typename decltype(rhs)::type;                          \
        if constexpr ((opcheck<LHS> op opcheck<RHS>)) {                    \
          if constexpr (std::is_constructible_v<                           \
                            typename DT::VariantType,                      \
                            decltype(std::declval<LHS>()                   \
                                         op std::declval<RHS>())>) {       \
            if (x.template is<LHS>() && y.template is<RHS>()) {            \
              ret = DT(x.template as<LHS>() op y.template as<RHS>());      \
            }                                                              \
          }                                                                \
        }                                                                  \
      });                                                                  \
    });                                                                    \
    TORCH_CHECK(                                                           \
        !ret.template is<std::monostate>(),                                \
        "Cannot compute ",                                                 \
        x.type().name(),                                                   \
        " ",                                                               \
        #op,                                                               \
        " ",                                                               \
        y.type().name(),                                                   \
        " : incompatible type");                                           \
    return ret;                                                            \
  }                                                                        \
  /*TODO: we should inline the definition of lambdas into enable_if,*/     \
  /*but I can only do this in C++20 */                                     \
  template <typename RHS, typename DTVariantType>                          \
  constexpr auto opname##_rdefined_checker = [](auto x) constexpr {        \
    using X = typename decltype(x)::type;                                  \
    if constexpr (opcheck<X> op opcheck<RHS>) {                            \
      return std::is_constructible_v<                                      \
          DTVariantType,                                                   \
          decltype(std::declval<X>() op std::declval<RHS>())>;             \
    }                                                                      \
    return false;                                                          \
  };                                                                       \
  template <typename DT, typename RHS>                                     \
  inline constexpr std::enable_if_t<                                       \
      is_dynamic_type_v<DT> && !is_dynamic_type_v<RHS> &&                  \
          any_check(                                                       \
              opname##_rdefined_checker<RHS, typename DT::VariantType>,    \
              DT::type_identities_as_tuple),                               \
      DT>                                                                  \
  operator op(const DT& x, const RHS& y) {                                 \
    DT ret(std::monostate{});                                              \
    DT::for_all_types([&ret, &x, &y](auto lhs) {                           \
      using LHS = typename decltype(lhs)::type;                            \
      if constexpr ((opcheck<LHS> op opcheck<RHS>)) {                      \
        if constexpr (std::is_constructible_v<                             \
                          typename DT::VariantType,                        \
                          decltype(std::declval<LHS>()                     \
                                       op std::declval<RHS>())>) {         \
          if (x.template is<LHS>()) {                                      \
            ret = DT(x.template as<LHS>() op y);                           \
          }                                                                \
        }                                                                  \
      }                                                                    \
    });                                                                    \
    TORCH_CHECK(                                                           \
        !ret.template is<std::monostate>(),                                \
        "Cannot compute ",                                                 \
        x.type().name(),                                                   \
        " ",                                                               \
        #op,                                                               \
        " ",                                                               \
        typeid(RHS).name(),                                                \
        " : incompatible type");                                           \
    return ret;                                                            \
  }                                                                        \
  /*TODO: we should inline the definition of lambdas into enable_if,*/     \
  /*but I can only do this in C++20 */                                     \
  template <typename LHS, typename DTVariantType>                          \
  constexpr auto opname##_ldefined_checker = [](auto y) constexpr {        \
    using Y = typename decltype(y)::type;                                  \
    if constexpr (opcheck<LHS> op opcheck<Y>) {                            \
      return std::is_constructible_v<                                      \
          DTVariantType,                                                   \
          decltype(std::declval<LHS>() op std::declval<Y>())>;             \
    }                                                                      \
    return false;                                                          \
  };                                                                       \
  template <typename LHS, typename DT>                                     \
  inline constexpr std::enable_if_t<                                       \
      is_dynamic_type_v<DT> && !is_dynamic_type_v<LHS> &&                  \
          any_check(                                                       \
              opname##_ldefined_checker<LHS, typename DT::VariantType>,    \
              DT::type_identities_as_tuple),                               \
      DT>                                                                  \
  operator op(const LHS& x, const DT& y) {                                 \
    DT ret(std::monostate{});                                              \
    DT::for_all_types([&ret, &x, &y](auto rhs) {                           \
      using RHS = typename decltype(rhs)::type;                            \
      if constexpr ((opcheck<LHS> op opcheck<RHS>)) {                      \
        if constexpr (std::is_constructible_v<                             \
                          typename DT::VariantType,                        \
                          decltype(std::declval<LHS>()                     \
                                       op std::declval<RHS>())>) {         \
          if (y.template is<RHS>()) {                                      \
            ret = DT(x op y.template as<RHS>());                           \
          }                                                                \
        }                                                                  \
      }                                                                    \
    });                                                                    \
    TORCH_CHECK(                                                           \
        !ret.template is<std::monostate>(),                                \
        "Cannot compute ",                                                 \
        typeid(LHS).name(),                                                \
        " ",                                                               \
        #op,                                                               \
        " ",                                                               \
        y.type().name(),                                                   \
        " : incompatible type");                                           \
    return ret;                                                            \
  }

DEFINE_BINARY_OP(add, +);
DEFINE_BINARY_OP(minus, -);
DEFINE_BINARY_OP(mul, *);
DEFINE_BINARY_OP(div, /);
DEFINE_BINARY_OP(mod, %);
DEFINE_BINARY_OP(band, &);
DEFINE_BINARY_OP(bor, |);
DEFINE_BINARY_OP(xor, ^);
DEFINE_BINARY_OP(land, &&);
DEFINE_BINARY_OP(lor, ||);
DEFINE_BINARY_OP(lshift, <<);
DEFINE_BINARY_OP(rshift, >>);

#undef DEFINE_BINARY_OP

#define DEFINE_COMPARE_OP(opname, op)                                         \
  /*TODO: we should inline the definition of lambdas into enable_if,*/        \
  /*but I can only do this in C++20 */                                        \
  constexpr auto opname##_defined_checker = [](auto x, auto y) constexpr {    \
    using X = typename decltype(x)::type;                                     \
    using Y = typename decltype(y)::type;                                     \
    if constexpr (opcheck<X> op opcheck<Y>) {                                 \
      return std::is_convertible_v<                                           \
          decltype(std::declval<X>() op std::declval<Y>()),                   \
          bool>;                                                              \
    }                                                                         \
    return false;                                                             \
  };                                                                          \
  template <                                                                  \
      typename DT,                                                            \
      typename = std::enable_if_t<                                            \
          is_dynamic_type_v<DT> &&                                            \
          any_check(                                                          \
              opname##_defined_checker,                                       \
              DT::type_identities_as_tuple,                                   \
              DT::type_identities_as_tuple)>>                                 \
  inline constexpr bool operator op(const DT& x, const DT& y) {               \
    std::optional<bool> ret = std::nullopt;                                   \
    DT::for_all_types([&ret, &x, &y](auto lhs) {                              \
      using LHS = typename decltype(lhs)::type;                               \
      DT::for_all_types([&ret, &x, &y](auto rhs) {                            \
        using RHS = typename decltype(rhs)::type;                             \
        if constexpr ((opcheck<LHS> op opcheck<RHS>)) {                       \
          if constexpr (std::is_convertible_v<                                \
                            decltype(std::declval<LHS>()                      \
                                         op std::declval<RHS>()),             \
                            bool>) {                                          \
            if (x.template is<LHS>() && y.template is<RHS>()) {               \
              ret = x.template as<LHS>() op y.template as<RHS>();             \
            }                                                                 \
          }                                                                   \
        }                                                                     \
      });                                                                     \
    });                                                                       \
    TORCH_CHECK(                                                              \
        ret.has_value(),                                                      \
        "Cannot compute ",                                                    \
        x.type().name(),                                                      \
        " ",                                                                  \
        #op,                                                                  \
        " ",                                                                  \
        y.type().name(),                                                      \
        " : incompatible type");                                              \
    return ret.value();                                                       \
  }                                                                           \
  /*TODO: we should inline the definition of lambdas into enable_if,*/        \
  /*but I can only do this in C++20 */                                        \
  template <typename T>                                                       \
  constexpr auto opname##_rdefined_checker = [](auto x) constexpr {           \
    using X = typename decltype(x)::type;                                     \
    if constexpr (opcheck<X> op opcheck<T>) {                                 \
      return std::is_convertible_v<                                           \
          decltype(std::declval<X>() op std::declval<T>()),                   \
          bool>;                                                              \
    }                                                                         \
    return false;                                                             \
  };                                                                          \
  template <                                                                  \
      typename DT,                                                            \
      typename RHS,                                                           \
      typename = std::enable_if_t<                                            \
          is_dynamic_type_v<DT> && !is_dynamic_type_v<RHS> &&                 \
          any_check(                                                          \
              opname##_rdefined_checker<RHS>, DT::type_identities_as_tuple)>> \
  inline constexpr bool operator op(const DT& x, const RHS& y) {              \
    std::optional<bool> ret = std::nullopt;                                   \
    DT::for_all_types([&ret, &x, &y](auto lhs) {                              \
      using LHS = typename decltype(lhs)::type;                               \
      if constexpr ((opcheck<LHS> op opcheck<RHS>)) {                         \
        if constexpr (std::is_convertible_v<                                  \
                          decltype(std::declval<LHS>()                        \
                                       op std::declval<RHS>()),               \
                          bool>) {                                            \
          if (x.template is<LHS>()) {                                         \
            ret = x.template as<LHS>() op y;                                  \
          }                                                                   \
        }                                                                     \
      }                                                                       \
    });                                                                       \
    TORCH_CHECK(                                                              \
        ret.has_value(),                                                      \
        "Cannot compute ",                                                    \
        x.type().name(),                                                      \
        " ",                                                                  \
        #op,                                                                  \
        " ",                                                                  \
        typeid(RHS).name(),                                                   \
        " : incompatible type");                                              \
    return ret.value();                                                       \
  }                                                                           \
  /*TODO: we should inline the definition of lambdas into enable_if,*/        \
  /*but I can only do this in C++20 */                                        \
  template <typename T>                                                       \
  constexpr auto opname##_ldefined_checker = [](auto y) constexpr {           \
    using Y = typename decltype(y)::type;                                     \
    if constexpr (opcheck<T> op opcheck<Y>) {                                 \
      return std::is_convertible_v<                                           \
          decltype(std::declval<T>() op std::declval<Y>()),                   \
          bool>;                                                              \
    }                                                                         \
    return false;                                                             \
  };                                                                          \
  template <typename LHS, typename DT>                                        \
  inline constexpr std::enable_if_t<                                          \
      is_dynamic_type_v<DT> && !is_dynamic_type_v<LHS> &&                     \
          any_check(                                                          \
              opname##_ldefined_checker<LHS>, DT::type_identities_as_tuple),  \
      bool>                                                                   \
  operator op(const LHS& x, const DT& y) {                                    \
    std::optional<bool> ret = std::nullopt;                                   \
    DT::for_all_types([&ret, &x, &y](auto rhs) {                              \
      using RHS = typename decltype(rhs)::type;                               \
      if constexpr ((opcheck<LHS> op opcheck<RHS>)) {                         \
        if constexpr (std::is_convertible_v<                                  \
                          decltype(std::declval<LHS>()                        \
                                       op std::declval<RHS>()),               \
                          bool>) {                                            \
          if (y.template is<RHS>()) {                                         \
            ret = x op y.template as<RHS>();                                  \
          }                                                                   \
        }                                                                     \
      }                                                                       \
    });                                                                       \
    TORCH_CHECK(                                                              \
        ret.has_value(),                                                      \
        "Cannot compute ",                                                    \
        typeid(LHS).name(),                                                   \
        " ",                                                                  \
        #op,                                                                  \
        " ",                                                                  \
        y.type().name(),                                                      \
        " : incompatible type");                                              \
    return ret.value();                                                       \
  }

DEFINE_COMPARE_OP(eq, ==);
DEFINE_COMPARE_OP(neq, !=);
DEFINE_COMPARE_OP(lt, <);
DEFINE_COMPARE_OP(gt, >);
DEFINE_COMPARE_OP(le, <=);
DEFINE_COMPARE_OP(ge, >=);

#undef DEFINE_COMPARE_OP

#define DEFINE_UNARY_OP(opname, op)                                            \
  /*TODO: we should inline the definition of opname##_helper into enable_if,*/ \
  /*but I can only do this in C++20 */                                         \
  template <typename DTVariantType>                                            \
  constexpr auto opname##_helper = [](auto x) constexpr {                      \
    using X = typename decltype(x)::type;                                      \
    if constexpr (op opcheck<X>) {                                             \
      return std::                                                             \
          is_constructible_v<DTVariantType, decltype(op std::declval<X>())>;   \
    }                                                                          \
    return false;                                                              \
  };                                                                           \
  template <typename DT>                                                       \
  inline constexpr std::enable_if_t<                                           \
      is_dynamic_type_v<DT> &&                                                 \
          any_check(                                                           \
              opname##_helper<typename DT::VariantType>,                       \
              DT::type_identities_as_tuple),                                   \
      DT>                                                                      \
  operator op(const DT& x) {                                                   \
    DT ret(std::monostate{});                                                  \
    DT::for_all_types([&ret, &x](auto _) {                                     \
      using Type = typename decltype(_)::type;                                 \
      if constexpr (op opcheck<Type>) {                                        \
        if constexpr (std::is_constructible_v<                                 \
                          typename DT::VariantType,                            \
                          decltype(op std::declval<Type>())>) {                \
          if (x.template is<Type>()) {                                         \
            ret = DT(op x.template as<Type>());                                \
          }                                                                    \
        }                                                                      \
      }                                                                        \
    });                                                                        \
    TORCH_CHECK(                                                               \
        !ret.template is<std::monostate>(),                                    \
        "Cannot compute ",                                                     \
        #op,                                                                   \
        x.type().name(),                                                       \
        " : incompatible type");                                               \
    return ret;                                                                \
  }

DEFINE_UNARY_OP(pos, +);
DEFINE_UNARY_OP(neg, -);
DEFINE_UNARY_OP(bnot, ~);
DEFINE_UNARY_OP(lnot, !);

// Intentionally not supporting the following unary ops:
// DEFINE_UNARY_OP(addr, &);
// Because it only makes sense if and only if both T& and T* are included in
// the type list, however, std::variant does not allow reference type to be
// an alternative. Also, if we overloaded the operator&, how can we get the
// address of the dynamic type itself?

template <typename DT>
auto star_defined_checker = [](auto t) {
  using T = typename decltype(t)::type;
  if constexpr (*opcheck<T>) {
    return std::is_same_v<decltype(*std::declval<T>()), DT&>;
  }
  return false;
};

template <
    typename DT,
    typename = std::enable_if_t<
        is_dynamic_type_v<DT> &&
        any_check(star_defined_checker<DT>, DT::type_identities_as_tuple)>>
DT& operator*(const DT& x) {
  std::optional<std::reference_wrapper<DT>> ret = std::nullopt;
  DT::for_all_types([&ret, &x](auto t) {
    using T = typename decltype(t)::type;
    if constexpr (*opcheck<T>) {
      if constexpr (std::is_same_v<decltype(*std::declval<T>()), DT&>) {
        if (x.template is<T>()) {
          ret = std::ref(*(x.template as<T>()));
        }
      }
    }
  });
  TORCH_CHECK(ret.has_value(), "Cannot dereference ", x.type().name());
  return ret.value();
}

#undef DEFINE_UNARY_OP

// Printing
// TODO: we should inline the definition of can_print into enable_if, but I can
// only do this in C++20
constexpr auto can_print = [](auto x) constexpr {
  using T = typename decltype(x)::type;
  if constexpr (opcheck<std::ostream&> << opcheck<T>) {
    return std::is_same_v<
        decltype(std::declval<std::ostream&>() << std::declval<T>()),
        std::ostream&>;
  }
  return false;
};
template <
    typename DT,
    typename = std::enable_if_t<
        is_dynamic_type_v<DT> &&
        any_check(can_print, DT::type_identities_as_tuple)>>
std::ostream& operator<<(std::ostream& os, const DT& dt) {
  bool printed = false;
  DT::for_all_types([&printed, &os, &dt](auto _) {
    using T = typename decltype(_)::type;
    if constexpr (opcheck<std::ostream&> << opcheck<T>) {
      if constexpr (std::is_same_v<
                        decltype(os << std::declval<T>()),
                        std::ostream&>) {
        if (dt.template is<T>()) {
          os << dt.template as<T>();
          printed = true;
        }
      }
    }
  });
  TORCH_CHECK(
      printed, "Can not print ", dt.type().name(), " : incompatible type");
  return os;
}

#define DEFINE_LEFT_PPMM(opname, op)                                           \
  /*TODO: we should inline the definition of opname##_helper into enable_if,*/ \
  /*but I can only do this in C++20 */                                         \
  constexpr auto opname##_helper = [](auto x) constexpr {                      \
    using X = typename decltype(x)::type;                                      \
    if constexpr (op opcheck<X&>) {                                            \
      return std::is_same_v<decltype(op std::declval<X&>()), X&>;              \
    }                                                                          \
    return false;                                                              \
  };                                                                           \
  template <                                                                   \
      typename DT,                                                             \
      typename = std::enable_if_t<                                             \
          is_dynamic_type_v<DT> &&                                             \
          any_check(opname##_helper, DT::type_identities_as_tuple)>>           \
  inline constexpr DT& operator op(DT& x) {                                    \
    bool computed = false;                                                     \
    DT::for_all_types([&computed, &x](auto _) {                                \
      using Type = typename decltype(_)::type;                                 \
      if constexpr (op opcheck<Type&>) {                                       \
        if constexpr (std::is_same_v<                                          \
                          decltype(op std::declval<Type&>()),                  \
                          Type&>) {                                            \
          if (x.template is<Type>()) {                                         \
            op x.template as<Type>();                                          \
            computed = true;                                                   \
          }                                                                    \
        }                                                                      \
      }                                                                        \
    });                                                                        \
    TORCH_CHECK(                                                               \
        computed,                                                              \
        "Cannot compute ",                                                     \
        #op,                                                                   \
        x.type().name(),                                                       \
        " : incompatible type");                                               \
    return x;                                                                  \
  }

DEFINE_LEFT_PPMM(lpp, ++);
DEFINE_LEFT_PPMM(lmm, --);

#undef DEFINE_LEFT_PPMM

#define DEFINE_RIGHT_PPMM(opname, op)                                          \
  /*TODO: we should inline the definition of opname##_helper into enable_if,*/ \
  /*but I can only do this in C++20 */                                         \
  template <typename DTVariantType>                                            \
  constexpr auto opname##_helper = [](auto x) constexpr {                      \
    using X = typename decltype(x)::type;                                      \
    if constexpr (opcheck<X&> op) {                                            \
      return std::                                                             \
          is_constructible_v<DTVariantType, decltype(std::declval<X&>() op)>;  \
    }                                                                          \
    return false;                                                              \
  };                                                                           \
  template <typename DT>                                                       \
  inline constexpr std::enable_if_t<                                           \
      is_dynamic_type_v<DT> &&                                                 \
          any_check(                                                           \
              opname##_helper<typename DT::VariantType>,                       \
              DT::type_identities_as_tuple),                                   \
      DT>                                                                      \
  operator op(DT& x, int) {                                                    \
    DT ret;                                                                    \
    DT::for_all_types([&ret, &x](auto _) {                                     \
      using Type = typename decltype(_)::type;                                 \
      if constexpr (opcheck<Type&> op) {                                       \
        if constexpr (std::is_constructible_v<                                 \
                          typename DT::VariantType,                            \
                          decltype(std::declval<Type&>() op)>) {               \
          if (x.template is<Type>()) {                                         \
            ret = DT(x.template as<Type>() op);                                \
          }                                                                    \
        }                                                                      \
      }                                                                        \
    });                                                                        \
    TORCH_CHECK(                                                               \
        !ret.template is<std::monostate>(),                                    \
        "Cannot compute ",                                                     \
        x.type().name(),                                                       \
        #op,                                                                   \
        " : incompatible type");                                               \
    return ret;                                                                \
  }

DEFINE_RIGHT_PPMM(rpp, ++);
DEFINE_RIGHT_PPMM(rmm, --);

#undef DEFINE_RIGHT_PPMM

#define DEFINE_ASSIGNMENT_OP(op, assign_op)                      \
  template <                                                     \
      typename DT,                                               \
      typename T,                                                \
      typename = std::enable_if_t<                               \
          is_dynamic_type_v<DT> && (opcheck<DT> op opcheck<T>)>> \
  inline constexpr DT& operator assign_op(DT& x, const T& y) {   \
    return x = x op y;                                           \
  }

DEFINE_ASSIGNMENT_OP(+, +=);
DEFINE_ASSIGNMENT_OP(-, -=);
DEFINE_ASSIGNMENT_OP(*, *=);
DEFINE_ASSIGNMENT_OP(/, /=);
DEFINE_ASSIGNMENT_OP(%, %=);
DEFINE_ASSIGNMENT_OP(&, &=);
DEFINE_ASSIGNMENT_OP(|, |=);
DEFINE_ASSIGNMENT_OP(^, ^=);
DEFINE_ASSIGNMENT_OP(<<, <<=);
DEFINE_ASSIGNMENT_OP(>>, >>=);

// Intentionally not overloading operator comma",". This operator is rarely
// overloaded, and the automatically defined version by the compiler usually
// does what we want.

// Check that, whether there exist two different types T and U, where both T and
// U are contained in the type list of dynamic type DT, and T == U is defined.
template <typename DT>
constexpr bool has_cross_type_equality =
    any(remove_void_from_tuple(DT::for_all_types([](auto t) {
      using T = typename decltype(t)::type;
      return any(remove_void_from_tuple(DT::for_all_types([](auto u) {
        using U = typename decltype(u)::type;
        if constexpr (std::is_same_v<T, U>) {
          return;
        } else {
          return opcheck<T> == opcheck<U>;
        }
      })));
    })));

#if defined(__clang__)
#pragma clang diagnostic pop
#endif

#if defined(__GNUC__) && !defined(__clang__)
#pragma GCC diagnostic pop
#endif

} // namespace nvfuser

// Hashing:

template <typename Containers, typename... Ts>
struct std::hash<nvfuser::DynamicType<Containers, Ts...>> {
  // The hashing should be consistent with the equality operator. That is, if
  // a == b, then a and b should always has the same hash. However, because we
  // are using the hashing function for std::variant as our hasing function,
  // there is no way for us to guarantee this if there are cross-type
  // equality. For example, 0 == 0.0, but they don't have the same hash value.
  // So the hashing function for DynamicType<NoContainers, int, double> as
  // defined here is illegal.
  static_assert(
      !nvfuser::has_cross_type_equality<
          nvfuser::DynamicType<Containers, Ts...>>,
      "Hash function of DynamicType can not be automatically defined while there are cross-type equality.");
  using DT = nvfuser::DynamicType<Containers, Ts...>;
  std::size_t operator()(DT const& dt) const noexcept {
    return std::hash<typename DT::VariantType>{}(dt.value);
  }
};<|MERGE_RESOLUTION|>--- conflicted
+++ resolved
@@ -206,15 +206,8 @@
 
   constexpr DynamicType() = default;
 
-<<<<<<< HEAD
-  template <
-      typename T,
-      typename = std::void_t<decltype(VariantType(std::declval<T>()))>>
-  constexpr DynamicType(T&& value) : value(std::forward<T>(value)) {}
-=======
   template <typename T, typename = decltype(VariantType(std::declval<T>()))>
   constexpr DynamicType(T value) : value(std::move(value)) {}
->>>>>>> 9094cb86
 
   template <
       template <typename...>
