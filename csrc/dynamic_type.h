--- conflicted
+++ resolved
@@ -11,16 +11,9 @@
 
 #include <type_traits.h>
 
-<<<<<<< HEAD
+#include <C++20/type_traits>
+#include <optional>
 #include <ostream>
-=======
-#include <C++20/type_traits>
-#include <cmath>
-#include <functional>
-#include <iostream>
-#include <numeric>
->>>>>>> c39ebf29
-#include <optional>
 #include <type_traits>
 #include <typeinfo>
 #include <variant>
@@ -949,65 +942,6 @@
 // overloaded, and the automatically defined version by the compiler usually
 // does what we want.
 
-<<<<<<< HEAD
-=======
-using EvaluatorValue = DynamicType<NoContainers, double, int64_t, bool>;
-
-namespace EvaluatorValue_functions {
-
-inline EvaluatorValue ceildiv(
-    const EvaluatorValue& a,
-    const EvaluatorValue& b) {
-  if (a.is<int64_t>() && b.is<int64_t>()) {
-    auto aa = a.as<int64_t>();
-    auto bb = b.as<int64_t>();
-    if (bb > 0) {
-      return EvaluatorValue((aa + bb - 1) / bb);
-    } else {
-      return EvaluatorValue((aa + bb + 1) / bb);
-    }
-  }
-  return EvaluatorValue(std::ceil((a / b).as<double>()));
-}
-
-inline EvaluatorValue max(const EvaluatorValue& a, const EvaluatorValue& b) {
-  return EvaluatorValue(a > b ? a : b);
-}
-
-inline EvaluatorValue min(const EvaluatorValue& a, const EvaluatorValue& b) {
-  return EvaluatorValue(a < b ? a : b);
-}
-
-inline EvaluatorValue gcd(const EvaluatorValue& a, const EvaluatorValue& b) {
-  return EvaluatorValue(std::gcd(a.as<int64_t>(), b.as<int64_t>()));
-}
-
-inline EvaluatorValue notExpr(const EvaluatorValue& a) {
-  if (a.is<int64_t>()) {
-    return EvaluatorValue(~a.as<int64_t>());
-  }
-  if (a.is<bool>()) {
-    return EvaluatorValue(!a.as<bool>());
-  }
-  TORCH_INTERNAL_ASSERT(false);
-}
-
-inline EvaluatorValue abs(const EvaluatorValue& a) {
-  if (a.is<int64_t>()) {
-    return EvaluatorValue(std::abs(a.as<int64_t>()));
-  }
-  if (a.is<double>()) {
-    return EvaluatorValue(std::abs(a.as<double>()));
-  }
-  if (a.is<bool>()) {
-    return a;
-  }
-  TORCH_INTERNAL_ASSERT(false);
-}
-
-} // namespace EvaluatorValue_functions
-
->>>>>>> c39ebf29
 #if defined(__clang__)
 #pragma clang diagnostic pop
 #endif
