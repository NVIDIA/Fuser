--- conflicted
+++ resolved
@@ -139,17 +139,13 @@
 #endif
 
 template <template <typename...> typename... Templates>
-<<<<<<< HEAD
-=======
 // Note: `Templates` is a list of templates, not a list of types.
 // Just like std::vector is a template, std::vector<int> is a type.
->>>>>>> ed918373
 struct Containers {
   template <typename DynamicType, typename... MemberTypes>
   using VariantType =
       std::variant<std::monostate, MemberTypes..., Templates<DynamicType>...>;
 
-<<<<<<< HEAD
   template <typename DynamicType, typename... MemberTypes>
   using TypeIdentitiesAsTuple = std::tuple<
       std::type_identity<MemberTypes>...,
@@ -159,8 +155,6 @@
   using ForAllTypes =
       nvfuser::ForAllTypes<MemberTypes..., Templates<DynamicType>...>;
 
-=======
->>>>>>> ed918373
   // Check if T is one of the types in the type list MemberTypes..., or a
   // container
   template <typename T, typename DynamicType, typename... MemberTypes>
@@ -179,18 +173,12 @@
   // TODO: Not supporting operators for containers for now, because containers
   // has nested DynamicType, trying to support operators for containers will
   // make the template deduction an infinite loop.
-<<<<<<< HEAD
   using TypeIdentitiesAsTuple =
       typename Containers::template TypeIdentitiesAsTuple<DynamicType, Ts...>;
   static constexpr TypeIdentitiesAsTuple type_identities_as_tuple{};
 
   using ForAllTypes =
       typename Containers::template ForAllTypes<DynamicType, Ts...>;
-=======
-  using TypeIdentitiesAsTuple = std::tuple<std::type_identity<Ts>...>;
-  static constexpr TypeIdentitiesAsTuple type_identities_as_tuple{};
-  using ForAllTypes = nvfuser::ForAllTypes<Ts...>;
->>>>>>> ed918373
   static constexpr ForAllTypes for_all_types{};
 
   // Check if T is one of the types in the type list Ts... or a container
