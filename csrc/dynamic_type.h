--- conflicted
+++ resolved
@@ -423,20 +423,6 @@
   DEFINE_SQUARE_BRACKET_OPERATOR(const)
 #undef DEFINE_SQUARE_BRACKET_OPERATOR
 
-<<<<<<< HEAD
-  template <
-      typename Ret,
-      typename Class,
-      typename = std::enable_if_t<is_candidate_type<Class>>>
-  constexpr decltype(auto) operator->*(Ret Class::*member) const {
-    if constexpr (std::is_function_v<Ret>) {
-      return [this, member](auto&&... args) {
-        return (as<Class>().*member)(std::forward<decltype(args)>(args)...);
-      };
-    } else {
-      return as<Class>().*member;
-    }
-=======
   // ->* over for accessing candidate members. This will be converted as a .*
   // with a candidate type. For example, if you have:
   // DynamicType<NoContainers, A, B, C> abc;
@@ -459,7 +445,6 @@
     } else {                                                                   \
       return as<Class>().*member;                                              \
     }                                                                          \
->>>>>>> 2df996a1
   }
 
   template <
