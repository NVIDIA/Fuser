// clang-format off
/*
 * SPDX-FileCopyrightText: Copyright (c) 2023-present NVIDIA CORPORATION & AFFILIATES.
 * All rights reserved.
 * SPDX-License-Identifier: BSD-3-Clause
 */
// clang-format on
#pragma once

#include <ATen/ATen.h>
#include <exceptions.h>
#include <torch/csrc/jit/ir/ir.h>
#include <torch/torch.h>
#include <visibility.h>

#include <debug.h>
#include <mma_type.h>
#include <tma.h>
#include <type.h>

#include <c10/core/thread_pool.h>
#include <deque>
#include <memory>
#include <optional>
#include <regex>
#include <sstream>
#include <string>
#include <type_traits>
#include <typeinfo>
#include <unordered_map>
#include <vector>

#define NVF_TORCH_VERSION_GREATER(major, minor, patch)                \
  TORCH_VERSION_MAJOR > major ||                                      \
      (TORCH_VERSION_MAJOR == major && TORCH_VERSION_MINOR > minor || \
       (TORCH_VERSION_MINOR == minor && TORCH_VERSION_PATCH > patch))

#define NVF_TORCH_VERSION_NO_LESS(major, minor, patch)                \
  TORCH_VERSION_MAJOR > major ||                                      \
      (TORCH_VERSION_MAJOR == major && TORCH_VERSION_MINOR > minor || \
       (TORCH_VERSION_MINOR == minor && TORCH_VERSION_PATCH >= patch))

//! IR header hierarchy
//! 1. ** utils.h ** - PolymorphicBase and NonCopyable
//! 2. ir/base_nodes.h - Statement, Expr, and Val
//! 3. ir/internal_base_nodes.h - IterDomain and TensorDomain
//! 4. ir/interface_nodes.h - TensorView and Scalar
//! 5. ir/internal_nodes.h ** - Any internal-only IR nodes

namespace nvfuser {

int getNumThreads();
c10::ThreadPool* getThreadPool();

void debugPrint(const c10::TensorTypePtr& type);

bool is_zero_dim_tensor(const std::shared_ptr<c10::TensorType>& tensor_type);
bool is_zero_sized_tensor(const std::shared_ptr<c10::TensorType>& tensor_type);

bool is_cpu_scalar(const at::Tensor& tensor);
bool is_cpu_scalar(const c10::TensorType& tensor_type);

//! Find common device among tensor inputs. If no tensor inputs are found and
//! the selected_device argument is omitted, a default value of 0 is returned.
//! If no tensor inputs are found and selected_device is provided,
//! selected_device will be returned. If tensor inputs are found their devices
//! must match one another, and if selected_device is given they must match it
//! as well, otherwise -1 is returned.
int8_t getCommonDeviceCUDA(
    const at::ArrayRef<c10::IValue>& inputs,
    std::optional<int8_t> selected_device = std::nullopt);

int64_t getRegPerThreadGivenThreadsPerSM(int64_t threads_per_sm);

int64_t getThreadsPerSMGivenRegPerThread(int64_t reg_per_thread);

// Check if fallback path should be used which will dispatch to eager mode if
// any errors are encountered. Helpful for debugging.
bool useFallback();

//! Ceil integer division
constexpr int64_t ceilDiv(int64_t dividend, int64_t divisor) {
  return (dividend + divisor - 1) / divisor;
}

constexpr int64_t roundUpToMultiple(int64_t dividend, int64_t divisor) {
  return ceilDiv(dividend, divisor) * divisor;
}

//! Simple mixin for suppressing copy & move operations, ex:
//!
//!  class Foo : public NonCopyable {
//!   ...
//!  };
//!
class NonCopyable {
 public:
  NonCopyable() = default;

  // No copy/move semantics
  NonCopyable(const NonCopyable&) = delete;
  NonCopyable& operator=(const NonCopyable&) = delete;
};

//! A generic root for a hierarchy of polymorphic classes:
//! - It ensures virtual destructors
//! - Provides the base->as<Derived>() and node->isA<T>() notation
class PolymorphicBase {
 public:
  virtual ~PolymorphicBase() = default;

  // Replacement for static_cast<T*>(ptr): ptr->as<T>()
  // (checked in DEBUG builds)
  template <class T>
  T* as() {
#ifdef NDEBUG
    auto downcast_ptr = static_cast<T*>(this);
#else
    auto downcast_ptr = dynamic_cast<T*>(this);
    NVF_ERROR(downcast_ptr != nullptr);
#endif
    return downcast_ptr;
  }

  template <class T>
  const T* as() const {
#ifdef NDEBUG
    auto downcast_ptr = static_cast<const T*>(this);
#else
    auto downcast_ptr = dynamic_cast<const T*>(this);
    NVF_ERROR(downcast_ptr != nullptr);
#endif
    return downcast_ptr;
  }

  //! Check if the runtime type is T (or derived from T)
  //!
  //! \note Don't use this for conditional casts. Instead, use:
  //!
  //!  if (auto t = dynamic_cast<T>(p)) { ... }
  //!
  //! instead of:
  //!
  //!  if (p->isA<T>()) { auto t = p->as<T>(); ... }
  //!
  template <class T>
  bool isA() const {
    return dynamic_cast<const T*>(this) != nullptr;
  }

  //! Check if the runtime type is strictly T. Returns false for classes
  //! derived from T
  template <class T>
  bool isStrictlyA() const {
    return typeid(*this) == typeid(T);
  }

 private:
  template <int> // unused template argument
  bool isOneOf() const {
    return false;
  }
  template <int, class T1, class... T>
  bool isOneOf() const {
    return isA<T1>() || isOneOf<0, T...>();
  }
  template <int> // unused template argument
  bool isStrictlyOneOf() const {
    return false;
  }
  template <int, class T1, class... T>
  bool isStrictlyOneOf() const {
    return isStrictlyA<T1>() || isStrictlyOneOf<0, T...>();
  }

 public:
  //! Check if the runtime type is one of the given types (or derived from
  //! one of the given types)
  template <class... T>
  bool isOneOf() const {
    return isOneOf<0, T...>();
  }

  //! Check if the runtime type is strictly one of the given types. Derived
  //! types not in the given list does not count.
  template <class... T>
  bool isStrictlyOneOf() const {
    return isStrictlyOneOf<0, T...>();
  }
};

template <class T, std::enable_if_t<std::is_enum<T>::value, bool> = true>
constexpr unsigned int switch_pair(T t1, T t2) {
  constexpr unsigned int _WORD_SHIFT = 16;
  return ((unsigned int)t1 << _WORD_SHIFT) + (unsigned int)t2;
}

std::vector<int64_t> getTensorSizes(at::TensorTypePtr const& tensor_type);

//! Return a sorted list of keys of an unordered map so that it can be
//! iterated deterministically
template <typename KeyType, typename ValueType, typename Cmp>
std::vector<KeyType> getSortedKeys(
    const std::unordered_map<KeyType, ValueType>& map,
    Cmp cmp) {
  std::vector<KeyType> keys(map.size());
  auto keys_it = keys.begin();
  for (const auto& kv : map) {
    *keys_it = kv.first;
    ++keys_it;
  }
  std::sort(keys.begin(), keys.end(), cmp);
  return keys;
}

// Based on https://stackoverflow.com/a/9154394
template <typename T>
static auto hasToStringHelper(int)
    -> decltype(std::declval<typename std::remove_pointer<T>::type>().toString(), std::true_type{});

template <typename>
static auto hasToStringHelper(long) -> std::false_type;

template <class T>
struct hasToString : decltype(hasToStringHelper<T>(0)) {};

// If T::toString() is defined, use the toString() to get its
// string. If std::stringstream << is defined for T, then use <<.
// otherwise, just returns a "<attr>"

template <typename T>
struct Printer {
  static std::string toString(const T& value) {
    if constexpr (hasToString<T>()) {
      if constexpr (std::is_pointer<T>::value) {
        return value->toString();
      } else {
        return value.toString();
      }
    } else {
      return "<attr>";
    }
  }
};

#if 0

// Waiting for C++20....

#include <concepts>

template<typename T>
concept Printable = requires(T a)
{
  { std::stringstream{} << a } -> std::convertible_to<std::stringstream>;
};

template <Printable T>
struct Printer<T> {
  static std::string toString(const T& value) {
    std::stringstream ss;
    ss << value;
    return ss.str();
  }
};

#else

#define SPECIALIZE_PRINTER(T)                     \
  template <>                                     \
  struct Printer<T> {                             \
    static std::string toString(const T& value) { \
      std::stringstream ss;                       \
      ss << value;                                \
      return ss.str();                            \
    }                                             \
  }

SPECIALIZE_PRINTER(bool);
SPECIALIZE_PRINTER(int);
SPECIALIZE_PRINTER(std::string);
using ConstCharStar = const char*;
SPECIALIZE_PRINTER(ConstCharStar);
using VoidStar = void*;
SPECIALIZE_PRINTER(VoidStar);
SPECIALIZE_PRINTER(uint32_t);
SPECIALIZE_PRINTER(int64_t);
SPECIALIZE_PRINTER(uint64_t);
SPECIALIZE_PRINTER(DataType);
SPECIALIZE_PRINTER(MemoryType);
SPECIALIZE_PRINTER(UnaryOpType);
SPECIALIZE_PRINTER(BinaryOpType);
SPECIALIZE_PRINTER(TernaryOpType);
SPECIALIZE_PRINTER(LoadStoreOpType);
SPECIALIZE_PRINTER(DoubleBufferLoopStage);
SPECIALIZE_PRINTER(tma::TensorMapInterleave);
SPECIALIZE_PRINTER(tma::TensorMapL2Promotion);
SPECIALIZE_PRINTER(tma::TensorMapFloatOOBFill);
SPECIALIZE_PRINTER(MmaInputSmemSwizzle);
SPECIALIZE_PRINTER(SwizzleType);
SPECIALIZE_PRINTER(Swizzle2DType);
SPECIALIZE_PRINTER(SwizzleMode);
SPECIALIZE_PRINTER(std::vector<int>);
SPECIALIZE_PRINTER(std::vector<uint32_t>);
SPECIALIZE_PRINTER(std::vector<int64_t>);
SPECIALIZE_PRINTER(std::vector<uint64_t>);
SPECIALIZE_PRINTER(std::optional<bool>);

#undef SPECIALIZE_PRINTER

#endif // if 0

// Stringification with delimiter
template <typename Iterator>
std::string toDelimitedString(
    Iterator first,
    Iterator last,
    std::string delim = ", ") {
  std::stringstream ss;
  bool first_val = true;
  for (auto it = first; it != last; ++it) {
    if (!first_val) {
      ss << delim;
    }
    ss << Printer<typename Iterator::value_type>::toString(*it);
    first_val = false;
  }
  return ss.str();
}

template <typename Printable>
std::string toDelimitedString(
    const std::vector<Printable>& vec,
    std::string delim = ", ") {
  return toDelimitedString(vec.begin(), vec.end(), delim);
}

template <typename Printable>
std::string toDelimitedString(
    const std::deque<Printable>& dq,
    std::string delim = ", ") {
  return toDelimitedString(dq.begin(), dq.end(), delim);
}

template <typename Printable>
std::string toDelimitedString(
    const std::unordered_set<Printable>& set,
    std::string delim = ", ") {
  return toDelimitedString(set.begin(), set.end(), delim);
}

template <int64_t index, int64_t stop, int64_t step, typename func_t>
void unrolled_for(func_t fun) {
  if constexpr (index < stop) {
    fun(std::integral_constant<int64_t, index>());
    unrolled_for<index + step, stop>(fun);
  }
}

template <int64_t index, int64_t stop, typename func_t>
void unrolled_for(func_t fun) {
  unrolled_for<index, stop, 1>(fun);
}

template <int64_t stop, typename func_t>
void unrolled_for(func_t fun) {
  unrolled_for<0, stop>(fun);
}

template <typename... Args>
std::string toDelimitedString(
    const std::tuple<Args...>& args,
    std::string delim = ", ") {
  std::stringstream ss;
  bool first_val = true;
  unrolled_for<sizeof...(Args)>([&](auto i) {
    if (!first_val) {
      ss << delim;
    }
    auto item = std::get<decltype(i)::value>(args);
    ss << Printer<decltype(item)>::toString(item);
    first_val = false;
  });
  return ss.str();
}

template <typename ContainerOfStatement>
std::string toDelimitedInlineString(
    const ContainerOfStatement& container,
    std::string delim = ", ") {
  std::stringstream ss;
  bool first_val = true;
  for (const auto& item : container) {
    if (!first_val) {
      ss << delim;
    }
    ss << item->toInlineString();
    first_val = false;
  }
  return ss.str();
}

class DebugPrintScope {
 public:
  template <typename... Args>
  DebugPrintScope(std::string name, Args... args) : name_(std::move(name)) {
    debug() << "Entering " << name_ << "("
            << toDelimitedString(std::forward_as_tuple(args...)) << ")"
            << std::endl;
  }

  ~DebugPrintScope() {
    debug() << "Leaving " << name_;
    if (!return_.empty()) {
      debug() << " returning " << return_;
    }
    if (!file_.empty()) {
      debug() << " at " << file_;
    }
    if (line_ >= 0) {
      debug() << ":" << line_;
    }
    debug() << std::endl;
  }

  template <typename T>
  void setReturn(const T& ret, std::string file = "", int64_t line = -1) {
    return_ = Printer<std::decay_t<T>>::toString(ret);
    file_ = std::move(file);
    line_ = line;
  }

 private:
  // The name of the scope, as specified as the first argument of
  // DEBUG_PRINT_SCOPE_NAME. If using DEBUG_PRINT_SCOPE, then this is __func__.
  std::string name_;

  // Return value and location of the return statement.
  // Note that the recording of the return value is not automatic. The function
  // needs to be manually instrumented to replace `return XXX;` with
  // `RECORD_AND_RETURN(XXX)` to record the return value.
  std::string return_;
  std::string file_;
  int64_t line_ = -1;
};

#ifndef NDEBUG

// Debug printing the entering and leaving of a function. The given arguments
// will be printed when entering the function.
//
// Note: ##__VA_ARGS__ is not C++ stardard, but it should work on gcc and clang.
// Compared to __VA_ARGS__, ##__VA_ARGS__ automatically remove the preceding
// comma when empty, allowing empty variadic parameters. If using other
// compiler, please use DebugPrintScope directly without this macro.
#define DEBUG_PRINT_SCOPE_NAME(name, ...)                                 \
  std::unique_ptr<DebugPrintScope> _debug_print_scope;                    \
  if (isDebugDumpEnabled(DebugDumpOption::FunctionTrace)) {               \
    auto enabled = getDebugDumpArguments(DebugDumpOption::FunctionTrace); \
    for (auto pattern : enabled) {                                        \
      std::regex re(pattern);                                             \
      if (std::regex_match(name, re)) {                                   \
        _debug_print_scope =                                              \
            std::make_unique<DebugPrintScope>(name, ##__VA_ARGS__);       \
        break;                                                            \
      }                                                                   \
    }                                                                     \
  }

#define DEBUG_PRINT_SCOPE(...) DEBUG_PRINT_SCOPE_NAME(__func__, ##__VA_ARGS__)

#define DEBUG_LOG(...)                                    \
  if (_debug_print_scope) {                               \
    debug() << "[" << __FILE__ << ":" << __LINE__ << "] " \
            << to_str("", ##__VA_ARGS__) << std::endl;    \
  }

// Record the return value and return it.
#define RECORD_AND_RETURN(ret)                              \
  if (_debug_print_scope) {                                 \
    _debug_print_scope->setReturn(ret, __FILE__, __LINE__); \
  }                                                         \
  return ret

#else

#define DEBUG_PRINT_SCOPE_NAME(name, ...)
#define DEBUG_PRINT_SCOPE(...)
#define DEBUG_LOG(...)
#define RECORD_AND_RETURN(ret) return ret

#endif

// Computes the index type required.
// Made into a class w/ state to allow reuse with
// different tensors and without needing to pass an allocated
// vector of size+stride
class KernelIndexTypeCompute {
  // Save 1 more bit besides the sign bit to be conservative
  static constexpr int64_t most_positive_int32_index =
      std::numeric_limits<int>::max() / 2;

 public:
  // Updates counters and returns current reqd mode
  inline PrimDataType addDim(int64_t size, int64_t stride) {
    if (size > 1) {
      NVF_ERROR(stride >= 0, "Negative stride is not supported: ", stride);
      if (stride > 0) {
        // Accumulate positive stride
        tensor_most_positive_index_ += (size - 1) * stride;
      }
    }
    return getType();
  }

  inline PrimDataType getType() const {
    if (tensor_most_positive_index_ > most_positive_int32_index) {
      return PrimDataType::Int;
    } else {
      return PrimDataType::Int32;
    }
  }

 private:
  int64_t tensor_most_positive_index_ = 0;
};

template <typename>
struct is_std_vector : std::false_type {};

template <typename T, typename A>
struct is_std_vector<std::vector<T, A>> : std::true_type {};

template <typename T>
constexpr auto is_std_vector_v = is_std_vector<T>::value;

//! Alter an existing hash in order to combine it with a new hash in a way that
//! is order-dependent and spreads bits over the entire range of a size_t.
//! Inspired by boost::hash_combine. See https://stackoverflow.com/q/35985960
inline void hashCombine(size_t& hash, size_t new_hash) {
  hash ^= new_hash + 0x9e3779b9 + (hash << 6) + (hash >> 2);
}

//! A wrapper to std::getenv. env_name is prepended with NVFUSER_.
NVF_API char* getNvFuserEnv(const char* env_name);

// Returns the mapped value or the default.
template <typename K, typename V>
V getOrDefault(const std::unordered_map<K, V>& map, const K& key) {
  const auto i = map.find(key);
  return i == map.end() ? V() : i->second;
}

<<<<<<< HEAD
size_t deviceAvailableSharedMemory();
=======
inline int64_t wrapDim(int64_t dim, int64_t ndim) {
  if (dim < 0) {
    dim += ndim;
  }
  NVF_CHECK(
      dim >= 0 && dim < ndim,
      "Tried to access out of boundary index ",
      dim,
      ". total index: ",
      ndim);
  return dim;
}
>>>>>>> 1a56adca

} // namespace nvfuser<|MERGE_RESOLUTION|>--- conflicted
+++ resolved
@@ -551,9 +551,8 @@
   return i == map.end() ? V() : i->second;
 }
 
-<<<<<<< HEAD
 size_t deviceAvailableSharedMemory();
-=======
+
 inline int64_t wrapDim(int64_t dim, int64_t ndim) {
   if (dim < 0) {
     dim += ndim;
@@ -566,6 +565,5 @@
       ndim);
   return dim;
 }
->>>>>>> 1a56adca
 
 } // namespace nvfuser