// clang-format off
/*
 * SPDX-FileCopyrightText: Copyright (c) 2023-present NVIDIA CORPORATION & AFFILIATES.
 * All rights reserved.
 * SPDX-License-Identifier: BSD-3-Clause
 */
// clang-format on
#pragma once

#include <ATen/ATen.h>
#include <c10/util/Exception.h>
#include <torch/csrc/jit/ir/ir.h>
#include <type.h>

#include <deque>
#include <optional>
#include <sstream>
#include <string>
#include <type_traits>
#include <typeinfo>
#include <vector>

//! IR header hierarchy
//! 1. ** utils.h ** - PolymorphicBase and NonCopyable
//! 2. ir/base_nodes.h - Statement, Expr, and Val
//! 3. ir/internal_base_nodes.h - IterDomain and TensorDomain
//! 4. ir/interface_nodes.h - TensorView and Scalar
//! 5. ir/internal_nodes.h ** - Any internal-only IR nodes

namespace nvfuser {

void debugPrint(const c10::TensorTypePtr& type);

bool is_zero_dim_tensor(const std::shared_ptr<c10::TensorType>& tensor_type);
bool is_zero_sized_tensor(const std::shared_ptr<c10::TensorType>& tensor_type);

bool is_cpu_scalar(const at::Tensor& tensor);
bool is_cpu_scalar(const c10::TensorType& tensor_type);

//! Find common device among tensor inputs. If no tensor inputs are found and
//! the selected_device argument is omitted, a default value of 0 is returned.
//! If no tensor inputs are found and selected_device is provided,
//! selected_device will be returned. If tensor inputs are found their devices
//! must match one another, and if selected_device is given they must match it
//! as well, otherwise -1 is returned.
int8_t getCommonDeviceCUDA(
    const at::ArrayRef<c10::IValue>& inputs,
    std::optional<int8_t> selected_device = std::nullopt);

//! Types of debug print-outs
//!
//! These can be set through the `PYTORCH_NVFUSER_DUMP` environment variable
//!
enum class DebugDumpOption {
  FusionIr, //!< Dump the Fusion IR before lowering
  FusionIrMath, //!< Dump just the compute (math) part of the Fusion IR
  FusionIrPresched, //!< Dump the Fusion IR before it is scheduled.
  FusionIrConcretized, //!< Dump the Fusion IR after concretization
  KernelIr, //!< Dump the compiler Kernel IR
  ComputeAtMap, //!< Dump the computeAt map
  CudaKernel, //!< Dump the generated CUDA C++ kernel code
  CudaFull, //!< Dump the complete CUDA C++ code
  CudaToFile, //!< Dump CUDA Strings to File
  DebugInfo, //!< Embed line info and debug info to compiled kernel, and dump
             //!< the full CUDA C++ code
  AssertMemoryViolation, //!< Assert in the kernel when accessing global tensor
                         //!< out of bound. This might hurt performance.
  LaunchParam, //!< Dump the Launch parameters of kernel
  FusionSegments, //!< Dump Segmented Fusion Graph
  FusionSegmenterLog, //!< Dump Detailed Segmenter Logging
  FusionArgs, //!< Print the runtime fusion arguments
  KernelArgs, //!< Print the runtime kernel arguments when launching kernels
  EffectiveBandwidth, //! Measure kernel performance and print effective
                      //! bandwidth
  FusionSegmentsDrawing, //!< Dump Segmented Fusion Graph
  PrintPtxasLog, //!< Print the ptxas verbose log including register usage
  BufferReuseInfo, //!< Dump the analysis details of local/shared buffer re-use
  SchedulerDebug, //! Dump scheduler heuristic parameters
  SchedulerVerbose, //! Dump detailed scheduler logging
  ParallelDimensions, //!< Dump known parallel dimensions
  Halo, //! Halo information of tensors
  PerfDebugVerbose, //! When running kernels, print verbose information
                    //! associated with what's running
  PythonDefinition, //! Python Frontend Fusion Definition.
  PythonFrontendDebug, //! Python Frontend debug information.
  TransformPropagator, //! When running TransformPropagator, print propagation
                       //! path and replay result
  Cubin, //! Dump compiled CUBIN
  Sass, // Dump disassembled SASS
  Ptx, //! Dump compiled PTX
  BankConflictInfo, //! Dump bank confliction info
  SyncMap, //! RAW dependency info
  LowerVerbose, //! Print all passes' transform in GpuLower::lower
  ExprSimplification, //! Print all passes' transform in simplifyExpr
  ExprSort, //! Print merging decisions on expression sorting
  LoopRotation, //! Print loop rotation log
  MatmulChecks, //! Print logs from tools around matmul scheduler used in
                //! segmenter
  Occupancy, // Dump occupancy
  IndexType, //! Print the index type of the launched kernel
  EndOfOption //! Placeholder for counting the number of elements
};

TORCH_CUDA_CU_API bool isDebugDumpEnabled(DebugDumpOption option);
TORCH_CUDA_CU_API const std::vector<std::string>& getDebugDumpArguments(
    DebugDumpOption option);

//! Types of features to disable
//!
//! These can be set through the `PYTORCH_NVFUSER_DISABLE` environment variable
//!
enum class DisableOption {
  CompileToSass, //! Disable direct compilation to sass so the ptx can be
                 //! examined
  Fallback, //! Disable fallback
  Fma, //! Disable FMA instructions
  GroupedGridWelfordOuterOpt, //! Disable use of outer-optimized
                              //! grouped grid welford kernel
  IndexHoist, //! Disable index hoisting
  ExprSimplify, //! Disable expression simplifier
  Nvtx, //! Disable NVTX instrumentation
  PredicateElimination, //! Disable predicate elimination
  WelfordVectorization, //! Disable vectorizaton of Welford ops
  MagicZero, //! Disable nvfuser_zero
  VarNameRemapping, //! Disable variable name remapping
  EndOfOption //! Placeholder for counting the number of elements
};

// used only for testing/debugging
class TORCH_CUDA_CU_API ThreadLocalFmaDisableOverwrite {
 public:
  ThreadLocalFmaDisableOverwrite(bool flag = true);
  ~ThreadLocalFmaDisableOverwrite();

 private:
  bool old_flag_;
};

TORCH_CUDA_CU_API bool isOptionDisabled(DisableOption option);
TORCH_CUDA_CU_API const std::vector<std::string>& getDisableOptionArguments(
    DisableOption option);

//! Types of features to enable
//!
//! These can be set through the `PYTORCH_NVFUSER_ENABLE` environment variable
//!
enum class EnableOption {
  Complex, //! Enable complex support on python
  KernelProfile, //! Enable intra-kernel performance profiling
  LinearDecomposition, //! Enable linear-bias decomposition
  ConvDecomposition, //! Enable conv-bias decomposition
  GraphOp, //! Enable graphOps(index_select/gather/scatter)
  KernelDb, //! Enable Kernel Database
  WarnRegisterSpill, //! Enable warnings of register spill
  EndOfOption //! Placeholder for counting the number of elements
};

TORCH_CUDA_CU_API bool isOptionEnabled(EnableOption option);
TORCH_CUDA_CU_API const std::vector<std::string>& getEnableOptionArguments(
    EnableOption option);
TORCH_CUDA_CU_API int64_t
getRegPerThreadGivenThreadsPerSM(int64_t threads_per_sm);

TORCH_CUDA_CU_API int64_t
getThreadsPerSMGivenRegPerThread(int64_t reg_per_thread);

// Check if fallback path should be used which will dispatch to eager mode if
// any errors are encountered. Helpful for debugging.
bool useFallback();

//! Ceil integer division
constexpr int64_t ceilDiv(int64_t a, int64_t b) {
  return (a + b - 1) / b;
}

//! Simple mixin for suppressing copy & move operations, ex:
//!
//!  class Foo : public NonCopyable {
//!   ...
//!  };
//!
class NonCopyable {
 public:
  NonCopyable() = default;

  // No copy/move semantics
  NonCopyable(const NonCopyable&) = delete;
  NonCopyable& operator=(const NonCopyable&) = delete;
};

//! A generic root for a hierarchy of polymorphic classes:
//! - It ensures virtual destructors
//! - Provides the base->as<Derived>() and node->isA<T>() notation
class PolymorphicBase {
 public:
  virtual ~PolymorphicBase() = default;

  // Replacement for static_cast<T*>(ptr): ptr->as<T>()
  // (checked in DEBUG builds)
  template <class T>
  T* as() {
#ifdef NDEBUG
    auto downcast_ptr = static_cast<T*>(this);
#else
    auto downcast_ptr = dynamic_cast<T*>(this);
    TORCH_INTERNAL_ASSERT(downcast_ptr != nullptr);
#endif
    return downcast_ptr;
  }

  template <class T>
  const T* as() const {
#ifdef NDEBUG
    auto downcast_ptr = static_cast<const T*>(this);
#else
    auto downcast_ptr = dynamic_cast<const T*>(this);
    TORCH_INTERNAL_ASSERT(downcast_ptr != nullptr);
#endif
    return downcast_ptr;
  }

  //! Check if the runtime type is T (or derived from T)
  //!
  //! \note Don't use this for conditional casts. Instead, use:
  //!
  //!  if (auto t = dynamic_cast<T>(p)) { ... }
  //!
  //! instead of:
  //!
  //!  if (p->isA<T>()) { auto t = p->as<T>(); ... }
  //!
  template <class T>
  bool isA() const {
    return dynamic_cast<const T*>(this) != nullptr;
  }

  //! Check if the runtime type is strictly T. Returns false for classes
  //! derived from T
  template <class T>
  bool isStrictlyA() const {
    return typeid(*this) == typeid(T);
  }

 private:
  template <int> // unused template argument
  bool isOneOf() const {
    return false;
  }
  template <int, class T1, class... T>
  bool isOneOf() const {
    return isA<T1>() || isOneOf<0, T...>();
  }
  template <int> // unused template argument
  bool isStrictlyOneOf() const {
    return false;
  }
  template <int, class T1, class... T>
  bool isStrictlyOneOf() const {
    return isStrictlyA<T1>() || isStrictlyOneOf<0, T...>();
  }

 public:
  //! Check if the runtime type is one of the given types (or derived from
  //! one of the given types)
  template <class... T>
  bool isOneOf() const {
    return isOneOf<0, T...>();
  }

  //! Check if the runtime type is strictly one of the given types. Derived
  //! types not in the given list does not count.
  template <class... T>
  bool isStrictlyOneOf() const {
    return isStrictlyOneOf<0, T...>();
  }
};

template <class T, std::enable_if_t<std::is_enum<T>::value, bool> = true>
constexpr unsigned int switch_pair(T t1, T t2) {
  constexpr unsigned int _WORD_SHIFT = 16;
  return ((unsigned int)t1 << _WORD_SHIFT) + (unsigned int)t2;
}

std::vector<int64_t> getTensorSizes(at::TensorTypePtr const& tensor_type);

//! Return a sorted list of keys of an unordered map so that it can be
//! iterated deterministically
template <typename KeyType, typename ValueType, typename Cmp>
std::vector<KeyType> getSortedKeys(
    const std::unordered_map<KeyType, ValueType>& map,
    Cmp cmp) {
  std::vector<KeyType> keys(map.size());
  auto keys_it = keys.begin();
  for (const auto& kv : map) {
    *keys_it = kv.first;
    ++keys_it;
  }
  std::sort(keys.begin(), keys.end(), cmp);
  return keys;
}

// Based on https://stackoverflow.com/a/9154394
template <typename T>
static auto hasToStringHelper(int) -> decltype(
    std::declval<typename std::remove_pointer<T>::type>().toString(),
    std::true_type{});

template <typename>
static auto hasToStringHelper(long) -> std::false_type;

template <class T>
struct hasToString : decltype(hasToStringHelper<T>(0)) {};

// If T::toString() is defined, use the toString() to get its
// string. If std::stringstream << is defined for T, then use <<.
// otherwise, just returns a "<attr>"

template <typename T>
struct Printer {
  static std::string toString(const T& value) {
    if constexpr (hasToString<T>()) {
      if constexpr (std::is_pointer<T>::value) {
        return value->toString();
      } else {
        return value.toString();
      }
    } else {
      return "<attr>";
    }
  }
};

#if 0

// Waiting for C++20....

#include <concepts>

template<typename T>
concept Printable = requires(T a)
{
  { std::stringstream{} << a } -> std::convertible_to<std::stringstream>;
};

template <Printable T>
struct Printer<T> {
  static std::string toString(const T& value) {
    std::stringstream ss;
    ss << value;
    return ss.str();
  }
};

#else

#define SPECIALIZE_PRINTER(T)                     \
  template <>                                     \
  struct Printer<T> {                             \
    static std::string toString(const T& value) { \
      std::stringstream ss;                       \
      ss << value;                                \
      return ss.str();                            \
    }                                             \
  }

SPECIALIZE_PRINTER(bool);
SPECIALIZE_PRINTER(int);
SPECIALIZE_PRINTER(std::string);
SPECIALIZE_PRINTER(int64_t);
SPECIALIZE_PRINTER(DataType);
SPECIALIZE_PRINTER(MemoryType);
SPECIALIZE_PRINTER(UnaryOpType);
SPECIALIZE_PRINTER(BinaryOpType);
SPECIALIZE_PRINTER(TernaryOpType);
SPECIALIZE_PRINTER(LoadStoreOpType);
SPECIALIZE_PRINTER(DoubleBufferLoopStage);
SPECIALIZE_PRINTER(Swizzle2DType);
SPECIALIZE_PRINTER(SwizzleMode);
SPECIALIZE_PRINTER(std::vector<int>);
SPECIALIZE_PRINTER(std::vector<int64_t>);

#undef SPECIALIZE_PRINTER

#endif // if 0

// Stringification with delimiter
template <typename Iterator>
std::string toDelimitedString(
    Iterator first,
    Iterator last,
    std::string delim = ", ") {
  std::stringstream ss;
  bool first_val = true;
  for (auto it = first; it != last; ++it) {
    if (!first_val) {
      ss << delim;
    }
    ss << Printer<typename Iterator::value_type>::toString(*it);
    first_val = false;
  }
  return ss.str();
}

template <typename Printable>
std::string toDelimitedString(
    const std::vector<Printable>& vec,
    std::string delim = ", ") {
  return toDelimitedString(vec.begin(), vec.end(), delim);
}

template <typename Printable>
std::string toDelimitedString(
    const std::deque<Printable>& dq,
    std::string delim = ", ") {
  return toDelimitedString(dq.begin(), dq.end(), delim);
}

template <typename Printable>
std::string toDelimitedString(
    const std::unordered_set<Printable>& set,
    std::string delim = ", ") {
  return toDelimitedString(set.begin(), set.end(), delim);
}

template <int64_t index, int64_t stop, int64_t step, typename func_t>
void unrolled_for(func_t fun) {
  if constexpr (index < stop) {
    fun(std::integral_constant<int64_t, index>());
    unrolled_for<index + step, stop>(fun);
  }
}

template <int64_t index, int64_t stop, typename func_t>
void unrolled_for(func_t fun) {
  unrolled_for<index, stop, 1>(fun);
}

template <int64_t stop, typename func_t>
void unrolled_for(func_t fun) {
  unrolled_for<0, stop>(fun);
}

template <typename... Args>
std::string toDelimitedString(
    const std::tuple<Args...>& args,
    std::string delim = ", ") {
  std::stringstream ss;
  bool first_val = true;
  unrolled_for<sizeof...(Args)>([&](auto i) {
    if (!first_val) {
      ss << delim;
    }
    auto item = std::get<decltype(i)::value>(args);
    ss << Printer<decltype(item)>::toString(item);
    first_val = false;
  });
  return ss.str();
}

template <typename ContainerOfStatement>
std::string toDelimitedInlineString(
    const ContainerOfStatement& container,
    std::string delim = ", ") {
  std::stringstream ss;
  bool first_val = true;
  for (const auto& item : container) {
    if (!first_val) {
      ss << delim;
    }
    ss << item->toInlineString();
    first_val = false;
  }
  return ss.str();
}

template <typename... Args>
class DebugPrintScope {
 public:
  DebugPrintScope(std::string name, Args... args) : name_(std::move(name)) {
    std::cout << "Entering " << name_ << "("
              << toDelimitedString(std::forward_as_tuple(args...)) << ")"
              << std::endl;
  }
  ~DebugPrintScope() {
    std::cout << "Leaving " << name_ << std::endl;
  }

 private:
  std::string name_;
};

// Note: ##__VA_ARGS__ is not C++ stardard, but it should work on gcc and clang.
// Compared to __VA_ARGS__, ##__VA_ARGS__ automatically remove the preceding
// comma when empty, allowing empty variadic parameters. If using other
// compiler, please use DebugPrintScope directly without this macro.
#define DEBUG_PRINT_SCOPE(...) \
  DebugPrintScope _debug_print_scope(__func__, ##__VA_ARGS__)

// Computes the index type required.
// Made into a class w/ state to allow reuse with
// different tensors and without needing to pass an allocated
// vector of size+stride
class KernelIndexTypeCompute {
  // Save 1 more bit besides the sign bit to be conservative
  static constexpr int64_t most_positive_int32_index =
      std::numeric_limits<int>::max() / 2;

 public:
  // Updates counters and returns current reqd mode
  inline PrimDataType addDim(int64_t size, int64_t stride) {
    if (size > 1) {
      TORCH_INTERNAL_ASSERT(
          stride >= 0, "Negative stride is not supported: ", stride);
      if (stride > 0) {
        // Accumulate positive stride
        tensor_most_positive_index_ += (size - 1) * stride;
      }
    }
    return getType();
  }

  inline PrimDataType getType() const {
    if (tensor_most_positive_index_ > most_positive_int32_index) {
      return PrimDataType::Int;
    } else {
      return PrimDataType::Int32;
    }
  }

 private:
  int64_t tensor_most_positive_index_ = 0;
};

<<<<<<< HEAD
template <typename>
struct is_std_vector : std::false_type {};

template <typename T, typename A>
struct is_std_vector<std::vector<T, A>> : std::true_type {};

template <typename T>
constexpr auto is_std_vector_v = is_std_vector<T>::value;
=======
//! Alter an existing hash in order to combine it with a new hash in a way that
//! is order-dependent and spreads bits over the entire range of a size_t.
//! Inspired by boost::hash_combine. See https://stackoverflow.com/q/35985960
inline void hashCombine(size_t& hash, size_t new_hash) {
  hash ^= new_hash + 0x9e3779b9 + (hash << 6) + (hash >> 2);
}
>>>>>>> d0d8fa00

} // namespace nvfuser<|MERGE_RESOLUTION|>--- conflicted
+++ resolved
@@ -531,7 +531,6 @@
   int64_t tensor_most_positive_index_ = 0;
 };
 
-<<<<<<< HEAD
 template <typename>
 struct is_std_vector : std::false_type {};
 
@@ -540,13 +539,12 @@
 
 template <typename T>
 constexpr auto is_std_vector_v = is_std_vector<T>::value;
-=======
+
 //! Alter an existing hash in order to combine it with a new hash in a way that
 //! is order-dependent and spreads bits over the entire range of a size_t.
 //! Inspired by boost::hash_combine. See https://stackoverflow.com/q/35985960
 inline void hashCombine(size_t& hash, size_t new_hash) {
   hash ^= new_hash + 0x9e3779b9 + (hash << 6) + (hash >> 2);
 }
->>>>>>> d0d8fa00
 
 } // namespace nvfuser