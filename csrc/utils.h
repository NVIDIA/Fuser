// clang-format off
/*
 * SPDX-FileCopyrightText: Copyright (c) 2023-present NVIDIA CORPORATION & AFFILIATES.
 * All rights reserved.
 * SPDX-License-Identifier: BSD-3-Clause
 */
// clang-format on
#pragma once

#include <ATen/ATen.h>
#include <exceptions.h>
#include <torch/csrc/jit/ir/ir.h>
#include <torch/torch.h>
#include <visibility.h>

#include <debug.h>
#include <mma_type.h>
#include <tma.h>
#include <type.h>

#include <c10/core/thread_pool.h>
#include <deque>
#include <iterator>
#include <memory>
#include <optional>
#include <ranges>
#include <regex>
#include <sstream>
#include <string>
#include <type_traits>
#include <typeinfo>
#include <unordered_map>
#include <vector>

#define NVF_TORCH_VERSION_GREATER(major, minor, patch)                \
  TORCH_VERSION_MAJOR > major ||                                      \
      (TORCH_VERSION_MAJOR == major && TORCH_VERSION_MINOR > minor || \
       (TORCH_VERSION_MINOR == minor && TORCH_VERSION_PATCH > patch))

#define NVF_TORCH_VERSION_NO_LESS(major, minor, patch)                \
  TORCH_VERSION_MAJOR > major ||                                      \
      (TORCH_VERSION_MAJOR == major && TORCH_VERSION_MINOR > minor || \
       (TORCH_VERSION_MINOR == minor && TORCH_VERSION_PATCH >= patch))

//! IR header hierarchy
//! 1. ** utils.h ** - PolymorphicBase and NonCopyable
//! 2. ir/base_nodes.h - Statement, Expr, and Val
//! 3. ir/internal_base_nodes.h - IterDomain and TensorDomain
//! 4. ir/interface_nodes.h - TensorView and Scalar
//! 5. ir/internal_nodes.h ** - Any internal-only IR nodes

namespace nvfuser {

class KernelArgumentHolder;

int getNumThreads();
c10::ThreadPool* getThreadPool();

std::string debug_str(const at::Tensor& tensor);

bool is_cpu_scalar(const at::Tensor& tensor);

bool is_meta_scalar(const at::Tensor& tensor);

//! Find common device among tensor inputs. If no tensor inputs are found and
//! the selected_device argument is omitted, a default value of 0 is returned.
//! If no tensor inputs are found and selected_device is provided,
//! selected_device will be returned. If tensor inputs are found their devices
//! must match one another, and if selected_device is given they must match it
//! as well, otherwise -1 is returned.
int8_t NVF_API getCommonDeviceCUDA(
    const KernelArgumentHolder& inputs,
    std::optional<int8_t> selected_device = std::nullopt);

int64_t getRegPerThreadGivenThreadsPerSM(int64_t threads_per_sm);

int64_t getThreadsPerSMGivenRegPerThread(int64_t reg_per_thread);

// Check if fallback path should be used which will dispatch to eager mode if
// any errors are encountered. Helpful for debugging.
bool useFallback();

//! Ceil integer division
constexpr int64_t ceilDiv(int64_t dividend, int64_t divisor) {
  return (dividend + divisor - 1) / divisor;
}

constexpr int64_t roundUpToMultiple(int64_t dividend, int64_t divisor) {
  return ceilDiv(dividend, divisor) * divisor;
}

//! Simple mixin for suppressing copy & move operations, ex:
//!
//!  class Foo : public NonCopyable {
//!   ...
//!  };
//!
class NonCopyable {
 public:
  NonCopyable() = default;

  // No copy/move semantics
  NonCopyable(const NonCopyable&) = delete;
  NonCopyable& operator=(const NonCopyable&) = delete;
};

//! A generic root for a hierarchy of polymorphic classes:
//! - It ensures virtual destructors
//! - Provides the base->as<Derived>() and node->isA<T>() notation
class PolymorphicBase {
 public:
  virtual ~PolymorphicBase() = default;

  // Replacement for static_cast<T*>(ptr): ptr->as<T>()
  // (checked in DEBUG builds)
  template <class T>
  T* as() {
#if defined(NDEBUG) && !defined(NVFUSER_EXPLICIT_ERROR_CHECK)
    auto downcast_ptr = static_cast<T*>(this);
#else
    auto downcast_ptr = dynamic_cast<T*>(this);
    NVF_ERROR(downcast_ptr != nullptr);
#endif // defined(NDEBUG) && !defined(NVFUSER_EXPLICIT_ERROR_CHECK)
    return downcast_ptr;
  }

  template <class T>
  const T* as() const {
#if defined(NDEBUG) && !defined(NVFUSER_EXPLICIT_ERROR_CHECK)
    auto downcast_ptr = static_cast<const T*>(this);
#else
    auto downcast_ptr = dynamic_cast<const T*>(this);
    NVF_ERROR(downcast_ptr != nullptr);
#endif // defined(NDEBUG) && !defined(NVFUSER_EXPLICIT_ERROR_CHECK)
    return downcast_ptr;
  }

  //! Check if the runtime type is T (or derived from T)
  //!
  //! \note Don't use this for conditional casts. Instead, use:
  //!
  //!  if (auto t = dynamic_cast<T>(p)) { ... }
  //!
  //! instead of:
  //!
  //!  if (p->isA<T>()) { auto t = p->as<T>(); ... }
  //!
  template <class T>
  bool isA() const {
    return dynamic_cast<const T*>(this) != nullptr;
  }

  //! Check if the runtime type is strictly T. Returns false for classes
  //! derived from T
  template <class T>
  bool isStrictlyA() const {
    return typeid(*this) == typeid(T);
  }

 private:
  template <int> // unused template argument
  bool isOneOf() const {
    return false;
  }
  template <int, class T1, class... T>
  bool isOneOf() const {
    return isA<T1>() || isOneOf<0, T...>();
  }
  template <int> // unused template argument
  bool isStrictlyOneOf() const {
    return false;
  }
  template <int, class T1, class... T>
  bool isStrictlyOneOf() const {
    return isStrictlyA<T1>() || isStrictlyOneOf<0, T...>();
  }

 public:
  //! Check if the runtime type is one of the given types (or derived from
  //! one of the given types)
  template <class... T>
  bool isOneOf() const {
    return isOneOf<0, T...>();
  }

  //! Check if the runtime type is strictly one of the given types. Derived
  //! types not in the given list does not count.
  template <class... T>
  bool isStrictlyOneOf() const {
    return isStrictlyOneOf<0, T...>();
  }
};

template <class T, std::enable_if_t<std::is_enum<T>::value, bool> = true>
constexpr unsigned int switch_pair(T t1, T t2) {
  constexpr unsigned int _WORD_SHIFT = 16;
  return ((unsigned int)t1 << _WORD_SHIFT) + (unsigned int)t2;
}

std::vector<int64_t> getTensorSizes(at::TensorTypePtr const& tensor_type);

//! Return a sorted list of keys of an unordered map so that it can be
//! iterated deterministically
template <typename KeyType, typename ValueType, typename Cmp>
std::vector<KeyType> getSortedKeys(
    const std::unordered_map<KeyType, ValueType>& map,
    Cmp cmp) {
  std::vector<KeyType> keys(map.size());
  auto keys_it = keys.begin();
  for (const auto& kv : map) {
    *keys_it = kv.first;
    ++keys_it;
  }
  std::sort(keys.begin(), keys.end(), cmp);
  return keys;
}

// Based on https://stackoverflow.com/a/9154394
template <typename T>
static auto hasToStringHelper(int)
    -> decltype(std::declval<typename std::remove_pointer<T>::type>().toString(), std::true_type{});

template <typename>
static auto hasToStringHelper(long) -> std::false_type;

template <class T>
struct hasToString : decltype(hasToStringHelper<T>(0)) {};

// If T::toString() is defined, use the toString() to get its
// string. If std::stringstream << is defined for T, then use <<.
// otherwise, just returns a "<attr>"

template <typename T>
struct Printer {
  static std::string toString(const T& value) {
    if constexpr (hasToString<T>()) {
      if constexpr (std::is_pointer<T>::value) {
        return value->toString();
      } else {
        return value.toString();
      }
    } else {
      return "<attr>";
    }
  }
};

#if 0

// Waiting for C++20....

#include <concepts>

template<typename T>
concept Printable = requires(T a)
{
  { std::stringstream{} << a } -> std::convertible_to<std::stringstream>;
};

template <Printable T>
struct Printer<T> {
  static std::string toString(const T& value) {
    std::stringstream ss;
    ss << value;
    return ss.str();
  }
};

#else

#define SPECIALIZE_PRINTER(T)                     \
  template <>                                     \
  struct Printer<T> {                             \
    static std::string toString(const T& value) { \
      std::stringstream ss;                       \
      ss << value;                                \
      return ss.str();                            \
    }                                             \
  }

SPECIALIZE_PRINTER(bool);
SPECIALIZE_PRINTER(int);
SPECIALIZE_PRINTER(std::string);
using ConstCharStar = const char*;
SPECIALIZE_PRINTER(ConstCharStar);
using VoidStar = void*;
SPECIALIZE_PRINTER(VoidStar);
SPECIALIZE_PRINTER(uint32_t);
SPECIALIZE_PRINTER(int64_t);
SPECIALIZE_PRINTER(uint64_t);
SPECIALIZE_PRINTER(DataType);
SPECIALIZE_PRINTER(MemoryType);
SPECIALIZE_PRINTER(UnaryOpType);
SPECIALIZE_PRINTER(BinaryOpType);
SPECIALIZE_PRINTER(TernaryOpType);
SPECIALIZE_PRINTER(LoadStoreOpType);
SPECIALIZE_PRINTER(CircularBufferLoopStage);
SPECIALIZE_PRINTER(tma::TensorMapInterleave);
SPECIALIZE_PRINTER(tma::TensorMapL2Promotion);
SPECIALIZE_PRINTER(tma::TensorMapFloatOOBFill);
SPECIALIZE_PRINTER(MmaInputSmemSwizzle);
SPECIALIZE_PRINTER(SwizzleType);
SPECIALIZE_PRINTER(Swizzle2DType);
SPECIALIZE_PRINTER(SwizzleMode);
SPECIALIZE_PRINTER(std::vector<int>);
SPECIALIZE_PRINTER(std::vector<uint32_t>);
SPECIALIZE_PRINTER(std::vector<int64_t>);
SPECIALIZE_PRINTER(std::vector<uint64_t>);
SPECIALIZE_PRINTER(std::optional<bool>);

#undef SPECIALIZE_PRINTER

#endif // if 0

// Stringification with delimiter
template <typename Iterator>
std::string toDelimitedString(
    Iterator first,
    Iterator last,
    std::string delim = ", ") {
  std::stringstream ss;
  bool first_val = true;
  for (auto it = first; it != last; ++it) {
    if (!first_val) {
      ss << delim;
    }
    ss << Printer<typename Iterator::value_type>::toString(*it);
    first_val = false;
  }
  return ss.str();
}

template <typename Printable>
std::string toDelimitedString(
    const std::vector<Printable>& vec,
    std::string delim = ", ") {
  return toDelimitedString(vec.begin(), vec.end(), delim);
}

template <typename Printable>
std::string toDelimitedString(
    std::initializer_list<Printable> list,
    std::string delim = ", ") {
  // toDelimitedString(list.begin(), list.end(), delim) doesn't work out of the
  // box, because list.begin() returns a Printable* not an iterator.
  return toDelimitedString(std::vector<Printable>(list), delim);
}

template <typename Printable>
std::string toDelimitedString(
    const std::deque<Printable>& dq,
    std::string delim = ", ") {
  return toDelimitedString(dq.begin(), dq.end(), delim);
}

template <typename Printable>
std::string toDelimitedString(
    const std::unordered_set<Printable>& set,
    std::string delim = ", ") {
  return toDelimitedString(set.begin(), set.end(), delim);
}

template <int64_t index, int64_t stop, int64_t step, typename func_t>
void unrolled_for(func_t fun) {
  if constexpr (index < stop) {
    fun(std::integral_constant<int64_t, index>());
    unrolled_for<index + step, stop>(fun);
  }
}

template <int64_t index, int64_t stop, typename func_t>
void unrolled_for(func_t fun) {
  unrolled_for<index, stop, 1>(fun);
}

template <int64_t stop, typename func_t>
void unrolled_for(func_t fun) {
  unrolled_for<0, stop>(fun);
}

template <typename... Args>
std::string toDelimitedString(
    const std::tuple<Args...>& args,
    std::string delim = ", ") {
  std::stringstream ss;
  bool first_val = true;
  unrolled_for<sizeof...(Args)>([&](auto i) {
    if (!first_val) {
      ss << delim;
    }
    auto item = std::get<decltype(i)::value>(args);
    ss << Printer<decltype(item)>::toString(item);
    first_val = false;
  });
  return ss.str();
}

template <typename ContainerOfStatement>
std::string toDelimitedInlineString(
    const ContainerOfStatement& container,
    std::string delim = ", ") {
  std::stringstream ss;
  bool first_val = true;
  for (const auto& item : container) {
    if (!first_val) {
      ss << delim;
    }
    ss << item->toInlineString();
    first_val = false;
  }
  return ss.str();
}

class DebugPrintScope {
 public:
  template <typename... Args>
  DebugPrintScope(std::string name, Args... args) : name_(std::move(name)) {
    debug() << "Entering " << name_ << "("
            << toDelimitedString(std::forward_as_tuple(args...)) << ")"
            << std::endl;
  }

  ~DebugPrintScope() {
    debug() << "Leaving " << name_;
    if (!return_.empty()) {
      debug() << " returning " << return_;
    }
    if (!file_.empty()) {
      debug() << " at " << file_;
    }
    if (line_ >= 0) {
      debug() << ":" << line_;
    }
    debug() << std::endl;
  }

  template <typename T>
  void setReturn(const T& ret, std::string file = "", int64_t line = -1) {
    return_ = Printer<std::decay_t<T>>::toString(ret);
    file_ = std::move(file);
    line_ = line;
  }

 private:
  // The name of the scope, as specified as the first argument of
  // DEBUG_PRINT_SCOPE_NAME. If using DEBUG_PRINT_SCOPE, then this is __func__.
  std::string name_;

  // Return value and location of the return statement.
  // Note that the recording of the return value is not automatic. The function
  // needs to be manually instrumented to replace `return XXX;` with
  // `RECORD_AND_RETURN(XXX)` to record the return value.
  std::string return_;
  std::string file_;
  int64_t line_ = -1;
};

// Debug printing the entering and leaving of a function. The given arguments
// will be printed when entering the function.
//
// Note: ##__VA_ARGS__ is not C++ stardard, but it should work on gcc and clang.
// Compared to __VA_ARGS__, ##__VA_ARGS__ automatically remove the preceding
// comma when empty, allowing empty variadic parameters. If using other
// compiler, please use DebugPrintScope directly without this macro.
#define DEBUG_PRINT_SCOPE_NAME(name, ...)                                 \
  std::unique_ptr<DebugPrintScope> _debug_print_scope;                    \
  if (isDebugDumpEnabled(DebugDumpOption::FunctionTrace)) {               \
    auto enabled = getDebugDumpArguments(DebugDumpOption::FunctionTrace); \
    for (auto pattern : enabled) {                                        \
      std::regex re(pattern);                                             \
      if (std::regex_match(name, re)) {                                   \
        _debug_print_scope =                                              \
            std::make_unique<DebugPrintScope>(name, ##__VA_ARGS__);       \
        break;                                                            \
      }                                                                   \
    }                                                                     \
  }

#define DEBUG_PRINT_SCOPE(...) DEBUG_PRINT_SCOPE_NAME(__func__, ##__VA_ARGS__)

#define DEBUG_LOG(...)                                    \
  if (_debug_print_scope) {                               \
    debug() << "[" << __FILE__ << ":" << __LINE__ << "] " \
            << to_str("", ##__VA_ARGS__) << std::endl;    \
  }

// Record the return value and return it.
#define RECORD_AND_RETURN(ret)                              \
  if (_debug_print_scope) {                                 \
    _debug_print_scope->setReturn(ret, __FILE__, __LINE__); \
  }                                                         \
  return ret

// Computes the index type required.
// Made into a class w/ state to allow reuse with
// different tensors and without needing to pass an allocated
// vector of size+stride
class KernelIndexTypeCompute {
  // Save 1 more bit besides the sign bit to be conservative
  static constexpr int64_t most_positive_int32_index =
      std::numeric_limits<int>::max() / 2;

 public:
  // Updates counters and returns current reqd mode
  inline PrimDataType addDim(int64_t size, int64_t stride) {
    if (size > 1) {
      NVF_ERROR(stride >= 0, "Negative stride is not supported: ", stride);
      if (stride > 0) {
        // Accumulate positive stride
        tensor_most_positive_index_ += (size - 1) * stride;
      }
    }
    return getType();
  }

  inline PrimDataType getType() const {
    if (tensor_most_positive_index_ > most_positive_int32_index) {
      return PrimDataType::Int;
    } else {
      return PrimDataType::Int32;
    }
  }

 private:
  int64_t tensor_most_positive_index_ = 0;
};

template <typename>
struct is_std_vector : std::false_type {};

template <typename T, typename A>
struct is_std_vector<std::vector<T, A>> : std::true_type {};

template <typename T>
constexpr auto is_std_vector_v = is_std_vector<T>::value;

//! Alter an existing hash in order to combine it with a new hash in a way that
//! is order-dependent and spreads bits over the entire range of a size_t.
//! Inspired by boost::hash_combine. See https://stackoverflow.com/q/35985960
inline void hashCombine(size_t& hash, size_t new_hash) {
  hash ^= new_hash + 0x9e3779b9 + (hash << 6) + (hash >> 2);
}

//! A wrapper to std::getenv. env_name is prepended with NVFUSER_.
NVF_API char* getNvFuserEnv(const char* env_name);

// Returns the mapped value or the default.
template <typename K, typename V>
const V& getOrDefault(
    const std::unordered_map<K, V>& map,
    const K& key,
    const V& default_value = V()) {
  const auto i = map.find(key);
  return i == map.end() ? default_value : i->second;
}

size_t deviceAvailableSharedMemoryBytes();

inline int64_t wrapDim(int64_t dim, int64_t ndim) {
  if (dim < 0) {
    dim += ndim;
  }
  NVF_CHECK(
      dim >= 0 && dim < ndim,
      "Tried to access out of boundary index ",
      dim,
      ". total index: ",
      ndim);
  return dim;
}

// This is the same as the pow utility included in runtime/helpers.cu. It is
// included here to facilitate matching host-side computation.
template <typename T>
T pow(T a, T b) {
  if (b < 0) {
    if (a == 1) {
      return 1;
    } else if (a == -1) {
      auto negative = (-b) % static_cast<T>(2);
      return negative ? -1 : 1;
    } else {
      return 0;
    }
  } else {
    T result = 1;
    while (b) {
      if (b & 1) {
        result *= a;
      }
      b /= 2;
      a *= a;
    }
    return result;
  }
}

// Returns true if given number is power of 2
constexpr bool isPowOf2(int64_t x) {
  return x > 1 && (x & (x - 1)) == 0;
}

template <typename T>
using MaybeUniqueOwningPtr = dynamic_type::
    DynamicType<dynamic_type::NoContainers, T*, std::unique_ptr<T>>;

template <typename T>
void checkAllEqual(std::initializer_list<T> elements) {
  for (const auto& element : elements) {
    NVF_CHECK(
        element == *elements.begin(),
        "Expected all elements to be equal, but found ",
        element,
        " and ",
        *elements.begin(),
        " in [",
        toDelimitedString(elements),
        "]");
  }
}

<<<<<<< HEAD
template <std::ranges::range R>
auto enumerate(R&& range) {
    return std::views::zip(std::views::iota(0), std::forward<R>(range));
=======
#if __cplusplus >= 202302L

using std::views::zip;

#else

namespace views {
#if !defined(__clang__) || (__clang_major__ > 14)
using std::views::iota;
#else
// Workaround for Clang 14
class iota {
 public:
  class iterator {
   public:
    using value_type = int;
    using difference_type = std::ptrdiff_t;
    using iterator_category = std::input_iterator_tag;
    int64_t value;
    iterator(int64_t start) : value(start) {}
    int64_t operator*() const {
      return value;
    }
    iterator& operator++() {
      ++value;
      return *this;
    }
    iterator operator++(int) {
      iterator temp = *this;
      ++value;
      return temp;
    }
    template <typename T>
    bool operator==(T) const {
      return false;
    }
  };

  iterator begin() const {
    return iterator(start);
  }
  auto end() const {
    return std::unreachable_sentinel;
  }
  int64_t start;
  iota(int64_t start) : start(start) {}
};
#endif

template <std::ranges::input_range... Rs>
#if !defined(__clang__) || (__clang_major__ > 14)
class zip_view : public std::ranges::view_interface<zip_view<Rs...>> {
#else
// Workaround for Clang 14
class zip_view {
#endif
 private:
  std::tuple<Rs...> bases;

  // Iterator for begin()
  struct begin_iterator {
    std::tuple<std::ranges::iterator_t<Rs>...> iterators;

    using value_type = std::tuple<std::ranges::range_value_t<Rs>...>;
    using reference = std::tuple<std::ranges::range_reference_t<Rs>...>;
    using difference_type = std::ptrdiff_t;

    begin_iterator& operator++() {
      std::apply([](auto&... it) { ((++it), ...); }, iterators);
      return *this;
    }

    reference operator*() const {
      return std::apply(
          [](auto&... it) -> reference { return {*it...}; }, iterators);
    }

    bool operator==(const begin_iterator& other) const {
      return iterators == other.iterators;
    }
  };

  // Sentinel for end()
  struct end_iterator {
    std::tuple<std::ranges::sentinel_t<Rs>...> sentinels;

    bool operator==(const begin_iterator& it) const {
      return compare(it, std::make_index_sequence<sizeof...(Rs)>{});
    }

   private:
    template <std::size_t... I>
    bool compare(const begin_iterator& it, std::index_sequence<I...>) const {
      return ((std::get<I>(it.iterators) == std::get<I>(sentinels)) || ...);
    }
  };

 public:
  explicit zip_view(Rs&&... ranges)
      : bases{std::forward<Rs>(ranges)...} {} // Ensure perfect forwarding

  auto begin() {
    return begin_iterator{std::apply(
        [](auto&... r) { return std::tuple{std::ranges::begin(r)...}; },
        bases)};
  }

  auto end() {
    return end_iterator{std::apply(
        [](auto&... r) { return std::tuple{std::ranges::end(r)...}; }, bases)};
  }
};

template <std::ranges::input_range... Rs>
zip_view(Rs&&...) -> zip_view<Rs...>;

template <std::ranges::input_range... Rs>
auto zip(Rs&&... rs) {
  return zip_view{std::forward<Rs>(rs)...};
}
} // namespace views
using views::zip;

#endif

auto enumerate(auto&& range) {
  return zip(views::iota((int64_t)0), std::forward<decltype(range)>(range));
>>>>>>> 6018ae55
}

} // namespace nvfuser<|MERGE_RESOLUTION|>--- conflicted
+++ resolved
@@ -619,11 +619,6 @@
   }
 }
 
-<<<<<<< HEAD
-template <std::ranges::range R>
-auto enumerate(R&& range) {
-    return std::views::zip(std::views::iota(0), std::forward<R>(range));
-=======
 #if __cplusplus >= 202302L
 
 using std::views::zip;
@@ -751,7 +746,6 @@
 
 auto enumerate(auto&& range) {
   return zip(views::iota((int64_t)0), std::forward<decltype(range)>(range));
->>>>>>> 6018ae55
 }
 
 } // namespace nvfuser