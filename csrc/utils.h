// clang-format off
/*
 * SPDX-FileCopyrightText: Copyright (c) 2023-present NVIDIA CORPORATION & AFFILIATES.
 * All rights reserved.
 * SPDX-License-Identifier: BSD-3-Clause
 */
// clang-format on
#pragma once

#include <ATen/ATen.h>
#include <c10/util/Exception.h>
#include <torch/csrc/jit/ir/ir.h>
#include <type.h>

#include <deque>
#include <sstream>
#include <string>
#include <type_traits>
#include <typeinfo>
#include <vector>

namespace nvfuser {

void debugPrint(const c10::TensorTypePtr& type);

bool is_zero_dim_tensor(const std::shared_ptr<c10::TensorType>& tensor_type);
bool is_zero_sized_tensor(const std::shared_ptr<c10::TensorType>& tensor_type);

bool is_cpu_scalar(const at::Tensor& tensor);
bool is_cpu_scalar(const c10::TensorType& tensor_type);

// TODO: merge these two
// check if input is compatible with 32b index mode
int8_t getCommonDeviceCUDA(const at::ArrayRef<c10::IValue>& inputs);

KernelIndexMode collectIndexMode(const at::ArrayRef<c10::IValue>& inputs);

//! Types of debug print-outs
//!
//! These can be set through the `PYTORCH_NVFUSER_DUMP` environment variable
//!
enum class DebugDumpOption {
  FusionIr, //!< Dump the Fusion IR before lowering
  FusionIrMath, //!< Dump just the compute (math) part of the Fusion IR
  FusionIrPresched, //!< Dump the Fusion IR before it is scheduled.
  KernelIr, //!< Dump the compiler Kernel IR
  ComputeAtMap, //!< Dump the computeAt map
  CudaKernel, //!< Dump the generated CUDA C++ kernel code
  CudaFull, //!< Dump the complete CUDA C++ code
  CudaToFile, //!< Dump CUDA Strings to File
  DebugInfo, //!< Embed line info and debug info to compiled kernel, and dump
             //!< the full CUDA C++ code
  AssertMemoryViolation, //!< Assert in the kernel when accessing global tensor
                         //!< out of bound. This might hurt performance.
  LaunchParam, //!< Dump the Launch parameters of kernel
  FusionSegments, //!< Dump Segmented Fusion Graph
  FusionSegmenterLog, //!< Dump Detailed Segmenter Logging
  FusionArgs, //!< Print the runtime fusion arguments
  KernelArgs, //!< Print the runtime kernel arguments when launching kernels
  EffectiveBandwidth, //! Measure kernel performance and print effective
                      //! bandwidth
  FusionSegmentsDrawing, //!< Dump Segmented Fusion Graph
  PrintPtxasLog, //!< Print the ptxas verbose log including register usage
  BufferReuseInfo, //!< Dump the analysis details of local/shared buffer re-use
  SchedulerDebug, //! Dump scheduler heuristic parameters
  SchedulerVerbose, //! Dump detailed scheduler logging
  ParallelDimensions, //!< Dump known parallel dimensions
  Halo, //! Halo information of tensors
  PerfDebugVerbose, //! When running kernels, print verbose information
                    //! associated with what's running
  PythonDefinition, //! Python Frontend Fusion Definition.
  PythonFrontendDebug, //! Python Frontend debug information.
  TransformPropagator, //! When running TransformPropagator, print propagation
                       //! path and replay result
  Cubin, //! Dump compiled CUBIN
  Sass, // Dump disassembled SASS
  Ptx, //! Dump compiled PTX
  BankConflictInfo, //! Dump bank confliction info
  SyncMap, //! RAW dependency info
  LowerVerbose, //! Print all passes' transform in GpuLower::lower
  ExprSimplification, //! Print all passes' transform in simplifyExpr
  ExprSort, //! Print merging decisions on expression sorting
  LoopRotation, //! Print loop rotation log
  MatmulChecks, //! Print logs from tools around matmul scheduler used in
                //! segmenter
  EndOfOption //! Placeholder for counting the number of elements
};

TORCH_CUDA_CU_API bool isDebugDumpEnabled(DebugDumpOption option);
TORCH_CUDA_CU_API const std::vector<std::string>& getDebugDumpArguments(
    DebugDumpOption option);

//! Types of features to disable
//!
//! These can be set through the `PYTORCH_NVFUSER_DISABLE` environment variable
//!
enum class DisableOption {
  ArchCheck, //! Disable hardware-specific checks to enable cross arch debug
  CompileToSass, //! Disable direct compilation to sass so the ptx can be
                 //! examined
  Fallback, //! Disable fallback
  Fma, //! Disable FMA instructions
  GroupedGridWelfordOuterOpt, //! Disable use of outer-optimized
                              //! grouped grid welford kernel
  IndexHoist, //! Disable index hoisting
  ExprSimplify, //! Disable expression simplifier
  Nvtx, //! Disable NVTX instrumentation
  PredicateElimination, //! Disable predicate elimination
  WelfordVectorization, //! Disable vectorizaton of Welford ops
  MagicZero, //! Disable nvfuser_zero
  EndOfOption //! Placeholder for counting the number of elements
};

TORCH_CUDA_CU_API bool isOptionDisabled(DisableOption option);
TORCH_CUDA_CU_API const std::vector<std::string>& getDisableOptionArguments(
    DisableOption option);

//! Types of features to enable
//!
//! These can be set through the `PYTORCH_NVFUSER_ENABLE` environment variable
//!
enum class EnableOption {
  Complex, //! Enable complex support on python
  KernelProfile, //! Enable intra-kernel performance profiling
  LinearDecomposition, //! Enable linear-bias decomposition
  ConvDecomposition, //! Enable conv-bias decomposition
  GraphOp, //! Enable graphOps(index_select/gather/scatter)
  KernelDb, //! Enable Kernel Database
  WarnRegisterSpill, //! Enable warnings of register spill
  EndOfOption //! Placeholder for counting the number of elements
};

TORCH_CUDA_CU_API bool isOptionEnabled(EnableOption option);
TORCH_CUDA_CU_API const std::vector<std::string>& getEnableOptionArguments(
    EnableOption option);

// Check if fallback path should be used which will dispatch to eagermode if any
// errors are encountered. Helpful for debugging.
bool useFallback();

//! Ceil integer division
constexpr int64_t ceilDiv(int64_t a, int64_t b) {
  return (a + b - 1) / b;
}

//! Simple mixin for suppressing copy & move operations, ex:
//!
//!  class Foo : public NonCopyable {
//!   ...
//!  };
//!
class NonCopyable {
 public:
  NonCopyable() = default;

  // No copy/move semantics
  NonCopyable(const NonCopyable&) = delete;
  NonCopyable& operator=(const NonCopyable&) = delete;
};

//! A generic root for a hierarchy of polymorphic classes:
//! - It ensures virtual destructors
//! - Provides the base->as<Derived>() and node->isA<T>() notation
class PolymorphicBase {
 public:
  virtual ~PolymorphicBase() = default;

  // Replacement for static_cast<T*>(ptr): ptr->as<T>()
  // (checked in DEBUG builds)
  template <class T>
  T* as() {
#ifdef NDEBUG
    auto downcast_ptr = static_cast<T*>(this);
#else
    auto downcast_ptr = dynamic_cast<T*>(this);
    TORCH_INTERNAL_ASSERT(downcast_ptr != nullptr);
#endif
    return downcast_ptr;
  }

  template <class T>
  const T* as() const {
#ifdef NDEBUG
    auto downcast_ptr = static_cast<const T*>(this);
#else
    auto downcast_ptr = dynamic_cast<const T*>(this);
    TORCH_INTERNAL_ASSERT(downcast_ptr != nullptr);
#endif
    return downcast_ptr;
  }

  //! Check if the runtime type is T (or derived from T)
  //!
  //! \note Don't use this for conditional casts. Instead, use:
  //!
  //!  if (auto t = dynamic_cast<T>(p)) { ... }
  //!
  //! instead of:
  //!
  //!  if (p->isA<T>()) { auto t = p->as<T>(); ... }
  //!
  template <class T>
  bool isA() const {
    return dynamic_cast<const T*>(this) != nullptr;
  }

  //! Check if the runtime type is strictly T. Returns false for classes
  //! derived from T
  template <class T>
  bool isStrictlyA() const {
    return typeid(*this) == typeid(T);
  }

 private:
  template <int> // unused template argument
  bool isOneOf() const {
    return false;
  }
  template <int, class T1, class... T>
  bool isOneOf() const {
    return isA<T1>() || isOneOf<0, T...>();
  }
  template <int> // unused template argument
  bool isStrictlyOneOf() const {
    return false;
  }
  template <int, class T1, class... T>
  bool isStrictlyOneOf() const {
    return isStrictlyA<T1>() || isStrictlyOneOf<0, T...>();
  }

 public:
  //! Check if the runtime type is one of the given types (or derived from
  //! one of the given types)
  template <class... T>
  bool isOneOf() const {
    return isOneOf<0, T...>();
  }

  //! Check if the runtime type is strictly one of the given types. Derived
  //! types not in the given list does not count.
  template <class... T>
  bool isStrictlyOneOf() const {
    return isStrictlyOneOf<0, T...>();
  }
};

template <class T, std::enable_if_t<std::is_enum<T>::value, bool> = true>
constexpr unsigned int switch_pair(T t1, T t2) {
  constexpr unsigned int _WORD_SHIFT = 16;
  return ((unsigned int)t1 << _WORD_SHIFT) + (unsigned int)t2;
}

std::vector<int64_t> getTensorSizes(at::TensorTypePtr const& tensor_type);

//! Return a sorted list of keys of an unordered map so that it can be
//! iterated deterministically
template <typename KeyType, typename ValueType, typename Cmp>
std::vector<KeyType> getSortedKeys(
    const std::unordered_map<KeyType, ValueType>& map,
    Cmp cmp) {
  std::vector<KeyType> keys(map.size());
  auto keys_it = keys.begin();
  for (const auto& kv : map) {
    *keys_it = kv.first;
    ++keys_it;
  }
  std::sort(keys.begin(), keys.end(), cmp);
  return keys;
}

// Based on https://stackoverflow.com/a/9154394
template <typename T>
static auto hasToStringHelper(int) -> decltype(
    std::declval<typename std::remove_pointer<T>::type>().toString(),
    std::true_type{});

template <typename>
static auto hasToStringHelper(long) -> std::false_type;

template <class T>
struct hasToString : decltype(hasToStringHelper<T>(0)) {};

// If T::toString() is defined, use the toString() to get its
// string. If std::stringstream << is defined for T, then use <<.
// otherwise, just returns a "<attr>"

template <typename T>
struct Printer {
  static std::string toString(const T& value) {
    if constexpr (hasToString<T>()) {
      if constexpr (std::is_pointer<T>::value) {
        return value->toString();
      } else {
        return value.toString();
      }
    } else {
      return "<attr>";
    }
  }
};

#if 0

// Waiting for C++20....

#include <concepts>

template<typename T>
concept Printable = requires(T a)
{
  { std::stringstream{} << a } -> std::convertible_to<std::stringstream>;
};

template <Printable T>
struct Printer<T> {
  static std::string toString(const T& value) {
    std::stringstream ss;
    ss << value;
    return ss.str();
  }
};

#else

#define SPECIALIZE_PRINTER(T)                     \
  template <>                                     \
  struct Printer<T> {                             \
    static std::string toString(const T& value) { \
      std::stringstream ss;                       \
      ss << value;                                \
      return ss.str();                            \
    }                                             \
  }

SPECIALIZE_PRINTER(bool);
SPECIALIZE_PRINTER(int);
SPECIALIZE_PRINTER(std::string);
SPECIALIZE_PRINTER(int64_t);
SPECIALIZE_PRINTER(DataType);
SPECIALIZE_PRINTER(MemoryType);
SPECIALIZE_PRINTER(UnaryOpType);
SPECIALIZE_PRINTER(BinaryOpType);
SPECIALIZE_PRINTER(TernaryOpType);
SPECIALIZE_PRINTER(LoadStoreOpType);
SPECIALIZE_PRINTER(DoubleBufferLoopStage);
SPECIALIZE_PRINTER(Swizzle2DType);
SPECIALIZE_PRINTER(SwizzleMode);
SPECIALIZE_PRINTER(std::vector<int>);
SPECIALIZE_PRINTER(std::vector<int64_t>);

#undef SPECIALIZE_PRINTER

#endif // if 0

// Stringification with delimiter
template <typename Iterator>
std::string toDelimitedString(
    Iterator first,
    Iterator last,
    std::string delim = ", ") {
  std::stringstream ss;
  bool first_val = true;
  for (auto it = first; it != last; ++it) {
    if (!first_val) {
      ss << delim;
    }
    ss << Printer<typename Iterator::value_type>::toString(*it);
    first_val = false;
  }
  return ss.str();
}

template <typename Printable>
std::string toDelimitedString(
    const std::vector<Printable>& vec,
    std::string delim = ", ") {
  return toDelimitedString(vec.begin(), vec.end(), delim);
}

template <typename Printable>
std::string toDelimitedString(
    const std::deque<Printable>& dq,
    std::string delim = ", ") {
  return toDelimitedString(dq.begin(), dq.end(), delim);
}

template <int64_t index, int64_t stop, int64_t step, typename func_t>
void unrolled_for(func_t fun) {
  if constexpr (index < stop) {
    fun(std::integral_constant<int64_t, index>());
    unrolled_for<index + step, stop>(fun);
  }
}

template <int64_t index, int64_t stop, typename func_t>
void unrolled_for(func_t fun) {
  unrolled_for<index, stop, 1>(fun);
}

template <int64_t stop, typename func_t>
void unrolled_for(func_t fun) {
  unrolled_for<0, stop>(fun);
}

template <typename... Args>
std::string toDelimitedString(
    const std::tuple<Args...>& args,
    std::string delim = ", ") {
  std::stringstream ss;
  bool first_val = true;
  unrolled_for<sizeof...(Args)>([&](auto i) {
    if (!first_val) {
      ss << delim;
    }
    auto item = std::get<decltype(i)::value>(args);
    ss << Printer<decltype(item)>::toString(item);
    first_val = false;
  });
  return ss.str();
}

template <typename... Args>
class DebugPrintScope {
 public:
  DebugPrintScope(std::string name, Args... args) : name_(std::move(name)) {
    std::cout << "Entering " << name_ << "("
              << toDelimitedString(std::forward_as_tuple(args...)) << ")"
              << std::endl;
  }
  ~DebugPrintScope() {
    std::cout << "Leaving " << name_ << std::endl;
  }

 private:
  std::string name_;
};

// Note: ##__VA_ARGS__ is not C++ stardard, but it should work on gcc and clang.
// Compared to __VA_ARGS__, ##__VA_ARGS__ automatically remove the preceding
// comma when empty, allowing empty variadic parameters. If using other
// compiler, please use DebugPrintScope directly without this macro.
#define DEBUG_PRINT_SCOPE(...) \
  DebugPrintScope _debug_print_scope(__func__, ##__VA_ARGS__)

<<<<<<< HEAD
#if 0
template <typename RetType, template <typename NativeType> class Func, typename ...Args>
RetType atenTypeDispatch(at::ScalarType type, Args... args) {
  switch (type) {
    case c10::ScalarType::Int:
      return Func<int>()(args...);
    case c10::ScalarType::Long:
      return Func<int64_t>()(args...);
    default:
      TORCH_INTERNAL_ASSERT(
          false,
          "Unexpected aten type: ", type);
  }
}
#endif

template <template <typename NativeType> class Func, typename... Args>
typename std::result_of<Func<int>(Args...)>::type atenTypeDispatch(
    at::ScalarType type,
    Args... args) {
  switch (type) {
    case c10::ScalarType::Int:
      return Func<AtenTypeToNativeType<c10::ScalarType::Int>::type>()(args...);
    case c10::ScalarType::Long:
      return Func<AtenTypeToNativeType<c10::ScalarType::Long>::type>()(args...);
    case c10::ScalarType::Bool:
      return Func<AtenTypeToNativeType<c10::ScalarType::Bool>::type>()(args...);
    case c10::ScalarType::Half:
      return Func<AtenTypeToNativeType<c10::ScalarType::Half>::type>()(args...);
    case c10::ScalarType::BFloat16:
      return Func<AtenTypeToNativeType<c10::ScalarType::BFloat16>::type>()(
          args...);
    case c10::ScalarType::Float:
      return Func<AtenTypeToNativeType<c10::ScalarType::Float>::type>()(
          args...);
    case c10::ScalarType::Double:
      return Func<AtenTypeToNativeType<c10::ScalarType::Double>::type>()(
          args...);
    case c10::ScalarType::ComplexFloat:
      return Func<AtenTypeToNativeType<c10::ScalarType::ComplexFloat>::type>()(
          args...);
    case c10::ScalarType::ComplexDouble:
      return Func<AtenTypeToNativeType<c10::ScalarType::ComplexDouble>::type>()(
          args...);
=======
//! Dispatch Functor::opeartor()<NativeType>(Args) where NativeType is
//! the actual C++ type that corresponds to the given Aten scalar
//! type. Deduction of the native type is done using
//! AtenTypeToNativeType, so for example at::ScalarType::ComplexFloat
//! corresponds to std::complex<float> rathe than
//! c10::complex<float>. For the latter behavior, please use
//! atenTypeDispatchWithC10Complex below.
template <typename Functor, typename... Args>
auto atenTypeDispatch(at::ScalarType type, Functor func, Args&&... args) {
  switch (type) {
    case at::ScalarType::Int:
      return func
          .template operator()<AtenTypeToNativeType<at::ScalarType::Int>::type>(
              std::forward<Args>(args)...);
    case at::ScalarType::Long:
      return func.template
      operator()<AtenTypeToNativeType<at::ScalarType::Long>::type>(
          std::forward<Args>(args)...);
    case at::ScalarType::Bool:
      return func.template
      operator()<AtenTypeToNativeType<at::ScalarType::Bool>::type>(
          std::forward<Args>(args)...);
    case at::ScalarType::Float:
      return func.template
      operator()<AtenTypeToNativeType<at::ScalarType::Float>::type>(
          std::forward<Args>(args)...);
    case at::ScalarType::Double:
      return func.template
      operator()<AtenTypeToNativeType<at::ScalarType::Double>::type>(
          std::forward<Args>(args)...);
    case at::ScalarType::Half:
      return func.template
      operator()<AtenTypeToNativeType<at::ScalarType::Half>::type>(
          std::forward<Args>(args)...);
    case at::ScalarType::BFloat16:
      return func.template
      operator()<AtenTypeToNativeType<at::ScalarType::BFloat16>::type>(
          std::forward<Args>(args)...);
    case at::ScalarType::ComplexFloat:
      return func.template
      operator()<AtenTypeToNativeType<at::ScalarType::ComplexFloat>::type>(
          std::forward<Args>(args)...);
    case at::ScalarType::ComplexDouble:
      return func.template
      operator()<AtenTypeToNativeType<at::ScalarType::ComplexDouble>::type>(
          std::forward<Args>(args)...);
>>>>>>> 6cfd8851
    default:
      TORCH_INTERNAL_ASSERT(false, "Unexpected aten type: ", type);
  }
}

<<<<<<< HEAD
template <template <typename NativeType> class Func, typename... Args>
typename std::result_of<Func<int>(Args...)>::type atenTypeDispatchWithC10Complex(
    at::ScalarType type,
    Args... args) {
  switch (type) {
    case c10::ScalarType::Int:
      return Func<
          AtenTypeToNativeTypeWithC10Complex<c10::ScalarType::Int>::type>()(
          args...);
    case c10::ScalarType::Long:
      return Func<
          AtenTypeToNativeTypeWithC10Complex<c10::ScalarType::Long>::type>()(
          args...);
    case c10::ScalarType::Bool:
      return Func<
          AtenTypeToNativeTypeWithC10Complex<c10::ScalarType::Bool>::type>()(
          args...);
    case c10::ScalarType::Half:
      return Func<
          AtenTypeToNativeTypeWithC10Complex<c10::ScalarType::Half>::type>()(
          args...);
    case c10::ScalarType::BFloat16:
      return Func<AtenTypeToNativeTypeWithC10Complex<
          c10::ScalarType::BFloat16>::type>()(args...);
    case c10::ScalarType::Float:
      return Func<
          AtenTypeToNativeTypeWithC10Complex<c10::ScalarType::Float>::type>()(
          args...);
    case c10::ScalarType::Double:
      return Func<
          AtenTypeToNativeTypeWithC10Complex<c10::ScalarType::Double>::type>()(
          args...);
    case c10::ScalarType::ComplexFloat:
      return Func<AtenTypeToNativeTypeWithC10Complex<
          c10::ScalarType::ComplexFloat>::type>()(args...);
    case c10::ScalarType::ComplexDouble:
      return Func<AtenTypeToNativeTypeWithC10Complex<
          c10::ScalarType::ComplexDouble>::type>()(args...);
=======
//! Dispatch Functor::opeartor()<NativeType>(Args) where NativeType is
//! the actual C++ type that corresponds to the given Aten scalar
//! type. Deduction of the native type is done using
//! AtenTypeToNativeTypeWithC10Complex, so for example
//! at::ScalarType::ComplexFloat corresponds to c10::complex<float> rathe than
//! std::complex<float>. For the latter behavior, please use
//! atenTypeDispatch above.
template <typename Functor, typename... Args>
auto atenTypeDispatchWithC10Complex(
    at::ScalarType type,
    Functor func,
    Args&&... args) {
  switch (type) {
    case at::ScalarType::Int:
      return func.template
      operator()<AtenTypeToNativeTypeWithC10Complex<at::ScalarType::Int>::type>(
          std::forward<Args>(args)...);
    case at::ScalarType::Long:
      return func.template operator()<
          AtenTypeToNativeTypeWithC10Complex<at::ScalarType::Long>::type>(
          std::forward<Args>(args)...);
    case at::ScalarType::Bool:
      return func.template operator()<
          AtenTypeToNativeTypeWithC10Complex<at::ScalarType::Bool>::type>(
          std::forward<Args>(args)...);
    case at::ScalarType::Float:
      return func.template operator()<
          AtenTypeToNativeTypeWithC10Complex<at::ScalarType::Float>::type>(
          std::forward<Args>(args)...);
    case at::ScalarType::Double:
      return func.template operator()<
          AtenTypeToNativeTypeWithC10Complex<at::ScalarType::Double>::type>(
          std::forward<Args>(args)...);
    case at::ScalarType::Half:
      return func.template operator()<
          AtenTypeToNativeTypeWithC10Complex<at::ScalarType::Half>::type>(
          std::forward<Args>(args)...);
    case at::ScalarType::BFloat16:
      return func.template operator()<
          AtenTypeToNativeTypeWithC10Complex<at::ScalarType::BFloat16>::type>(
          std::forward<Args>(args)...);
    case at::ScalarType::ComplexFloat:
      return func.template operator()<AtenTypeToNativeTypeWithC10Complex<
          at::ScalarType::ComplexFloat>::type>(std::forward<Args>(args)...);
    case at::ScalarType::ComplexDouble:
      return func.template operator()<AtenTypeToNativeTypeWithC10Complex<
          at::ScalarType::ComplexDouble>::type>(std::forward<Args>(args)...);
>>>>>>> 6cfd8851
    default:
      TORCH_INTERNAL_ASSERT(false, "Unexpected aten type: ", type);
  }
}

} // namespace nvfuser<|MERGE_RESOLUTION|>--- conflicted
+++ resolved
@@ -443,52 +443,6 @@
 #define DEBUG_PRINT_SCOPE(...) \
   DebugPrintScope _debug_print_scope(__func__, ##__VA_ARGS__)
 
-<<<<<<< HEAD
-#if 0
-template <typename RetType, template <typename NativeType> class Func, typename ...Args>
-RetType atenTypeDispatch(at::ScalarType type, Args... args) {
-  switch (type) {
-    case c10::ScalarType::Int:
-      return Func<int>()(args...);
-    case c10::ScalarType::Long:
-      return Func<int64_t>()(args...);
-    default:
-      TORCH_INTERNAL_ASSERT(
-          false,
-          "Unexpected aten type: ", type);
-  }
-}
-#endif
-
-template <template <typename NativeType> class Func, typename... Args>
-typename std::result_of<Func<int>(Args...)>::type atenTypeDispatch(
-    at::ScalarType type,
-    Args... args) {
-  switch (type) {
-    case c10::ScalarType::Int:
-      return Func<AtenTypeToNativeType<c10::ScalarType::Int>::type>()(args...);
-    case c10::ScalarType::Long:
-      return Func<AtenTypeToNativeType<c10::ScalarType::Long>::type>()(args...);
-    case c10::ScalarType::Bool:
-      return Func<AtenTypeToNativeType<c10::ScalarType::Bool>::type>()(args...);
-    case c10::ScalarType::Half:
-      return Func<AtenTypeToNativeType<c10::ScalarType::Half>::type>()(args...);
-    case c10::ScalarType::BFloat16:
-      return Func<AtenTypeToNativeType<c10::ScalarType::BFloat16>::type>()(
-          args...);
-    case c10::ScalarType::Float:
-      return Func<AtenTypeToNativeType<c10::ScalarType::Float>::type>()(
-          args...);
-    case c10::ScalarType::Double:
-      return Func<AtenTypeToNativeType<c10::ScalarType::Double>::type>()(
-          args...);
-    case c10::ScalarType::ComplexFloat:
-      return Func<AtenTypeToNativeType<c10::ScalarType::ComplexFloat>::type>()(
-          args...);
-    case c10::ScalarType::ComplexDouble:
-      return Func<AtenTypeToNativeType<c10::ScalarType::ComplexDouble>::type>()(
-          args...);
-=======
 //! Dispatch Functor::opeartor()<NativeType>(Args) where NativeType is
 //! the actual C++ type that corresponds to the given Aten scalar
 //! type. Deduction of the native type is done using
@@ -535,52 +489,11 @@
       return func.template
       operator()<AtenTypeToNativeType<at::ScalarType::ComplexDouble>::type>(
           std::forward<Args>(args)...);
->>>>>>> 6cfd8851
     default:
       TORCH_INTERNAL_ASSERT(false, "Unexpected aten type: ", type);
   }
 }
 
-<<<<<<< HEAD
-template <template <typename NativeType> class Func, typename... Args>
-typename std::result_of<Func<int>(Args...)>::type atenTypeDispatchWithC10Complex(
-    at::ScalarType type,
-    Args... args) {
-  switch (type) {
-    case c10::ScalarType::Int:
-      return Func<
-          AtenTypeToNativeTypeWithC10Complex<c10::ScalarType::Int>::type>()(
-          args...);
-    case c10::ScalarType::Long:
-      return Func<
-          AtenTypeToNativeTypeWithC10Complex<c10::ScalarType::Long>::type>()(
-          args...);
-    case c10::ScalarType::Bool:
-      return Func<
-          AtenTypeToNativeTypeWithC10Complex<c10::ScalarType::Bool>::type>()(
-          args...);
-    case c10::ScalarType::Half:
-      return Func<
-          AtenTypeToNativeTypeWithC10Complex<c10::ScalarType::Half>::type>()(
-          args...);
-    case c10::ScalarType::BFloat16:
-      return Func<AtenTypeToNativeTypeWithC10Complex<
-          c10::ScalarType::BFloat16>::type>()(args...);
-    case c10::ScalarType::Float:
-      return Func<
-          AtenTypeToNativeTypeWithC10Complex<c10::ScalarType::Float>::type>()(
-          args...);
-    case c10::ScalarType::Double:
-      return Func<
-          AtenTypeToNativeTypeWithC10Complex<c10::ScalarType::Double>::type>()(
-          args...);
-    case c10::ScalarType::ComplexFloat:
-      return Func<AtenTypeToNativeTypeWithC10Complex<
-          c10::ScalarType::ComplexFloat>::type>()(args...);
-    case c10::ScalarType::ComplexDouble:
-      return Func<AtenTypeToNativeTypeWithC10Complex<
-          c10::ScalarType::ComplexDouble>::type>()(args...);
-=======
 //! Dispatch Functor::opeartor()<NativeType>(Args) where NativeType is
 //! the actual C++ type that corresponds to the given Aten scalar
 //! type. Deduction of the native type is done using
@@ -628,7 +541,6 @@
     case at::ScalarType::ComplexDouble:
       return func.template operator()<AtenTypeToNativeTypeWithC10Complex<
           at::ScalarType::ComplexDouble>::type>(std::forward<Args>(args)...);
->>>>>>> 6cfd8851
     default:
       TORCH_INTERNAL_ASSERT(false, "Unexpected aten type: ", type);
   }
