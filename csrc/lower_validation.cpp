// clang-format off
/*
 * SPDX-FileCopyrightText: Copyright (c) 2023-present NVIDIA CORPORATION & AFFILIATES.
 * All rights reserved.
 * SPDX-License-Identifier: BSD-3-Clause
 */
// clang-format on
#include <lower_validation.h>

#include <contiguity.h>
#include <instrumentation.h>
#include <ir_iostream.h>
#include <ir_utils.h>
#include <iter_visitor.h>
#include <lower2device.h>
#include <lower_utils.h>
#include <transform_iter.h>
#include <transform_replay.h>
#include <type.h>

#include <ATen/cuda/CUDAContext.h>
#include <limits>

namespace nvfuser {

namespace {

//! Validate multiple output tensors of the same expression, i.e.,
//! siblings, have valid domains and parallel types. Since siblings
//! are placed in the same loop nest, they must be parallelized the
//! same way. Will infer and modify serial parallel types if other
//! output/s are parallelized, so that user wouldn't have to specify
//! the same parallelization 3 times. Will throw if conflicts are
//! detected, i.e. TIDx vs BIDx etc.
class ValidateSiblings : public IterVisitor {
 public:
  static void validate(Fusion* fusion) {
    ValidateSiblings validator;
    validator.traverse(fusion);
  }

 private:
  using IterVisitor::handle;

  void handle(Expr* expr) final {
    if (!ir_utils::isTvOp(expr) || expr->outputs().size() < 2) {
      IterVisitor::handle(expr);
      return;
    }

    auto ref_output = expr->outputs().at(0)->as<TensorView>();
    auto ref_ndims = ref_output->nDims();
    const auto& ref_root = ref_output->getRootDomain();
    std::unordered_map<IterDomain*, IterDomain*> id_map;

    for (const auto sibling :
         ir_utils::filterByType<TensorView>(expr->outputs())) {
      if (ref_output == sibling) {
        continue;
      }

      TORCH_INTERNAL_ASSERT(
          sibling->nDims() == ref_ndims,
          "Mismatched dimensionality detected. Expr: ",
          expr->toString(),
          "Ref output: ",
          ref_output->toString(),
          ". Sibling: ",
          sibling->toString());

      for (const auto i : c10::irange(ref_ndims)) {
        validateParallelTypes(ref_output->axis((int)i), sibling->axis((int)i));
      }

      for (const auto i : c10::irange(ref_root.size())) {
        id_map[ref_root[i]] = sibling->getRootDomain().at(i);
      }

      auto replay =
          BestEffortReplay(
              sibling->getLeafDomain(), ref_output->getLeafDomain(), id_map)
              .getIterDomainEquivalence();

      for (const auto i : c10::irange(ref_ndims)) {
        TORCH_INTERNAL_ASSERT(
            replay.strictAreMapped(ref_output->axis(i), sibling->axis(i)),
            "Matching sibling ID not found. Expr: ",
            expr->toString(),
            "Ref ID: ",
            ref_output->axis(i)->toString(),
            "Sibling ID: ",
            sibling->axis(i)->toString());
      }
    }
  }

  // Parallelize id1 and id0 consistently if one is serial and the other isn't
  void validateParallelTypes(IterDomain* id0, IterDomain* id1) {
    const auto ptype0 = id0->getParallelType();
    const auto ptype1 = id1->getParallelType();

    if (ptype0 == ParallelType::Vectorize ||
        ptype1 == ParallelType::Vectorize) {
      auto other_type = ptype0 == ParallelType::Vectorize ? ptype1 : ptype0;
      TORCH_INTERNAL_ASSERT(
          other_type == ParallelType::Vectorize ||
              (!isParallelTypeThreadDim(other_type) &&
               !isParallelTypeBlockDim(other_type)),
          "Vectorize type was parallelized inconsistently in. ",
          "Detected during promoting parallel types.");
      return;
    }

    if (ptype0 != ptype1) {
      TORCH_CHECK(
          ptype0 == ParallelType::Serial || ptype1 == ParallelType::Serial,
          "Error promoting parallel types: ",
          ptype0,
          " and ",
          ptype1);
      if (ptype0 == ParallelType::Serial) {
        id0->parallelize(ptype1);
      }
      if (ptype1 == ParallelType::Serial) {
        id1->parallelize(ptype0);
      }
    }
  }
};

// Make sure all IterDomains are only used for a unique
// TensorView. Several mappings from IterDomains are
// created during lowering, which relies on the unique usage of
// IterDomains.
void validateIterDomainUsage(Fusion* fusion) {
  FUSER_PERF_SCOPE("GpuLower::Lower::validateIterDomainUse");
  FusionGuard fg(fusion);

  auto used_vals = fusion->usedMathVals();
  std::unordered_map<IterDomain*, TensorView*> domain_use_map;

  for (auto tv : ir_utils::filterByType<TensorView>(used_vals)) {
    std::unordered_set<Val*> root_domains;
    std::copy(
        tv->getRootDomain().begin(),
        tv->getRootDomain().end(),
        std::inserter(root_domains, root_domains.begin()));

    std::vector<Val*> leaf_domains;
    std::copy(
        tv->getLeafDomain().begin(),
        tv->getLeafDomain().end(),
        std::back_inserter(leaf_domains));

    auto all_domain_vals =
        DependencyCheck::getAllValsBetween(root_domains, leaf_domains);

    for (auto id : ir_utils::filterByType<IterDomain>(all_domain_vals)) {
      auto it = domain_use_map.find(id);
      TORCH_INTERNAL_ASSERT(
          it == domain_use_map.end(),
          "Multiple use of ",
          id,
          " detected.",
          " Used in both TV",
          tv->name(),
          " and TV",
          it->second->name());
      domain_use_map.insert({id, tv});
    }
  }
}

} // namespace

void validateIr(Fusion* fusion) {
  FUSER_PERF_SCOPE("GpuLower::Lower::validateIr");

  FusionGuard fg(fusion);

  fusion->validateInputs();

  // Validate Parallelization
  ValidateSiblings::validate(fusion);

  validateIterDomainUsage(fusion);

  auto dynamic_tvs = ir_utils::getTVsWithDynamicTransform(fusion);
  TORCH_INTERNAL_ASSERT(
      dynamic_tvs.empty(),
      "Tensor with dynamic transform must be concretized before lowering: ",
      toDelimitedString(dynamic_tvs.begin(), dynamic_tvs.end()));
}

namespace {

// Check contiguity for all root domains associated with Misaligned Vectorize
// ParallelType
void checkContiguity(
    const std::unordered_set<IterDomain*>& domains,
    TensorView* tv) {
  TORCH_INTERNAL_ASSERT(tv->getMemoryType() == MemoryType::Global);

  for (const auto idx : c10::irange(tv->getRootDomain().size())) {
    auto root = tv->getRootDomain()[idx];
    if (domains.find(root) != domains.end()) {
      TORCH_INTERNAL_ASSERT(
          !root->isBroadcast(),
          "Misaligned vectorization prohibits merging broadcast domains.",
          "Issue found in, ",
          tv);
      TORCH_INTERNAL_ASSERT(
          tv->domain()->contiguity().at(idx).value_or(false),
          "Cannot merge non-contiguous root domains with misaligned vectorization.",
          "Issue found in, ",
          tv);
    }
  }
}

// Check all root iter domains in consumer that are present in domain, making
// sure they're contiguous. Map these domains to producer and make sure they are
// also contiguous in producer. Producer-consumer relationship is assumed to be
// through a set operation.
void checkContiguity(
    const std::unordered_set<IterDomain*>& domains,
    TensorView* consumer,
    TensorView* producer) {
  // This seems not quite right, shouldn't we be able to reverse this?
  TORCH_INTERNAL_ASSERT(consumer->getMemoryType() == MemoryType::Local);
  TORCH_INTERNAL_ASSERT(producer->getMemoryType() == MemoryType::Global);

  auto root_c2p =
      PairwiseRootDomainMap(producer, consumer)
          .mapConsumerToProducer(consumer->domain(), producer->domain());

  std::unordered_map<IterDomain*, std::optional<bool>>
      producer_domain_contiguity;
  for (const auto idx : c10::irange(producer->getMaybeRFactorDomain().size())) {
    auto root = producer->getMaybeRFactorDomain().at(idx);
    auto contiguity = producer->domain()->contiguity().at(idx);
    producer_domain_contiguity.insert({root, contiguity});
  }

  for (auto consumer_root : consumer->getMaybeRFactorDomain()) {
    if (domains.find(consumer_root) != domains.end()) {
      auto producer_root = root_c2p.at(consumer_root);
      TORCH_INTERNAL_ASSERT(
          producer_domain_contiguity.find(producer_root) !=
          producer_domain_contiguity.end());

      TORCH_INTERNAL_ASSERT(
          !consumer_root->isBroadcast() || !producer_root->isBroadcast(),
          "Misaligned vectorization prohibits merging broadcast domains.",
          "Issue found in, ",
          consumer);

      TORCH_INTERNAL_ASSERT(root_c2p.find(consumer_root) != root_c2p.end());

      TORCH_INTERNAL_ASSERT(
          producer_domain_contiguity.at(producer_root).value_or(false),
          "Cannot merge non-contiguous root domains with misaligned vectorization.",
          "Issue found in, ",
          consumer);
    }
  }
}

class VectorizeValidator : public OptInDispatch {
 private:
  // Initially, vectorized_id is the IterDomain with Vectorize ParallelType
  // After processing all merge and split operations,
  // vectorized_id is the corresponding root domain
  VectorizeValidator(IterDomain* vectorized_id)
      : vectorized_id_(vectorized_id) {}

  using OptInDispatch::handle;

  void handle(Split* s) final {
    if (s->outer() == vectorized_id_) {
      is_valid = false;
    } else if (s->inner() == vectorized_id_) {
      vectorized_id_ = s->in();
    }
    domains_.insert(s->outer());
    domains_.insert(s->inner());
  }

  void handle(Merge* m) final {
    if (m->out() == vectorized_id_) {
      if (m->inner()->isBroadcast() && !m->outer()->isBroadcast()) {
        vectorized_id_ = m->outer();
      } else {
        vectorized_id_ = m->inner();
      }
    }
    domains_.insert(m->outer());
    domains_.insert(m->inner());
  }

  void handle(Swizzle2D* swizzle) final {
    if (swizzle->outX() == vectorized_id_ || swizzle->inX() == vectorized_id_ ||
        swizzle->outY() == vectorized_id_ || swizzle->inY() == vectorized_id_) {
      // Do not (yet) allow vectorization across any swizzled id.
      is_valid = false;
    }
  }

 private:
  std::unordered_set<IterDomain*> domains_;
  IterDomain* vectorized_id_ = nullptr;
  bool is_valid = true;

 public:
  static void validate(TensorView* tv) {
    // Make sure there's only one vectorized ID
    IterDomain* v_id = nullptr;
    bool misaligned_vectorize = false;
<<<<<<< HEAD
    for (auto id : tv->domain()->leaf()) {
=======
    for (auto id : tv->getLeafDomain()) {
>>>>>>> e45a829b
      if (isParallelTypeVectorize(id->getParallelType())) {
        TORCH_INTERNAL_ASSERT(
            v_id == nullptr,
            "Found two vectorized domains in ",
            tv,
            " only one is allowed.");
        v_id = id;
        misaligned_vectorize =
            id->getParallelType() == ParallelType::MisalignedVectorize;
      }
    }

    // If no vectorized ids found simply return. If vectorized access is
    // broadcast, it won't generate an actual vector instruction, so can safely
    // be ignore
    if (v_id == nullptr || v_id->isBroadcast()) {
      return;
    }

    TORCH_CHECK(
        v_id->extent()->isConstInt(),
        "Vectorizing a domain requires a constant integer size.");

    auto vector_word_size = v_id->extent()->evaluateInt();
    auto vector_size =
        ((int64_t)dataTypeSize(tv->getDataType().value())) * vector_word_size;

    // Allow half2, float2, float4 and same sized vtypes.
    std::array<int64_t, 4> allowed_vector_sizes = {2, 4, 8, 16}; // NOLINT

    TORCH_CHECK(
        std::find(
            allowed_vector_sizes.begin(),
            allowed_vector_sizes.end(),
            vector_size) != allowed_vector_sizes.end(),
        "Tried to vectorize a dim resulting in a word size of ",
        vector_size,
        " however, vector sizes only upto and including 16 bytes are supported.");

    auto getVectorizedIdInAllocationDomain =
        [misaligned_vectorize](
<<<<<<< HEAD
            IterDomain* v_id, TensorView* tv) -> IterDomain* {
      auto replay_exprs = DependencyCheck::getAllExprsBetween(
          {tv->getMaybeAllocationDomain().begin(),
           tv->getMaybeAllocationDomain().end()},
=======
            IterDomain* v_id, TensorView* tv, std::string name) -> IterDomain* {
      auto replay_exprs = DependencyCheck::getAllExprsBetween(
          {tv->getMaybeRFactorDomain().begin(),
           tv->getMaybeRFactorDomain().end()},
>>>>>>> e45a829b
          {v_id});

      VectorizeValidator validator(v_id);

      for (auto expr_it = replay_exprs.rbegin(); expr_it != replay_exprs.rend();
           ++expr_it) {
        auto expr = *expr_it;
        validator.handle(expr);
      }

      TORCH_CHECK(
          validator.is_valid,
          "Invalid vectorized pattern found, vectorization iter domains must be descendants of inner-most dimension.",
          "Issue found in, ",
          tv,
          "\n");

      if (misaligned_vectorize) {
        if (tv->getMemoryType() == MemoryType::Global) {
          checkContiguity(validator.domains_, tv);
        } else if (tv->definition()->isA<LoadStoreOp>()) {
          auto input = tv->definition()->input(0);
          TORCH_INTERNAL_ASSERT(input->isA<TensorView>());
          auto input_tv = input->as<TensorView>();
          checkContiguity(validator.domains_, tv, input_tv);
        }
      }

      TORCH_INTERNAL_ASSERT(validator.vectorized_id_ != nullptr);

      // Contiguity is based on rfactor domain.
<<<<<<< HEAD
      IterDomain* last_allocation_dim = nullptr;
      size_t last_allocation_dim_pos = 0;
      for (size_t i = tv->getMaybeAllocationDomain().size(); i > 0; i--) {
        auto r_id = tv->getMaybeAllocationDomain()[i - 1];
        if (r_id->isReduction() || r_id->isBroadcast()) {
          continue;
        }
        last_allocation_dim = r_id;
        last_allocation_dim_pos = i - 1;
        break;
      }

      if (last_allocation_dim == nullptr) {
=======
      IterDomain* last_root_dim = nullptr;
      size_t last_root_dim_pos = 0;
      for (size_t i = tv->getMaybeRFactorDomain().size(); i > 0; i--) {
        auto r_id = tv->getMaybeRFactorDomain()[i - 1];
        if (r_id->isReduction() || r_id->isBroadcast()) {
          continue;
        }
        last_root_dim = r_id;
        last_root_dim_pos = i - 1;
        break;
      }

      if (last_root_dim == nullptr) {
>>>>>>> e45a829b
        // Should never get here, but that would mean there are no concrete
        // dims, so we should be fine.
        return nullptr;
      }

      auto ldst = dynamic_cast<LoadStoreOp*>(tv->definition());
      bool is_ldmatrix_trans = ldst != nullptr &&
          ldst->opType() == LoadStoreOpType::LdMatrixTranspose;
      if (!is_ldmatrix_trans) {
        // ldmatrix.trans is a hardware transpose instruction that can do
        // "vectorized" read from discontiguous memory
<<<<<<< HEAD
        auto contiguity =
            *tv->domain()->contiguity().at(last_allocation_dim_pos);
        TORCH_CHECK(
            last_allocation_dim == validator.vectorized_id_ && contiguity,
            "Vectorized dim has to be from a contiguous inner most position. tv: ",
            tv,
            ", allocation domain: ",
            ir_utils::toString(tv->getMaybeAllocationDomain()),
            ", vectorized id: ",
            validator.vectorized_id_,
            ", innermost id: ",
            last_allocation_dim,
=======
        auto contiguity = *tv->domain()->contiguity().at(last_root_dim_pos);
        TORCH_CHECK(
            last_root_dim == validator.vectorized_id_ && contiguity,
            "Vectorized dim for ",
            name,
            " has to be from a contiguous inner most position. tv: ",
            tv,
            ", rFactor domain: ",
            ir_utils::toString(tv->getMaybeRFactorDomain()),
            ", vectorized id: ",
            validator.vectorized_id_,
            ", innermost id: ",
            last_root_dim,
>>>>>>> e45a829b
            ", contiguity: ",
            contiguity);
      }
      return validator.vectorized_id_;
    };

<<<<<<< HEAD
    auto consumer_vectorized_id = getVectorizedIdInAllocationDomain(v_id, tv);
=======
    auto consumer_vectorized_id =
        getVectorizedIdInAllocationDomain(v_id, tv, "consumer");
>>>>>>> e45a829b
    if (consumer_vectorized_id == nullptr) {
      return;
    }

    // Save info required to lowering and runtime validation
    auto consumer_word_size_it =
        GpuLower::current()->vectorizedAccesses().find(tv);
    if (consumer_word_size_it !=
        GpuLower::current()->vectorizedAccesses().end()) {
      consumer_word_size_it->second =
          std::max((int)vector_word_size, consumer_word_size_it->second);
    } else {
      GpuLower::current()->vectorizedAccesses().emplace(
          tv, (int)vector_word_size);
    }

    auto producer_tv = tv->definition()->inputs().at(0)->as<TensorView>();
    auto producer_word_size_it =
        GpuLower::current()->vectorizedAccesses().find(producer_tv);
    if (producer_word_size_it !=
        GpuLower::current()->vectorizedAccesses().end()) {
      producer_word_size_it->second =
          std::max((int)vector_word_size, producer_word_size_it->second);
    } else {
      GpuLower::current()->vectorizedAccesses().emplace(
          producer_tv, (int)vector_word_size);
    }

    VectorizedSetInfo vectorized_set_info;
    vectorized_set_info.consumer_tv = tv;
    vectorized_set_info.producer_tv = producer_tv;
    // Note that VectorizedSetInfo is about each instance of
    // vectorized set operations, so the word size is the size of this
    // specific vectorized set.
    vectorized_set_info.word_size = (int)vector_word_size;
    vectorized_set_info.vectorized_leaf_id = v_id;
<<<<<<< HEAD
    vectorized_set_info.vectorized_alloc_id = consumer_vectorized_id;
=======
    vectorized_set_info.vectorized_consumer_alloc_id = consumer_vectorized_id;
>>>>>>> e45a829b

    // Validate producer
    auto pairwise_map = PairwiseRootDomainMap(producer_tv, tv);
    auto producer_replayed_as_consumer =
        TransformReplay::replayPasC(
            producer_tv, tv, -1, pairwise_map, false, true)
            .first;
    ir_utils::TVDomainGuard domain_guard(
        producer_tv, producer_replayed_as_consumer);
    auto c2p_map =
        BestEffortReplay::replayPasC(producer_tv, tv, -1, pairwise_map)
            .getReplay();
    if (auto c2p_it = c2p_map.find(v_id); c2p_it != c2p_map.end()) {
      vectorized_set_info.vectorized_producer_alloc_id =
<<<<<<< HEAD
          getVectorizedIdInAllocationDomain(c2p_it->second, producer_tv);
=======
          getVectorizedIdInAllocationDomain(
              c2p_it->second, producer_tv, "producer");
>>>>>>> e45a829b
    }

    // For aligned vectorize, the extent of a vectorized domain must
    // be divisible by the vector word size. The domain is usually
    // just one of the allocation domains, but can be a merged domain of
    // contiguous domains. Those domains are saved in
    // VectorizedSetInfo.contig_alloc_ids in
    // fillConsumerVectorizedContigAllocationDomains called in
    // lower_index_compute.
    GpuLower::current()->vectorizedSetInfo().emplace_back(vectorized_set_info);
  }
};

} // namespace

// Uses ContigIDs to find allocation contig domains that a vectorized domain
// depends on. As ContigIDs depends on HaloInfo, this must be done
// after HaloInfo is created.
void validateAndCollectVectorizeInfo(Fusion* fusion) {
  FUSER_PERF_SCOPE("GpuLower::Lower::validateVectorize");
  FusionGuard fg(fusion);

  auto used_vals = fusion->usedMathVals();

  std::unordered_set<TensorView*> used_tvs;

  for (auto val : used_vals) {
    if (ir_utils::isTV(val)) {
      used_tvs.emplace(val->as<TensorView>());
    }
  }

  for (auto tv : used_tvs) {
    bool has_vectorize_dim = false;
    bool has_misaligned_vectorize_dim = false;

    for (const auto i : c10::irange(tv->nDims())) {
      IterDomain* id = tv->axis((int)i);
      IterDomain* concrete_id =
          GpuLower::current()->caMap()->getConcreteMappedID(
              id, IdMappingMode::LOOP);

      auto ptype = concrete_id->getParallelType();

      if (ptype == ParallelType::Vectorize) {
        // If we want to do this check up front we would have to do 2 things:
        // (1) Check that the tensor view with vectorize being set on it is
        // getting set outside the local compute at position
        // (2) Check any producers of the tensor view with vectorize being set
        // on it to make sure their compute at position isn't to the right of
        // the vectorize dim.
        TORCH_INTERNAL_ASSERT(
            i >= tv->getMaxComputePosition(),
            "IterDomains to the left of the compute at point cannot be vectorized: ",
            tv,
            "\n");
        has_vectorize_dim = true;
      }

      if (concrete_id->getParallelType() == ParallelType::MisalignedVectorize) {
        TORCH_INTERNAL_ASSERT(
            tv->getMaxComputePosition() == 0 ||
                tv->getMaxComputePosition() == tv->nDims() - 1,
            "Only allow misaligned vectorization in the -2 computeAt position.");
        TORCH_INTERNAL_ASSERT(
            tv->getMemoryType() == MemoryType::Local ||
                tv->getMemoryType() == MemoryType::Global,
            "Only allow misaligned vectorization between global and local memory.");
        has_misaligned_vectorize_dim = true;
      }
    }
    if (has_vectorize_dim) {
      TORCH_INTERNAL_ASSERT(
          tv->definition() == nullptr || tv->definition()->isA<LoadStoreOp>(),
          "Vectorized accesses cannot be inline with computation, they are only supported with a Set operation.",
          "TensorView: ",
          tv);
    }
    // Validate the vectorized domain maps to the innermost domain of
    // tv. Note that we don't need to validate its producer tv as
    // both Vectorize and MisalignedVectorize can only be used with
    // UnaryOp::Set.
    if (has_vectorize_dim || has_misaligned_vectorize_dim) {
      VectorizeValidator::validate(tv);
    }
  }
}

namespace {

void fillVectorizedContigAllocationDomains(
    const TensorView* tv,
    const ContigIDs& contig_finder,
<<<<<<< HEAD
    IterDomain* vectorized_alloc_id,
=======
    IterDomain* vectorized_consumer_alloc_id,
>>>>>>> e45a829b
    VectorizedSetInfo& info) {
  const auto& alloc_dom = tv->getAllocationDomain();

  // Find the alloc domains that are dependency of the merged contig
  // domain.

  auto consumer_indexed_it =
<<<<<<< HEAD
      contig_finder.allocToIndexedID().find(vectorized_alloc_id);
  TORCH_INTERNAL_ASSERT(
      consumer_indexed_it != contig_finder.allocToIndexedID().end(),
      "Contiguity information not found for allocation domain: ",
      vectorized_alloc_id->toString());
=======
      contig_finder.allocToIndexedID().find(vectorized_consumer_alloc_id);
  TORCH_INTERNAL_ASSERT(
      consumer_indexed_it != contig_finder.allocToIndexedID().end(),
      "Contiguity information not found for root domain: ",
      vectorized_consumer_alloc_id->toString());
>>>>>>> e45a829b
  auto consumer_indexed_id = consumer_indexed_it->second;

  // Actual indexed alloc domains for this alloc domain. If
  // contig merge is done, multiple alloc domains are included.
  std::unordered_set<IterDomain*> indexed_alloc_ids;

<<<<<<< HEAD
  if (consumer_indexed_id == vectorized_alloc_id) {
    // Indexed domain is equal to the alloc domain, meaning no contig
    // merge is involved.
    indexed_alloc_ids.insert(vectorized_alloc_id);
=======
  if (consumer_indexed_id == vectorized_consumer_alloc_id) {
    // Indexed domain is equal to the root domain, meaning no contig
    // merge is involved.
    indexed_root_ids.insert(vectorized_consumer_alloc_id);
>>>>>>> e45a829b
  } else {
    auto consumer_within_contig_it =
        contig_finder.withinContigIDs().find(consumer_indexed_id);
    TORCH_INTERNAL_ASSERT(
        consumer_within_contig_it != contig_finder.withinContigIDs().end());
    const auto& within_ids = consumer_within_contig_it->second;
    std::copy_if(
        alloc_dom.begin(),
        alloc_dom.end(),
        std::inserter(indexed_alloc_ids, indexed_alloc_ids.end()),
        [&](IterDomain* alloc_id) {
          return within_ids.find(alloc_id) != within_ids.end();
        });
  }

  // Store the contig merged alloc domains. If it is already set, pick
  // the smaller one as it is used for validating divisibility of the
  // merged extent.
  if (info.contig_alloc_ids.empty() ||
<<<<<<< HEAD
      indexed_alloc_ids.size() < info.contig_alloc_ids.size()) {
    info.contig_alloc_ids = indexed_alloc_ids;
=======
      indexed_root_ids.size() < info.contig_alloc_ids.size()) {
    info.contig_alloc_ids = indexed_root_ids;
>>>>>>> e45a829b
  }
}

} // namespace

void fillConsumerVectorizedContigAllocationDomains(
    const TensorView* consumer_tv,
    const ContigIDs& contig_finder) {
  auto& info_vector = GpuLower::current()->vectorizedSetInfo();
  auto it = std::find_if(
      info_vector.begin(), info_vector.end(), [&consumer_tv](auto& info) {
        return info.consumer_tv == consumer_tv;
      });
  if (it == info_vector.end()) {
    return;
  }

  VectorizedSetInfo& info = *it;

<<<<<<< HEAD
  // info.vectorized_alloc_id is validated at this point to be the
  // last concrete alloc domain in consumer.
  auto consumer_alloc_id = info.vectorized_alloc_id;
=======
  // info.vectorized_consumer_alloc_id is validated at this point to be the
  // last concrete root domain in consumer.
  auto consumer_root_id = info.vectorized_consumer_alloc_id;
>>>>>>> e45a829b

  fillVectorizedContigAllocationDomains(
      consumer_tv, contig_finder, consumer_alloc_id, info);
}

void fillProducerVectorizedContigAllocationDomains(
    const TensorView* producer_tv,
    const TensorView* consumer_tv,
    const std::unordered_map<IterDomain*, IterDomain*>& c2p_map,
    const ContigIDs& contig_finder) {
  auto& info_vector = GpuLower::current()->vectorizedSetInfo();
  auto it = std::find_if(
      info_vector.begin(),
      info_vector.end(),
      [&producer_tv, &consumer_tv](auto& info) {
        return info.consumer_tv == consumer_tv &&
            info.producer_tv == producer_tv;
      });
  if (it == info_vector.end()) {
    return;
  }

  VectorizedSetInfo& info = *it;

<<<<<<< HEAD
  fillVectorizedContigAllocationDomains(
=======
  fillVectorizedContigRootDomains(
>>>>>>> e45a829b
      producer_tv, contig_finder, info.vectorized_producer_alloc_id, info);
}

namespace {

// Backward propagation of partial ranges from outputs to
// inputs. Necessary to determine required ranges to compute.
//
// Example:
//  tv0: [0:N]
//  tv1: shift(tv0, {1}) -> [1:N]
//  tv2: shift(tv0, {-1}) -> [0:N-1]
//  tv3: tv1 + tv2 -> [1:N-1]
//
// In this case, the valid range of tv3 starts at 1 and ends at
// N-1. This means that not all of the values of tv1 and tv2 are
// actually necessary. Specifically, tv1[0] and tv2[N-1] aren't used
// for tv3. This function calculates the required minimum range of
// each tensor that needs to be computed.
std::unordered_map<IterDomain*, std::pair<int64_t, int64_t>> getLiveRangeOffsets(
    Fusion* fusion) {
  auto exprs = StmtSort::getExprs(fusion);

  std::unordered_map<IterDomain*, std::pair<int64_t, int64_t>> map;

  for (auto it = exprs.rbegin(); it != exprs.rend(); ++it) {
    auto expr = *it;
    for (auto consumer : ir_utils::filterByType<TensorView>(expr->outputs())) {
      for (auto consumer_root : consumer->getRootDomain()) {
        TORCH_INTERNAL_ASSERT(
            consumer_root->start()->isConstInt(),
            "Can't evaluate start value of ",
            consumer_root->start());
        TORCH_INTERNAL_ASSERT(
            consumer_root->stopOffset()->isConstInt(),
            "Can't evaluate stop value of ",
            consumer_root->stopOffset());
        auto it = map.find(consumer_root);
        if (it == map.end() || consumer->isFusionOutput()) {
          // No range set for this root domain, which means this
          // consumer_tensor is an output tensor or the consumer_root
          // domain is a reduction domain. In either case, the
          // required range is simply defined by the start and stop
          // offsets of the root domain.
          // Also, when consumer is an output, even if it's not
          // terminating, the range to compute must not be affected by
          // how it's used by its consumers because an output tensor
          // is visible to outside of the fusion.
          map.insert(
              {consumer_root,
               {consumer_root->start()->evaluateInt(),
                consumer_root->stopOffset()->evaluateInt()}});
        } else {
          // When the range of this root domain is already set, it
          // must be set by its consumers. Make sure the required
          // range by the consumers is covered by the defined range of
          // this root domain.
          auto& consumer_range = it->second;
          TORCH_INTERNAL_ASSERT(
              consumer_root->start()->evaluateInt() <= consumer_range.first);
          TORCH_INTERNAL_ASSERT(
              consumer_root->stopOffset()->evaluateInt() <=
              consumer_range.second);
        }
      }

      // Propagate the range information from consumers to the
      // produces. Note that the effect on the range by shift and
      // gather is not considered here but taken care by halo regions.
      for (auto producer : ir_utils::filterByType<TensorView>(expr->inputs())) {
        auto c2p =
            PairwiseRootDomainMap(producer, consumer)
                .mapConsumerToProducer(consumer->domain(), producer->domain());
        for (auto consumer_root : consumer->getRootDomain()) {
          auto producer_it = c2p.find(consumer_root);
          if (producer_it == c2p.end()) {
            continue;
          }
          auto producer_root = producer_it->second;
          auto& consumer_range = map.at(consumer_root);
          const std::pair<int64_t, int64_t> init_range{
              std::numeric_limits<int64_t>::max(),
              std::numeric_limits<int64_t>::max()};
          auto& producer_range =
              map.insert({producer_root, init_range}).first->second;
          producer_range.first =
              std::min(producer_range.first, consumer_range.first);
          producer_range.second =
              std::min(producer_range.second, consumer_range.second);
        }
      }
    }
  }

  return map;
}

// Make sure that a partial split with split_offset does not violate
// the required range defined by domain_offset. Suppose checking the
// start side of a root domain. Only positions at split_offset or
// larger are going to be computed, and all positions starting at
// domain_offset must be computed, thus split_offset must be smaller
// or equal to domain_offset. The same condition must hold for the end
// side of the domain.
//
// In order to validate this condition, the split offset is assumed to
// be a statically known constant value. This is not a hard
// requirement, but otherwise a runtime check would be needed.
void validateSplit(
    Val* split_offset,
    int64_t domain_offset,
    const std::string& err_msg_prefix) {
  TORCH_INTERNAL_ASSERT(
      split_offset->isConstInt(),
      err_msg_prefix,
      ": Unknown offset of split: ",
      split_offset);

  TORCH_INTERNAL_ASSERT(
      split_offset->evaluateInt() <= domain_offset,
      err_msg_prefix,
      ": Split offset is larger than the domain offset.",
      " Split offset: ",
      split_offset->evaluateInt(),
      ". Domain offset: ",
      domain_offset);
}

} // namespace

void validatePartialSplit(Fusion* fusion) {
  FUSER_PERF_SCOPE("GpuLower::Lower::validatePartialSplit");
  FusionGuard fg(fusion);

  // If a root domain is partially split, only the sub range defined
  // by the start and stop offsets of the partial split is
  // computed. That sub range must cover the required range of the
  // domain. So, the first thing to do is to determine the required
  // minimum range of each root domain. Then, check if any partial
  // split could result in a smaller range than the required range.

  // Compute the required range of each root domain
  auto range_info = getLiveRangeOffsets(fusion);

  for (auto tv : ir_utils::allTvs(fusion)) {
    auto exprs = StmtSort::getExprs(
        tv->fusion(), {tv->getLeafDomain().begin(), tv->getLeafDomain().end()});
    for (auto split : ir_utils::filterByType<Split>(exprs)) {
      // When the start and stop offsets are not zero, make sure the
      // range defined by the split includes the required range to
      // compute. If both of the split offsets are zero, this
      // condition is obviously true. Also, this validation only needs
      // to be done with root domains. Since the start and stop
      // offsets of non-root domains must be just zero, they are
      // skipped at this point.
      if (split->startOffset()->isZeroInt() &&
          split->stopOffset()->isZeroInt()) {
        continue;
      }
      auto root_domain = split->in();
      std::stringstream err_msg_prefix;
      err_msg_prefix << "Error with " << root_domain << " in T" << tv->name();
      TORCH_INTERNAL_ASSERT(range_info.find(root_domain) != range_info.end());
      const auto& valid_range = range_info.at(root_domain);
      // Check the start offset. If it's zero, no validation regarding
      // the required range can occur.
      if (!split->startOffset()->isZeroInt()) {
        validateSplit(
            split->startOffset(), valid_range.first, err_msg_prefix.str());
      }
      // Same for the stop offset.
      if (!split->stopOffset()->isZeroInt()) {
        validateSplit(
            split->stopOffset(), valid_range.second, err_msg_prefix.str());
      }
    }
  }
}

namespace {

//! Validates that the operand and result tensors
//!  of mma ops are swizzled and also validates
//!  specialization of tidx as lane id.
void validateMmaTensors(MmaOp* mma) {
  bool tidx_validated = false;
  std::vector<TensorView*> to_validate = {
      mma->inA()->as<TensorView>(),
      mma->inB()->as<TensorView>(),
      mma->out()->as<TensorView>()};

  for (auto tv : to_validate) {
    for (auto id : tv->getLeafDomain()) {
      auto ptype = id->getParallelType();
      if (ptype == ParallelType::TIDx) {
        TORCH_INTERNAL_ASSERT(
            id->isMmaSwizzled(),
            "TIDx for mma input/output must be set by WarpMmaSwizzler",
            id,
            tv);
        if (!tidx_validated) {
          // Check that TIDx is exact lane_id
          const auto& paralel_dim_map =
              GpuLower::current()->parallelDimensionMap();
          TORCH_INTERNAL_ASSERT(
              paralel_dim_map.isExact(ptype) &&
                  paralel_dim_map.get(ptype)->isConstInt() &&
                  paralel_dim_map.get(ptype)->evaluateInt() ==
                      at::cuda::warp_size(),
              "TIDx is reserved for lane id in mma kernels, and it needs to be exactly a warp");
          tidx_validated = true;
        }
      }
    }
  }

  // Note: this check will be relaxed in a follow up.
  auto validate_operand = [](const TensorView* tv) {
    TORCH_INTERNAL_ASSERT(
        tv->getMemoryType() == MemoryType::Local,
        "Only supporting register input for mma ops, up to sm80 all mma ops have to take register inputs.");

    TORCH_INTERNAL_ASSERT(
        std::all_of(
            tv->getLeafDomain().begin() + tv->getComputeAtPosition(),
            tv->getLeafDomain().end(),
            [](IterDomain* id) {
              return id->isMmaSwizzled() ||
                  // MMA instructions can only take inputs from registers,
                  //  so we always assume mma op inputs are located on
                  //  registers.
                  // Currently requiring that serial ids on the right of the
                  //  CA axis are constant sized to ensure early detection of
                  //  invalid mma schedules.
                  ((id->isBroadcast() || id->extent()->isConstInt()) &&
                   id->getParallelType() == ParallelType::Serial) ||
                  id->isThread();
            }),
        "All id's on the right of CA pos needs to be mma-swizzled by WarpMmaSwizzler\n",
        tv);
  };

  validate_operand(mma->inA()->as<TensorView>());
  validate_operand(mma->inB()->as<TensorView>());

  // Additionally validate that mma is not directly taking a double buffered
  //  register input as the double buffer indexing is currently not compatible
  //  with fragment iteration. Would need to require a cache stage in this case.
  TORCH_INTERNAL_ASSERT(
      !mma->inA()->as<TensorView>()->isDoubleBuffered(),
      "MMA op cannot directly take double buffered register input, put a set stage before.");
  TORCH_INTERNAL_ASSERT(
      !mma->inB()->as<TensorView>()->isDoubleBuffered(),
      "MMA op cannot directly take double buffered register input, put a set stage before.");
}

//! Note and TODO:
//!   Currently relying on ldmatrix to
//!     obtain the correct data layout for turing/ampere
//!     mma's.
//!   This restriction will eventually not
//!    be necessary once the scatter swizzle is ready.
void validateTuringMmaInput(TensorView* tv) {
  // Pattern matching here to make sure LDMatrix is the right format.
  //  Format is done through swizzling in the scheduling and
  //  we check that swizzling to make sure it's correctly setup for LDMatrix.
  //  We could in theory support patterns LDMatrix doesn't support,
  //  but that would also mean the MMA isn't supported and
  //  so we would have to lower to something completely different.

  // MemCpy async is a more generic utility that we can use.
  // Currently only allowed input paths are:
  //  ldmatrix -> mma or
  //  ldmatrix -> broadcast -> mma
  // We actually wouldn't want too much flexibility here since
  //  this path is very perf critical. But the check itself
  //  can be made cleaner once we have the correct swizzle
  //  labeling.
  // The most generic support would involve build out to
  //  support any pointwise ops that does not change the
  //  datalayout.
  auto tv_def = tv->definition();
  TORCH_INTERNAL_ASSERT(tv_def);
  if (tv_def->isA<BroadcastOp>()) {
    tv_def = tv_def->input(0)->definition();
  }
  TORCH_INTERNAL_ASSERT(tv_def);
  TORCH_INTERNAL_ASSERT(ir_utils::isLdMatrixOp(tv_def));
}

// Output of ldmatrix is swizzled with the mma format, so it
//  currently should not be fused with any pointwise ops. This
//  check is to protect against these cases.
// This would also not be needed once scatter swizzle ready, should
//  just become a swizzle format check if we wanted to fuse ldmatrix
//  with any op other than mma.
void validateLdMatrixOutput(TensorView* tv) {
  const auto& out_uses = tv->fusion()->unordered_uses(tv);
  if (out_uses.empty()) {
    return;
  }
  // TODO: restricting to single use pipelines for now which
  //  is true to matmul mainloop. This Could be relaxed to
  //  support more complex mma usage.
  TORCH_INTERNAL_ASSERT(out_uses.size() == 1);
  auto out_use = *(out_uses.begin());

  if (out_use->isA<BroadcastOp>()) {
    validateLdMatrixOutput(out_use->output(0)->as<TensorView>());
    return;
  }

  TORCH_INTERNAL_ASSERT(
      out_use->isA<MmaOp>(),
      "validateLdMatrixOutput: currently only supports single mma use for ldmatrix",
      out_use);
}

void validateSizeMemoryOp(LoadStoreOp* ldst) {
  int byte_size = 1;
  auto output = ldst->out()->as<TensorView>();
  for (auto id : output->getLeafDomain()) {
    if (id->getParallelType() == ParallelType::Vectorize) {
      byte_size = (int)id->extent()->evaluateInt();
      break;
    }
  }
  byte_size *= (int)dataTypeSize(*output->getDataType());
  switch (ldst->opType()) {
    case LoadStoreOpType::CpAsyncCg:
      TORCH_CHECK(byte_size == 16, "Not supported byte size for cp.async.cg");
      break;
    case LoadStoreOpType::CpAsyncCa:
      TORCH_CHECK(
          byte_size == 4 || byte_size == 8 || byte_size == 16,
          "Not supported byte size for cp.async.ca");
      return;
    default:
      return;
  }
}

// Checks that the memory ops are supported on the targeted GPU
void validateArchMemoryOp(LoadStoreOp* ldst) {
  switch (ldst->opType()) {
    case LoadStoreOpType::LdMatrix:
    case LoadStoreOpType::LdMatrixTranspose:
      validateLdMatrixOutput(ldst->out()->as<TensorView>());
      return;
    case LoadStoreOpType::CpAsyncCg:
    case LoadStoreOpType::CpAsyncCa:
    default:
      return;
  }
}

} // namespace

//! Validate data format and GPU arch compatibility of scheduled
//!  mma operators on the fusion.
void validateMma(Fusion* fusion) {
  auto exprs = StmtSort::getExprs(fusion);

  for (auto expr : exprs) {
    if (auto mma = dynamic_cast<MmaOp*>(expr)) {
      validateMmaTensors(mma);

      switch (mma->options().macro) {
        case MmaOptions::MacroType::Volta_16_16_4:
          break;
        case MmaOptions::MacroType::Turing_16_8_16:
        case MmaOptions::MacroType::Turing_16_16_16:
        case MmaOptions::MacroType::Ampere_16_8_16:
        case MmaOptions::MacroType::Ampere_16_16_16:
          // Check that operands come from ldmatrix, can be
          //  relaxed once swizzles can be labeled on iterdomains.
          validateTuringMmaInput(mma->inA()->as<TensorView>());
          validateTuringMmaInput(mma->inB()->as<TensorView>());
          break;
        default:
          TORCH_INTERNAL_ASSERT(false, "validate mma: unsupported macro");
          break;
      }
    }
    if (auto ldst = dynamic_cast<LoadStoreOp*>(expr)) {
      validateArchMemoryOp(ldst);
      validateSizeMemoryOp(ldst);
    }
  }
}

namespace {

// Utility function to validate a loop swizzle:
//  1. Throws an error if any output of the swizzle is not in leaf_domain set.
//  2. Warns if any output of the swizzle is not the concrete id of the loop
//  map.
// The second case would make the codegen ignore this swizzle, as if it was not
// there at all.
void validateLoopSwizzle(
    Expr* swizzle_expr,
    std::unordered_set<IterDomain*>& leaf_domains) {
  for (auto out_id :
       ir_utils::filterByType<IterDomain>(swizzle_expr->outputs())) {
    TORCH_INTERNAL_ASSERT(
        leaf_domains.count(out_id),
        "Loop swizzle can only be direct producer of leaf domains.");
    if (GpuLower::current()->caMap()->getConcreteMappedID(
            out_id, IdMappingMode::LOOP) != out_id) {
      TORCH_WARN_ONCE("Ignored loop swizzle :", swizzle_expr->toString());
    }
  }
}

} // namespace

void validateSwizzle(Fusion* fusion) {
  auto used_vals = fusion->usedMathVals();
  for (auto tv : ir_utils::filterByType<TensorView>(used_vals)) {
    if (tv->hasSwizzleOp()) {
      std::unordered_set<IterDomain*> tv_leaf_domain_set(
          tv->getLeafDomain().begin(), tv->getLeafDomain().end());

      // Make sure no swizzle op is inlined:
      auto inlined_swizzles = ir_utils::getAllSwizzlesBetween(
          tv->getMaybeRFactorDomain(),
          {tv->getLeafDomain().begin(),
           tv->getLeafDomain().begin() + tv->getMaxComputePosition()});

      auto not_inlined_swizzles = ir_utils::getAllSwizzlesBetween(
          tv->getMaybeRFactorDomain(),
          {tv->getLeafDomain().begin() + tv->getMaxComputePosition(),
           tv->getLeafDomain().end()});

      // Check inlined swizzles: only loop swizzles can be inlined currently
      //  as inlining data swizzles would require addtional support of
      //  unswizzle operator, which currently doesn't have important use
      //  cases.
      for (auto swizzle_expr : inlined_swizzles) {
        TORCH_INTERNAL_ASSERT(
            swizzle_expr->as<Swizzle2D>()->swizzleMode() == SwizzleMode::Loop,
            "Only support inlining loop swizzles");
        validateLoopSwizzle(swizzle_expr, tv_leaf_domain_set);
      }

      std::unordered_set<Expr*> inlined_swizzle_set(
          inlined_swizzles.begin(), inlined_swizzles.end());

      // Check not inlined swizzles:
      //  Apply the loop swizzle check when it applies, and
      // also make sure that the no swizzle is also in inlined_swizzle set.
      // The latter would mean that one output of the swizzle is inlined while
      //  the other is not. Such case will not be supported.
      for (auto swizzle_expr : not_inlined_swizzles) {
        TORCH_INTERNAL_ASSERT(
            !inlined_swizzle_set.count(swizzle_expr),
            "Cannot partially inline across swizzle domains.",
            swizzle_expr->toString());
        if (swizzle_expr->as<Swizzle2D>()->swizzleMode() == SwizzleMode::Loop) {
          validateLoopSwizzle(swizzle_expr, tv_leaf_domain_set);
        }
      }
    }
  }
}

void validateAndConvertIterDomainGrouping(Fusion* fusion) {
  for (auto tv : ir_utils::allTvs(fusion)) {
    bool is_grouped = false;
    for (const auto id_idx : c10::irange(tv->nDims())) {
      const auto id = tv->axis((int)id_idx);
      auto ptype = GpuLower::current()
                       ->caMap()
                       ->getConcreteMappedID(id, IdMappingMode::LOOP)
                       ->getParallelType();
      if (ptype != ParallelType::Group) {
        // Not a grouped ID
        continue;
      }

      // Remember if a grouped ID is found
      is_grouped = true;

      // Grouping only makes sense for the normal iteration type
      TORCH_CHECK(
          id->getIterType() == IterType::Iteration,
          "Invalid use of ParallelType::Group.",
          " Grouping of ",
          id->getIterType(),
          " is not allowed. ",
          tv->toString());

      // Extent must be static
      TORCH_CHECK(
          id->extent()->getInt().has_value(),
          "Invalid use of ParallelType::Group.",
          " IterDomain must have a static extent: ",
          id->toString());

      // The CA position must be left of any grouped ID
      TORCH_CHECK(
          tv->getMaxComputePosition() <= id_idx,
          "Invalid use of ParallelType::Group.",
          " ComputeAt position must be left of grouped IDs: ",
          tv->toString());

      // Similarly, the produce-at position must be left of any grouped ID
      TORCH_CHECK(
          tv->getMaxProducerPosition() <= id_idx,
          "Invalid use of ParallelType::Group.",
          " ProduceAt position must be left of grouped IDs: ",
          tv->toString());

      // Halo is not allowed
      TORCH_CHECK(
          GpuLower::current()->haloInfo()->getExtent(id) == nullptr,
          "Invalid use of ParallelType::Group.",
          " Grouping of halo-extended IterDomain, ",
          id->toString(),
          ", is not supported. ",
          tv->toString());
    }

    if (!is_grouped) {
      continue;
    }

    // Must be defined by ReductionOp
    auto def = tv->definition();
    TORCH_CHECK(
        def != nullptr,
        "Invalid use of ParallelType::Group.",
        " Definition of tv with ParallelType::Group not found. ",
        tv->toString());

    TORCH_CHECK(
        tv->definition()->isA<ReductionOp>() ||
            tv->definition()->isA<GroupedReductionOp>() ||
            tv->definition()->isA<WelfordOp>() ||
            tv->definition()->isA<GroupedWelfordOp>(),
        "Invalid use of ParallelType::Group. Only ReductionOp, GroupedReductionOp, WelfordOp and GroupedWelfordOp are allowed. ",
        tv->definition()->toString());

    // Convert ReductionOp to GroupedReductionOp
    if (tv->definition()->isA<ReductionOp>()) {
      auto rop = def->as<ReductionOp>();
      auto is_allreduce = rop->isAllreduce();

      TORCH_CHECK(
          is_allreduce,
          "Invalid use of ParallelType::Group.",
          " Only enabled for allreduce reductions: ",
          rop->toString());

      TORCH_CHECK(
          tv->domain()->hasGridReduction(),
          "Invalid use of ParallelType::Group.",
          " Only enabled for grid reductions: ",
          rop->toString());

      std::vector<BinaryOpType> op_types({rop->getReductionOpType()});
      std::vector<Val*> init_vals({rop->init()});
      std::vector<Val*> outputs({rop->out()});
      std::vector<Val*> inputs({rop->in()});

      fusion->removeExpr(rop);
      IrBuilder::create<GroupedReductionOp>(
          static_cast<IrContainer*>(fusion),
          op_types,
          init_vals,
          outputs,
          inputs,
          is_allreduce);
    } else if (tv->definition()->isA<WelfordOp>()) {
      // Convert WelfordOp to GroupedWelfordOp
      auto wop = def->as<WelfordOp>();
      auto is_allreduce = wop->isAllreduce();

      TORCH_CHECK(
          is_allreduce,
          "Invalid use of ParallelType::Group.",
          " Only enabled for allreduce reductions: ",
          wop->toString());

      TORCH_CHECK(
          tv->domain()->hasGridReduction(),
          "Invalid use of ParallelType::Group.",
          " Only enabled for grid reductions: ",
          wop->toString());

      std::vector<WelfordTriplet> output_vals(
          {{wop->outAvg(), wop->outVar(), wop->outN()}});
      std::vector<WelfordTriplet> input_vals(
          {{wop->inAvg(), wop->inVar(), wop->inN()}});
      std::vector<WelfordTriplet> init_vals(
          {{wop->initAvg(), wop->initVar(), wop->initN()}});
      fusion->removeExpr(wop);
      IrBuilder::create<GroupedWelfordOp>(
          static_cast<IrContainer*>(fusion),
          output_vals,
          input_vals,
          init_vals,
          is_allreduce);
    }
  }
}

void validateGroupedReductions(Fusion* fusion) {
  for (auto expr : StmtSort::getExprs(fusion)) {
    if (auto grouped_reduction_op = dynamic_cast<GroupedReductionOp*>(expr)) {
      const auto num_exprs =
          grouped_reduction_op->numHorizontallyGroupedExprs();
      int num_grouped_iterations = 1;
      auto out_tv = ir_utils::getTvOutput(grouped_reduction_op);
      for (auto axis : out_tv->getLeafDomain()) {
        if (axis->getParallelType() == ParallelType::Group) {
          num_grouped_iterations *= (int)axis->extent()->getInt().value();
        }
      }
      TORCH_CHECK(
          num_exprs * num_grouped_iterations <= kMaxNumGroupedReductions,
          "Too many grouped reductions: ",
          grouped_reduction_op->toString(),
          ". Up to ",
          kMaxNumGroupedReductions,
          " reductions are allowed.");
    }
  }
}

void validateLookupTV(Fusion* fusion) {
  for (auto expr : fusion->exprs()) {
    if (expr->isA<SelectOp>() || expr->isA<IndexSelectOp>()) {
      TORCH_CHECK(
          expr->input(0)->isFusionInput(),
          "Lookup input must be a fusion input: ",
          expr->toString());
    }
  }
}

void validateResize(Fusion* fusion) {
  auto fusion_vals = fusion->usedMathVals();
  for (auto tv : ir_utils::filterByType<TensorView>(fusion_vals)) {
    // Make sure resize is only used as part of rfactor transformations
    auto rf_to_leaf_exprs = StmtSort::getExprsBetween(
        fusion,
        {tv->getMaybeRFactorDomain().begin(),
         tv->getMaybeRFactorDomain().end()},
        {tv->getLeafDomain().begin(), tv->getLeafDomain().end()});

    TORCH_INTERNAL_ASSERT(
        std::none_of(
            rf_to_leaf_exprs.begin(),
            rf_to_leaf_exprs.end(),
            [](Expr* expr) { return expr->isA<Resize>(); }),
        "Invalid use of resize detected with ",
        tv->toString(),
        ". Resize may only be used as part of rfactor transformations.");
  }
}

} // namespace nvfuser<|MERGE_RESOLUTION|>--- conflicted
+++ resolved
@@ -316,11 +316,7 @@
     // Make sure there's only one vectorized ID
     IterDomain* v_id = nullptr;
     bool misaligned_vectorize = false;
-<<<<<<< HEAD
-    for (auto id : tv->domain()->leaf()) {
-=======
     for (auto id : tv->getLeafDomain()) {
->>>>>>> e45a829b
       if (isParallelTypeVectorize(id->getParallelType())) {
         TORCH_INTERNAL_ASSERT(
             v_id == nullptr,
@@ -362,17 +358,10 @@
 
     auto getVectorizedIdInAllocationDomain =
         [misaligned_vectorize](
-<<<<<<< HEAD
-            IterDomain* v_id, TensorView* tv) -> IterDomain* {
-      auto replay_exprs = DependencyCheck::getAllExprsBetween(
-          {tv->getMaybeAllocationDomain().begin(),
-           tv->getMaybeAllocationDomain().end()},
-=======
             IterDomain* v_id, TensorView* tv, std::string name) -> IterDomain* {
       auto replay_exprs = DependencyCheck::getAllExprsBetween(
           {tv->getMaybeRFactorDomain().begin(),
            tv->getMaybeRFactorDomain().end()},
->>>>>>> e45a829b
           {v_id});
 
       VectorizeValidator validator(v_id);
@@ -404,21 +393,6 @@
       TORCH_INTERNAL_ASSERT(validator.vectorized_id_ != nullptr);
 
       // Contiguity is based on rfactor domain.
-<<<<<<< HEAD
-      IterDomain* last_allocation_dim = nullptr;
-      size_t last_allocation_dim_pos = 0;
-      for (size_t i = tv->getMaybeAllocationDomain().size(); i > 0; i--) {
-        auto r_id = tv->getMaybeAllocationDomain()[i - 1];
-        if (r_id->isReduction() || r_id->isBroadcast()) {
-          continue;
-        }
-        last_allocation_dim = r_id;
-        last_allocation_dim_pos = i - 1;
-        break;
-      }
-
-      if (last_allocation_dim == nullptr) {
-=======
       IterDomain* last_root_dim = nullptr;
       size_t last_root_dim_pos = 0;
       for (size_t i = tv->getMaybeRFactorDomain().size(); i > 0; i--) {
@@ -432,7 +406,6 @@
       }
 
       if (last_root_dim == nullptr) {
->>>>>>> e45a829b
         // Should never get here, but that would mean there are no concrete
         // dims, so we should be fine.
         return nullptr;
@@ -444,20 +417,6 @@
       if (!is_ldmatrix_trans) {
         // ldmatrix.trans is a hardware transpose instruction that can do
         // "vectorized" read from discontiguous memory
-<<<<<<< HEAD
-        auto contiguity =
-            *tv->domain()->contiguity().at(last_allocation_dim_pos);
-        TORCH_CHECK(
-            last_allocation_dim == validator.vectorized_id_ && contiguity,
-            "Vectorized dim has to be from a contiguous inner most position. tv: ",
-            tv,
-            ", allocation domain: ",
-            ir_utils::toString(tv->getMaybeAllocationDomain()),
-            ", vectorized id: ",
-            validator.vectorized_id_,
-            ", innermost id: ",
-            last_allocation_dim,
-=======
         auto contiguity = *tv->domain()->contiguity().at(last_root_dim_pos);
         TORCH_CHECK(
             last_root_dim == validator.vectorized_id_ && contiguity,
@@ -471,19 +430,14 @@
             validator.vectorized_id_,
             ", innermost id: ",
             last_root_dim,
->>>>>>> e45a829b
             ", contiguity: ",
             contiguity);
       }
       return validator.vectorized_id_;
     };
 
-<<<<<<< HEAD
-    auto consumer_vectorized_id = getVectorizedIdInAllocationDomain(v_id, tv);
-=======
     auto consumer_vectorized_id =
         getVectorizedIdInAllocationDomain(v_id, tv, "consumer");
->>>>>>> e45a829b
     if (consumer_vectorized_id == nullptr) {
       return;
     }
@@ -520,11 +474,7 @@
     // specific vectorized set.
     vectorized_set_info.word_size = (int)vector_word_size;
     vectorized_set_info.vectorized_leaf_id = v_id;
-<<<<<<< HEAD
-    vectorized_set_info.vectorized_alloc_id = consumer_vectorized_id;
-=======
     vectorized_set_info.vectorized_consumer_alloc_id = consumer_vectorized_id;
->>>>>>> e45a829b
 
     // Validate producer
     auto pairwise_map = PairwiseRootDomainMap(producer_tv, tv);
@@ -539,12 +489,8 @@
             .getReplay();
     if (auto c2p_it = c2p_map.find(v_id); c2p_it != c2p_map.end()) {
       vectorized_set_info.vectorized_producer_alloc_id =
-<<<<<<< HEAD
-          getVectorizedIdInAllocationDomain(c2p_it->second, producer_tv);
-=======
           getVectorizedIdInAllocationDomain(
               c2p_it->second, producer_tv, "producer");
->>>>>>> e45a829b
     }
 
     // For aligned vectorize, the extent of a vectorized domain must
@@ -638,11 +584,7 @@
 void fillVectorizedContigAllocationDomains(
     const TensorView* tv,
     const ContigIDs& contig_finder,
-<<<<<<< HEAD
-    IterDomain* vectorized_alloc_id,
-=======
     IterDomain* vectorized_consumer_alloc_id,
->>>>>>> e45a829b
     VectorizedSetInfo& info) {
   const auto& alloc_dom = tv->getAllocationDomain();
 
@@ -650,36 +592,21 @@
   // domain.
 
   auto consumer_indexed_it =
-<<<<<<< HEAD
-      contig_finder.allocToIndexedID().find(vectorized_alloc_id);
-  TORCH_INTERNAL_ASSERT(
-      consumer_indexed_it != contig_finder.allocToIndexedID().end(),
-      "Contiguity information not found for allocation domain: ",
-      vectorized_alloc_id->toString());
-=======
       contig_finder.allocToIndexedID().find(vectorized_consumer_alloc_id);
   TORCH_INTERNAL_ASSERT(
       consumer_indexed_it != contig_finder.allocToIndexedID().end(),
       "Contiguity information not found for root domain: ",
       vectorized_consumer_alloc_id->toString());
->>>>>>> e45a829b
   auto consumer_indexed_id = consumer_indexed_it->second;
 
   // Actual indexed alloc domains for this alloc domain. If
   // contig merge is done, multiple alloc domains are included.
   std::unordered_set<IterDomain*> indexed_alloc_ids;
 
-<<<<<<< HEAD
-  if (consumer_indexed_id == vectorized_alloc_id) {
-    // Indexed domain is equal to the alloc domain, meaning no contig
-    // merge is involved.
-    indexed_alloc_ids.insert(vectorized_alloc_id);
-=======
   if (consumer_indexed_id == vectorized_consumer_alloc_id) {
     // Indexed domain is equal to the root domain, meaning no contig
     // merge is involved.
     indexed_root_ids.insert(vectorized_consumer_alloc_id);
->>>>>>> e45a829b
   } else {
     auto consumer_within_contig_it =
         contig_finder.withinContigIDs().find(consumer_indexed_id);
@@ -699,13 +626,8 @@
   // the smaller one as it is used for validating divisibility of the
   // merged extent.
   if (info.contig_alloc_ids.empty() ||
-<<<<<<< HEAD
-      indexed_alloc_ids.size() < info.contig_alloc_ids.size()) {
-    info.contig_alloc_ids = indexed_alloc_ids;
-=======
       indexed_root_ids.size() < info.contig_alloc_ids.size()) {
     info.contig_alloc_ids = indexed_root_ids;
->>>>>>> e45a829b
   }
 }
 
@@ -725,15 +647,9 @@
 
   VectorizedSetInfo& info = *it;
 
-<<<<<<< HEAD
-  // info.vectorized_alloc_id is validated at this point to be the
-  // last concrete alloc domain in consumer.
-  auto consumer_alloc_id = info.vectorized_alloc_id;
-=======
   // info.vectorized_consumer_alloc_id is validated at this point to be the
   // last concrete root domain in consumer.
   auto consumer_root_id = info.vectorized_consumer_alloc_id;
->>>>>>> e45a829b
 
   fillVectorizedContigAllocationDomains(
       consumer_tv, contig_finder, consumer_alloc_id, info);
@@ -758,11 +674,7 @@
 
   VectorizedSetInfo& info = *it;
 
-<<<<<<< HEAD
-  fillVectorizedContigAllocationDomains(
-=======
   fillVectorizedContigRootDomains(
->>>>>>> e45a829b
       producer_tv, contig_finder, info.vectorized_producer_alloc_id, info);
 }
 
