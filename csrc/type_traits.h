// clang-format off
/*
 * SPDX-FileCopyrightText: Copyright (c) 2023-present NVIDIA CORPORATION & AFFILIATES.
 * All rights reserved.
 * SPDX-License-Identifier: BSD-3-Clause
 */
// clang-format on
#pragma once

#include <C++20/type_traits>
#include <tuple>
#include <type_traits>
#include <utility>

// Note on the coding style of this file:
// - I use `namespace nvfuser` and `} // namespace nvfuser` a lot to separate
//   different parts of the code, so that we can easily fold and unfold them in
//   editors that support folding.
// - Many tests are done with static_assert, so I just put it here, instead of
//   writing a separate test file. Because I think these tests serves as a good
//   documentation of the usage.

// Important priliminary knowledge to understand this file:
// Starting from C++14, lambdas can have auto in its parameter list, for
// example:
//   auto f = [](auto x) { return -x; };
// on C++17, we can be even crazier:
//  auto f = [](auto x) {
//    if constexpr (std::is_same_v<decltype(x), int>) {
//      return -x;
//    } else {
//      // The return type can be very different for different types of x
//      return;
//    }
//  };
// I find it helpful to understand this feature by considering the auto lambda
// as something like this:
//  struct Lambda {
//    template <typename T>
//    auto operator()(T x) {
//      ...
//    }
//  };

namespace nvfuser {

// Implementation detail
namespace can_use_args_impl {

// For how to use std::void_t for SFINAE, see
// https://en.cppreference.com/w/cpp/types/void_t

template <typename, typename Fun, typename... Ts>
struct CanUseArg : std::false_type {};

template <typename Fun, typename... Ts>
struct CanUseArg<
    std::void_t<decltype(std::declval<Fun>()(std::declval<Ts>()...))>,
    Fun,
    Ts...> : std::true_type {};

} // namespace can_use_args_impl

// Check if a function Fun can be called with arguments Ts...

template <typename Fun, typename... Ts>
constexpr bool can_use_args =
    can_use_args_impl::CanUseArg<void, Fun, Ts...>::value;

// For example, `float sin(float)` can be called with int, but not with float*
// so:
static_assert(can_use_args<float (*)(float), int>);
static_assert(!can_use_args<float (*)(float), float*>);

} // namespace nvfuser

namespace nvfuser {

// Implementation detail for opcheck. This implementation is very long, I
// recommend read the usage doc below first before reading this implementation.
namespace opcheck_impl {

// A type that is purposely made implicitly convertible from OperatorChecker
struct CastableFromOperatorChecker {};

template <typename T, typename = void>
struct HasArrowOperator : std::false_type {};

template <typename T>
struct HasArrowOperator<
    T,
    std::void_t<decltype(std::declval<decltype(&T::operator->)>())>>
    : std::true_type {};

struct TrueType {
  static constexpr bool value() {
    return true;
  }
};

struct FalseType {
  static constexpr bool value() {
    return false;
  }
};

template <typename T>
struct OperatorChecker {
  constexpr operator CastableFromOperatorChecker() const {
    return {};
  }

  // The trick here is, when the compiler sees `operator=`, It will first try
  // with the function signature that does not require implicit conversion, that
  // is, the first candidate. And only if the first candidate fails to match, it
  // will try the function signatures that requires implicit conversion from
  // OperatorChecker to CastableFromOperatorChecker. In the code below, if the
  // expression (std::declval<T>() = std::declval<T1>()) is well-formed, then
  // template deduction for the first candidate will succeed, so it will be
  // chosen. If not, then the compiler will find that the second candidate is
  // also a match by casting OperatorChecker to CastableFromOperatorChecker.
  // So the second candidate will be chosen.

  // NOLINTBEGIN(cppcoreguidelines-c-copy-assignment-signature)
  template <typename T1>
  constexpr auto operator=(OperatorChecker<T1>) const
      -> decltype((std::declval<T>() = std::declval<T1>()), true) {
    return true;
  }
  constexpr bool operator=(CastableFromOperatorChecker) const {
    return false;
  }
  // NOLINTEND(cppcoreguidelines-c-copy-assignment-signature)

  template <
      typename T1 = int,
      typename... Ts,
      std::enable_if_t<can_use_args<T, Ts...>, T1> = 0>
  constexpr bool operator()(OperatorChecker<Ts>... args) const {
    return true;
  }
  template <
      typename T1 = int,
      typename... Ts,
      std::enable_if_t<!can_use_args<T, Ts...>, T1> = 0>
  constexpr bool operator()(OperatorChecker<Ts>... args) const {
    return false;
  }

  template <typename T1>
  constexpr auto operator[](OperatorChecker<T1>) const
      -> decltype((std::declval<T>()[std::declval<T1>()]), true) {
    return true;
  }
  constexpr bool operator[](CastableFromOperatorChecker) const {
    return false;
  }

  template <
      typename T1 = int,
      std::enable_if_t<HasArrowOperator<T>::value, T1> = 0>
  constexpr auto operator->() const -> TrueType* {
    return nullptr;
  }
  template <
      typename T1 = int,
      std::enable_if_t<!HasArrowOperator<T>::value, T1> = 0>
  constexpr auto operator->() const -> FalseType* {
    return nullptr;
  }

  template <typename T1>
  constexpr auto operator->*(OperatorChecker<T1>) const
      -> decltype((std::declval<T>()->*std::declval<T1>()), true) {
    return true;
  }
  constexpr bool operator->*(CastableFromOperatorChecker) const {
    return false;
  }

  template <typename T1>
  constexpr auto canCastTo(OperatorChecker<T1>) const
      -> decltype(((T1)(std::declval<T>())), true) {
    return true;
  }
  constexpr bool canCastTo(CastableFromOperatorChecker) const {
    return false;
  }
};

#define DEFINE_UNARY_OP(op)                                 \
  template <typename T1>                                    \
  constexpr auto operator op(OperatorChecker<T1>)           \
      ->decltype(op std::declval<T1>(), true) {             \
    return true;                                            \
  }                                                         \
                                                            \
  constexpr bool operator op(CastableFromOperatorChecker) { \
    return false;                                           \
  }

#define DEFINE_UNARY_SUFFIX_OP(op)                               \
  template <typename T1>                                         \
  constexpr auto operator op(OperatorChecker<T1>, int)           \
      ->decltype(std::declval<T1>() op, true) {                  \
    return true;                                                 \
  }                                                              \
                                                                 \
  constexpr bool operator op(CastableFromOperatorChecker, int) { \
    return false;                                                \
  }

#define DEFINE_BINARY_OP(op)                                           \
  template <typename T1, typename T2>                                  \
  constexpr auto operator op(OperatorChecker<T1>, OperatorChecker<T2>) \
      ->decltype((std::declval<T1>() op std::declval<T2>()), true) {   \
    return true;                                                       \
  }                                                                    \
                                                                       \
  constexpr bool operator op(                                          \
      CastableFromOperatorChecker, CastableFromOperatorChecker) {      \
    return false;                                                      \
  }

// Unary operators
DEFINE_UNARY_OP(+);
DEFINE_UNARY_OP(-);
DEFINE_UNARY_OP(~);
DEFINE_UNARY_OP(!);
DEFINE_UNARY_OP(++);
DEFINE_UNARY_OP(--);
DEFINE_UNARY_SUFFIX_OP(++);
DEFINE_UNARY_SUFFIX_OP(--);
DEFINE_UNARY_OP(*);
DEFINE_UNARY_OP(&);

// Binary operators
DEFINE_BINARY_OP(+);
DEFINE_BINARY_OP(-);
DEFINE_BINARY_OP(*);
DEFINE_BINARY_OP(/);
DEFINE_BINARY_OP(%);
DEFINE_BINARY_OP(&);
DEFINE_BINARY_OP(|);
DEFINE_BINARY_OP(^);
DEFINE_BINARY_OP(&&);
DEFINE_BINARY_OP(||);
DEFINE_BINARY_OP(<<);
DEFINE_BINARY_OP(>>);
DEFINE_BINARY_OP(==);
DEFINE_BINARY_OP(!=);
DEFINE_BINARY_OP(<);
DEFINE_BINARY_OP(>);
DEFINE_BINARY_OP(<=);
DEFINE_BINARY_OP(>=);

// Assignment operators
DEFINE_BINARY_OP(+=);
DEFINE_BINARY_OP(-=);
DEFINE_BINARY_OP(*=);
DEFINE_BINARY_OP(/=);
DEFINE_BINARY_OP(%=);
DEFINE_BINARY_OP(&=);
DEFINE_BINARY_OP(|=);
DEFINE_BINARY_OP(^=);
DEFINE_BINARY_OP(<<=);
DEFINE_BINARY_OP(>>=);

#undef DEFINE_UNARY_OP
#undef DEFINE_UNARY_SUFFIX_OP
#undef DEFINE_BINARY_OP

// comma operator
// This is essentailly just DEFINE_BINARY_OP(,); But because of the C++
// preprocessor, comma is treated as a separator for arguments, so we need to do
// it manually.
template <typename T1, typename T2>
constexpr auto operator,(OperatorChecker<T1>, OperatorChecker<T2>)
    -> decltype((std::declval<T1>(), std::declval<T2>()), true) {
  return true;
}

constexpr bool operator,(
    CastableFromOperatorChecker,
    CastableFromOperatorChecker) {
  return false;
}

// TODO: overload the following operators:
// <=> (requires C++20)

} // namespace opcheck_impl

// Note [Operator checker]
//
// "opcheck" is a utility to check if an operator for certain type is defined.
template <typename T>
constexpr opcheck_impl::OperatorChecker<T> opcheck;

// For example, if you want to check if int > float is defined, you can do:
static_assert(opcheck<int> > opcheck<float>);
// This will be true because int > float is defined. However, if you do
static_assert(!(opcheck<int> > opcheck<std::pair<int, int>>));
// This will be false because int > pair is not defined.
//
// This utility works for all overloadable operators in C++. Just use these ops
// on opcheck and you will know if it is defined for the underlying type.
//
// Due to the limitiation of C++'s operator overloading, some operators'
// interface might not be as clean as others. For example, the arrow operator ->
// is a special one. If you want to check if int has ->, you need to do:
static_assert(!(opcheck<int>->value()));
//
// For more examples, see test_dynamic_type.cpp namespace opcheck_tests
//
// Reference about operator overloading:
// https://en.cppreference.com/w/cpp/language/operators

} // namespace nvfuser

namespace nvfuser {

// Basically just "void". We need this because if we have something like
// std::tuple<void, int> we will be unable to create an instance of it.
// So we have to use something like std::tuple<Void, int> instead.
struct Void {};

// Run the given function on each type in the variadic template list.
// The function should take a single argument of type T*. Note that the argument
// of the function should only be used for type deduction, and its value should
// not be used.
//
// The returned value of the function is a tuple of the return values of the
// function calls, with void replaced by Void.
//
// For example, if you want to print 0.2 as bool, int, and float, you can do the
// following:
//   auto f = [](auto x) {
//     using T = typename decltype(x)::type;
//     std::cout << T(0.2) << std::endl;
//   };
//   ForAllTypes<bool, int, float>{}(f);
// And the output will be:
//  1
//  0
//  0.2

template <typename... Ts>
struct ForAllTypes;

template <typename T, typename... Ts>
struct ForAllTypes<T, Ts...> {
  template <typename Fun>
  constexpr auto operator()(Fun f) const {
    using RetT = decltype(f(std::type_identity<T>{}));
    if constexpr (std::is_void_v<RetT>) {
      f(std::type_identity<T>{});
      return std::tuple_cat(std::tuple<Void>{}, ForAllTypes<Ts...>{}(f));
    } else {
      return std::tuple_cat(
          std::make_tuple(f(std::type_identity<T>{})), ForAllTypes<Ts...>{}(f));
    }
  }
};

template <>
struct ForAllTypes<> {
  template <typename Fun>
  constexpr auto operator()(Fun f) const {
    return std::tuple<>{};
  }
};

} // namespace nvfuser

namespace nvfuser {

// Check if all the booleans in the arguments are true. There are two versions:
// one for variadic arguments, and one for std::tuple.

template <typename... Ts>
constexpr bool all(Ts... bs) {
  return (bs && ...);
}

template <typename... Ts>
constexpr bool all(std::tuple<Ts...> bs) {
  return std::apply([](auto... bs) { return all(bs...); }, bs);
}

// For example:
static_assert(all(true, true, true));
static_assert(all(std::make_tuple(true, true, true)));
static_assert(!all(true, false, true));
static_assert(!all(std::make_tuple(true, false, true)));

} // namespace nvfuser

namespace nvfuser {

// Check if all the booleans in the arguments are true. There are two versions:
// one for variadic arguments, and one for std::tuple.

template <typename... Ts>
constexpr bool any(Ts... bs) {
  return (bs || ...);
}

template <typename... Ts>
constexpr bool any(std::tuple<Ts...> bs) {
  return std::apply([](auto... bs) { return any(bs...); }, bs);
}

// For example:
static_assert(any(true, true, true));
static_assert(any(std::make_tuple(true, true, true)));
static_assert(any(true, false, true));
static_assert(any(std::make_tuple(true, false, true)));
static_assert(!any(false, false, false));
static_assert(!any(std::make_tuple(false, false, false)));

} // namespace nvfuser

namespace nvfuser {

// Remove all the voids from a tuple. For example:
// (Void, T1, Void, T2, Void, T3, ...) -> (T1, T2, T3, ...)

template <typename... Ts>
constexpr auto remove_void_from_tuple([[maybe_unused]] std::tuple<Ts...> t) {
  if constexpr (sizeof...(Ts) == 0) {
    return std::tuple<>{};
  } else {
    auto [head, others] = std::apply(
        [](auto head, auto... tail) {
          return std::make_tuple(
              std::make_tuple(head), std::make_tuple(tail...));
        },
        t);
    auto proccessed_others = remove_void_from_tuple(others);
    if constexpr (std::is_same_v<
                      std::tuple_element_t<0, decltype(head)>,
                      Void>) {
      return proccessed_others;
    } else {
      return std::tuple_cat(head, proccessed_others);
    }
  }
}

// For example:
static_assert(
    remove_void_from_tuple(
        std::make_tuple(Void{}, 1, Void{}, true, Void{}, 3.5, Void{})) ==
    std::make_tuple(1, true, 3.5));

} // namespace nvfuser

namespace nvfuser {

namespace belongs_to_impl {

// Given a tuple of Ts, return a tuple with the same size as Ts. The tuple
// contains either true or void. (true if T is the same as the corresponding
// type in Ts, void otherwise). For example, if T = int, Ts is (int, float,
// bool), then the return type is (true, void, void).
template <typename T, typename... Ts>
auto get_match_tuple() {
  auto true_or_void = [](auto x) {
    using U = typename decltype(x)::type;
    if constexpr (std::is_same_v<T, U>) {
      return true;
    } else {
      return;
    }
  };
  return ForAllTypes<Ts...>{}(true_or_void);
}

} // namespace belongs_to_impl

// Check if T belongs to the given type list Ts. For example
// belongs_to<int, int, float, bool> is true, but
// belongs_to<int, float, bool> is false.
template <typename T, typename... Ts>
constexpr bool belongs_to =
    (std::tuple_size_v<decltype(remove_void_from_tuple(
         belongs_to_impl::get_match_tuple<T, Ts...>()))> > 0);

// For example:

static_assert(belongs_to<int, float, double, int>);
static_assert(!belongs_to<int, float, double, long>);

} // namespace nvfuser

namespace nvfuser {

// Take the cartesion product of two tuples.
// For example:
// cartesian_product((1, 2), (3, 4)) = ((1, 3), (1, 4), (2, 3), (2, 4))
template <typename Tuple>
constexpr auto cartesian_product(Tuple t) {
  return std::apply(
      [](auto... ts) constexpr {
        return std::make_tuple(std::make_tuple(ts)...);
      },
      t);
}

template <typename Tuple1, typename... OtherTuples>
constexpr auto cartesian_product(Tuple1 first, OtherTuples... others) {
  auto c_first = cartesian_product(first);
  auto c_others = cartesian_product(others...);
  // cat one item in c_first with all the items in c_others
  auto cat_one_first_all_others = [c_others](auto first_item) {
    return std::apply(
        [first_item](auto... other_item) constexpr {
          return std::make_tuple(std::tuple_cat(first_item, other_item)...);
        },
        c_others);
  };
  return std::apply(
      [cat_one_first_all_others](auto... first_items) constexpr {
        return std::tuple_cat(cat_one_first_all_others(first_items)...);
      },
      c_first);
}

// For example:

static_assert(
    cartesian_product(std::make_tuple(1.0, true)) ==
    std::make_tuple(std::make_tuple(1.0), std::make_tuple(true)));

static_assert(
    cartesian_product(std::make_tuple(1.0, true), std::make_tuple(2.0f, 4)) ==
    std::make_tuple(
        std::make_tuple(1.0, 2.0f),
        std::make_tuple(1.0, 4),
        std::make_tuple(true, 2.0f),
        std::make_tuple(true, 4)));

static_assert(
    cartesian_product(
        std::make_tuple(1.0, true),
        std::make_tuple(2.0f, 4),
        std::make_tuple(std::size_t(0), nullptr)) ==
    std::make_tuple(
        std::make_tuple(1.0, 2.0f, std::size_t(0)),
        std::make_tuple(1.0, 2.0f, nullptr),
        std::make_tuple(1.0, 4, std::size_t(0)),
        std::make_tuple(1.0, 4, nullptr),
        std::make_tuple(true, 2.0f, std::size_t(0)),
        std::make_tuple(true, 2.0f, nullptr),
        std::make_tuple(true, 4, std::size_t(0)),
        std::make_tuple(true, 4, nullptr)));

} // namespace nvfuser

namespace nvfuser {

// Can I find an x from tuple1 and a y from tuple12 such that f(x, y) is
// true? f(x, y) must be defined for all x in tuple1 and y in tuple2.
template <typename... Tuples, typename Fun>
constexpr bool any_check(Fun f, Tuples... tuples) {
  auto c = cartesian_product(tuples...);
  return std::apply(
      [f](auto... candidates) constexpr {
        return any(std::apply(f, candidates)...);
      },
      c);
}

// For example:
static_assert(
    any_check([](auto x) constexpr { return x > 0; }, std::make_tuple(1, -1)));
static_assert(!any_check(
    [](auto x) constexpr { return x > 0; },
    std::make_tuple(-2, -1)));

static_assert(any_check(
    [](auto x, auto y) constexpr { return (x + y) > 0; },
    std::make_tuple(2.0, 1),
    std::make_tuple(-2, -1)));
static_assert(!any_check(
    [](auto x, auto y) constexpr { return (x + y) > 0; },
    std::make_tuple(1.0, 1),
    std::make_tuple(-2, -1)));

} // namespace nvfuser

namespace nvfuser {

// Check if all the types in the tuple are the same. If the tuple is empty, or
// the provided type is not a tuple, then it is considered to be false.

template <typename Tuple>
struct are_all_same : std::false_type {};

template <typename T, typename... Rest>
struct are_all_same<std::tuple<T, Rest...>>
    : std::conjunction<std::is_same<T, Rest>...> {};

template <typename T, typename... Rest>
struct are_all_same<const std::tuple<T, Rest...>>
    : std::conjunction<std::is_same<T, Rest>...> {};

template <typename T>
constexpr bool all_same_type(T) {
  return are_all_same<T>::value;
}

// For example:
static_assert(are_all_same<std::tuple<int, int, int>>::value);
static_assert(are_all_same<const std::tuple<int, int, int>>::value);
static_assert(!are_all_same<std::tuple<int, int, float>>::value);
static_assert(!are_all_same<std::tuple<>>::value);

} // namespace nvfuser

namespace nvfuser {

// Get the first type in a tuple. If the tuple is empty, or the type is not a
// tuple, then it is considered to be void.

template <typename T>
struct first_or_void {
  using type = void;
};

template <typename T, typename... Ts>
struct first_or_void<std::tuple<T, Ts...>> {
  using type = T;
};

template <typename T, typename... Ts>
struct first_or_void<const std::tuple<T, Ts...>> {
  using type = T;
};

// For example:
static_assert(std::is_same_v<first_or_void<std::tuple<int, float>>::type, int>);
static_assert(
    std::is_same_v<first_or_void<const std::tuple<int, float>>::type, int>);
static_assert(std::is_same_v<first_or_void<std::tuple<>>::type, void>);
static_assert(std::is_same_v<first_or_void<int>::type, void>);

} // namespace nvfuser

namespace nvfuser {

// If T is not a reference, then return T, otherwise the wrapped reference type.

template <typename T>
struct wrap_reference {
  using type = T;
};

template <typename T>
struct wrap_reference<T&> {
  using type = std::reference_wrapper<T>;
};

<<<<<<< HEAD
// template <typename T>
// struct wrap_reference<const T&> {
//   using type = std::reference_wrapper<const T>;
// };

=======
>>>>>>> d9426cbf
template <typename T>
using wrap_reference_t = typename wrap_reference<T>::type;

// For example:
static_assert(std::is_same_v<wrap_reference<int>::type, int>);
static_assert(
    std::is_same_v<wrap_reference<int&>::type, std::reference_wrapper<int>>);
static_assert(std::is_same_v<
              wrap_reference<const int&>::type,
              std::reference_wrapper<const int>>);

} // namespace nvfuser<|MERGE_RESOLUTION|>--- conflicted
+++ resolved
@@ -662,14 +662,6 @@
   using type = std::reference_wrapper<T>;
 };
 
-<<<<<<< HEAD
-// template <typename T>
-// struct wrap_reference<const T&> {
-//   using type = std::reference_wrapper<const T>;
-// };
-
-=======
->>>>>>> d9426cbf
 template <typename T>
 using wrap_reference_t = typename wrap_reference<T>::type;
 
