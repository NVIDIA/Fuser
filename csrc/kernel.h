--- conflicted
+++ resolved
@@ -151,13 +151,10 @@
   //! Do we have any scan op?
   bool has_scan = false;
 
-<<<<<<< HEAD
   //! Do we have any clustered blocks?
   bool has_cluster_reduction = false;
-=======
   //! Do the kernel need streamIdx?
   bool stream_parallelized = false;
->>>>>>> 459ee703
 };
 
 class KernelPerformanceProfile {
