// clang-format off
/*
 * SPDX-FileCopyrightText: Copyright (c) 2023-present NVIDIA CORPORATION & AFFILIATES.
 * All rights reserved.
 * SPDX-License-Identifier: BSD-3-Clause
 */
// clang-format on
#include <compute_at_map.h>

#include <device_lower/lower2device.h>
#include <disjoint_set.h>
#include <ir/utils.h>
#include <root_domain_map.h>
#include <transform_iter.h>

#include <tuple>
#include <typeinfo>

namespace nvfuser {
namespace {

// Is the provided IterDomain an Leaf of provided TensorView and within its
// computeAtPosition.
// If outside computeAt axis, we don't want to directly map consumer/producer in
// the loop mapping as they are not sharing the same loop.
bool idIsAComputeAtLeafDomain(
    IterDomain* id,
    TensorView* producer_tv,
    TensorView* consumer_tv) {
  auto begin = producer_tv->getLeafDomain().begin();
  auto end = producer_tv->getLeafDomain().begin() +
      producer_tv->getComputePosition(consumer_tv);
  return std::find(begin, end, id) != end;
}

// Is the provided IterDomain an Leaf of provided TensorView
bool idIsALeafDomain(IterDomain* id, TensorView* tv) {
  auto begin = tv->getLeafDomain().begin();
  auto end = tv->getLeafDomain().end();
  return std::find(begin, end, id) != end;
}

} // namespace

IterDomainGraph::IterDomainGraph(Fusion* fusion, bool allow_self_mapping) {
  build(fusion);

  if (!allow_self_mapping) {
    NVF_ERROR(
        !hasSelfMapping(),
        "Unsupported domain mapping detected in ",
        std::get<0>(*self_mapping_info_)->toString(),
        ". ",
        std::get<3>(*self_mapping_info_),
        " domains, ",
        std::get<1>(*self_mapping_info_)->toString(),
        " and ",
        std::get<2>(*self_mapping_info_)->toString(),
        ", are mapped with each other.");
  }
}

//! Map corresponding inputs and outputs of swizzle op together
//!  on the given disjoint set, if the given id is an output
//!  of a swizzle operator.
//!
//! The current usage of swizzle operator is local to each tensor
//!  itself, so they should not affect exact or permissive mapping
//!  between iterdomains on different tensor domains.
//! TODO:
//!   Exact mapping based index hoisting of swizzled iterdomains
//!   is disabled currently and will be re-enabled in the next
//!   few build out steps.
void mapMaybeSwizzleOp(
    DisjointSets<IterDomain*>& disjoint_sets,
    IterDomain* id) {
  if (auto swizzle_2d = dynamic_cast<Swizzle2D*>(id->definition())) {
    // Map each input to its corresponding output on the given
    // disjoint set if this is a loop swizzle. Loop swizzles don't impact
    // indexing, only iteration order.
    if (swizzle_2d->swizzleMode() == SwizzleMode::Loop) {
      disjoint_sets.mapEntries(swizzle_2d->inX(), swizzle_2d->outX());
      disjoint_sets.mapEntries(swizzle_2d->inY(), swizzle_2d->outY());
    }
  }
}

bool IterDomainGraph::exprsMap(
    Expr* first,
    Expr* second,
    bool forward,
    const DisjointSets<IterDomain*>& id_map) {
  if (first == nullptr || second == nullptr) {
    return false;
  }

  if (typeid(*first) != typeid(*second)) {
    return false;
  }

  NVF_ERROR(
      first->isA<Merge>() || first->isA<Split>() || first->isA<Resize>(),
      "Merge, split and resize are the only expressions supported through rfactor operations in compute at map, but found:\n",
      first->toString());

  auto first_ids = ir_utils::filterByType<IterDomain>(
                       forward ? first->inputs() : first->outputs())
                       .vector();

  auto second_ids = ir_utils::filterByType<IterDomain>(
                        forward ? second->inputs() : second->outputs())
                        .vector();

  NVF_ERROR(
      first_ids.size() == second_ids.size(),
      "Expected number of ",
      (forward ? "inputs" : "outputs"),
      " to match for\n",
      first->toString(),
      second->toString());

  {
    std::vector<std::pair<IterDomain*, IterDomain*>> zipped_ids;

    std::transform(
        first_ids.begin(),
        first_ids.end(),
        second_ids.begin(),
        std::back_inserter(zipped_ids),
        [](IterDomain* first, IterDomain* second) {
          return std::make_pair(first, second);
        });

    if (std::any_of(
            zipped_ids.begin(),
            zipped_ids.end(),
            [&](std::pair<IterDomain*, IterDomain*> id_pair) {
              return !id_map.strictAreMapped(id_pair.first, id_pair.second);
            })) {
      return false;
    }
  }

  if (first->isA<Merge>() && !forward) {
    // Can't back prop through merge without making sure one dimension actually
    // is identical extents.
    auto merge0 = first->as<Merge>();
    auto merge1 = second->as<Merge>();

    auto extent_0o = merge0->outer()->extent();
    auto extent_0i = merge0->inner()->extent();
    auto extent_1o = merge1->outer()->extent();
    auto extent_1i = merge1->inner()->extent();

    auto extent_0_match = extent_0o->sameAs(extent_1o) ||
        (extent_0o->isConstInt() && extent_1o->isConstInt() &&
         extent_0o->evaluateInt() == extent_1o->evaluateInt());

    auto extent_1_match = extent_0i->sameAs(extent_1i) ||
        (extent_0i->isConstInt() && extent_1i->isConstInt() &&
         extent_0i->evaluateInt() == extent_1i->evaluateInt());

    if (!(extent_0_match || extent_1_match)) {
      return false;
    }
  }

  if (first->isA<Split>()) {
    auto first_split = first->as<Split>();
    auto second_split = second->as<Split>();
    if (!first_split->factor()->sameAs(second_split->factor()) ||
        first_split->innerSplit() != second_split->innerSplit() ||
        !first_split->startOffset()->sameAs(second_split->startOffset()) ||
        !first_split->stopOffset()->sameAs(second_split->stopOffset())) {
      return false;
    }
  }

  if (first->isA<Resize>()) {
    auto first_resize = first->as<Resize>();
    auto second_resize = second->as<Resize>();
    if (!first_resize->leftExpand()->sameAs(second_resize->leftExpand()) ||
        !first_resize->rightExpand()->sameAs(second_resize->rightExpand())) {
      return false;
    }
  }

  return true;
}

// Given first and second Exprs "match"
//   Expr type matches
//   IterDomain's in the inputs and outputs exact match, (including argument
//     position positions)
//   Paramters like Split's factor "match" (exact match on integers could be
//     better, as today it will just check it's the same symbol or evaluated to
//     the same constant. However, we know all the extents of all the
//     IterDomain's that exact map with eachother are the same value.
void IterDomainGraph::mapThroughExpr(Expr* first, Expr* second, bool forward) {
  if (first == nullptr || second == nullptr) {
    return;
  }

  if (!exprsMap(first, second, forward, exact_nodes_)) {
    return;
  }

  auto first_ids = ir_utils::filterByType<IterDomain>(
                       forward ? first->outputs() : first->inputs())
                       .vector();
  auto second_ids = ir_utils::filterByType<IterDomain>(
                        forward ? second->outputs() : second->inputs())
                        .vector();
  NVF_ERROR(
      first_ids.size() == second_ids.size(),
      "This should be unreachable, if transformation expressions match, their number of inputs and outputs should as well.\n However found:\n",
      first->toString(),
      "\nand\n",
      second->toString());
  for (auto out_i : c10::irange(first_ids.size())) {
    exact_nodes_.mapEntries(first_ids[out_i], second_ids[out_i]);
    permissive_nodes_.mapEntries(first_ids[out_i], second_ids[out_i]);
    permissive_resize_nodes_.mapEntries(first_ids[out_i], second_ids[out_i]);
  }
}

namespace {

// Returns the first pair of id's in ids detected to match eachother on the
// permissive map of the ID graph. TODO: what this is really looking for is if
// there's any overlapping between the iter domains in the provided set.
//
// i.e. if we have:
// tv0 = arange(6).view({3, 2})
// tv1 = tv0[3, 2].t()
// tv2 = tv0[3, 2].view({2, 3})
// tv3 = tv1 + tv2
//
// Then we can see this overlap in the tv3 expression as:
//
// tv0 = { {0, 1, 2},
//         {3, 4, 5} }
//
// tv1 = { {0, 3},
//         {1, 4},
//         {2, 5} }
//
// tv2 = { {0, 1},
//         {2, 3},
//         {4, 5} }
//
// The elements in tv1 {3, 1, 4, 2}, map respectively to the elements in tv2 {1,
// 2, 3, 4}. The reason this is so important is it means that generating tv3 is
// no longer a trivially parallelizable problem (if we include the dag all the
// way to tv0). So tv0's axes cannot be inlined across both the tv0 and tv1
// path. This breaks some assumptions we have today in schedulers that will
// assume tv2 can be trivially inlined/parallelized. Instead we'd need to take
// into consideration the effective communication going on here, so that we pull
// multiple values of tv0 to compute tv3.
std::optional<std::pair<IterDomain*, IterDomain*>> detectMappablePair(
    const std::vector<IterDomain*>& ids,
    const IterDomainGraph& id_graph,
    IdMappingMode mode) {
  for (auto id1 : ids) {
    for (auto id2 : ids) {
      if (id1 == id2) {
        continue;
      }
      if (mode == IdMappingMode::EXACT) {
        if (id_graph.exactNodes().disjointSetMap().at(id1)->has(id2)) {
          return std::make_pair(id1, id2);
        }
      } else if (mode == IdMappingMode::PERMISSIVE) {
        if (id_graph.permissiveNodes().disjointSetMap().at(id1)->has(id2)) {
          return std::make_pair(id1, id2);
        }
      } else if (mode == IdMappingMode::LOOP) {
        if (id_graph.loopNodes().disjointSetMap().at(id1)->has(id2)) {
          return std::make_pair(id1, id2);
        }
      } else {
        NVF_ERROR(false, "Unrecognized IdMappingMode mode.");
      }
    }
  }

  return {};
}

// It is assumed that for any tensor represented by a list of domains,
// those domains should never be mapped with each other. It may be
// possible to lift this assumption, but it's unclear if it could
// matter in practice.
std::optional<std::tuple<TensorView*, IterDomain*, IterDomain*, std::string>>
findFirstSelfMapping(Fusion* fusion, const IterDomainGraph& id_graph) {
  for (auto tv : ir_utils::allTvs(fusion)) {
    // For each tensor, make sure root, rfactor and leaf domains
    // should not include domains that are mapped with another domain
    // in the same set of domains. This may be overly conservative,
    // and it maybe enough to check the root domains.

    // Root domains
    auto self_mappped_root_pair =
        detectMappablePair(tv->getRootDomain(), id_graph, IdMappingMode::EXACT);
    if (self_mappped_root_pair.has_value()) {
      return std::make_tuple(
          tv,
          self_mappped_root_pair->first,
          self_mappped_root_pair->second,
          "Root");
    }

    // Rfactor domains
    if (tv->hasRFactor()) {
      auto self_mappped_rf_pair = detectMappablePair(
          tv->getRFactorDomain(), id_graph, IdMappingMode::EXACT);
      if (self_mappped_rf_pair.has_value()) {
        return std::make_tuple(
            tv,
            self_mappped_rf_pair->first,
            self_mappped_rf_pair->second,
            "RFactor");
      }
    }

    // Leaf domains
    auto self_mappped_leaf_pair =
        detectMappablePair(tv->getLeafDomain(), id_graph, IdMappingMode::LOOP);
    if (self_mappped_leaf_pair.has_value()) {
      return std::make_tuple(
          tv,
          self_mappped_leaf_pair->first,
          self_mappped_leaf_pair->second,
          "Leaf");
    }
  }
  return std::nullopt;
}

} // namespace

void IterDomainGraph::build(Fusion* fusion) {
  FusionGuard fg(fusion);

  // Initialize a node for every iteration domain
  for (auto tv : ir_utils::allTvs(fusion)) {
    const auto& domain = tv->getLeafDomain();
    auto all_ids = ir_utils::allIDsOf(tv);

    for (auto id : all_ids) {
      // Check if this id is an rfactor id in the rfactor domain
      bool is_rfactor_domain_id = id->isRFactorProduct() &&
          std::find(
              tv->getMaybeRFactorDomain().begin(),
              tv->getMaybeRFactorDomain().end(),
              id) != tv->getMaybeRFactorDomain().end();
      bool is_leaf_id =
          std::find(domain.begin(), domain.end(), id) != domain.end();
      initializeId(id, is_rfactor_domain_id, is_leaf_id);
    }
  }

  // All ID's are initialized, start connecting them on the permissive, exact,
  // and loop dimensions.

  for (auto expr : fusion->exprs()) {
    if (!ir_utils::isTvOp(expr)) {
      continue;
    }

    auto tv_outputs = ir_utils::filterByType<TensorView>(expr->outputs());
    TensorView* first_output_tv = nullptr;

    for (auto c_tv : tv_outputs) {
      if (first_output_tv == nullptr) {
        first_output_tv = c_tv;
      } else {
        // Map multi outputs of an expression to each other. c is current
        // output, and f as first output. Keep consistent with the later section
        // of producer and consumers. Which here producer is now "first output",
        // and consumer is still consumer. One exception is how the
        // domains left of CA positions are handled in the Parallel
        // map. Those domains are not mapped in producer and consumer
        // mappings as they do not share loops, but are mapped in the
        // case of mapping multiple outputs since they do share the
        // same loops.

        NVF_ERROR(
            c_tv->getRootDomain().size() ==
                first_output_tv->getRootDomain().size(),
            "Multiple outputs with mismatched dimensions is not supported. ",
            "Only supported case is welford op where all outputs tvs have identical domains.");
        // p->f, c->c
        std::unordered_map<IterDomain*, IterDomain*> c2f_root_map;
        for (const auto i :
             c10::irange(first_output_tv->getRootDomain().size())) {
          c2f_root_map.insert(std::make_pair(
              c_tv->getRootDomain()[i], first_output_tv->getRootDomain()[i]));
        }

        // Multi output mapping, outputs are required to have the same domain
        // and same transformations, so they can be mapped in permissive/exact,
        // and when within compute at position of getLeafDomain() in the
        // parallel map.
        auto replay_FasC = BestEffortReplay(
            first_output_tv->getLeafDomain(),
            c_tv->getLeafDomain(),
            c2f_root_map);

        // Map the entire replay map between the multiple
        // consumers
        auto c2f_disjoint_sets = replay_FasC.getIterDomainEquivalence();
        for (const auto& disjoint_set : c2f_disjoint_sets.disjointSets()) {
          if (disjoint_set->empty()) {
            continue;
          }
          auto id0 = *disjoint_set->begin();
          for (auto id1 : disjoint_set->vector()) {
            permissive_nodes_.mapEntries(id0, id1);
            permissive_resize_nodes_.mapEntries(id0, id1);
            exact_nodes_.mapEntries(id0, id1);
            sibling_sets_.mapEntries(id0, id1);
          }
        }

        // Map all entries for the Loop map as they share the same loops.
        for (auto f_id : first_output_tv->getLeafDomain()) {
          auto disjoint_set = c2f_disjoint_sets.getDisjointSetOf(f_id);
          auto id0 = *(disjoint_set.begin());
          for (auto id1 : disjoint_set) {
            loop_nodes_.mapEntries(id0, id1);
          }
        }
      }

      auto tv_inputs = ir_utils::filterByType<TensorView>(expr->inputs());

      for (auto p_tv : tv_inputs) {
        auto pairwise_map = PairwiseRootDomainMap(p_tv, c_tv);

        // Look for matching ID transformations in producer and consumer, replay
        // producer as consumer. We use the symmetric API of BestEffortReplay so
        // that both broadcast and squeeze are handled correctly.
        //
        // Note on the boolean flags: swizzles are skipped in both
        // producer and consumer but resizes are not.
        const auto permissive_disjoint_sets =
            BestEffortReplay::replayPasC(
                p_tv, c_tv, -1, pairwise_map, true, true, false)
                .getIterDomainEquivalence();

        // Permissive-Resize map allows mappings of resize inputs and
        // outputs as well as those indirectly accessed domains by
        // gather-scatter like ops
        //
        // TODO: clean this up. Maybe this can be just the PERMISSIVE
        // map? Revisit after the ID map refactor.
        //
        // Note on the boolean flags: swizzles and resizes are skipped
        // in the permissive-resize map
        const auto pairwise_resize_map =
            PairwiseRootDomainMap(p_tv, c_tv).mapIndexedDomains(true);
        const auto permissive_resize_disjoint_sets =
            BestEffortReplay::replayPasC(
                p_tv, c_tv, -1, pairwise_resize_map, true, true, true)
                .getIterDomainEquivalence();

        // For exact mapings do not map any broadcast dimensions to
        // non-broadcast dimensions. Prevent any broadcasted axes being mapped
        // to non-broadcasted axes.
        auto exact_c2p_root_map = PairwiseRootDomainMap(p_tv, c_tv)
                                      .mapBroadcast(false)
                                      .mapConsumerToProducer();

        // Same as permissive above but for exact
        auto exact_replay_PasC = BestEffortReplay(
            p_tv->getLeafDomain(), c_tv->getLeafDomain(), exact_c2p_root_map);

        const auto& exact_c2p_map = exact_replay_PasC.getReplay();

        for (auto c_id : getSortedKeys(exact_c2p_map, Statement::lessThan)) {
          auto p_id = exact_c2p_map.at(c_id);
          exact_nodes_.mapEntries(c_id, p_id);
          consumers_.at(p_id).pushBack(c_id);
          producers_.at(c_id).pushBack(p_id);

          // Add the swizzle inputs to the same
          //  disjoint set as well if either c_id
          //  or p_id is swizzle output.
          mapMaybeSwizzleOp(exact_nodes_, p_id);
          mapMaybeSwizzleOp(exact_nodes_, c_id);
        }

        auto p_ids_vec = ir_utils::allIDsOf(p_tv);
        auto c_ids_vec = ir_utils::allIDsOf(c_tv);
        std::unordered_set<IterDomain*> p_ids(
            p_ids_vec.begin(), p_ids_vec.end());
        std::unordered_set<IterDomain*> c_ids(
            c_ids_vec.begin(), c_ids_vec.end());

        for (auto& dset : permissive_disjoint_sets.disjointSets()) {
          auto& vec = dset->vector();
          for (auto i : c10::irange(vec.size())) {
            auto id1 = vec[i];
            permissive_nodes_.mapEntries(id1, vec[0]);

            // Add the swizzle inputs to the same
            //  disjoint set as well if either c_id
            //  or p_id is swizzle output.
            mapMaybeSwizzleOp(permissive_nodes_, id1);

            for (auto j : c10::irange(i + 1, vec.size())) {
              auto id2 = vec[j];
              if (p_ids.count(id1) && c_ids.count(id2)) {
                if (idIsAComputeAtLeafDomain(id1, p_tv, c_tv) &&
                    idIsALeafDomain(id2, c_tv)) {
                  loop_nodes_.mapEntries(id1, id2);
                }
              }
              if (c_ids.count(id1) && p_ids.count(id2)) {
                if (idIsAComputeAtLeafDomain(id2, p_tv, c_tv) &&
                    idIsALeafDomain(id1, c_tv)) {
                  loop_nodes_.mapEntries(id1, id2);
                }
              }
            }
          }
        }

        // Mostly the same as the above for the permissive map but
        // nothing to do for the loop map.
        // The producer and consumer maps are based on the most
        // permissive mappings, so they are set using the
        // permissive-resize mappings.
        for (auto& dset : permissive_resize_disjoint_sets.disjointSets()) {
          auto& vec = dset->vector();
          for (auto i : c10::irange(vec.size())) {
            auto id1 = vec[i];
            permissive_resize_nodes_.mapEntries(id1, vec[0]);
            mapMaybeSwizzleOp(permissive_resize_nodes_, id1);
            for (auto j : c10::irange(i + 1, vec.size())) {
              auto id2 = vec[j];
              if (p_ids.count(id1) && c_ids.count(id2)) {
                consumers_.at(id1).pushBack(id2);
                producers_.at(id2).pushBack(id1);
              }
              if (c_ids.count(id1) && p_ids.count(id2)) {
                producers_.at(id1).pushBack(id2);
                consumers_.at(id2).pushBack(id1);
              }
            }
          }
        }
      }
    }
  }

  // Explicitly map through rfactor transformations, if we have an op like:
  //
  // T1[x, y*z] = view(T0[x*y, z])
  // T3[x, y*z] = view(T2[x*y, z])
  // T4 = T0 + T2
  //
  // We want to map T1 and T3's rfactor transformations together by playing the
  // transformations forward since their root domains map. If instead we have:
  //
  // T1[x, y*z] = view(T0[x*y, z])
  // T3[x, y*z] = view(T2[x*y, z])
  // T4 = T1 + T3
  //
  // Then we wouldn't have a mapping of T1 and T3's root domain, we'd have a
  // mapping of their rfactor domain, so we would want to map T1 and T3's
  // rfactor transformations starting at their rfactor domains.
  //
  // Therefore we'll explicitly map rfactor transformation iteration domains
  // forward and backwards. Something similar could happen with rfactor of root
  // domains, though it seems mapping rfactor reduction domains aren't that
  // important. Mapping view transformations is more important since view is
  // part of the compute definition so having the map through the
  // transformations makes it easy to check if different view operations are
  // consistent with eachother.

  auto all_tvs = ir_utils::allTvs(fusion);
  std::vector<TensorView*> all_consumer_tvs;
  std::copy_if(
      all_tvs.begin(),
      all_tvs.end(),
      std::back_inserter(all_consumer_tvs),
      [](TensorView* tv) { return !tv->isFusionInput() && tv->hasRFactor(); });

  // IterDomains could have multiple uses defined in the fusion if multiple
  // transformations were redefined (more than one transform propagation pass
  // was run and retransformed sections of the graph). We're going to make a new
  // uses map so we can easily process the actual uses of IterDomains. We
  // actually only need rfactor uses for this section of mapping, so we'll limit
  // this map to only rfactor transformations.
  std::unordered_map<IterDomain*, Expr*> rfactor_id_uses;

  // Order of traversal is important for processing all the rfactor ids as the
  // first pass will go forward through expressions and the second pass will
  // traverse backwards through them. ID's will be unique in this vector,
  // enforced when building it since it's built with rfactor_id_uses.
  std::vector<IterDomain*> rfactor_id_order;

  // Grab all the rfactor ids.
  for (auto consumer_tv : all_consumer_tvs) {
    auto exprs = StmtSort::getExprsTo(
        fusion,
        {consumer_tv->getMaybeRFactorDomain().begin(),
         consumer_tv->getMaybeRFactorDomain().end()});
    for (auto expr : exprs) {
      auto rfactor_inp_ids = ir_utils::filterByType<IterDomain>(expr->inputs());
      NVF_ERROR(
          expr->isA<Split>() || expr->isA<Merge>() || expr->isA<Resize>(),
          "Wasn't expecting the expression type of:\n",
          expr->toString(),
          "\nto be an expression defined in an rfactor transformation.");
      for (auto rfactor_inp_id : rfactor_inp_ids) {
        NVF_ERROR(
            rfactor_id_uses.find(rfactor_inp_id) == rfactor_id_uses.end(),
            "Was expecting iter domains to only have one active transformation but found id ",
            rfactor_inp_id->toString(),
            " used in\n",
            rfactor_id_uses.at(rfactor_inp_id),
            "\nand\n",
            expr->toString());
        rfactor_id_uses.emplace(rfactor_inp_id, expr);
        rfactor_id_order.push_back(rfactor_inp_id);
      }
    }
    for (auto rfactor_id : consumer_tv->getMaybeRFactorDomain()) {
      if (rfactor_id->isRFactorProduct()) {
        rfactor_id_uses.emplace(rfactor_id, nullptr);
        rfactor_id_order.push_back(rfactor_id);
      }
    }
  }

  // if prop_forward we're going forward through transformations and
  // expressions, meaning if inputs of expressions map then we map their
  // outputs, otherwise we're traversing backwards, meaning if outputs of
  // expressions map then we map their inputs.
  for (auto prop_forward : {true, false}) {
    std::unordered_set<Expr*> visited_exprs;

    for (auto rfactor_id_i : c10::irange(rfactor_id_order.size())) {
      auto first_rfactor_id = prop_forward
          ? rfactor_id_order[rfactor_id_i]
          : rfactor_id_order[rfactor_id_order.size() - 1 - rfactor_id_i];

      // At should be safe since we made rfactor_id_order and rfactor_id_uses at
      // the same time so they should have the same exact entries.
      auto first_expr = prop_forward ? rfactor_id_uses.at(first_rfactor_id)
                                     : first_rfactor_id->definition();

      if (first_expr == nullptr) {
        continue;
      }

      if (visited_exprs.find(first_expr) != visited_exprs.end()) {
        continue;
      }
      visited_exprs.emplace(first_expr);

      // Only need to be concerned here with mapping across rfactor iter
      // domains, so isolate out those.
      auto all_exact_map_ids = exact_nodes_.getDisjointSetOf(first_rfactor_id);
      std::vector<IterDomain*> exact_map_rf_ids;
      std::copy_if(
          all_exact_map_ids.vector().begin(),
          all_exact_map_ids.vector().end(),
          std::back_inserter(exact_map_rf_ids),
          [](IterDomain* id) { return id->isRFactorProduct(); });

      for (auto exact_map_rf_id : exact_map_rf_ids) {
        if (exact_map_rf_id == first_rfactor_id) {
          continue;
        }
        // If there's an input with an rfactor domain we could have an exact
        // mapped rfactor id that's on the input meaning it wouldn't have an
        // entry in rfactor_id_uses
        auto other_use =
            rfactor_id_uses.find(exact_map_rf_id) == rfactor_id_uses.end()
            ? nullptr
            : rfactor_id_uses.at(exact_map_rf_id);
        auto other_expr =
            prop_forward ? other_use : exact_map_rf_id->definition();

        if (other_expr == nullptr) {
          continue;
        }

        if (visited_exprs.find(other_expr) != visited_exprs.end()) {
          continue;
        }

        mapThroughExpr(first_expr, other_expr, prop_forward);
      }
    }
  }

  innermost_nodes_ = permissive_resize_nodes_;
  // Build almost exact map by forwarding through broadcast axes
  almost_exact_nodes_ = exact_nodes_;
  std::unordered_set<Expr*> visited;
  auto all_elements = exact_nodes_.getAllElements();
  for (auto entry : all_elements.vector()) {
    if (entry->definition() == nullptr) {
      continue;
    }
    auto def = entry->definition();
    if (!visited.emplace(def).second) {
      continue;
    }
    if (auto merge = dynamic_cast<Merge*>(def)) {
      if (merge->inner()->extent()->isOneInt()) {
        almost_exact_nodes_.mapEntries(merge->outer(), merge->out());
        innermost_nodes_.mapEntries(merge->outer(), merge->out());
      } else {
        // maps to inner dimension, even though it's not an identical mapping.
        // This is used for transpose scheduler to map inner leaf dimensions
        innermost_nodes_.mapEntries(merge->inner(), merge->out());
      }
      if (merge->outer()->extent()->isOneInt()) {
        almost_exact_nodes_.mapEntries(merge->inner(), merge->out());
      }
    } else if (auto split = dynamic_cast<Split*>(def)) {
      if (split->factor()->isOneInt() && split->startOffset()->isZeroInt() &&
          split->stopOffset()->isZeroInt()) {
        if (split->innerSplit()) {
          almost_exact_nodes_.mapEntries(split->in(), split->outer());
        } else {
          almost_exact_nodes_.mapEntries(split->in(), split->inner());
        }
      }
      if (split->factor()->isOneInt() && split->innerSplit()) {
        innermost_nodes_.mapEntries(split->in(), split->outer());
      } else {
        // maps to inner dimension, even though it's not an identical mapping.
        // This is used for transpose scheduler to map inner leaf dimensions
        innermost_nodes_.mapEntries(split->in(), split->inner());
      }
    }
  }

  self_mapping_info_ = findFirstSelfMapping(fusion, *this);
}

void IterDomainGraph::initializeId(
    IterDomain* id,
    bool is_rfactor_id,
    bool is_leaf_id) {
  permissive_nodes_.initializeSet(id);
  permissive_resize_nodes_.initializeSet(id);
  exact_nodes_.initializeSet(id);
  if (is_leaf_id) {
    loop_nodes_.initializeSet(id);
  }
  consumers_[id] = {};
  producers_[id] = {};
  sibling_sets_.initializeSet(id);

  all_ids_.pushBack(id);

  if (is_rfactor_id) {
    rfactor_ids_.emplace(id);
  }
}

ComputeAtMap::ComputeAtMap(Fusion* fusion)
    : id_graph_(fusion), concretized_bcasts_(fusion), fusion_(fusion) {
  build(fusion);
}

void ComputeAtMap::build(Fusion* fusion) {
  buildUniqueExactExprMaps();
  buildConcreteIds();
  buildUniqueExactExprMaps();
}

void ComputeAtMap::validateAndPropagatePType() {
  for (const auto& loop_disjoint_set : id_graph_.loopNodes().disjointSets()) {
    ParallelType common_ptype = ParallelType::Serial;
    for (auto id : loop_disjoint_set->vector()) {
      auto id_ptype = id->getParallelType();
      NVF_ERROR(
          id_ptype == common_ptype || id_ptype == ParallelType::Serial ||
              common_ptype == ParallelType::Serial,
          "Issue validating parallel type disjoint ptype is, ",
          common_ptype,
          " but found in the set the id: ",
          id->toString());
      common_ptype =
          common_ptype == ParallelType::Serial ? id_ptype : common_ptype;
    }

    for (auto id : loop_disjoint_set->vector()) {
      id->parallelize(common_ptype);
    }
  }
}

void ComputeAtMap::allocateIndexVariables() {
  // Run through all disjoint sets registered in loop map,
  //  all lowered kir::ForLoop will correspond to one of the disjoint sets
  //  and we only need one index variable for each set.
  for (const auto& loop_disjoint_set : id_graph_.loopNodes().disjointSets()) {
    ParallelType ptype = ParallelType::Serial;
    // first allocate thread and grid parallel indices:
    //  The validation pass will check that the parallel bindings within the
    //  loop nodes are consistent so all the loops within this disjoint set
    //  will be realized implicitly using parallel index variables.

    auto result = std::find_if(
        loop_disjoint_set->vector().begin(),
        loop_disjoint_set->vector().end(),
        [](IterDomain* id) {
          // Halo extended parallel loops currently are handled
          // differently and an index variable would still
          // be allocated in this case.
          return id->isThread() &&
              (GpuLower::current()->haloInfo()->getExtent(id) == nullptr);
        });
    if (result != loop_disjoint_set->vector().end()) {
      ptype = (*result)->getParallelType();
      loop_index_variable_map_[loop_disjoint_set.get()] =
          NamedScalar::getParallelIndex(ptype);
      continue;
    }

    // All loops in this set are non-parallel, non-concretized broadcast
    //  iterdomains, their "index variable" should be zero.
    if (std::all_of(
            loop_disjoint_set->vector().begin(),
            loop_disjoint_set->vector().end(),
            [](IterDomain* id) { return id->isBroadcast(); })) {
      loop_index_variable_map_[loop_disjoint_set.get()] = fusion_->zeroVal();
      continue;
    }

    // Allocate variable for the iterdomains:
    auto concrete_loop_id_it = concrete_id_cache_.find(loop_disjoint_set);
    NVF_ERROR(
        concrete_loop_id_it != concrete_id_cache_.end(),
        "Concrete id not computed");

    auto concrete_loop_id = concrete_loop_id_it->second;

    // Need to allocate double buffered loop differently.
    if (GpuLower::current()->doubleBufferInfo().isDoubleBufferedIterDomain(
            concrete_loop_id)) {
      // Allocate index variable for each stage of the double buffered loop.
      double_buffered_loop_index_variable_map_[loop_disjoint_set.get()] =
          std::make_unique<DoubleBufferIndices>(DoubleBufferIndices(
              {{DoubleBufferLoopStage::Prolog,
                IrBuilder::create<Val>(DataType::Index)},
               {DoubleBufferLoopStage::Main,
                IrBuilder::create<Val>(DataType::Index)},
               {DoubleBufferLoopStage::Epilog,
                IrBuilder::create<Val>(DataType::Index)}}));
    } else {
      // Everything now should be serial concrete loops,
      //   we just allocate a loop index integer for each set of loops.
      loop_index_variable_map_[loop_disjoint_set.get()] =
          IrBuilder::create<Val>(DataType::Index);
    }
  }
}

Val* ComputeAtMap::getIndexVariable(
    IterDomain* id,
    DoubleBufferLoopStage double_buffer_loop_stage) const {
  NVF_ERROR(
      id_graph_.loopNodes().mappingExists(id),
      "Index Variable: no index variable allocated as ",
      id->toString(),
      " is not registered in loop map");
  const auto* loop_set = &(id_graph_.loopNodes().getDisjointSetOf(id));

  // Check if this loop was modified by double buffer pass.
  bool is_double_buffer_iterdomain =
      GpuLower::current()->doubleBufferInfo().isDoubleBufferedIterDomain(id);

  if (is_double_buffer_iterdomain) {
    // Use dedicated double buffer index variable if the loop is double buffer
    // loop
    if (double_buffer_loop_stage == DoubleBufferLoopStage::NotApplicable) {
      // The double buffered loop stages are created after the loop nest
      //  lowering phase so this function will be querried before the double
      //  buffer pass. At that point, no forloop has any double buffer
      //  stage defined, and we just default to using the main stage index.
      double_buffer_loop_stage = DoubleBufferLoopStage::Main;
    }
    return double_buffered_loop_index_variable_map_.at(loop_set)->at(
        double_buffer_loop_stage);
  } else {
    return loop_index_variable_map_.at(loop_set);
  }
}

bool ComputeAtMap::areMapped(
    IterDomain* id0,
    IterDomain* id1,
    IdMappingMode mode) const {
  return disjointSetOf(id0, mode)->has(id1);
}

IterDomain* ComputeAtMap::computeConcreteId(
    IterDomain* id,
    IdMappingMode mode) {
  const auto& disjoint_set_shared_ptr = disjointSetOf(id, mode);

  NVF_ERROR(
      !disjoint_set_shared_ptr->vector().empty(),
      "Empty disjoint set found for ",
      id->toString());

  if (disjoint_set_shared_ptr->vector().size() == 1) {
    // If only one entry in the disjoint set, by definition the existing ID has
    // to be the concrete ID.
    return disjoint_set_shared_ptr->vector().front();
  }

  // Grab a set of candidate concrete_ids, we track towards the consumers in the
  // ID group as one of those is guaranteed to be a valid concrete id.
  VectorOfUniqueEntries<IterDomain*> maybe_concrete_ids;
  for (auto id : disjoint_set_shared_ptr->vector()) {
    bool id_output = true;
    for (auto consumer_id : id_graph_.consumers().at(id).vector()) {
      if (disjoint_set_shared_ptr->has(consumer_id)) {
        id_output = false;
        break;
      }
    }
    if (id_output) {
      maybe_concrete_ids.pushBack(id);
    }
  }

  // Shouldn't ever happen, it would mean there's an error somewhere in the
  // graph.
  NVF_ERROR(
      !maybe_concrete_ids.vector().empty(),
      "No potential concrete_id's found for ",
      id->toString());

  if (maybe_concrete_ids.vector().size() == 1) {
    return maybe_concrete_ids.vector().front();
  }

  // Broadcast resolution is what we have to figure out here. So if we traverse
  // back from leaves to rfactor inputs through the exact map, if there's an
  // operation with a broadcast input that's resolved within the history all of
  // the domains in all of the maybe_rfactor_ids, then the concrete ID must
  // resolve that broadcast.
  //
  // (1) Compute "traversed IDs" which is every exact disjoint set starting at
  // all maybe concrete ID's traversing back through exact map.
  //
  // (2) Check all broadcast sets, remove from "traversed IDs" any broadcast set
  // that has its broadcast resolved ID within "traversed IDs", and all
  // IterDomains dependant on that broadcast.
  //
  // (3) Start at all "traversed IDs" set that has an rfactor domain, traverse
  // backwards to inputs and remove every exact ID set from "traversed IDs".
  //
  // Remove (2) and (3) from (1) and we have the iteration domains we must
  // resolve. The concrete ID must be in that set.
  //
  // Find any maybe concrete ID through the same iter/broadcast counting as
  // before as it should work fine.

  VectorOfUniqueEntries<std::shared_ptr<VectorOfUniqueEntries<IterDomain*>>>
      maybe_concrete_exact_sets;

  for (auto maybe_concrete_id : maybe_concrete_ids) {
    maybe_concrete_exact_sets.pushBack(
        disjointSetOf(maybe_concrete_id, IdMappingMode::EXACT));
  }

  // Going to iteratively modify this to be all sets that the concrete ID needs
  // to cover
  VectorOfUniqueEntries<std::shared_ptr<VectorOfUniqueEntries<IterDomain*>>>
      all_exact_sets_covered =
          getAllDisjointSetProducers(maybe_concrete_exact_sets);

  // Remove all broadcast domains that are resolved within the history of any of
  // the maybe concrete sets.
  {
    // All broadcast exact sets in all_exact_sets_covered that are resolved by
    // IterDomains in all_exact_sets_covered
    VectorOfUniqueEntries<std::shared_ptr<VectorOfUniqueEntries<IterDomain*>>>
        resolved_broadcasts;

    for (const auto& exact_set : all_exact_sets_covered) {
      NVF_ERROR(
          !exact_set->vector().empty(),
          "Cannot compute concrete id of empty set.");
      auto c_id = getConcreteMappedID(
          exact_set->vector().front(), IdMappingMode::EXACT);

      if (!c_id->isBroadcast()) {
        continue;
      }

      bool concretized_in_group = false;
      for (auto bcast_id : exact_set->vector()) {
        auto concretized_ids =
            concretized_bcasts_.allConcretizedDomains(bcast_id);
        for (auto concretized_id : concretized_ids) {
          if (all_exact_sets_covered.has(
                  disjointSetOf(concretized_id, IdMappingMode::EXACT))) {
            concretized_in_group = true;
            break;
          }
        }
        if (concretized_in_group) {
          break;
        }
      }

      if (concretized_in_group) {
        resolved_broadcasts.pushBack(exact_set);
      }
    }

    // Need to remove all uses of broadcast dims that are resolved in this
    // group, and all their uses.
    auto all_resolved_broadcast_uses =
        getAllDisjointSetConsumers(resolved_broadcasts);

    // Remove broadcast resolved sets from all_exact_sets_covered by effectively
    // doing an inplace copy_if
    VectorOfUniqueEntries<std::shared_ptr<VectorOfUniqueEntries<IterDomain*>>>
        tmp_all_exact_sets_covered;
    std::swap(tmp_all_exact_sets_covered, all_exact_sets_covered);
    for (const auto& entry : tmp_all_exact_sets_covered) {
      if (all_resolved_broadcast_uses.has(entry)) {
        continue;
      }
      all_exact_sets_covered.pushBack(entry);
    }
  }

  // Remove all domains in the history of sets marked as rfactor.
  {
    // All exact sets in the history of an rfactored domain
    VectorOfUniqueEntries<std::shared_ptr<VectorOfUniqueEntries<IterDomain*>>>
        produces_rfactor_dom;
    for (const auto& exact_set : all_exact_sets_covered) {
      if (produces_rfactor_dom.has(exact_set)) {
        // Already processed
        continue;
      }
      if (std::none_of(
              exact_set->vector().begin(),
              exact_set->vector().end(),
              [&](IterDomain* id) { return isRfactor(id); })) {
        continue;
      }
      VectorOfUniqueEntries<std::shared_ptr<VectorOfUniqueEntries<IterDomain*>>>
          rfactor_history = getAllDisjointSetProducers({exact_set});
      for (const auto& entry : rfactor_history) {
        // Leave rfactor exact set, unless it's in the history of another
        // rfactor domain.
        if (entry != exact_set) {
          produces_rfactor_dom.pushBack(entry);
        }
      }
    }

    // Remove all sets in rfactor history from all_exact_sets_covered by
    // effectively doing an inplace copy_if
    VectorOfUniqueEntries<std::shared_ptr<VectorOfUniqueEntries<IterDomain*>>>
        tmp_all_exact_sets_covered;
    std::swap(tmp_all_exact_sets_covered, all_exact_sets_covered);
    for (const auto& entry : tmp_all_exact_sets_covered) {
      if (produces_rfactor_dom.has(entry)) {
        continue;
      }
      all_exact_sets_covered.pushBack(entry);
    }
  }

  VectorOfUniqueEntries<std::shared_ptr<VectorOfUniqueEntries<IterDomain*>>>
      input_ids;

  {
    // Remove any concrete id that's not still in all_exact_sets_covered,
    // basically copy_if
    decltype(maybe_concrete_ids) tmp_maybe_concrete_ids;
    std::swap(maybe_concrete_ids, tmp_maybe_concrete_ids);
    for (auto entry : tmp_maybe_concrete_ids) {
      if (all_exact_sets_covered.has(
              disjointSetOf(entry, IdMappingMode::EXACT))) {
        maybe_concrete_ids.pushBack(entry);
      }
    }
  }

  NVF_ERROR(
      !maybe_concrete_ids.vector().empty(),
      "No potential concrete_id's found for disjoint set ",
      disjoint_set_shared_ptr->toString());

  if (maybe_concrete_ids.vector().size() == 1) {
    return maybe_concrete_ids.vector().front();
  }

  // The concrete_id should have the most roots it can trace back to that are
  // iter domains, (non-broadcast/non-reduction). We don't trace back through
  // view operations, so the one with the most iter root domains is the concrete
  // ID.
  IterDomain* concrete_id = nullptr;
  int max_iter_root_count = 0;
  int max_bcast_root_count = 0;

  for (auto maybe_concrete_id : maybe_concrete_ids.vector()) {
    auto concrete_id_root_sets = getInputDisjointSetsOf(maybe_concrete_id);

    int bcast_root_count = (int)std::count_if(
        concrete_id_root_sets.vector().begin(),
        concrete_id_root_sets.vector().end(),
        [&](std::shared_ptr<VectorOfUniqueEntries<IterDomain*>> set) {
          return set->vector()[0]->isBroadcast();
        });

    int iter_root_count =
        (int)concrete_id_root_sets.vector().size() - bcast_root_count;
    if (iter_root_count > max_iter_root_count ||
        (iter_root_count == max_iter_root_count &&
         bcast_root_count > max_bcast_root_count)) {
      max_iter_root_count = iter_root_count;
      max_bcast_root_count = bcast_root_count;
      concrete_id = maybe_concrete_id;
    }
  }

  NVF_ERROR(
      concrete_id != nullptr,
      "No concrete_id found for disjoint set ",
      disjoint_set_shared_ptr->toString());

  return concrete_id;
}

void ComputeAtMap::buildConcreteIds() {
  // For the exact map just select the first ID since they're all exactly the
  // same size, it doesn't matter which is selected. This should be run-to-run
  // deterministic but which ID gets selected her depends on the traversal order
  // generating the set (compute at map build).
  for (const auto& disjoint_set_shared_ptr :
       id_graph_.exactNodes().disjointSets()) {
    NVF_ERROR(
        !disjoint_set_shared_ptr->vector().empty(),
        "Cannot compute concrete id of empty set.");
    auto first_id = disjoint_set_shared_ptr->vector().front();
    concrete_id_cache_[disjoint_set_shared_ptr] = first_id;
  }

  // The following two algorithms seem quite wasteful. Should find a more
  // efficient way to compute concrete IDs.
  for (const auto& disjoint_set_shared_ptr :
       id_graph_.permissiveNodes().disjointSets()) {
    NVF_ERROR(
        !disjoint_set_shared_ptr->vector().empty(),
        "Cannot compute concrete id of empty set.");
    auto first_id = disjoint_set_shared_ptr->vector().front();
    auto concrete_id = computeConcreteId(first_id, IdMappingMode::PERMISSIVE);
    concrete_id_cache_[disjoint_set_shared_ptr] = concrete_id;
  }

  // Same as exact computation
  for (const auto& disjoint_set_shared_ptr :
       id_graph_.almostExactNodes().disjointSets()) {
    NVF_ERROR(
        !disjoint_set_shared_ptr->vector().empty(),
        "Cannot compute concrete id of empty set.");
    auto first_id = disjoint_set_shared_ptr->vector().front();
    auto concrete_id = computeConcreteId(first_id, IdMappingMode::ALMOSTEXACT);
    concrete_id_cache_[disjoint_set_shared_ptr] = concrete_id;
  }

  for (const auto& disjoint_set_shared_ptr :
       id_graph_.loopNodes().disjointSets()) {
    NVF_ERROR(
        !disjoint_set_shared_ptr->vector().empty(),
        "Cannot compute concrete id of empty set.");
    auto first_id = disjoint_set_shared_ptr->vector().front();
    auto concrete_id = computeConcreteId(first_id, IdMappingMode::LOOP);
    concrete_id_cache_[disjoint_set_shared_ptr] = concrete_id;
  }

  for (const auto& disjoint_set_shared_ptr :
       id_graph_.permissiveResizeNodes().disjointSets()) {
    NVF_ERROR(
        !disjoint_set_shared_ptr->vector().empty(),
        "Cannot compute concrete id of empty set.");
    auto first_id = disjoint_set_shared_ptr->vector().front();
    auto concrete_id =
        computeConcreteId(first_id, IdMappingMode::PERMISSIVE_RESIZE);
    concrete_id_cache_[disjoint_set_shared_ptr] = concrete_id;
  }
}

bool ComputeAtMap::areExactExprs(Expr* expr_1, Expr* expr_2) {
  if (typeid(*expr_1) != typeid(*expr_2)) {
    return false;
  }

  if (expr_1->isA<Swizzle2D>()) {
    auto swizzle_1 = expr_1->as<Swizzle2D>();
    auto swizzle_2 = expr_2->as<Swizzle2D>();
    if (swizzle_1->swizzleType() != swizzle_2->swizzleType() ||
        swizzle_1->swizzleMode() != swizzle_2->swizzleMode()) {
      return false;
    }
  }

  NVF_ERROR(
      expr_1->inputs().size() == expr_2->inputs().size() &&
          expr_1->outputs().size() == expr_2->outputs().size(),
      "Expr traversal doesn't support variable number of inputs and outputs.");

  for (auto input_i : c10::irange(expr_1->inputs().size())) {
    if (expr_1->inputs()[input_i]->isA<IterDomain>() &&
        !areMapped(
            expr_1->inputs()[input_i]->as<IterDomain>(),
            expr_2->inputs()[input_i]->as<IterDomain>(),
            IdMappingMode::EXACT)) {
      // Inputs don't exact map in the right order
      return false;
    }
  }

  for (auto output_i : c10::irange(expr_1->outputs().size())) {
    if (expr_1->outputs()[output_i]->isA<IterDomain>() &&
        !areMapped(
            expr_1->outputs()[output_i]->as<IterDomain>(),
            expr_2->outputs()[output_i]->as<IterDomain>(),
            IdMappingMode::EXACT)) {
      // Outputs don't exact map in the right order
      return false;
    }
  }
  // Expr's have exact mapped inputs and outputs, including parameters of the
  // transformation.
  return true;
}

void ComputeAtMap::buildUniqueExactExprMaps() {
  // Start by building definitions
  for (const auto& disjoint_set_shared_ptr :
       id_graph_.exactNodes().disjointSets()) {
    std::vector<Expr*> definitions;

    // N^2 in number of unique transformations, this might be better to do
    // when generating the map.
    for (auto id : disjoint_set_shared_ptr->vector()) {
      if (id->definition() != nullptr) {
        auto id_inputs =
            ir_utils::filterByType<IterDomain>(id->definition()->inputs());
        if (std::any_of(id_inputs.begin(), id_inputs.end(), [&](auto id_input) {
              return disjoint_set_shared_ptr->has(id_input);
            })) {
          // Definition to this exact map, shouldn't be marked as a definition
          // to traverse on the exact map.

          // This is a WAR for FusionSimpleSwizzle2_CUDA wher there is a pattern
          // like:
          //
          // tv0[32, 32]
          // tv0->swizzle(Swizzle2DType::ZShape, 0, 1);
          //
          // each root domain is exact mapped with the outputs of the swizzle.
          // So the pre and post swizzle ID is in an exact set, but that exact
          // set also has the swizzle as a definition that leads to itself.
          //
          // TODO: Try to formalize this better in the exact ID traversal. Right
          // now its just interfering with concrete ID detection.
          continue;
        }
        bool match = false;
        for (auto recorded_def : definitions) {
          if (areExactExprs(id->definition(), recorded_def)) {
            match = true;
            break;
          }
        }
        if (!match) {
          definitions.push_back(id->definition());
        }
      }
    }
    unique_exact_definitions_[disjoint_set_shared_ptr] = definitions;
  }

  // Use definitions to build uses
  for (const auto& disjoint_set_shared_ptr :
       id_graph_.exactNodes().disjointSets()) {
    // Make sure uses is always initialized even there are no uses.
    if (unique_exact_uses_.find(disjoint_set_shared_ptr) ==
        unique_exact_uses_.end()) {
      unique_exact_uses_[disjoint_set_shared_ptr] = {};
    }

    auto definition_it =
        unique_exact_definitions_.find(disjoint_set_shared_ptr);

    if (definition_it == unique_exact_definitions_.end()) {
      continue;
    }

    const auto& definitions = definition_it->second;

    for (auto definition : definitions) {
      auto inp_ids = ir_utils::filterByType<IterDomain>(definition->inputs());
      for (auto inp : inp_ids) {
        auto inp_disjoint_set_shared_ptr =
            disjointSetOf(inp, IdMappingMode::EXACT);
        // Initialize uses entry
        if (unique_exact_uses_.find(inp_disjoint_set_shared_ptr) ==
            unique_exact_uses_.end()) {
          unique_exact_uses_[inp_disjoint_set_shared_ptr] = {};
        }

        auto& uses = unique_exact_uses_.at(inp_disjoint_set_shared_ptr);

        bool already_added = false;
        for (auto other_use : uses) {
          if (areExactExprs(definition, other_use)) {
            already_added = true;
            break;
          }
        }
        if (already_added) {
          continue;
        }

        if (!already_added) {
          uses.push_back(definition);
        }
      }
    }
  }
}

IterDomain* ComputeAtMap::getConcreteMappedID(
    IterDomain* id,
    IdMappingMode mode) const {
  auto disjoint_set_shared_ptr = disjointSetOf(id, mode);

  NVF_ERROR(
      !disjoint_set_shared_ptr->vector().empty(),
      "Empty disjoint set found for ",
      id->toString());

  auto cache_it = concrete_id_cache_.find(disjoint_set_shared_ptr);

  NVF_ERROR(
      cache_it != concrete_id_cache_.end(),
      "Could not find concrete id for: ",
      id->toString(),
      " with mode ",
      mode);

  return cache_it->second;
}

namespace {

std::string idGraphNodesToString(
    const ComputeAtMap& ca_map,
    IdMappingMode mode) {
  std::stringstream ss;
  // Sort vectors before printing so that the resulting output is
  // printed deterministically
  auto disjoint_sets = ca_map.getIdSets(mode).disjointSets();
  std::sort(
      disjoint_sets.begin(),
      disjoint_sets.end(),
      [&](const auto& set1, const auto& set2) {
        if (set1->empty()) {
          return true;
        } else if (set2->empty()) {
          return false;
        } else {
          auto concrete_id1 = ca_map.getConcreteMappedID(set1->front(), mode);
          auto concrete_id2 = ca_map.getConcreteMappedID(set2->front(), mode);
          return Statement::lessThan(concrete_id1, concrete_id2);
        }
      });
  for (const auto& s_ptr : disjoint_sets) {
    const auto& set = *s_ptr;
    IterDomain* concrete_id = nullptr;
    if (!set.empty()) {
      auto id = set.front();
      concrete_id = ca_map.getConcreteMappedID(id, mode);
    }
    ss << "  {";
    for (auto entry : set.vector()) {
      ss << abstractToString(entry);
      if (entry == concrete_id) {
        ss << "*";
      }
      if (entry != set.back()) {
        ss << "; ";
      }
    }
    ss << " }\n";
  }
  return ss.str();
}

} // namespace

std::string ComputeAtMap::toString() const {
  std::stringstream ss;
  ss << "Compute at map { \n";
  ss << "Exact map:\n" << idGraphNodesToString(*this, IdMappingMode::EXACT);
  ss << "Almost Exact map:\n"
     << idGraphNodesToString(*this, IdMappingMode::ALMOSTEXACT);
  ss << "Loop map:\n" << idGraphNodesToString(*this, IdMappingMode::LOOP);
  ss << "Permissive map:\n"
     << idGraphNodesToString(*this, IdMappingMode::PERMISSIVE);
  ss << "Permissive-Resize map:\n"
     << idGraphNodesToString(*this, IdMappingMode::PERMISSIVE_RESIZE);
  ss << "Permissive-Relaxed-Resize map:\n"
     << idGraphNodesToString(*this, IdMappingMode::INNERMOST);
  ss << "Consumer maps:\n";
  for (auto key : getSortedKeys(id_graph_.consumers(), Statement::lessThan)) {
    auto consumers = id_graph_.consumers().at(key);
    std::sort(consumers.begin(), consumers.end(), Statement::lessThan);
    ss << "  " << key->toString() << " :: " << consumers.toString() << "\n";
  }

  ss << "Producer maps:\n";
  for (auto key : getSortedKeys(id_graph_.producers(), Statement::lessThan)) {
    VectorOfUniqueEntries<IterDomain*> producers =
        id_graph_.producers().at(key);
    std::sort(producers.begin(), producers.end(), Statement::lessThan);
    ss << "  " << key->toString() << " :: " << producers.toString() << "\n";
  }

  ss << "Sibling map:\n" << id_graph_.siblings().toString() << "\n";

  ss << "} compute at map" << std::endl;
  return ss.str();
}

bool ComputeAtMap::isRfactor(IterDomain* ref_id) const {
  return id_graph_.rfactorIds().find(ref_id) != id_graph_.rfactorIds().end();
}

std::vector<IterDomain*> ComputeAtMap::getRfactorDomainsOfIdGroup(
    IterDomain* ref_id,
    IdMappingMode mode) const {
  auto disjoint_set = disjointSetOf(ref_id, mode);
  std::vector<IterDomain*> rfactor_ids;
  for (auto disjoint_id : disjoint_set->vector()) {
    if (id_graph_.rfactorIds().find(disjoint_id) !=
        id_graph_.rfactorIds().end()) {
      rfactor_ids.push_back(disjoint_id);
    }
  }
  return rfactor_ids;
}

const std::shared_ptr<VectorOfUniqueEntries<IterDomain*>>& ComputeAtMap::
    disjointSetOf(IterDomain* id, IdMappingMode mode) const {
  NVF_ERROR(
      idExistsInMap(id),
      id->toString(),
      " has not been processed in this Compute At Map, yet the disjoint set for it was requested.");
  return getIdSets(mode).disjointSetMap().at(id);
}

const DisjointSets<IterDomain*>& ComputeAtMap::getIdSets(
    IdMappingMode mode) const {
  switch (mode) {
    case IdMappingMode::EXACT:
      return id_graph_.exactNodes();
    case IdMappingMode::ALMOSTEXACT:
      return id_graph_.almostExactNodes();
    case IdMappingMode::LOOP:
      return id_graph_.loopNodes();
    case IdMappingMode::PERMISSIVE:
      return id_graph_.permissiveNodes();
    case IdMappingMode::PERMISSIVE_RESIZE:
      return id_graph_.permissiveResizeNodes();
<<<<<<< HEAD
    default:
      TORCH_INTERNAL_ASSERT(
          false, "Error with mapping mode, didn't expect mode: ", mode);
  }
=======
    case IdMappingMode::INNERMOST:
      return id_graph_.innermostNodes();
  }
  NVF_ERROR(false, "Error with mapping mode provided.");
>>>>>>> d82e855c
}

bool ComputeAtMap::idExistsInMap(IterDomain* id) const {
  return getIdSets(IdMappingMode::EXACT).disjointSetMap().find(id) !=
      getIdSets(IdMappingMode::EXACT).disjointSetMap().end();
}

VectorOfUniqueEntries<std::shared_ptr<VectorOfUniqueEntries<IterDomain*>>>
ComputeAtMap::getInputDisjointSetsOf(IterDomain* of_id, bool stop_at_rfactor) {
  VectorOfUniqueEntries<std::shared_ptr<VectorOfUniqueEntries<IterDomain*>>>
      input_disjoint_sets;

  VectorOfUniqueEntries<IterDomain*> inputs;
  // This deque could be VectorOfUniqueEntries
  std::deque<std::shared_ptr<VectorOfUniqueEntries<IterDomain*>>> to_visit(
      {disjointSetOf(of_id, IdMappingMode::EXACT)});
  std::unordered_set<std::shared_ptr<VectorOfUniqueEntries<IterDomain*>>>
      visited;
  while (!to_visit.empty()) {
    auto currently_visiting = to_visit.front();
    to_visit.pop_front();
    if (!visited.emplace(currently_visiting).second) {
      continue;
    }
    auto defs_it = unique_exact_definitions_.find(currently_visiting);
    NVF_ERROR(
        defs_it != unique_exact_definitions_.end(),
        "unique_exact_definitions_ wasn't correctly generated, missing the disjoint set:\n",
        currently_visiting->toString());

    // If there's no definition, we've found an input.
    if (defs_it->second.empty()) {
      input_disjoint_sets.pushBack(currently_visiting);
      continue;
    }

    if (stop_at_rfactor &&
        std::any_of(
            currently_visiting->vector().begin(),
            currently_visiting->vector().end(),
            [&](IterDomain* id) { return isRfactor(id); })) {
      input_disjoint_sets.pushBack(currently_visiting);
      continue;
    }

    // Traverse producers of current disjoint set and collect unique exact
    // disjoint set producers
    VectorOfUniqueEntries<std::shared_ptr<VectorOfUniqueEntries<IterDomain*>>>
        producers_of_currently_visiting;

    for (auto def : defs_it->second) {
      auto id_inps = ir_utils::filterByType<IterDomain>(def->inputs());
      for (auto id_inp : id_inps) {
        producers_of_currently_visiting.pushBack(
            disjointSetOf(id_inp, IdMappingMode::EXACT));
      }
    }

    // Add producers to visit if not already there
    for (const auto& producer : producers_of_currently_visiting.vector()) {
      if (visited.find(producer) == visited.end()) {
        to_visit.push_back(producer);
      }
    }
  }

  return input_disjoint_sets;
}

VectorOfUniqueEntries<std::shared_ptr<VectorOfUniqueEntries<IterDomain*>>>
ComputeAtMap::getAllDisjointSetProducers(
    const VectorOfUniqueEntries<
        std::shared_ptr<VectorOfUniqueEntries<IterDomain*>>>& exact_sets)
    const {
  // This deque could be VectorOfUniqueEntries
  std::deque<std::shared_ptr<VectorOfUniqueEntries<IterDomain*>>> to_visit(
      {exact_sets.vector().begin(), exact_sets.vector().end()});

  VectorOfUniqueEntries<std::shared_ptr<VectorOfUniqueEntries<IterDomain*>>>
      visited;

  while (!to_visit.empty()) {
    auto currently_visiting = to_visit.front();
    to_visit.pop_front();
    if (!visited.pushBack(currently_visiting)) {
      continue;
    }
    auto defs_it = unique_exact_definitions_.find(currently_visiting);
    NVF_ERROR(
        defs_it != unique_exact_definitions_.end(),
        "unique_exact_definitions_ wasn't correctly generated, missing the disjoint set:\n",
        currently_visiting->toString());

    // Traverse producers of current disjoint set and collect unique exact
    // disjoint set producers
    VectorOfUniqueEntries<std::shared_ptr<VectorOfUniqueEntries<IterDomain*>>>
        producers_of_currently_visiting;

    for (auto def : defs_it->second) {
      auto id_inps = ir_utils::filterByType<IterDomain>(def->inputs());
      for (auto id_inp : id_inps) {
        producers_of_currently_visiting.pushBack(
            disjointSetOf(id_inp, IdMappingMode::EXACT));
      }
    }

    // Add producers to visit if not already there
    for (const auto& producer : producers_of_currently_visiting.vector()) {
      if (!visited.has(producer)) {
        to_visit.push_back(producer);
      }
    }
  }

  return visited;
}

VectorOfUniqueEntries<std::shared_ptr<VectorOfUniqueEntries<IterDomain*>>>
ComputeAtMap::getAllDisjointSetConsumers(
    const VectorOfUniqueEntries<
        std::shared_ptr<VectorOfUniqueEntries<IterDomain*>>>& exact_sets)
    const {
  // This deque could be VectorOfUniqueEntries
  std::deque<std::shared_ptr<VectorOfUniqueEntries<IterDomain*>>> to_visit(
      {exact_sets.vector().begin(), exact_sets.vector().end()});

  VectorOfUniqueEntries<std::shared_ptr<VectorOfUniqueEntries<IterDomain*>>>
      visited;

  while (!to_visit.empty()) {
    auto currently_visiting = to_visit.front();
    to_visit.pop_front();
    if (!visited.pushBack(currently_visiting)) {
      continue;
    }
    auto uses_it = unique_exact_uses_.find(currently_visiting);
    NVF_ERROR(
        uses_it != unique_exact_uses_.end(),
        "unique_exact_uses_ wasn't correctly generated, missing the disjoint set:\n",
        currently_visiting->toString());

    // Traverse consumers of current disjoint set and collect unique exact
    // disjoint set consumers
    VectorOfUniqueEntries<std::shared_ptr<VectorOfUniqueEntries<IterDomain*>>>
        consumers_of_currently_visiting;

    for (auto uses : uses_it->second) {
      auto id_outs = ir_utils::filterByType<IterDomain>(uses->outputs());
      for (auto id_out : id_outs) {
        consumers_of_currently_visiting.pushBack(
            disjointSetOf(id_out, IdMappingMode::EXACT));
      }
    }

    // Add consumers to visit if not already there
    for (const auto& consumer : consumers_of_currently_visiting.vector()) {
      if (!visited.has(consumer)) {
        to_visit.push_back(consumer);
      }
    }
  }

  return visited;
}

void IterDomainGraph::updateComputeWith(TensorView* compute_with_tv) {
  NVF_ERROR(
      compute_with_tv->hasResolvedComputeWith(),
      "Invalid tensor: ",
      compute_with_tv->toString());

  // Can use any consumer this tensor is computed with
  auto consumer_tv = compute_with_tv->getComputeWithConsumers().at(0);

  for (auto pos = compute_with_tv->getComputeAtPosition();
       pos < compute_with_tv->getComputeWithPosition();
       ++pos) {
    auto id = compute_with_tv->axis((int)pos);

    // Find the matching consumer ID using the permissive map
    auto it = std::find_if(
        consumer_tv->getLeafDomain().begin(),
        consumer_tv->getLeafDomain().end(),
        [&](auto consumer_id) {
          return permissiveNodes().disjointSetMap().at(id)->has(consumer_id);
        });
    NVF_ERROR(
        it != consumer_tv->getLeafDomain().end(),
        "No consumer leaf ID of tensor ",
        consumer_tv->toString(),
        " permissively mapped with: ",
        id->toString());

    IterDomain* consumer_id = *it;

    loop_nodes_.mapEntries(id, consumer_id);
  }
}

void ComputeAtMap::updateComputeWith(TensorView* compute_with_tv) {
  NVF_ERROR(
      compute_with_tv->hasResolvedComputeWith(),
      "Invalid tensor: ",
      compute_with_tv->toString());

  id_graph_.updateComputeWith(compute_with_tv);

  // Update the LOOP concrete IDs
  for (const auto& disjoint_set_shared_ptr :
       id_graph_.loopNodes().disjointSets()) {
    NVF_ERROR(
        !disjoint_set_shared_ptr->vector().empty(),
        "Cannot compute concrete id of empty set.");
    auto first_id = disjoint_set_shared_ptr->vector().front();
    auto concrete_id = computeConcreteId(first_id, IdMappingMode::LOOP);
    concrete_id_cache_[disjoint_set_shared_ptr] = concrete_id;
  }
}

} // namespace nvfuser<|MERGE_RESOLUTION|>--- conflicted
+++ resolved
@@ -1488,17 +1488,11 @@
       return id_graph_.permissiveNodes();
     case IdMappingMode::PERMISSIVE_RESIZE:
       return id_graph_.permissiveResizeNodes();
-<<<<<<< HEAD
-    default:
-      TORCH_INTERNAL_ASSERT(
-          false, "Error with mapping mode, didn't expect mode: ", mode);
-  }
-=======
     case IdMappingMode::INNERMOST:
       return id_graph_.innermostNodes();
-  }
-  NVF_ERROR(false, "Error with mapping mode provided.");
->>>>>>> d82e855c
+    default:
+      NVF_ERROR(false, "Error with mapping mode provided: ", mode);
+  }
 }
 
 bool ComputeAtMap::idExistsInMap(IterDomain* id) const {
