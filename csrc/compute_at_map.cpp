--- conflicted
+++ resolved
@@ -864,19 +864,6 @@
             concrete_loop_id)) {
       // Allocate index variable for each stage of the circular buffered loop.
       circular_buffered_loop_index_variable_map_[loop_disjoint_set.get()] =
-<<<<<<< HEAD
-          std::make_unique<CircularBufferIndices>(CircularBufferIndices(
-              {{CircularBufferLoopStage::Prolog,
-                IrBuilder::create<Val>(DataType::Index)},
-               {CircularBufferLoopStage::Main,
-                IrBuilder::create<Val>(DataType::Index)},
-               {CircularBufferLoopStage::Epilog,
-                IrBuilder::create<Val>(DataType::Index)},
-               {CircularBufferLoopStage::LoadWarp,
-                IrBuilder::create<Val>(DataType::Index)},
-               {CircularBufferLoopStage::ComputeWarp,
-                IrBuilder::create<Val>(DataType::Index)}}));
-=======
           std::make_unique<CircularBufferIndices>();
       for (auto i : c10::irange(
                static_cast<int>(CircularBufferLoopStage::EndOfStages))) {
@@ -884,7 +871,6 @@
         circular_buffered_loop_index_variable_map_[loop_disjoint_set.get()]
             ->emplace(stage, IrBuilder::create<Val>(DataType::Index));
       }
->>>>>>> 43513124
     } else {
       // Everything now should be serial concrete loops,
       //   we just allocate a loop index integer for each set of loops.
@@ -914,13 +900,8 @@
     // buffer loop
     if (circular_buffer_loop_stage == CircularBufferLoopStage::NotApplicable) {
       // The circular buffered loop stages are created after the loop nest
-<<<<<<< HEAD
-      //  lowering phase so this function will be querried before the circular
-      //  buffer pass. At that point, no forloop has any circular buffer
-=======
       //  lowering phase so this function will be queried before the circular
       //  buffer pass. At that point, no for loop has any circular buffer
->>>>>>> 43513124
       //  stage defined, and we just default to using the main stage index.
       circular_buffer_loop_stage = CircularBufferLoopStage::Main;
     }
