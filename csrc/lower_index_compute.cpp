// clang-format off
/*
 * SPDX-FileCopyrightText: Copyright (c) 2023-present NVIDIA CORPORATION & AFFILIATES.
 * All rights reserved.
 * SPDX-License-Identifier: BSD-3-Clause
 */
// clang-format on
#include <contiguity.h>
#include <index_compute.h>
#include <ir_utils.h>
#include <lower2device.h>
#include <lower_index_compute.h>
#include <lower_magic_zero.h>
#include <lower_utils.h>
#include <lower_validation.h>
#include <transform_iter.h>

namespace nvfuser {

IndexFromIdGraph::IndexFromIdGraph(
    IndexCompute index_,
    IndexCompute concrete_index_,
    std::unordered_map<IterDomain*, Val*> initial_concrete_index_map_,
    std::vector<IterDomain*> loop_domains_)
    : index(std::move(index_)),
      concrete_index(std::move(concrete_index_)),
      initial_concrete_index_map(std::move(initial_concrete_index_map_)),
      resolved_loop_domains(std::move(loop_domains_)) {}

namespace {

// Maps all producer domains to consumer with broadcast
// forwarding. Used to find the allocation position.
// TODO: should this be an ir_util ? Didn't seem to be
//  used too much though.
std::unordered_map<IterDomain*, IterDomain*> mapAllProducerDomainsToConsumer(
    const TensorView* producer_tv,
    const TensorView* consumer_tv) {
  // This map has forwarded broadcast axes, it should only be used to compute
  // the allocation position of the producer
  std::unordered_map<IterDomain*, IterDomain*> p2c_alloc_map;

  //  We want to replay producer as consumer instead of the other way around
  //  since consumer may have some broadcasted axes producer doesn't have
  //  merged into loops producer may use. If we did consumer as producer we
  //  wouldn't have this information in the mapping.
  auto replay_PasC = BestEffortReplay::replayPasC(
      producer_tv,
      consumer_tv,
      -1,
      PairwiseRootDomainMap(producer_tv, consumer_tv));

  // Grab consumer domain entries and reverse replay map. TODO: Maybe
  // TransformReplay::replayPasC could return this map
  for (auto id : consumer_tv->getLeafDomain()) {
    const auto& c2p_map = replay_PasC.getReplay();
    auto c2p_it = c2p_map.find(id);
    if (c2p_it != c2p_map.end()) {
      auto c_id = c2p_it->first;
      auto p_id = c2p_it->second;
      p2c_alloc_map[p_id] = c_id;
    }
  }

  return p2c_alloc_map;
}

std::unordered_map<IterDomain*, IterDomain*> invertOneToOneMap(
    const std::unordered_map<IterDomain*, IterDomain*>& map) {
  std::unordered_map<IterDomain*, IterDomain*> inverted;
  for (const auto& kv : map) {
    bool inserted = inverted.emplace(kv.second, kv.first).second;
    TORCH_INTERNAL_ASSERT(
        inserted,
        "Multiple mappings to the same value detected: ",
        kv.second->toString());
  }
  return inverted;
}

//! A struct to keep track of necessary parameters used in
//!  configuring index compute pass.
//! These parameters are needed to propagate the indexing from the leaf nodes of
//! the TVs and loop nests to the TVs rfactor domain during
//! index_compute.cpp::IndexCompute passes.
//! TODO:
//!   Would expect this list to become shorter over time,
//!  as more info can be determined holistically.
struct IndexingParameters {
  //! Initial binding of index math to concrete iterdomain ids,
  //!  from the loop nest analysis.
  std::unordered_map<IterDomain*, Val*> initial_concrete_id_index;

  //! (Used in non-global indexing) the concrete iterdomains that
  //!  we want to skip or merge into contiguous indexing paths.
  std::unordered_set<IterDomain*> zero_domains;

  //! (Used in non-global indexing) the preferred path we would
  //!  be propagating contiguously merged indices backward.
  std::unordered_set<IterDomain*> preferred_concrete_ids;

  //! The inferred halo padded extents of the concrete iterdomains.
  std::unordered_map<IterDomain*, Val*> concrete_id_to_halo_extent;
};

// Initial loop index map for global producer or consumer case.
IndexingParameters getLinearIndexParameters(
    const LoopIndexing& loop_indexing,
    const std::unordered_set<kir::ForLoop*>& rotated_loops,
    bool index_producer = false) {
  IndexingParameters index_parameters;

  auto& loops = loop_indexing.loops();
  auto& loop_domain = loop_indexing.loopDomains();
  auto& loop_index_map = index_parameters.initial_concrete_id_index;

  for (auto loop_idx : c10::irange(loops.size())) {
    auto loop = loops[loop_idx];
    auto index_domain = GpuLower::current()->caMap()->getConcreteMappedID(
        loop_domain[loop_idx], IdMappingMode::EXACT);
    loop_index_map[index_domain] = loop->indexOrStartIfTrivial();
    if (rotated_loops.count(loop) > 0) {
      loop_index_map[index_domain] = SimplifyingIrBuilder::addExpr(
          loop_index_map.at(index_domain), loop->step());
    }
  }

  // Derive the halo extents from the loop indexing result.
  index_parameters.concrete_id_to_halo_extent =
      GpuLower::current()->haloInfo()->buildConcreteHaloExtentMap(
          loop_indexing);

  protectNonPredicateIndexWithMagicZero(
      loops,
      loop_indexing.loopDomains(),
      index_parameters.initial_concrete_id_index);

  // Setup double buffer increment for producer case:
  // TODO: could unify these double buffer index calculation
  //  in follow ups.
  if (index_producer) {
    auto double_buffer_loop =
        GpuLower::current()->doubleBufferInfo().getDoubleBufferLoop(
            loop_indexing.consumerTv(), loops, true);

    for (auto loop_idx : c10::irange(loops.size())) {
      auto loop = loops[loop_idx];
      if (loop == double_buffer_loop) {
        auto loop_id = loop_indexing.loopDomains()[loop_idx];

        auto concrete_loop_id =
            GpuLower::current()->caMap()->getConcreteMappedID(
                loop_id, IdMappingMode::EXACT);

        auto stage_depth =
            GpuLower::current()->doubleBufferInfo().getStageDepthFor(
                loop->iter_domain());
        index_parameters.initial_concrete_id_index[concrete_loop_id] =
            SimplifyingIrBuilder::addExpr(
                index_parameters.initial_concrete_id_index[concrete_loop_id],
                SimplifyingIrBuilder::create<Int>(stage_depth - 1));
      }
    }
  }

  return index_parameters;
}

// Initial index parameters for shared and local case
IndexingParameters getNonGlobalInitialIndexParameters(
    const LoopIndexing& loop_indexing,
    const std::unordered_set<kir::ForLoop*>& rotated_loops,
    const TensorView* consumer_tv,
    bool index_producer = false,
    const TensorView* producer_tv = nullptr,
    std::unordered_map<IterDomain*, IterDomain*> p2c_map = {}) {
  IndexingParameters index_parameters;
  const auto& loops = loop_indexing.loops();
  const auto& loop_domains = loop_indexing.loopDomains();

  // TODO:
  //  The non-global path should become shorter as we
  // pull more info into id graph.
  std::unordered_map<IterDomain*, IterDomain*> alloc_id_map;

  if (index_producer) {
    alloc_id_map = mapAllProducerDomainsToConsumer(producer_tv, consumer_tv);
  }

  auto alloc_tv = index_producer ? producer_tv : consumer_tv;
  auto alloc_info = lower_utils::getAllocInformation(
      alloc_tv, loops, alloc_id_map, index_producer);

  std::unordered_map<kir::ForLoop*, Val*> loop_to_ind_map;
  std::unordered_set<kir::ForLoop*> zero_loops;

  kir::ForLoop* double_buffer_loop = nullptr;

  if (index_producer) {
    double_buffer_loop =
        GpuLower::current()->doubleBufferInfo().getDoubleBufferLoop(
            consumer_tv, loops, true);
  }

  std::tie(loop_to_ind_map, zero_loops) = indexMapFromTV(
      alloc_tv,
      loops,
      rotated_loops,
      alloc_info.init_for_loop,
      !index_producer,
      double_buffer_loop);

  ensureStaticIndexing(alloc_tv, alloc_info.init_for_loop, loops, alloc_id_map);

  TORCH_INTERNAL_ASSERT(
      loops.size() <= loop_domains.size(),
      "Loop domain didn't replay all loops");

  for (auto loop_idx : c10::irange(loops.size())) {
    auto loop = loops[loop_idx];
    auto loop_domain = loop_domains[loop_idx];

    auto concrete_loop_domain =
        GpuLower::current()->caMap()->getConcreteMappedID(
            loop_domain, IdMappingMode::EXACT);

    index_parameters.initial_concrete_id_index[concrete_loop_domain] =
        loop_to_ind_map.at(loop);

    if (zero_loops.count(loop)) {
      index_parameters.zero_domains.insert(concrete_loop_domain);
    }
  }

  // Derive preferred path from loop indexing result.
  const TensorView* target_tv = index_producer ? producer_tv : consumer_tv;
  index_parameters.preferred_concrete_ids = buildLoopIndexingPreferredPath(
      target_tv, loop_indexing, index_producer, p2c_map);

  // Derive the halo extents from the loop indexing result.
  index_parameters.concrete_id_to_halo_extent =
      GpuLower::current()->haloInfo()->buildConcreteHaloExtentMap(
          loop_indexing);

  return index_parameters;
}

// Return true if it is sufficient to predicate the end of the loop
// iteration. An aligned vectorized loop is one example where it is
// guaranteed to be valid by the validation checks. More generally,
// the divisible split set is used to find such loops. The divisible
// split set contains splits used in view transformations as well as
// those whose output domains are vectorized. View transformations
// guarantee that any split involved is divisible, whereas
// vectorization only guarantees that the overall root extent is
// divisible by the split factor. Thus, if a loop IterDomain is
// an output of a split included in the divisible view splits, we can
// just predicate the end of the loop iteration. If a loop IterDomain
// is an output of a divisible split due to vectorization, it is only
// valid when the loop IterDomain is mapped with the vectorized inner
// output IterDomain. If it is mapped with an outer IterDomain, since
// the split input IterDomain may be an output IterDomain of a
// non-divisible split, we still need to predicate each loop iteration
// value.
bool predicateAtEnd(kir::ForLoop* loop) {
  auto loop_id = loop->iter_domain();
  auto split = dynamic_cast<Split*>(loop_id->definition());
  if (split == nullptr) {
    return false;
  }

  bool is_divisible = GpuLower::current()->divisibleSplitSet().count(split) > 0;

  if (!is_divisible) {
    return false;
  }

  // Find the other output of the split
  auto other_out_id =
      split->inner() == loop_id ? split->outer() : split->inner();

  // If the other output is mapped with a vectorized IterDomain,
  // this IterDomain needs to be predicated at each iteration point.
  const auto& other_id_exact_set = GpuLower::current()
                                       ->caMap()
                                       ->getIdSets(IdMappingMode::EXACT)
                                       .getDisjointSetOf(other_out_id);

  if (std::any_of(
          other_id_exact_set.begin(), other_id_exact_set.end(), [](auto id) {
            return id->getParallelType() == ParallelType::Vectorize;
          })) {
    return false;
  }

  // Now it is either loop_id is mapped with a vectorized IterDomain
  // or it's an output of view transformations.
  return true;
}

//! Initial index parameters for predicate, adjusts loop to indexing
//!  may according to the information annotated on the loop nest.
//!
//! TODO:
//!  This function is mostly copy pasted from previous implementation
//! at this step, further clean up is possible since:
//!  1. Much of the loop-to-ind adjustment will be issued from idgraph
//!  2. Much of the initial index logic could be shared across all
//! the 3 variants.
IndexingParameters getPredicateInitialIndexParameters(
    const LoopIndexing& loop_indexing,
    const std::unordered_set<kir::ForLoop*>& rotated_loops,
    TensorView* consumer_tv,
    kir::ForLoop* unswitch_or_vec_loop,
    IterDomain* double_buffer_axis,
    bool is_start_predicate) {
  IndexingParameters index_parameters;
  const auto& loops = loop_indexing.loops();
  const auto& loop_domains = loop_indexing.loopDomains();

  // This shouldn't be needed.
  TORCH_INTERNAL_ASSERT(
      loops.size() <= loop_domains.size(),
      "Loop domain didn't replay all loops");

  std::unordered_map<kir::ForLoop*, Val*> loop_to_ind_map;

  // Fill initial index with each forloop's index.
  for (auto fl : loops) {
    if (fl->isTrivial()) {
      loop_to_ind_map[fl] = fl->start();
    } else {
      loop_to_ind_map[fl] = fl->index();
    }
    if (rotated_loops.count(fl) > 0) {
      loop_to_ind_map[fl] =
          SimplifyingIrBuilder::addExpr(loop_to_ind_map.at(fl), fl->step());
    }
  }

  bool unswitch_pred = unswitch_or_vec_loop != nullptr &&
      (unswitch_or_vec_loop->iter_domain()->getParallelType() ==
           ParallelType::Unswitch ||
       unswitch_or_vec_loop->iter_domain()->getParallelType() ==
           ParallelType::Unroll);

  // Vectorized predicates are different from unswitch. Unswitch predicates
  // all loops within the unswitch (the outer most unswitch) are generated
  // with loop->extent-1 as the index. With vectorized predicates, only the
  // vectorized loop should be like this.

  bool within_unswitch = false;

  for (const auto loop_i : c10::irange(loops.size())) {
    auto loop = loops[loop_i];
    auto loop_id = loop->iter_domain();
    auto loop_pt = loop_id->getParallelType();
    auto ref_id = loop_domains.at(loop_i);

    if (!within_unswitch && unswitch_pred) {
      within_unswitch = loop == unswitch_or_vec_loop;
    }

    bool predicate_at_end =
        within_unswitch || loop == unswitch_or_vec_loop || predicateAtEnd(loop);

    if (predicate_at_end) {
      // Rely on the reference to check broadcasting. The for loop could be
      // broadcasted on a constant value from an unroll split. Since reference
      // may convert this to an iter domain, that for loop could be valid to
      // generate predication from.

      // Note that loop->stop() is not used below. Instead,
      // loop->iter_domain()->extent() is used, which is uniform
      // across the mapped domains irrespective of halo. Predicates are
      // compared with each to pick the most restrictive ones. The
      // comparison is done by only using the offset, which is the
      // term added to the index. So, the index term must be the
      // same among all predicates, otherwise the comparison would
      // be invalid. The effect by halo is added to the offset
      // term. See getUnswitchStopOffset.

      if (ref_id->isBroadcast()) {
        // Ignore indexing into broadcasted dimensions.
        continue;
      } else if (loop_id->isThread()) {
        // When parallelized, if the loop stop is the same as the
        // extent of the associated IterDomain, i.e., no extra
        // iterations for halo, predicating with the threading index
        // is sufficient for both the start and stop
        // predicates. That isn't the case if the loop has halo, and
        // in the case either the minimum and maximum values of the
        // iteration domain needs to be used.
        //
        // Note: Better performance was obtained if using
        // threadIdx in unswitch predicates was avoided. More
        // specifically, in the Hdiff stencil example, instead of
        // predicating with threadIdx.x for both the start and stop
        // predicates, using zero and (blockDim.x - 1) for the start
        // and stop predicates, respectively, resulted in less
        // register pressure. The alternative codegen can be done by
        // adding this to the first if condition:
        // loop_id->isBlockDim(). This would not be a concern if the
        // else part could be omitted, so canOmitElseClause should
        // be used as well.
        if (loop->stop() == loop_id->extent()) {
          loop_to_ind_map[loop] = loop->start();
        } else if (is_start_predicate) {
          loop_to_ind_map[loop] = GpuLower::current()->kernel()->zeroVal();
        } else {
          // Note that the parallel dimension is used rather than
          // loop-stop(). See the above comment.
          loop_to_ind_map[loop] =
              GpuLower::current()->parallelDimensionMap().get(loop_pt);
        }
      } else if (is_start_predicate) {
        loop_to_ind_map[loop] = GpuLower::current()->kernel()->zeroVal();
      } else {
        // Similar to the above, loop_id()->extent() is
        // used here instead of loop->stop(). See the above comment.
        loop_to_ind_map[loop] = SimplifyingIrBuilder::subExpr(
            loop_id->extent(), GpuLower::current()->kernel()->oneVal());
      }
    }
  }

  // Increment double buffer loop index
  if (double_buffer_axis != nullptr) {
    auto db_loop = GpuLower::current()->doubleBufferInfo().getDoubleBufferLoop(
        double_buffer_axis, loops, true);
    if (db_loop != nullptr) {
      auto loop_to_ind_map_it = loop_to_ind_map.find(db_loop);
      TORCH_INTERNAL_ASSERT(loop_to_ind_map_it != loop_to_ind_map.end());
      auto cur_index = loop_to_ind_map_it->second;
      // if cur_index is not the same as the index of db_loop, it must
      // be true that that index has been modified to support
      // unswitch. In that case, it is not necessary to move ahead the
      // index for double buffering.
      auto stage_depth =
          GpuLower::current()->doubleBufferInfo().getStageDepthFor(
              db_loop->iter_domain());
      bool is_same =
          (rotated_loops.count(db_loop)
               ? cur_index->sameAs(SimplifyingIrBuilder::addExpr(
                     db_loop->indexOrStartIfTrivial(), db_loop->step()))
               : cur_index == db_loop->indexOrStartIfTrivial());
      if (is_same) {
        loop_to_ind_map[db_loop] = SimplifyingIrBuilder::addExpr(
            cur_index, SimplifyingIrBuilder::create<Int>(stage_depth - 1));
      }
    }
  }

  // Convert loop-to-ind map to concrete-to-ind map
  for (auto loop_idx : c10::irange(loops.size())) {
    auto loop = loops.at(loop_idx);
    auto concrete_loop_domain =
        GpuLower::current()->caMap()->getConcreteMappedID(
            loop_domains.at(loop_idx), IdMappingMode::EXACT);
    index_parameters.initial_concrete_id_index[concrete_loop_domain] =
        loop_to_ind_map.at(loop);
  }

  // Note that, unlike non-predicate indexing, magic-zero insertion is
  // not done at this point but is done individually for each indexed
  // domain. See Index::getReferenceRootPredicates.

  // Derive the halo extents from the loop indexing result.
  index_parameters.concrete_id_to_halo_extent =
      GpuLower::current()->haloInfo()->buildConcreteHaloExtentMap(
          loop_indexing);

  return index_parameters;
}

} // namespace

LoopIndexing LoopIndexingAnalysis::fromLoopAndConsumer(
    const std::vector<kir::ForLoop*>& loops,
    const TensorView* consumer_tv) {
  LoopIndexingAnalysis analysis(loops, consumer_tv);
  return analysis.getLoopIndexing(loops);
}

VectorOfUniqueEntries<IterDomain*> LoopIndexingAnalysis::
    getReplayableConcreteIDs(
        const std::vector<IterDomain*>& consumer_leaf_ids,
        const TensorView* consumer_tv) {
  LoopIndexingAnalysis analysis(consumer_leaf_ids, consumer_tv);
  return analysis.replayed_concrete_ids_;
}

LoopIndexingAnalysis::LoopIndexingAnalysis(
    const std::vector<kir::ForLoop*>& loops,
    const TensorView* consumer_tv)
    : consumer_tv_(consumer_tv) {
  // Validate consistency in given loop nest
  validateLoopStructure(loops);

  // Populate initial loop iter domains.
  std::transform(
      loops.begin(),
      loops.end(),
      std::back_inserter(initial_loop_domain_ids_),
      [](kir::ForLoop* fl) { return fl->iter_domain(); });

  run();
}

LoopIndexingAnalysis::LoopIndexingAnalysis(
    const std::vector<IterDomain*>& consumer_leaf_ids,
    const TensorView* consumer_tv)
    : consumer_tv_(consumer_tv) {
  // Populate initial loop iter domains.
  std::transform(
      consumer_leaf_ids.begin(),
      consumer_leaf_ids.end(),
      std::back_inserter(initial_loop_domain_ids_),
      [&](IterDomain* consumer_leaf_id) {
        // Make sure consumer_leaf_id is indeed a consumer leaf ID
        TORCH_INTERNAL_ASSERT(
            std::find(
                consumer_tv->getLeafDomain().begin(),
                consumer_tv->getLeafDomain().end(),
                consumer_leaf_id) != consumer_tv->getLeafDomain().end(),
            "Not a consumer leaf ID: ",
            consumer_leaf_id->toString(),
            ", consumer: ",
            consumer_tv->toString());
        return GpuLower::current()->caMap()->getConcreteMappedID(
            consumer_leaf_id, IdMappingMode::LOOP);
      });

  run();
}

void LoopIndexingAnalysis::run() {
  // Collect consumer id's for view rfactor traversal.
  all_consumer_id_vals_ = DependencyCheck::getAllValsBetween(
      {consumer_tv_->getRootDomain().begin(),
       consumer_tv_->getRootDomain().end()},
      {consumer_tv_->getLeafDomain().begin(),
       consumer_tv_->getLeafDomain().end()});

  // Resolve definition of each exact concrete id's involved in the whole loop
  // nest transform history
  traverseFromDomainVals();

  // Construct concrete to consumer map. The replayed exprs are guaranteed to
  // consume each concrete id once so this map is well defined.
  for (auto expr : replayed_exprs_) {
    for (auto input_id : ir_utils::filterByType<IterDomain>(expr->inputs())) {
      auto concrete_input_id =
          GpuLower::current()->caMap()->getConcreteMappedID(
              input_id, IdMappingMode::EXACT);
      concrete_id_to_consumer_[concrete_input_id] = expr;
    }
  }

  // Reconstruct the iterdomain view of the original loopnest after resolving
  // the exact definition of each index.
  constructLoopDomains();

  //! Collect the set of indexing expressions that can be
  //!  resolved out of line.
  collectOutOfLineExprs();
}

void LoopIndexingAnalysis::validateLoopStructure(
    const std::vector<kir::ForLoop*>& loops) {
  // Throw an error when two loops are mapped with each other, which
  // violates an assumption that unique mappings between concrete
  // IterDomains and the IterDomains of the loop structure must be
  // established. It should be a reasonable assumption, but fusions
  // like below won't work:
  // tv0 = [I0]
  // tv1 = broadcast(tv0, {true, false});
  // tv2 = broadcast(tv0, {false, true});
  // tv3 = tv1 + tv2
  // Notice that the two axes of each of tv1, tv2 and tv3 are mapped
  // with each other. We believe it is unlikely this limitation
  // becomes a real concern in practice.
  // Map concrete id to the original loop iter domain.
  std::unordered_map<IterDomain*, IterDomain*> concrete_to_loop;
  for (auto for_loop : loops) {
    // Largely duplicating original logic
    auto loop_id = for_loop->iter_domain();
    auto concrete_loop_id = GpuLower::current()->caMap()->getConcreteMappedID(
        loop_id, IdMappingMode::EXACT);

    TORCH_INTERNAL_ASSERT(
        !concrete_to_loop.count(concrete_loop_id),
        "Unsupported loop structure. Two loops are mapped together.",
        loop_id->toString(),
        " and ",
        concrete_to_loop.at(concrete_loop_id)->toString());

    concrete_to_loop[concrete_loop_id] = loop_id;
  }
}

void LoopIndexingAnalysis::traverseFromDomainVals() {
  // Order is really important here, start with outer most for loops in a
  // depth first manner. The outer most loops are topologically closer to the
  // outputs, so their broadcast dimensions are "more" resolved than those
  // towards the inner most loops.
  std::deque<IterDomain*> to_visit(
      initial_loop_domain_ids_.begin(), initial_loop_domain_ids_.end());
  std::unordered_set<Expr*> visited_exprs;
  std::unordered_set<IterDomain*> visited_ids;

  while (!to_visit.empty()) {
    auto out_id = to_visit.front();
    to_visit.pop_front();

    if (!visited_ids.emplace(out_id).second) {
      continue;
    }
    auto expr = out_id->definition();

    if (auto rfactor_id =
            getRfactorIDToTraverse(out_id, all_consumer_id_vals_)) {
      to_visit.emplace_front(rfactor_id);
    }

    // ID's will be copied for the reference as we replay transformations. If
    // there was no transformations on an iteration domain, a copy of the
    // iteration domain for the reference is made here.
    if (expr == nullptr) {
      if (std::find(
              initial_loop_domain_ids_.begin(),
              initial_loop_domain_ids_.end(),
              out_id) != initial_loop_domain_ids_.end()) {
        concretizeAndVisitId(out_id);
      }
      continue;
    }

    if (!visited_exprs.emplace(expr).second) {
      continue;
    }

    visitExpr(expr);

    auto inp_ids = ir_utils::filterByType<IterDomain>(expr->inputs());
    // Make sure to put at the begining of the deque to maintain correct
    // ordering.
    to_visit.insert(to_visit.begin(), inp_ids.begin(), inp_ids.end());
  }
}

IterDomain* LoopIndexingAnalysis::concretizeAndVisitId(IterDomain* id) {
  auto concrete_id = GpuLower::current()->caMap()->getConcreteMappedID(
      id, IdMappingMode::EXACT);
  if (replayed_concrete_ids_.pushBack(concrete_id)) {
    concrete_to_original_id_[concrete_id] = id;
  }
  return concrete_id;
}

namespace {
// Alias used for std::transform
IterDomain* exactConcreteId(IterDomain* id) {
  return GpuLower::current()->caMap()->getConcreteMappedID(
      id, IdMappingMode::EXACT);
}
} // namespace

void LoopIndexingAnalysis::visitExpr(Expr* expr) {
  if (auto swizzle2d = dynamic_cast<Swizzle2D*>(expr)) {
    // Swizzle outputs are already forwarded through
    //  by exact CA map, so currently they are just
    //  ignored in the replay pass except
    //  that we want to note this node visited.
    concretizeAndVisitId(swizzle2d->outX());
    concretizeAndVisitId(swizzle2d->outY());
    return;
  }

  // Current implementation just tries to
  //  follow the exact behavior of reference replay
  //  except that no expr was actually "replayed".

  // Record all inputs, and stop if current expr
  //  duplicates id consumption or production.
  if (visitIdsAndCheckDuplication(expr->inputs(), consumed_concrete_)) {
    return;
  }
  if (visitIdsAndCheckDuplication(expr->outputs(), produced_concrete_)) {
    return;
  }

  // Record the expr if no duplication on input or output found
  replayed_exprs_.push_back(expr);

  // Record the consumed and produced concrete ids by the newly
  //  recorded expression.
  auto consumed_ids = ir_utils::filterByType<IterDomain>(expr->inputs());
  std::transform(
      consumed_ids.begin(),
      consumed_ids.end(),
      std::inserter(consumed_concrete_, consumed_concrete_.end()),
      exactConcreteId);

  auto produced_ids = ir_utils::filterByType<IterDomain>(expr->outputs());
  std::transform(
      produced_ids.begin(),
      produced_ids.end(),
      std::inserter(produced_concrete_, produced_concrete_.end()),
      exactConcreteId);
}

bool LoopIndexingAnalysis::visitIdsAndCheckDuplication(
    const std::vector<Val*>& vals,
    const std::unordered_set<IterDomain*>& existing_ids) {
  bool duplication = false;
  for (auto id : ir_utils::filterByType<IterDomain>(vals)) {
    duplication = duplication || existing_ids.count(concretizeAndVisitId(id));
  }
  return duplication;
}

void LoopIndexingAnalysis::constructLoopDomains() {
  for (auto loop_id : initial_loop_domain_ids_) {
    // Find the replayed_concrete_id mapping to the loop id.
    auto ref_id_it = std::find_if(
        replayed_concrete_ids_.vector().begin(),
        replayed_concrete_ids_.vector().end(),
        [&](IterDomain* concrete_id) {
          return
              // Make sure the replayed_concrete_id is a leaf ID
              !concrete_id_to_consumer_.count(concrete_id) &&
              // Use permissive map so the selected ID indeed represents the
              // loop.
              // This mapping look up is part of a staged indexing scheme.
              //  When we find a replayed exact id that exactly map to the loop
              //  id, this means that we can resolve indexing involved in this
              //  loop "locally", i.e. only with and with only the iterdomains
              //  on the given consumer tv.
              //  When we cannot find an exact mapping, the permissive mapping
              //  would help defering the indexing resolution for this loop nest
              //   level to other iterdomain expressions from tv's that are
              //   further concretized and usually they are further down the
              //   consumer chain of the given consumer tv.
              GpuLower::current()->caMap()->areMapped(
                  concrete_id, loop_id, IdMappingMode::PERMISSIVE);
        });

    TORCH_INTERNAL_ASSERT(
        ref_id_it != replayed_concrete_ids_.vector().end(),
        "Could not find required iter domain in reference replay: ",
        loop_id->toString());

    auto ref_id = *ref_id_it;
    loop_domains_.pushBack(concrete_to_original_id_.at(ref_id));
  }

  // Construct the root domain as the inputs of the replayed domain
  auto loops_replayed_domain_vals =
      ir_utils::filterByType<Val>(loop_domains_.vector());
  auto root_domain_vals = IterVisitor::getInputsTo(
      {loops_replayed_domain_vals.begin(), loops_replayed_domain_vals.end()});

  // Fill loop roots:
  auto root_domain_ids = ir_utils::filterByType<IterDomain>(root_domain_vals);
  loop_root_domains_ =
      std::vector<IterDomain*>(root_domain_ids.begin(), root_domain_ids.end());

  // The domain may have dangling iteration domains, i.e. the inner output of
  // a split but not the outer. Find which replayed vals are dependant on the
  // root domains.
  auto all_replayed_vals =
      ir_utils::filterByType<Val>(replayed_concrete_ids_.vector());
  auto all_ids_from_root = DependencyCheck::getAllValsBetween(
      {root_domain_vals.begin(), root_domain_vals.end()},
      {all_replayed_vals.begin(), all_replayed_vals.end()});

  // Fill all dangling outputs as otherwise backwards visitor in index compute
  // will complain for not having all outputs of the traversal.
  for (auto id : ir_utils::filterByType<IterDomain>(all_ids_from_root)) {
    if (id->uses().empty()) {
      loop_domains_.pushBack(GpuLower::current()->caMap()->getConcreteMappedID(
          id, IdMappingMode::EXACT));
    }
  }
}

IndexFromIdGraph getTensorIndexFromIdGraph(
    const std::vector<kir::ForLoop*>& loops,
    const std::unordered_set<kir::ForLoop*>& rotated_loops,
    const TensorView* consumer_tv,
    const TensorView* producer_tv,
    bool is_global,
    std::unordered_map<IterDomain*, IterDomain*> c2p_map) {
  bool index_producer = producer_tv != nullptr;
  auto target_tv = index_producer ? producer_tv : consumer_tv;

  auto loop_indexing =
      LoopIndexingAnalysis::fromLoopAndConsumer(loops, consumer_tv);

  IndexingParameters index_parameters;

  std::unordered_map<IterDomain*, IterDomain*> p2c_map;

  // The p2c map is only needed when indexing producer
  //  as producer has replayed ids.
  if (index_producer) {
    p2c_map = invertOneToOneMap(c2p_map);
  }

  if (is_global) {
    index_parameters =
        getLinearIndexParameters(loop_indexing, rotated_loops, index_producer);
  } else {
    index_parameters = getNonGlobalInitialIndexParameters(
        loop_indexing,
        rotated_loops,
        consumer_tv,
        index_producer,
        producer_tv,
        p2c_map);
  }

  IndexCompute indexing(
      index_parameters.initial_concrete_id_index,
      index_parameters.zero_domains,
      index_parameters.preferred_concrete_ids,
      index_parameters.concrete_id_to_halo_extent);

  // Run first backward traversal to generate
  //  loop nest based indexing math.
  indexing.run(loop_indexing);

  // Populate indexing through exact map from initial indexing
  auto consumer_root = index_producer ? consumer_tv->getRootDomain()
                                      : consumer_tv->getMaybeAllocationDomain();

  // First collect all iterdomains in consumer transform history.
  auto all_consumer_vals = DependencyCheck::getAllValsBetween(
      {consumer_root.begin(), consumer_root.end()},
      {consumer_tv->getLeafDomain().begin(),
       consumer_tv->getLeafDomain().end()});

  // Want update map to be based on almost exact, but indexing is on exact, make
  // a map from one space to the other.
  std::unordered_map<IterDomain*, VectorOfUniqueEntries<IterDomain*>>
      almost_exact_2_target_ids;

  for (IterDomain* consumer_id :
       ir_utils::filterByType<IterDomain>(all_consumer_vals)) {
    auto target_id = consumer_id;

    // use mapped producer id when indexing producer
    if (index_producer) {
      auto target_id_it = c2p_map.find(consumer_id);
      if (target_id_it == c2p_map.end()) {
        // consumer id not found in c2p map
        // skip binding for this id.
        continue;
      }
      target_id = target_id_it->second;
    }

    auto almost_exact_concrete_id =
        GpuLower::current()->caMap()->getConcreteMappedID(
            consumer_id, IdMappingMode::ALMOSTEXACT);

    auto almost_exact_2_target_ids_it =
        almost_exact_2_target_ids.find(almost_exact_concrete_id);
    if (almost_exact_2_target_ids_it == almost_exact_2_target_ids.end()) {
      almost_exact_2_target_ids_it =
          almost_exact_2_target_ids
              .emplace(
                  almost_exact_concrete_id,
                  VectorOfUniqueEntries<IterDomain*>())
              .first;
    }
    auto& mapped_dims = almost_exact_2_target_ids_it->second;
    mapped_dims.pushBack(target_id);
  }

  // Map the concrete id indexing back to the producer or consumer tv
  std::unordered_map<IterDomain*, VectorOfUniqueEntries<IterDomain*>>
      index_update_map;
  for (auto entry : indexing.indexMap()) {
    auto ref_exact_id = entry.first;
    auto almost_exact_concrete_id =
        GpuLower::current()->caMap()->getConcreteMappedID(
            ref_exact_id, IdMappingMode::ALMOSTEXACT);

    if (almost_exact_2_target_ids.find(almost_exact_concrete_id) ==
        almost_exact_2_target_ids.end()) {
      continue;
    }

    auto consumer_ids = almost_exact_2_target_ids.at(almost_exact_concrete_id);

    for (auto consumer_id : consumer_ids) {
      auto index_update_map_it = index_update_map.find(ref_exact_id);
      if (index_update_map_it == index_update_map.end()) {
        index_update_map_it =
            index_update_map
                .emplace(ref_exact_id, VectorOfUniqueEntries<IterDomain*>())
                .first;
      }
      auto& mapped_dims = index_update_map_it->second;
      mapped_dims.pushBack(consumer_id);
    }
  }

  // No contig indexing was done in reference indexing
  ContigIDs contig_finder(
      target_tv->getLeafDomain(),
<<<<<<< HEAD
      target_tv->getMaybeAllocationDomain(),
=======
      target_tv->getMaybeRFactorDomain(),
>>>>>>> 969481ab
      target_tv->domain()->contiguity(),
      {},
      indexing.indexMap(),
      GpuLower::current()->divisibleSplitSet(),
      GpuLower::current()->caMap(),
      GpuLower::current()->haloInfo(),
      GpuLower::current()->concretizedBroadcastDomains(),
      p2c_map);

  auto target_indexing = indexing.updateIndexCompute(
      target_tv->domain(), index_update_map, contig_finder);

  // Fill validation info.
  // TODO: cleanup seems possible.
  if (index_producer) {
    fillProducerVectorizedContigAllocationDomains(
        producer_tv, consumer_tv, c2p_map, contig_finder);
  } else {
    fillConsumerVectorizedContigAllocationDomains(consumer_tv, contig_finder);
  }

  return IndexFromIdGraph(
      target_indexing,
      indexing,
      index_parameters.initial_concrete_id_index,
      loop_indexing.loopDomains());
}

IndexFromIdGraph getPredicateIndexingFromIdGraph(
    const std::vector<kir::ForLoop*>& loops,
    const std::unordered_set<kir::ForLoop*>& rotated_loops,
    TensorView* consumer_tv,
    kir::ForLoop* unswitch_or_vec_loop,
    IterDomain* double_buffer_axis,
    bool is_start_predicate) {
  // Run replay pass on the loop nest to generate the deterministic
  //  traversal info from loop structure.
  auto loop_indexing =
      LoopIndexingAnalysis::fromLoopAndConsumer(loops, consumer_tv);

  // Bind initial index variables to the loop nodes and adjust
  //  according to loop and unswitch info.
  auto index_parameters = getPredicateInitialIndexParameters(
      loop_indexing,
      rotated_loops,
      consumer_tv,
      unswitch_or_vec_loop,
      double_buffer_axis,
      is_start_predicate);

  // Run first backward traversal to generate
  //  loop nest based indexing math.
  IndexCompute indexing(
      index_parameters.initial_concrete_id_index,
      index_parameters.zero_domains,
      index_parameters.preferred_concrete_ids,
      index_parameters.concrete_id_to_halo_extent);

  indexing.run(loop_indexing);

  // First collect all iterdomains in consumer transform history.
  auto all_consumer_vals = DependencyCheck::getAllValsBetween(
<<<<<<< HEAD
      {consumer_tv->getAllocationDomain().begin(),
       consumer_tv->getAllocationDomain().end()},
      {consumer_tv->domain()->leaf().begin(),
       consumer_tv->domain()->leaf().end()});
=======
      {consumer_tv->getMaybeRFactorDomain().begin(),
       consumer_tv->getMaybeRFactorDomain().end()},
      {consumer_tv->getLeafDomain().begin(),
       consumer_tv->getLeafDomain().end()});
>>>>>>> 969481ab

  // Want update map to be based on almost exact, but indexing is on exact, make
  // a map from one space to the other.
  std::unordered_map<IterDomain*, VectorOfUniqueEntries<IterDomain*>>
      almost_exact_2_consumer_ids;

  for (IterDomain* consumer_id :
       ir_utils::filterByType<IterDomain>(all_consumer_vals)) {
    auto almost_exact_concrete_id =
        GpuLower::current()->caMap()->getConcreteMappedID(
            consumer_id, IdMappingMode::ALMOSTEXACT);

    auto almost_exact_2_consumer_ids_it =
        almost_exact_2_consumer_ids.find(almost_exact_concrete_id);
    if (almost_exact_2_consumer_ids_it == almost_exact_2_consumer_ids.end()) {
      almost_exact_2_consumer_ids_it =
          almost_exact_2_consumer_ids
              .emplace(
                  almost_exact_concrete_id,
                  VectorOfUniqueEntries<IterDomain*>())
              .first;
    }
    auto& mapped_dims = almost_exact_2_consumer_ids_it->second;
    mapped_dims.pushBack(consumer_id);
  }

  // Map the concrete id indexing back to the consumer tv
  std::unordered_map<IterDomain*, VectorOfUniqueEntries<IterDomain*>>
      index_update_map;
  for (auto entry : indexing.indexMap()) {
    auto ref_exact_id = entry.first;
    auto almost_exact_concrete_id =
        GpuLower::current()->caMap()->getConcreteMappedID(
            ref_exact_id, IdMappingMode::ALMOSTEXACT);

    if (almost_exact_2_consumer_ids.find(almost_exact_concrete_id) ==
        almost_exact_2_consumer_ids.end()) {
      continue;
    }
    auto consumer_ids =
        almost_exact_2_consumer_ids.at(almost_exact_concrete_id);

    for (auto consumer_id : consumer_ids) {
      auto index_update_map_it = index_update_map.find(ref_exact_id);
      if (index_update_map_it == index_update_map.end()) {
        index_update_map_it =
            index_update_map
                .emplace(ref_exact_id, VectorOfUniqueEntries<IterDomain*>())
                .first;
      }
      auto& mapped_dims = index_update_map_it->second;
      mapped_dims.pushBack(consumer_id);
    }
  }

  // No contiguity info is used in the predicate indexing pass, the predicate
  // generation logic that uses the index math generated here will take
  // contiguity into account. Send an empty ContigID class so nothing is marked
  // as contiguous.
  auto contig_finder = ContigIDs::getNonContigIDs();

  // Run second backward traversal to map back to the consumer_tv
  auto target_indexing = indexing.updateIndexCompute(
      consumer_tv->domain(), index_update_map, contig_finder);

  return IndexFromIdGraph(
      target_indexing,
      indexing,
      index_parameters.initial_concrete_id_index,
      loop_indexing.loopDomains());
}

namespace {

class LoopIndexingTraversal {
  enum class TraversalOrder { ForwardTopological, BackwardTopological };

 public:
  static std::vector<Expr*> forwardTopologicalOrder(
      const std::vector<Expr*>& exprs) {
    LoopIndexingTraversal traversal(exprs, TraversalOrder::ForwardTopological);
    return traversal.getExprList();
  }

  static std::vector<Expr*> backwardTopologicalOrder(
      const std::vector<Expr*>& exprs) {
    LoopIndexingTraversal traversal(exprs, TraversalOrder::BackwardTopological);
    return traversal.getExprList();
  }

 private:
  explicit LoopIndexingTraversal(
      const std::vector<Expr*>& exprs,
      TraversalOrder traversal_order);

  // Returns the vals following the expression in either
  //  forward or backward order.
  const std::vector<Val*>& nextValsInTraversalOrder(Expr* expr);

  // Returns the vals that the expression follows in either
  //  forward or backward order.
  const std::vector<Val*>& prevValsInTraversalOrder(Expr* expr);

  // Returns the sorted list according to the given traversal order.
  std::vector<Expr*> getExprList();

 private:
  // Reference to original un-sorted expression list.
  const std::vector<Expr*>& exprs_;

  // The traversal order in this pass.
  const TraversalOrder traversal_order_ = TraversalOrder::ForwardTopological;

  // Internal record of concrete id's and it's corresponding
  //  iterdomain expression that defines the exact index.
  std::unordered_map<IterDomain*, Expr*> concrete_id_to_dependency_;
};

LoopIndexingTraversal::LoopIndexingTraversal(
    const std::vector<Expr*>& exprs,
    TraversalOrder traversal_order)
    : exprs_(exprs), traversal_order_(traversal_order) {
  // Populate concrete id dependencies:
  for (auto expr : exprs_) {
    auto next_ids =
        ir_utils::filterByType<IterDomain>(nextValsInTraversalOrder(expr));
    for (auto id : next_ids) {
      auto concrete_id = GpuLower::current()->caMap()->getConcreteMappedID(
          id, IdMappingMode::EXACT);
      TORCH_INTERNAL_ASSERT(
          concrete_id_to_dependency_.insert(std::make_pair(concrete_id, expr))
              .second,
          "Repeated dependency, invalid iterdomain traversal.");
    }
  }
}

const std::vector<Val*>& LoopIndexingTraversal::nextValsInTraversalOrder(
    Expr* expr) {
  switch (traversal_order_) {
    case TraversalOrder::ForwardTopological:
      return expr->outputs();
      break;
    case TraversalOrder::BackwardTopological:
      return expr->inputs();
      break;

    default:
      TORCH_INTERNAL_ASSERT(false, "unimplemented traversal order");
  }
  return expr->inputs();
}

const std::vector<Val*>& LoopIndexingTraversal::prevValsInTraversalOrder(
    Expr* expr) {
  switch (traversal_order_) {
    case TraversalOrder::ForwardTopological:
      return expr->inputs();
      break;
    case TraversalOrder::BackwardTopological:
      return expr->outputs();
      break;

    default:
      TORCH_INTERNAL_ASSERT(false, "unimplemented traversal order");
  }
  return expr->inputs();
}

std::vector<Expr*> LoopIndexingTraversal::getExprList() {
  std::deque<Expr*> to_visit(exprs_.begin(), exprs_.end());

  // pre-allocate result space.
  std::vector<Expr*> result;
  result.reserve(exprs_.size());

  // Keeps track of visited and inserted expressions.
  // An expr is visited if it has been placed in result list.
  // An expr is inserted if the traversal has put the expr on
  //  the top of the stack once. Repeated insertion of the same
  //  expression would never be observed if the underlying
  //  dependency of the expressions is cycle free.
  std::unordered_set<Expr*> visited, inserted;

  while (!to_visit.empty()) {
    auto top = to_visit.front();
    if (visited.count(top)) {
      to_visit.pop_front();
      continue;
    }

    bool ready = true;

    for (auto prev_id :
         ir_utils::filterByType<IterDomain>(prevValsInTraversalOrder(top))) {
      auto prev_expr_it = concrete_id_to_dependency_.find(
          GpuLower::current()->caMap()->getConcreteMappedID(
              prev_id, IdMappingMode::EXACT));
      if (prev_expr_it != concrete_id_to_dependency_.end()) {
        auto prev_expr = prev_expr_it->second;
        if (!visited.count(prev_expr)) {
          ready = false;
          to_visit.push_front(prev_expr);
          TORCH_INTERNAL_ASSERT(
              inserted.insert(prev_expr).second,
              "Circular dependency in loop index expressions.");
          break;
        }
      }
    }

    if (ready) {
      visited.insert(top);
      result.emplace_back(top);
      to_visit.pop_front();
    }
  }

  return result;
}

} // namespace

void LoopIndexingAnalysis::collectOutOfLineExprs() {
  // Keep track of all the id's that can be resolved without
  //  iterdomains on the left of ca axes.
  std::unordered_set<IterDomain*> out_of_line_ids;

  // Start the set with all the leaf ids.
  std::transform(
      consumer_tv_->getLeafDomain().begin() +
          consumer_tv_->getComputeAtPosition(),
      consumer_tv_->getLeafDomain().end(),
      std::inserter(out_of_line_ids, out_of_line_ids.end()),
      exactConcreteId);

  // Get the original selected list of index expressions
  //  in reverse topological order.
  auto backward_expr_list =
      LoopIndexingTraversal::backwardTopologicalOrder(replayed_exprs_);

  for (auto expr : backward_expr_list) {
    auto id_outputs = ir_utils::filterByType<IterDomain>(expr->outputs());
    if (
        // Check that all of the outputs are out of line
        std::all_of(
            id_outputs.begin(),
            id_outputs.end(),
            [&out_of_line_ids](IterDomain* id) {
              return out_of_line_ids.count(
                  GpuLower::current()->caMap()->getConcreteMappedID(
                      id, IdMappingMode::EXACT));
            })) {
      // Record out of line expression
      out_of_line_exprs_.push_back(expr);

      // Add all of the expression inputs as out of line id's.
      auto id_inputs = ir_utils::filterByType<IterDomain>(expr->inputs());
      std::transform(
          id_inputs.begin(),
          id_inputs.end(),
          std::inserter(out_of_line_ids, out_of_line_ids.end()),
          exactConcreteId);
    }
  }
}

std::vector<Expr*> LoopIndexing::getForwardExprList() const {
  return LoopIndexingTraversal::forwardTopologicalOrder(index_exprs_);
}

std::vector<Expr*> LoopIndexing::getBackwardExprList() const {
  return LoopIndexingTraversal::backwardTopologicalOrder(index_exprs_);
}

std::unordered_set<IterDomain*> LoopIndexing::getAllExactConcreteIdSet() const {
  std::unordered_set<IterDomain*> all_id_set;
  for (auto expr : index_exprs_) {
    auto out_ids = ir_utils::filterByType<IterDomain>(expr->outputs());
    std::transform(
        out_ids.begin(),
        out_ids.end(),
        std::inserter(all_id_set, all_id_set.end()),
        exactConcreteId);

    auto in_ids = ir_utils::filterByType<IterDomain>(expr->inputs());
    std::transform(
        in_ids.begin(),
        in_ids.end(),
        std::inserter(all_id_set, all_id_set.end()),
        exactConcreteId);
  }
  return all_id_set;
}

namespace {

//! Returns true if id is mapped together with any id in
//!  the vector ids by permissive compute at map.
bool isPermissivelyMappedWithAny(IterDomain* id, const std::vector<Val*>& ids) {
  return std::any_of(ids.begin(), ids.end(), [&](Val* val) {
    if (!(val->isA<IterDomain>() &&
          GpuLower::current()->caMap()->areMapped(
              id, val->as<IterDomain>(), IdMappingMode::PERMISSIVE))) {
      return false;
    }
    // When id is an input to resize, make sure the resize argumens
    // are compatible. This is important when, for example, a tensor
    // is padded two times differently but to the same shape, and the
    // pad outputs are exactly mapped. In such a case, there're two
    // paths from the post rfactor ID to the original input ID, and
    // the correct path depends on the path where this producer is
    // used as a producer. See the FusionPad8 test for a concrete
    // example.
    if (auto id_resize = dynamic_cast<Resize*>(id->uses().at(0))) {
      auto mapped_id_resize =
          dynamic_cast<Resize*>(val->as<IterDomain>()->uses().at(0));
      TORCH_INTERNAL_ASSERT(mapped_id_resize != nullptr);
      if (!(id_resize->leftExpand()->sameAs(mapped_id_resize->leftExpand()) &&
            id_resize->rightExpand()->sameAs(
                mapped_id_resize->rightExpand()))) {
        return false;
      }
    }
    return true;
  });
}

class LoopIndexingPreferredPathCompute : public IterVisitor {
 public:
  static std::unordered_set<IterDomain*> compute(
      const TensorView* original_tv,
      const LoopIndexing& loop_indexing,
      bool use_replay_map,
      const std::unordered_map<IterDomain*, IterDomain*>& p2c_map) {
    LoopIndexingPreferredPathCompute compute;

    auto all_concrete_ids = loop_indexing.getAllExactConcreteIdSet();

    // Annotate all ids
    auto all_original_ids = DependencyCheck::getAllValsBetween(
<<<<<<< HEAD
        {original_tv->getAllocationDomain().begin(),
         original_tv->getAllocationDomain().end()},
        {original_tv->domain()->leaf().begin(),
         original_tv->domain()->leaf().end()});
=======
        {original_tv->getMaybeRFactorDomain().begin(),
         original_tv->getMaybeRFactorDomain().end()},
        {original_tv->getLeafDomain().begin(),
         original_tv->getLeafDomain().end()});
>>>>>>> 969481ab

    for (auto original_id :
         ir_utils::filterByType<IterDomain>(all_original_ids)) {
      auto mapped_id = original_id;
      if (use_replay_map) {
        auto c_id_it = p2c_map.find(original_id);
        if (c_id_it == p2c_map.end()) {
          continue;
        }
        mapped_id = c_id_it->second;
      }
      auto concrete_original_id =
          GpuLower::current()->caMap()->getConcreteMappedID(
              mapped_id, IdMappingMode::EXACT);
      if (all_concrete_ids.count(concrete_original_id)) {
        if (original_id->isBroadcast() || original_id->isReduction() ||
            original_id->isStride()) {
          continue;
        }
        compute.preferred_path_.insert(concrete_original_id);
      }
    }

    for (auto expr : loop_indexing.getForwardExprList()) {
      compute.handle(expr);
    }

    return compute.preferred_path_;
  }

 private:
  void handle(Expr* e) override {
    // If an input ID is marked, propagate the marking to outputs of the
    // expression
    auto all_iter_inputs = ir_utils::filterByType<IterDomain>(e->inputs());
    if (std::any_of(
            all_iter_inputs.begin(),
            all_iter_inputs.end(),
            [&](IterDomain* inp_id) {
              return this->preferred_path_.find(
                         GpuLower::current()->caMap()->getConcreteMappedID(
                             inp_id, IdMappingMode::EXACT)) !=
                  this->preferred_path_.end();
            })) {
      auto all_iter_outputs = ir_utils::filterByType<IterDomain>(e->outputs());

      std::transform(
          all_iter_outputs.begin(),
          all_iter_outputs.end(),
          std::inserter(preferred_path_, preferred_path_.end()),
          exactConcreteId);
    }
  }

  std::unordered_set<IterDomain*> preferred_path_;
};

} // namespace

// External interface for preferred path propagation.
std::unordered_set<IterDomain*> buildLoopIndexingPreferredPath(
    const TensorView* original_tv,
    const LoopIndexing& loop_indexing,
    bool use_replay_map,
    std::unordered_map<IterDomain*, IterDomain*> p2c_map) {
  return LoopIndexingPreferredPathCompute::compute(
      original_tv, loop_indexing, use_replay_map, p2c_map);
}

// Get an rfactor IterDomain that is mapped with an IterDomain. If
// multiple such IDs exist, select one whose input IDs are mapped with
// the consumer IDs. This is to ensure the path from the leaf
// IterDomains to the root matches with the consumer tensor.
IterDomain* getRfactorIDToTraverse(
    IterDomain* id,
    const std::vector<Val*>& consumer_all_ids) {
  const auto& rfactor_ids =
      GpuLower::current()->caMap()->getRfactorDomainsOfIdGroup(
          id, IdMappingMode::PERMISSIVE);
  if (rfactor_ids.empty()) {
    return nullptr;
  }

  for (auto rfactor_id : rfactor_ids) {
    auto def = rfactor_id->definition();
    if (def == nullptr) {
      continue;
    }

    auto rfactor_id_inputs = ir_utils::filterByType<IterDomain>(def->inputs());
    if (std::all_of(
            rfactor_id_inputs.begin(),
            rfactor_id_inputs.end(),
            [&](IterDomain* rfactor_id_input) {
              return isPermissivelyMappedWithAny(
                  rfactor_id_input, consumer_all_ids);
            })) {
      return rfactor_id;
    }
  }

  // No mapped ID found, which means the consumer is a post-view
  // tensor. In that case, it shouldn't matter which view path to
  // traverse, so just return the first one.
  return rfactor_ids.at(0);
}

} // namespace nvfuser<|MERGE_RESOLUTION|>--- conflicted
+++ resolved
@@ -911,11 +911,7 @@
   // No contig indexing was done in reference indexing
   ContigIDs contig_finder(
       target_tv->getLeafDomain(),
-<<<<<<< HEAD
       target_tv->getMaybeAllocationDomain(),
-=======
-      target_tv->getMaybeRFactorDomain(),
->>>>>>> 969481ab
       target_tv->domain()->contiguity(),
       {},
       indexing.indexMap(),
@@ -978,17 +974,10 @@
 
   // First collect all iterdomains in consumer transform history.
   auto all_consumer_vals = DependencyCheck::getAllValsBetween(
-<<<<<<< HEAD
       {consumer_tv->getAllocationDomain().begin(),
        consumer_tv->getAllocationDomain().end()},
-      {consumer_tv->domain()->leaf().begin(),
-       consumer_tv->domain()->leaf().end()});
-=======
-      {consumer_tv->getMaybeRFactorDomain().begin(),
-       consumer_tv->getMaybeRFactorDomain().end()},
       {consumer_tv->getLeafDomain().begin(),
        consumer_tv->getLeafDomain().end()});
->>>>>>> 969481ab
 
   // Want update map to be based on almost exact, but indexing is on exact, make
   // a map from one space to the other.
@@ -1330,17 +1319,10 @@
 
     // Annotate all ids
     auto all_original_ids = DependencyCheck::getAllValsBetween(
-<<<<<<< HEAD
         {original_tv->getAllocationDomain().begin(),
          original_tv->getAllocationDomain().end()},
-        {original_tv->domain()->leaf().begin(),
-         original_tv->domain()->leaf().end()});
-=======
-        {original_tv->getMaybeRFactorDomain().begin(),
-         original_tv->getMaybeRFactorDomain().end()},
         {original_tv->getLeafDomain().begin(),
          original_tv->getLeafDomain().end()});
->>>>>>> 969481ab
 
     for (auto original_id :
          ir_utils::filterByType<IterDomain>(all_original_ids)) {
