// clang-format off
/*
 * SPDX-FileCopyrightText: Copyright (c) 2023-present NVIDIA CORPORATION & AFFILIATES.
 * All rights reserved.
 * SPDX-License-Identifier: BSD-3-Clause
 */
// clang-format on
#include <contiguity.h>
#include <index_compute.h>
#include <ir_utils.h>
#include <lower2device.h>
#include <lower_index_compute.h>
#include <lower_magic_zero.h>
#include <lower_utils.h>
#include <lower_validation.h>
#include <transform_iter.h>

namespace nvfuser {

IndexFromIdGraph::IndexFromIdGraph(
    IndexCompute index_,
    IndexCompute concrete_index_,
    std::unordered_map<IterDomain*, Val*> initial_concrete_index_map_,
    std::vector<IterDomain*> loop_domains_)
    : index(std::move(index_)),
      concrete_index(std::move(concrete_index_)),
      initial_concrete_index_map(std::move(initial_concrete_index_map_)),
      resolved_loop_domains(std::move(loop_domains_)) {}

namespace {

// Maps all producer domains to consumer with broadcast
// forwarding. Used to find the allocation position.
// TODO: should this be an ir_util ? Didn't seem to be
//  used too much though.
std::unordered_map<IterDomain*, IterDomain*> mapAllProducerDomainsToConsumer(
    const TensorView* producer_tv,
    const TensorView* consumer_tv) {
  // This map has forwarded broadcast axes, it should only be used to compute
  // the allocation position of the producer
  std::unordered_map<IterDomain*, IterDomain*> p2c_alloc_map;

  //  We want to replay producer as consumer instead of the other way around
  //  since consumer may have some broadcasted axes producer doesn't have
  //  merged into loops producer may use. If we did consumer as producer we
  //  wouldn't have this information in the mapping.
  auto replay_PasC = BestEffortReplay::replayPasC(
      producer_tv,
      consumer_tv,
      -1,
      PairwiseRootDomainMap(producer_tv, consumer_tv));

  // Grab consumer domain entries and reverse replay map. TODO: Maybe
  // TransformReplay::replayPasC could return this map
  for (auto id : consumer_tv->getLeafDomain()) {
    const auto& c2p_map = replay_PasC.getReplay();
    auto c2p_it = c2p_map.find(id);
    if (c2p_it != c2p_map.end()) {
      auto c_id = c2p_it->first;
      auto p_id = c2p_it->second;
      p2c_alloc_map[p_id] = c_id;
    }
  }

  return p2c_alloc_map;
}

std::unordered_map<IterDomain*, IterDomain*> invertOneToOneMap(
    const std::unordered_map<IterDomain*, IterDomain*>& map) {
  std::unordered_map<IterDomain*, IterDomain*> inverted;
  for (const auto& kv : map) {
    bool inserted = inverted.emplace(kv.second, kv.first).second;
    TORCH_INTERNAL_ASSERT(
        inserted,
        "Multiple mappings to the same value detected: ",
        kv.second->toString());
  }
  return inverted;
}

//! A struct to keep track of necessary parameters used in
//!  configuring index compute pass.
//! These parameters are needed to propagate the indexing from the leaf nodes of
//! the TVs and loop nests to the TVs rfactor domain during
//! index_compute.cpp::IndexCompute passes.
//! TODO:
//!   Would expect this list to become shorter over time,
//!  as more info can be determined holistically.
struct IndexingParameters {
  //! Initial binding of index math to concrete iterdomain ids,
  //!  from the loop nest analysis.
  std::unordered_map<IterDomain*, Val*> initial_concrete_id_index;

  //! (Used in non-global indexing) the concrete iterdomains that
  //!  we want to skip or merge into contiguous indexing paths.
  std::unordered_set<IterDomain*> zero_domains;

  //! (Used in non-global indexing) the preferred path we would
  //!  be propagating contiguously merged indices backward.
  std::unordered_set<IterDomain*> preferred_concrete_ids;

  //! The inferred halo padded extents of the concrete iterdomains.
  std::unordered_map<IterDomain*, Val*> concrete_id_to_halo_extent;
};

// Initial loop index map for global producer or consumer case.
IndexingParameters getLinearIndexParameters(
    const LoopIndexing& loop_indexing,
    const std::unordered_set<kir::ForLoop*>& rotated_loops,
    bool index_producer = false) {
  IndexingParameters index_parameters;

  auto& loops = loop_indexing.loops();
  auto& loop_domain = loop_indexing.loopDomains();
  auto& loop_index_map = index_parameters.initial_concrete_id_index;

  for (auto loop_idx : c10::irange(loops.size())) {
    auto loop = loops[loop_idx];
    auto index_domain = GpuLower::current()->caMap()->getConcreteMappedID(
        loop_domain[loop_idx], IdMappingMode::EXACT);
    loop_index_map[index_domain] = loop->indexOrStartIfTrivial();
    if (rotated_loops.count(loop) > 0) {
      loop_index_map[index_domain] = SimplifyingIrBuilder::addExpr(
          loop_index_map.at(index_domain), loop->step());
    }
  }

  // Derive the halo extents from the loop indexing result.
  index_parameters.concrete_id_to_halo_extent =
      GpuLower::current()->haloInfo()->buildConcreteHaloExtentMap(
          loop_indexing);

  protectNonPredicateIndexWithMagicZero(
      loops,
      loop_indexing.loopDomains(),
      index_parameters.initial_concrete_id_index);

  // Setup double buffer increment for producer case:
  // TODO: could unify these double buffer index calculation
  //  in follow ups.
  if (index_producer) {
    auto double_buffer_loop =
        GpuLower::current()->doubleBufferInfo().getDoubleBufferLoop(
            loop_indexing.consumerTv(), loops, true);

    for (auto loop_idx : c10::irange(loops.size())) {
      auto loop = loops[loop_idx];
      if (loop == double_buffer_loop) {
        auto loop_id = loop_indexing.loopDomains()[loop_idx];

        auto concrete_loop_id =
            GpuLower::current()->caMap()->getConcreteMappedID(
                loop_id, IdMappingMode::EXACT);

        auto stage_depth =
            GpuLower::current()->doubleBufferInfo().getStageDepthFor(
                loop->iter_domain());
        index_parameters.initial_concrete_id_index[concrete_loop_id] =
            SimplifyingIrBuilder::addExpr(
                index_parameters.initial_concrete_id_index[concrete_loop_id],
                SimplifyingIrBuilder::create<Int>(stage_depth - 1));
      }
    }
  }

  return index_parameters;
}

// Initial index parameters for shared and local case
IndexingParameters getNonGlobalInitialIndexParameters(
    const LoopIndexing& loop_indexing,
    const std::unordered_set<kir::ForLoop*>& rotated_loops,
    const TensorView* consumer_tv,
    bool index_producer = false,
    const TensorView* producer_tv = nullptr,
    std::unordered_map<IterDomain*, IterDomain*> p2c_map = {}) {
  IndexingParameters index_parameters;
  const auto& loops = loop_indexing.loops();
  const auto& loop_domains = loop_indexing.loopDomains();

  // TODO:
  //  The non-global path should become shorter as we
  // pull more info into id graph.
  std::unordered_map<IterDomain*, IterDomain*> alloc_id_map;

  if (index_producer) {
    alloc_id_map = mapAllProducerDomainsToConsumer(producer_tv, consumer_tv);
  }

  auto alloc_tv = index_producer ? producer_tv : consumer_tv;
  auto alloc_info = lower_utils::getAllocInformation(
      alloc_tv, loops, alloc_id_map, index_producer);

  std::unordered_map<kir::ForLoop*, Val*> loop_to_ind_map;
  std::unordered_set<kir::ForLoop*> zero_loops;

  kir::ForLoop* double_buffer_loop = nullptr;

  if (index_producer) {
    double_buffer_loop =
        GpuLower::current()->doubleBufferInfo().getDoubleBufferLoop(
            consumer_tv, loops, true);
  }

  std::tie(loop_to_ind_map, zero_loops) = indexMapFromTV(
      alloc_tv,
      loops,
      rotated_loops,
      alloc_info.init_for_loop,
      !index_producer,
      double_buffer_loop);

  ensureStaticIndexing(alloc_tv, alloc_info.init_for_loop, loops, alloc_id_map);

  TORCH_INTERNAL_ASSERT(
      loops.size() <= loop_domains.size(),
      "Loop domain didn't replay all loops");

  for (auto loop_idx : c10::irange(loops.size())) {
    auto loop = loops[loop_idx];
    auto loop_domain = loop_domains[loop_idx];

    auto concrete_loop_domain =
        GpuLower::current()->caMap()->getConcreteMappedID(
            loop_domain, IdMappingMode::EXACT);

    index_parameters.initial_concrete_id_index[concrete_loop_domain] =
        loop_to_ind_map.at(loop);

    if (zero_loops.count(loop)) {
      index_parameters.zero_domains.insert(concrete_loop_domain);
    }
  }

  // Derive preferred path from loop indexing result.
  const TensorView* target_tv = index_producer ? producer_tv : consumer_tv;
  index_parameters.preferred_concrete_ids = buildLoopIndexingPreferredPath(
      target_tv, loop_indexing, index_producer, p2c_map);

  // Derive the halo extents from the loop indexing result.
  index_parameters.concrete_id_to_halo_extent =
      GpuLower::current()->haloInfo()->buildConcreteHaloExtentMap(
          loop_indexing);

  return index_parameters;
}

// Return true if it is sufficient to predicate the end of the loop
// iteration. An aligned vectorized loop is one example where it is
// guaranteed to be valid by the validation checks. More generally,
// the divisible split set is used to find such loops. The divisible
// split set contains splits used in view transformations as well as
// those whose output domains are vectorized. View transformations
// guarantee that any split involved is divisible, whereas
// vectorization only guarantees that the overall root extent is
// divisible by the split factor. Thus, if a loop IterDomain is
// an output of a split included in the divisible view splits, we can
// just predicate the end of the loop iteration. If a loop IterDomain
// is an output of a divisible split due to vectorization, it is only
// valid when the loop IterDomain is mapped with the vectorized inner
// output IterDomain. If it is mapped with an outer IterDomain, since
// the split input IterDomain may be an output IterDomain of a
// non-divisible split, we still need to predicate each loop iteration
// value.
bool predicateAtEnd(kir::ForLoop* loop) {
  auto loop_id = loop->iter_domain();
  auto split = dynamic_cast<Split*>(loop_id->definition());
  if (split == nullptr) {
    return false;
  }

  bool is_divisible = GpuLower::current()->divisibleSplitSet().count(split) > 0;

  if (!is_divisible) {
    return false;
  }

  // Find the other output of the split
  auto other_out_id =
      split->inner() == loop_id ? split->outer() : split->inner();

  // If the other output is mapped with a vectorized IterDomain,
  // this IterDomain needs to be predicated at each iteration point.
  const auto& other_id_exact_set = GpuLower::current()
                                       ->caMap()
                                       ->getIdSets(IdMappingMode::EXACT)
                                       .getDisjointSetOf(other_out_id);

  if (std::any_of(
          other_id_exact_set.begin(), other_id_exact_set.end(), [](auto id) {
            return id->getParallelType() == ParallelType::Vectorize;
          })) {
    return false;
  }

  // Now it is either loop_id is mapped with a vectorized IterDomain
  // or it's an output of view transformations.
  return true;
}

//! Initial index parameters for predicate, adjusts loop to indexing
//!  may according to the information annotated on the loop nest.
//!
//! TODO:
//!  This function is mostly copy pasted from previous implementation
//! at this step, further clean up is possible since:
//!  1. Much of the loop-to-ind adjustment will be issued from idgraph
//!  2. Much of the initial index logic could be shared across all
//! the 3 variants.
IndexingParameters getPredicateInitialIndexParameters(
    const LoopIndexing& loop_indexing,
    const std::unordered_set<kir::ForLoop*>& rotated_loops,
    TensorView* consumer_tv,
    kir::ForLoop* unswitch_or_vec_loop,
    IterDomain* double_buffer_axis,
    bool is_start_predicate) {
  IndexingParameters index_parameters;
  const auto& loops = loop_indexing.loops();
  const auto& loop_domains = loop_indexing.loopDomains();

  // This shouldn't be needed.
  TORCH_INTERNAL_ASSERT(
      loops.size() <= loop_domains.size(),
      "Loop domain didn't replay all loops");

  std::unordered_map<kir::ForLoop*, Val*> loop_to_ind_map;

  // Fill initial index with each forloop's index.
  for (auto fl : loops) {
    if (fl->isTrivial()) {
      loop_to_ind_map[fl] = fl->start();
    } else {
      loop_to_ind_map[fl] = fl->index();
    }
    if (rotated_loops.count(fl) > 0) {
      loop_to_ind_map[fl] =
          SimplifyingIrBuilder::addExpr(loop_to_ind_map.at(fl), fl->step());
    }
  }

  bool unswitch_pred = unswitch_or_vec_loop != nullptr &&
      (unswitch_or_vec_loop->iter_domain()->getParallelType() ==
           ParallelType::Unswitch ||
       unswitch_or_vec_loop->iter_domain()->getParallelType() ==
           ParallelType::Unroll);

  // Vectorized predicates are different from unswitch. Unswitch predicates
  // all loops within the unswitch (the outer most unswitch) are generated
  // with loop->extent-1 as the index. With vectorized predicates, only the
  // vectorized loop should be like this.

  bool within_unswitch = false;

  for (const auto loop_i : c10::irange(loops.size())) {
    auto loop = loops[loop_i];
    auto loop_id = loop->iter_domain();
    auto loop_pt = loop_id->getParallelType();
    auto ref_id = loop_domains.at(loop_i);

    if (!within_unswitch && unswitch_pred) {
      within_unswitch = loop == unswitch_or_vec_loop;
    }

    bool predicate_at_end =
        within_unswitch || loop == unswitch_or_vec_loop || predicateAtEnd(loop);

    if (predicate_at_end) {
      // Rely on the reference to check broadcasting. The for loop could be
      // broadcasted on a constant value from an unroll split. Since reference
      // may convert this to an iter domain, that for loop could be valid to
      // generate predication from.

      // Note that loop->stop() is not used below. Instead,
      // loop->iter_domain()->extent() is used, which is uniform
      // across the mapped domains irrespective of halo. Predicates are
      // compared with each to pick the most restrictive ones. The
      // comparison is done by only using the offset, which is the
      // term added to the index. So, the index term must be the
      // same among all predicates, otherwise the comparison would
      // be invalid. The effect by halo is added to the offset
      // term. See getUnswitchStopOffset.

      if (ref_id->isBroadcast()) {
        // Ignore indexing into broadcasted dimensions.
        continue;
      } else if (loop_id->isThread()) {
        // When parallelized, if the loop stop is the same as the
        // extent of the associated IterDomain, i.e., no extra
        // iterations for halo, predicating with the threading index
        // is sufficient for both the start and stop
        // predicates. That isn't the case if the loop has halo, and
        // in the case either the minimum and maximum values of the
        // iteration domain needs to be used.
        //
        // Note: Better performance was obtained if using
        // threadIdx in unswitch predicates was avoided. More
        // specifically, in the Hdiff stencil example, instead of
        // predicating with threadIdx.x for both the start and stop
        // predicates, using zero and (blockDim.x - 1) for the start
        // and stop predicates, respectively, resulted in less
        // register pressure. The alternative codegen can be done by
        // adding this to the first if condition:
        // loop_id->isBlockDim(). This would not be a concern if the
        // else part could be omitted, so canOmitElseClause should
        // be used as well.
        if (loop->stop() == loop_id->extent()) {
          loop_to_ind_map[loop] = loop->start();
        } else if (is_start_predicate) {
          loop_to_ind_map[loop] = GpuLower::current()->kernel()->zeroVal();
        } else {
          // Note that the parallel dimension is used rather than
          // loop-stop(). See the above comment.
          loop_to_ind_map[loop] =
              GpuLower::current()->parallelDimensionMap().get(loop_pt);
        }
      } else if (is_start_predicate) {
        loop_to_ind_map[loop] = GpuLower::current()->kernel()->zeroVal();
      } else {
        // Similar to the above, loop_id()->extent() is
        // used here instead of loop->stop(). See the above comment.
        loop_to_ind_map[loop] = SimplifyingIrBuilder::subExpr(
            loop_id->extent(), GpuLower::current()->kernel()->oneVal());
      }
    }
  }

  // Increment double buffer loop index
  if (double_buffer_axis != nullptr) {
    auto db_loop = GpuLower::current()->doubleBufferInfo().getDoubleBufferLoop(
        double_buffer_axis, loops, true);
    if (db_loop != nullptr) {
      auto loop_to_ind_map_it = loop_to_ind_map.find(db_loop);
      TORCH_INTERNAL_ASSERT(loop_to_ind_map_it != loop_to_ind_map.end());
      auto cur_index = loop_to_ind_map_it->second;
      // if cur_index is not the same as the index of db_loop, it must
      // be true that that index has been modified to support
      // unswitch. In that case, it is not necessary to move ahead the
      // index for double buffering.
      auto stage_depth =
          GpuLower::current()->doubleBufferInfo().getStageDepthFor(
              db_loop->iter_domain());
      bool is_same =
          (rotated_loops.count(db_loop)
               ? cur_index->sameAs(SimplifyingIrBuilder::addExpr(
                     db_loop->indexOrStartIfTrivial(), db_loop->step()))
               : cur_index == db_loop->indexOrStartIfTrivial());
      if (is_same) {
        loop_to_ind_map[db_loop] = SimplifyingIrBuilder::addExpr(
            cur_index, SimplifyingIrBuilder::create<Int>(stage_depth - 1));
      }
    }
  }

  // Convert loop-to-ind map to concrete-to-ind map
  for (auto loop_idx : c10::irange(loops.size())) {
    auto loop = loops.at(loop_idx);
    auto concrete_loop_domain =
        GpuLower::current()->caMap()->getConcreteMappedID(
            loop_domains.at(loop_idx), IdMappingMode::EXACT);
    index_parameters.initial_concrete_id_index[concrete_loop_domain] =
        loop_to_ind_map.at(loop);
  }

  // Note that, unlike non-predicate indexing, magic-zero insertion is
  // not done at this point but is done individually for each indexed
  // domain. See Index::getReferenceRootPredicates.

  // Derive the halo extents from the loop indexing result.
  index_parameters.concrete_id_to_halo_extent =
      GpuLower::current()->haloInfo()->buildConcreteHaloExtentMap(
          loop_indexing);

  return index_parameters;
}

} // namespace

LoopIndexing LoopIndexingAnalysis::fromLoopAndConsumer(
    const std::vector<kir::ForLoop*>& loops,
    const TensorView* consumer_tv) {
  LoopIndexingAnalysis analysis(loops, consumer_tv);
  return analysis.getLoopIndexing(loops);
}

VectorOfUniqueEntries<IterDomain*> LoopIndexingAnalysis::
    getReplayableConcreteIDs(
        const std::vector<IterDomain*>& consumer_leaf_ids,
        const TensorView* consumer_tv) {
  LoopIndexingAnalysis analysis(consumer_leaf_ids, consumer_tv);
  return analysis.replayed_concrete_ids_;
}

LoopIndexingAnalysis::LoopIndexingAnalysis(
    const std::vector<kir::ForLoop*>& loops,
    const TensorView* consumer_tv)
    : consumer_tv_(consumer_tv) {
  // Validate consistency in given loop nest
  validateLoopStructure(loops);

  // Populate initial loop iter domains.
  std::transform(
      loops.begin(),
      loops.end(),
      std::back_inserter(initial_loop_domain_ids_),
      [](kir::ForLoop* fl) { return fl->iter_domain(); });

  run();
}

LoopIndexingAnalysis::LoopIndexingAnalysis(
    const std::vector<IterDomain*>& consumer_leaf_ids,
    const TensorView* consumer_tv)
    : consumer_tv_(consumer_tv) {
  // Populate initial loop iter domains.
  std::transform(
      consumer_leaf_ids.begin(),
      consumer_leaf_ids.end(),
      std::back_inserter(initial_loop_domain_ids_),
      [&](IterDomain* consumer_leaf_id) {
        // Make sure consumer_leaf_id is indeed a consumer leaf ID
        TORCH_INTERNAL_ASSERT(
            std::find(
                consumer_tv->getLeafDomain().begin(),
                consumer_tv->getLeafDomain().end(),
                consumer_leaf_id) != consumer_tv->getLeafDomain().end(),
            "Not a consumer leaf ID: ",
            consumer_leaf_id->toString(),
            ", consumer: ",
            consumer_tv->toString());
        return GpuLower::current()->caMap()->getConcreteMappedID(
            consumer_leaf_id, IdMappingMode::LOOP);
      });

  run();
}

void LoopIndexingAnalysis::run() {
  // Collect consumer id's for view rfactor traversal.
  all_consumer_id_vals_ = DependencyCheck::getAllValsBetween(
      {consumer_tv_->getRootDomain().begin(),
       consumer_tv_->getRootDomain().end()},
      {consumer_tv_->getLeafDomain().begin(),
       consumer_tv_->getLeafDomain().end()});

  // Resolve definition of each exact concrete id's involved in the whole loop
  // nest transform history
  traverseFromDomainVals();

  // Construct concrete to consumer map. The replayed exprs are guaranteed to
  // consume each concrete id once so this map is well defined.
  for (auto expr : replayed_exprs_) {
    for (auto input_id : ir_utils::filterByType<IterDomain>(expr->inputs())) {
      auto concrete_input_id =
          GpuLower::current()->caMap()->getConcreteMappedID(
              input_id, IdMappingMode::EXACT);
      concrete_id_to_consumer_[concrete_input_id] = expr;
    }
  }

  // Reconstruct the iterdomain view of the original loopnest after resolving
  // the exact definition of each index.
  constructLoopDomains();

  //! Collect the set of indexing expressions that can be
  //!  resolved out of line.
  collectOutOfLineExprs();
}

void LoopIndexingAnalysis::validateLoopStructure(
    const std::vector<kir::ForLoop*>& loops) {
  // Throw an error when two loops are mapped with each other, which
  // violates an assumption that unique mappings between concrete
  // IterDomains and the IterDomains of the loop structure must be
  // established. It should be a reasonable assumption, but fusions
  // like below won't work:
  // tv0 = [I0]
  // tv1 = broadcast(tv0, {true, false});
  // tv2 = broadcast(tv0, {false, true});
  // tv3 = tv1 + tv2
  // Notice that the two axes of each of tv1, tv2 and tv3 are mapped
  // with each other. We believe it is unlikely this limitation
  // becomes a real concern in practice.
  // Map concrete id to the original loop iter domain.
  std::unordered_map<IterDomain*, IterDomain*> concrete_to_loop;
  for (auto for_loop : loops) {
    // Largely duplicating original logic
    auto loop_id = for_loop->iter_domain();
    auto concrete_loop_id = GpuLower::current()->caMap()->getConcreteMappedID(
        loop_id, IdMappingMode::EXACT);

    TORCH_INTERNAL_ASSERT(
        !concrete_to_loop.count(concrete_loop_id),
        "Unsupported loop structure. Two loops are mapped together.",
        loop_id->toString(),
        " and ",
        concrete_to_loop.at(concrete_loop_id)->toString());

    concrete_to_loop[concrete_loop_id] = loop_id;
  }
}

void LoopIndexingAnalysis::traverseFromDomainVals() {
  // Order is really important here, start with outer most for loops in a
  // depth first manner. The outer most loops are topologically closer to the
  // outputs, so their broadcast dimensions are "more" resolved than those
  // towards the inner most loops.
  std::deque<IterDomain*> to_visit(
      initial_loop_domain_ids_.begin(), initial_loop_domain_ids_.end());
  std::unordered_set<Expr*> visited_exprs;
  std::unordered_set<IterDomain*> visited_ids;

  while (!to_visit.empty()) {
    auto out_id = to_visit.front();
    to_visit.pop_front();

    if (!visited_ids.emplace(out_id).second) {
      continue;
    }
    auto expr = out_id->definition();

    if (auto rfactor_id =
            getRfactorIDToTraverse(out_id, all_consumer_id_vals_)) {
      to_visit.emplace_front(rfactor_id);
    }

    // ID's will be copied for the reference as we replay transformations. If
    // there was no transformations on an iteration domain, a copy of the
    // iteration domain for the reference is made here.
    if (expr == nullptr) {
      if (std::find(
              initial_loop_domain_ids_.begin(),
              initial_loop_domain_ids_.end(),
              out_id) != initial_loop_domain_ids_.end()) {
        concretizeAndVisitId(out_id);
      }
      continue;
    }

    if (!visited_exprs.emplace(expr).second) {
      continue;
    }

    visitExpr(expr);

    auto inp_ids = ir_utils::filterByType<IterDomain>(expr->inputs());
    // Make sure to put at the begining of the deque to maintain correct
    // ordering.
    to_visit.insert(to_visit.begin(), inp_ids.begin(), inp_ids.end());
  }
}

IterDomain* LoopIndexingAnalysis::concretizeAndVisitId(IterDomain* id) {
  auto concrete_id = GpuLower::current()->caMap()->getConcreteMappedID(
      id, IdMappingMode::EXACT);
  if (replayed_concrete_ids_.pushBack(concrete_id)) {
    concrete_to_original_id_[concrete_id] = id;
  }
  return concrete_id;
}

namespace {
// Alias used for std::transform
IterDomain* exactConcreteId(IterDomain* id) {
  return GpuLower::current()->caMap()->getConcreteMappedID(
      id, IdMappingMode::EXACT);
}
} // namespace

void LoopIndexingAnalysis::visitExpr(Expr* expr) {
  if (auto swizzle2d = dynamic_cast<Swizzle2D*>(expr)) {
    // Swizzle outputs are already forwarded through
    //  by exact CA map, so currently they are just
    //  ignored in the replay pass except
    //  that we want to note this node visited.
    concretizeAndVisitId(swizzle2d->outX());
    concretizeAndVisitId(swizzle2d->outY());
    return;
  }

  // Current implementation just tries to
  //  follow the exact behavior of reference replay
  //  except that no expr was actually "replayed".

  // Record all inputs, and stop if current expr
  //  duplicates id consumption or production.
  if (visitIdsAndCheckDuplication(expr->inputs(), consumed_concrete_)) {
    return;
  }
  if (visitIdsAndCheckDuplication(expr->outputs(), produced_concrete_)) {
    return;
  }

  // Record the expr if no duplication on input or output found
  replayed_exprs_.push_back(expr);

  // Record the consumed and produced concrete ids by the newly
  //  recorded expression.
  auto consumed_ids = ir_utils::filterByType<IterDomain>(expr->inputs());
  std::transform(
      consumed_ids.begin(),
      consumed_ids.end(),
      std::inserter(consumed_concrete_, consumed_concrete_.end()),
      exactConcreteId);

  auto produced_ids = ir_utils::filterByType<IterDomain>(expr->outputs());
  std::transform(
      produced_ids.begin(),
      produced_ids.end(),
      std::inserter(produced_concrete_, produced_concrete_.end()),
      exactConcreteId);
}

bool LoopIndexingAnalysis::visitIdsAndCheckDuplication(
    const std::vector<Val*>& vals,
    const std::unordered_set<IterDomain*>& existing_ids) {
  bool duplication = false;
  for (auto id : ir_utils::filterByType<IterDomain>(vals)) {
    duplication = duplication || existing_ids.count(concretizeAndVisitId(id));
  }
  return duplication;
}

void LoopIndexingAnalysis::constructLoopDomains() {
  for (auto loop_id : initial_loop_domain_ids_) {
    // Find the replayed_concrete_id mapping to the loop id.
    auto ref_id_it = std::find_if(
        replayed_concrete_ids_.vector().begin(),
        replayed_concrete_ids_.vector().end(),
        [&](IterDomain* concrete_id) {
          return
              // Make sure the replayed_concrete_id is a leaf ID
              !concrete_id_to_consumer_.count(concrete_id) &&
              // Use permissive map so the selected ID indeed represents the
              // loop.
              // This mapping look up is part of a staged indexing scheme.
              //  When we find a replayed exact id that exactly map to the loop
              //  id, this means that we can resolve indexing involved in this
              //  loop "locally", i.e. only with and with only the iterdomains
              //  on the given consumer tv.
              //  When we cannot find an exact mapping, the permissive mapping
              //  would help defering the indexing resolution for this loop nest
              //   level to other iterdomain expressions from tv's that are
              //   further concretized and usually they are further down the
              //   consumer chain of the given consumer tv.
              GpuLower::current()->caMap()->areMapped(
                  concrete_id, loop_id, IdMappingMode::PERMISSIVE);
        });

    TORCH_INTERNAL_ASSERT(
        ref_id_it != replayed_concrete_ids_.vector().end(),
        "Could not find required iter domain in reference replay: ",
        loop_id->toString());

    auto ref_id = *ref_id_it;
    loop_domains_.pushBack(concrete_to_original_id_.at(ref_id));
  }

  // Construct the root domain as the inputs of the replayed domain
  auto loops_replayed_domain_vals =
      ir_utils::filterByType<Val>(loop_domains_.vector());
  auto root_domain_vals = IterVisitor::getInputsTo(
      {loops_replayed_domain_vals.begin(), loops_replayed_domain_vals.end()});

  // Fill loop roots:
  auto root_domain_ids = ir_utils::filterByType<IterDomain>(root_domain_vals);
  loop_root_domains_ =
      std::vector<IterDomain*>(root_domain_ids.begin(), root_domain_ids.end());

  // The domain may have dangling iteration domains, i.e. the inner output of
  // a split but not the outer. Find which replayed vals are dependant on the
  // root domains.
  auto all_replayed_vals =
      ir_utils::filterByType<Val>(replayed_concrete_ids_.vector());
  auto all_ids_from_root = DependencyCheck::getAllValsBetween(
      {root_domain_vals.begin(), root_domain_vals.end()},
      {all_replayed_vals.begin(), all_replayed_vals.end()});

  // Fill all dangling outputs as otherwise backwards visitor in index compute
  // will complain for not having all outputs of the traversal.
  for (auto id : ir_utils::filterByType<IterDomain>(all_ids_from_root)) {
    if (id->uses().empty()) {
      loop_domains_.pushBack(GpuLower::current()->caMap()->getConcreteMappedID(
          id, IdMappingMode::EXACT));
    }
  }
}

IndexFromIdGraph getTensorIndexFromIdGraph(
    const std::vector<kir::ForLoop*>& loops,
    const std::unordered_set<kir::ForLoop*>& rotated_loops,
    const TensorView* consumer_tv,
    const TensorView* producer_tv,
    bool is_global,
    std::unordered_map<IterDomain*, IterDomain*> c2p_map) {
  bool index_producer = producer_tv != nullptr;
  auto target_tv = index_producer ? producer_tv : consumer_tv;

  auto loop_indexing =
      LoopIndexingAnalysis::fromLoopAndConsumer(loops, consumer_tv);

  IndexingParameters index_parameters;

  std::unordered_map<IterDomain*, IterDomain*> p2c_map;

  // The p2c map is only needed when indexing producer
  //  as producer has replayed ids.
  if (index_producer) {
    p2c_map = invertOneToOneMap(c2p_map);
  }

  if (is_global) {
    index_parameters =
        getLinearIndexParameters(loop_indexing, rotated_loops, index_producer);
  } else {
    index_parameters = getNonGlobalInitialIndexParameters(
        loop_indexing,
        rotated_loops,
        consumer_tv,
        index_producer,
        producer_tv,
        p2c_map);
  }

  IndexCompute indexing(
      index_parameters.initial_concrete_id_index,
      index_parameters.zero_domains,
      index_parameters.preferred_concrete_ids,
      index_parameters.concrete_id_to_halo_extent);

  // Run first backward traversal to generate
  //  loop nest based indexing math.
  indexing.run(loop_indexing);

  // Populate indexing through exact map from initial indexing
  auto consumer_root = index_producer ? consumer_tv->getRootDomain()
                                      : consumer_tv->getMaybeAllocationDomain();

  // First collect all iterdomains in consumer transform history.
  auto all_consumer_vals = DependencyCheck::getAllValsBetween(
      {consumer_root.begin(), consumer_root.end()},
      {consumer_tv->getLeafDomain().begin(),
       consumer_tv->getLeafDomain().end()});

  // Want update map to be based on almost exact, but indexing is on exact, make
  // a map from one space to the other.
  std::unordered_map<IterDomain*, VectorOfUniqueEntries<IterDomain*>>
      almost_exact_2_target_ids;

  for (IterDomain* consumer_id :
       ir_utils::filterByType<IterDomain>(all_consumer_vals)) {
    auto target_id = consumer_id;

    // use mapped producer id when indexing producer
    if (index_producer) {
      auto target_id_it = c2p_map.find(consumer_id);
      if (target_id_it == c2p_map.end()) {
        // consumer id not found in c2p map
        // skip binding for this id.
        continue;
      }
      target_id = target_id_it->second;
    }

    auto almost_exact_concrete_id =
        GpuLower::current()->caMap()->getConcreteMappedID(
            consumer_id, IdMappingMode::ALMOSTEXACT);

    auto almost_exact_2_target_ids_it =
        almost_exact_2_target_ids.find(almost_exact_concrete_id);
    if (almost_exact_2_target_ids_it == almost_exact_2_target_ids.end()) {
      almost_exact_2_target_ids_it =
          almost_exact_2_target_ids
              .emplace(
                  almost_exact_concrete_id,
                  VectorOfUniqueEntries<IterDomain*>())
              .first;
    }
    auto& mapped_dims = almost_exact_2_target_ids_it->second;
    mapped_dims.pushBack(target_id);
  }

  // Map the concrete id indexing back to the producer or consumer tv
  std::unordered_map<IterDomain*, VectorOfUniqueEntries<IterDomain*>>
      index_update_map;
  for (auto entry : indexing.indexMap()) {
    auto ref_exact_id = entry.first;
    auto almost_exact_concrete_id =
        GpuLower::current()->caMap()->getConcreteMappedID(
            ref_exact_id, IdMappingMode::ALMOSTEXACT);

    if (almost_exact_2_target_ids.find(almost_exact_concrete_id) ==
        almost_exact_2_target_ids.end()) {
      continue;
    }

    auto consumer_ids = almost_exact_2_target_ids.at(almost_exact_concrete_id);

    for (auto consumer_id : consumer_ids) {
      auto index_update_map_it = index_update_map.find(ref_exact_id);
      if (index_update_map_it == index_update_map.end()) {
        index_update_map_it =
            index_update_map
                .emplace(ref_exact_id, VectorOfUniqueEntries<IterDomain*>())
                .first;
      }
      auto& mapped_dims = index_update_map_it->second;
      mapped_dims.pushBack(consumer_id);
    }
  }

  // No contig indexing was done in reference indexing
  ContigIDs contig_finder(
      target_tv->getLeafDomain(),
      target_tv->getMaybeAllocationDomain(),
      target_tv->domain()->contiguity(),
      {},
      indexing.indexMap(),
      GpuLower::current()->divisibleSplitSet(),
      GpuLower::current()->caMap(),
      GpuLower::current()->haloInfo(),
      GpuLower::current()->concretizedBroadcastDomains(),
      p2c_map);

  auto target_indexing = indexing.updateIndexCompute(
      target_tv->domain(), index_update_map, contig_finder);

  // Fill validation info.
  // TODO: cleanup seems possible.
  if (index_producer) {
    fillProducerVectorizedContigAllocationDomains(
        producer_tv, consumer_tv, c2p_map, contig_finder);
  } else {
    fillConsumerVectorizedContigAllocationDomains(consumer_tv, contig_finder);
  }

  return IndexFromIdGraph(
      target_indexing,
      indexing,
      index_parameters.initial_concrete_id_index,
      loop_indexing.loopDomains());
}

IndexFromIdGraph getPredicateIndexingFromIdGraph(
    const std::vector<kir::ForLoop*>& loops,
    const std::unordered_set<kir::ForLoop*>& rotated_loops,
    TensorView* consumer_tv,
    kir::ForLoop* unswitch_or_vec_loop,
    IterDomain* double_buffer_axis,
    bool is_start_predicate) {
  // Run replay pass on the loop nest to generate the deterministic
  //  traversal info from loop structure.
  auto loop_indexing =
      LoopIndexingAnalysis::fromLoopAndConsumer(loops, consumer_tv);

  // Bind initial index variables to the loop nodes and adjust
  //  according to loop and unswitch info.
  auto index_parameters = getPredicateInitialIndexParameters(
      loop_indexing,
      rotated_loops,
      consumer_tv,
      unswitch_or_vec_loop,
      double_buffer_axis,
      is_start_predicate);

  // Run first backward traversal to generate
  //  loop nest based indexing math.
  IndexCompute indexing(
      index_parameters.initial_concrete_id_index,
      index_parameters.zero_domains,
      index_parameters.preferred_concrete_ids,
      index_parameters.concrete_id_to_halo_extent);

  indexing.run(loop_indexing);

  // First collect all iterdomains in consumer transform history.
  auto all_consumer_vals = DependencyCheck::getAllValsBetween(
<<<<<<< HEAD
      {consumer_tv->getAllocationDomain().begin(),
       consumer_tv->getAllocationDomain().end()},
      {consumer_tv->domain()->leaf().begin(),
       consumer_tv->domain()->leaf().end()});
=======
      {consumer_tv->getMaybeAllocationDomain().begin(),
       consumer_tv->getMaybeAllocationDomain().end()},
      {consumer_tv->getLeafDomain().begin(),
       consumer_tv->getLeafDomain().end()});
>>>>>>> e45a829b

  // Want update map to be based on almost exact, but indexing is on exact, make
  // a map from one space to the other.
  std::unordered_map<IterDomain*, VectorOfUniqueEntries<IterDomain*>>
      almost_exact_2_consumer_ids;

  for (IterDomain* consumer_id :
       ir_utils::filterByType<IterDomain>(all_consumer_vals)) {
    auto almost_exact_concrete_id =
        GpuLower::current()->caMap()->getConcreteMappedID(
            consumer_id, IdMappingMode::ALMOSTEXACT);

    auto almost_exact_2_consumer_ids_it =
        almost_exact_2_consumer_ids.find(almost_exact_concrete_id);
    if (almost_exact_2_consumer_ids_it == almost_exact_2_consumer_ids.end()) {
      almost_exact_2_consumer_ids_it =
          almost_exact_2_consumer_ids
              .emplace(
                  almost_exact_concrete_id,
                  VectorOfUniqueEntries<IterDomain*>())
              .first;
    }
    auto& mapped_dims = almost_exact_2_consumer_ids_it->second;
    mapped_dims.pushBack(consumer_id);
  }

  // Map the concrete id indexing back to the consumer tv
  std::unordered_map<IterDomain*, VectorOfUniqueEntries<IterDomain*>>
      index_update_map;
  for (auto entry : indexing.indexMap()) {
    auto ref_exact_id = entry.first;
    auto almost_exact_concrete_id =
        GpuLower::current()->caMap()->getConcreteMappedID(
            ref_exact_id, IdMappingMode::ALMOSTEXACT);

    if (almost_exact_2_consumer_ids.find(almost_exact_concrete_id) ==
        almost_exact_2_consumer_ids.end()) {
      continue;
    }
    auto consumer_ids =
        almost_exact_2_consumer_ids.at(almost_exact_concrete_id);

    for (auto consumer_id : consumer_ids) {
      auto index_update_map_it = index_update_map.find(ref_exact_id);
      if (index_update_map_it == index_update_map.end()) {
        index_update_map_it =
            index_update_map
                .emplace(ref_exact_id, VectorOfUniqueEntries<IterDomain*>())
                .first;
      }
      auto& mapped_dims = index_update_map_it->second;
      mapped_dims.pushBack(consumer_id);
    }
  }

  // No contiguity info is used in the predicate indexing pass, the predicate
  // generation logic that uses the index math generated here will take
  // contiguity into account. Send an empty ContigID class so nothing is marked
  // as contiguous.
  auto contig_finder = ContigIDs::getNonContigIDs();

  // Run second backward traversal to map back to the consumer_tv
  auto target_indexing = indexing.updateIndexCompute(
      consumer_tv->domain(), index_update_map, contig_finder);

  return IndexFromIdGraph(
      target_indexing,
      indexing,
      index_parameters.initial_concrete_id_index,
      loop_indexing.loopDomains());
}

namespace {

class LoopIndexingTraversal {
  enum class TraversalOrder { ForwardTopological, BackwardTopological };

 public:
  static std::vector<Expr*> forwardTopologicalOrder(
      const std::vector<Expr*>& exprs) {
    LoopIndexingTraversal traversal(exprs, TraversalOrder::ForwardTopological);
    return traversal.getExprList();
  }

  static std::vector<Expr*> backwardTopologicalOrder(
      const std::vector<Expr*>& exprs) {
    LoopIndexingTraversal traversal(exprs, TraversalOrder::BackwardTopological);
    return traversal.getExprList();
  }

 private:
  explicit LoopIndexingTraversal(
      const std::vector<Expr*>& exprs,
      TraversalOrder traversal_order);

  // Returns the vals following the expression in either
  //  forward or backward order.
  const std::vector<Val*>& nextValsInTraversalOrder(Expr* expr);

  // Returns the vals that the expression follows in either
  //  forward or backward order.
  const std::vector<Val*>& prevValsInTraversalOrder(Expr* expr);

  // Returns the sorted list according to the given traversal order.
  std::vector<Expr*> getExprList();

 private:
  // Reference to original un-sorted expression list.
  const std::vector<Expr*>& exprs_;

  // The traversal order in this pass.
  const TraversalOrder traversal_order_ = TraversalOrder::ForwardTopological;

  // Internal record of concrete id's and it's corresponding
  //  iterdomain expression that defines the exact index.
  std::unordered_map<IterDomain*, Expr*> concrete_id_to_dependency_;
};

LoopIndexingTraversal::LoopIndexingTraversal(
    const std::vector<Expr*>& exprs,
    TraversalOrder traversal_order)
    : exprs_(exprs), traversal_order_(traversal_order) {
  // Populate concrete id dependencies:
  for (auto expr : exprs_) {
    auto next_ids =
        ir_utils::filterByType<IterDomain>(nextValsInTraversalOrder(expr));
    for (auto id : next_ids) {
      auto concrete_id = GpuLower::current()->caMap()->getConcreteMappedID(
          id, IdMappingMode::EXACT);
      TORCH_INTERNAL_ASSERT(
          concrete_id_to_dependency_.insert(std::make_pair(concrete_id, expr))
              .second,
          "Repeated dependency, invalid iterdomain traversal.");
    }
  }
}

const std::vector<Val*>& LoopIndexingTraversal::nextValsInTraversalOrder(
    Expr* expr) {
  switch (traversal_order_) {
    case TraversalOrder::ForwardTopological:
      return expr->outputs();
      break;
    case TraversalOrder::BackwardTopological:
      return expr->inputs();
      break;

    default:
      TORCH_INTERNAL_ASSERT(false, "unimplemented traversal order");
  }
  return expr->inputs();
}

const std::vector<Val*>& LoopIndexingTraversal::prevValsInTraversalOrder(
    Expr* expr) {
  switch (traversal_order_) {
    case TraversalOrder::ForwardTopological:
      return expr->inputs();
      break;
    case TraversalOrder::BackwardTopological:
      return expr->outputs();
      break;

    default:
      TORCH_INTERNAL_ASSERT(false, "unimplemented traversal order");
  }
  return expr->inputs();
}

std::vector<Expr*> LoopIndexingTraversal::getExprList() {
  std::deque<Expr*> to_visit(exprs_.begin(), exprs_.end());

  // pre-allocate result space.
  std::vector<Expr*> result;
  result.reserve(exprs_.size());

  // Keeps track of visited and inserted expressions.
  // An expr is visited if it has been placed in result list.
  // An expr is inserted if the traversal has put the expr on
  //  the top of the stack once. Repeated insertion of the same
  //  expression would never be observed if the underlying
  //  dependency of the expressions is cycle free.
  std::unordered_set<Expr*> visited, inserted;

  while (!to_visit.empty()) {
    auto top = to_visit.front();
    if (visited.count(top)) {
      to_visit.pop_front();
      continue;
    }

    bool ready = true;

    for (auto prev_id :
         ir_utils::filterByType<IterDomain>(prevValsInTraversalOrder(top))) {
      auto prev_expr_it = concrete_id_to_dependency_.find(
          GpuLower::current()->caMap()->getConcreteMappedID(
              prev_id, IdMappingMode::EXACT));
      if (prev_expr_it != concrete_id_to_dependency_.end()) {
        auto prev_expr = prev_expr_it->second;
        if (!visited.count(prev_expr)) {
          ready = false;
          to_visit.push_front(prev_expr);
          TORCH_INTERNAL_ASSERT(
              inserted.insert(prev_expr).second,
              "Circular dependency in loop index expressions.");
          break;
        }
      }
    }

    if (ready) {
      visited.insert(top);
      result.emplace_back(top);
      to_visit.pop_front();
    }
  }

  return result;
}

} // namespace

void LoopIndexingAnalysis::collectOutOfLineExprs() {
  // Keep track of all the id's that can be resolved without
  //  iterdomains on the left of ca axes.
  std::unordered_set<IterDomain*> out_of_line_ids;

  // Start the set with all the leaf ids.
  std::transform(
      consumer_tv_->getLeafDomain().begin() +
          consumer_tv_->getComputeAtPosition(),
      consumer_tv_->getLeafDomain().end(),
      std::inserter(out_of_line_ids, out_of_line_ids.end()),
      exactConcreteId);

  // Get the original selected list of index expressions
  //  in reverse topological order.
  auto backward_expr_list =
      LoopIndexingTraversal::backwardTopologicalOrder(replayed_exprs_);

  for (auto expr : backward_expr_list) {
    auto id_outputs = ir_utils::filterByType<IterDomain>(expr->outputs());
    if (
        // Check that all of the outputs are out of line
        std::all_of(
            id_outputs.begin(),
            id_outputs.end(),
            [&out_of_line_ids](IterDomain* id) {
              return out_of_line_ids.count(
                  GpuLower::current()->caMap()->getConcreteMappedID(
                      id, IdMappingMode::EXACT));
            })) {
      // Record out of line expression
      out_of_line_exprs_.push_back(expr);

      // Add all of the expression inputs as out of line id's.
      auto id_inputs = ir_utils::filterByType<IterDomain>(expr->inputs());
      std::transform(
          id_inputs.begin(),
          id_inputs.end(),
          std::inserter(out_of_line_ids, out_of_line_ids.end()),
          exactConcreteId);
    }
  }
}

std::vector<Expr*> LoopIndexing::getForwardExprList() const {
  return LoopIndexingTraversal::forwardTopologicalOrder(index_exprs_);
}

std::vector<Expr*> LoopIndexing::getBackwardExprList() const {
  return LoopIndexingTraversal::backwardTopologicalOrder(index_exprs_);
}

std::unordered_set<IterDomain*> LoopIndexing::getAllExactConcreteIdSet() const {
  std::unordered_set<IterDomain*> all_id_set;
  for (auto expr : index_exprs_) {
    auto out_ids = ir_utils::filterByType<IterDomain>(expr->outputs());
    std::transform(
        out_ids.begin(),
        out_ids.end(),
        std::inserter(all_id_set, all_id_set.end()),
        exactConcreteId);

    auto in_ids = ir_utils::filterByType<IterDomain>(expr->inputs());
    std::transform(
        in_ids.begin(),
        in_ids.end(),
        std::inserter(all_id_set, all_id_set.end()),
        exactConcreteId);
  }
  return all_id_set;
}

namespace {

//! Returns true if id is mapped together with any id in
//!  the vector ids by permissive compute at map.
bool isPermissivelyMappedWithAny(IterDomain* id, const std::vector<Val*>& ids) {
  return std::any_of(ids.begin(), ids.end(), [&](Val* val) {
    if (!(val->isA<IterDomain>() &&
          GpuLower::current()->caMap()->areMapped(
              id, val->as<IterDomain>(), IdMappingMode::PERMISSIVE))) {
      return false;
    }
    // When id is an input to resize, make sure the resize argumens
    // are compatible. This is important when, for example, a tensor
    // is padded two times differently but to the same shape, and the
    // pad outputs are exactly mapped. In such a case, there're two
    // paths from the post rfactor ID to the original input ID, and
    // the correct path depends on the path where this producer is
    // used as a producer. See the FusionPad8 test for a concrete
    // example.
    if (auto id_resize = dynamic_cast<Resize*>(id->uses().at(0))) {
      auto mapped_id_resize =
          dynamic_cast<Resize*>(val->as<IterDomain>()->uses().at(0));
      TORCH_INTERNAL_ASSERT(mapped_id_resize != nullptr);
      if (!(id_resize->leftExpand()->sameAs(mapped_id_resize->leftExpand()) &&
            id_resize->rightExpand()->sameAs(
                mapped_id_resize->rightExpand()))) {
        return false;
      }
    }
    return true;
  });
}

class LoopIndexingPreferredPathCompute : public IterVisitor {
 public:
  static std::unordered_set<IterDomain*> compute(
      const TensorView* original_tv,
      const LoopIndexing& loop_indexing,
      bool use_replay_map,
      const std::unordered_map<IterDomain*, IterDomain*>& p2c_map) {
    LoopIndexingPreferredPathCompute compute;

    auto all_concrete_ids = loop_indexing.getAllExactConcreteIdSet();

    // Annotate all ids
    auto all_original_ids = DependencyCheck::getAllValsBetween(
<<<<<<< HEAD
        {original_tv->getAllocationDomain().begin(),
         original_tv->getAllocationDomain().end()},
        {original_tv->domain()->leaf().begin(),
         original_tv->domain()->leaf().end()});
=======
        {original_tv->getMaybeAllocationDomain().begin(),
         original_tv->getMaybeAllocationDomain().end()},
        {original_tv->getLeafDomain().begin(),
         original_tv->getLeafDomain().end()});
>>>>>>> e45a829b

    for (auto original_id :
         ir_utils::filterByType<IterDomain>(all_original_ids)) {
      auto mapped_id = original_id;
      if (use_replay_map) {
        auto c_id_it = p2c_map.find(original_id);
        if (c_id_it == p2c_map.end()) {
          continue;
        }
        mapped_id = c_id_it->second;
      }
      auto concrete_original_id =
          GpuLower::current()->caMap()->getConcreteMappedID(
              mapped_id, IdMappingMode::EXACT);
      if (all_concrete_ids.count(concrete_original_id)) {
        if (original_id->isBroadcast() || original_id->isReduction() ||
            original_id->isStride()) {
          continue;
        }
        compute.preferred_path_.insert(concrete_original_id);
      }
    }

    for (auto expr : loop_indexing.getForwardExprList()) {
      compute.handle(expr);
    }

    return compute.preferred_path_;
  }

 private:
  void handle(Expr* e) override {
    // If an input ID is marked, propagate the marking to outputs of the
    // expression
    auto all_iter_inputs = ir_utils::filterByType<IterDomain>(e->inputs());
    if (std::any_of(
            all_iter_inputs.begin(),
            all_iter_inputs.end(),
            [&](IterDomain* inp_id) {
              return this->preferred_path_.find(
                         GpuLower::current()->caMap()->getConcreteMappedID(
                             inp_id, IdMappingMode::EXACT)) !=
                  this->preferred_path_.end();
            })) {
      auto all_iter_outputs = ir_utils::filterByType<IterDomain>(e->outputs());

      std::transform(
          all_iter_outputs.begin(),
          all_iter_outputs.end(),
          std::inserter(preferred_path_, preferred_path_.end()),
          exactConcreteId);
    }
  }

  std::unordered_set<IterDomain*> preferred_path_;
};

} // namespace

// External interface for preferred path propagation.
std::unordered_set<IterDomain*> buildLoopIndexingPreferredPath(
    const TensorView* original_tv,
    const LoopIndexing& loop_indexing,
    bool use_replay_map,
    std::unordered_map<IterDomain*, IterDomain*> p2c_map) {
  return LoopIndexingPreferredPathCompute::compute(
      original_tv, loop_indexing, use_replay_map, p2c_map);
}

// Get an rfactor IterDomain that is mapped with an IterDomain. If
// multiple such IDs exist, select one whose input IDs are mapped with
// the consumer IDs. This is to ensure the path from the leaf
// IterDomains to the root matches with the consumer tensor.
IterDomain* getRfactorIDToTraverse(
    IterDomain* id,
    const std::vector<Val*>& consumer_all_ids) {
  const auto& rfactor_ids =
      GpuLower::current()->caMap()->getRfactorDomainsOfIdGroup(
          id, IdMappingMode::PERMISSIVE);
  if (rfactor_ids.empty()) {
    return nullptr;
  }

  for (auto rfactor_id : rfactor_ids) {
    auto def = rfactor_id->definition();
    if (def == nullptr) {
      continue;
    }

    auto rfactor_id_inputs = ir_utils::filterByType<IterDomain>(def->inputs());
    if (std::all_of(
            rfactor_id_inputs.begin(),
            rfactor_id_inputs.end(),
            [&](IterDomain* rfactor_id_input) {
              return isPermissivelyMappedWithAny(
                  rfactor_id_input, consumer_all_ids);
            })) {
      return rfactor_id;
    }
  }

  // No mapped ID found, which means the consumer is a post-view
  // tensor. In that case, it shouldn't matter which view path to
  // traverse, so just return the first one.
  return rfactor_ids.at(0);
}

} // namespace nvfuser<|MERGE_RESOLUTION|>--- conflicted
+++ resolved
@@ -974,17 +974,10 @@
 
   // First collect all iterdomains in consumer transform history.
   auto all_consumer_vals = DependencyCheck::getAllValsBetween(
-<<<<<<< HEAD
-      {consumer_tv->getAllocationDomain().begin(),
-       consumer_tv->getAllocationDomain().end()},
-      {consumer_tv->domain()->leaf().begin(),
-       consumer_tv->domain()->leaf().end()});
-=======
       {consumer_tv->getMaybeAllocationDomain().begin(),
        consumer_tv->getMaybeAllocationDomain().end()},
       {consumer_tv->getLeafDomain().begin(),
        consumer_tv->getLeafDomain().end()});
->>>>>>> e45a829b
 
   // Want update map to be based on almost exact, but indexing is on exact, make
   // a map from one space to the other.
@@ -1326,17 +1319,10 @@
 
     // Annotate all ids
     auto all_original_ids = DependencyCheck::getAllValsBetween(
-<<<<<<< HEAD
-        {original_tv->getAllocationDomain().begin(),
-         original_tv->getAllocationDomain().end()},
-        {original_tv->domain()->leaf().begin(),
-         original_tv->domain()->leaf().end()});
-=======
         {original_tv->getMaybeAllocationDomain().begin(),
          original_tv->getMaybeAllocationDomain().end()},
         {original_tv->getLeafDomain().begin(),
          original_tv->getLeafDomain().end()});
->>>>>>> e45a829b
 
     for (auto original_id :
          ir_utils::filterByType<IterDomain>(all_original_ids)) {
