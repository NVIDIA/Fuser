// clang-format off
/*
 * SPDX-FileCopyrightText: Copyright (c) 2023-present NVIDIA CORPORATION & AFFILIATES.
 * All rights reserved.
 * SPDX-License-Identifier: BSD-3-Clause
 */
// clang-format on
#include <contiguity.h>
#include <index_compute.h>
#include <ir_utils.h>
#include <lower2device.h>
#include <lower_index_compute.h>
#include <lower_magic_zero.h>
#include <lower_utils.h>
#include <lower_validation.h>
#include <transform_iter.h>

namespace nvfuser {

IndexFromIdGraph::IndexFromIdGraph(
    IndexCompute index_,
    IndexCompute concrete_index_,
    std::unordered_map<IterDomain*, Val*> initial_concrete_index_map_,
    std::vector<IterDomain*> loop_domains_)
    : index(std::move(index_)),
      concrete_index(std::move(concrete_index_)),
      initial_concrete_index_map(std::move(initial_concrete_index_map_)),
      resolved_loop_domains(std::move(loop_domains_)) {}

namespace {

// Maps all producer domains to consumer with broadcast
// forwarding. Used to find the allocation position.
// TODO: should this be an ir_util ? Didn't seem to be
//  used too much though.
std::unordered_map<IterDomain*, IterDomain*> mapAllProducerDomainsToConsumer(
    const TensorView* producer_tv,
    const TensorView* consumer_tv) {
  // This map has forwarded broadcast axes, it should only be used to compute
  // the allocation position of the producer
  std::unordered_map<IterDomain*, IterDomain*> p2c_alloc_map;

  //  We want to replay producer as consumer instead of the other way around
  //  since consumer may have some broadcasted axes producer doesn't have
  //  merged into loops producer may use. If we did consumer as producer we
  //  wouldn't have this information in the mapping.
  auto replay_PasC = BestEffortReplay::replayPasC(
      producer_tv,
      consumer_tv,
      -1,
      PairwiseRootDomainMap(producer_tv, consumer_tv));

  // Grab consumer domain entries and reverse replay map. TODO: Maybe
  // TransformReplay::replayPasC could return this map
  for (auto id : consumer_tv->getLeafDomain()) {
    const auto& c2p_map = replay_PasC.getReplay();
    auto c2p_it = c2p_map.find(id);
    if (c2p_it != c2p_map.end()) {
      auto c_id = c2p_it->first;
      auto p_id = c2p_it->second;
      p2c_alloc_map[p_id] = c_id;
    }
  }

  return p2c_alloc_map;
}

std::unordered_map<IterDomain*, IterDomain*> invertOneToOneMap(
    const std::unordered_map<IterDomain*, IterDomain*>& map) {
  std::unordered_map<IterDomain*, IterDomain*> inverted;
  for (const auto& kv : map) {
    bool inserted = inverted.emplace(kv.second, kv.first).second;
    TORCH_INTERNAL_ASSERT(
        inserted,
        "Multiple mappings to the same value detected: ",
        kv.second->toString());
  }
  return inverted;
}

//! A struct to keep track of necessary parameters used in
//!  configuring index compute pass.
//! These parameters are needed to propagate the indexing from the leaf nodes of
//! the TVs and loop nests to the TVs rfactor domain during
//! index_compute.cpp::IndexCompute passes.
//! TODO:
//!   Would expect this list to become shorter over time,
//!  as more info can be determined holistically.
struct IndexingParameters {
  //! Initial binding of index math to concrete iterdomain ids,
  //!  from the loop nest analysis.
  std::unordered_map<IterDomain*, Val*> initial_concrete_id_index;

  //! (Used in non-global indexing) the concrete iterdomains that
  //!  we want to skip or merge into contiguous indexing paths.
  std::unordered_set<IterDomain*> zero_domains;

  //! (Used in non-global indexing) the preferred path we would
  //!  be propagating contiguously merged indices backward.
  std::unordered_set<IterDomain*> preferred_concrete_ids;

  //! The inferred halo padded extents of the concrete iterdomains.
  std::unordered_map<IterDomain*, Val*> concrete_id_to_halo_extent;
};

// Initial loop index map for global producer or consumer case.
IndexingParameters getLinearIndexParameters(
    const LoopIndexing& loop_indexing,
    const std::unordered_set<kir::ForLoop*>& rotated_loops,
    bool index_producer = false) {
  IndexingParameters index_parameters;

  auto& loops = loop_indexing.loops();
  auto& loop_domain = loop_indexing.loopDomains();
  auto& loop_index_map = index_parameters.initial_concrete_id_index;

  for (auto loop_idx : c10::irange(loops.size())) {
    auto loop = loops[loop_idx];
    auto index_domain = GpuLower::current()->caMap()->getConcreteMappedID(
        loop_domain[loop_idx], IdMappingMode::EXACT);
    loop_index_map[index_domain] = loop->indexOrStartIfTrivial();
    if (rotated_loops.count(loop) > 0) {
      loop_index_map[index_domain] = SimplifyingIrBuilder::addExpr(
          loop_index_map.at(index_domain), loop->step());
    }
  }

  // Derive the halo extents from the loop indexing result.
  index_parameters.concrete_id_to_halo_extent =
      GpuLower::current()->haloInfo()->buildConcreteHaloExtentMap(
          loop_indexing);

  protectNonPredicateIndexWithMagicZero(
      loops,
      loop_indexing.loopDomains(),
      index_parameters.initial_concrete_id_index);

  // Setup double buffer increment for producer case:
  // TODO: could unify these double buffer index calculation
  //  in follow ups.
  if (index_producer) {
    auto double_buffer_loop =
        GpuLower::current()->doubleBufferInfo().getDoubleBufferLoop(
            loop_indexing.consumerTv(), loops, true);

    for (auto loop_idx : c10::irange(loops.size())) {
      auto loop = loops[loop_idx];
      if (loop == double_buffer_loop) {
        auto loop_id = loop_indexing.loopDomains()[loop_idx];

        auto concrete_loop_id =
            GpuLower::current()->caMap()->getConcreteMappedID(
                loop_id, IdMappingMode::EXACT);

        auto stage_depth =
            GpuLower::current()->doubleBufferInfo().getStageDepthFor(
                loop->iter_domain());
        index_parameters.initial_concrete_id_index[concrete_loop_id] =
            SimplifyingIrBuilder::addExpr(
                index_parameters.initial_concrete_id_index[concrete_loop_id],
                SimplifyingIrBuilder::create<Int>(stage_depth - 1));
      }
    }
  }

  return index_parameters;
}

// Initial index parameters for shared and local case
IndexingParameters getNonGlobalInitialIndexParameters(
    const LoopIndexing& loop_indexing,
    const std::unordered_set<kir::ForLoop*>& rotated_loops,
    const TensorView* consumer_tv,
    bool index_producer = false,
    const TensorView* producer_tv = nullptr,
    std::unordered_map<IterDomain*, IterDomain*> p2c_map = {}) {
  IndexingParameters index_parameters;
  const auto& loops = loop_indexing.loops();
  const auto& loop_domains = loop_indexing.loopDomains();

  // TODO:
  //  The non-global path should become shorter as we
  // pull more info into id graph.
  std::unordered_map<IterDomain*, IterDomain*> alloc_id_map;

  if (index_producer) {
    alloc_id_map = mapAllProducerDomainsToConsumer(producer_tv, consumer_tv);
  }

  auto alloc_tv = index_producer ? producer_tv : consumer_tv;
  auto alloc_info = lower_utils::getAllocInformation(
      alloc_tv, loops, alloc_id_map, index_producer);

  std::unordered_map<kir::ForLoop*, Val*> loop_to_ind_map;
  std::unordered_set<kir::ForLoop*> zero_loops;

  kir::ForLoop* double_buffer_loop = nullptr;

  if (index_producer) {
    double_buffer_loop =
        GpuLower::current()->doubleBufferInfo().getDoubleBufferLoop(
            consumer_tv, loops, true);
  }

  std::tie(loop_to_ind_map, zero_loops) = indexMapFromTV(
      alloc_tv,
      loops,
      rotated_loops,
      alloc_info.init_for_loop,
      !index_producer,
      double_buffer_loop);

  ensureStaticIndexing(alloc_tv, alloc_info.init_for_loop, loops, alloc_id_map);

  TORCH_INTERNAL_ASSERT(
      loops.size() <= loop_domains.size(),
      "Loop domain didn't replay all loops");

  for (auto loop_idx : c10::irange(loops.size())) {
    auto loop = loops[loop_idx];
    auto loop_domain = loop_domains[loop_idx];

    auto concrete_loop_domain =
        GpuLower::current()->caMap()->getConcreteMappedID(
            loop_domain, IdMappingMode::EXACT);

    index_parameters.initial_concrete_id_index[concrete_loop_domain] =
        loop_to_ind_map.at(loop);

    if (zero_loops.count(loop)) {
      index_parameters.zero_domains.insert(concrete_loop_domain);
    }
  }

  // Derive preferred path from loop indexing result.
  const TensorView* target_tv = index_producer ? producer_tv : consumer_tv;
  index_parameters.preferred_concrete_ids = buildLoopIndexingPreferredPath(
      target_tv, loop_indexing, index_producer, p2c_map);

  // Derive the halo extents from the loop indexing result.
  index_parameters.concrete_id_to_halo_extent =
      GpuLower::current()->haloInfo()->buildConcreteHaloExtentMap(
          loop_indexing);

  return index_parameters;
}

// Return true if it is sufficient to predicate the end of the loop
// iteration. An aligned vectorized loop is one example where it is
// guaranteed to be valid by the validation checks. More generally,
// the divisible split set is used to find such loops. The divisible
// split set contains splits used in view transformations as well as
// those whose output domains are vectorized. View transformations
// guarantee that any split involved is divisible, whereas
// vectorization only guarantees that the overall root extent is
// divisible by the split factor. Thus, if a loop IterDomain is
// an output of a split included in the divisible view splits, we can
// just predicate the end of the loop iteration. If a loop IterDomain
// is an output of a divisible split due to vectorization, it is only
// valid when the loop IterDomain is mapped with the vectorized inner
// output IterDomain. If it is mapped with an outer IterDomain, since
// the split input IterDomain may be an output IterDomain of a
// non-divisible split, we still need to predicate each loop iteration
// value.
bool predicateAtEnd(kir::ForLoop* loop) {
  auto loop_id = loop->iter_domain();
  auto split = dynamic_cast<Split*>(loop_id->definition());
  if (split == nullptr) {
    return false;
  }

  bool is_divisible = GpuLower::current()->divisibleSplitSet().count(split) > 0;

  if (!is_divisible) {
    return false;
  }

  // Find the other output of the split
  auto other_out_id =
      split->inner() == loop_id ? split->outer() : split->inner();

  // If the other output is mapped with a vectorized IterDomain,
  // this IterDomain needs to be predicated at each iteration point.
  const auto& other_id_exact_set = GpuLower::current()
                                       ->caMap()
                                       ->getIdSets(IdMappingMode::EXACT)
                                       .getDisjointSetOf(other_out_id);

  if (std::any_of(
          other_id_exact_set.begin(), other_id_exact_set.end(), [](auto id) {
            return id->getParallelType() == ParallelType::Vectorize;
          })) {
    return false;
  }

  // Now it is either loop_id is mapped with a vectorized IterDomain
  // or it's an output of view transformations.
  return true;
}

//! Initial index parameters for predicate, adjusts loop to indexing
//!  may according to the information annotated on the loop nest.
//!
//! TODO:
//!  This function is mostly copy pasted from previous implementation
//! at this step, further clean up is possible since:
//!  1. Much of the loop-to-ind adjustment will be issued from idgraph
//!  2. Much of the initial index logic could be shared across all
//! the 3 variants.
IndexingParameters getPredicateInitialIndexParameters(
    const LoopIndexing& loop_indexing,
    const std::unordered_set<kir::ForLoop*>& rotated_loops,
    TensorView* consumer_tv,
    kir::ForLoop* unswitch_or_vec_loop,
    IterDomain* double_buffer_axis,
    bool is_start_predicate) {
  IndexingParameters index_parameters;
  const auto& loops = loop_indexing.loops();
  const auto& loop_domains = loop_indexing.loopDomains();

  // This shouldn't be needed.
  TORCH_INTERNAL_ASSERT(
      loops.size() <= loop_domains.size(),
      "Loop domain didn't replay all loops");

  std::unordered_map<kir::ForLoop*, Val*> loop_to_ind_map;

  // Fill initial index with each forloop's index.
  for (auto fl : loops) {
    if (fl->isTrivial()) {
      loop_to_ind_map[fl] = fl->start();
    } else {
      loop_to_ind_map[fl] = fl->index();
    }
    if (rotated_loops.count(fl) > 0) {
      loop_to_ind_map[fl] =
          SimplifyingIrBuilder::addExpr(loop_to_ind_map.at(fl), fl->step());
    }
  }

  bool unswitch_pred = unswitch_or_vec_loop != nullptr &&
      (unswitch_or_vec_loop->iter_domain()->getParallelType() ==
           ParallelType::Unswitch ||
       unswitch_or_vec_loop->iter_domain()->getParallelType() ==
           ParallelType::Unroll);

  // Vectorized predicates are different from unswitch. Unswitch predicates
  // all loops within the unswitch (the outer most unswitch) are generated
  // with loop->extent-1 as the index. With vectorized predicates, only the
  // vectorized loop should be like this.

  bool within_unswitch = false;

  for (const auto loop_i : c10::irange(loops.size())) {
    auto loop = loops[loop_i];
    auto loop_id = loop->iter_domain();
    auto loop_pt = loop_id->getParallelType();
    auto ref_id = loop_domains.at(loop_i);

    if (!within_unswitch && unswitch_pred) {
      within_unswitch = loop == unswitch_or_vec_loop;
    }

    bool predicate_at_end =
        within_unswitch || loop == unswitch_or_vec_loop || predicateAtEnd(loop);

    if (predicate_at_end) {
      // Rely on the reference to check broadcasting. The for loop could be
      // broadcasted on a constant value from an unroll split. Since reference
      // may convert this to an iter domain, that for loop could be valid to
      // generate predication from.

      // Note that loop->stop() is not used below. Instead,
      // loop->iter_domain()->extent() is used, which is uniform
      // across the mapped domains irrespective of halo. Predicates are
      // compared with each to pick the most restrictive ones. The
      // comparison is done by only using the offset, which is the
      // term added to the index. So, the index term must be the
      // same among all predicates, otherwise the comparison would
      // be invalid. The effect by halo is added to the offset
      // term. See getUnswitchStopOffset.

      if (ref_id->isBroadcast()) {
        // Ignore indexing into broadcasted dimensions.
        continue;
      } else if (loop_id->isThread()) {
        // When parallelized, if the loop stop is the same as the
        // extent of the associated IterDomain, i.e., no extra
        // iterations for halo, predicating with the threading index
        // is sufficient for both the start and stop
        // predicates. That isn't the case if the loop has halo, and
        // in the case either the minimum and maximum values of the
        // iteration domain needs to be used.
        //
        // Note: Better performance was obtained if using
        // threadIdx in unswitch predicates was avoided. More
        // specifically, in the Hdiff stencil example, instead of
        // predicating with threadIdx.x for both the start and stop
        // predicates, using zero and (blockDim.x - 1) for the start
        // and stop predicates, respectively, resulted in less
        // register pressure. The alternative codegen can be done by
        // adding this to the first if condition:
        // loop_id->isBlockDim(). This would not be a concern if the
        // else part could be omitted, so canOmitElseClause should
        // be used as well.
        if (loop->stop() == loop_id->extent()) {
          loop_to_ind_map[loop] = loop->start();
        } else if (is_start_predicate) {
          loop_to_ind_map[loop] = GpuLower::current()->kernel()->zeroVal();
        } else {
          // Note that the parallel dimension is used rather than
          // loop-stop(). See the above comment.
          loop_to_ind_map[loop] =
              GpuLower::current()->parallelDimensionMap().get(loop_pt);
        }
      } else if (is_start_predicate) {
        loop_to_ind_map[loop] = GpuLower::current()->kernel()->zeroVal();
      } else {
        // Similar to the above, loop_id()->extent() is
        // used here instead of loop->stop(). See the above comment.
        loop_to_ind_map[loop] = SimplifyingIrBuilder::subExpr(
            loop_id->extent(), GpuLower::current()->kernel()->oneVal());
      }
    }
  }

  // Increment double buffer loop index
  if (double_buffer_axis != nullptr) {
    auto db_loop = GpuLower::current()->doubleBufferInfo().getDoubleBufferLoop(
        double_buffer_axis, loops, true);
    if (db_loop != nullptr) {
      auto loop_to_ind_map_it = loop_to_ind_map.find(db_loop);
      TORCH_INTERNAL_ASSERT(loop_to_ind_map_it != loop_to_ind_map.end());
      auto cur_index = loop_to_ind_map_it->second;
      // if cur_index is not the same as the index of db_loop, it must
      // be true that that index has been modified to support
      // unswitch. In that case, it is not necessary to move ahead the
      // index for double buffering.
      auto stage_depth =
          GpuLower::current()->doubleBufferInfo().getStageDepthFor(
              db_loop->iter_domain());
      bool is_same =
          (rotated_loops.count(db_loop)
               ? cur_index->sameAs(SimplifyingIrBuilder::addExpr(
                     db_loop->indexOrStartIfTrivial(), db_loop->step()))
               : cur_index == db_loop->indexOrStartIfTrivial());
      if (is_same) {
        loop_to_ind_map[db_loop] = SimplifyingIrBuilder::addExpr(
            cur_index, SimplifyingIrBuilder::create<Int>(stage_depth - 1));
      }
    }
  }

  // Convert loop-to-ind map to concrete-to-ind map
  for (auto loop_idx : c10::irange(loops.size())) {
    auto loop = loops.at(loop_idx);
    auto concrete_loop_domain =
        GpuLower::current()->caMap()->getConcreteMappedID(
            loop_domains.at(loop_idx), IdMappingMode::EXACT);
    index_parameters.initial_concrete_id_index[concrete_loop_domain] =
        loop_to_ind_map.at(loop);
  }

  // Note that, unlike non-predicate indexing, magic-zero insertion is
  // not done at this point but is done individually for each indexed
  // domain. See Index::getReferenceRootPredicates.

  // Derive the halo extents from the loop indexing result.
  index_parameters.concrete_id_to_halo_extent =
      GpuLower::current()->haloInfo()->buildConcreteHaloExtentMap(
          loop_indexing);

  return index_parameters;
}

} // namespace

LoopIndexing LoopIndexingAnalysis::fromLoopAndConsumer(
    const std::vector<kir::ForLoop*>& loops,
    const TensorView* consumer_tv) {
  LoopIndexingAnalysis analysis(loops, consumer_tv);
  return analysis.getLoopIndexing(loops);
}

VectorOfUniqueEntries<IterDomain*> LoopIndexingAnalysis::
    getReplayableConcreteIDs(
        const std::vector<IterDomain*>& consumer_leaf_ids,
        const TensorView* consumer_tv) {
  LoopIndexingAnalysis analysis(consumer_leaf_ids, consumer_tv);
  return analysis.replayed_concrete_ids_;
}

LoopIndexingAnalysis::LoopIndexingAnalysis(
    const std::vector<kir::ForLoop*>& loops,
    const TensorView* consumer_tv)
    : consumer_tv_(consumer_tv) {
  // Validate consistency in given loop nest
  validateLoopStructure(loops);

  // Populate initial loop iter domains.
  std::transform(
      loops.begin(),
      loops.end(),
      std::back_inserter(initial_loop_domain_ids_),
      [](kir::ForLoop* fl) { return fl->iter_domain(); });

  run();
}

LoopIndexingAnalysis::LoopIndexingAnalysis(
    const std::vector<IterDomain*>& consumer_leaf_ids,
    const TensorView* consumer_tv)
    : consumer_tv_(consumer_tv) {
  // Populate initial loop iter domains.
  std::transform(
      consumer_leaf_ids.begin(),
      consumer_leaf_ids.end(),
      std::back_inserter(initial_loop_domain_ids_),
      [&](IterDomain* consumer_leaf_id) {
        // Make sure consumer_leaf_id is indeed a consumer leaf ID
        TORCH_INTERNAL_ASSERT(
            std::find(
                consumer_tv->getLeafDomain().begin(),
                consumer_tv->getLeafDomain().end(),
                consumer_leaf_id) != consumer_tv->getLeafDomain().end(),
            "Not a consumer leaf ID: ",
            consumer_leaf_id->toString(),
            ", consumer: ",
            consumer_tv->toString());
        return GpuLower::current()->caMap()->getConcreteMappedID(
            consumer_leaf_id, IdMappingMode::LOOP);
      });

  run();
}

void LoopIndexingAnalysis::run() {
  // Collect consumer id's for view rfactor traversal.
  all_consumer_id_vals_ = DependencyCheck::getAllValsBetween(
      {consumer_tv_->getRootDomain().begin(),
       consumer_tv_->getRootDomain().end()},
      {consumer_tv_->getLeafDomain().begin(),
       consumer_tv_->getLeafDomain().end()});

  // Resolve definition of each exact concrete id's involved in the whole loop
  // nest transform history
  traverseFromDomainVals();

  // Construct concrete to consumer map. The replayed exprs are guaranteed to
  // consume each concrete id once so this map is well defined.
  for (auto expr : replayed_exprs_) {
    for (auto input_id : ir_utils::filterByType<IterDomain>(expr->inputs())) {
      auto concrete_input_id =
          GpuLower::current()->caMap()->getConcreteMappedID(
              input_id, IdMappingMode::EXACT);
      concrete_id_to_consumer_[concrete_input_id] = expr;
    }
  }

  // Reconstruct the iterdomain view of the original loopnest after resolving
  // the exact definition of each index.
  constructLoopDomains();

  //! Collect the set of indexing expressions that can be
  //!  resolved out of line.
  collectOutOfLineExprs();
}

void LoopIndexingAnalysis::validateLoopStructure(
    const std::vector<kir::ForLoop*>& loops) {
  // Throw an error when two loops are mapped with each other, which
  // violates an assumption that unique mappings between concrete
  // IterDomains and the IterDomains of the loop structure must be
  // established. It should be a reasonable assumption, but fusions
  // like below won't work:
  // tv0 = [I0]
  // tv1 = broadcast(tv0, {true, false});
  // tv2 = broadcast(tv0, {false, true});
  // tv3 = tv1 + tv2
  // Notice that the two axes of each of tv1, tv2 and tv3 are mapped
  // with each other. We believe it is unlikely this limitation
  // becomes a real concern in practice.
  // Map concrete id to the original loop iter domain.
  std::unordered_map<IterDomain*, IterDomain*> concrete_to_loop;
  for (auto for_loop : loops) {
    // Largely duplicating original logic
    auto loop_id = for_loop->iter_domain();
    auto concrete_loop_id = GpuLower::current()->caMap()->getConcreteMappedID(
        loop_id, IdMappingMode::EXACT);

    TORCH_INTERNAL_ASSERT(
        !concrete_to_loop.count(concrete_loop_id),
        "Unsupported loop structure. Two loops are mapped together.",
        loop_id->toString(),
        " and ",
        concrete_to_loop.at(concrete_loop_id)->toString());

    concrete_to_loop[concrete_loop_id] = loop_id;
  }
}

void LoopIndexingAnalysis::traverseFromDomainVals() {
  // Order is really important here, start with outer most for loops in a
  // depth first manner. The outer most loops are topologically closer to the
  // outputs, so their broadcast dimensions are "more" resolved than those
  // towards the inner most loops.
  std::deque<IterDomain*> to_visit(
      initial_loop_domain_ids_.begin(), initial_loop_domain_ids_.end());
  std::unordered_set<Expr*> visited_exprs;
  std::unordered_set<IterDomain*> visited_ids;

  while (!to_visit.empty()) {
    auto out_id = to_visit.front();
    to_visit.pop_front();

    if (!visited_ids.emplace(out_id).second) {
      continue;
    }
    auto expr = out_id->definition();

    if (auto rfactor_id =
            getRfactorIDToTraverse(out_id, all_consumer_id_vals_)) {
      to_visit.emplace_front(rfactor_id);
    }

    // ID's will be copied for the reference as we replay transformations. If
    // there was no transformations on an iteration domain, a copy of the
    // iteration domain for the reference is made here.
    if (expr == nullptr) {
      if (std::find(
              initial_loop_domain_ids_.begin(),
              initial_loop_domain_ids_.end(),
              out_id) != initial_loop_domain_ids_.end()) {
        concretizeAndVisitId(out_id);
      }
      continue;
    }

    if (!visited_exprs.emplace(expr).second) {
      continue;
    }

    visitExpr(expr);

    auto inp_ids = ir_utils::filterByType<IterDomain>(expr->inputs());
    // Make sure to put at the begining of the deque to maintain correct
    // ordering.
    to_visit.insert(to_visit.begin(), inp_ids.begin(), inp_ids.end());
  }
}

IterDomain* LoopIndexingAnalysis::concretizeAndVisitId(IterDomain* id) {
  auto concrete_id = GpuLower::current()->caMap()->getConcreteMappedID(
      id, IdMappingMode::EXACT);
  if (replayed_concrete_ids_.pushBack(concrete_id)) {
    concrete_to_original_id_[concrete_id] = id;
  }
  return concrete_id;
}

namespace {
// Alias used for std::transform
IterDomain* exactConcreteId(IterDomain* id) {
  return GpuLower::current()->caMap()->getConcreteMappedID(
      id, IdMappingMode::EXACT);
}
} // namespace

void LoopIndexingAnalysis::visitExpr(Expr* expr) {
  if (auto swizzle2d = dynamic_cast<Swizzle2D*>(expr)) {
    // Swizzle outputs are already forwarded through
    //  by exact CA map, so currently they are just
    //  ignored in the replay pass except
    //  that we want to note this node visited.
    concretizeAndVisitId(swizzle2d->outX());
    concretizeAndVisitId(swizzle2d->outY());
    return;
  }

  // Current implementation just tries to
  //  follow the exact behavior of reference replay
  //  except that no expr was actually "replayed".

  // Record all inputs, and stop if current expr
  //  duplicates id consumption or production.
  if (visitIdsAndCheckDuplication(expr->inputs(), consumed_concrete_)) {
    return;
  }
  if (visitIdsAndCheckDuplication(expr->outputs(), produced_concrete_)) {
    return;
  }

  // Record the expr if no duplication on input or output found
  replayed_exprs_.push_back(expr);

  // Record the consumed and produced concrete ids by the newly
  //  recorded expression.
  auto consumed_ids = ir_utils::filterByType<IterDomain>(expr->inputs());
  std::transform(
      consumed_ids.begin(),
      consumed_ids.end(),
      std::inserter(consumed_concrete_, consumed_concrete_.end()),
      exactConcreteId);

  auto produced_ids = ir_utils::filterByType<IterDomain>(expr->outputs());
  std::transform(
      produced_ids.begin(),
      produced_ids.end(),
      std::inserter(produced_concrete_, produced_concrete_.end()),
      exactConcreteId);
}

bool LoopIndexingAnalysis::visitIdsAndCheckDuplication(
    const std::vector<Val*>& vals,
    const std::unordered_set<IterDomain*>& existing_ids) {
  bool duplication = false;
  for (auto id : ir_utils::filterByType<IterDomain>(vals)) {
    duplication = duplication || existing_ids.count(concretizeAndVisitId(id));
  }
  return duplication;
}

void LoopIndexingAnalysis::constructLoopDomains() {
  for (auto loop_id : initial_loop_domain_ids_) {
    // Find the replayed_concrete_id mapping to the loop id.
    auto ref_id_it = std::find_if(
        replayed_concrete_ids_.vector().begin(),
        replayed_concrete_ids_.vector().end(),
        [&](IterDomain* concrete_id) {
          return
              // Make sure the replayed_concrete_id is a leaf ID
              !concrete_id_to_consumer_.count(concrete_id) &&
              // Use permissive map so the selected ID indeed represents the
              // loop.
              // This mapping look up is part of a staged indexing scheme.
              //  When we find a replayed exact id that exactly map to the loop
              //  id, this means that we can resolve indexing involved in this
              //  loop "locally", i.e. only with and with only the iterdomains
              //  on the given consumer tv.
              //  When we cannot find an exact mapping, the permissive mapping
              //  would help defering the indexing resolution for this loop nest
              //   level to other iterdomain expressions from tv's that are
              //   further concretized and usually they are further down the
              //   consumer chain of the given consumer tv.
              GpuLower::current()->caMap()->areMapped(
                  concrete_id, loop_id, IdMappingMode::PERMISSIVE);
        });

    TORCH_INTERNAL_ASSERT(
        ref_id_it != replayed_concrete_ids_.vector().end(),
        "Could not find required iter domain in reference replay: ",
        loop_id->toString());

    auto ref_id = *ref_id_it;
    loop_domains_.pushBack(concrete_to_original_id_.at(ref_id));
  }

  // Construct the root domain as the inputs of the replayed domain
  auto loops_replayed_domain_vals =
      ir_utils::filterByType<Val>(loop_domains_.vector());
  auto root_domain_vals = IterVisitor::getInputsTo(
      {loops_replayed_domain_vals.begin(), loops_replayed_domain_vals.end()});

  // Fill loop roots:
  auto root_domain_ids = ir_utils::filterByType<IterDomain>(root_domain_vals);
  loop_root_domains_ =
      std::vector<IterDomain*>(root_domain_ids.begin(), root_domain_ids.end());

  // The domain may have dangling iteration domains, i.e. the inner output of
  // a split but not the outer. Find which replayed vals are dependant on the
  // root domains.
  auto all_replayed_vals =
      ir_utils::filterByType<Val>(replayed_concrete_ids_.vector());
  auto all_ids_from_root = DependencyCheck::getAllValsBetween(
      {root_domain_vals.begin(), root_domain_vals.end()},
      {all_replayed_vals.begin(), all_replayed_vals.end()});

  // Fill all dangling outputs as otherwise backwards visitor in index compute
  // will complain for not having all outputs of the traversal.
  for (auto id : ir_utils::filterByType<IterDomain>(all_ids_from_root)) {
    if (id->uses().empty()) {
      loop_domains_.pushBack(GpuLower::current()->caMap()->getConcreteMappedID(
          id, IdMappingMode::EXACT));
    }
  }
}

IndexFromIdGraph getTensorIndexFromIdGraph(
    const std::vector<kir::ForLoop*>& loops,
    const std::unordered_set<kir::ForLoop*>& rotated_loops,
    const TensorView* consumer_tv,
    const TensorView* producer_tv,
    bool is_global,
    std::unordered_map<IterDomain*, IterDomain*> c2p_map) {
  bool index_producer = producer_tv != nullptr;
  auto target_tv = index_producer ? producer_tv : consumer_tv;

  auto loop_indexing =
      LoopIndexingAnalysis::fromLoopAndConsumer(loops, consumer_tv);

  IndexingParameters index_parameters;

  std::unordered_map<IterDomain*, IterDomain*> p2c_map;

  // The p2c map is only needed when indexing producer
  //  as producer has replayed ids.
  if (index_producer) {
    p2c_map = invertOneToOneMap(c2p_map);
  }

  if (is_global) {
    index_parameters =
        getLinearIndexParameters(loop_indexing, rotated_loops, index_producer);
  } else {
    index_parameters = getNonGlobalInitialIndexParameters(
        loop_indexing,
        rotated_loops,
        consumer_tv,
        index_producer,
        producer_tv,
        p2c_map);
  }

  IndexCompute indexing(
      index_parameters.initial_concrete_id_index,
      index_parameters.zero_domains,
      index_parameters.preferred_concrete_ids,
      index_parameters.concrete_id_to_halo_extent);

  // Run first backward traversal to generate
  //  loop nest based indexing math.
  indexing.run(loop_indexing);

  // Populate indexing through exact map from initial indexing
  auto consumer_root = index_producer ? consumer_tv->getRootDomain()
                                      : consumer_tv->getMaybeAllocationDomain();

  // First collect all iterdomains in consumer transform history.
  auto all_consumer_vals = DependencyCheck::getAllValsBetween(
      {consumer_root.begin(), consumer_root.end()},
      {consumer_tv->getLeafDomain().begin(),
       consumer_tv->getLeafDomain().end()});

  // Want update map to be based on almost exact, but indexing is on exact, make
  // a map from one space to the other.
  std::unordered_map<IterDomain*, VectorOfUniqueEntries<IterDomain*>>
      almost_exact_2_target_ids;

  for (IterDomain* consumer_id :
       ir_utils::filterByType<IterDomain>(all_consumer_vals)) {
    auto target_id = consumer_id;

    // use mapped producer id when indexing producer
    if (index_producer) {
      auto target_id_it = c2p_map.find(consumer_id);
      if (target_id_it == c2p_map.end()) {
        // consumer id not found in c2p map
        // skip binding for this id.
        continue;
      }
      target_id = target_id_it->second;
    }

    auto almost_exact_concrete_id =
        GpuLower::current()->caMap()->getConcreteMappedID(
            consumer_id, IdMappingMode::ALMOSTEXACT);

    auto almost_exact_2_target_ids_it =
        almost_exact_2_target_ids.find(almost_exact_concrete_id);
    if (almost_exact_2_target_ids_it == almost_exact_2_target_ids.end()) {
      almost_exact_2_target_ids_it =
          almost_exact_2_target_ids
              .emplace(
                  almost_exact_concrete_id,
                  VectorOfUniqueEntries<IterDomain*>())
              .first;
    }
    auto& mapped_dims = almost_exact_2_target_ids_it->second;
    mapped_dims.pushBack(target_id);
  }

  // Map the concrete id indexing back to the producer or consumer tv
  std::unordered_map<IterDomain*, VectorOfUniqueEntries<IterDomain*>>
      index_update_map;
  for (auto entry : indexing.indexMap()) {
    auto ref_exact_id = entry.first;
    auto almost_exact_concrete_id =
        GpuLower::current()->caMap()->getConcreteMappedID(
            ref_exact_id, IdMappingMode::ALMOSTEXACT);

    if (almost_exact_2_target_ids.find(almost_exact_concrete_id) ==
        almost_exact_2_target_ids.end()) {
      continue;
    }

    auto consumer_ids = almost_exact_2_target_ids.at(almost_exact_concrete_id);

    for (auto consumer_id : consumer_ids) {
      auto index_update_map_it = index_update_map.find(ref_exact_id);
      if (index_update_map_it == index_update_map.end()) {
        index_update_map_it =
            index_update_map
                .emplace(ref_exact_id, VectorOfUniqueEntries<IterDomain*>())
                .first;
      }
      auto& mapped_dims = index_update_map_it->second;
      mapped_dims.pushBack(consumer_id);
    }
  }

  // No contig indexing was done in reference indexing
  ContigIDs contig_finder(
      target_tv->getLeafDomain(),
      target_tv->getMaybeAllocationDomain(),
      target_tv->domain()->contiguity(),
      {},
      indexing.indexMap(),
      GpuLower::current()->divisibleSplitSet(),
      GpuLower::current()->caMap(),
      GpuLower::current()->haloInfo(),
      GpuLower::current()->concretizedBroadcastDomains(),
      p2c_map);

  auto target_indexing = indexing.updateIndexCompute(
      target_tv->domain(), index_update_map, contig_finder);

  // Fill validation info.
  // TODO: cleanup seems possible.
  if (index_producer) {
    fillProducerVectorizedContigAllocationDomains(
<<<<<<< HEAD
        producer_tv, consumer_tv, c2p_map, contig_finder);
=======
        producer_tv, consumer_tv, contig_finder);
>>>>>>> 9709a5ed
  } else {
    fillConsumerVectorizedContigAllocationDomains(consumer_tv, contig_finder);
  }

  return IndexFromIdGraph(
      target_indexing,
      indexing,
      index_parameters.initial_concrete_id_index,
      loop_indexing.loopDomains());
}

IndexFromIdGraph getPredicateIndexingFromIdGraph(
    const std::vector<kir::ForLoop*>& loops,
    const std::unordered_set<kir::ForLoop*>& rotated_loops,
    TensorView* consumer_tv,
    kir::ForLoop* unswitch_or_vec_loop,
    IterDomain* double_buffer_axis,
    bool is_start_predicate) {
  // Run replay pass on the loop nest to generate the deterministic
  //  traversal info from loop structure.
  auto loop_indexing =
      LoopIndexingAnalysis::fromLoopAndConsumer(loops, consumer_tv);

  // Bind initial index variables to the loop nodes and adjust
  //  according to loop and unswitch info.
  auto index_parameters = getPredicateInitialIndexParameters(
      loop_indexing,
      rotated_loops,
      consumer_tv,
      unswitch_or_vec_loop,
      double_buffer_axis,
      is_start_predicate);

  // Run first backward traversal to generate
  //  loop nest based indexing math.
  IndexCompute indexing(
      index_parameters.initial_concrete_id_index,
      index_parameters.zero_domains,
      index_parameters.preferred_concrete_ids,
      index_parameters.concrete_id_to_halo_extent);

  indexing.run(loop_indexing);

  // First collect all iterdomains in consumer transform history.
  auto all_consumer_vals = DependencyCheck::getAllValsBetween(
      {consumer_tv->getMaybeAllocationDomain().begin(),
       consumer_tv->getMaybeAllocationDomain().end()},
      {consumer_tv->getLeafDomain().begin(),
       consumer_tv->getLeafDomain().end()});

  // Want update map to be based on almost exact, but indexing is on exact, make
  // a map from one space to the other.
  std::unordered_map<IterDomain*, VectorOfUniqueEntries<IterDomain*>>
      almost_exact_2_consumer_ids;

  for (IterDomain* consumer_id :
       ir_utils::filterByType<IterDomain>(all_consumer_vals)) {
    auto almost_exact_concrete_id =
        GpuLower::current()->caMap()->getConcreteMappedID(
            consumer_id, IdMappingMode::ALMOSTEXACT);

    auto almost_exact_2_consumer_ids_it =
        almost_exact_2_consumer_ids.find(almost_exact_concrete_id);
    if (almost_exact_2_consumer_ids_it == almost_exact_2_consumer_ids.end()) {
      almost_exact_2_consumer_ids_it =
          almost_exact_2_consumer_ids
              .emplace(
                  almost_exact_concrete_id,
                  VectorOfUniqueEntries<IterDomain*>())
              .first;
    }
    auto& mapped_dims = almost_exact_2_consumer_ids_it->second;
    mapped_dims.pushBack(consumer_id);
  }

  // Map the concrete id indexing back to the consumer tv
  std::unordered_map<IterDomain*, VectorOfUniqueEntries<IterDomain*>>
      index_update_map;
  for (auto entry : indexing.indexMap()) {
    auto ref_exact_id = entry.first;
    auto almost_exact_concrete_id =
        GpuLower::current()->caMap()->getConcreteMappedID(
            ref_exact_id, IdMappingMode::ALMOSTEXACT);

    if (almost_exact_2_consumer_ids.find(almost_exact_concrete_id) ==
        almost_exact_2_consumer_ids.end()) {
      continue;
    }
    auto consumer_ids =
        almost_exact_2_consumer_ids.at(almost_exact_concrete_id);

    for (auto consumer_id : consumer_ids) {
      auto index_update_map_it = index_update_map.find(ref_exact_id);
      if (index_update_map_it == index_update_map.end()) {
        index_update_map_it =
            index_update_map
                .emplace(ref_exact_id, VectorOfUniqueEntries<IterDomain*>())
                .first;
      }
      auto& mapped_dims = index_update_map_it->second;
      mapped_dims.pushBack(consumer_id);
    }
  }

  // No contiguity info is used in the predicate indexing pass, the predicate
  // generation logic that uses the index math generated here will take
  // contiguity into account. Send an empty ContigID class so nothing is marked
  // as contiguous.
  auto contig_finder = ContigIDs::getNonContigIDs();

  // Run second backward traversal to map back to the consumer_tv
  auto target_indexing = indexing.updateIndexCompute(
      consumer_tv->domain(), index_update_map, contig_finder);

  return IndexFromIdGraph(
      target_indexing,
      indexing,
      index_parameters.initial_concrete_id_index,
      loop_indexing.loopDomains());
}

namespace {

class LoopIndexingTraversal {
  enum class TraversalOrder { ForwardTopological, BackwardTopological };

 public:
  static std::vector<Expr*> forwardTopologicalOrder(
      const std::vector<Expr*>& exprs) {
    LoopIndexingTraversal traversal(exprs, TraversalOrder::ForwardTopological);
    return traversal.getExprList();
  }

  static std::vector<Expr*> backwardTopologicalOrder(
      const std::vector<Expr*>& exprs) {
    LoopIndexingTraversal traversal(exprs, TraversalOrder::BackwardTopological);
    return traversal.getExprList();
  }

 private:
  explicit LoopIndexingTraversal(
      const std::vector<Expr*>& exprs,
      TraversalOrder traversal_order);

  // Returns the vals following the expression in either
  //  forward or backward order.
  const std::vector<Val*>& nextValsInTraversalOrder(Expr* expr);

  // Returns the vals that the expression follows in either
  //  forward or backward order.
  const std::vector<Val*>& prevValsInTraversalOrder(Expr* expr);

  // Returns the sorted list according to the given traversal order.
  std::vector<Expr*> getExprList();

 private:
  // Reference to original un-sorted expression list.
  const std::vector<Expr*>& exprs_;

  // The traversal order in this pass.
  const TraversalOrder traversal_order_ = TraversalOrder::ForwardTopological;

  // Internal record of concrete id's and it's corresponding
  //  iterdomain expression that defines the exact index.
  std::unordered_map<IterDomain*, Expr*> concrete_id_to_dependency_;
};

LoopIndexingTraversal::LoopIndexingTraversal(
    const std::vector<Expr*>& exprs,
    TraversalOrder traversal_order)
    : exprs_(exprs), traversal_order_(traversal_order) {
  // Populate concrete id dependencies:
  for (auto expr : exprs_) {
    auto next_ids =
        ir_utils::filterByType<IterDomain>(nextValsInTraversalOrder(expr));
    for (auto id : next_ids) {
      auto concrete_id = GpuLower::current()->caMap()->getConcreteMappedID(
          id, IdMappingMode::EXACT);
      TORCH_INTERNAL_ASSERT(
          concrete_id_to_dependency_.insert(std::make_pair(concrete_id, expr))
              .second,
          "Repeated dependency, invalid iterdomain traversal.");
    }
  }
}

const std::vector<Val*>& LoopIndexingTraversal::nextValsInTraversalOrder(
    Expr* expr) {
  switch (traversal_order_) {
    case TraversalOrder::ForwardTopological:
      return expr->outputs();
      break;
    case TraversalOrder::BackwardTopological:
      return expr->inputs();
      break;

    default:
      TORCH_INTERNAL_ASSERT(false, "unimplemented traversal order");
  }
  return expr->inputs();
}

const std::vector<Val*>& LoopIndexingTraversal::prevValsInTraversalOrder(
    Expr* expr) {
  switch (traversal_order_) {
    case TraversalOrder::ForwardTopological:
      return expr->inputs();
      break;
    case TraversalOrder::BackwardTopological:
      return expr->outputs();
      break;

    default:
      TORCH_INTERNAL_ASSERT(false, "unimplemented traversal order");
  }
  return expr->inputs();
}

std::vector<Expr*> LoopIndexingTraversal::getExprList() {
  std::deque<Expr*> to_visit(exprs_.begin(), exprs_.end());

  // pre-allocate result space.
  std::vector<Expr*> result;
  result.reserve(exprs_.size());

  // Keeps track of visited and inserted expressions.
  // An expr is visited if it has been placed in result list.
  // An expr is inserted if the traversal has put the expr on
  //  the top of the stack once. Repeated insertion of the same
  //  expression would never be observed if the underlying
  //  dependency of the expressions is cycle free.
  std::unordered_set<Expr*> visited, inserted;

  while (!to_visit.empty()) {
    auto top = to_visit.front();
    if (visited.count(top)) {
      to_visit.pop_front();
      continue;
    }

    bool ready = true;

    for (auto prev_id :
         ir_utils::filterByType<IterDomain>(prevValsInTraversalOrder(top))) {
      auto prev_expr_it = concrete_id_to_dependency_.find(
          GpuLower::current()->caMap()->getConcreteMappedID(
              prev_id, IdMappingMode::EXACT));
      if (prev_expr_it != concrete_id_to_dependency_.end()) {
        auto prev_expr = prev_expr_it->second;
        if (!visited.count(prev_expr)) {
          ready = false;
          to_visit.push_front(prev_expr);
          TORCH_INTERNAL_ASSERT(
              inserted.insert(prev_expr).second,
              "Circular dependency in loop index expressions.");
          break;
        }
      }
    }

    if (ready) {
      visited.insert(top);
      result.emplace_back(top);
      to_visit.pop_front();
    }
  }

  return result;
}

} // namespace

void LoopIndexingAnalysis::collectOutOfLineExprs() {
  // Keep track of all the id's that can be resolved without
  //  iterdomains on the left of ca axes.
  std::unordered_set<IterDomain*> out_of_line_ids;

  // Start the set with all the leaf ids.
  std::transform(
      consumer_tv_->getLeafDomain().begin() +
          consumer_tv_->getComputeAtPosition(),
      consumer_tv_->getLeafDomain().end(),
      std::inserter(out_of_line_ids, out_of_line_ids.end()),
      exactConcreteId);

  // Get the original selected list of index expressions
  //  in reverse topological order.
  auto backward_expr_list =
      LoopIndexingTraversal::backwardTopologicalOrder(replayed_exprs_);

  for (auto expr : backward_expr_list) {
    auto id_outputs = ir_utils::filterByType<IterDomain>(expr->outputs());
    if (
        // Check that all of the outputs are out of line
        std::all_of(
            id_outputs.begin(),
            id_outputs.end(),
            [&out_of_line_ids](IterDomain* id) {
              return out_of_line_ids.count(
                  GpuLower::current()->caMap()->getConcreteMappedID(
                      id, IdMappingMode::EXACT));
            })) {
      // Record out of line expression
      out_of_line_exprs_.push_back(expr);

      // Add all of the expression inputs as out of line id's.
      auto id_inputs = ir_utils::filterByType<IterDomain>(expr->inputs());
      std::transform(
          id_inputs.begin(),
          id_inputs.end(),
          std::inserter(out_of_line_ids, out_of_line_ids.end()),
          exactConcreteId);
    }
  }
}

std::vector<Expr*> LoopIndexing::getForwardExprList() const {
  return LoopIndexingTraversal::forwardTopologicalOrder(index_exprs_);
}

std::vector<Expr*> LoopIndexing::getBackwardExprList() const {
  return LoopIndexingTraversal::backwardTopologicalOrder(index_exprs_);
}

std::unordered_set<IterDomain*> LoopIndexing::getAllExactConcreteIdSet() const {
  std::unordered_set<IterDomain*> all_id_set;
  for (auto expr : index_exprs_) {
    auto out_ids = ir_utils::filterByType<IterDomain>(expr->outputs());
    std::transform(
        out_ids.begin(),
        out_ids.end(),
        std::inserter(all_id_set, all_id_set.end()),
        exactConcreteId);

    auto in_ids = ir_utils::filterByType<IterDomain>(expr->inputs());
    std::transform(
        in_ids.begin(),
        in_ids.end(),
        std::inserter(all_id_set, all_id_set.end()),
        exactConcreteId);
  }
  return all_id_set;
}

namespace {

//! Returns true if id is mapped together with any id in
//!  the vector ids by permissive compute at map.
bool isPermissivelyMappedWithAny(IterDomain* id, const std::vector<Val*>& ids) {
  return std::any_of(ids.begin(), ids.end(), [&](Val* val) {
    if (!(val->isA<IterDomain>() &&
          GpuLower::current()->caMap()->areMapped(
              id, val->as<IterDomain>(), IdMappingMode::PERMISSIVE))) {
      return false;
    }
    // When id is an input to resize, make sure the resize argumens
    // are compatible. This is important when, for example, a tensor
    // is padded two times differently but to the same shape, and the
    // pad outputs are exactly mapped. In such a case, there're two
    // paths from the post rfactor ID to the original input ID, and
    // the correct path depends on the path where this producer is
    // used as a producer. See the FusionPad8 test for a concrete
    // example.
    if (auto id_resize = dynamic_cast<Resize*>(id->uses().at(0))) {
      auto mapped_id_resize =
          dynamic_cast<Resize*>(val->as<IterDomain>()->uses().at(0));
      TORCH_INTERNAL_ASSERT(mapped_id_resize != nullptr);
      if (!(id_resize->leftExpand()->sameAs(mapped_id_resize->leftExpand()) &&
            id_resize->rightExpand()->sameAs(
                mapped_id_resize->rightExpand()))) {
        return false;
      }
    }
    return true;
  });
}

class LoopIndexingPreferredPathCompute : public IterVisitor {
 public:
  static std::unordered_set<IterDomain*> compute(
      const TensorView* original_tv,
      const LoopIndexing& loop_indexing,
      bool use_replay_map,
      const std::unordered_map<IterDomain*, IterDomain*>& p2c_map) {
    LoopIndexingPreferredPathCompute compute;

    auto all_concrete_ids = loop_indexing.getAllExactConcreteIdSet();

    // Annotate all ids
    auto all_original_ids = DependencyCheck::getAllValsBetween(
        {original_tv->getMaybeAllocationDomain().begin(),
         original_tv->getMaybeAllocationDomain().end()},
        {original_tv->getLeafDomain().begin(),
         original_tv->getLeafDomain().end()});

    for (auto original_id :
         ir_utils::filterByType<IterDomain>(all_original_ids)) {
      auto mapped_id = original_id;
      if (use_replay_map) {
        auto c_id_it = p2c_map.find(original_id);
        if (c_id_it == p2c_map.end()) {
          continue;
        }
        mapped_id = c_id_it->second;
      }
      auto concrete_original_id =
          GpuLower::current()->caMap()->getConcreteMappedID(
              mapped_id, IdMappingMode::EXACT);
      if (all_concrete_ids.count(concrete_original_id)) {
        if (original_id->isBroadcast() || original_id->isReduction() ||
            original_id->isStride()) {
          continue;
        }
        compute.preferred_path_.insert(concrete_original_id);
      }
    }

    for (auto expr : loop_indexing.getForwardExprList()) {
      compute.handle(expr);
    }

    return compute.preferred_path_;
  }

 private:
  void handle(Expr* e) override {
    // If an input ID is marked, propagate the marking to outputs of the
    // expression
    auto all_iter_inputs = ir_utils::filterByType<IterDomain>(e->inputs());
    if (std::any_of(
            all_iter_inputs.begin(),
            all_iter_inputs.end(),
            [&](IterDomain* inp_id) {
              return this->preferred_path_.find(
                         GpuLower::current()->caMap()->getConcreteMappedID(
                             inp_id, IdMappingMode::EXACT)) !=
                  this->preferred_path_.end();
            })) {
      auto all_iter_outputs = ir_utils::filterByType<IterDomain>(e->outputs());

      std::transform(
          all_iter_outputs.begin(),
          all_iter_outputs.end(),
          std::inserter(preferred_path_, preferred_path_.end()),
          exactConcreteId);
    }
  }

  std::unordered_set<IterDomain*> preferred_path_;
};

} // namespace

// External interface for preferred path propagation.
std::unordered_set<IterDomain*> buildLoopIndexingPreferredPath(
    const TensorView* original_tv,
    const LoopIndexing& loop_indexing,
    bool use_replay_map,
    std::unordered_map<IterDomain*, IterDomain*> p2c_map) {
  return LoopIndexingPreferredPathCompute::compute(
      original_tv, loop_indexing, use_replay_map, p2c_map);
}

// Get an rfactor IterDomain that is mapped with an IterDomain. If
// multiple such IDs exist, select one whose input IDs are mapped with
// the consumer IDs. This is to ensure the path from the leaf
// IterDomains to the root matches with the consumer tensor.
IterDomain* getRfactorIDToTraverse(
    IterDomain* id,
    const std::vector<Val*>& consumer_all_ids) {
  const auto& rfactor_ids =
      GpuLower::current()->caMap()->getRfactorDomainsOfIdGroup(
          id, IdMappingMode::PERMISSIVE);
  if (rfactor_ids.empty()) {
    return nullptr;
  }

  for (auto rfactor_id : rfactor_ids) {
    auto def = rfactor_id->definition();
    if (def == nullptr) {
      continue;
    }

    auto rfactor_id_inputs = ir_utils::filterByType<IterDomain>(def->inputs());
    if (std::all_of(
            rfactor_id_inputs.begin(),
            rfactor_id_inputs.end(),
            [&](IterDomain* rfactor_id_input) {
              return isPermissivelyMappedWithAny(
                  rfactor_id_input, consumer_all_ids);
            })) {
      return rfactor_id;
    }
  }

  // No mapped ID found, which means the consumer is a post-view
  // tensor. In that case, it shouldn't matter which view path to
  // traverse, so just return the first one.
  return rfactor_ids.at(0);
}

} // namespace nvfuser<|MERGE_RESOLUTION|>--- conflicted
+++ resolved
@@ -928,11 +928,7 @@
   // TODO: cleanup seems possible.
   if (index_producer) {
     fillProducerVectorizedContigAllocationDomains(
-<<<<<<< HEAD
-        producer_tv, consumer_tv, c2p_map, contig_finder);
-=======
         producer_tv, consumer_tv, contig_finder);
->>>>>>> 9709a5ed
   } else {
     fillConsumerVectorizedContigAllocationDomains(consumer_tv, contig_finder);
   }
