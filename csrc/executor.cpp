// clang-format off
/*
 * SPDX-FileCopyrightText: Copyright (c) 2023-present NVIDIA CORPORATION & AFFILIATES.
 * All rights reserved.
 * SPDX-License-Identifier: BSD-3-Clause
 */
// clang-format on

#include <executor.h>

#include <codegen.h>
#include <executor_kernel_arg.h>
#include <executor_utils.h>
#include <instrumentation.h>
#include <ir_all_nodes.h>
#include <ir_utils.h>
#include <iter_visitor.h>
#include <kernel_ir.h>
#include <lower_bank_conflict.h>
#include <utils.h>

#include <ATen/core/LegacyTypeDispatch.h>
#include <ATen/cuda/CUDAContext.h>
#include <ATen/cuda/llvm_jit_strings.h>
#include <ATen/native/cuda/jit_utils.h>
#include <c10/core/DeviceGuard.h>
#include <c10/cuda/CUDAFunctions.h>
#include <c10/cuda/CUDAStream.h>
#include <c10/util/irange.h>

#include <cmath>
#include <fstream>

namespace nvfuser {

int FusionExecutor::fusion_id_counter_ = 0;

bool fill_allocation_with_nan_ = false;

bool shouldFillAllocationWithNan() {
  return fill_allocation_with_nan_;
}

void setFillAllocationWithNan(bool value) {
  fill_allocation_with_nan_ = value;
}

bool assert_out_of_bound_ = false;

bool shouldAssertOutOfBound() {
  return isDebugDumpEnabled(DebugDumpOption::AssertMemoryViolation) ||
      assert_out_of_bound_;
}

void setAssertOutOfBound(bool value) {
  assert_out_of_bound_ = value;
}

namespace {

static const char* defineIndexType(PrimDataType index_type) {
  if (index_type == DataType::Int32) {
    return "typedef int nvfuser_index_t;\n";
  } else if (index_type == DataType::Int) {
    return "typedef int64_t nvfuser_index_t;\n";
  } else {
    TORCH_INTERNAL_ASSERT(false, "invalid indexing type: ", index_type);
  }
}

static const char* defineIntegerTypes() {
  return R"(
typedef signed char int8_t;
typedef unsigned char uint8_t;
typedef short int int16_t;
typedef unsigned short int uint16_t;
typedef int int32_t;
typedef unsigned int uint32_t;
typedef long long int int64_t;
typedef unsigned long long int uint64_t;
)";
}

static const std::string& includeStdComplex() {
  static std::string result = std::string(R"ESCAPE(
#ifdef __NVCC__
#include <complex>
#endif // __NVCC__
)ESCAPE");
  return result;
}

} // namespace

std::unique_ptr<PrecomputedValues>& FusionExecutor::
    evaluatorPrecomputedValues() {
  if (!evaluator_precomputed_values_) {
    evaluator_precomputed_values_ =
        std::make_unique<PrecomputedValues>(lowered_->kernel());
  }
  return evaluator_precomputed_values_;
}

std::string FusionExecutor::getStructuredCode(
    const std::string& kernel_str,
    PrimDataType index_type) const {
  // generating cuda code;
  std::string code = "";
  if (shouldAssertOutOfBound()) {
    code += "#define ASSERT_OUT_OF_BOUND 1";
  }
  code += includeStdComplex();
  code += std::string("namespace ") + FusionExecutor::kernelNamespace() +
      " {\n" + defineIntegerTypes() + defineIndexType(index_type) +
      executor_utils::kernelPreamble() + kernel_str + "}\n";

  if (isDebugDumpEnabled(DebugDumpOption::CudaKernel)) {
    std::cout << "\n======= Codegen output for kernel: " << kernelName()
              << " =======\n\n"
              << kernel_str << "\n======================================\n\n";
  } else if (isDebugDumpEnabled(DebugDumpOption::CudaFull)) {
    std::cout << "\n======= Codegen output for kernel: " << kernelName()
              << " =======\n\n"
              << code << "\n======================================\n\n";
  }
  if (isDebugDumpEnabled(DebugDumpOption::CudaToFile) ||
      isDebugDumpEnabled(DebugDumpOption::DebugInfo)) {
    std::stringstream file_name;
    file_name << "__tmp_kernel" << fusion_id_ << ".cu";
    std::cout << "PRINTING: " << file_name.str() << std::endl;
    std::ofstream out(file_name.str());
    out << code << std::endl;
    out.close();
  }

  return code;
}

std::string FusionExecutor::getStructuredCode() const {
  return getStructuredCode(kernelString(), kernel()->indexType());
}

// TODO: come up with a more user friendly interface
void FusionExecutor::debugCompileFusionFromStr(
    Fusion* fusion,
    const std::string& code,
    const std::string& name,
    int id,
    CompileOptions options) {
  options_ = options;

  if (isDebugDumpEnabled(DebugDumpOption::FusionIr)) {
    fusion->print();
  } else if (isDebugDumpEnabled(DebugDumpOption::FusionIrMath)) {
    fusion->printMath();
  }

  if (isDebugDumpEnabled(DebugDumpOption::CudaFull)) {
    std::cout << "\n==== codegen output for kernel: " << kernelName()
              << " ====" << std::endl
              << code << std::endl
              << "======================================\n"
              << std::endl;
  }

  lowered_ = std::make_unique<GpuLower>(fusion);
  const auto kernel = lowered_->kernel();
  fusion_ = lowered_->kernel();

  fusion_id_ = id;
  setUsedTVs();

  if (isDebugDumpEnabled(DebugDumpOption::KernelIr)) {
    kernel->print();
  }

  const auto& kernel_summary = kernel->summary();

  if (!kernel_summary.static_smem_allocations.empty()) {
    ExpressionEvaluator static_evaluator;
    // NOLINTNEXTLINE(cppcoreguidelines-init-variables)
    const auto static_smem_size = computeSharedMemory(
        static_evaluator, kernel_summary.static_smem_allocations);
    TORCH_INTERNAL_ASSERT(
        static_smem_size < max_static_smem_,
        "The static shared memory allocation is larger than available memory.");
  }

  std::tie(compiled_kernel_, last_compiler_log_, last_compiled_binary_) =
      executor_utils::getCompiledKernel(c10::nullopt, code, name, fusion_id_);
  TORCH_INTERNAL_ASSERT(
      fusion_id_ > 0, "assign a fusion_id_ <= 0 is not accepted.");
}

static inline DataType ComputeIndexType(
    Fusion* fusion,
    ExpressionEvaluator& expr_eval) {
  FUSER_PERF_SCOPE("FusionExecutor::AllocOutputs");

  std::vector<std::pair<int64_t, int64_t>> sizes_and_strides;

  auto get_index_type = [&](TensorView* tv) {
    const auto domain = tv->domain();
    const auto maybe_rfactor_domain = domain->hasRFactor()
        ? domain->getRFactorDomain()
        : domain->getRootDomain();

    lower_utils::KernelIndexModeCompute c;
    int64_t stride = 1;

    for (const auto id : maybe_rfactor_domain) {
      if (id->isReduction() || id->isStride()) {
        continue;
      }

      auto extent = (id->isBroadcast() && id->hasExpandedExtent())
          ? id->expandedExtent()
          : id->extent();

      const auto inferred_val = expr_eval.evaluate(extent);
      TORCH_INTERNAL_ASSERT(
          inferred_val.has_value(),
          "Could not launch kernel as program could not infer ",
          extent->toString(),
          "(",
          extent->name(),
          ") for the buffer ",
          tv->toString());

      int64_t size = inferred_val->as<int64_t>();
      if (c.addDim(size, stride) == KernelIndexMode::INT64) {
        return KernelIndexMode::INT64;
      }
      stride *= std::max(static_cast<int64_t>(1), size);
    }

    return KernelIndexMode::INT32;
  };

  for (auto output : fusion->outputs()) {
    if (!output->isA<TensorView>()) { // only output tensors, so pointless?
      continue;
    }
    if (get_index_type(output->as<TensorView>()) == KernelIndexMode::INT64) {
      return DataType::Int;
    }
  }

  for (auto input : fusion->inputs()) {
    if (!input->isA<TensorView>()) {
      continue;
    }
    if (get_index_type(input->as<TensorView>()) == KernelIndexMode::INT64) {
      return DataType::Int;
    }
  }

  // auto allTvs = ir_utils::allTvs(fusion);
  // for (auto tv : allTvs) {
  //   if (get_index_type(tv) == KernelIndexMode::INT64) {
  //     return DataType::Int;
  //   }
  // }

  return DataType::Int32;
}

void FusionExecutor::compileFusion(
    Fusion* fusion,
    const KernelArgumentHolder& args,
    const LaunchParams& launch_constraints,
    CompileParams compile_params) {
  FUSER_PERF_SCOPE("compileFusion");

  TORCH_INTERNAL_ASSERT(
      !fusion->outputs().empty(), "No output found for this kernel, aborting.");

  for (auto out : fusion->outputs()) {
    TORCH_INTERNAL_ASSERT(
        out->getValType() == ValType::TensorView,
        "Output types from fusions that are not tensors are not supported at this point.");

    const auto maybe_rfactor_domain =
        out->as<TensorView>()->getMaybeRFactorDomain();
    // walking through outputs to see if output shapes are dependent on
    // non-tensor inputs. For which case, we should have disabled output
    // allocation, since the caching id only looks at tensor shapes.
    // See issue https://github.com/csarofeen/pytorch/issues/2002
    std::vector<Val*> output_extents;
    for (const auto id : maybe_rfactor_domain) {
      Val* extent = nullptr;
      if (id->isReduction() || id->isStride()) {
        continue;
      } else if (id->isBroadcast() && id->hasExpandedExtent()) {
        extent = id->expandedExtent();
      } else {
        extent = id->extent();
      }
      output_extents.emplace_back(extent);
    }
    auto dependencies = InputsOf::outputs(fusion, output_extents);
    if (std::any_of(dependencies.begin(), dependencies.end(), [](Val* val) {
          return val->isFusionInput();
        })) {
      // TODO: parameter cache is too big a hammer here. We should consider
      // separate the caching logic of output sizes & launch params. Since
      // output size dependency should only invalidate the output sizes
      disable_parameter_cache_ = true;
      break;
    }
  }

  if (isDebugDumpEnabled(DebugDumpOption::FusionIr)) {
    fusion->print();
  } else if (isDebugDumpEnabled(DebugDumpOption::FusionIrMath)) {
    fusion->printMath();
  }

  // TODO: refactor the options_ passed through
  options_.device =
      c10::Device(c10::DeviceType::CUDA, (int8_t)args.getDeviceIndex());

  // Set the index type of compile params if not already set. If set,
  // make sure the compile param type is valid with the given kernel
  // arguments.
  auto arg_index_type = args.getIndexType();
  if (compile_params.index_type.has_value()) {
    // If the int32 compilation is requested, but the arguments demand
    // int64, that's an error
    TORCH_INTERNAL_ASSERT(
        !(compile_params.index_type.value() == DataType::Int32 &&
          arg_index_type == DataType::Int),
        "Compilation with int32 is requested but int64 is required for the arguments");
  } else {
    // If the given compile option doesn't specify the index type, use
    // the type determined by the arguments
    compile_params.index_type = arg_index_type;
  }

  // Check is useful only iff the index type is int32, otherwise it will always
  // be good.
  if (compile_params.index_type == DataType::Int32) {
    auto expr_eval = executor_utils::bindInputs(args, fusion);
    TORCH_INTERNAL_ASSERT(
        ComputeIndexType(fusion, expr_eval) == DataType::Int32,
        "64b indexing type is required, compile_params or KernelArgumentHolder")
  }

  c10::DeviceGuard dg(options_.device);

  TORCH_INTERNAL_ASSERT(
      options_.device.is_cuda(), "Provided device to CUDA fuser is the CPU.");
  auto properties = at::cuda::getDeviceProperties(options_.device.index());
  configured_device_smem_ = properties->sharedMemPerBlock;
  device_smem_limit_ = properties->sharedMemPerBlockOptin;
  warp_size_ = properties->warpSize;

  lowered_ = std::make_unique<GpuLower>(fusion, compile_params);

  const auto kernel = lowered_->kernel();
  fusion_ = lowered_->kernel()->as<Fusion>();

  fusion_id_ = ++fusion_id_counter_;
  setUsedTVs();

  if (isDebugDumpEnabled(DebugDumpOption::KernelIr)) {
    kernel->print();
  }

  if (isDebugDumpEnabled(DebugDumpOption::BankConflictInfo)) {
    auto bank_conflict_info = getBankConflictInfo(kernel);
    if (bank_conflict_info.empty()) {
      std::cout << "===== No bank confliction =====" << std::endl;
    } else {
      std::cout << "======= Bank confliction =======" << std::endl;
      for (auto info : bank_conflict_info) {
        std::cout << "Expr: " << info.first->toString() << std::endl;
        auto conflict = info.second;
        if (conflict.first > 1) {
          std::cout << "input conflict: " << conflict.first << " way, ";
        }
        if (conflict.second > 1) {
          std::cout << "output conflict: " << conflict.second << " way";
        }
        std::cout << std::endl;
      }
      std::cout << "================================" << std::endl;
    }
  }

  kernel_code_ = codegen::generateCudaKernel(kernel, kernelName());

  auto load_external_code = [](const char* external_code_path) {
    std::cout << "--------> Compiling external cuda code: "
              << external_code_path << std::endl;
    std::ifstream cuda_src(external_code_path);
    std::stringstream buffer;
    buffer << cuda_src.rdbuf();
    return buffer.str();
  };
  auto external_code_path = std::getenv("PYTORCH_NVFUSER_EXTERNAL_SRC");
  const auto structured_code = external_code_path
      ? load_external_code(external_code_path)
      : getStructuredCode();

  const auto& kernel_summary = kernel->summary();

  // We currently shouldn't allocate any more shared mem
  //  tensors statically but could keep this path if
  //  needed in later development.
  if (!kernel_summary.static_smem_allocations.empty()) {
    ExpressionEvaluator static_evaluator;
    const auto static_smem_size = computeSharedMemory(
        static_evaluator, kernel_summary.static_smem_allocations);
    TORCH_INTERNAL_ASSERT(
        static_smem_size < max_static_smem_,
        "The static shared memory allocation is larger than available memory.");
  }

  if (kernel_summary.has_dynamic_local_memory_allocations) {
    std::stringstream ss;
    ss << "Allocations must be based on constant integers for local memory. However, found: ";
    for (auto alloc : kernel_summary.dynamic_lmem_allocations) {
      ss << alloc->buffer()->toString() << ", ";
    }
    ss << " have dynamic allocations but are placed in local memory.";
    TORCH_INTERNAL_ASSERT(false, ss.str());
  }

  // TODO: pass block_size here;
  c10::optional<int> block_size = c10::nullopt;
  if (!args.empty()) {
    auto expr_eval = executor_utils::bindInputs(args, kernel);
    auto launch_params =
        computeLaunchParams(launch_constraints, expr_eval, warp_size_);
    block_size = launch_params.nThreads();
    TORCH_INTERNAL_ASSERT(
        block_size > 0, "launch param inferred block size < 0");
  }

  // TODO: high water mark should be computed via occupancy API after
  // compilation.

  // Basically setting high water martk as 1 when we don't provide args for
  // compilation, it will just generate a kernel that gets ditched at the first
  // run - not great. We should have better heuristics.
  block_size_high_water_mark_ = std::max<int64_t>(
      (block_size.has_value() ? block_size.value() : 1),
      block_size_high_water_mark_);
  maxrregcount_high_water_mark_ = compile_params.maxrregcount;
  std::tie(compiled_kernel_, last_compiler_log_, last_compiled_binary_) =
      executor_utils::getCompiledKernel(
          kernel_code_,
          structured_code,
          getCanonicalKernelName(),
          fusion_id_,
          block_size,
          maxrregcount_high_water_mark_,
          save_compiled_binary_ || isDebugDumpEnabled(DebugDumpOption::Sass));
  TORCH_INTERNAL_ASSERT(
      fusion_id_ > 0, "failed to assign a fusion_id_ after compilation.");

  // The driver API call requires an int argument.
  int max_dynamic_smem = 0;
  CUDA_SAFE_CALL(cuFuncGetAttribute(
      &max_dynamic_smem,
      CU_FUNC_ATTRIBUTE_MAX_DYNAMIC_SHARED_SIZE_BYTES,
      compiled_kernel_.function));
  maybe_available_dynamic_smem_ = max_dynamic_smem;

  if (isDebugDumpEnabled(DebugDumpOption::Sass)) {
    std::cout << disassembledKernelSASS() << std::endl;
  }
}

namespace {

void fillTensorWithNan(at::Tensor& t) {
  switch (t.scalar_type()) {
    case at::ScalarType::Byte:
      t.fill_(0xFF);
      break;
    case at::ScalarType::Char:
      t.fill_(0x7F);
      break;
    case at::ScalarType::Short:
      t.fill_(0x7FFF);
      break;
    case at::ScalarType::Int:
      t.fill_(0x7FFFFFFF);
      break;
    case at::ScalarType::Long:
      t.fill_(0x7FFFFFFFFFFFFFFFL);
      break;
    case at::ScalarType::Bool:
      t.fill_(true);
      break;
    case at::ScalarType::Half:
    case at::ScalarType::Float:
    case at::ScalarType::Double:
    case at::ScalarType::BFloat16:
      t.fill_(std::nan(""));
      break;
    case at::ScalarType::ComplexHalf:
    case at::ScalarType::ComplexFloat:
    case at::ScalarType::ComplexDouble:
      t.fill_(c10::complex<double>(std::nan(""), std::nan("")));
      break;
    default:
      TORCH_INTERNAL_ASSERT(false, "Unknown dtype");
  }
}

// TODO: remove. Only used by FusionExecutor::inferOutputSizes, which
// is used by FusionKernelRuntime::dryRunKernelWithInput
at::Tensor inferAndAlloc(
    const TensorView* tv,
    const std::vector<Val*>& sizes,
    ExpressionEvaluator& expr_eval,
    // Map from dim -> expanded size of TV if any expanded broadcast dimensions
    // exist
    std::unordered_map<int, Val*> expanded_map,
    const CompileOptions& options,
    bool zero_init = false) {
  FUSER_PERF_SCOPE("inferAndAlloc");

  // NOLINTNEXTLINE(cppcoreguidelines-init-variables)
  // Going to infer all the sizes of the TensorView
  std::vector<int64_t> inferred_sizes;
  // Expanded sizes is at maximum the same size of inferred_sizes, as you could
  // have a fully broadcasted tensor that's being expanded
  std::vector<int64_t> expanded_sizes;
  bool expanded_dim = false;
  for (const auto size : sizes) {
    const auto inferred_val = expr_eval.evaluate(size);
    TORCH_INTERNAL_ASSERT(
        inferred_val.has_value(),
        "Could not launch kernel as program could not infer ",
        size->toString(),
        "(",
        size->name(),
        ") for the buffer ",
        tv->toString());
    inferred_sizes.push_back(inferred_val->as<int64_t>());
    if (expanded_map.count((int)expanded_sizes.size())) {
      auto expanded_size = expanded_map.at((int)expanded_sizes.size());
      const auto inferred_expanded_size = expr_eval.evaluate(expanded_size);
      TORCH_INTERNAL_ASSERT(
          inferred_expanded_size.has_value(),
          "Could not launch kernel as program could not infer the expanded extent ",
          expanded_size->toString(),
          "(",
          expanded_size->name(),
          ") for the buffer ",
          tv->toString());
      if (inferred_val.value() != 1) {
        TORCH_INTERNAL_ASSERT(
            inferred_val.value() == inferred_expanded_size.value(),
            "Attempted an expand on a non-broadcasted dimension,",
            " but the expand doesn't match the dimensions size.");
      } else {
        expanded_dim = true;
      }
      expanded_sizes.push_back(inferred_expanded_size->as<int64_t>());
    } else {
      expanded_sizes.push_back(inferred_val->as<int64_t>());
    }
  }

  const auto at_type = data_type_to_aten(tv->dtype());
  const auto tensor_options =
      at::TensorOptions().dtype(at_type).device(options.device);
  c10::IntArrayRef isizes(inferred_sizes);

  if (zero_init) {
    auto zeros = at::zeros(isizes, tensor_options);
    if (expanded_dim) {
      return zeros.expand(expanded_sizes);
    }
    return zeros;
  } else {
    // Non Variable type guard for empty_cuda call
    at::AutoDispatchBelowADInplaceOrView non_variable_type_mode;
    auto empty = at::empty(isizes, tensor_options);
    if (shouldFillAllocationWithNan()) {
      fillTensorWithNan(empty);
    }
    if (expanded_dim) {
      return empty.expand(expanded_sizes);
    }
    return empty;
  }
}

// TODO: remove. Only used by FusionExecutor::inferOutputSizes, which
// is used by FusionKernelRuntime::dryRunKernelWithInput
at::Tensor inferAndAllocOutput(
    const TensorView* tv,
    ExpressionEvaluator& expr_eval,
    const CompileOptions& options,
    bool zero_init = false) {
  const auto domain = tv->domain();
  const auto maybe_rfactor_domain = domain->hasRFactor()
      ? domain->getRFactorDomain()
      : domain->getRootDomain();

  std::vector<Val*> sizes;
  std::unordered_map<int, Val*> expand_map;

  for (const auto id : maybe_rfactor_domain) {
    if (id->isReduction() || id->isStride()) {
      continue;
    }
    sizes.push_back(id->extent());
    if (id->isBroadcast() && id->hasExpandedExtent()) {
      expand_map[(int)sizes.size() - 1] = id->expandedExtent();
    }
  }
  return inferAndAlloc(tv, sizes, expr_eval, expand_map, options, zero_init);
}

std::vector<int64_t> getContiguousStrides(
    const std::vector<int64_t>& sizes,
    const std::vector<bool>& expand_flags) {
  TORCH_INTERNAL_ASSERT(sizes.size() == expand_flags.size());

  std::vector<int64_t> strides(sizes.size());
  int64_t cur_stride = 1;
  for (auto i = sizes.size(); i > 0; --i) {
    auto size = sizes.at(i - 1);
    TORCH_INTERNAL_ASSERT(
        size >= 0,
        "Positive size is assumed non-negative but received: ",
        size);

    int64_t stride = cur_stride;

    // If expanded, stride is 0
    if (expand_flags.at(i - 1)) {
      stride = 0;
    } else if (size == 0) {
      // If the size is 0, the stride is 1
      stride = 1;
    } else {
      cur_stride *= size;
    }

    strides.at(i - 1) = stride;
  }

  return strides;
}

// Infer the size and stride of each dimension
std::pair<std::vector<int64_t>, std::vector<int64_t>> inferShape(
    const TensorView* tv,
    std::vector<Val*> symbolic_sizes,
    std::vector<bool> expand_flags,
    ExpressionEvaluator& expr_eval) {
  FUSER_PERF_SCOPE("inferShape");

  // Allocate should be provided for intermediates. We just need to
  // grab a chunk of memory of the size dicatated by
  // Allocate::shape(). Fusion outputs do not come with Allocate and
  // need to be allocated while taking expanded broadcasts into
  // account.

  std::vector<int64_t> concrete_sizes(symbolic_sizes.size(), 0);

  for (const auto i : c10::irange(symbolic_sizes.size())) {
    auto symbolic_size = symbolic_sizes.at(i);
    const auto inferred_val = expr_eval.evaluate(symbolic_size);
    TORCH_INTERNAL_ASSERT(
        inferred_val.has_value(),
        "Could not launch kernel as program could not infer ",
        symbolic_size->toInlineString(),
        "(",
        symbolic_size->toString(),
        ") for the buffer ",
        tv->toString());

    auto concrete_size = inferred_val->as<int64_t>();
    concrete_sizes.at(i) = concrete_size;
  }

  auto strides = getContiguousStrides(concrete_sizes, expand_flags);

  return {concrete_sizes, strides};
}

// Infer the shape of an intemediate tensor using kir::Allocate
std::pair<std::vector<int64_t>, std::vector<int64_t>> inferShapeOfIntermediate(
    const TensorView* tv,
    const kir::Allocate* alloc,
    ExpressionEvaluator& expr_eval) {
  // Allocate should be provided for intermediates. We just need to
  // grab a chunk of memory of the size dicatated by
  // Allocate::shape().
  TORCH_INTERNAL_ASSERT(alloc != nullptr);

  const auto& symbolic_sizes = alloc->shape();
  // For intermediate tensors, we just need to allocate a memory chunk
  // of the specified size. Broadcast expansion does not need to be considered.
  const auto expand_flags = std::vector<bool>(symbolic_sizes.size(), false);

  return inferShape(tv, symbolic_sizes, expand_flags, expr_eval);
}

// Infer the sizes and strides of an output tensor
std::pair<std::vector<int64_t>, std::vector<int64_t>> inferShapeOfOutput(
    const TensorView* tv,
    ExpressionEvaluator& expr_eval) {
  // Fusion outputs do not come with Allocate and
  // need to be allocated while taking expanded broadcasts into
  // account.

  std::vector<Val*> symbolic_sizes;
  std::vector<bool> expand_flags;

  // Allocate the rfactor domain
  for (const auto id : tv->getMaybeRFactorDomain()) {
    if (id->isReduction() || id->isStride()) {
      continue;
    }
    symbolic_sizes.push_back(id->getMaybeExpandedExtent());
    if (id->hasExpandedExtent()) {
      TORCH_INTERNAL_ASSERT(
          id->isBroadcast(),
          "Non-broadcast domain should not have an expanded extent: ",
          id->toString());
      expand_flags.push_back(true);
    } else {
      expand_flags.push_back(false);
    }
  }

  return inferShape(tv, symbolic_sizes, expand_flags, expr_eval);
}

// Allocate output tensos for a given kernel. Outputs may alias inputs, in
// that case output tensors are shallow copies of the aliased inputs
std::vector<at::Tensor> allocOutputs(
    const kir::Kernel* kernel,
    const std::vector<FusionExecutor::GlobalBufferInfo>& output_info,
    const std::vector<std::pair<int, int>>& output_to_input_aliases,
    const KernelArgumentHolder& inputs,
    const c10::Device& device) {
  FUSER_PERF_SCOPE("ExecutorRunFusion::OutputAlloc");

  std::vector<at::Tensor> outputs;

  for (const auto output_idx : c10::irange(output_info.size())) {
    const auto& buf_info = output_info.at(output_idx);

    auto alias_it = std::find_if(
        output_to_input_aliases.begin(),
        output_to_input_aliases.end(),
        [&](const auto output_to_input) {
          return output_to_input.first == (int)output_idx;
        });

    // Note: aliased output is not returned as output. But we still need it
    // for kernel execution, so would need to push them to args
    if (alias_it != output_to_input_aliases.end()) {
      auto aliased_input_index = alias_it->second;
      auto tensor_arg_abstract = dynamic_cast<const TensorArgAbstract*>(
          inputs.at(aliased_input_index));
      TORCH_INTERNAL_ASSERT(
          tensor_arg_abstract, "alias io only supports tensor");
      outputs.emplace_back(tensor_arg_abstract->getTensor());
    } else if (kernel->outputs().at(output_idx)->isFusionInput()) {
      // pushing empty tensor for trivial forwarding. Since we handle this in
      // integration, see step 1 - note [trivial forwarding]
      const auto tensor_options =
          at::TensorOptions().dtype(at::kFloat).device(device);
      outputs.emplace_back(at::empty({0}, tensor_options));
    } else {
      outputs.emplace_back(at::native::empty_strided_cuda(
          buf_info.sizes,
          buf_info.strides,
          buf_info.type,
          c10::nullopt,
          device,
          c10::nullopt));
      if (shouldFillAllocationWithNan()) {
        fillTensorWithNan(outputs.back());
      }
    }
  }

  return outputs;
}

} // namespace

uint64_t FusionExecutor::computeSharedMemory(
    ExpressionEvaluator& expr_eval,
    const std::vector<const kir::Allocate*>& buffers,
    bool align_padding,
    uint64_t total) {
  FUSER_PERF_SCOPE("computeSharedMemory");
  for (auto smem_alloc : buffers) {
    // If this buffer aliases another buffer,
    // then do not allocate memory for this buffer.
    if (smem_alloc->alias() == nullptr) {
      const auto inferred_val = expr_eval.evaluate(smem_alloc->size());
      if (inferred_val.has_value()) {
        const uint64_t data_size = dataTypeSize(smem_alloc->buffer()->dtype());
        // Add padding to align dynamic shared memory
        if (align_padding) {
          const int align_size = 16; // always align to 16B/128b.
          total = ceilDiv((int64_t)total, align_size) * align_size;
        }
        total += inferred_val->as<int64_t>() * data_size;
      } else {
        TORCH_INTERNAL_ASSERT(
            false,
            "Failed to evaluate the size ",
            smem_alloc->size(),
            " of shared memory buffer - T",
            smem_alloc->buffer()->name());
      }
    }
  }
  return total;
}

LaunchParams FusionExecutor::computeLaunchParams(
    const LaunchParams& launch_constraints,
    ExpressionEvaluator& expr_eval,
    const int warp_size) {
  FUSER_PERF_SCOPE("FusionExecutor::ComputeLaunchParams");
  TORCH_INTERNAL_ASSERT(warp_size > 0, "WARP_SIZE should be larger than 0");

  LaunchParams launch_params;

  auto data_cache = compileTimeDataCache();

  auto lower = lowered_.get();
  auto& used_tvs = getUsedTVs();
  auto parallel_binding_ids_entry =
      executor_utils::caching::ExecutorCompileTimeEntry<
          executor_utils::caching::ParallelBindingIterDomains>(
          data_cache, [&used_tvs, &lower]() {
            return std::make_unique<std::vector<IterDomain*>>(
                executor_utils::getParallelBindingsIterDomains(
                    lower, used_tvs));
          });
  auto& parallel_binding_ids = parallel_binding_ids_entry.get();

  auto parallel_iter_extent_entry =
      executor_utils::caching::ExecutorCompileTimeEntry<
          executor_utils::caching::ParallelIterExtentMap>(
          data_cache, [&parallel_binding_ids]() {
            return executor_utils::getParallelIterExtents(parallel_binding_ids);
          });
  auto& parallel_iter_extents = parallel_iter_extent_entry.get();

  const auto& simplified_parallel_iter_extents =
      lower->parallelDimensionMap().getMap();

  // TODO: Need to redesign this part a bit to
  //   find the right place to trigger evaluate
  if (expr_eval.precomputedValues()) {
    expr_eval.precomputedValues()->bindParallelExtents(
        parallel_iter_extents, launch_constraints);
    expr_eval.precomputedValues()->evaluate();
  }

  // If any dimension was set in launch constraints we need to run through
  // IterDomains that have been parallelized, and bind those values. Or make
  // sure if they could be inferred the inference matches what was set.
  for (auto& entry : parallel_iter_extents) {
    auto p_type = entry.first;
    if (launch_constraints.hasDim(p_type)) {
      auto parallel_extents = entry.second;
      for (auto extent : parallel_extents) {
        auto inferred_val = expr_eval.evaluate(extent);
        if (inferred_val.has_value()) {
          // This value could have been inferred, make sure it was set right.
          bool valid = inferred_val->as<int64_t>() ==
                  launch_constraints.getDim(p_type) ||
              launch_constraints.getRawVal(p_type) == -1;
          if (!useFallback() && !valid) {
            TORCH_WARN_ONCE(
                "Cannot validate parallelization scheme, "
                "this may be due to mixed broadcast axes that are parallelized.");
          }
        } else if (!expr_eval.precomputedValues()) {
          expr_eval.bind(extent, launch_constraints.getDim(p_type));
        }
        if (!launch_params.hasDim(p_type)) {
          // Bind the launch constraint into our evaluation context
          launch_params.bind(launch_constraints.getDim(p_type), p_type);
          // Makes sure the p-types bound to evaluators are the
          //  final values that will become the actual launch
          //  param size to ensure accurate smem buffer size
          //  computation.
          expr_eval.bind(p_type, launch_constraints.getDim(p_type));
        }
      }
    }
  }

  // Run through the rest of the parallel IterDomains and infer their size
  for (auto [p_type, extent] : simplified_parallel_iter_extents) {
    FUSER_PERF_SCOPE("FusionExecutor::ParallelBindingResolution");
    auto val = expr_eval.evaluate(extent);
    TORCH_INTERNAL_ASSERT(
        val.has_value(),
        "Tried to evaluate the extent, ",
        extent->toInlineString(),
        " for the ptype: ",
        p_type,
        " to set launch bounds but could not.");

    if (val->as<int64_t>() > 0) {
      expr_eval.bind(p_type, val->as<int64_t>());
      launch_params.bind(val->as<int64_t>(), p_type);
    }
  }

  // Re-run the integer machine with all
  //  the thread sizes now determined.
  if (expr_eval.precomputedValues()) {
    expr_eval.precomputedValues()->evaluate();
  }

  const auto kernel = lowered_->kernel();
  const auto& kernel_summary = kernel->summary();

  // Calculate Dynamic Shared Memory Size
  // Add workspace for reduction and broadcast
  uint64_t reduction_broadcast_workspace = 0;
  const bool has_workspace = kernel_summary.has_block_reductions ||
      kernel_summary.has_grid_reductions ||
      kernel_summary.has_block_broadcasts || kernel_summary.has_grid_broadcasts;
  if (has_workspace &&
      kernel_summary.largest_smem_data_type != DataType::Null) {
    // Not using nThreads here since it does not handle uninitialized value

    // TODO: here is an optimization opportunity since welford uses int64_t for
    // N while the data type is not neccessarily double. But it may need more
    // work on the alignment
    const int welford_factor =
        kernel_summary.has_block_welford || kernel_summary.has_grid_welford ? 3
                                                                            : 1;
    reduction_broadcast_workspace =
        dataTypeSize(kernel_summary.largest_smem_data_type) * welford_factor *
        launch_params.bdimx() * launch_params.bdimy() * launch_params.bdimz();

    if (kernel_summary.has_outer_grouped_grid_welford) {
      reduction_broadcast_workspace = std::max(
          reduction_broadcast_workspace,
          (uint64_t)
              kernel_summary.outer_grouped_grid_welford_largest_smem_size);
    }
  }

  const uint64_t dynamic_smem_size = computeSharedMemory(
      expr_eval,
      kernel_summary.dynamic_smem_allocations,
      true,
      reduction_broadcast_workspace);

  // Check that requested smem size can be dynamically allocated.
  //  This check is only done once a kernel has been compiled, since
  //  maybe_available_dynamic_smem_ needs to be evaluated on
  //  a compiled kernel.
  if (maybe_available_dynamic_smem_.has_value()) {
    // Dynamic shared memory space that we can allocate without
    //  carving more space from L1.
    const uint64_t available_dynamic_smem_without_reconfiguration =
        maybe_available_dynamic_smem_.value();
    // Maximum additional shared memory size we could request
    //  if we do re-configuration.
    const uint64_t additional_dynamic_smem_available_through_reconfiguration =
        device_smem_limit_ - configured_device_smem_;

    TORCH_INTERNAL_ASSERT(
        (dynamic_smem_size) <
            (available_dynamic_smem_without_reconfiguration +
             additional_dynamic_smem_available_through_reconfiguration),
        "The total shared memory allocation is larger than available memory.",
        " Dynamic size: ",
        dynamic_smem_size,
        ". Available size: ",
        maybe_available_dynamic_smem_.value(),
        ". Configured smem size: ",
        configured_device_smem_,
        ". Device limit size: ",
        device_smem_limit_);
  }

  launch_params.setSmem((int64_t)dynamic_smem_size);

  return launch_params;
}

std::vector<FusionExecutor::GlobalBufferInfo> FusionExecutor::
    getIntermediateBufferInfo(ExpressionEvaluator& expr_eval) {
  FUSER_PERF_SCOPE("FusionExecutor::GetIntermediateBufferInfo");

  std::vector<GlobalBufferInfo> global_buffers;

  const auto kernel = lowered_->kernel();
  const auto& kernel_summary = kernel->summary();

  for (auto alloc : kernel_summary.global_allocations) {
    TORCH_INTERNAL_ASSERT(
        alloc->buffer()->isA<TensorView>(),
        "Cannot allocate global buffers that are not tensors.");
    auto tv = alloc->buffer()->as<TensorView>();
    if (tv->isFusionOutput()) {
      continue;
    }
    GlobalBufferInfo info;
    info.zero_init = alloc->zeroInit();
    std::tie(info.sizes, info.strides) =
        inferShapeOfIntermediate(tv, alloc, expr_eval);
    info.type = data_type_to_aten(tv->dtype());

    // Remember the tensor buffer used for storing kernel profile
    if (isOptionEnabled(EnableOption::KernelProfile) &&
        tv == kernel->profile().getBuffer()) {
      info.is_profile_buffer = true;
    }

    global_buffers.emplace_back(info);
  }

  return global_buffers;
}

std::vector<at::Tensor> FusionExecutor::allocOutputSpace(
    const at::ArrayRef<c10::IValue>& inputs) {
  auto kernel_inputs = KernelArgumentHolder::createKernelArgumentHolder(inputs);
  auto expr_eval =
      executor_utils::bindInputs(kernel_inputs, lowered_->kernel());

  auto input_alias_indices_entry =
      executor_utils::caching::ExecutorCompileTimeEntry<
          executor_utils::caching::InputAliasIndices>(
          compileTimeDataCache(), [&]() {
            return std::make_unique<std::vector<std::pair<int, int>>>(
                fusion_->getOutputToInputAliasIndices());
          });

  const auto& output_to_input_aliases = input_alias_indices_entry.get();

  auto output_info =
      getOutputBufferInfo(kernel_inputs, expr_eval, output_to_input_aliases);

  return allocOutputs(
      kernel(),
      output_info,
      output_to_input_aliases,
      kernel_inputs,
      options_.device);
}

std::vector<FusionExecutor::GlobalBufferInfo> FusionExecutor::
    getOutputBufferInfo(
        const KernelArgumentHolder& args,
        ExpressionEvaluator& expr_eval,
        const std::vector<std::pair<int, int>>& output_to_input_aliases) {
  FUSER_PERF_SCOPE("FusionExecutor::GetOutbufferInfo");
  const auto kernel = lowered_->kernel();
  std::vector<GlobalBufferInfo> outputs;
  TORCH_INTERNAL_ASSERT(
      args.size() == kernel->inputs().size(),
      "kernel arguments length does not match runtime arguments.");
  for (const auto out_i : c10::irange(kernel->outputs().size())) {
    GlobalBufferInfo info;
    if (kernel->outputs()[out_i]->isFusionInput()) {
      // pushing empty tensor for trivial forwarding. Since we handle this in
      // integration, see step 1 - note [trivial forwarding]
      info.type = at::kFloat;
      info.sizes = {0};
    } else {
      TORCH_INTERNAL_ASSERT(
          kernel->outputs()[out_i]->isA<TensorView>(),
          "Cannot allocate outputs that are not tensors.");
      auto output = kernel->outputs()[out_i]->as<TensorView>();
      auto alias_it = std::find_if(
          output_to_input_aliases.begin(),
          output_to_input_aliases.end(),
          [&](const auto output_to_input) {
            return output_to_input.first == (int)out_i;
          });
      if (alias_it != output_to_input_aliases.end()) {
        // Aliased to an input, no need to gather allocation
        // info. Leave it as is
      } else {
        std::tie(info.sizes, info.strides) =
            inferShapeOfOutput(output, expr_eval);
        info.type = data_type_to_aten(output->dtype());
        info.zero_init = false;
      }
    }
    outputs.emplace_back(info);
  }
  return outputs;
}

void FusionExecutor::setUsedTVs() {
  auto used_vals = fusion_->usedMathVals();
  auto used_tvs = ir_utils::filterByType<TensorView>(used_vals);
  used_tvs_.clear();
  used_tvs_.insert(used_tvs_.begin(), used_tvs.begin(), used_tvs.end());
}

// TODO: replace use of inferAndAllocOutput
KernelArgumentHolder FusionExecutor::evaluateOutputSizes(
    const KernelArgumentHolder& args,
    ExpressionEvaluator& expr_eval,
    const std::unordered_set<int>& alias_indices) {
  FUSER_PERF_SCOPE("FusionExecutor::AllocOutputs");
  const auto kernel = lowered_->kernel();

  KernelArgumentHolder ret(args.getIndexMode());
  ret.setDeviceIndex(args.getDeviceIndex());

  CompileOptions meta_options = options_;
  meta_options.device = c10::Device(c10::DeviceType::Meta, 0);

  for (const auto out_i : c10::irange(kernel->outputs().size())) {
    // If the output is just trivially the input, just "copy" it over, see note
    // [trivial forwarding]
    if (kernel->outputs()[out_i]->isFusionInput()) {
      for (auto inp_i : c10::irange(kernel->inputs().size())) {
        if (kernel->inputs()[inp_i] == kernel->outputs()[out_i]) {
          TORCH_INTERNAL_ASSERT(
              inp_i < args.size(),
              "Issue with an input showing up as output, couldn't find input.");

          auto tensor_arg_abstract =
              dynamic_cast<const TensorArgAbstract*>(args[inp_i]);
          TORCH_INTERNAL_ASSERT(
              tensor_arg_abstract,
              "Cannot register a scalar as an output in a fusion.");
          ret.push(tensor_arg_abstract);
          break;
        }
      }
    } else {
      TORCH_INTERNAL_ASSERT(
          kernel->outputs()[out_i]->isA<TensorView>(),
          "Cannot allocate outputs that are not tensors.");
      auto output = kernel->outputs()[out_i]->as<TensorView>();
      if (alias_indices.count((int)out_i) != 0) {
        // aliasing to inputs, no need to allocate real output
        // but we still need to push an entry here.
        ret.push(int64_t(0));
      } else {
        // TODO: we are using meta here, which is bad since it doesn't account
        // for devices. Switch to fake tensor instead
        ret.push(inferAndAllocOutput(output, expr_eval, meta_options, false));
      }
    }
  }
  return ret;
}

KernelArgumentHolder FusionExecutor::inferOutputSizes(
    const KernelArgumentHolder& args,
    const LaunchParams& launch_constraints) {
  FUSER_PERF_SCOPE("FusionExecutor::RunFusion");

  ExecutorEntry* executor_entry = nullptr;
  c10::optional<size_t> opt_code = args.getCacheId();
  if (opt_code.has_value()) {
    executor_entry = &executor_entry_lookup_[*opt_code];
  }

  at::cuda::jit::initializeCudaContext();
  TORCH_INTERNAL_ASSERT(lowered_);

  TORCH_INTERNAL_ASSERT(
      !executor_entry || !executor_entry->init,
      "compile kernel shouldn't hit a pre-existing cache");
  FUSER_PERF_SCOPE("ExecutorRunFusion::ValidateAndInitialize");
  // TODO: validate kernel inputs currently won't be happy, since our fusion
  // args are mapped with `meta` tensor instead of `cuda` tensor, check if this
  // would be resolved with FakeTensor
  // executor_utils::validateKernelInputs(fusion_, args, options_.device);

  ExpressionEvaluator expr_eval;
  evaluatorPrecomputedValues()->bindInputs(args);
  expr_eval.precomputedValues() = evaluatorPrecomputedValues().get();

  // I think this binds something to expr_eval, so even though we are not using
  // launch_params_, we still need this in order to infer output shapes.
  launch_params_ =
      computeLaunchParams(launch_constraints, expr_eval, warp_size_);

  executor_utils::validateVectorizedTensors(
      lowered_.get()->kernel(), args, {}, compileTimeDataCache(), expr_eval);

  auto alias_indices_entry = executor_utils::caching::ExecutorCompileTimeEntry<
      executor_utils::caching::InputAliasIndices>(
      compileTimeDataCache(), [&]() {
        return std::make_unique<std::vector<std::pair<int, int>>>(
            fusion_->getOutputToInputAliasIndices());
      });

  auto& alias_indices = alias_indices_entry.get();

  auto output_alias_indices_entry =
      executor_utils::caching::ExecutorCompileTimeEntry<
          executor_utils::caching::OutputAliasIndices>(
          compileTimeDataCache(), [&]() {
            return std::make_unique<std::unordered_set<int>>(
                fusion_->getIndicesOfAliasedOutputs());
          });

  auto& output_alias_indices = output_alias_indices_entry.get();

  auto ret = evaluateOutputSizes(args, expr_eval, output_alias_indices);

  for (const auto& entry : alias_indices) {
    auto aliased_output_index = entry.first;
    auto aliased_input_index = entry.second;
    TORCH_INTERNAL_ASSERT(
        args[aliased_input_index]->isType(ArgType::Tensor),
        "alias io only supports tensor");
    ret.swap(aliased_output_index, args[aliased_input_index]);
  }

  return ret;
}

namespace {

// Make sure the index type of Kernel is valid
// TODO: Check the size of all tensors, not just inputs.
void validateIndexType(
    kir::Kernel* kernel,
    KernelArgumentHolder& args,
    const CompileParams& compile_params) {
  // Currently, once a Fusion is lowered to a Kernel, the index type
  // has to be resolved completely. This means that
  // args.getIndexType() must be equal to the index type of the
  // compiled kernel.
  TORCH_INTERNAL_ASSERT(
      kernel->indexType() == args.getIndexType(),
      "Invalid pair of kernel index type and argument index type. Kernel type: ",
      kernel->indexType(),
      ". Argument index type: ",
      args.getIndexType());

  // Similarly, if the type of the index type in the given compile
  // parameters doesn't match, that's also an error.
  TORCH_INTERNAL_ASSERT(
      !compile_params.index_type.has_value() ||
          kernel->indexType() == compile_params.index_type.value(),
      "Kernel index type and compilation index type don't match. Kernel type: ",
      kernel->indexType(),
      ". Compilation index type: ",
      compile_params.index_type.value());
}

void validateCooperativeLaunch(
    CUfunction kernel,
    const LaunchParams& launch_params,
    int64_t device_index) {
  int num_blocks_per_SM = -1;
  CUDA_SAFE_CALL(cuOccupancyMaxActiveBlocksPerMultiprocessor(
      &num_blocks_per_SM,
      kernel,
      (int)(launch_params.bdimx() * launch_params.bdimy() * launch_params.bdimz()),
      (size_t)launch_params.smem()));

  TORCH_INTERNAL_ASSERT(
      (int64_t)(num_blocks_per_SM * at::cuda::getDeviceProperties(device_index)->multiProcessorCount) >=
          launch_params.gdimx() * launch_params.gdimy() * launch_params.gdimz(),
      "Wanted to launch a cooperative kernel, however the number of blocks is greater than ",
      "what can be resident on the GPU at once. Need: ",
      launch_params.gdimx() * launch_params.gdimy() * launch_params.gdimz(),
      " (",
      launch_params.gdimx(),
      " * ",
      launch_params.gdimy(),
      " * ",
      launch_params.gdimz(),
      ") but limited to ",
      num_blocks_per_SM,
      " * ",
      at::cuda::getDeviceProperties(device_index)->multiProcessorCount);
}

<<<<<<< HEAD
=======
// Dump fusion inputs and outputs as well as some useful fusion
// information. Note that inputs and outputs are those that are passed
// to FusionExecutor::runFusion, so outputs may not be given.
void dumpFusionArgs(
    int fusion_id,
    const KernelArgumentHolder& args,
    const LaunchParams& launch_constraints,
    const CompileParams& compile_params,
    const std::vector<at::Tensor>& outputs) {
  std::cout << "Arguments for fusion" << fusion_id << ":" << std::endl
            << "Inputs:" << std::endl;
  for (auto i : c10::irange(args.size())) {
    std::cout << "  " << args[i]->toString() << std::endl;
  }
  std::cout << "Outputs:" << std::endl;
  for (const auto& output : outputs) {
    std::cout << "  " << output.scalar_type() << " " << output.sizes()
              << " (strides = " << output.strides() << ")" << std::endl;
  }
  std::cout << launch_constraints.toString();
  std::cout << "maxrregcount= " << compile_params.maxrregcount << std::endl;
}

// Dump arguments that are passed to a CUDA kernel call, which include
// the inputs and outputs of the fusion as well as temporary
// global-memory buffers. Unlike dumpFusionArgs, which dumps inputs
// and outputs passed to FusionExecutor::runFusion, this function
// dumps those that are passed to a CUDA kernel.
void dumpKernelArgs(
    int fusion_id,
    const KernelArgumentHolder& args,
    size_t num_inputs,
    const std::vector<at::Tensor>& allocated_outputs,
    const std::vector<at::Tensor>& intermediates,
    const std::vector<FusionExecutor::GlobalBufferInfo>& intermediates_info) {
  std::cout << "Arguments for kernel" << fusion_id << ":" << std::endl
            << "Inputs:" << std::endl;
  for (auto i : c10::irange(num_inputs)) {
    std::cout << "  " << args[i]->toString() << std::endl;
  }
  std::cout << "Outputs:" << std::endl;
  // note: add aliased outputs here.
  for (const auto& output : allocated_outputs) {
    std::cout << "  " << output.scalar_type() << " " << output.sizes()
              << " (strides = " << output.strides()
              << ", address = " << output.data_ptr() << ")" << std::endl;
  }
  std::cout << "Intermediate global buffers:" << std::endl;
  for (const auto i : c10::irange(intermediates.size())) {
    const auto& buffer = intermediates.at(i);
    const auto& zero_init = intermediates_info.at(i).zero_init;
    std::cout << "  " << buffer.scalar_type() << " " << buffer.sizes()
              << " is_zero_initialized: " << zero_init << std::endl;
  }
}

FusionExecutor::GlobalBufferInfo getGlobalBufferAllocationInfo(
    const at::Tensor& at_tensor) {
  FusionExecutor::GlobalBufferInfo info{
      .sizes = at_tensor.sizes().vec(),
      .strides = at_tensor.strides().vec(),
      .type = at_tensor.scalar_type()};
  return info;
}

>>>>>>> 12b05433
} // namespace

void FusionExecutor::initializeExecutorEntry(
    ExecutorEntry& executor_entry,
    const KernelArgumentHolder& args,
    const LaunchParams& launch_constraints,
    const CompileParams& compile_params,
    const std::vector<at::Tensor>& outputs) {
  FUSER_PERF_SCOPE("ExecutorRunFusion::InitializeExecutorEntry");

  // code path to take when either:
  //   1. no opt_code is provided or
  //   2. `executor_entry` is not initialized
  executor_utils::validateKernelInputs(fusion_, args, options_.device);

  ExpressionEvaluator expr_eval;
  evaluatorPrecomputedValues()->bindInputs(args);
  expr_eval.precomputedValues() = evaluatorPrecomputedValues().get();

  auto launch_params =
      computeLaunchParams(launch_constraints, expr_eval, warp_size_);

  executor_utils::validateVectorizedTensors(
      kernel(), args, outputs, compileTimeDataCache(), expr_eval);

  auto input_alias_indices_entry =
      executor_utils::caching::ExecutorCompileTimeEntry<
          executor_utils::caching::InputAliasIndices>(
          compileTimeDataCache(), [&]() {
            return std::make_unique<std::vector<std::pair<int, int>>>(
                fusion_->getOutputToInputAliasIndices());
          });

  const auto& output_to_input_aliases = input_alias_indices_entry.get();

  std::vector<GlobalBufferInfo> output_info;

  if (outputs.empty()) {
    output_info = getOutputBufferInfo(args, expr_eval, output_to_input_aliases);
  } else {
    // Need to save the information necessary for allocations as
    // future uses of this ExecutorEntry may not be provided with
    // allocated outputs
    for (const auto& output : outputs) {
      output_info.emplace_back(getGlobalBufferAllocationInfo(output));
    }
  }

  auto intermediates = getIntermediateBufferInfo(expr_eval);

  uint64_t rand_offset = 0;
  if (kernel()->summary().max_rng_offsets >= 0) {
    // NOTE: this is how we map offset to PW kernels in order to have
    // identical random number generator to match native PyTorch results.
    // But it doesn't really work as it takes assumption how threads are
    // binded but is not generally how we handle that in scheduler.
    // Refer to `Philox` in generated kernel to understand how the mapping
    // works.
    rand_offset = (uint64_t)(kernel()->summary().max_rng_offsets + 1) * 4;
  }

  // All information is gathered. Save it to ExecutorEntry
  executor_entry.launch_params = launch_params;
  executor_entry.output_to_input_aliases = output_to_input_aliases;
  executor_entry.outputs = output_info;
  executor_entry.intermediates = intermediates;
  executor_entry.rand_offset = rand_offset;
  executor_entry.init = true;
}

void FusionExecutor::recompileKernel(
    const LaunchParams& new_launch_params,
    const CompileParams& new_compile_params) {
  if (new_launch_params.nThreads() <= block_size_high_water_mark_ &&
      new_compile_params.maxrregcount == maxrregcount_high_water_mark_) {
    return;
  }

  const auto structured_code = getStructuredCode();
  block_size_high_water_mark_ = new_launch_params.nThreads();
  maxrregcount_high_water_mark_ = new_compile_params.maxrregcount;

  std::tie(compiled_kernel_, last_compiler_log_, last_compiled_binary_) =
      executor_utils::getCompiledKernel(
          kernel_code_,
          structured_code,
          getCanonicalKernelName(),
          fusion_id_,
          block_size_high_water_mark_,
          maxrregcount_high_water_mark_,
          save_compiled_binary_);

  if (kernel()->summary().has_cooperative_grid_reduction) {
    validateCooperativeLaunch(
        compiled_kernel_.function, new_launch_params, options_.device.index());
  }
}

std::vector<at::Tensor> FusionExecutor::runFusion(
    KernelArgumentHolder& args,
    const LaunchParams& launch_constraints,
    CompileParams compile_params,
    std::vector<at::Tensor> outputs) {
  FUSER_PERF_SCOPE("FusionExecutor::RunFusion");
  TORCH_INTERNAL_ASSERT(compiled());
  TORCH_INTERNAL_ASSERT(
      fusion_id_ > 0, "Cannot run fusion, it was not compiled.");
  TORCH_INTERNAL_ASSERT(
      !args.getCacheId().has_value() || outputs.empty(),
      "short cut input cache is not compatible with pre-allocated output");

  validateIndexType(kernel(), args, compile_params);

  const auto num_inputs = args.size();

  if (isDebugDumpEnabled(DebugDumpOption::FusionArgs)) {
    dumpFusionArgs(
        fusion_id_, args, launch_constraints, compile_params, outputs);
  }

  c10::DeviceGuard dg(options_.device);
  auto stream = at::cuda::getCurrentCUDAStream();
  at::cuda::jit::initializeCudaContext();
  TORCH_INTERNAL_ASSERT(lowered_);

  // Placeholder for the case where parameter cache is not used
  ExecutorEntry temporary_executor_entry;

  ExecutorEntry* executor_entry =
      args.getCacheId().has_value() && !disable_parameter_cache_
      ? &executor_entry_lookup_[*args.getCacheId()]
      : &temporary_executor_entry;

  // Initialize the executor entry if not initlized
  if (!executor_entry->init) {
    initializeExecutorEntry(
        *executor_entry, args, launch_constraints, compile_params, outputs);
  }

  recompileKernel(executor_entry->launch_params, compile_params);

<<<<<<< HEAD
    if (kernel()->summary().has_cooperative_grid_reduction) {
      validateCooperativeLaunch(
          compiled_kernel_.function, launch_params_, options_.device.index());
    }
=======
  // TODO: Why does this need to be stored in the class?
  launch_params_ = executor_entry->launch_params;

  // context manager to disable auto grad for `empty_cuda` calls later
  at::AutoDispatchBelowADInplaceOrView non_variable_type_mode;
>>>>>>> 12b05433

  // only allocate outputs when not given
  if (outputs.empty()) {
    outputs = allocOutputs(
        kernel(),
        executor_entry->outputs,
        executor_entry->output_to_input_aliases,
        args,
        options_.device);
  } else {
    // TODO: Use validateKernelOutputs
    TORCH_INTERNAL_ASSERT(
        outputs.size() == fusion_->outputs().size(),
        __func__,
        " provided number of outputs does not match fusion output");
  }
  args.push(outputs);

  std::vector<at::Tensor> intermediates;
  at::Tensor profile_buffer;
  {
    FUSER_PERF_SCOPE("ExecutorRunFusion::IntermediateBufferAlloc");
    for (const auto i : c10::irange(executor_entry->intermediates.size())) {
      const auto& buf_info = executor_entry->intermediates.at(i);
      at::Tensor intermediate_buffer;
      if (buf_info.zero_init) {
        intermediate_buffer = at::zeros(
            buf_info.sizes,
            at::TensorOptions().dtype(buf_info.type).device(options_.device));
      } else {
        intermediate_buffer = at::native::empty_cuda(
            buf_info.sizes,
            buf_info.type,
            c10::nullopt,
            options_.device,
            c10::nullopt);
        if (shouldFillAllocationWithNan()) {
          fillTensorWithNan(intermediate_buffer);
        }
      }
      args.push(intermediate_buffer);
      intermediates.push_back(intermediate_buffer);
      if (buf_info.is_profile_buffer) {
        profile_buffer = intermediate_buffer;
      }
    }
  }

  // push back RNG state if needed
  if (lowered_->kernel()->summary().max_rng_offsets >= 0) {
    args.appendPhiloxRNGSeed(executor_entry->rand_offset);
  }

  if (isDebugDumpEnabled(DebugDumpOption::LaunchParam)) {
    launch_params_.print();
  }

  if (isDebugDumpEnabled(DebugDumpOption::KernelArgs)) {
    dumpKernelArgs(
        fusion_id_,
        args,
        num_inputs,
        outputs,
        intermediates,
        executor_entry->intermediates);
  }

  cudaEvent_t start_event = {};
  cudaEvent_t finish_event = {};

  if (measure_kernel_time_ ||
      isDebugDumpEnabled(DebugDumpOption::EffectiveBandwidth) ||
      isDebugDumpEnabled(DebugDumpOption::PerfDebugVerbose)) {
    CUDA_RT_SAFE_CALL(cudaEventCreate(&start_event));
    CUDA_RT_SAFE_CALL(cudaEventCreate(&finish_event));
    CUDA_RT_SAFE_CALL(cudaEventRecord(start_event, stream));
  }

  if (execute_kernel_) {
    if (maybe_available_dynamic_smem_.has_value() &&
        size_t(launch_params_.smem()) > maybe_available_dynamic_smem_.value()) {
      // Increase limit of dynamic shared memory if needed.
      CUDA_SAFE_CALL(cuFuncSetAttribute(
          compiled_kernel_.function,
          CU_FUNC_ATTRIBUTE_MAX_DYNAMIC_SHARED_SIZE_BYTES,
          launch_params_.smem()));
    }
    if (!kernel()->summary().has_cooperative_grid_reduction) {
      FUSER_PERF_SCOPE("ExecutorRunFusion::cuLaunchKernel");
      CUDA_SAFE_CALL(cuLaunchKernel(
          compiled_kernel_.function,
          launch_params_.gdimx(),
          launch_params_.gdimy(),
          launch_params_.gdimz(),
          launch_params_.bdimx(),
          launch_params_.bdimy(),
          launch_params_.bdimz(),
          launch_params_.smem(),
          stream,
          args.getBuffer(),
          nullptr));
    } else {
      FUSER_PERF_SCOPE("ExecutorRunFusion::cuLaunchCooperativeKernel");
      CUDA_SAFE_CALL(cuLaunchCooperativeKernel(
          compiled_kernel_.function,
          launch_params_.gdimx(),
          launch_params_.gdimy(),
          launch_params_.gdimz(),
          launch_params_.bdimx(),
          launch_params_.bdimy(),
          launch_params_.bdimz(),
          launch_params_.smem(),
          stream,
          args.getBuffer()));
    }
  }

  if (measure_kernel_time_ ||
      isDebugDumpEnabled(DebugDumpOption::EffectiveBandwidth) ||
      isDebugDumpEnabled(DebugDumpOption::PerfDebugVerbose)) {
    CUDA_RT_SAFE_CALL(cudaEventRecord(finish_event, stream));
    CUDA_RT_SAFE_CALL(cudaEventSynchronize(start_event));
    CUDA_RT_SAFE_CALL(cudaEventSynchronize(finish_event));
    CUDA_RT_SAFE_CALL(
        cudaEventElapsedTime(&kernel_time_ms_, start_event, finish_event));
    CUDA_RT_SAFE_CALL(cudaEventDestroy(start_event));
    CUDA_RT_SAFE_CALL(cudaEventDestroy(finish_event));

    bytes_processed_ = 0;
    // Figure how many bytes are inputs, outputs, and temporary buffers
    for (auto i : c10::irange(num_inputs)) {
      if (auto tensor_arg_abstract =
              dynamic_cast<const TensorArgAbstract*>(args[i])) {
        bytes_processed_ += tensor_arg_abstract->numel() *
            (int64_t)dataTypeSize(tensor_arg_abstract->getDataType());
      }
    }
    for (const auto& output : outputs) {
      bytes_processed_ += output.numel() *
          (int64_t)dataTypeSize(aten_to_data_type(output.scalar_type()));
    }

    if (isDebugDumpEnabled(DebugDumpOption::EffectiveBandwidth)) {
      double gb_per_s =
          ((double)bytes_processed_ / ((double)kernel_time_ms_ / 1000)) /
          (double)1.0e9;
      std::cout << "kernel" << fusion_id_ << " run in " << kernel_time_ms_
                << " ms, achieved: " << gb_per_s << " GB/s" << std::endl;
    }
  }

  if (isOptionEnabled(EnableOption::KernelProfile)) {
    std::cout << kernel()->profile().toString(profile_buffer);
  }

  return outputs;
}

void FusionExecutor::compileRtc(
    const std::string& code,
    const std::string& name,
    bool structured,
    PrimDataType index_type) {
  FUSER_PERF_SCOPE("ExecutorRunFusion::compileRtc");
  TORCH_INTERNAL_ASSERT(
      index_type == PrimDataType::Int || index_type == PrimDataType::Int32 ||
          "Invalid index type: ",
      index_type);
  std::string scode;
  if (!structured) {
    scode = getStructuredCode(code, index_type);
  } else {
    scode = code;
  }
  fusion_id_ = 1;

  std::tie(compiled_kernel_, last_compiler_log_, last_compiled_binary_) =
      executor_utils::getCompiledKernel(c10::nullopt, scode, name, fusion_id_);
}

float FusionExecutor::runRtc(
    const LaunchParams& launch_params,
    const std::vector<at::Tensor>& args,
    PrimDataType index_type) {
  FUSER_PERF_SCOPE("runFusion");

  c10::DeviceGuard dg(options_.device);
  auto stream = at::cuda::getCurrentCUDAStream();

  cudaEvent_t start_event = {};
  cudaEvent_t finish_event = {};

  CUDA_RT_SAFE_CALL(cudaEventCreate(&start_event));
  CUDA_RT_SAFE_CALL(cudaEventCreate(&finish_event));

  KernelArgumentHolder kernel_arguments(index_type);
  kernel_arguments.push(args);

  CUDA_RT_SAFE_CALL(cudaEventRecord(start_event, stream));

  CUDA_SAFE_CALL(cuLaunchKernel(
      compiled_kernel_.function,
      launch_params.gdimx(),
      launch_params.gdimy(),
      launch_params.gdimz(),
      launch_params.bdimx(),
      launch_params.bdimy(),
      launch_params.bdimz(),
      launch_params.smem(),
      stream,
      kernel_arguments.getBuffer(),
      nullptr));

  CUDA_RT_SAFE_CALL(cudaEventRecord(finish_event, stream));
  CUDA_RT_SAFE_CALL(cudaEventSynchronize(start_event));
  CUDA_RT_SAFE_CALL(cudaEventSynchronize(finish_event));

  float kernel_time_ms = 0;
  CUDA_RT_SAFE_CALL(
      cudaEventElapsedTime(&kernel_time_ms, start_event, finish_event));
  CUDA_RT_SAFE_CALL(cudaEventDestroy(start_event));
  CUDA_RT_SAFE_CALL(cudaEventDestroy(finish_event));

  return kernel_time_ms;
}

} // namespace nvfuser<|MERGE_RESOLUTION|>--- conflicted
+++ resolved
@@ -1289,8 +1289,6 @@
       at::cuda::getDeviceProperties(device_index)->multiProcessorCount);
 }
 
-<<<<<<< HEAD
-=======
 // Dump fusion inputs and outputs as well as some useful fusion
 // information. Note that inputs and outputs are those that are passed
 // to FusionExecutor::runFusion, so outputs may not be given.
@@ -1356,7 +1354,6 @@
   return info;
 }
 
->>>>>>> 12b05433
 } // namespace
 
 void FusionExecutor::initializeExecutorEntry(
@@ -1498,18 +1495,11 @@
 
   recompileKernel(executor_entry->launch_params, compile_params);
 
-<<<<<<< HEAD
-    if (kernel()->summary().has_cooperative_grid_reduction) {
-      validateCooperativeLaunch(
-          compiled_kernel_.function, launch_params_, options_.device.index());
-    }
-=======
   // TODO: Why does this need to be stored in the class?
   launch_params_ = executor_entry->launch_params;
 
   // context manager to disable auto grad for `empty_cuda` calls later
   at::AutoDispatchBelowADInplaceOrView non_variable_type_mode;
->>>>>>> 12b05433
 
   // only allocate outputs when not given
   if (outputs.empty()) {
