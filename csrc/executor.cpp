--- conflicted
+++ resolved
@@ -920,15 +920,12 @@
 // Start from a tensor whose dimensions are consistent with the allocation
 // domain of tv, apply a sequence of view/permute to the tensor to transform it
 // into a format whose dimensions are consistent with the rFactor domain of tv.
-<<<<<<< HEAD
-=======
 // For example, if the rFactor domain is [I1, I2], and the allocation domain is
 // [I2*I1], then we will allocate as [I2*I1], then do a tensor.view(I2, I1).t()
 // to get a tensor whose semantics is [I1, I2] but its memory is [I2*I1].
 // Another example, if the rFactor domain is [I1*I2] and the allocation domain
 // is [I1, I2], then we will allocate as [I1, I2] and do a tensor.view(I1*I2) to
 // get a tensor whose semantics is [I1*I2] but memory is [I1,I2]
->>>>>>> 75da2061
 at::Tensor transformOutputFromAllocationToRFactor(
     at::Tensor tensor,
     TensorView* tv,
