--- conflicted
+++ resolved
@@ -1894,11 +1894,7 @@
           "Invalid index type: ",
       index_type);
 
-<<<<<<< HEAD
-  fusion_id_ = ++fusion_id_counter_;
-=======
   createKernelId();
->>>>>>> 794663db
 
   std::string scode;
   if (!structured) {
@@ -1906,10 +1902,6 @@
   } else {
     scode = code;
   }
-<<<<<<< HEAD
-
-=======
->>>>>>> 794663db
   compiled_kernel_ =
       executor_utils::getCompiledKernel(std::nullopt, scode, name, kernel_id_);
 }
