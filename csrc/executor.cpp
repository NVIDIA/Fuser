// clang-format off
/*
 * SPDX-FileCopyrightText: Copyright (c) 2023-present NVIDIA CORPORATION & AFFILIATES.
 * All rights reserved.
 * SPDX-License-Identifier: BSD-3-Clause
 */
// clang-format on

#include <executor.h>

#include <codegen.h>
#include <debug.h>
#include <device_lower/analysis/bank_conflict.h>
#include <executor_kernel_arg.h>
#include <executor_utils.h>
#include <instrumentation.h>
#include <ir/all_nodes.h>
#include <ir/utils.h>
#include <iter_visitor.h>
#include <kernel_ir.h>
#include <options.h>
#include <utils.h>

#include <ATen/core/LegacyTypeDispatch.h>
#include <ATen/cuda/CUDAContext.h>
#include <ATen/cuda/llvm_jit_strings.h>
#include <ATen/native/cuda/jit_utils.h>
#include <c10/core/DeviceGuard.h>
#include <c10/cuda/CUDAFunctions.h>
#include <c10/cuda/CUDAStream.h>
#include <c10/util/irange.h>

#include <cmath>
#include <fstream>

namespace nvfuser {

int64_t FusionExecutor::fusion_id_counter_ = 0;

bool fill_allocation_with_nan_ = false;

bool shouldFillAllocationWithNan() {
  return fill_allocation_with_nan_;
}

void setFillAllocationWithNan(bool value) {
  fill_allocation_with_nan_ = value;
}

namespace {

static const char* defineIndexType(PrimDataType index_type) {
  if (index_type == DataType::Int32) {
    return "typedef int nvfuser_index_t;\n";
  } else if (index_type == DataType::Int) {
    return "typedef int64_t nvfuser_index_t;\n";
  } else {
    TORCH_INTERNAL_ASSERT(false, "invalid indexing type: ", index_type);
  }
}

static const char* defineIntegerTypes() {
  return R"(
typedef signed char int8_t;
typedef unsigned char uint8_t;
typedef short int int16_t;
typedef unsigned short int uint16_t;
typedef int int32_t;
typedef unsigned int uint32_t;
typedef long long int int64_t;
typedef unsigned long long int uint64_t;
)";
}

static const std::string& includeStdComplex() {
  static std::string result = std::string(R"ESCAPE(
#ifdef __NVCC__
#include <complex>
#endif // __NVCC__
)ESCAPE");
  return result;
}

} // namespace

std::unique_ptr<PrecomputedValues>& FusionExecutor::
    evaluatorPrecomputedValues() {
  if (!evaluator_precomputed_values_) {
    evaluator_precomputed_values_ =
        std::make_unique<PrecomputedValues>(lowered_->kernel());
  }
  return evaluator_precomputed_values_;
}

std::string FusionExecutor::getStructuredCode(
    const std::string& kernel_str,
    PrimDataType index_type) const {
  // generating cuda code;
  std::string code = "";
  code += includeStdComplex();
  code += std::string("namespace ") + FusionExecutor::kernelNamespace() +
      " {\n" + defineIntegerTypes() + defineIndexType(index_type) +
      executor_utils::kernelPreamble() + kernel_str + "}\n";

  if (isDebugDumpEnabled(DebugDumpOption::CudaKernel)) {
    debug() << "\n======= Codegen output for kernel: " << kernelName()
            << " =======\n\n"
            << kernel_str << "\n======================================\n\n";
  } else if (isDebugDumpEnabled(DebugDumpOption::CudaFull)) {
    debug() << "\n======= Codegen output for kernel: " << kernelName()
            << " =======\n\n"
            << code << "\n======================================\n\n";
  }
  if (isDebugDumpEnabled(DebugDumpOption::CudaToFile) ||
      isDebugDumpEnabled(DebugDumpOption::DebugInfo)) {
    std::stringstream file_name;
    file_name << "__tmp_kernel" << fusion_id_ << ".cu";
    debug() << "PRINTING: " << file_name.str() << std::endl;
    std::ofstream out(file_name.str());
    out << code << std::endl;
    out.close();
  }

  return code;
}

std::string FusionExecutor::getStructuredCode() const {
  return getStructuredCode(kernelString(), kernel()->indexType());
}

// TODO: come up with a more user friendly interface
void FusionExecutor::debugCompileFusionFromStr(
    Fusion* fusion,
    const std::string& code,
    const std::string& name,
    int id,
    CompileOptions options) {
  options_ = options;

  if (isDebugDumpEnabled(DebugDumpOption::FusionIr)) {
    fusion->print();
  } else if (isDebugDumpEnabled(DebugDumpOption::FusionIrMath)) {
    fusion->printMath();
  }

  if (isDebugDumpEnabled(DebugDumpOption::CudaFull)) {
    debug() << "\n==== codegen output for kernel: " << kernelName()
            << " ====" << std::endl
            << code << std::endl
            << "======================================\n"
            << std::endl;
  }

  lowered_ = std::make_unique<GpuLower>(fusion);
  const auto kernel = lowered_->kernel();
  fusion_ = lowered_->kernel();

  fusion_id_ = id;
  setUsedTVs();

  if (isDebugDumpEnabled(DebugDumpOption::KernelIr)) {
    kernel->print();
  }

  const auto& kernel_summary = kernel->summary();

  if (!kernel_summary.static_smem_allocations.empty()) {
    ExpressionEvaluator static_evaluator;
    const auto static_smem_size = computeSharedMemory(
        static_evaluator, kernel_summary.static_smem_allocations);
    TORCH_INTERNAL_ASSERT(
        static_smem_size < max_static_smem_,
        "The static shared memory allocation is larger than available memory.");
  }

  std::tie(compiled_kernel_, last_compiler_log_, last_compiled_binary_) =
      executor_utils::getCompiledKernel(std::nullopt, code, name, fusion_id_);
  TORCH_INTERNAL_ASSERT(
      fusion_id_ > 0, "assign a fusion_id_ <= 0 is not accepted.");
}

void FusionExecutor::compileFusion(
    Fusion* fusion,
    const KernelArgumentHolder& args,
    const LaunchParams& launch_constraints,
    CompileParams compile_params) {
  FUSER_PERF_SCOPE("compileFusion");

  TORCH_INTERNAL_ASSERT(
      !fusion->outputs().empty(), "No output found for this kernel, aborting.");

  for (auto out : fusion->outputs()) {
    TORCH_INTERNAL_ASSERT(
        out->getValType() == ValType::TensorView,
        "Output types from fusions that are not tensors are not supported at this point.");

    const auto maybe_rfactor_domain =
        out->as<TensorView>()->getMaybeRFactorDomain();
    // walking through outputs to see if output shapes are dependent on
    // non-tensor inputs. For which case, we should have disabled output
    // allocation, since the caching id only looks at tensor shapes.
    // See issue https://github.com/csarofeen/pytorch/issues/2002
    std::vector<Val*> output_extents;
    for (const auto id : maybe_rfactor_domain) {
      Val* extent = nullptr;
      if (id->isReduction() || id->isStride()) {
        continue;
      } else if (id->isBroadcast() && id->hasExpandedExtent()) {
        extent = id->expandedExtent();
      } else {
        extent = id->extent();
      }
      output_extents.emplace_back(extent);
    }
    auto dependencies = InputsOf::outputs(fusion, output_extents);
    if (std::any_of(dependencies.begin(), dependencies.end(), [](Val* val) {
          return val->isFusionInput();
        })) {
      // TODO: parameter cache is too big a hammer here. We should consider
      // separate the caching logic of output sizes & launch params. Since
      // output size dependency should only invalidate the output sizes
      disable_parameter_cache_ = true;
      break;
    }
  }

  if (isDebugDumpEnabled(DebugDumpOption::FusionIr)) {
    fusion->print();
  } else if (isDebugDumpEnabled(DebugDumpOption::FusionIrMath)) {
    fusion->printMath();
  }

  // TODO: refactor the options_ passed through
  options_.device =
      c10::Device(c10::DeviceType::CUDA, (int8_t)args.getDeviceIndex());

  // Set the index type of compile params if not already set. If set,
  // make sure the compile param type is valid with the given kernel
  // arguments.
  auto arg_index_type = args.getSmallestIndexTypeOfArguments();
  if (compile_params.index_type.has_value()) {
    // If the int32 compilation is requested, but the arguments demand
    // int64, that's an error
    TORCH_INTERNAL_ASSERT(
        !(compile_params.index_type.value() == PrimDataType::Int32 &&
          arg_index_type == PrimDataType::Int),
        "Compilation with int32 is requested but int64 is required for the arguments");
  } else if (arg_index_type == PrimDataType::Int) {
    // If the given compile option doesn't specify the index type, and
    // the arguments require 64-bit indexing, we need to use 64-bit
    // indexing. Note that if the arg type is 32-bit, it doesn't mean
    // it's safe to use 32-bit for the whole kernel, so unless it's
    // specified through CompileParams, we do not use 32-bit indexing.
    compile_params.index_type = arg_index_type;
  }

  c10::DeviceGuard dg(options_.device);

  TORCH_INTERNAL_ASSERT(
      options_.device.is_cuda(), "Provided device to CUDA fuser is the CPU.");
  auto properties = at::cuda::getDeviceProperties(options_.device.index());
  // TODO: These properties should be set as part of the constructor so that it
  // can be const
  device_smem_limit_ = static_cast<int64_t>(properties->sharedMemPerBlockOptin);
  warp_size_ = properties->warpSize;

  lowered_ = std::make_unique<GpuLower>(fusion, compile_params);

  const auto kernel = lowered_->kernel();
  fusion_ = lowered_->kernel()->as<Fusion>();

  fusion_id_ = ++fusion_id_counter_;
  setUsedTVs();

  if (isDebugDumpEnabled(DebugDumpOption::KernelIr)) {
    kernel->print();
  }

  if (isDebugDumpEnabled(DebugDumpOption::BankConflictInfo)) {
    auto bank_conflict_info = getBankConflictInfo(kernel);
    if (bank_conflict_info.empty()) {
      debug() << "===== No bank confliction =====" << std::endl;
    } else {
      debug() << "======= Bank confliction =======" << std::endl;
      for (auto info : bank_conflict_info) {
        debug() << "Expr: " << info.first->toString() << std::endl;
        auto conflict = info.second;
        if (conflict.first > 1) {
          debug() << "input conflict: " << conflict.first << " way, ";
        }
        if (conflict.second > 1) {
          debug() << "output conflict: " << conflict.second << " way";
        }
        debug() << std::endl;
      }
      debug() << "================================" << std::endl;
    }
  }

  kernel_code_ = codegen::generateCudaKernel(kernel, kernelName());

  auto load_external_code = [](const char* external_code_path) {
    debug() << "--------> Compiling external cuda code: " << external_code_path
            << std::endl;
    std::ifstream cuda_src(external_code_path);
    std::stringstream buffer;
    buffer << cuda_src.rdbuf();
    return buffer.str();
  };
  auto external_code_path = getNvFuserEnv("EXTERNAL_SRC");
  const auto structured_code = external_code_path
      ? load_external_code(external_code_path)
      : getStructuredCode();

  const auto& kernel_summary = kernel->summary();

  // We currently shouldn't allocate any more shared mem
  //  tensors statically but could keep this path if
  //  needed in later development.
  if (!kernel_summary.static_smem_allocations.empty()) {
    ExpressionEvaluator static_evaluator;
    const auto static_smem_size = computeSharedMemory(
        static_evaluator, kernel_summary.static_smem_allocations);
    TORCH_INTERNAL_ASSERT(
        static_smem_size < max_static_smem_,
        "The static shared memory allocation is larger than available memory.");
  }

  if (kernel_summary.has_dynamic_local_memory_allocations) {
    std::stringstream ss;
    ss << "Allocations must be based on constant integers for local memory. However, found: ";
    for (auto alloc : kernel_summary.dynamic_lmem_allocations) {
      ss << alloc->buffer()->toString() << ", ";
    }
    ss << " have dynamic allocations but are placed in local memory.";
    TORCH_INTERNAL_ASSERT(false, ss.str());
  }

  // TODO: pass block_size here;
  std::optional<int64_t> dynamic_smem = std::nullopt;
  std::optional<int64_t> block_size = std::nullopt;
  if (!args.empty()) {
    auto expr_eval = executor_utils::bindInputs(args, kernel);
    auto launch_params =
        computeLaunchParams(launch_constraints, expr_eval, warp_size_);
    block_size = launch_params.nThreads();
    dynamic_smem = launch_params.smem();
    TORCH_INTERNAL_ASSERT(
        block_size > 0, "launch param inferred block size < 0");
  }

  // TODO: high water mark should be computed via occupancy API after
  // compilation.

  // Basically setting high water martk as 1 when we don't provide args for
  // compilation, it will just generate a kernel that gets ditched at the first
  // run - not great. We should have better heuristics.
  block_size_high_water_mark_ = std::max<int64_t>(
      (block_size.has_value() ? block_size.value() : 1),
      block_size_high_water_mark_);
  maxrregcount_high_water_mark_ = compile_params.maxrregcount;
  std::tie(compiled_kernel_, last_compiler_log_, last_compiled_binary_) =
      executor_utils::getCompiledKernel(
          kernel_code_,
          structured_code,
          getCanonicalKernelName(),
          fusion_id_,
          compile_params,
          block_size,
          save_compiled_binary_ || isDebugDumpEnabled(DebugDumpOption::Sass));
  TORCH_INTERNAL_ASSERT(
      fusion_id_ > 0, "failed to assign a fusion_id_ after compilation.");

  // These should be nullopt at this point, but reset just in case
  resetCompiledKernelProperties();

  // If the dynamic shmem size is known, make sure the compiled kernel
  // has at least that size of dynamic shmem
  if (dynamic_smem.has_value()) {
    ensureAvailableDynamicSmemSize(dynamic_smem.value());
  }

  if (isDebugDumpEnabled(DebugDumpOption::Sass)) {
    debug() << disassembledKernelSASS() << std::endl;
  }
}

namespace {

void fillTensorWithNan(at::Tensor& t) {
  switch (t.scalar_type()) {
    case at::ScalarType::Byte:
      t.fill_(0xFF);
      break;
    case at::ScalarType::Char:
      t.fill_(0x7F);
      break;
    case at::ScalarType::Short:
      t.fill_(0x7FFF);
      break;
    case at::ScalarType::Int:
      t.fill_(0x7FFFFFFF);
      break;
    case at::ScalarType::Long:
      t.fill_(0x7FFFFFFFFFFFFFFFL);
      break;
    case at::ScalarType::Bool:
      t.fill_(true);
      break;
    case at::ScalarType::Half:
    case at::ScalarType::Float:
    case at::ScalarType::Double:
    case at::ScalarType::BFloat16:
      t.fill_(std::nan(""));
      break;
    case at::ScalarType::ComplexHalf:
    case at::ScalarType::ComplexFloat:
    case at::ScalarType::ComplexDouble:
      t.fill_(c10::complex<double>(std::nan(""), std::nan("")));
      break;
    default:
      TORCH_INTERNAL_ASSERT(false, "Unknown dtype");
  }
}

std::vector<int64_t> getContiguousStrides(
    const std::vector<int64_t>& sizes,
    const std::vector<bool>& expand_flags) {
  TORCH_INTERNAL_ASSERT(sizes.size() == expand_flags.size());

  std::vector<int64_t> strides(sizes.size());
  int64_t cur_stride = 1;
  for (auto i = sizes.size(); i > 0; --i) {
    auto size = sizes.at(i - 1);
    TORCH_INTERNAL_ASSERT(
        size >= 0,
        "Positive size is assumed non-negative but received: ",
        size);

    int64_t stride = cur_stride;

    // If expanded, stride is 0
    if (expand_flags.at(i - 1)) {
      stride = 0;
    } else if (size == 0) {
      // If the size is 0, the stride is 1
      stride = 1;
    } else {
      cur_stride *= size;
    }

    strides.at(i - 1) = stride;
  }

  return strides;
}

// Infer the size and stride of each dimension
std::pair<std::vector<int64_t>, std::vector<int64_t>> inferShape(
    const TensorView* tv,
    std::vector<Val*> symbolic_sizes,
    std::vector<bool> expand_flags,
    ExpressionEvaluator& expr_eval) {
  FUSER_PERF_SCOPE("inferShape");

  // Allocate should be provided for intermediates. We just need to
  // grab a chunk of memory of the size dicatated by
  // Allocate::shape(). Fusion outputs do not come with Allocate and
  // need to be allocated while taking expanded broadcasts into
  // account.

  std::vector<int64_t> concrete_sizes(symbolic_sizes.size(), 0);

  for (const auto i : c10::irange(symbolic_sizes.size())) {
    auto symbolic_size = symbolic_sizes.at(i);
    const auto inferred_val = expr_eval.evaluate(symbolic_size);
    TORCH_INTERNAL_ASSERT(
        inferred_val.hasValue(),
        "Could not launch kernel as program could not infer ",
        symbolic_size->toInlineString(),
        "(",
        symbolic_size->toString(),
        ") for the buffer ",
        tv->toString());

    auto concrete_size = inferred_val.as<int64_t>();
    concrete_sizes.at(i) = concrete_size;
  }

  auto strides = getContiguousStrides(concrete_sizes, expand_flags);

  return {concrete_sizes, strides};
}

// Infer the shape of an intemediate tensor using kir::Allocate
std::pair<std::vector<int64_t>, std::vector<int64_t>> inferShapeOfIntermediate(
    const TensorView* tv,
    const kir::Allocate* alloc,
    ExpressionEvaluator& expr_eval) {
  // The allocation domain represents the logical allocation domain,
  // bu its actual allocation size may be different, e.g., for
  // supporting halo accesses. The actual size is currently computed
  // when creating the Allocate expr.
  TORCH_INTERNAL_ASSERT(alloc != nullptr);
  const auto& symbolic_sizes = alloc->shape();
  // For intermediate tensors, we just need to allocate a memory chunk
  // of the specified size. Broadcast expansion does not need to be considered.
  const auto expand_flags = std::vector<bool>(symbolic_sizes.size(), false);

  return inferShape(tv, symbolic_sizes, expand_flags, expr_eval);
}

// Infer the sizes and strides of an output tensor
std::pair<std::vector<int64_t>, std::vector<int64_t>> inferShapeOfOutput(
    const TensorView* tv,
    ExpressionEvaluator& expr_eval) {
  // Fusion outputs do not come with Allocate and
  // need to be allocated while taking expanded broadcasts into
  // account.

  std::vector<Val*> symbolic_sizes;
  std::vector<bool> expand_flags;

  // Allocate the allocation domain
  for (const auto id : tv->getMaybeAllocationDomain()) {
    if (id->isReduction() || id->isStride()) {
      continue;
    }
    symbolic_sizes.push_back(id->getMaybeExpandedExtent());
    if (id->hasExpandedExtent()) {
      TORCH_INTERNAL_ASSERT(
          id->isBroadcast(),
          "Non-broadcast domain should not have an expanded extent: ",
          id->toString());
      expand_flags.push_back(true);
    } else {
      expand_flags.push_back(false);
    }
  }

  return inferShape(tv, symbolic_sizes, expand_flags, expr_eval);
}

namespace {

class ForwardTraverseFromAllocToRFactor {
  at::Tensor tensor_;
  TensorView* tv_;
  ExpressionEvaluator& ee_;
  std::list<IterDomain*>& frontier_;

  // Forward traverse split from allocation to rFactor. Needs to, for example,
  // view tensor with shape [..., 15, ...] as [..., 3, 5, ...]
  void handle(Split* split) {
    auto in = split->in();
    auto inner = split->inner();
    auto outer = split->outer();
    auto factor = ee_.evaluate(split->factor()).as<int64_t>();
    auto in_it = std::find(frontier_.begin(), frontier_.end(), in);
    // TORCH_INTERNAL_ASSERT(in_it != frontier_.end());
    if (in_it == frontier_.end()) {
      // TODO: We should get rid of this return and enable the above assert.
      // Note [Allocation domain on both side of rFactor]
      // For cases where the allocation domain is on both side of rFactor, for
      // example, in Tensor3d_To_NHWC4d_FwdBwd_CUDA:
      // [alloc,root]   [alloc,root]           [root]
      //          \     /                      /    |
      //         [rFactor]                  split   [rFactor]
      //                                    /  \         |
      //                      [alloc,rFactor] [rFactor]  |
      //                                             \   |
      //                                             [alloc]
      // I have no idea why StmtSort::getExprsBetween is not returning the
      // expected set of exprs, but for now, I will just skip these illegal
      // exprs.
      return;
    }
    // view tensor
    int64_t dim = std::distance(frontier_.begin(), in_it);
    std::vector<int64_t> new_shape;
    for (auto i : c10::irange(tensor_.dim())) {
      if (i == dim) {
        new_shape.emplace_back(-1);
        new_shape.emplace_back(factor);
      } else {
        new_shape.emplace_back(tensor_.size(i));
      }
    }
    tensor_ = tensor_.view(new_shape);
    // update frontier
    frontier_.insert(in_it, outer);
    frontier_.insert(in_it, inner);
    frontier_.erase(in_it);
  }

  // Forward traverse split from allocation to rFactor. Needs to, for example,
  // view tensor with shape [..., 3, 5, ...] as [..., 15, ...]
  void handle(Merge* merge) {
    auto inner = merge->inner();
    auto outer = merge->outer();
    auto out = merge->out();
    auto inner_it = std::find(frontier_.begin(), frontier_.end(), inner);
    auto outer_it = std::find(frontier_.begin(), frontier_.end(), outer);
    // TORCH_INTERNAL_ASSERT(inner_it != frontier_.end());
    // TORCH_INTERNAL_ASSERT(outer_it != frontier_.end());
    if (inner_it == frontier_.end() || outer_it == frontier_.end()) {
      // TODO: see [Allocation domain on both side of rFactor]
      return;
    }
    int64_t inner_dim = std::distance(frontier_.begin(), inner_it);
    int64_t outer_dim = std::distance(frontier_.begin(), outer_it);
    int64_t left = std::min(inner_dim, outer_dim);
    // view the tensor
    if (outer_dim + 1 != inner_dim) {
      // need to permute the tensor in order to do a merging view
      // before: [..., outer, ..., inner, ...]
      // after: [..., outer, inner, ...]
      std::vector<int64_t> dims;
      int64_t i = 0;
      while (i < tensor_.dim() && i != left) {
        dims.emplace_back(i);
        i++;
      }
      dims.emplace_back(outer_dim);
      dims.emplace_back(inner_dim);
      while (i < tensor_.dim()) {
        if (i != outer_dim && i != inner_dim) {
          dims.emplace_back(i);
        }
        i++;
      }
      tensor_ = tensor_.permute(dims);
    }
    std::vector<int64_t> new_shape;
    for (auto i : c10::irange(tensor_.dim())) {
      if (i == left) {
        new_shape.emplace_back(-1);
      } else if (i != left + 1) {
        new_shape.emplace_back(tensor_.size(i));
      }
    }
    tensor_ = tensor_.view(new_shape);
    // update frontier
    if (inner_dim < outer_dim) {
      *inner_it = out;
      frontier_.erase(outer_it);
    } else {
      *outer_it = out;
      frontier_.erase(inner_it);
    }
  }

  void handle(Expr* expr) {
    if (auto split = dynamic_cast<Split*>(expr)) {
      handle(split);
    } else if (auto merge = dynamic_cast<Merge*>(expr)) {
      handle(merge);
    } else {
      TORCH_INTERNAL_ASSERT(
          false, "Unsupported transormation in allocation domain");
    }
  }

 public:
  ForwardTraverseFromAllocToRFactor(
      at::Tensor tensor,
      TensorView* tv,
      ExpressionEvaluator& ee,
      std::list<IterDomain*>& frontier)
      : tensor_(std::move(tensor)), tv_(tv), ee_(ee), frontier_(frontier) {}

  at::Tensor run(
      const std::vector<IterDomain*>& rfactor,
      const std::vector<IterDomain*>& alloc) {
    auto forward_exprs = StmtSort::getExprsBetween(
        tv_->fusion(),
        {alloc.begin(), alloc.end()},
        {rfactor.begin(), rfactor.end()});
    for (auto expr : forward_exprs) {
      handle(expr);
    }
    return tensor_;
  }
};

// Backward traverse is similar to forward traverse, but we need to do opposite
// transformations.
class BackwardTraverseFromAllocToRFactor {
  at::Tensor tensor_;
  TensorView* tv_;
  ExpressionEvaluator& ee_;
  std::list<IterDomain*>& frontier_;

  // Backward traverse split from allocation to rFactor. Needs to, for example,
  // view tensor with shape [..., 3, 5, ...] as [..., 15, ...]
  void handle(Split* split) {
    auto inner = split->inner();
    auto outer = split->outer();
    auto in = split->in();
    auto inner_it = std::find(frontier_.begin(), frontier_.end(), inner);
    auto outer_it = std::find(frontier_.begin(), frontier_.end(), outer);
    // TORCH_INTERNAL_ASSERT(inner_it != frontier_.end());
    // TORCH_INTERNAL_ASSERT(outer_it != frontier_.end());
    if (inner_it == frontier_.end() || outer_it == frontier_.end()) {
      // TODO: see [Allocation domain on both side of rFactor]
      return;
    }
    int64_t inner_dim = std::distance(frontier_.begin(), inner_it);
    int64_t outer_dim = std::distance(frontier_.begin(), outer_it);
    int64_t left = std::min(inner_dim, outer_dim);
    // view the tensor
    if (outer_dim + 1 != inner_dim) {
      // need to permute the tensor in order to do a merging view
      // before: [..., outer, ..., inner, ...]
      // after: [..., outer, inner, ...]
      std::vector<int64_t> dims;
      int64_t i = 0;
      while (i < tensor_.dim() && i != left) {
        dims.emplace_back(i);
        i++;
      }
      dims.emplace_back(outer_dim);
      dims.emplace_back(inner_dim);
      while (i < tensor_.dim()) {
        if (i != outer_dim && i != inner_dim) {
          dims.emplace_back(i);
        }
        i++;
      }
      tensor_ = tensor_.permute(dims);
    }
    std::vector<int64_t> new_shape;
    for (auto i : c10::irange(tensor_.dim())) {
      if (i == left) {
        new_shape.emplace_back(-1);
      } else if (i != left + 1) {
        new_shape.emplace_back(tensor_.size(i));
      }
    }
    tensor_ = tensor_.view(new_shape);
    // update frontier
    if (inner_dim < outer_dim) {
      *inner_it = in;
      frontier_.erase(outer_it);
    } else {
      *outer_it = in;
      frontier_.erase(inner_it);
    }
  }

  // Backward traverse split from allocation to rFactor. Needs to, for example,
  // view tensor with shape [..., 15, ...] as [..., 3, 5, ...]
  void handle(Merge* merge) {
    auto out = merge->out();
    auto inner = merge->inner();
    auto outer = merge->outer();
    auto factor = ee_.evaluate(inner->extent()).as<int64_t>();
    auto out_it = std::find(frontier_.begin(), frontier_.end(), out);
    // TORCH_INTERNAL_ASSERT(out_it != frontier_.end());
    if (out_it == frontier_.end()) {
      // TODO: see [Allocation domain on both side of rFactor]
      return;
    }
    // view tensor
    int64_t dim = std::distance(frontier_.begin(), out_it);
    std::vector<int64_t> new_shape;
    for (auto i : c10::irange(tensor_.dim())) {
      if (i == dim) {
        new_shape.emplace_back(-1);
        new_shape.emplace_back(factor);
      } else {
        new_shape.emplace_back(tensor_.size(i));
      }
    }
    tensor_ = tensor_.view(new_shape);
    // update frontier
    frontier_.insert(out_it, outer);
    frontier_.insert(out_it, inner);
    frontier_.erase(out_it);
  }

  void handle(Expr* expr) {
    if (auto split = dynamic_cast<Split*>(expr)) {
      handle(split);
    } else if (auto merge = dynamic_cast<Merge*>(expr)) {
      handle(merge);
    } else {
      TORCH_INTERNAL_ASSERT(
          false, "Unsupported transormation in allocation domain");
    }
  }

 public:
  BackwardTraverseFromAllocToRFactor(
      at::Tensor tensor,
      TensorView* tv,
      ExpressionEvaluator& ee,
      std::list<IterDomain*>& frontier)
      : tensor_(std::move(tensor)), tv_(tv), ee_(ee), frontier_(frontier) {}

  at::Tensor run(
      const std::vector<IterDomain*>& rfactor,
      const std::vector<IterDomain*>& alloc) {
    auto backward_exprs = StmtSort::getExprsBetween(
        tv_->fusion(),
        {rfactor.begin(), rfactor.end()},
        {alloc.begin(), alloc.end()});
    std::reverse(backward_exprs.begin(), backward_exprs.end());
    for (auto expr : backward_exprs) {
      handle(expr);
    }
    return tensor_;
  }
};

// Start from a tensor whose dimensions are consistent with the allocation
// domain of tv, apply a sequence of view/permute to the tensor to transform it
// into a format whose dimensions are consistent with the rFactor domain of tv.
// For example, if the rFactor domain is [I1, I2], and the allocation domain is
// [I2*I1], then we will allocate as [I2*I1], then do a tensor.view(I2, I1).t()
// to get a tensor whose semantics is [I1, I2] but its memory is [I2*I1].
// Another example, if the rFactor domain is [I1*I2] and the allocation domain
// is [I1, I2], then we will allocate as [I1, I2] and do a tensor.view(I1*I2) to
// get a tensor whose semantics is [I1*I2] but memory is [I1,I2]
at::Tensor transformOutputFromAllocationToRFactor(
    at::Tensor tensor,
    TensorView* tv,
    ExpressionEvaluator& ee) {
  // Ignore reductions because reductions does not exist in tensor's definition
  auto rfactor = TensorDomain::noReductions(tv->getMaybeRFactorDomain());
  auto alloc = TensorDomain::noReductions(tv->getMaybeAllocationDomain());
  // Traverse all affine transformations from allocation domain. Because
  // allocation domain can be before or after the rFactor domain, we need both a
  // forward and a backward traverse.
  std::list<IterDomain*> frontier(alloc.begin(), alloc.end());
  TORCH_INTERNAL_ASSERT(tensor.dim() == (int64_t)frontier.size());
  tensor = ForwardTraverseFromAllocToRFactor(tensor, tv, ee, frontier)
               .run(rfactor, alloc);
  tensor = BackwardTraverseFromAllocToRFactor(tensor, tv, ee, frontier)
               .run(rfactor, alloc);
  TORCH_INTERNAL_ASSERT(frontier.size() == rfactor.size());
  // Now that all affine transformations are handled, and frontiers should
  // contain the same set of IDs as rfactor. We still need to do a final
  // permutation so that their orders are also consistent.
  std::unordered_map<IterDomain*, int64_t> current_dims;
  int64_t counter = 0;
  for (auto id : frontier) {
    current_dims[id] = counter++;
  }
  std::vector<int64_t> dims;
  dims.reserve(frontier.size());
  for (auto id : rfactor) {
    dims.emplace_back(current_dims.at(id));
  }
  return tensor.permute(dims);
}

} // namespace

// Allocate output tensors for a given kernel. Outputs may alias inputs, in
// that case output tensors are shallow copies of the aliased inputs
std::vector<at::Tensor> allocOutputs(
    const kir::Kernel* kernel,
    const std::vector<FusionExecutor::GlobalBufferInfo>& output_info,
    const std::vector<std::pair<int, int>>& output_to_input_aliases,
    const KernelArgumentHolder& inputs,
    const c10::Device& device,
    ExpressionEvaluator& ee) {
  FUSER_PERF_SCOPE("ExecutorRunFusion::OutputAlloc");

  std::vector<at::Tensor> outputs;

  for (const auto output_idx : c10::irange(output_info.size())) {
    const auto& buf_info = output_info.at(output_idx);

    auto alias_it = std::find_if(
        output_to_input_aliases.begin(),
        output_to_input_aliases.end(),
        [&](const auto output_to_input) {
          return output_to_input.first == (int)output_idx;
        });

    // Note: aliased output is not returned as output. But we still need it
    // for kernel execution, so would need to push them to args
    if (alias_it != output_to_input_aliases.end()) {
      auto aliased_input_index = alias_it->second;
      TORCH_INTERNAL_ASSERT(
          inputs[aliased_input_index]->is<at::Tensor>(),
          "alias io only supports tensor");
      outputs.emplace_back(*inputs[aliased_input_index]);
    } else if (kernel->outputs().at(output_idx)->isFusionInput()) {
      // pushing empty tensor for trivial forwarding. Since we handle this in
      // integration, see step 1 - note [trivial forwarding]
      auto alloc_dom =
          TensorDomain::noReductions(kernel->outputs()
                                         .at(output_idx)
                                         ->as<TensorView>()
                                         ->getMaybeAllocationDomain());
      const auto tensor_options =
          at::TensorOptions().dtype(at::kFloat).device(device);
      outputs.emplace_back(
          at::empty(std::vector<int64_t>(alloc_dom.size(), 0), tensor_options));
    } else {
      auto alloc_tensor = at::native::empty_strided_cuda(
          buf_info.sizes,
          buf_info.strides,
          buf_info.type,
          c10::nullopt,
          device,
          c10::nullopt);
      if (shouldFillAllocationWithNan()) {
        fillTensorWithNan(alloc_tensor);
      }
      outputs.emplace_back(transformOutputFromAllocationToRFactor(
          alloc_tensor, buf_info.tv, ee));
    }
  }

  return outputs;
}

} // namespace

int64_t FusionExecutor::computeSharedMemory(
    ExpressionEvaluator& expr_eval,
    const std::vector<const kir::Allocate*>& buffers,
    bool align_padding,
    int64_t total) {
  FUSER_PERF_SCOPE("computeSharedMemory");
  for (auto smem_alloc : buffers) {
    // If this buffer aliases another buffer,
    // then do not allocate memory for this buffer.
    if (smem_alloc->alias() == nullptr) {
      const auto inferred_val = expr_eval.evaluate(smem_alloc->size());
      if (inferred_val.hasValue()) {
        const auto data_size =
            static_cast<int64_t>(dataTypeSize(smem_alloc->buffer()->dtype()));
        // Add padding to align dynamic shared memory
        if (align_padding) {
          const int align_size = 16; // always align to 16B/128b.
          total = ceilDiv(total, align_size) * align_size;
        }
        total += inferred_val.as<int64_t>() * data_size;
      } else {
        TORCH_INTERNAL_ASSERT(
            false,
            "Failed to evaluate the size ",
            smem_alloc->size(),
            " of shared memory buffer - T",
            smem_alloc->buffer()->name());
      }
    }
  }
  return total;
}

LaunchParams FusionExecutor::computeLaunchParams(
    const LaunchParams& launch_constraints,
    ExpressionEvaluator& expr_eval,
    const int64_t warp_size) {
  FUSER_PERF_SCOPE("FusionExecutor::ComputeLaunchParams");
  TORCH_INTERNAL_ASSERT(warp_size > 0, "WARP_SIZE should be larger than 0");

  LaunchParams launch_params;

  auto data_cache = compileTimeDataCache();

  auto lower = lowered_.get();
  auto& used_tvs = getUsedTVs();
  auto parallel_binding_ids_entry =
      executor_utils::caching::ExecutorCompileTimeEntry<
          executor_utils::caching::ParallelBindingIterDomains>(
          data_cache, [&used_tvs, &lower]() {
            return std::make_unique<std::vector<IterDomain*>>(
                executor_utils::getParallelBindingsIterDomains(
                    lower, used_tvs));
          });
  auto& parallel_binding_ids = parallel_binding_ids_entry.get();

  auto parallel_iter_extent_entry =
      executor_utils::caching::ExecutorCompileTimeEntry<
          executor_utils::caching::ParallelIterExtentMap>(
          data_cache, [&parallel_binding_ids]() {
            return executor_utils::getParallelIterExtents(parallel_binding_ids);
          });
  auto& parallel_iter_extents = parallel_iter_extent_entry.get();

  const auto& simplified_parallel_iter_extents =
      lower->parallelDimensionMap().getMap();

  // TODO: Need to redesign this part a bit to
  //   find the right place to trigger evaluate
  if (expr_eval.precomputedValues()) {
    expr_eval.precomputedValues()->bindParallelExtents(
        parallel_iter_extents, launch_constraints);
    expr_eval.precomputedValues()->evaluate();
  }

  // If any dimension was set in launch constraints we need to run through
  // IterDomains that have been parallelized, and bind those values. Or make
  // sure if they could be inferred the inference matches what was set.
  for (auto& entry : parallel_iter_extents) {
    auto p_type = entry.first;
    if (launch_constraints.hasDim(p_type)) {
      auto parallel_extents = entry.second;
      for (auto extent : parallel_extents) {
        auto inferred_val = expr_eval.evaluate(extent);
        if (inferred_val.hasValue()) {
          // This value could have been inferred, make sure it was set right.
          bool valid =
              inferred_val.as<int64_t>() == launch_constraints.getDim(p_type) ||
              launch_constraints.getRawVal(p_type) == -1;
          if (!useFallback() && !valid) {
            TORCH_WARN_ONCE(
                "Cannot validate parallelization scheme, "
                "this may be due to mixed broadcast axes that are parallelized.");
          }
        } else if (!expr_eval.precomputedValues()) {
          expr_eval.bind(extent, launch_constraints.getDim(p_type));
        }
        if (!launch_params.hasDim(p_type)) {
          // Bind the launch constraint into our evaluation context
          launch_params.bind(launch_constraints.getDim(p_type), p_type);
          // Makes sure the p-types bound to evaluators are the
          //  final values that will become the actual launch
          //  param size to ensure accurate smem buffer size
          //  computation.
          expr_eval.bind(p_type, launch_constraints.getDim(p_type));
        }
      }
    }
  }

  // Run through the rest of the parallel IterDomains and infer their size
  for (auto [p_type, extent] : simplified_parallel_iter_extents) {
    FUSER_PERF_SCOPE("FusionExecutor::ParallelBindingResolution");
    auto val = expr_eval.evaluate(extent);
    TORCH_INTERNAL_ASSERT(
        val.hasValue(),
        "Tried to evaluate the extent, ",
        extent->toInlineString(),
        " for the ptype: ",
        p_type,
        " to set launch bounds but could not.");

    if (val > 0) {
      expr_eval.bind(p_type, val);
      launch_params.bind(val.as<int64_t>(), p_type);
    }
  }

  // Re-run the integer machine with all
  //  the thread sizes now determined.
  if (expr_eval.precomputedValues()) {
    expr_eval.precomputedValues()->evaluate();
  }

  const auto kernel = lowered_->kernel();
  const auto& kernel_summary = kernel->summary();

  // Calculate Dynamic Shared Memory Size
  // Add workspace for reduction and broadcast
  int64_t reduction_broadcast_workspace = 0;
  const bool has_workspace = kernel_summary.has_block_reductions ||
      kernel_summary.has_grid_reductions ||
      kernel_summary.has_block_broadcasts || kernel_summary.has_grid_broadcasts;
  if (has_workspace &&
      kernel_summary.largest_smem_data_type != DataType::Null) {
    // Not using nThreads here since it does not handle uninitialized value

    // TODO: here is an optimization opportunity since welford uses int64_t for
    // N while the data type is not neccessarily double. But it may need more
    // work on the alignment
    const int welford_factor =
        kernel_summary.has_block_welford || kernel_summary.has_grid_welford ? 3
                                                                            : 1;
    reduction_broadcast_workspace =
        (int64_t)dataTypeSize(kernel_summary.largest_smem_data_type) *
        welford_factor * launch_params.bdimx() * launch_params.bdimy() *
        launch_params.bdimz();

    if (kernel_summary.has_outer_grouped_grid_welford) {
      reduction_broadcast_workspace = std::max(
          reduction_broadcast_workspace,
          (int64_t)kernel_summary.outer_grouped_grid_welford_largest_smem_size);
    }
  }

  const auto dynamic_smem_size = computeSharedMemory(
      expr_eval,
      kernel_summary.dynamic_smem_allocations,
      true,
      reduction_broadcast_workspace);

  // Check that requested smem size can be dynamically allocated.
  //  This check is only done once a kernel has been compiled, since
  //  maybe_available_dynamic_smem_ needs to be evaluated on
  //  a compiled kernel.
  if (compiled()) {
    validateDynamicSmemSize(dynamic_smem_size);
  }

  launch_params.setSmem(dynamic_smem_size);

  return launch_params;
}

std::vector<FusionExecutor::GlobalBufferInfo> FusionExecutor::
    getIntermediateBufferInfo(ExpressionEvaluator& expr_eval) {
  FUSER_PERF_SCOPE("FusionExecutor::GetIntermediateBufferInfo");

  std::vector<GlobalBufferInfo> global_buffers;

  const auto kernel = lowered_->kernel();
  const auto& kernel_summary = kernel->summary();

  for (auto alloc : kernel_summary.global_allocations) {
    TORCH_INTERNAL_ASSERT(
        alloc->buffer()->isA<TensorView>(),
        "Cannot allocate global buffers that are not tensors.");
    auto tv = alloc->buffer()->as<TensorView>();
    if (tv->isFusionOutput()) {
      continue;
    }
    GlobalBufferInfo info;
    info.zero_init = alloc->zeroInit();
    std::tie(info.sizes, info.strides) =
        inferShapeOfIntermediate(tv, alloc, expr_eval);
    info.type = data_type_to_aten(tv->dtype());

    // Remember the tensor buffer used for storing kernel profile
    if (isOptionEnabled(EnableOption::KernelProfile) &&
        tv == kernel->profile().getBuffer()) {
      info.is_profile_buffer = true;
    }

    global_buffers.emplace_back(info);
  }

  return global_buffers;
}

std::vector<FusionExecutor::GlobalBufferInfo> FusionExecutor::
    getOutputBufferInfo(
        const KernelArgumentHolder& args,
        ExpressionEvaluator& expr_eval,
        const std::vector<std::pair<int, int>>& output_to_input_aliases) {
  FUSER_PERF_SCOPE("FusionExecutor::GetOutbufferInfo");
  const auto kernel = lowered_->kernel();
  std::vector<GlobalBufferInfo> outputs;
  TORCH_INTERNAL_ASSERT(
      args.size() == kernel->inputs().size(),
      "kernel arguments length does not match runtime arguments.");
  for (const auto out_i : c10::irange(kernel->outputs().size())) {
    GlobalBufferInfo info;
    auto out_val = kernel->outputs()[out_i];
    info.tv = dynamic_cast<TensorView*>(out_val);
    if (out_val->isFusionInput()) {
      // pushing empty tensor for trivial forwarding. Since we handle this in
      // integration, see step 1 - note [trivial forwarding]
      info.type = at::kFloat;
      info.sizes = {0};
    } else {
      TORCH_INTERNAL_ASSERT(
          info.tv != nullptr, "Cannot allocate outputs that are not tensors.");
      auto output = out_val->as<TensorView>();
      auto alias_it = std::find_if(
          output_to_input_aliases.begin(),
          output_to_input_aliases.end(),
          [&](const auto output_to_input) {
            return output_to_input.first == (int)out_i;
          });
      if (alias_it != output_to_input_aliases.end()) {
        // Aliased to an input, no need to gather allocation
        // info. Leave it as is
      } else {
        std::tie(info.sizes, info.strides) =
            inferShapeOfOutput(output, expr_eval);
        info.type = data_type_to_aten(output->dtype());
        info.zero_init = false;
      }
    }
    outputs.emplace_back(info);
  }
  return outputs;
}

void FusionExecutor::setUsedTVs() {
  auto used_vals = fusion_->usedMathVals();
  auto used_tvs = ir_utils::filterByType<TensorView>(used_vals);
  used_tvs_.clear();
  used_tvs_.insert(used_tvs_.begin(), used_tvs.begin(), used_tvs.end());
}

KernelArgumentHolder FusionExecutor::inferOutputSizes(
    Fusion* fusion,
    const KernelArgumentHolder& args) {
  FUSER_PERF_SCOPE("FusionExecutor::inferOutputSizes");
  std::unique_ptr<PrecomputedValues> evaluator_precomputed_values =
      std::make_unique<PrecomputedValues>(fusion);
  evaluator_precomputed_values->bindInputs(args);
  evaluator_precomputed_values->evaluate();

  ExpressionEvaluator expr_eval;
  expr_eval.precomputedValues() = evaluator_precomputed_values.get();

  auto arg_index_type = args.getSmallestIndexTypeOfArguments();
  const auto& output_to_input_aliases = fusion->getOutputToInputAliasIndices();

  KernelArgumentHolder ret;
  ret.setDeviceIndex(args.getDeviceIndex());

  for (const auto out_i : c10::irange(fusion->outputs().size())) {
    // If the output is just trivially the input, just "copy" it over.
    // See note [trivial forwarding]
    if (fusion->outputs()[out_i]->isFusionInput()) {
      auto input_it = std::find(
          fusion->inputs().begin(),
          fusion->inputs().end(),
          fusion->outputs()[out_i]);
      TORCH_INTERNAL_ASSERT(
          input_it != fusion->inputs().end(),
          "Issue with an input showing up as output but could not find input.");
      auto inp_i = std::distance(fusion->inputs().begin(), input_it);
      ret.push(*args[inp_i]);
    } else {
      TORCH_INTERNAL_ASSERT(
          fusion->outputs()[out_i]->isA<TensorView>(),
          "Cannot allocate outputs that are not tensors.");
      auto output_tv = fusion->outputs()[out_i]->as<TensorView>();

      auto alias_it = std::find_if(
          output_to_input_aliases.begin(),
          output_to_input_aliases.end(),
          [&](const auto& output_to_input) {
            return output_to_input.first == (int)out_i;
          });

      if (alias_it != output_to_input_aliases.end()) {
        // When aliasing output to an input, we do not need to allocate a new
        // output but still need to push an entry.
        ret.push(PolymorphicValue(0L));
      } else {
        const auto& [sizes, strides] = inferShapeOfOutput(output_tv, expr_eval);
        const auto dtype = (output_tv->dtype() == DataType::Index)
            ? data_type_to_aten(arg_index_type)
            : data_type_to_aten(output_tv->dtype());
        ret.pushTensorProxy(sizes, strides, dtype);
      }
    }
  }

  for (const auto& [aliased_output_index, aliased_input_index] :
       output_to_input_aliases) {
    TORCH_INTERNAL_ASSERT(
        args[aliased_input_index]->is<at::Tensor>(),
        "alias io only supports tensor");
    *ret[aliased_output_index] = *args[aliased_input_index];
  }
  return ret;
}

namespace {

// Make sure the index type of Kernel is valid
void validateIndexType(
    kir::Kernel* kernel,
    const CompileParams& compile_params) {
  TORCH_INTERNAL_ASSERT(
      !compile_params.index_type.has_value() ||
          kernel->indexType() == compile_params.index_type.value(),
      "Kernel index type and compilation index type don't match. Kernel type: ",
      kernel->indexType(),
      ". Compilation index type: ",
      compile_params.index_type.value());
}

void validateCooperativeLaunch(
    CUfunction kernel,
    const LaunchParams& launch_params,
    int64_t device_index) {
  int num_blocks_per_SM = -1;
  auto block_size =
      launch_params.bdimx() * launch_params.bdimy() * launch_params.bdimz();
  NVFUSER_CUDA_SAFE_CALL(cuOccupancyMaxActiveBlocksPerMultiprocessor(
      &num_blocks_per_SM,
      kernel,
      (int)block_size,
      (size_t)launch_params.smem()));

  auto grid_size =
      launch_params.gdimx() * launch_params.gdimy() * launch_params.gdimz();
  auto max_active_blocks = num_blocks_per_SM *
      at::cuda::getDeviceProperties(device_index)->multiProcessorCount;
  TORCH_INTERNAL_ASSERT(
      (int64_t)(max_active_blocks) >= grid_size,
      "Wanted to launch a cooperative kernel, however the number of blocks is greater than ",
      "what can be resident on the GPU at once. Need: ",
      grid_size,
      " (",
      launch_params.gdimx(),
      " * ",
      launch_params.gdimy(),
      " * ",
      launch_params.gdimz(),
      ") but limited to ",
      num_blocks_per_SM,
      " * ",
      at::cuda::getDeviceProperties(device_index)->multiProcessorCount);
}

// Dump fusion inputs and outputs as well as some useful fusion
// information. Note that inputs and outputs are those that are passed
// to FusionExecutor::runFusion, so outputs may not be given.
void dumpFusionArgs(
    int64_t fusion_id,
    const KernelArgumentHolder& args,
    const LaunchParams& launch_constraints,
    const CompileParams& compile_params,
    const std::vector<at::Tensor>& outputs) {
  debug() << "Arguments for fusion" << fusion_id << ":" << std::endl
          << "Inputs:" << std::endl;
  for (auto i : c10::irange(args.size())) {
    debug() << "  " << args[i] << std::endl;
  }
  debug() << "Outputs:" << std::endl;
  for (const auto& output : outputs) {
    debug() << "  " << output.scalar_type() << " " << output.sizes()
            << " (strides = " << output.strides() << ")" << std::endl;
  }
  debug() << launch_constraints.toString();
  debug() << "maxrregcount= " << compile_params.maxrregcount << std::endl;
}

// Dump arguments that are passed to a CUDA kernel call, which include
// the inputs and outputs of the fusion as well as temporary
// global-memory buffers. Unlike dumpFusionArgs, which dumps inputs
// and outputs passed to FusionExecutor::runFusion, this function
// dumps those that are passed to a CUDA kernel.
void dumpKernelArgs(
    int64_t fusion_id,
    const KernelArgumentHolder& args,
    size_t num_inputs,
    const std::vector<at::Tensor>& allocated_outputs,
    const std::vector<at::Tensor>& intermediates,
    const std::vector<FusionExecutor::GlobalBufferInfo>& intermediates_info) {
  debug() << "Arguments for kernel" << fusion_id << ":" << std::endl
          << "Inputs:" << std::endl;
  for (auto i : c10::irange(num_inputs)) {
    debug() << "  " << args[i] << std::endl;
  }
  debug() << "Outputs:" << std::endl;
  // note: add aliased outputs here.
  for (const auto& output : allocated_outputs) {
    debug() << "  " << output.scalar_type() << " " << output.sizes()
            << " (strides = " << output.strides()
            << ", address = " << output.data_ptr() << ")" << std::endl;
  }
  debug() << "Intermediate global buffers:" << std::endl;
  for (const auto i : c10::irange(intermediates.size())) {
    const auto& buffer = intermediates.at(i);
    const auto& zero_init = intermediates_info.at(i).zero_init;
    debug() << "  " << buffer.scalar_type() << " " << buffer.sizes()
            << " is_zero_initialized: " << zero_init << std::endl;
  }
}

FusionExecutor::GlobalBufferInfo getGlobalBufferAllocationInfo(
    const at::Tensor& at_tensor) {
  FusionExecutor::GlobalBufferInfo info{
      .sizes = at_tensor.sizes().vec(),
      .strides = at_tensor.strides().vec(),
      .type = at_tensor.scalar_type()};
  return info;
}

} // namespace

void FusionExecutor::initializeExecutorEntry(
    ExecutorEntry& executor_entry,
    const KernelArgumentHolder& args,
    const LaunchParams& launch_constraints,
    const CompileParams& compile_params,
    const std::vector<at::Tensor>& outputs) {
  FUSER_PERF_SCOPE("ExecutorRunFusion::InitializeExecutorEntry");

  ExpressionEvaluator expr_eval;
  evaluatorPrecomputedValues()->bindInputs(args);
  expr_eval.precomputedValues() = evaluatorPrecomputedValues().get();

  auto launch_params =
      computeLaunchParams(launch_constraints, expr_eval, warp_size_);

  executor_utils::validateVectorizedTensors(
      kernel(), args, outputs, compileTimeDataCache(), expr_eval);

  auto input_alias_indices_entry =
      executor_utils::caching::ExecutorCompileTimeEntry<
          executor_utils::caching::InputAliasIndices>(
          compileTimeDataCache(), [&]() {
            return std::make_unique<std::vector<std::pair<int, int>>>(
                fusion_->getOutputToInputAliasIndices());
          });

  const auto& output_to_input_aliases = input_alias_indices_entry.get();

  std::vector<GlobalBufferInfo> output_info;

  if (outputs.empty()) {
    output_info = getOutputBufferInfo(args, expr_eval, output_to_input_aliases);
  } else {
    // Need to save the information necessary for allocations as
    // future uses of this ExecutorEntry may not be provided with
    // allocated outputs
    for (const auto& output : outputs) {
      output_info.emplace_back(getGlobalBufferAllocationInfo(output));
    }
  }

  auto intermediates = getIntermediateBufferInfo(expr_eval);

  // All information is gathered. Save it to ExecutorEntry
  executor_entry.launch_params = launch_params;
  executor_entry.output_to_input_aliases = output_to_input_aliases;
  executor_entry.outputs = output_info;
  executor_entry.intermediates = intermediates;
  executor_entry.init = true;
}

void FusionExecutor::recompileKernel(
    const LaunchParams& new_launch_params,
    const CompileParams& new_compile_params) {
  if (new_launch_params.nThreads() <= block_size_high_water_mark_ &&
      new_compile_params.maxrregcount == maxrregcount_high_water_mark_) {
    return;
  }

  const auto structured_code = getStructuredCode();
  block_size_high_water_mark_ = new_launch_params.nThreads();
  maxrregcount_high_water_mark_ = new_compile_params.maxrregcount;

  std::tie(compiled_kernel_, last_compiler_log_, last_compiled_binary_) =
      executor_utils::getCompiledKernel(
          kernel_code_,
          structured_code,
          getCanonicalKernelName(),
          fusion_id_,
          new_compile_params,
          block_size_high_water_mark_,
          save_compiled_binary_);

  resetCompiledKernelProperties();

  if (kernel()->summary().has_cooperative_grid_reduction) {
    // We need to increase shared memory before kernel launch, but also before
    // calling into `validateCooperativeLaunch`!
    // So we need to do it there before calling into the validation, to avoid
    // false positives
    ensureAvailableDynamicSmemSize(new_launch_params.smem());
    validateCooperativeLaunch(
        compiled_kernel_.function, new_launch_params, options_.device.index());
  }
}

int64_t FusionExecutor::getAvailableDynamicSmemSize() {
  TORCH_INTERNAL_ASSERT(
      compiled(), "Cannot get dynamic smem size unless kernel is compiled");
  if (!available_dynamic_smem_size_.has_value()) {
    int size = 0;
    NVFUSER_CUDA_SAFE_CALL(cuFuncGetAttribute(
        &size,
        CU_FUNC_ATTRIBUTE_MAX_DYNAMIC_SHARED_SIZE_BYTES,
        compiled_kernel_.function));
    available_dynamic_smem_size_ = size;
  }
  return available_dynamic_smem_size_.value();
}

int64_t FusionExecutor::getStaticSmemSize() {
  TORCH_INTERNAL_ASSERT(
      compiled(), "Cannot get static smem size unless kernel is compiled");
  if (!static_smem_size_.has_value()) {
    int size = 0;
    // Is this really a costly operation worth caching?
    NVFUSER_CUDA_SAFE_CALL(cuFuncGetAttribute(
        &size, CU_FUNC_ATTRIBUTE_SHARED_SIZE_BYTES, compiled_kernel_.function));
    static_smem_size_ = size;
  }
  return static_smem_size_.value();
}

void FusionExecutor::validateDynamicSmemSize(int64_t dynamic_smem_size) {
  TORCH_INTERNAL_ASSERT(
      getStaticSmemSize() + dynamic_smem_size < device_smem_limit_,
      "The total shared memory allocation is larger than available memory.",
      " Dynamic size: ",
      dynamic_smem_size,
      ". Static size: ",
      getStaticSmemSize(),
      ". Required total size: ",
      getStaticSmemSize() + dynamic_smem_size,
      ". Device limit size: ",
      device_smem_limit_);
}

int64_t FusionExecutor::ensureAvailableDynamicSmemSize(
    int64_t dynamic_smem_size) {
  TORCH_INTERNAL_ASSERT(
      compiled(), "Cannot set dynamic smem size unless kernel is compiled");
  if (dynamic_smem_size > getAvailableDynamicSmemSize()) {
    validateDynamicSmemSize(dynamic_smem_size);
    NVFUSER_CUDA_SAFE_CALL(cuFuncSetAttribute(
        compiled_kernel_.function,
        CU_FUNC_ATTRIBUTE_MAX_DYNAMIC_SHARED_SIZE_BYTES,
        dynamic_smem_size));
    available_dynamic_smem_size_ = dynamic_smem_size;
  }
  return getAvailableDynamicSmemSize();
}

void FusionExecutor::resetCompiledKernelProperties() {
  available_dynamic_smem_size_.reset();
  static_smem_size_.reset();
}

std::vector<at::Tensor> FusionExecutor::runFusion(
    KernelArgumentHolder& args,
    const LaunchParams& launch_constraints,
    CompileParams compile_params,
    std::vector<at::Tensor> outputs) {
  FUSER_PERF_SCOPE("FusionExecutor::RunFusion");
  TORCH_INTERNAL_ASSERT(compiled());
  TORCH_INTERNAL_ASSERT(
      fusion_id_ > 0, "Cannot run fusion, it was not compiled.");
  TORCH_INTERNAL_ASSERT(
      !args.getCacheId().has_value() || outputs.empty(),
      "short cut input cache is not compatible with pre-allocated output");

  validateIndexType(kernel(), compile_params);

  const auto num_inputs = args.size();

  if (isDebugDumpEnabled(DebugDumpOption::FusionArgs)) {
    dumpFusionArgs(
        fusion_id_, args, launch_constraints, compile_params, outputs);
  }

  c10::DeviceGuard dg(options_.device);
  auto stream = at::cuda::getCurrentCUDAStream();
  at::cuda::jit::initializeCudaContext();
  TORCH_INTERNAL_ASSERT(lowered_);

  // Placeholder for the case where parameter cache is not used
  ExecutorEntry temporary_executor_entry;

  ExecutorEntry* executor_entry =
      args.getCacheId().has_value() && !disable_parameter_cache_
      ? &executor_entry_lookup_[*args.getCacheId()]
      : &temporary_executor_entry;

  // Initialize the executor entry if not initlized
  if (!executor_entry->init) {
    initializeExecutorEntry(
        *executor_entry, args, launch_constraints, compile_params, outputs);
  }

  recompileKernel(executor_entry->launch_params, compile_params);

  // TODO: Why does this need to be stored in the class?
  launch_params_ = executor_entry->launch_params;

  // context manager to disable auto grad for `empty_cuda` calls later
  at::AutoDispatchBelowADInplaceOrView non_variable_type_mode;

  ExpressionEvaluator expr_eval;
  const auto& inputs = kernel()->inputs();

  for (const auto i : c10::irange(inputs.size())) {
    executor_utils::bindInputForExprEvaluation(
        inputs.at(i), *args[i], true, expr_eval);
  }

  // only allocate outputs when not given
  if (outputs.empty()) {
    outputs = allocOutputs(
        kernel(),
        executor_entry->outputs,
        executor_entry->output_to_input_aliases,
        args,
        options_.device,
        expr_eval);
  } else {
    // TODO: Use validateKernelOutputs
    TORCH_INTERNAL_ASSERT(
        outputs.size() == fusion_->outputs().size(),
        __func__,
        " provided number of outputs does not match fusion output");
  }
  args.push(outputs);

  for (const auto i : c10::irange(outputs.size())) {
    auto output = kernel()->outputs()[i];
    if (std::any_of(
            kernel()->inputs().begin(),
            kernel()->inputs().end(),
            [&](const auto& in) { return in == output; })) {
      // Skip trivially forwarded outputs because they are just placeholders
      continue;
    }
    executor_utils::bindInputForExprEvaluation(
        output, *args[inputs.size() + i], true, expr_eval, false);
  }

  std::vector<at::Tensor> intermediates;
  at::Tensor profile_buffer;
  {
    FUSER_PERF_SCOPE("ExecutorRunFusion::IntermediateBufferAlloc");
    for (const auto i : c10::irange(executor_entry->intermediates.size())) {
      const auto& buf_info = executor_entry->intermediates.at(i);
      at::Tensor intermediate_buffer;
      if (buf_info.zero_init) {
        intermediate_buffer = at::zeros(
            buf_info.sizes,
            at::TensorOptions().dtype(buf_info.type).device(options_.device));
      } else {
        intermediate_buffer = at::native::empty_cuda(
            buf_info.sizes,
            buf_info.type,
            c10::nullopt,
            options_.device,
            c10::nullopt);
        if (shouldFillAllocationWithNan()) {
          fillTensorWithNan(intermediate_buffer);
        }
      }
      args.push(intermediate_buffer);
      intermediates.push_back(intermediate_buffer);
      executor_utils::bindInputForExprEvaluation(
          kernel()->summary().global_allocations.at(i)->buffer(),
          *args[inputs.size() + outputs.size() + i],
          true,
          expr_eval,
          false);
      if (buf_info.is_profile_buffer) {
        profile_buffer = intermediate_buffer;
      }
    }
  }

  std::vector<std::vector<std::byte>> arg_buffers;
  arg_buffers.reserve(kernel()->parameters().size());
  for (auto v : kernel()->parameters()) {
    arg_buffers.emplace_back(
        getKernelArgument(expr_eval, v, kernel()->indexType()));
  }

  if (isDebugDumpEnabled(DebugDumpOption::LaunchParam)) {
    launch_params_.print();
  }

  if (isDebugDumpEnabled(DebugDumpOption::KernelArgs)) {
    dumpKernelArgs(
        fusion_id_,
        args,
        num_inputs,
        outputs,
        intermediates,
        executor_entry->intermediates);
  }

  if (isDebugDumpEnabled(DebugDumpOption::IndexType)) {
    debug() << "Index type: " << kernel()->indexType() << std::endl;
  }

  const bool measure_kernel_time = measure_kernel_time_ ||
      isDebugDumpEnabled(DebugDumpOption::EffectiveBandwidth) ||
      isDebugDumpEnabled(DebugDumpOption::PerfDebugVerbose);

  executor_utils::CudaKernelTimer timer(stream);

  if (measure_kernel_time) {
    timer.init();
  }

  if (execute_kernel_) {
    ensureAvailableDynamicSmemSize(executor_entry->launch_params.smem());

    std::vector<void*> arg_buffer_ptrs;
    arg_buffer_ptrs.reserve(arg_buffers.size());
    for (auto& arg_buffer : arg_buffers) {
      arg_buffer_ptrs.push_back(arg_buffer.data());
    }

    if (isDebugDumpEnabled(DebugDumpOption::Occupancy) ||
        isDebugDumpEnabled(DebugDumpOption::PerfDebugVerbose)) {
      int blocks_per_sm = -1;
      NVFUSER_CUDA_SAFE_CALL(cuOccupancyMaxActiveBlocksPerMultiprocessor(
          &blocks_per_sm,
          compiled_kernel_.function,
          launch_params_.nThreads(),
          launch_params_.smem()));
      const int64_t device_id =
          static_cast<unsigned char>(options_.device.index());
      const auto prop = at::cuda::getDeviceProperties(device_id);
      const int64_t warps_per_sm =
          ceilDiv(blocks_per_sm * launch_params_.nThreads(), prop->warpSize);
      const int hw_max_warps =
          prop->maxThreadsPerMultiProcessor / prop->warpSize;
      const float occupancy = (float)warps_per_sm / (float)hw_max_warps * 100.f;
      std::ostringstream oss;
      oss << std::fixed << std::setprecision(2) << occupancy << "%";
      debug() << "blocks_per_sm= " << blocks_per_sm
              << ", warps_per_sm= " << warps_per_sm
              << ", occupancy= " << oss.str() << std::endl;
    }

    if (measure_kernel_time) {
      timer.start();
    }

    if (!kernel()->summary().has_cooperative_grid_reduction) {
      FUSER_PERF_SCOPE("ExecutorRunFusion::cuLaunchKernel");
      NVFUSER_CUDA_SAFE_CALL(cuLaunchKernel(
          compiled_kernel_.function,
          launch_params_.gdimx(),
          launch_params_.gdimy(),
          launch_params_.gdimz(),
          launch_params_.bdimx(),
          launch_params_.bdimy(),
          launch_params_.bdimz(),
          launch_params_.smem(),
          stream,
          arg_buffer_ptrs.data(),
          nullptr));
    } else {
      FUSER_PERF_SCOPE("ExecutorRunFusion::cuLaunchCooperativeKernel");
      NVFUSER_CUDA_SAFE_CALL(cuLaunchCooperativeKernel(
          compiled_kernel_.function,
          launch_params_.gdimx(),
          launch_params_.gdimy(),
          launch_params_.gdimz(),
          launch_params_.bdimx(),
          launch_params_.bdimy(),
          launch_params_.bdimz(),
          launch_params_.smem(),
          stream,
          arg_buffer_ptrs.data()));
    }

    if (measure_kernel_time) {
      kernel_time_ms_ = timer.elapsed();

      bytes_processed_per_input_.reserve(num_inputs);
      // Figure how many bytes are inputs, outputs, and temporary buffers
      for (auto i : c10::irange(num_inputs)) {
<<<<<<< HEAD
        if (auto tensor_arg_abstract =
                dynamic_cast<const TensorArgAbstract*>(args[i])) {
          auto num_bytes = getNumLoadedElements(i, tensor_arg_abstract) *
              (int64_t)dataTypeSize(tensor_arg_abstract->getDataType());
          bytes_processed_per_input_.at(i) = num_bytes;
=======
        if (args[i]->is<at::Tensor>()) {
          bytes_processed_ += args[i]->as<at::Tensor>().numel() *
              (int64_t)dataTypeSize(aten_to_data_type(
                  args[i]->as<at::Tensor>().scalar_type()));
>>>>>>> fb206ef5
        }
      }
      bytes_processed_per_output_.reserve(outputs.size());
      for (auto i : c10::irange(outputs.size())) {
        const auto& output = outputs.at(i);
        // NOTE: this assumes that all output elements correspond to a single
        // store
        bytes_processed_per_output_.at(i) = output.numel() *
            (int64_t)dataTypeSize(aten_to_data_type(output.scalar_type()));
      }

      if (isDebugDumpEnabled(DebugDumpOption::EffectiveBandwidth)) {
        double gb_per_s =
            ((double)bytesProcessed() / ((double)kernel_time_ms_ / 1000)) /
            (double)1.0e9;
        debug() << "kernel" << fusion_id_ << " run in " << kernel_time_ms_
                << " ms, achieved: " << gb_per_s << " GB/s" << std::endl;
      }
    }
  }

  if (isOptionEnabled(EnableOption::KernelProfile)) {
    debug() << kernel()->profile().toString(profile_buffer);
  }

  return outputs;
}

void FusionExecutor::compileRtc(
    const std::string& code,
    const std::string& name,
    bool structured,
    PrimDataType index_type) {
  FUSER_PERF_SCOPE("ExecutorRunFusion::compileRtc");
  TORCH_INTERNAL_ASSERT(
      index_type == PrimDataType::Int || index_type == PrimDataType::Int32 ||
          "Invalid index type: ",
      index_type);
  std::string scode;
  if (!structured) {
    scode = getStructuredCode(code, index_type);
  } else {
    scode = code;
  }
  fusion_id_ = 1;

  std::tie(compiled_kernel_, last_compiler_log_, last_compiled_binary_) =
      executor_utils::getCompiledKernel(std::nullopt, scode, name, fusion_id_);
}

float FusionExecutor::runRtc(
    const LaunchParams& launch_params,
    const std::vector<at::Tensor>& args,
    PrimDataType index_type) {
  FUSER_PERF_SCOPE("runFusion");

  c10::DeviceGuard dg(options_.device);
  auto stream = at::cuda::getCurrentCUDAStream();

  cudaEvent_t start_event = {};
  cudaEvent_t finish_event = {};

  NVFUSER_CUDA_RT_SAFE_CALL(cudaEventCreate(&start_event));
  NVFUSER_CUDA_RT_SAFE_CALL(cudaEventCreate(&finish_event));

  NVFUSER_CUDA_RT_SAFE_CALL(cudaEventRecord(start_event, stream));

  std::vector<std::vector<std::byte>> data;
  std::vector<void*> pointers;

  for (const auto& input : args) {
    DataType metadata_type = globalTensorMetaData(
        aten_to_data_type(input.scalar_type()), input.dim());

    Struct<PolymorphicValue> concrete_value;
    concrete_value["data"] = PolymorphicValue(
        Pointer(input.data_ptr(), aten_to_data_type(input.scalar_type())));
    concrete_value["logical_size"] = PolymorphicValue(input.sizes().vec());
    concrete_value["alloc_stride"] = PolymorphicValue(input.strides().vec());

    data.emplace_back(
        polymorphicValueToBytes(concrete_value, metadata_type, index_type));
    pointers.emplace_back(data.back().data());
  }

  NVFUSER_CUDA_SAFE_CALL(cuLaunchKernel(
      compiled_kernel_.function,
      launch_params.gdimx(),
      launch_params.gdimy(),
      launch_params.gdimz(),
      launch_params.bdimx(),
      launch_params.bdimy(),
      launch_params.bdimz(),
      launch_params.smem(),
      stream,
      pointers.data(),
      nullptr));

  NVFUSER_CUDA_RT_SAFE_CALL(cudaEventRecord(finish_event, stream));
  NVFUSER_CUDA_RT_SAFE_CALL(cudaEventSynchronize(start_event));
  NVFUSER_CUDA_RT_SAFE_CALL(cudaEventSynchronize(finish_event));

  float kernel_time_ms = 0;
  NVFUSER_CUDA_RT_SAFE_CALL(
      cudaEventElapsedTime(&kernel_time_ms, start_event, finish_event));
  NVFUSER_CUDA_RT_SAFE_CALL(cudaEventDestroy(start_event));
  NVFUSER_CUDA_RT_SAFE_CALL(cudaEventDestroy(finish_event));

  return kernel_time_ms;
}

int64_t FusionExecutor::getNumLoadedElements(
    int64_t input_position,
    const TensorArgAbstract* arg) const {
  auto input = kernel()->inputs().at(input_position);

  int64_t numel = 0;

  // Most of the time, the scheduler will cacheAfter the input, so that input
  // will have a single use and it will be a LoadStoreOp.
  for (auto use : input->uses()) {
    if (use->isA<LoadStoreOp>()) {
      numel += arg->numel();
    } else {
      std::cout
          << "WARNING: getNumLoadedElements(): unhandled use of segment input: "
          << use->toString() << ". Using numel(), which may be inaccurate."
          << std::endl;
      numel += arg->numel();
    }
  }

  return numel;
}

} // namespace nvfuser<|MERGE_RESOLUTION|>--- conflicted
+++ resolved
@@ -1750,24 +1750,17 @@
     if (measure_kernel_time) {
       kernel_time_ms_ = timer.elapsed();
 
-      bytes_processed_per_input_.reserve(num_inputs);
+      bytes_processed_per_input_.resize(num_inputs, 0);
       // Figure how many bytes are inputs, outputs, and temporary buffers
       for (auto i : c10::irange(num_inputs)) {
-<<<<<<< HEAD
-        if (auto tensor_arg_abstract =
-                dynamic_cast<const TensorArgAbstract*>(args[i])) {
-          auto num_bytes = getNumLoadedElements(i, tensor_arg_abstract) *
-              (int64_t)dataTypeSize(tensor_arg_abstract->getDataType());
+        if (args[i]->is<at::Tensor>()) {
+          auto t = args[i]->as<at::Tensor>();
+          auto num_bytes = getNumLoadedElements(i, t) *
+              (int64_t)dataTypeSize(aten_to_data_type(t.scalar_type()));
           bytes_processed_per_input_.at(i) = num_bytes;
-=======
-        if (args[i]->is<at::Tensor>()) {
-          bytes_processed_ += args[i]->as<at::Tensor>().numel() *
-              (int64_t)dataTypeSize(aten_to_data_type(
-                  args[i]->as<at::Tensor>().scalar_type()));
->>>>>>> fb206ef5
         }
       }
-      bytes_processed_per_output_.reserve(outputs.size());
+      bytes_processed_per_output_.resize(outputs.size(), 0);
       for (auto i : c10::irange(outputs.size())) {
         const auto& output = outputs.at(i);
         // NOTE: this assumes that all output elements correspond to a single
@@ -1878,7 +1871,7 @@
 
 int64_t FusionExecutor::getNumLoadedElements(
     int64_t input_position,
-    const TensorArgAbstract* arg) const {
+    const at::Tensor& arg) const {
   auto input = kernel()->inputs().at(input_position);
 
   int64_t numel = 0;
@@ -1887,13 +1880,13 @@
   // will have a single use and it will be a LoadStoreOp.
   for (auto use : input->uses()) {
     if (use->isA<LoadStoreOp>()) {
-      numel += arg->numel();
+      numel += arg.numel();
     } else {
       std::cout
           << "WARNING: getNumLoadedElements(): unhandled use of segment input: "
           << use->toString() << ". Using numel(), which may be inaccurate."
           << std::endl;
-      numel += arg->numel();
+      numel += arg.numel();
     }
   }
 
