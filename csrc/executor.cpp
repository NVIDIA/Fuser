--- conflicted
+++ resolved
@@ -408,25 +408,13 @@
       (block_size.has_value() ? block_size.value() : 1),
       block_size_high_water_mark_);
   maxrregcount_high_water_mark_ = compile_params.maxrregcount;
-<<<<<<< HEAD
-  std::tie(compiled_kernel_, last_compiler_log_, last_compiled_binary_) =
-      executor_utils::getCompiledKernel(
-          kernel_code_,
-          structured_code,
-          getCanonicalKernelName(),
-          fusion_id_,
-          compile_params,
-          block_size);
-=======
   compiled_kernel_ = executor_utils::getCompiledKernel(
       kernel_code_,
       structured_code,
       getCanonicalKernelName(),
       fusion_id_,
       compile_params,
-      block_size,
-      save_compiled_binary_ || isDebugDumpEnabled(DebugDumpOption::Sass));
->>>>>>> 2abae36f
+      block_size);
   NVF_ERROR(fusion_id_ > 0, "failed to assign a fusion_id_ after compilation.");
 
   // These should be nullopt at this point, but reset just in case
@@ -1531,25 +1519,13 @@
   block_size_high_water_mark_ = new_launch_params.nThreads();
   maxrregcount_high_water_mark_ = new_compile_params.maxrregcount;
 
-<<<<<<< HEAD
-  std::tie(compiled_kernel_, last_compiler_log_, last_compiled_binary_) =
-      executor_utils::getCompiledKernel(
-          kernel_code_,
-          structured_code,
-          getCanonicalKernelName(),
-          fusion_id_,
-          new_compile_params,
-          block_size_high_water_mark_);
-=======
   compiled_kernel_ = executor_utils::getCompiledKernel(
       kernel_code_,
       structured_code,
       getCanonicalKernelName(),
       fusion_id_,
       new_compile_params,
-      block_size_high_water_mark_,
-      save_compiled_binary_);
->>>>>>> 2abae36f
+      block_size_high_water_mark_);
 
   resetCompiledKernelProperties();
 
@@ -2001,8 +1977,7 @@
       kernel_code_.c_str(),
       &executor_entry_lookup_keys_fb,
       &executor_entry_lookup_values_fb,
-      serde::mapToSerdeDtype(kernel()->indexType()),
-      serde::CreateCudaKernel(builder, &last_compiled_binary_));
+      serde::mapToSerdeDtype(kernel()->indexType()));
 }
 
 flatbuffers::Offset<serde::ExecutorEntry> FusionExecutor::serialize(
@@ -2123,21 +2098,13 @@
         deserialize(buffer->executor_entry_lookup_values()->Get(idx)));
   }
 
-<<<<<<< HEAD
-  // Load compiled cuda kernel from flatbuffer
-  buffer->compiled_kernel()->UnPackTo(&last_compiled_binary_);
-  std::tie(compiled_kernel_, last_compiler_log_) =
-      executor_utils::getCompiledKernel(last_compiled_binary_, compile_params);
-=======
   compiled_kernel_ = executor_utils::getCompiledKernel(
       kernel_code_,
       getStructuredCode(),
       getCanonicalKernelName(),
       fusion_id_,
       compile_params,
-      block_size_high_water_mark_,
-      save_compiled_binary_);
->>>>>>> 2abae36f
+      block_size_high_water_mark_);
 
   NVF_ERROR(isCompiled(), "Failed to deserialize FusionExecutor");
 }
