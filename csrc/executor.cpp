--- conflicted
+++ resolved
@@ -20,12 +20,9 @@
 #include <iter_visitor.h>
 #include <kernel_ir.h>
 #include <options.h>
-<<<<<<< HEAD
+#include <polymorphic_value.h>
 #include <serde/expr_builder.h>
 #include <serde/expr_serializer.h>
-=======
-#include <polymorphic_value.h>
->>>>>>> 6f95e4ce
 #include <serde/utils.h>
 #include <tensor_metadata.h>
 #include <utils.h>
@@ -220,14 +217,10 @@
   lowered_->run();
   const auto kernel = lowered_->kernel();
   fusion_ = lowered_->kernel();
-<<<<<<< HEAD
   kernel_summary_ = kernel->summary();
 
-  fusion_id_ = id;
-=======
   createKernelId(
       ScheduleHeuristic::None, fusion_id, concrete_id, runtime_id, group_id);
->>>>>>> 6f95e4ce
   setUsedTVs();
 
   if (isDebugDumpEnabled(DebugDumpOption::KernelIr)) {
@@ -344,13 +337,9 @@
     hook(kernel);
   }
   fusion_ = lowered_->kernel()->as<Fusion>();
-<<<<<<< HEAD
   kernel_summary_ = kernel->summary();
 
-  fusion_id_ = ++fusion_id_counter_;
-=======
   createKernelId(heuristic, fusion_id, concrete_id, runtime_id, group_id);
->>>>>>> 6f95e4ce
   setUsedTVs();
 
   if (isDebugDumpEnabled(DebugDumpOption::KernelIr)) {
@@ -2046,12 +2035,8 @@
       kernel_code_.c_str(),
       &executor_entry_lookup_keys_fb,
       &executor_entry_lookup_values_fb,
-<<<<<<< HEAD
-      serde::mapToSerdeDtype(kernel()->indexType()),
+      toUnderlying(kernel()->indexType()),
       serialize(builder, kernel_summary_),
-=======
-      toUnderlying(kernel()->indexType()),
->>>>>>> 6f95e4ce
       serialize(builder, *compiled_kernel_));
 }
 
@@ -2208,7 +2193,7 @@
       summary.has_block_welford,
       summary.has_grid_welford,
       summary.has_outer_grouped_grid_welford,
-      serde::mapToSerdeDtype(summary.largest_smem_data_type),
+      toUnderlying(std::get<PrimDataType>(summary.largest_smem_data_type.type)),
       summary.outer_grouped_grid_welford_largest_smem_size,
       fb_value_generator,
       (fb_global_allocations.empty()) ? nullptr : &fb_global_allocations,
@@ -2258,13 +2243,7 @@
   compile_params.maxrregcount = maxrregcount_high_water_mark_;
 
   // Get lowered fusion
-<<<<<<< HEAD
-  lowered_ =
-      std::make_unique<GpuLower>(fusion, compile_params, true /* fastLower */);
-=======
   lowered_ = std::make_unique<GpuLower>(fusion, compile_params);
-  lowered_->run();
->>>>>>> 6f95e4ce
 
   // Replace integers that are tensor sizes by named scalars like "T0.size[0]"
   fusion_ = lowered_->kernel()->as<Fusion>();
