// clang-format off
/*
 * SPDX-FileCopyrightText: Copyright (c) 2023-present NVIDIA CORPORATION & AFFILIATES.
 * All rights reserved.
 * SPDX-License-Identifier: BSD-3-Clause
 */
// clang-format on

#include <executor.h>

#include <codegen.h>
#include <device_lower/analysis/bank_conflict.h>
#include <executor_kernel_arg.h>
#include <executor_utils.h>
#include <instrumentation.h>
#include <ir_all_nodes.h>
#include <ir_utils.h>
#include <iter_visitor.h>
#include <kernel_ir.h>
#include <utils.h>

#include <ATen/core/LegacyTypeDispatch.h>
#include <ATen/cuda/CUDAContext.h>
#include <ATen/cuda/llvm_jit_strings.h>
#include <ATen/native/cuda/jit_utils.h>
#include <c10/core/DeviceGuard.h>
#include <c10/cuda/CUDAFunctions.h>
#include <c10/cuda/CUDAStream.h>
#include <c10/util/irange.h>

#include <cmath>
#include <fstream>

namespace nvfuser {

int64_t FusionExecutor::fusion_id_counter_ = 0;

bool fill_allocation_with_nan_ = false;

bool shouldFillAllocationWithNan() {
  return fill_allocation_with_nan_;
}

void setFillAllocationWithNan(bool value) {
  fill_allocation_with_nan_ = value;
}

namespace {

static const char* defineIndexType(PrimDataType index_type) {
  if (index_type == DataType::Int32) {
    return "typedef int nvfuser_index_t;\n";
  } else if (index_type == DataType::Int) {
    return "typedef int64_t nvfuser_index_t;\n";
  } else {
    TORCH_INTERNAL_ASSERT(false, "invalid indexing type: ", index_type);
  }
}

static const char* defineIntegerTypes() {
  return R"(
typedef signed char int8_t;
typedef unsigned char uint8_t;
typedef short int int16_t;
typedef unsigned short int uint16_t;
typedef int int32_t;
typedef unsigned int uint32_t;
typedef long long int int64_t;
typedef unsigned long long int uint64_t;
)";
}

static const std::string& includeStdComplex() {
  static std::string result = std::string(R"ESCAPE(
#ifdef __NVCC__
#include <complex>
#endif // __NVCC__
)ESCAPE");
  return result;
}

} // namespace

std::unique_ptr<PrecomputedValues>& FusionExecutor::
    evaluatorPrecomputedValues() {
  if (!evaluator_precomputed_values_) {
    evaluator_precomputed_values_ =
        std::make_unique<PrecomputedValues>(fusion_);
  }
  return evaluator_precomputed_values_;
}

std::string FusionExecutor::getStructuredCode(
    const std::string& kernel_str,
    PrimDataType index_type) const {
  // generating cuda code;
  std::string code = "";
  code += includeStdComplex();
  code += std::string("namespace ") + FusionExecutor::kernelNamespace() +
      " {\n" + defineIntegerTypes() + defineIndexType(index_type) +
      executor_utils::kernelPreamble() + kernel_str + "}\n";

  if (isDebugDumpEnabled(DebugDumpOption::CudaKernel)) {
    std::cout << "\n======= Codegen output for kernel: " << kernelName()
              << " =======\n\n"
              << kernel_str << "\n======================================\n\n";
  } else if (isDebugDumpEnabled(DebugDumpOption::CudaFull)) {
    std::cout << "\n======= Codegen output for kernel: " << kernelName()
              << " =======\n\n"
              << code << "\n======================================\n\n";
  }
  if (isDebugDumpEnabled(DebugDumpOption::CudaToFile) ||
      isDebugDumpEnabled(DebugDumpOption::DebugInfo)) {
    std::stringstream file_name;
    file_name << "__tmp_kernel" << fusion_id_ << ".cu";
    std::cout << "PRINTING: " << file_name.str() << std::endl;
    std::ofstream out(file_name.str());
    out << code << std::endl;
    out.close();
  }

  return code;
}

std::string FusionExecutor::getStructuredCode() const {
  return getStructuredCode(kernelString(), indexType());
}

// TODO: come up with a more user friendly interface
void FusionExecutor::debugCompileFusionFromStr(
    Fusion* fusion,
    const std::string& code,
    const std::string& name,
    int id,
    CompileOptions options) {
  options_ = options;

  if (isDebugDumpEnabled(DebugDumpOption::FusionIr)) {
    fusion->print();
  } else if (isDebugDumpEnabled(DebugDumpOption::FusionIrMath)) {
    fusion->printMath();
  }

  if (isDebugDumpEnabled(DebugDumpOption::CudaFull)) {
    std::cout << "\n==== codegen output for kernel: " << kernelName()
              << " ====" << std::endl
              << code << std::endl
              << "======================================\n"
              << std::endl;
  }

  lowered_ = std::make_unique<GpuLower>(fusion);
  const auto kernel = lowered_->kernel();
  fusion_ = lowered_->kernel();
  kernel_summary_ = kernel->summary();

  fusion_id_ = id;
  setUsedTVs();

  if (isDebugDumpEnabled(DebugDumpOption::KernelIr)) {
    kernel->print();
  }

  if (!kernel_summary_.static_smem_allocations.empty()) {
    ExpressionEvaluator static_evaluator;
    const auto static_smem_size = computeSharedMemory(
        static_evaluator, kernel_summary_.static_smem_allocations);
    TORCH_INTERNAL_ASSERT(
        static_smem_size < max_static_smem_,
        "The static shared memory allocation is larger than available memory.");
  }

  std::tie(compiled_kernel_, last_compiler_log_, last_compiled_binary_) =
      executor_utils::getCompiledKernel(c10::nullopt, code, name, fusion_id_);
  TORCH_INTERNAL_ASSERT(
      fusion_id_ > 0, "assign a fusion_id_ <= 0 is not accepted.");
}

void FusionExecutor::compileFusion(
    Fusion* fusion,
    const KernelArgumentHolder& args,
    const LaunchParams& launch_constraints,
    CompileParams compile_params) {
  FUSER_PERF_SCOPE("compileFusion");

  TORCH_INTERNAL_ASSERT(
      !fusion->outputs().empty(), "No output found for this kernel, aborting.");

  for (auto out : fusion->outputs()) {
    TORCH_INTERNAL_ASSERT(
        out->getValType() == ValType::TensorView,
        "Output types from fusions that are not tensors are not supported at this point.");

    const auto maybe_rfactor_domain =
        out->as<TensorView>()->getMaybeRFactorDomain();
    // walking through outputs to see if output shapes are dependent on
    // non-tensor inputs. For which case, we should have disabled output
    // allocation, since the caching id only looks at tensor shapes.
    // See issue https://github.com/csarofeen/pytorch/issues/2002
    std::vector<Val*> output_extents;
    for (const auto id : maybe_rfactor_domain) {
      Val* extent = nullptr;
      if (id->isReduction() || id->isStride()) {
        continue;
      } else if (id->isBroadcast() && id->hasExpandedExtent()) {
        extent = id->expandedExtent();
      } else {
        extent = id->extent();
      }
      output_extents.emplace_back(extent);
    }
    auto dependencies = InputsOf::outputs(fusion, output_extents);
    if (std::any_of(dependencies.begin(), dependencies.end(), [](Val* val) {
          return val->isFusionInput();
        })) {
      // TODO: parameter cache is too big a hammer here. We should consider
      // separate the caching logic of output sizes & launch params. Since
      // output size dependency should only invalidate the output sizes
      disable_parameter_cache_ = true;
      break;
    }
  }

  if (isDebugDumpEnabled(DebugDumpOption::FusionIr)) {
    fusion->print();
  } else if (isDebugDumpEnabled(DebugDumpOption::FusionIrMath)) {
    fusion->printMath();
  }

  // TODO: refactor the options_ passed through
  options_.device =
      c10::Device(c10::DeviceType::CUDA, (int8_t)args.getDeviceIndex());

  // Set the index type of compile params if not already set. If set,
  // make sure the compile param type is valid with the given kernel
  // arguments.
  auto arg_index_type = args.getSmallestIndexTypeOfArguments();
  if (compile_params.index_type.has_value()) {
    // If the int32 compilation is requested, but the arguments demand
    // int64, that's an error
    TORCH_INTERNAL_ASSERT(
        !(compile_params.index_type.value() == PrimDataType::Int32 &&
          arg_index_type == PrimDataType::Int),
        "Compilation with int32 is requested but int64 is required for the arguments");
  } else if (arg_index_type == PrimDataType::Int) {
    // If the given compile option doesn't specify the index type, and
    // the arguments require 64-bit indexing, we need to use 64-bit
    // indexing. Note that if the arg type is 32-bit, it doesn't mean
    // it's safe to use 32-bit for the whole kernel, so unless it's
    // specified through CompileParams, we do not use 32-bit indexing.
    compile_params.index_type = arg_index_type;
  }

  c10::DeviceGuard dg(options_.device);

  TORCH_INTERNAL_ASSERT(
      options_.device.is_cuda(), "Provided device to CUDA fuser is the CPU.");
  auto properties = at::cuda::getDeviceProperties(options_.device.index());
  // TODO: These properties should be set as part of the constructor so that it
  // can be const
  device_smem_limit_ = static_cast<int64_t>(properties->sharedMemPerBlockOptin);
  warp_size_ = properties->warpSize;

  lowered_ = std::make_unique<GpuLower>(fusion, compile_params);

  const auto kernel = lowered_->kernel();
  fusion_ = lowered_->kernel()->as<Fusion>();
  kernel_summary_ = kernel->summary();

  fusion_id_ = ++fusion_id_counter_;
  setUsedTVs();

  if (isDebugDumpEnabled(DebugDumpOption::KernelIr)) {
    kernel->print();
  }

  if (isDebugDumpEnabled(DebugDumpOption::BankConflictInfo)) {
    auto bank_conflict_info = getBankConflictInfo(kernel);
    if (bank_conflict_info.empty()) {
      std::cout << "===== No bank confliction =====" << std::endl;
    } else {
      std::cout << "======= Bank confliction =======" << std::endl;
      for (auto info : bank_conflict_info) {
        std::cout << "Expr: " << info.first->toString() << std::endl;
        auto conflict = info.second;
        if (conflict.first > 1) {
          std::cout << "input conflict: " << conflict.first << " way, ";
        }
        if (conflict.second > 1) {
          std::cout << "output conflict: " << conflict.second << " way";
        }
        std::cout << std::endl;
      }
      std::cout << "================================" << std::endl;
    }
  }

  kernel_code_ = codegen::generateCudaKernel(kernel, kernelName());

  auto load_external_code = [](const char* external_code_path) {
    std::cout << "--------> Compiling external cuda code: "
              << external_code_path << std::endl;
    std::ifstream cuda_src(external_code_path);
    std::stringstream buffer;
    buffer << cuda_src.rdbuf();
    return buffer.str();
  };
  auto external_code_path = std::getenv("PYTORCH_NVFUSER_EXTERNAL_SRC");
  const auto structured_code = external_code_path
      ? load_external_code(external_code_path)
      : getStructuredCode();

  // We currently shouldn't allocate any more shared mem
  //  tensors statically but could keep this path if
  //  needed in later development.
  if (!kernel_summary_.static_smem_allocations.empty()) {
    ExpressionEvaluator static_evaluator;
    const auto static_smem_size = computeSharedMemory(
        static_evaluator, kernel_summary_.static_smem_allocations);
    TORCH_INTERNAL_ASSERT(
        static_smem_size < max_static_smem_,
        "The static shared memory allocation is larger than available memory.");
  }

  if (kernel_summary_.has_dynamic_local_memory_allocations) {
    std::stringstream ss;
    ss << "Allocations must be based on constant integers for local memory. However, found: ";
    for (auto alloc : kernel_summary_.dynamic_lmem_allocations) {
      ss << alloc->buffer()->toString() << ", ";
    }
    ss << " have dynamic allocations but are placed in local memory.";
    TORCH_INTERNAL_ASSERT(false, ss.str());
  }

  // TODO: pass block_size here;
  std::optional<int64_t> dynamic_smem = std::nullopt;
  std::optional<int64_t> block_size = std::nullopt;
  if (!args.empty()) {
    auto expr_eval = executor_utils::bindInputs(args, kernel);
    auto launch_params =
        computeLaunchParams(launch_constraints, expr_eval, warp_size_);
    block_size = launch_params.nThreads();
    dynamic_smem = launch_params.smem();
    TORCH_INTERNAL_ASSERT(
        block_size > 0, "launch param inferred block size < 0");
  }

  // TODO: high water mark should be computed via occupancy API after
  // compilation.

  // Basically setting high water martk as 1 when we don't provide args for
  // compilation, it will just generate a kernel that gets ditched at the first
  // run - not great. We should have better heuristics.
  block_size_high_water_mark_ = std::max<int64_t>(
      (block_size.has_value() ? block_size.value() : 1),
      block_size_high_water_mark_);
  maxrregcount_high_water_mark_ = compile_params.maxrregcount;
  std::tie(compiled_kernel_, last_compiler_log_, last_compiled_binary_) =
      executor_utils::getCompiledKernel(
          kernel_code_,
          structured_code,
          getCanonicalKernelName(),
          fusion_id_,
          block_size,
          maxrregcount_high_water_mark_,
          save_compiled_binary_ || isDebugDumpEnabled(DebugDumpOption::Sass));
  TORCH_INTERNAL_ASSERT(
      fusion_id_ > 0, "failed to assign a fusion_id_ after compilation.");

  // These should be nullopt at this point, but reset just in case
  resetCompiledKernelProperties();

  // If the dynamic shmem size is known, make sure the compiled kernel
  // has at least that size of dynamic shmem
  if (dynamic_smem.has_value()) {
    ensureAvailableDynamicSmemSize(dynamic_smem.value());
  }

  if (isDebugDumpEnabled(DebugDumpOption::Sass)) {
    std::cout << disassembledKernelSASS() << std::endl;
  }
}

namespace {

void fillTensorWithNan(at::Tensor& t) {
  switch (t.scalar_type()) {
    case at::ScalarType::Byte:
      t.fill_(0xFF);
      break;
    case at::ScalarType::Char:
      t.fill_(0x7F);
      break;
    case at::ScalarType::Short:
      t.fill_(0x7FFF);
      break;
    case at::ScalarType::Int:
      t.fill_(0x7FFFFFFF);
      break;
    case at::ScalarType::Long:
      t.fill_(0x7FFFFFFFFFFFFFFFL);
      break;
    case at::ScalarType::Bool:
      t.fill_(true);
      break;
    case at::ScalarType::Half:
    case at::ScalarType::Float:
    case at::ScalarType::Double:
    case at::ScalarType::BFloat16:
      t.fill_(std::nan(""));
      break;
    case at::ScalarType::ComplexHalf:
    case at::ScalarType::ComplexFloat:
    case at::ScalarType::ComplexDouble:
      t.fill_(c10::complex<double>(std::nan(""), std::nan("")));
      break;
    default:
      TORCH_INTERNAL_ASSERT(false, "Unknown dtype");
  }
}

// TODO: remove. Only used by FusionExecutor::inferOutputSizes, which
// is used by FusionKernelRuntime::dryRunKernelWithInput
at::Tensor inferAndAlloc(
    const TensorView* tv,
    const std::vector<Val*>& sizes,
    ExpressionEvaluator& expr_eval,
    // Map from dim -> expanded size of TV if any expanded broadcast dimensions
    // exist
    std::unordered_map<int, Val*> expanded_map,
    const CompileOptions& options,
    bool zero_init = false) {
  FUSER_PERF_SCOPE("inferAndAlloc");

  // NOLINTNEXTLINE(cppcoreguidelines-init-variables)
  // Going to infer all the sizes of the TensorView
  std::vector<int64_t> inferred_sizes;
  // Expanded sizes is at maximum the same size of inferred_sizes, as you could
  // have a fully broadcasted tensor that's being expanded
  std::vector<int64_t> expanded_sizes;
  bool expanded_dim = false;
  for (const auto size : sizes) {
    const auto inferred_val = expr_eval.evaluate(size);
    TORCH_INTERNAL_ASSERT(
        inferred_val.has_value(),
        "Could not launch kernel as program could not infer ",
        size->toString(),
        "(",
        size->name(),
        ") for the buffer ",
        tv->toString());
    inferred_sizes.push_back(inferred_val->as<int64_t>());
    if (expanded_map.count((int)expanded_sizes.size())) {
      auto expanded_size = expanded_map.at((int)expanded_sizes.size());
      const auto inferred_expanded_size = expr_eval.evaluate(expanded_size);
      TORCH_INTERNAL_ASSERT(
          inferred_expanded_size.has_value(),
          "Could not launch kernel as program could not infer the expanded extent ",
          expanded_size->toString(),
          "(",
          expanded_size->name(),
          ") for the buffer ",
          tv->toString());
      if (inferred_val.value() != 1) {
        TORCH_INTERNAL_ASSERT(
            inferred_val.value() == inferred_expanded_size.value(),
            "Attempted an expand on a non-broadcasted dimension,",
            " but the expand doesn't match the dimensions size.");
      } else {
        expanded_dim = true;
      }
      expanded_sizes.push_back(inferred_expanded_size->as<int64_t>());
    } else {
      expanded_sizes.push_back(inferred_val->as<int64_t>());
    }
  }

  const auto at_type = data_type_to_aten(tv->dtype());
  const auto tensor_options =
      at::TensorOptions().dtype(at_type).device(options.device);
  c10::IntArrayRef isizes(inferred_sizes);

  if (zero_init) {
    auto zeros = at::zeros(isizes, tensor_options);
    if (expanded_dim) {
      return zeros.expand(expanded_sizes);
    }
    return zeros;
  } else {
    // Non Variable type guard for empty_cuda call
    at::AutoDispatchBelowADInplaceOrView non_variable_type_mode;
    auto empty = at::empty(isizes, tensor_options);
    if (shouldFillAllocationWithNan()) {
      fillTensorWithNan(empty);
    }
    if (expanded_dim) {
      return empty.expand(expanded_sizes);
    }
    return empty;
  }
}

// TODO: remove. Only used by FusionExecutor::inferOutputSizes, which
// is used by FusionKernelRuntime::dryRunKernelWithInput
at::Tensor inferAndAllocOutput(
    const TensorView* tv,
    ExpressionEvaluator& expr_eval,
    const CompileOptions& options,
    bool zero_init = false) {
  const auto domain = tv->domain();
  const auto maybe_rfactor_domain = domain->maybeRFactor();

  std::vector<Val*> sizes;
  std::unordered_map<int, Val*> expand_map;

  for (const auto id : maybe_rfactor_domain) {
    if (id->isReduction() || id->isStride()) {
      continue;
    }
    sizes.push_back(id->extent());
    if (id->isBroadcast() && id->hasExpandedExtent()) {
      expand_map[(int)sizes.size() - 1] = id->expandedExtent();
    }
  }
  return inferAndAlloc(tv, sizes, expr_eval, expand_map, options, zero_init);
}

std::vector<int64_t> getContiguousStrides(
    const std::vector<int64_t>& sizes,
    const std::vector<bool>& expand_flags) {
  TORCH_INTERNAL_ASSERT(sizes.size() == expand_flags.size());

  std::vector<int64_t> strides(sizes.size());
  int64_t cur_stride = 1;
  for (auto i = sizes.size(); i > 0; --i) {
    auto size = sizes.at(i - 1);
    TORCH_INTERNAL_ASSERT(
        size >= 0,
        "Positive size is assumed non-negative but received: ",
        size);

    int64_t stride = cur_stride;

    // If expanded, stride is 0
    if (expand_flags.at(i - 1)) {
      stride = 0;
    } else if (size == 0) {
      // If the size is 0, the stride is 1
      stride = 1;
    } else {
      cur_stride *= size;
    }

    strides.at(i - 1) = stride;
  }

  return strides;
}

// Infer the size and stride of each dimension
std::pair<std::vector<int64_t>, std::vector<int64_t>> inferShape(
    const TensorView* tv,
    std::vector<Val*> symbolic_sizes,
    std::vector<bool> expand_flags,
    ExpressionEvaluator& expr_eval) {
  FUSER_PERF_SCOPE("inferShape");

  // Allocate should be provided for intermediates. We just need to
  // grab a chunk of memory of the size dicatated by
  // Allocate::shape(). Fusion outputs do not come with Allocate and
  // need to be allocated while taking expanded broadcasts into
  // account.

  std::vector<int64_t> concrete_sizes(symbolic_sizes.size(), 0);

  for (const auto i : c10::irange(symbolic_sizes.size())) {
    auto symbolic_size = symbolic_sizes.at(i);
    const auto inferred_val = expr_eval.evaluate(symbolic_size);
    TORCH_INTERNAL_ASSERT(
        inferred_val.has_value(),
        "Could not launch kernel as program could not infer ",
        symbolic_size->toInlineString(),
        "(",
        symbolic_size->toString(),
        ") for the buffer ",
        tv->toString());

    auto concrete_size = inferred_val->as<int64_t>();
    concrete_sizes.at(i) = concrete_size;
  }

  auto strides = getContiguousStrides(concrete_sizes, expand_flags);

  return {concrete_sizes, strides};
}

// Infer the shape of an intemediate tensor using kir::Allocate
std::pair<std::vector<int64_t>, std::vector<int64_t>> inferShapeOfIntermediate(
    const TensorView* tv,
    ExpressionEvaluator& expr_eval) {
  auto alloc_dom = TensorDomain::noReductions(tv->getMaybeAllocationDomain());
  std::vector<nvfuser::Val*> symbolic_sizes;
  symbolic_sizes.reserve(alloc_dom.size());
  for (auto id : alloc_dom) {
    if (id->isBroadcast()) {
      symbolic_sizes.emplace_back(id->container()->oneVal());
    } else {
      symbolic_sizes.emplace_back(id->extent());
    }
  }

  // For intermediate tensors, we just need to allocate a memory chunk
  // of the specified size. Broadcast expansion does not need to be considered.
  const auto expand_flags = std::vector<bool>(symbolic_sizes.size(), false);

  return inferShape(tv, symbolic_sizes, expand_flags, expr_eval);
}

// Infer the sizes and strides of an output tensor
std::pair<std::vector<int64_t>, std::vector<int64_t>> inferShapeOfOutput(
    const TensorView* tv,
    ExpressionEvaluator& expr_eval) {
  // Fusion outputs do not come with Allocate and
  // need to be allocated while taking expanded broadcasts into
  // account.

  std::vector<Val*> symbolic_sizes;
  std::vector<bool> expand_flags;

  // Allocate the allocation domain
  for (const auto id : tv->getMaybeAllocationDomain()) {
    if (id->isReduction() || id->isStride()) {
      continue;
    }
    symbolic_sizes.push_back(id->getMaybeExpandedExtent());
    if (id->hasExpandedExtent()) {
      TORCH_INTERNAL_ASSERT(
          id->isBroadcast(),
          "Non-broadcast domain should not have an expanded extent: ",
          id->toString());
      expand_flags.push_back(true);
    } else {
      expand_flags.push_back(false);
    }
  }

  return inferShape(tv, symbolic_sizes, expand_flags, expr_eval);
}

<<<<<<< HEAD
// Allocate output tensors for a given kernel. Outputs may alias inputs.
// In that case output tensors are shallow copies of the aliased inputs
=======
namespace {

class ForwardTraverseFromAllocToRFactor {
  at::Tensor tensor_;
  TensorView* tv_;
  ExpressionEvaluator& ee_;
  std::list<IterDomain*>& frontier_;

  // Forward traverse split from allocation to rFactor. Needs to, for example,
  // view tensor with shape [..., 15, ...] as [..., 3, 5, ...]
  void handle(Split* split) {
    auto in = split->in();
    auto inner = split->inner();
    auto outer = split->outer();
    auto factor = ee_.evaluate(split->factor())->as<int64_t>();
    auto in_it = std::find(frontier_.begin(), frontier_.end(), in);
    // TORCH_INTERNAL_ASSERT(in_it != frontier_.end());
    if (in_it == frontier_.end()) {
      // TODO: We should get rid of this return and enable the above assert.
      // Note [Allocation domain on both side of rFactor]
      // For cases where the allocation domain is on both side of rFactor, for
      // example, in Tensor3d_To_NHWC4d_FwdBwd_CUDA:
      // [alloc,root]   [alloc,root]           [root]
      //          \     /                      /    |
      //         [rFactor]                  split   [rFactor]
      //                                    /  \         |
      //                      [alloc,rFactor] [rFactor]  |
      //                                             \   |
      //                                             [alloc]
      // I have no idea why StmtSort::getExprsBetween is not returning the
      // expected set of exprs, but for now, I will just skip these illegal
      // exprs.
      return;
    }
    // view tensor
    int64_t dim = std::distance(frontier_.begin(), in_it);
    std::vector<int64_t> new_shape;
    for (auto i : c10::irange(tensor_.dim())) {
      if (i == dim) {
        new_shape.emplace_back(-1);
        new_shape.emplace_back(factor);
      } else {
        new_shape.emplace_back(tensor_.size(i));
      }
    }
    tensor_ = tensor_.view(new_shape);
    // update frontier
    frontier_.insert(in_it, outer);
    frontier_.insert(in_it, inner);
    frontier_.erase(in_it);
  }

  // Forward traverse split from allocation to rFactor. Needs to, for example,
  // view tensor with shape [..., 3, 5, ...] as [..., 15, ...]
  void handle(Merge* merge) {
    auto inner = merge->inner();
    auto outer = merge->outer();
    auto out = merge->out();
    auto inner_it = std::find(frontier_.begin(), frontier_.end(), inner);
    auto outer_it = std::find(frontier_.begin(), frontier_.end(), outer);
    // TORCH_INTERNAL_ASSERT(inner_it != frontier_.end());
    // TORCH_INTERNAL_ASSERT(outer_it != frontier_.end());
    if (inner_it == frontier_.end() || outer_it == frontier_.end()) {
      // TODO: see [Allocation domain on both side of rFactor]
      return;
    }
    int64_t inner_dim = std::distance(frontier_.begin(), inner_it);
    int64_t outer_dim = std::distance(frontier_.begin(), outer_it);
    int64_t left = std::min(inner_dim, outer_dim);
    // view the tensor
    if (outer_dim + 1 != inner_dim) {
      // need to permute the tensor in order to do a merging view
      // before: [..., outer, ..., inner, ...]
      // after: [..., outer, inner, ...]
      std::vector<int64_t> dims;
      int64_t i = 0;
      while (i < tensor_.dim() && i != left) {
        dims.emplace_back(i);
        i++;
      }
      dims.emplace_back(outer_dim);
      dims.emplace_back(inner_dim);
      while (i < tensor_.dim()) {
        if (i != outer_dim && i != inner_dim) {
          dims.emplace_back(i);
        }
        i++;
      }
      tensor_ = tensor_.permute(dims);
    }
    std::vector<int64_t> new_shape;
    for (auto i : c10::irange(tensor_.dim())) {
      if (i == left) {
        new_shape.emplace_back(-1);
      } else if (i != left + 1) {
        new_shape.emplace_back(tensor_.size(i));
      }
    }
    tensor_ = tensor_.view(new_shape);
    // update frontier
    if (inner_dim < outer_dim) {
      *inner_it = out;
      frontier_.erase(outer_it);
    } else {
      *outer_it = out;
      frontier_.erase(inner_it);
    }
  }

  void handle(Expr* expr) {
    if (auto split = dynamic_cast<Split*>(expr)) {
      handle(split);
    } else if (auto merge = dynamic_cast<Merge*>(expr)) {
      handle(merge);
    } else {
      TORCH_INTERNAL_ASSERT(
          false, "Unsupported transormation in allocation domain");
    }
  }

 public:
  ForwardTraverseFromAllocToRFactor(
      at::Tensor tensor,
      TensorView* tv,
      ExpressionEvaluator& ee,
      std::list<IterDomain*>& frontier)
      : tensor_(std::move(tensor)), tv_(tv), ee_(ee), frontier_(frontier) {}

  at::Tensor run(
      const std::vector<IterDomain*>& rfactor,
      const std::vector<IterDomain*>& alloc) {
    auto forward_exprs = StmtSort::getExprsBetween(
        tv_->fusion(),
        {alloc.begin(), alloc.end()},
        {rfactor.begin(), rfactor.end()});
    for (auto expr : forward_exprs) {
      handle(expr);
    }
    return tensor_;
  }
};

// Backward traverse is similar to forward traverse, but we need to do opposite
// transformations.
class BackwardTraverseFromAllocToRFactor {
  at::Tensor tensor_;
  TensorView* tv_;
  ExpressionEvaluator& ee_;
  std::list<IterDomain*>& frontier_;

  // Backward traverse split from allocation to rFactor. Needs to, for example,
  // view tensor with shape [..., 3, 5, ...] as [..., 15, ...]
  void handle(Split* split) {
    auto inner = split->inner();
    auto outer = split->outer();
    auto in = split->in();
    auto inner_it = std::find(frontier_.begin(), frontier_.end(), inner);
    auto outer_it = std::find(frontier_.begin(), frontier_.end(), outer);
    // TORCH_INTERNAL_ASSERT(inner_it != frontier_.end());
    // TORCH_INTERNAL_ASSERT(outer_it != frontier_.end());
    if (inner_it == frontier_.end() || outer_it == frontier_.end()) {
      // TODO: see [Allocation domain on both side of rFactor]
      return;
    }
    int64_t inner_dim = std::distance(frontier_.begin(), inner_it);
    int64_t outer_dim = std::distance(frontier_.begin(), outer_it);
    int64_t left = std::min(inner_dim, outer_dim);
    // view the tensor
    if (outer_dim + 1 != inner_dim) {
      // need to permute the tensor in order to do a merging view
      // before: [..., outer, ..., inner, ...]
      // after: [..., outer, inner, ...]
      std::vector<int64_t> dims;
      int64_t i = 0;
      while (i < tensor_.dim() && i != left) {
        dims.emplace_back(i);
        i++;
      }
      dims.emplace_back(outer_dim);
      dims.emplace_back(inner_dim);
      while (i < tensor_.dim()) {
        if (i != outer_dim && i != inner_dim) {
          dims.emplace_back(i);
        }
        i++;
      }
      tensor_ = tensor_.permute(dims);
    }
    std::vector<int64_t> new_shape;
    for (auto i : c10::irange(tensor_.dim())) {
      if (i == left) {
        new_shape.emplace_back(-1);
      } else if (i != left + 1) {
        new_shape.emplace_back(tensor_.size(i));
      }
    }
    tensor_ = tensor_.view(new_shape);
    // update frontier
    if (inner_dim < outer_dim) {
      *inner_it = in;
      frontier_.erase(outer_it);
    } else {
      *outer_it = in;
      frontier_.erase(inner_it);
    }
  }

  // Backward traverse split from allocation to rFactor. Needs to, for example,
  // view tensor with shape [..., 15, ...] as [..., 3, 5, ...]
  void handle(Merge* merge) {
    auto out = merge->out();
    auto inner = merge->inner();
    auto outer = merge->outer();
    auto factor = ee_.evaluate(inner->extent())->as<int64_t>();
    auto out_it = std::find(frontier_.begin(), frontier_.end(), out);
    // TORCH_INTERNAL_ASSERT(out_it != frontier_.end());
    if (out_it == frontier_.end()) {
      // TODO: see [Allocation domain on both side of rFactor]
      return;
    }
    // view tensor
    int64_t dim = std::distance(frontier_.begin(), out_it);
    std::vector<int64_t> new_shape;
    for (auto i : c10::irange(tensor_.dim())) {
      if (i == dim) {
        new_shape.emplace_back(-1);
        new_shape.emplace_back(factor);
      } else {
        new_shape.emplace_back(tensor_.size(i));
      }
    }
    tensor_ = tensor_.view(new_shape);
    // update frontier
    frontier_.insert(out_it, outer);
    frontier_.insert(out_it, inner);
    frontier_.erase(out_it);
  }

  void handle(Expr* expr) {
    if (auto split = dynamic_cast<Split*>(expr)) {
      handle(split);
    } else if (auto merge = dynamic_cast<Merge*>(expr)) {
      handle(merge);
    } else {
      TORCH_INTERNAL_ASSERT(
          false, "Unsupported transormation in allocation domain");
    }
  }

 public:
  BackwardTraverseFromAllocToRFactor(
      at::Tensor tensor,
      TensorView* tv,
      ExpressionEvaluator& ee,
      std::list<IterDomain*>& frontier)
      : tensor_(std::move(tensor)), tv_(tv), ee_(ee), frontier_(frontier) {}

  at::Tensor run(
      const std::vector<IterDomain*>& rfactor,
      const std::vector<IterDomain*>& alloc) {
    auto backward_exprs = StmtSort::getExprsBetween(
        tv_->fusion(),
        {rfactor.begin(), rfactor.end()},
        {alloc.begin(), alloc.end()});
    std::reverse(backward_exprs.begin(), backward_exprs.end());
    for (auto expr : backward_exprs) {
      handle(expr);
    }
    return tensor_;
  }
};

// Start from a tensor whose dimensions are consistent with the allocation
// domain of tv, apply a sequence of view/permute to the tensor to transform it
// into a format whose dimensions are consistent with the rFactor domain of tv.
// For example, if the rFactor domain is [I1, I2], and the allocation domain is
// [I2*I1], then we will allocate as [I2*I1], then do a tensor.view(I2, I1).t()
// to get a tensor whose semantics is [I1, I2] but its memory is [I2*I1].
// Another example, if the rFactor domain is [I1*I2] and the allocation domain
// is [I1, I2], then we will allocate as [I1, I2] and do a tensor.view(I1*I2) to
// get a tensor whose semantics is [I1*I2] but memory is [I1,I2]
at::Tensor transformOutputFromAllocationToRFactor(
    at::Tensor tensor,
    TensorView* tv,
    ExpressionEvaluator& ee) {
  // Ignore reductions because reductions does not exist in tensor's definition
  auto rfactor = TensorDomain::noReductions(tv->getMaybeRFactorDomain());
  auto alloc = TensorDomain::noReductions(tv->getMaybeAllocationDomain());
  // Traverse all affine transformations from allocation domain. Because
  // allocation domain can be before or after the rFactor domain, we need both a
  // forward and a backward traverse.
  std::list<IterDomain*> frontier(alloc.begin(), alloc.end());
  TORCH_INTERNAL_ASSERT(tensor.dim() == (int64_t)frontier.size());
  tensor = ForwardTraverseFromAllocToRFactor(tensor, tv, ee, frontier)
               .run(rfactor, alloc);
  tensor = BackwardTraverseFromAllocToRFactor(tensor, tv, ee, frontier)
               .run(rfactor, alloc);
  TORCH_INTERNAL_ASSERT(frontier.size() == rfactor.size());
  // Now that all affine transformations are handled, and frontiers should
  // contain the same set of IDs as rfactor. We still need to do a final
  // permutation so that their orders are also consistent.
  std::unordered_map<IterDomain*, int64_t> current_dims;
  int64_t counter = 0;
  for (auto id : frontier) {
    current_dims[id] = counter++;
  }
  std::vector<int64_t> dims;
  dims.reserve(frontier.size());
  for (auto id : rfactor) {
    dims.emplace_back(current_dims.at(id));
  }
  return tensor.permute(dims);
}

} // namespace

// Allocate output tensors for a given kernel. Outputs may alias inputs, in
// that case output tensors are shallow copies of the aliased inputs
>>>>>>> 04b7e7fa
std::vector<at::Tensor> allocOutputs(
    const Fusion* fusion,
    const std::vector<FusionExecutor::GlobalBufferInfo>& output_info,
    const std::vector<std::pair<int, int>>& output_to_input_aliases,
    const KernelArgumentHolder& inputs,
    const c10::Device& device,
    ExpressionEvaluator& ee) {
  FUSER_PERF_SCOPE("ExecutorRunFusion::OutputAlloc");

  std::vector<at::Tensor> outputs;

  for (const auto output_idx : c10::irange(output_info.size())) {
    const auto& buf_info = output_info.at(output_idx);

    auto alias_it = std::find_if(
        output_to_input_aliases.begin(),
        output_to_input_aliases.end(),
        [&](const auto output_to_input) {
          return output_to_input.first == (int)output_idx;
        });

    // Note: aliased output is not returned as output. But we still need it
    // for kernel execution, so would need to push them to args
    if (alias_it != output_to_input_aliases.end()) {
      auto aliased_input_index = alias_it->second;
      auto tensor_arg_abstract = dynamic_cast<const TensorArgAbstract*>(
          inputs.at(aliased_input_index));
      TORCH_INTERNAL_ASSERT(
          tensor_arg_abstract, "alias io only supports tensor");
      outputs.emplace_back(tensor_arg_abstract->getTensor());
    } else if (fusion->outputs().at(output_idx)->isFusionInput()) {
      // pushing empty tensor for trivial forwarding. Since we handle this in
      // integration, see step 1 - note [trivial forwarding]
      auto alloc_dom =
          TensorDomain::noReductions(kernel->outputs()
                                         .at(output_idx)
                                         ->as<TensorView>()
                                         ->getMaybeAllocationDomain());
      const auto tensor_options =
          at::TensorOptions().dtype(at::kFloat).device(device);
      outputs.emplace_back(
          at::empty(std::vector<int64_t>(alloc_dom.size(), 0), tensor_options));
    } else {
      auto alloc_tensor = at::native::empty_strided_cuda(
          buf_info.sizes,
          buf_info.strides,
          buf_info.type,
          c10::nullopt,
          device,
          c10::nullopt);
      if (shouldFillAllocationWithNan()) {
        fillTensorWithNan(alloc_tensor);
      }
      outputs.emplace_back(transformOutputFromAllocationToRFactor(
          alloc_tensor, buf_info.tv, ee));
    }
  }

  return outputs;
}

} // namespace

int64_t FusionExecutor::computeSharedMemory(
    ExpressionEvaluator& expr_eval,
    const std::vector<const kir::Allocate*>& buffers,
    bool align_padding,
    int64_t total) {
  FUSER_PERF_SCOPE("computeSharedMemory");
  for (auto smem_alloc : buffers) {
    // If this buffer aliases another buffer,
    // then do not allocate memory for this buffer.
    if (smem_alloc->alias() == nullptr) {
      const auto inferred_val = expr_eval.evaluate(smem_alloc->size());
      if (inferred_val.has_value()) {
        const auto data_size =
            static_cast<int64_t>(dataTypeSize(smem_alloc->buffer()->dtype()));
        // Add padding to align dynamic shared memory
        if (align_padding) {
          const int align_size = 16; // always align to 16B/128b.
          total = ceilDiv(total, align_size) * align_size;
        }
        total += inferred_val->as<int64_t>() * data_size;
      } else {
        TORCH_INTERNAL_ASSERT(
            false,
            "Failed to evaluate the size ",
            smem_alloc->size(),
            " of shared memory buffer - T",
            smem_alloc->buffer()->name());
      }
    }
  }
  return total;
}

LaunchParams FusionExecutor::computeLaunchParams(
    const LaunchParams& launch_constraints,
    ExpressionEvaluator& expr_eval,
    const int64_t warp_size) {
  FUSER_PERF_SCOPE("FusionExecutor::ComputeLaunchParams");
  TORCH_INTERNAL_ASSERT(warp_size > 0, "WARP_SIZE should be larger than 0");
  TORCH_INTERNAL_ASSERT(lowered_ != nullptr, "FusionExecutor is not compiled.")

  LaunchParams launch_params;

  auto data_cache = compileTimeDataCache();

  auto lower = lowered_.get();
  auto& used_tvs = getUsedTVs();
  auto parallel_binding_ids_entry =
      executor_utils::caching::ExecutorCompileTimeEntry<
          executor_utils::caching::ParallelBindingIterDomains>(
          data_cache, [&used_tvs, &lower]() {
            return std::make_unique<std::vector<IterDomain*>>(
                executor_utils::getParallelBindingsIterDomains(
                    lower, used_tvs));
          });
  auto& parallel_binding_ids = parallel_binding_ids_entry.get();

  auto parallel_iter_extent_entry =
      executor_utils::caching::ExecutorCompileTimeEntry<
          executor_utils::caching::ParallelIterExtentMap>(
          data_cache, [&parallel_binding_ids]() {
            return executor_utils::getParallelIterExtents(parallel_binding_ids);
          });
  auto& parallel_iter_extents = parallel_iter_extent_entry.get();

  const auto& simplified_parallel_iter_extents =
      lower->parallelDimensionMap().getMap();

  // TODO: Need to redesign this part a bit to
  //   find the right place to trigger evaluate
  if (expr_eval.precomputedValues()) {
    expr_eval.precomputedValues()->bindParallelExtents(
        parallel_iter_extents, launch_constraints);
    expr_eval.precomputedValues()->evaluate();
  }

  // If any dimension was set in launch constraints we need to run through
  // IterDomains that have been parallelized, and bind those values. Or make
  // sure if they could be inferred the inference matches what was set.
  for (auto& entry : parallel_iter_extents) {
    auto p_type = entry.first;
    if (launch_constraints.hasDim(p_type)) {
      auto parallel_extents = entry.second;
      for (auto extent : parallel_extents) {
        auto inferred_val = expr_eval.evaluate(extent);
        if (inferred_val.has_value()) {
          // This value could have been inferred, make sure it was set right.
          bool valid = inferred_val->as<int64_t>() ==
                  launch_constraints.getDim(p_type) ||
              launch_constraints.getRawVal(p_type) == -1;
          if (!useFallback() && !valid) {
            TORCH_WARN_ONCE(
                "Cannot validate parallelization scheme, "
                "this may be due to mixed broadcast axes that are parallelized.");
          }
        } else if (!expr_eval.precomputedValues()) {
          expr_eval.bind(extent, launch_constraints.getDim(p_type));
        }
        if (!launch_params.hasDim(p_type)) {
          // Bind the launch constraint into our evaluation context
          launch_params.bind(launch_constraints.getDim(p_type), p_type);
          // Makes sure the p-types bound to evaluators are the
          //  final values that will become the actual launch
          //  param size to ensure accurate smem buffer size
          //  computation.
          expr_eval.bind(p_type, launch_constraints.getDim(p_type));
        }
      }
    }
  }

  // Run through the rest of the parallel IterDomains and infer their size
  for (auto [p_type, extent] : simplified_parallel_iter_extents) {
    FUSER_PERF_SCOPE("FusionExecutor::ParallelBindingResolution");
    auto val = expr_eval.evaluate(extent);
    TORCH_INTERNAL_ASSERT(
        val.has_value(),
        "Tried to evaluate the extent, ",
        extent->toInlineString(),
        " for the ptype: ",
        p_type,
        " to set launch bounds but could not.");

    if (val->as<int64_t>() > 0) {
      expr_eval.bind(p_type, val->as<int64_t>());
      launch_params.bind(val->as<int64_t>(), p_type);
    }
  }

  // Re-run the integer machine with all
  //  the thread sizes now determined.
  if (expr_eval.precomputedValues()) {
    expr_eval.precomputedValues()->evaluate();
  }

  // Calculate Dynamic Shared Memory Size
  // Add workspace for reduction and broadcast
  int64_t reduction_broadcast_workspace = 0;
  const bool has_workspace = kernel_summary_.has_block_reductions ||
      kernel_summary_.has_grid_reductions ||
      kernel_summary_.has_block_broadcasts ||
      kernel_summary_.has_grid_broadcasts;
  if (has_workspace &&
      kernel_summary_.largest_smem_data_type != DataType::Null) {
    // Not using nThreads here since it does not handle uninitialized value

    // TODO: here is an optimization opportunity since welford uses int64_t for
    // N while the data type is not neccessarily double. But it may need more
    // work on the alignment
    const int welford_factor =
        kernel_summary_.has_block_welford || kernel_summary_.has_grid_welford
        ? 3
        : 1;
    reduction_broadcast_workspace =
        (int64_t)dataTypeSize(kernel_summary_.largest_smem_data_type) *
        welford_factor * launch_params.bdimx() * launch_params.bdimy() *
        launch_params.bdimz();

    if (kernel_summary_.has_outer_grouped_grid_welford) {
      reduction_broadcast_workspace = std::max(
          reduction_broadcast_workspace,
          (int64_t)
              kernel_summary_.outer_grouped_grid_welford_largest_smem_size);
    }
  }

  const auto dynamic_smem_size = computeSharedMemory(
      expr_eval,
      kernel_summary_.dynamic_smem_allocations,
      true,
      reduction_broadcast_workspace);

  // Check that requested smem size can be dynamically allocated.
  //  This check is only done once a kernel has been compiled, since
  //  maybe_available_dynamic_smem_ needs to be evaluated on
  //  a compiled kernel.
  if (isCompiled()) {
    validateDynamicSmemSize(dynamic_smem_size);
  }

  launch_params.setSmem(dynamic_smem_size);

  return launch_params;
}

std::vector<FusionExecutor::GlobalBufferInfo> FusionExecutor::
    getIntermediateBufferInfo(ExpressionEvaluator& expr_eval) {
  FUSER_PERF_SCOPE("FusionExecutor::GetIntermediateBufferInfo");

  std::vector<GlobalBufferInfo> global_buffers;

  for (auto alloc : kernel_summary_.global_allocations) {
    TORCH_INTERNAL_ASSERT(
        alloc->buffer()->isA<TensorView>(),
        "Cannot allocate global buffers that are not tensors.");
    auto tv = alloc->buffer()->as<TensorView>();
    if (tv->isFusionOutput()) {
      continue;
    }
    GlobalBufferInfo info;
    info.zero_init = alloc->zeroInit();
    std::tie(info.sizes, info.strides) =
        inferShapeOfIntermediate(tv, expr_eval);
    info.type = data_type_to_aten(tv->dtype());

    // Remember the tensor buffer used for storing kernel profile
    if (isOptionEnabled(EnableOption::KernelProfile) && isCompiled() &&
        tv == lowered_->kernel()->profile().getBuffer()) {
      info.is_profile_buffer = true;
    }

    global_buffers.emplace_back(info);
  }

  return global_buffers;
}

std::vector<at::Tensor> FusionExecutor::allocOutputSpace(
    const at::ArrayRef<c10::IValue>& inputs) {
  auto kernel_inputs = KernelArgumentHolder::createKernelArgumentHolder(inputs);
  auto expr_eval = executor_utils::bindInputs(kernel_inputs, fusion_);

  auto input_alias_indices_entry =
      executor_utils::caching::ExecutorCompileTimeEntry<
          executor_utils::caching::InputAliasIndices>(
          compileTimeDataCache(), [&]() {
            return std::make_unique<std::vector<std::pair<int, int>>>(
                fusion_->getOutputToInputAliasIndices());
          });

  const auto& output_to_input_aliases = input_alias_indices_entry.get();

  auto output_info =
      getOutputBufferInfo(kernel_inputs, expr_eval, output_to_input_aliases);

  return allocOutputs(
      fusion_,
      output_info,
      output_to_input_aliases,
      kernel_inputs,
      options_.device,
      expr_eval);
}

std::vector<FusionExecutor::GlobalBufferInfo> FusionExecutor::
    getOutputBufferInfo(
        const KernelArgumentHolder& args,
        ExpressionEvaluator& expr_eval,
        const std::vector<std::pair<int, int>>& output_to_input_aliases) {
  FUSER_PERF_SCOPE("FusionExecutor::GetOutbufferInfo");
  std::vector<GlobalBufferInfo> outputs;
  TORCH_INTERNAL_ASSERT(
      args.size() == fusion_->inputs().size(),
      "kernel arguments length does not match runtime arguments.");
  for (const auto out_i : c10::irange(fusion_->outputs().size())) {
    GlobalBufferInfo info;
<<<<<<< HEAD
    if (fusion_->outputs()[out_i]->isFusionInput()) {
=======
    auto out_val = kernel->outputs()[out_i];
    info.tv = dynamic_cast<TensorView*>(out_val);
    if (out_val->isFusionInput()) {
>>>>>>> 04b7e7fa
      // pushing empty tensor for trivial forwarding. Since we handle this in
      // integration, see step 1 - note [trivial forwarding]
      info.type = at::kFloat;
      info.sizes = {0};
    } else {
      TORCH_INTERNAL_ASSERT(
<<<<<<< HEAD
          fusion_->outputs()[out_i]->isA<TensorView>(),
          "Cannot allocate outputs that are not tensors.");
      auto output = fusion_->outputs()[out_i]->as<TensorView>();
=======
          info.tv != nullptr, "Cannot allocate outputs that are not tensors.");
      auto output = out_val->as<TensorView>();
>>>>>>> 04b7e7fa
      auto alias_it = std::find_if(
          output_to_input_aliases.begin(),
          output_to_input_aliases.end(),
          [&](const auto output_to_input) {
            return output_to_input.first == (int)out_i;
          });
      if (alias_it != output_to_input_aliases.end()) {
        // Aliased to an input, no need to gather allocation
        // info. Leave it as is
      } else {
        std::tie(info.sizes, info.strides) =
            inferShapeOfOutput(output, expr_eval);
        info.type = data_type_to_aten(output->dtype());
        info.zero_init = false;
      }
    }
    outputs.emplace_back(info);
  }
  return outputs;
}

void FusionExecutor::setUsedTVs() {
  auto used_vals = fusion_->usedMathVals();
  auto used_tvs = ir_utils::filterByType<TensorView>(used_vals);
  used_tvs_.clear();
  used_tvs_.insert(used_tvs_.begin(), used_tvs.begin(), used_tvs.end());
}

// TODO: replace use of inferAndAllocOutput
KernelArgumentHolder FusionExecutor::evaluateOutputSizes(
    const KernelArgumentHolder& args,
    ExpressionEvaluator& expr_eval,
    const std::unordered_set<int>& alias_indices) {
  FUSER_PERF_SCOPE("FusionExecutor::AllocOutputs");

  KernelArgumentHolder ret;
  ret.setDeviceIndex(args.getDeviceIndex());

  CompileOptions meta_options = options_;
  meta_options.device = c10::Device(c10::DeviceType::Meta, 0);

  for (const auto out_i : c10::irange(fusion_->outputs().size())) {
    // If the output is just trivially the input, just "copy" it over, see note
    // [trivial forwarding]
    if (fusion_->outputs()[out_i]->isFusionInput()) {
      for (auto inp_i : c10::irange(fusion_->inputs().size())) {
        if (fusion_->inputs()[inp_i] == fusion_->outputs()[out_i]) {
          TORCH_INTERNAL_ASSERT(
              inp_i < args.size(),
              "Issue with an input showing up as output, couldn't find input.");

          auto tensor_arg_abstract =
              dynamic_cast<const TensorArgAbstract*>(args[inp_i]);
          TORCH_INTERNAL_ASSERT(
              tensor_arg_abstract,
              "Cannot register a scalar as an output in a fusion.");
          ret.push(tensor_arg_abstract);
          break;
        }
      }
    } else {
      TORCH_INTERNAL_ASSERT(
          fusion_->outputs()[out_i]->isA<TensorView>(),
          "Cannot allocate outputs that are not tensors.");
      auto output = fusion_->outputs()[out_i]->as<TensorView>();
      if (alias_indices.count((int)out_i) != 0) {
        // aliasing to inputs, no need to allocate real output
        // but we still need to push an entry here.
        ret.push(int64_t(0));
      } else {
        // TODO: we are using meta here, which is bad since it doesn't account
        // for devices. Switch to fake tensor instead
        ret.push(inferAndAllocOutput(output, expr_eval, meta_options, false));
      }
    }
  }
  return ret;
}

KernelArgumentHolder FusionExecutor::inferOutputSizes(
    const KernelArgumentHolder& args,
    const LaunchParams& launch_constraints) {
  FUSER_PERF_SCOPE("FusionExecutor::RunFusion");

  ExecutorEntry* executor_entry = nullptr;
  auto opt_code = args.getCacheId();
  if (opt_code.has_value()) {
    executor_entry = &executor_entry_lookup_[*opt_code];
  }

  at::cuda::jit::initializeCudaContext();

  TORCH_INTERNAL_ASSERT(
      !executor_entry || !executor_entry->init,
      "compile kernel shouldn't hit a pre-existing cache");
  FUSER_PERF_SCOPE("ExecutorRunFusion::ValidateAndInitialize");
  // TODO: validate kernel inputs currently won't be happy, since our fusion
  // args are mapped with `meta` tensor instead of `cuda` tensor, check if this
  // would be resolved with FakeTensor
  // executor_utils::validateKernelInputs(fusion_, args, options_.device);

  ExpressionEvaluator expr_eval;
  evaluatorPrecomputedValues()->bindInputs(args);
  expr_eval.precomputedValues() = evaluatorPrecomputedValues().get();

  // I think this binds something to expr_eval, so even though we are not using
  // launch_params_, we still need this in order to infer output shapes.
  // launch_params_ = computeLaunchParams(launch_constraints, expr_eval,
  // warp_size_);

  // Do we need to validate again at runtime?
  executor_utils::validateVectorizedTensors(
      fusion_, kernel_summary_, args, {}, compileTimeDataCache(), expr_eval);

  auto alias_indices_entry = executor_utils::caching::ExecutorCompileTimeEntry<
      executor_utils::caching::InputAliasIndices>(
      compileTimeDataCache(), [&]() {
        return std::make_unique<std::vector<std::pair<int, int>>>(
            fusion_->getOutputToInputAliasIndices());
      });

  auto& alias_indices = alias_indices_entry.get();

  auto output_alias_indices_entry =
      executor_utils::caching::ExecutorCompileTimeEntry<
          executor_utils::caching::OutputAliasIndices>(
          compileTimeDataCache(), [&]() {
            return std::make_unique<std::unordered_set<int>>(
                fusion_->getIndicesOfAliasedOutputs());
          });

  auto& output_alias_indices = output_alias_indices_entry.get();

  auto ret = evaluateOutputSizes(args, expr_eval, output_alias_indices);

  for (const auto& entry : alias_indices) {
    auto aliased_output_index = entry.first;
    auto aliased_input_index = entry.second;
    TORCH_INTERNAL_ASSERT(
        args[aliased_input_index]->isType(ArgType::Tensor),
        "alias io only supports tensor");
    ret.swap(aliased_output_index, args[aliased_input_index]);
  }

  return ret;
}

// Make sure the index type of Kernel is valid
void FusionExecutor::validateIndexType(const CompileParams& compile_params) {
  TORCH_INTERNAL_ASSERT(
      !compile_params.index_type.has_value() ||
          indexType() == compile_params.index_type.value(),
      "Kernel index type and compilation index type don't match. Kernel type: ",
      indexType(),
      ". Compilation index type: ",
      compile_params.index_type.value());
}

namespace {

void validateCooperativeLaunch(
    CUfunction kernel,
    const LaunchParams& launch_params,
    int64_t device_index) {
  int num_blocks_per_SM = -1;
  auto block_size =
      launch_params.bdimx() * launch_params.bdimy() * launch_params.bdimz();
  CUDA_SAFE_CALL(cuOccupancyMaxActiveBlocksPerMultiprocessor(
      &num_blocks_per_SM,
      kernel,
      (int)block_size,
      (size_t)launch_params.smem()));

  auto grid_size =
      launch_params.gdimx() * launch_params.gdimy() * launch_params.gdimz();
  auto max_active_blocks = num_blocks_per_SM *
      at::cuda::getDeviceProperties(device_index)->multiProcessorCount;
  TORCH_INTERNAL_ASSERT(
      (int64_t)(max_active_blocks) >= grid_size,
      "Wanted to launch a cooperative kernel, however the number of blocks is greater than ",
      "what can be resident on the GPU at once. Need: ",
      grid_size,
      " (",
      launch_params.gdimx(),
      " * ",
      launch_params.gdimy(),
      " * ",
      launch_params.gdimz(),
      ") but limited to ",
      num_blocks_per_SM,
      " * ",
      at::cuda::getDeviceProperties(device_index)->multiProcessorCount);
}

// Dump fusion inputs and outputs as well as some useful fusion
// information. Note that inputs and outputs are those that are passed
// to FusionExecutor::runFusion, so outputs may not be given.
void dumpFusionArgs(
    int64_t fusion_id,
    const KernelArgumentHolder& args,
    const LaunchParams& launch_constraints,
    const CompileParams& compile_params,
    const std::vector<at::Tensor>& outputs) {
  std::cout << "Arguments for fusion" << fusion_id << ":" << std::endl
            << "Inputs:" << std::endl;
  for (auto i : c10::irange(args.size())) {
    std::cout << "  " << args[i]->toString() << std::endl;
  }
  std::cout << "Outputs:" << std::endl;
  for (const auto& output : outputs) {
    std::cout << "  " << output.scalar_type() << " " << output.sizes()
              << " (strides = " << output.strides() << ")" << std::endl;
  }
  std::cout << launch_constraints.toString();
  std::cout << "maxrregcount= " << compile_params.maxrregcount << std::endl;
}

// Dump arguments that are passed to a CUDA kernel call, which include
// the inputs and outputs of the fusion as well as temporary
// global-memory buffers. Unlike dumpFusionArgs, which dumps inputs
// and outputs passed to FusionExecutor::runFusion, this function
// dumps those that are passed to a CUDA kernel.
void dumpKernelArgs(
    int64_t fusion_id,
    const KernelArgumentHolder& args,
    size_t num_inputs,
    const std::vector<at::Tensor>& allocated_outputs,
    const std::vector<at::Tensor>& intermediates,
    const std::vector<FusionExecutor::GlobalBufferInfo>& intermediates_info) {
  std::cout << "Arguments for kernel" << fusion_id << ":" << std::endl
            << "Inputs:" << std::endl;
  for (auto i : c10::irange(num_inputs)) {
    std::cout << "  " << args[i]->toString() << std::endl;
  }
  std::cout << "Outputs:" << std::endl;
  // note: add aliased outputs here.
  for (const auto& output : allocated_outputs) {
    std::cout << "  " << output.scalar_type() << " " << output.sizes()
              << " (strides = " << output.strides()
              << ", address = " << output.data_ptr() << ")" << std::endl;
  }
  std::cout << "Intermediate global buffers:" << std::endl;
  for (const auto i : c10::irange(intermediates.size())) {
    const auto& buffer = intermediates.at(i);
    const auto& zero_init = intermediates_info.at(i).zero_init;
    std::cout << "  " << buffer.scalar_type() << " " << buffer.sizes()
              << " is_zero_initialized: " << zero_init << std::endl;
  }
}

FusionExecutor::GlobalBufferInfo getGlobalBufferAllocationInfo(
    const at::Tensor& at_tensor) {
  FusionExecutor::GlobalBufferInfo info{
      .sizes = at_tensor.sizes().vec(),
      .strides = at_tensor.strides().vec(),
      .type = at_tensor.scalar_type()};
  return info;
}

} // namespace

void FusionExecutor::initializeExecutorEntry(
    ExecutorEntry& executor_entry,
    const KernelArgumentHolder& args,
    const LaunchParams& launch_constraints,
    const CompileParams& compile_params,
    const std::vector<at::Tensor>& outputs) {
  FUSER_PERF_SCOPE("ExecutorRunFusion::InitializeExecutorEntry");
  TORCH_INTERNAL_ASSERT(isCompiled(), "FusionExecutor is not compiled.")

  // code path to take when either:
  //   1. no opt_code is provided or
  //   2. `executor_entry` is not initialized
  executor_utils::validateKernelInputs(fusion_, args, options_.device);

  ExpressionEvaluator expr_eval;
  evaluatorPrecomputedValues()->bindInputs(args);
  expr_eval.precomputedValues() = evaluatorPrecomputedValues().get();

  auto launch_params =
      computeLaunchParams(launch_constraints, expr_eval, warp_size_);

  executor_utils::validateVectorizedTensors(
      lowered_->kernel(),
      lowered_->kernel()->summary(),
      args,
      outputs,
      compileTimeDataCache(),
      expr_eval);

  auto input_alias_indices_entry =
      executor_utils::caching::ExecutorCompileTimeEntry<
          executor_utils::caching::InputAliasIndices>(
          compileTimeDataCache(), [&]() {
            return std::make_unique<std::vector<std::pair<int, int>>>(
                fusion_->getOutputToInputAliasIndices());
          });

  const auto& output_to_input_aliases = input_alias_indices_entry.get();

  std::vector<GlobalBufferInfo> output_info;

  if (outputs.empty()) {
    output_info = getOutputBufferInfo(args, expr_eval, output_to_input_aliases);
  } else {
    // Need to save the information necessary for allocations as
    // future uses of this ExecutorEntry may not be provided with
    // allocated outputs
    for (const auto& output : outputs) {
      output_info.emplace_back(getGlobalBufferAllocationInfo(output));
    }
  }

  auto intermediates = getIntermediateBufferInfo(expr_eval);

  uint64_t rand_offset = 0;
  if (kernel()->summary().max_rng_offsets >= 0) {
    // NOTE: this is how we map offset to PW kernels in order to have
    // identical random number generator to match native PyTorch results.
    // But it doesn't really work as it takes assumption how threads are
    // binded but is not generally how we handle that in scheduler.
    // Refer to `Philox` in generated kernel to understand how the mapping
    // works.
    rand_offset = (uint64_t)(kernel()->summary().max_rng_offsets + 1) * 4;
  }

  // All information is gathered. Save it to ExecutorEntry
  executor_entry.launch_params = launch_params;
  executor_entry.output_to_input_aliases = output_to_input_aliases;
  executor_entry.outputs = output_info;
  executor_entry.intermediates = intermediates;
  executor_entry.rand_offset = rand_offset;
  executor_entry.init = true;
}

void FusionExecutor::recompileKernel(
    const LaunchParams& new_launch_params,
    const CompileParams& new_compile_params) {
  if (new_launch_params.nThreads() <= block_size_high_water_mark_ &&
      new_compile_params.maxrregcount == maxrregcount_high_water_mark_) {
    return;
  }

  const auto structured_code = getStructuredCode();
  block_size_high_water_mark_ = new_launch_params.nThreads();
  maxrregcount_high_water_mark_ = new_compile_params.maxrregcount;

  std::tie(compiled_kernel_, last_compiler_log_, last_compiled_binary_) =
      executor_utils::getCompiledKernel(
          kernel_code_,
          structured_code,
          getCanonicalKernelName(),
          fusion_id_,
          block_size_high_water_mark_,
          maxrregcount_high_water_mark_,
          save_compiled_binary_);

  resetCompiledKernelProperties();

  if (kernel_summary_.has_cooperative_grid_reduction) {
    // We need to increase shared memory before kernel launch, but also before
    // calling into `validateCooperativeLaunch`!
    // So we need to do it there before calling into the validation, to avoid
    // false positives
    ensureAvailableDynamicSmemSize(new_launch_params.smem());
    validateCooperativeLaunch(
        compiled_kernel_.function, new_launch_params, options_.device.index());
  }
}

int64_t FusionExecutor::getAvailableDynamicSmemSize() {
  TORCH_INTERNAL_ASSERT(
      isCompiled(), "Cannot get dynamic smem size unless kernel is compiled");
  if (!available_dynamic_smem_size_.has_value()) {
    int size = 0;
    CUDA_SAFE_CALL(cuFuncGetAttribute(
        &size,
        CU_FUNC_ATTRIBUTE_MAX_DYNAMIC_SHARED_SIZE_BYTES,
        compiled_kernel_.function));
    available_dynamic_smem_size_ = size;
  }
  return available_dynamic_smem_size_.value();
}

int64_t FusionExecutor::getStaticSmemSize() {
  TORCH_INTERNAL_ASSERT(
      isCompiled(), "Cannot get static smem size unless kernel is compiled");
  if (!static_smem_size_.has_value()) {
    int size = 0;
    // Is this really a costly operation worth caching?
    CUDA_SAFE_CALL(cuFuncGetAttribute(
        &size, CU_FUNC_ATTRIBUTE_SHARED_SIZE_BYTES, compiled_kernel_.function));
    static_smem_size_ = size;
  }
  return static_smem_size_.value();
}

void FusionExecutor::validateDynamicSmemSize(int64_t dynamic_smem_size) {
  TORCH_INTERNAL_ASSERT(
      getStaticSmemSize() + dynamic_smem_size < device_smem_limit_,
      "The total shared memory allocation is larger than available memory.",
      " Dynamic size: ",
      dynamic_smem_size,
      ". Static size: ",
      getStaticSmemSize(),
      ". Required total size: ",
      getStaticSmemSize() + dynamic_smem_size,
      ". Device limit size: ",
      device_smem_limit_);
}

int64_t FusionExecutor::ensureAvailableDynamicSmemSize(
    int64_t dynamic_smem_size) {
  TORCH_INTERNAL_ASSERT(
      isCompiled(), "Cannot set dynamic smem size unless kernel is compiled");
  if (dynamic_smem_size > getAvailableDynamicSmemSize()) {
    validateDynamicSmemSize(dynamic_smem_size);
    CUDA_SAFE_CALL(cuFuncSetAttribute(
        compiled_kernel_.function,
        CU_FUNC_ATTRIBUTE_MAX_DYNAMIC_SHARED_SIZE_BYTES,
        dynamic_smem_size));
    available_dynamic_smem_size_ = dynamic_smem_size;
  }
  return getAvailableDynamicSmemSize();
}

void FusionExecutor::resetCompiledKernelProperties() {
  available_dynamic_smem_size_.reset();
  static_smem_size_.reset();
}

std::vector<TensorView*> FusionExecutor::getTvsForKernelArguments() const {
  std::vector<TensorView*> tvs;
  for (auto val : kernel()->inputs()) {
    tvs.emplace_back(dynamic_cast<TensorView*>(val));
  }
  for (auto val : kernel()->outputs()) {
    tvs.emplace_back(dynamic_cast<TensorView*>(val));
  }
  for (auto alloc : kernel()->summary().global_allocations) {
    auto tv = alloc->buffer()->as<TensorView>();
    if (tv->isFusionOutput()) {
      continue;
    }
    tvs.emplace_back(tv);
  }
  if (lowered_->kernel()->summary().max_rng_offsets >= 0) {
    tvs.emplace_back(nullptr);
  }
  return tvs;
}

std::vector<at::Tensor> FusionExecutor::runFusion(
    KernelArgumentHolder& args,
    const LaunchParams& launch_constraints,
    CompileParams compile_params,
    std::vector<at::Tensor> outputs) {
  FUSER_PERF_SCOPE("FusionExecutor::RunFusion");
  TORCH_INTERNAL_ASSERT(isCompiled());
  TORCH_INTERNAL_ASSERT(
      fusion_id_ > 0, "Cannot run fusion, it was not compiled.");
  TORCH_INTERNAL_ASSERT(
      !args.getCacheId().has_value() || outputs.empty(),
      "short cut input cache is not compatible with pre-allocated output");

  // TODO move index type to kernel summary
  validateIndexType(compile_params);

  const auto num_inputs = args.size();

  if (isDebugDumpEnabled(DebugDumpOption::FusionArgs)) {
    dumpFusionArgs(
        fusion_id_, args, launch_constraints, compile_params, outputs);
  }

  c10::DeviceGuard dg(options_.device);
  auto stream = at::cuda::getCurrentCUDAStream();
  at::cuda::jit::initializeCudaContext();

  // Placeholder for the case where parameter cache is not used
  ExecutorEntry temporary_executor_entry;

  // TODO Why is parameter_cache randomly disabled in some python tests?
  ExecutorEntry* executor_entry =
      args.getCacheId().has_value() && !disable_parameter_cache_
      ? &executor_entry_lookup_[*args.getCacheId()]
      : &temporary_executor_entry;

  // Initialize the executor entry if not initlized
  if (!executor_entry->init) {
    initializeExecutorEntry(
        *executor_entry, args, launch_constraints, compile_params, outputs);
  }

  recompileKernel(executor_entry->launch_params, compile_params);

  // TODO: Why does this need to be stored in the class?
  launch_params_ = executor_entry->launch_params;

  // context manager to disable auto grad for `empty_cuda` calls later
  at::AutoDispatchBelowADInplaceOrView non_variable_type_mode;

  // only allocate outputs when not given
  if (outputs.empty()) {
    auto expr_eval = executor_utils::bindInputs(args, lowered_->kernel());
    outputs = allocOutputs(
        fusion_,
        executor_entry->outputs,
        executor_entry->output_to_input_aliases,
        args,
        options_.device,
        expr_eval);
  } else {
    // TODO: Use validateKernelOutputs
    TORCH_INTERNAL_ASSERT(
        outputs.size() == fusion_->outputs().size(),
        __func__,
        " provided number of outputs does not match fusion output");
  }
  args.push(outputs);

  std::vector<at::Tensor> intermediates;
  at::Tensor profile_buffer;
  {
    FUSER_PERF_SCOPE("ExecutorRunFusion::IntermediateBufferAlloc");
    for (const auto i : c10::irange(executor_entry->intermediates.size())) {
      const auto& buf_info = executor_entry->intermediates.at(i);
      at::Tensor intermediate_buffer;
      if (buf_info.zero_init) {
        intermediate_buffer = at::zeros(
            buf_info.sizes,
            at::TensorOptions().dtype(buf_info.type).device(options_.device));
      } else {
        intermediate_buffer = at::native::empty_cuda(
            buf_info.sizes,
            buf_info.type,
            c10::nullopt,
            options_.device,
            c10::nullopt);
        if (shouldFillAllocationWithNan()) {
          fillTensorWithNan(intermediate_buffer);
        }
      }
      args.push(intermediate_buffer);
      intermediates.push_back(intermediate_buffer);
      if (buf_info.is_profile_buffer) {
        profile_buffer = intermediate_buffer;
      }
    }
  }

  // push back RNG state if needed
  if (kernel_summary_.max_rng_offsets >= 0) {
    args.appendPhiloxRNGSeed(executor_entry->rand_offset);
  }

  if (isDebugDumpEnabled(DebugDumpOption::LaunchParam)) {
    launch_params_.print();
  }

  if (isDebugDumpEnabled(DebugDumpOption::KernelArgs)) {
    dumpKernelArgs(
        fusion_id_,
        args,
        num_inputs,
        outputs,
        intermediates,
        executor_entry->intermediates);
  }

  if (isDebugDumpEnabled(DebugDumpOption::IndexType)) {
    std::cout << "Index type: " << indexType() << std::endl;
  }

  cudaEvent_t start_event = {};
  cudaEvent_t finish_event = {};

  if (measure_kernel_time_ ||
      isDebugDumpEnabled(DebugDumpOption::EffectiveBandwidth) ||
      isDebugDumpEnabled(DebugDumpOption::PerfDebugVerbose)) {
    CUDA_RT_SAFE_CALL(cudaEventCreate(&start_event));
    CUDA_RT_SAFE_CALL(cudaEventCreate(&finish_event));
    CUDA_RT_SAFE_CALL(cudaEventRecord(start_event, stream));
  }

  if (execute_kernel_) {
    ensureAvailableDynamicSmemSize(executor_entry->launch_params.smem());
<<<<<<< HEAD
    auto arg_buffer = args.getBuffer(indexType());
    if (!kernel_summary_.has_cooperative_grid_reduction) {
=======
    auto arg_buffer =
        args.getBuffer(kernel()->indexType(), getTvsForKernelArguments());
    if (!kernel()->summary().has_cooperative_grid_reduction) {
>>>>>>> 04b7e7fa
      FUSER_PERF_SCOPE("ExecutorRunFusion::cuLaunchKernel");
      CUDA_SAFE_CALL(cuLaunchKernel(
          compiled_kernel_.function,
          launch_params_.gdimx(),
          launch_params_.gdimy(),
          launch_params_.gdimz(),
          launch_params_.bdimx(),
          launch_params_.bdimy(),
          launch_params_.bdimz(),
          launch_params_.smem(),
          stream,
          arg_buffer,
          nullptr));
    } else {
      FUSER_PERF_SCOPE("ExecutorRunFusion::cuLaunchCooperativeKernel");
      CUDA_SAFE_CALL(cuLaunchCooperativeKernel(
          compiled_kernel_.function,
          launch_params_.gdimx(),
          launch_params_.gdimy(),
          launch_params_.gdimz(),
          launch_params_.bdimx(),
          launch_params_.bdimy(),
          launch_params_.bdimz(),
          launch_params_.smem(),
          stream,
          arg_buffer));
    }
  }

  if (measure_kernel_time_ ||
      isDebugDumpEnabled(DebugDumpOption::EffectiveBandwidth) ||
      isDebugDumpEnabled(DebugDumpOption::PerfDebugVerbose)) {
    CUDA_RT_SAFE_CALL(cudaEventRecord(finish_event, stream));
    CUDA_RT_SAFE_CALL(cudaEventSynchronize(start_event));
    CUDA_RT_SAFE_CALL(cudaEventSynchronize(finish_event));
    CUDA_RT_SAFE_CALL(
        cudaEventElapsedTime(&kernel_time_ms_, start_event, finish_event));
    CUDA_RT_SAFE_CALL(cudaEventDestroy(start_event));
    CUDA_RT_SAFE_CALL(cudaEventDestroy(finish_event));

    bytes_processed_ = 0;
    // Figure how many bytes are inputs, outputs, and temporary buffers
    for (auto i : c10::irange(num_inputs)) {
      if (auto tensor_arg_abstract =
              dynamic_cast<const TensorArgAbstract*>(args[i])) {
        bytes_processed_ += tensor_arg_abstract->numel() *
            (int64_t)dataTypeSize(tensor_arg_abstract->getDataType());
      }
    }
    for (const auto& output : outputs) {
      bytes_processed_ += output.numel() *
          (int64_t)dataTypeSize(aten_to_data_type(output.scalar_type()));
    }

    if (isDebugDumpEnabled(DebugDumpOption::EffectiveBandwidth)) {
      double gb_per_s =
          ((double)bytes_processed_ / ((double)kernel_time_ms_ / 1000)) /
          (double)1.0e9;
      std::cout << "kernel" << fusion_id_ << " run in " << kernel_time_ms_
                << " ms, achieved: " << gb_per_s << " GB/s" << std::endl;
    }
  }

  if (isOptionEnabled(EnableOption::KernelProfile) && isCompiled()) {
    std::cout << lowered_->kernel()->profile().toString(profile_buffer);
  }

  return outputs;
}

void FusionExecutor::compileRtc(
    const std::string& code,
    const std::string& name,
    bool structured,
    PrimDataType index_type) {
  FUSER_PERF_SCOPE("ExecutorRunFusion::compileRtc");
  TORCH_INTERNAL_ASSERT(
      index_type == PrimDataType::Int || index_type == PrimDataType::Int32 ||
          "Invalid index type: ",
      index_type);
  std::string scode;
  if (!structured) {
    scode = getStructuredCode(code, index_type);
  } else {
    scode = code;
  }
  fusion_id_ = 1;

  std::tie(compiled_kernel_, last_compiler_log_, last_compiled_binary_) =
      executor_utils::getCompiledKernel(c10::nullopt, scode, name, fusion_id_);
}

float FusionExecutor::runRtc(
    const LaunchParams& launch_params,
    const std::vector<at::Tensor>& args,
    PrimDataType index_type) {
  FUSER_PERF_SCOPE("runFusion");

  c10::DeviceGuard dg(options_.device);
  auto stream = at::cuda::getCurrentCUDAStream();

  cudaEvent_t start_event = {};
  cudaEvent_t finish_event = {};

  CUDA_RT_SAFE_CALL(cudaEventCreate(&start_event));
  CUDA_RT_SAFE_CALL(cudaEventCreate(&finish_event));

  KernelArgumentHolder kernel_arguments;
  kernel_arguments.push(args);

  CUDA_RT_SAFE_CALL(cudaEventRecord(start_event, stream));

  // runRtc does not have a fusion, so no analysis needs to be done. So we just
  // leave all tensor views as empty.
  std::vector<TensorView*> tvs(args.size(), nullptr);
  CUDA_SAFE_CALL(cuLaunchKernel(
      compiled_kernel_.function,
      launch_params.gdimx(),
      launch_params.gdimy(),
      launch_params.gdimz(),
      launch_params.bdimx(),
      launch_params.bdimy(),
      launch_params.bdimz(),
      launch_params.smem(),
      stream,
      kernel_arguments.getBuffer(index_type, tvs),
      nullptr));

  CUDA_RT_SAFE_CALL(cudaEventRecord(finish_event, stream));
  CUDA_RT_SAFE_CALL(cudaEventSynchronize(start_event));
  CUDA_RT_SAFE_CALL(cudaEventSynchronize(finish_event));

  float kernel_time_ms = 0;
  CUDA_RT_SAFE_CALL(
      cudaEventElapsedTime(&kernel_time_ms, start_event, finish_event));
  CUDA_RT_SAFE_CALL(cudaEventDestroy(start_event));
  CUDA_RT_SAFE_CALL(cudaEventDestroy(finish_event));

  return kernel_time_ms;
}

flatbuffers::Offset<serde::FusionExecutor> FusionExecutor::serialize(
    flatbuffers::FlatBufferBuilder& builder) const {
  // table FusionExecutor {
  //  device_smem_limit: ulong;
  //  block_size_high_water_mark: long;
  //  maxrregcount_high_water_mark: int;
  //  warp_size: int;
  //  fusion_id: int;
  //  fusion_id_counter : int;
  //  kernel_code : string;
  //  executor_entry_lookup_keys : [ulong];
  //  executor_entry_lookup_values : [ExecutorEntry];
  //  launch_params : LaunchParams;
  //  kernel_summary : KernelSummary;
  //  used_tvs : [ulong];
  // }
  using fb_executor_entry = flatbuffers::Offset<nvfuser::serde::ExecutorEntry>;
  std::vector<size_t> executor_entry_lookup_keys_fb;
  std::vector<fb_executor_entry> executor_entry_lookup_values_fb;
  for (const auto& [key, value] : executor_entry_lookup_) {
    executor_entry_lookup_keys_fb.push_back(key);
    executor_entry_lookup_values_fb.push_back(serialize(builder, value));
  }

  return serde::CreateFusionExecutorDirect(
      builder,
      device_smem_limit_,
      block_size_high_water_mark_,
      maxrregcount_high_water_mark_,
      warp_size_,
      fusion_id_,
      fusion_id_counter_,
      kernel_code_.c_str(),
      &executor_entry_lookup_keys_fb,
      &executor_entry_lookup_values_fb,
      launch_params_.serialize(builder),
      serialize(builder, kernel_summary_),
      nullptr /* used_tvs */);
}

flatbuffers::Offset<serde::ExecutorEntry> FusionExecutor::serialize(
    flatbuffers::FlatBufferBuilder& builder,
    const ExecutorEntry& data) const {
  // table ExecutorEntry {
  //   init : bool;
  //   launch_params : LaunchParams;
  //   output_aliases : [int];
  //   input_aliases : [int];
  //   outputs : [GlobalBufferInfo];
  //   intermediates : [GlobalBufferInfo];
  //   rand_offset : ulong;
  // }
  std::vector<int> output_aliases_fb;
  std::vector<int> input_aliases_fb;
  output_aliases_fb.reserve(data.output_to_input_aliases.size());
  input_aliases_fb.reserve(data.output_to_input_aliases.size());
  for (auto [out, in] : data.output_to_input_aliases) {
    output_aliases_fb.push_back(out);
    input_aliases_fb.push_back(in);
  }

  using fb_global_buffer_info =
      flatbuffers::Offset<nvfuser::serde::GlobalBufferInfo>;
  std::vector<fb_global_buffer_info> outputs_fb;
  outputs_fb.reserve(data.outputs.size());
  for (const auto& buffer : data.outputs) {
    outputs_fb.push_back(serialize(builder, buffer));
  }

  std::vector<fb_global_buffer_info> intermediates_fb;
  intermediates_fb.reserve(data.intermediates.size());
  for (const auto& buffer : data.intermediates) {
    intermediates_fb.push_back(serialize(builder, buffer));
  }

  return CreateExecutorEntryDirect(
      builder,
      data.init,
      data.launch_params.serialize(builder),
      &output_aliases_fb,
      &input_aliases_fb,
      &outputs_fb,
      &intermediates_fb,
      data.rand_offset);
}

flatbuffers::Offset<serde::GlobalBufferInfo> FusionExecutor::serialize(
    flatbuffers::FlatBufferBuilder& builder,
    const GlobalBufferInfo& data) const {
  // table GlobalBufferInfo {
  //  sizes : [long];
  //  strides : [long];
  //  type : DataType;
  //  zero_init : bool;
  //  is_profile_buffer : bool;
  // }
  return serde::CreateGlobalBufferInfoDirect(
      builder,
      &data.sizes,
      &data.strides,
      serde::mapToSerdeDtype(data.type),
      data.zero_init,
      data.is_profile_buffer);
}

flatbuffers::Offset<serde::KernelSummary> FusionExecutor::serialize(
    flatbuffers::FlatBufferBuilder& builder,
    const kir::KernelSummary& summary) const {
  // table KernelSummary {
  //   max_rng_offsets : int = -1;
  //   has_cooperative_grid_reduction : bool;
  //   lhs_splits_to_validate : [long];
  //   rhs_splits_to_validate : [long];
  //   PrimDataType index_type_ = PrimDataType::Int;
  //   vectorized_set_info : VectorizedTensorInfo;
  // }
  return CreateKernelSummaryDirect(
      builder,
      summary.max_rng_offsets,
      summary.has_cooperative_grid_reduction,
      nullptr /* lhs_splits_to_validate */,
      nullptr /* rhs_splits_to_validate */,
      serde::mapToSerdeDtype(summary.index_type_),
      0 /* vectorized_set_info */);
}

void FusionExecutor::deserialize(
    const serde::FusionExecutor* buffer,
    Fusion* fusion) {
  // table FusionExecutor {
  //  configured_device_smem : ulong;
  //  maybe_available_dynamic_smem : ulong;
  //  device_smem_limit: ulong;
  //  block_size_high_water_mark: long;
  //  maxrregcount_high_water_mark: int;
  //  warp_size: int;
  //  fusion_id: int;
  //  fusion_id_counter : int;
  //  kernel_code : string;
  //  executor_entry_lookup_keys : [ulong];
  //  executor_entry_lookup_values : [ExecutorEntry];
  //  launch_params : LaunchParams;
  //  kernel_summary : KernelSummary;
  //  used_tvs : [ulong];
  // }

  lowered_ = std::make_unique<GpuLower>(
      fusion, CompileParams(), true /* fast-lower */);
  // We need to replace integers that are tensor sizes by named scalars as
  // "T0.size[0]"
  fusion_ = lowered_->kernel()->as<Fusion>();
  setUsedTVs();

  device_smem_limit_ = buffer->device_smem_limit();
  block_size_high_water_mark_ = buffer->block_size_high_water_mark();
  maxrregcount_high_water_mark_ = buffer->maxrregcount_high_water_mark();
  warp_size_ = buffer->warp_size();
  fusion_id_ = buffer->fusion_id();
  fusion_id_counter_ = buffer->fusion_id_counter();
  kernel_code_ = buffer->kernel_code()->str();

  for (auto idx : c10::irange(buffer->executor_entry_lookup_keys()->size())) {
    executor_entry_lookup_.emplace(
        buffer->executor_entry_lookup_keys()->Get(idx),
        deserialize(buffer->executor_entry_lookup_values()->Get(idx)));
  }

  launch_params_.deserialize(buffer->launch_params());
  kernel_summary_ = deserialize(buffer->kernel_summary());

  std::tie(compiled_kernel_, last_compiler_log_, last_compiled_binary_) =
      executor_utils::getCompiledKernel(
          kernel_code_,
          getStructuredCode(),
          getCanonicalKernelName(),
          fusion_id_,
          block_size_high_water_mark_,
          maxrregcount_high_water_mark_,
          save_compiled_binary_);
}

FusionExecutor::ExecutorEntry FusionExecutor::deserialize(
    const serde::ExecutorEntry* buffer) {
  // table ExecutorEntry {
  //    init : bool;
  //    launch_params : LaunchParams;
  //    output_aliases : [int];
  //    input_aliases : [int];
  //    outputs : [GlobalBufferInfo];
  //    intermediates : [GlobalBufferInfo];
  //    rand_offset : ulong;
  // }
  ExecutorEntry entry;

  entry.init = buffer->init();

  entry.launch_params.deserialize(buffer->launch_params());

  for (auto idx : c10::irange(buffer->output_aliases()->size())) {
    entry.output_to_input_aliases.emplace_back(
        buffer->output_aliases()->Get(idx), buffer->input_aliases()->Get(idx));
  }

  for (auto output_buffer : *buffer->outputs()) {
    entry.outputs.push_back(deserialize(output_buffer));
  }

  for (auto intermediate_buffer : *buffer->intermediates()) {
    entry.intermediates.push_back(deserialize(intermediate_buffer));
  }

  entry.rand_offset = buffer->rand_offset();

  return entry;
}

FusionExecutor::GlobalBufferInfo FusionExecutor::deserialize(
    const serde::GlobalBufferInfo* buffer) {
  // table GlobalBufferInfo {
  //  sizes : [long];
  //  strides : [long];
  //  dtype : DataType;
  //  zero_init : bool;
  //  is_profile_buffer : bool;
  // }
  GlobalBufferInfo info;

  for (auto dim_size : *buffer->sizes()) {
    info.sizes.emplace_back(dim_size);
  }

  for (auto dim_stride : *buffer->strides()) {
    info.strides.emplace_back(dim_stride);
  }

  info.type = mapToAtenDtype(buffer->dtype());
  info.zero_init = buffer->zero_init();
  info.is_profile_buffer = buffer->is_profile_buffer();
  return info;
}

kir::KernelSummary FusionExecutor::deserialize(
    const serde::KernelSummary* buffer) {
  kir::KernelSummary summary;
  summary.max_rng_offsets = buffer->max_rng_offsets();
  summary.has_cooperative_grid_reduction =
      buffer->has_cooperative_grid_reduction();
  summary.index_type_ = serde::mapToNvfuserDtype(buffer->index_type());
  return summary;
}

} // namespace nvfuser<|MERGE_RESOLUTION|>--- conflicted
+++ resolved
@@ -647,10 +647,6 @@
   return inferShape(tv, symbolic_sizes, expand_flags, expr_eval);
 }
 
-<<<<<<< HEAD
-// Allocate output tensors for a given kernel. Outputs may alias inputs.
-// In that case output tensors are shallow copies of the aliased inputs
-=======
 namespace {
 
 class ForwardTraverseFromAllocToRFactor {
@@ -969,7 +965,6 @@
 
 // Allocate output tensors for a given kernel. Outputs may alias inputs, in
 // that case output tensors are shallow copies of the aliased inputs
->>>>>>> 04b7e7fa
 std::vector<at::Tensor> allocOutputs(
     const Fusion* fusion,
     const std::vector<FusionExecutor::GlobalBufferInfo>& output_info,
@@ -1289,27 +1284,17 @@
       "kernel arguments length does not match runtime arguments.");
   for (const auto out_i : c10::irange(fusion_->outputs().size())) {
     GlobalBufferInfo info;
-<<<<<<< HEAD
-    if (fusion_->outputs()[out_i]->isFusionInput()) {
-=======
     auto out_val = kernel->outputs()[out_i];
     info.tv = dynamic_cast<TensorView*>(out_val);
     if (out_val->isFusionInput()) {
->>>>>>> 04b7e7fa
       // pushing empty tensor for trivial forwarding. Since we handle this in
       // integration, see step 1 - note [trivial forwarding]
       info.type = at::kFloat;
       info.sizes = {0};
     } else {
       TORCH_INTERNAL_ASSERT(
-<<<<<<< HEAD
-          fusion_->outputs()[out_i]->isA<TensorView>(),
-          "Cannot allocate outputs that are not tensors.");
-      auto output = fusion_->outputs()[out_i]->as<TensorView>();
-=======
           info.tv != nullptr, "Cannot allocate outputs that are not tensors.");
       auto output = out_val->as<TensorView>();
->>>>>>> 04b7e7fa
       auto alias_it = std::find_if(
           output_to_input_aliases.begin(),
           output_to_input_aliases.end(),
@@ -1897,14 +1882,9 @@
 
   if (execute_kernel_) {
     ensureAvailableDynamicSmemSize(executor_entry->launch_params.smem());
-<<<<<<< HEAD
-    auto arg_buffer = args.getBuffer(indexType());
-    if (!kernel_summary_.has_cooperative_grid_reduction) {
-=======
     auto arg_buffer =
         args.getBuffer(kernel()->indexType(), getTvsForKernelArguments());
     if (!kernel()->summary().has_cooperative_grid_reduction) {
->>>>>>> 04b7e7fa
       FUSER_PERF_SCOPE("ExecutorRunFusion::cuLaunchKernel");
       CUDA_SAFE_CALL(cuLaunchKernel(
           compiled_kernel_.function,
