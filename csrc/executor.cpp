// clang-format off
/*
 * SPDX-FileCopyrightText: Copyright (c) 2023-present NVIDIA CORPORATION & AFFILIATES.
 * All rights reserved.
 * SPDX-License-Identifier: BSD-3-Clause
 */
// clang-format on

#include <executor.h>

#include <codegen.h>
#include <executor_kernel_arg.h>
#include <executor_utils.h>
#include <instrumentation.h>
#include <ir_all_nodes.h>
#include <ir_utils.h>
#include <iter_visitor.h>
#include <kernel_ir.h>
#include <lower_bank_conflict.h>
#include <utils.h>

#include <ATen/core/LegacyTypeDispatch.h>
#include <ATen/cuda/CUDAContext.h>
#include <ATen/cuda/llvm_jit_strings.h>
#include <ATen/native/cuda/jit_utils.h>
#include <c10/core/DeviceGuard.h>
#include <c10/cuda/CUDAFunctions.h>
#include <c10/cuda/CUDAStream.h>
#include <c10/util/irange.h>

#include <cmath>
#include <fstream>

namespace nvfuser {

int64_t FusionExecutor::fusion_id_counter_ = 0;

bool fill_allocation_with_nan_ = false;

bool shouldFillAllocationWithNan() {
  return fill_allocation_with_nan_;
}

void setFillAllocationWithNan(bool value) {
  fill_allocation_with_nan_ = value;
}

namespace {

static const char* defineIndexType(PrimDataType index_type) {
  if (index_type == DataType::Int32) {
    return "typedef int nvfuser_index_t;\n";
  } else if (index_type == DataType::Int) {
    return "typedef int64_t nvfuser_index_t;\n";
  } else {
    TORCH_INTERNAL_ASSERT(false, "invalid indexing type: ", index_type);
  }
}

static const char* defineIntegerTypes() {
  return R"(
typedef signed char int8_t;
typedef unsigned char uint8_t;
typedef short int int16_t;
typedef unsigned short int uint16_t;
typedef int int32_t;
typedef unsigned int uint32_t;
typedef long long int int64_t;
typedef unsigned long long int uint64_t;
)";
}

static const std::string& includeStdComplex() {
  static std::string result = std::string(R"ESCAPE(
#ifdef __NVCC__
#include <complex>
#endif // __NVCC__
)ESCAPE");
  return result;
}

} // namespace

std::unique_ptr<PrecomputedValues>& FusionExecutor::
    evaluatorPrecomputedValues() {
  if (!evaluator_precomputed_values_) {
    evaluator_precomputed_values_ =
        std::make_unique<PrecomputedValues>(lowered_->kernel());
  }
  return evaluator_precomputed_values_;
}

std::string FusionExecutor::getStructuredCode(
    const std::string& kernel_str,
    PrimDataType index_type) const {
  // generating cuda code;
  std::string code = "";
  code += includeStdComplex();
  code += std::string("namespace ") + FusionExecutor::kernelNamespace() +
      " {\n" + defineIntegerTypes() + defineIndexType(index_type) +
      executor_utils::kernelPreamble() + kernel_str + "}\n";

  if (isDebugDumpEnabled(DebugDumpOption::CudaKernel)) {
    std::cout << "\n======= Codegen output for kernel: " << kernelName()
              << " =======\n\n"
              << kernel_str << "\n======================================\n\n";
  } else if (isDebugDumpEnabled(DebugDumpOption::CudaFull)) {
    std::cout << "\n======= Codegen output for kernel: " << kernelName()
              << " =======\n\n"
              << code << "\n======================================\n\n";
  }
  if (isDebugDumpEnabled(DebugDumpOption::CudaToFile) ||
      isDebugDumpEnabled(DebugDumpOption::DebugInfo)) {
    std::stringstream file_name;
    file_name << "__tmp_kernel" << fusion_id_ << ".cu";
    std::cout << "PRINTING: " << file_name.str() << std::endl;
    std::ofstream out(file_name.str());
    out << code << std::endl;
    out.close();
  }

  return code;
}

std::string FusionExecutor::getStructuredCode() const {
  return getStructuredCode(kernelString(), kernel()->indexType());
}

// TODO: come up with a more user friendly interface
void FusionExecutor::debugCompileFusionFromStr(
    Fusion* fusion,
    const std::string& code,
    const std::string& name,
    int id,
    CompileOptions options) {
  options_ = options;

  if (isDebugDumpEnabled(DebugDumpOption::FusionIr)) {
    fusion->print();
  } else if (isDebugDumpEnabled(DebugDumpOption::FusionIrMath)) {
    fusion->printMath();
  }

  if (isDebugDumpEnabled(DebugDumpOption::CudaFull)) {
    std::cout << "\n==== codegen output for kernel: " << kernelName()
              << " ====" << std::endl
              << code << std::endl
              << "======================================\n"
              << std::endl;
  }

  lowered_ = std::make_unique<GpuLower>(fusion);
  const auto kernel = lowered_->kernel();
  fusion_ = lowered_->kernel();

  fusion_id_ = id;
  setUsedTVs();

  if (isDebugDumpEnabled(DebugDumpOption::KernelIr)) {
    kernel->print();
  }

  const auto& kernel_summary = kernel->summary();

  if (!kernel_summary.static_smem_allocations.empty()) {
    ExpressionEvaluator static_evaluator;
    const auto static_smem_size = computeSharedMemory(
        static_evaluator, kernel_summary.static_smem_allocations);
    TORCH_INTERNAL_ASSERT(
        static_smem_size < max_static_smem_,
        "The static shared memory allocation is larger than available memory.");
  }

  std::tie(compiled_kernel_, last_compiler_log_, last_compiled_binary_) =
      executor_utils::getCompiledKernel(c10::nullopt, code, name, fusion_id_);
  TORCH_INTERNAL_ASSERT(
      fusion_id_ > 0, "assign a fusion_id_ <= 0 is not accepted.");
}

void FusionExecutor::compileFusion(
    Fusion* fusion,
    const KernelArgumentHolder& args,
    const LaunchParams& launch_constraints,
    CompileParams compile_params) {
  FUSER_PERF_SCOPE("compileFusion");

  TORCH_INTERNAL_ASSERT(
      !fusion->outputs().empty(), "No output found for this kernel, aborting.");

  for (auto out : fusion->outputs()) {
    TORCH_INTERNAL_ASSERT(
        out->getValType() == ValType::TensorView,
        "Output types from fusions that are not tensors are not supported at this point.");

    const auto maybe_rfactor_domain =
        out->as<TensorView>()->getMaybeRFactorDomain();
    // walking through outputs to see if output shapes are dependent on
    // non-tensor inputs. For which case, we should have disabled output
    // allocation, since the caching id only looks at tensor shapes.
    // See issue https://github.com/csarofeen/pytorch/issues/2002
    std::vector<Val*> output_extents;
    for (const auto id : maybe_rfactor_domain) {
      Val* extent = nullptr;
      if (id->isReduction() || id->isStride()) {
        continue;
      } else if (id->isBroadcast() && id->hasExpandedExtent()) {
        extent = id->expandedExtent();
      } else {
        extent = id->extent();
      }
      output_extents.emplace_back(extent);
    }
    auto dependencies = InputsOf::outputs(fusion, output_extents);
    if (std::any_of(dependencies.begin(), dependencies.end(), [](Val* val) {
          return val->isFusionInput();
        })) {
      // TODO: parameter cache is too big a hammer here. We should consider
      // separate the caching logic of output sizes & launch params. Since
      // output size dependency should only invalidate the output sizes
      disable_parameter_cache_ = true;
      break;
    }
  }

  if (isDebugDumpEnabled(DebugDumpOption::FusionIr)) {
    fusion->print();
  } else if (isDebugDumpEnabled(DebugDumpOption::FusionIrMath)) {
    fusion->printMath();
  }

  // TODO: refactor the options_ passed through
  options_.device =
      c10::Device(c10::DeviceType::CUDA, (int8_t)args.getDeviceIndex());

  // Set the index type of compile params if not already set. If set,
  // make sure the compile param type is valid with the given kernel
  // arguments.
  auto arg_index_type = args.getSmallestIndexTypeOfArguments();
  if (compile_params.index_type.has_value()) {
    // If the int32 compilation is requested, but the arguments demand
    // int64, that's an error
    TORCH_INTERNAL_ASSERT(
        !(compile_params.index_type.value() == PrimDataType::Int32 &&
          arg_index_type == PrimDataType::Int),
        "Compilation with int32 is requested but int64 is required for the arguments");
  } else if (arg_index_type == PrimDataType::Int) {
    // If the given compile option doesn't specify the index type, and
    // the arguments require 64-bit indexing, we need to use 64-bit
    // indexing. Note that if the arg type is 32-bit, it doesn't mean
    // it's safe to use 32-bit for the whole kernel, so unless it's
    // specified through CompileParams, we do not use 32-bit indexing.
    compile_params.index_type = arg_index_type;
  }

  c10::DeviceGuard dg(options_.device);

  TORCH_INTERNAL_ASSERT(
      options_.device.is_cuda(), "Provided device to CUDA fuser is the CPU.");
  auto properties = at::cuda::getDeviceProperties(options_.device.index());
  // TODO: These properties should be set as part of the constructor so that it
  // can be const
  device_smem_limit_ = static_cast<int64_t>(properties->sharedMemPerBlockOptin);
  warp_size_ = properties->warpSize;

  lowered_ = std::make_unique<GpuLower>(fusion, compile_params);

  const auto kernel = lowered_->kernel();
  fusion_ = lowered_->kernel()->as<Fusion>();

  fusion_id_ = ++fusion_id_counter_;
  setUsedTVs();

  if (isDebugDumpEnabled(DebugDumpOption::KernelIr)) {
    kernel->print();
  }

  if (isDebugDumpEnabled(DebugDumpOption::BankConflictInfo)) {
    auto bank_conflict_info = getBankConflictInfo(kernel);
    if (bank_conflict_info.empty()) {
      std::cout << "===== No bank confliction =====" << std::endl;
    } else {
      std::cout << "======= Bank confliction =======" << std::endl;
      for (auto info : bank_conflict_info) {
        std::cout << "Expr: " << info.first->toString() << std::endl;
        auto conflict = info.second;
        if (conflict.first > 1) {
          std::cout << "input conflict: " << conflict.first << " way, ";
        }
        if (conflict.second > 1) {
          std::cout << "output conflict: " << conflict.second << " way";
        }
        std::cout << std::endl;
      }
      std::cout << "================================" << std::endl;
    }
  }

  kernel_code_ = codegen::generateCudaKernel(kernel, kernelName());

  auto load_external_code = [](const char* external_code_path) {
    std::cout << "--------> Compiling external cuda code: "
              << external_code_path << std::endl;
    std::ifstream cuda_src(external_code_path);
    std::stringstream buffer;
    buffer << cuda_src.rdbuf();
    return buffer.str();
  };
  auto external_code_path = std::getenv("PYTORCH_NVFUSER_EXTERNAL_SRC");
  const auto structured_code = external_code_path
      ? load_external_code(external_code_path)
      : getStructuredCode();

  const auto& kernel_summary = kernel->summary();

  // We currently shouldn't allocate any more shared mem
  //  tensors statically but could keep this path if
  //  needed in later development.
  if (!kernel_summary.static_smem_allocations.empty()) {
    ExpressionEvaluator static_evaluator;
    const auto static_smem_size = computeSharedMemory(
        static_evaluator, kernel_summary.static_smem_allocations);
    TORCH_INTERNAL_ASSERT(
        static_smem_size < max_static_smem_,
        "The static shared memory allocation is larger than available memory.");
  }

  if (kernel_summary.has_dynamic_local_memory_allocations) {
    std::stringstream ss;
    ss << "Allocations must be based on constant integers for local memory. However, found: ";
    for (auto alloc : kernel_summary.dynamic_lmem_allocations) {
      ss << alloc->buffer()->toString() << ", ";
    }
    ss << " have dynamic allocations but are placed in local memory.";
    TORCH_INTERNAL_ASSERT(false, ss.str());
  }

  // TODO: pass block_size here;
  std::optional<int64_t> dynamic_smem = std::nullopt;
  std::optional<int64_t> block_size = std::nullopt;
  if (!args.empty()) {
    auto expr_eval = executor_utils::bindInputs(args, kernel);
    auto launch_params =
        computeLaunchParams(launch_constraints, expr_eval, warp_size_);
    block_size = launch_params.nThreads();
    dynamic_smem = launch_params.smem();
    TORCH_INTERNAL_ASSERT(
        block_size > 0, "launch param inferred block size < 0");
  }

  // TODO: high water mark should be computed via occupancy API after
  // compilation.

  // Basically setting high water martk as 1 when we don't provide args for
  // compilation, it will just generate a kernel that gets ditched at the first
  // run - not great. We should have better heuristics.
  block_size_high_water_mark_ = std::max<int64_t>(
      (block_size.has_value() ? block_size.value() : 1),
      block_size_high_water_mark_);
  maxrregcount_high_water_mark_ = compile_params.maxrregcount;
  std::tie(compiled_kernel_, last_compiler_log_, last_compiled_binary_) =
      executor_utils::getCompiledKernel(
          kernel_code_,
          structured_code,
          getCanonicalKernelName(),
          fusion_id_,
          block_size,
          maxrregcount_high_water_mark_,
          save_compiled_binary_ || isDebugDumpEnabled(DebugDumpOption::Sass));
  TORCH_INTERNAL_ASSERT(
      fusion_id_ > 0, "failed to assign a fusion_id_ after compilation.");

  // These should be nullopt at this point, but reset just in case
  resetCompiledKernelProperties();

  // If the dynamic shmem size is known, make sure the compiled kernel
  // has at least that size of dynamic shmem
  if (dynamic_smem.has_value()) {
    ensureAvailableDynamicSmemSize(dynamic_smem.value());
  }

  if (isDebugDumpEnabled(DebugDumpOption::Sass)) {
    std::cout << disassembledKernelSASS() << std::endl;
  }
}

namespace {

void fillTensorWithNan(at::Tensor& t) {
  switch (t.scalar_type()) {
    case at::ScalarType::Byte:
      t.fill_(0xFF);
      break;
    case at::ScalarType::Char:
      t.fill_(0x7F);
      break;
    case at::ScalarType::Short:
      t.fill_(0x7FFF);
      break;
    case at::ScalarType::Int:
      t.fill_(0x7FFFFFFF);
      break;
    case at::ScalarType::Long:
      t.fill_(0x7FFFFFFFFFFFFFFFL);
      break;
    case at::ScalarType::Bool:
      t.fill_(true);
      break;
    case at::ScalarType::Half:
    case at::ScalarType::Float:
    case at::ScalarType::Double:
    case at::ScalarType::BFloat16:
      t.fill_(std::nan(""));
      break;
    case at::ScalarType::ComplexHalf:
    case at::ScalarType::ComplexFloat:
    case at::ScalarType::ComplexDouble:
      t.fill_(c10::complex<double>(std::nan(""), std::nan("")));
      break;
    default:
      TORCH_INTERNAL_ASSERT(false, "Unknown dtype");
  }
}

// TODO: remove. Only used by FusionExecutor::inferOutputSizes, which
// is used by FusionKernelRuntime::dryRunKernelWithInput
at::Tensor inferAndAlloc(
    const TensorView* tv,
    const std::vector<Val*>& sizes,
    ExpressionEvaluator& expr_eval,
    // Map from dim -> expanded size of TV if any expanded broadcast dimensions
    // exist
    std::unordered_map<int, Val*> expanded_map,
    const CompileOptions& options,
    bool zero_init = false) {
  FUSER_PERF_SCOPE("inferAndAlloc");

  // NOLINTNEXTLINE(cppcoreguidelines-init-variables)
  // Going to infer all the sizes of the TensorView
  std::vector<int64_t> inferred_sizes;
  // Expanded sizes is at maximum the same size of inferred_sizes, as you could
  // have a fully broadcasted tensor that's being expanded
  std::vector<int64_t> expanded_sizes;
  bool expanded_dim = false;
  for (const auto size : sizes) {
    const auto inferred_val = expr_eval.evaluate(size);
    TORCH_INTERNAL_ASSERT(
        inferred_val.has_value(),
        "Could not launch kernel as program could not infer ",
        size->toString(),
        "(",
        size->name(),
        ") for the buffer ",
        tv->toString());
    inferred_sizes.push_back(inferred_val->as<int64_t>());
    if (expanded_map.count((int)expanded_sizes.size())) {
      auto expanded_size = expanded_map.at((int)expanded_sizes.size());
      const auto inferred_expanded_size = expr_eval.evaluate(expanded_size);
      TORCH_INTERNAL_ASSERT(
          inferred_expanded_size.has_value(),
          "Could not launch kernel as program could not infer the expanded extent ",
          expanded_size->toString(),
          "(",
          expanded_size->name(),
          ") for the buffer ",
          tv->toString());
      if (inferred_val.value() != 1) {
        TORCH_INTERNAL_ASSERT(
            inferred_val.value() == inferred_expanded_size.value(),
            "Attempted an expand on a non-broadcasted dimension,",
            " but the expand doesn't match the dimensions size.");
      } else {
        expanded_dim = true;
      }
      expanded_sizes.push_back(inferred_expanded_size->as<int64_t>());
    } else {
      expanded_sizes.push_back(inferred_val->as<int64_t>());
    }
  }

  const auto at_type = data_type_to_aten(tv->dtype());
  const auto tensor_options =
      at::TensorOptions().dtype(at_type).device(options.device);
  c10::IntArrayRef isizes(inferred_sizes);

  if (zero_init) {
    auto zeros = at::zeros(isizes, tensor_options);
    if (expanded_dim) {
      return zeros.expand(expanded_sizes);
    }
    return zeros;
  } else {
    // Non Variable type guard for empty_cuda call
    at::AutoDispatchBelowADInplaceOrView non_variable_type_mode;
    auto empty = at::empty(isizes, tensor_options);
    if (shouldFillAllocationWithNan()) {
      fillTensorWithNan(empty);
    }
    if (expanded_dim) {
      return empty.expand(expanded_sizes);
    }
    return empty;
  }
}

// TODO: remove. Only used by FusionExecutor::inferOutputSizes, which
// is used by FusionKernelRuntime::dryRunKernelWithInput
at::Tensor inferAndAllocOutput(
    const TensorView* tv,
    ExpressionEvaluator& expr_eval,
    const CompileOptions& options,
    bool zero_init = false) {
  const auto domain = tv->domain();
  const auto maybe_rfactor_domain = domain->maybeRFactor();

  std::vector<Val*> sizes;
  std::unordered_map<int, Val*> expand_map;

  for (const auto id : maybe_rfactor_domain) {
    if (id->isReduction() || id->isStride()) {
      continue;
    }
    sizes.push_back(id->extent());
    if (id->isBroadcast() && id->hasExpandedExtent()) {
      expand_map[(int)sizes.size() - 1] = id->expandedExtent();
    }
  }
  return inferAndAlloc(tv, sizes, expr_eval, expand_map, options, zero_init);
}

std::vector<int64_t> getContiguousStrides(
    const std::vector<int64_t>& sizes,
    const std::vector<bool>& expand_flags) {
  TORCH_INTERNAL_ASSERT(sizes.size() == expand_flags.size());

  std::vector<int64_t> strides(sizes.size());
  int64_t cur_stride = 1;
  for (auto i = sizes.size(); i > 0; --i) {
    auto size = sizes.at(i - 1);
    TORCH_INTERNAL_ASSERT(
        size >= 0,
        "Positive size is assumed non-negative but received: ",
        size);

    int64_t stride = cur_stride;

    // If expanded, stride is 0
    if (expand_flags.at(i - 1)) {
      stride = 0;
    } else if (size == 0) {
      // If the size is 0, the stride is 1
      stride = 1;
    } else {
      cur_stride *= size;
    }

    strides.at(i - 1) = stride;
  }

  return strides;
}

// Infer the size and stride of each dimension
std::pair<std::vector<int64_t>, std::vector<int64_t>> inferShape(
    const TensorView* tv,
    std::vector<Val*> symbolic_sizes,
    std::vector<bool> expand_flags,
    ExpressionEvaluator& expr_eval) {
  FUSER_PERF_SCOPE("inferShape");

  // Allocate should be provided for intermediates. We just need to
  // grab a chunk of memory of the size dicatated by
  // Allocate::shape(). Fusion outputs do not come with Allocate and
  // need to be allocated while taking expanded broadcasts into
  // account.

  std::vector<int64_t> concrete_sizes(symbolic_sizes.size(), 0);

  for (const auto i : c10::irange(symbolic_sizes.size())) {
    auto symbolic_size = symbolic_sizes.at(i);
    const auto inferred_val = expr_eval.evaluate(symbolic_size);
    TORCH_INTERNAL_ASSERT(
        inferred_val.has_value(),
        "Could not launch kernel as program could not infer ",
        symbolic_size->toInlineString(),
        "(",
        symbolic_size->toString(),
        ") for the buffer ",
        tv->toString());

    auto concrete_size = inferred_val->as<int64_t>();
    concrete_sizes.at(i) = concrete_size;
  }

  auto strides = getContiguousStrides(concrete_sizes, expand_flags);

  return {concrete_sizes, strides};
}

// Infer the shape of an intemediate tensor using kir::Allocate
std::pair<std::vector<int64_t>, std::vector<int64_t>> inferShapeOfIntermediate(
    const TensorView* tv,
    ExpressionEvaluator& expr_eval) {
  auto alloc_dom = TensorDomain::noReductions(tv->getMaybeAllocationDomain());
  std::vector<nvfuser::Val*> symbolic_sizes;
  symbolic_sizes.reserve(alloc_dom.size());
  for (auto id : alloc_dom) {
    symbolic_sizes.emplace_back(id->extent());
  }

  // For intermediate tensors, we just need to allocate a memory chunk
  // of the specified size. Broadcast expansion does not need to be considered.
  const auto expand_flags = std::vector<bool>(symbolic_sizes.size(), false);

  return inferShape(tv, symbolic_sizes, expand_flags, expr_eval);
}

// Infer the sizes and strides of an output tensor
std::pair<std::vector<int64_t>, std::vector<int64_t>> inferShapeOfOutput(
    const TensorView* tv,
    ExpressionEvaluator& expr_eval) {
  // Fusion outputs do not come with Allocate and
  // need to be allocated while taking expanded broadcasts into
  // account.

  std::vector<Val*> symbolic_sizes;
  std::vector<bool> expand_flags;

<<<<<<< HEAD
  // Allocate the rfactor domain
=======
  // Allocate the allocation domain
>>>>>>> b9691929
  for (const auto id : tv->getMaybeAllocationDomain()) {
    if (id->isReduction() || id->isStride()) {
      continue;
    }
    symbolic_sizes.push_back(id->getMaybeExpandedExtent());
    if (id->hasExpandedExtent()) {
      TORCH_INTERNAL_ASSERT(
          id->isBroadcast(),
          "Non-broadcast domain should not have an expanded extent: ",
          id->toString());
      expand_flags.push_back(true);
    } else {
      expand_flags.push_back(false);
    }
  }

  return inferShape(tv, symbolic_sizes, expand_flags, expr_eval);
}

<<<<<<< HEAD
=======
namespace {

class ForwardTraverseFromAllocToRFactor {
  at::Tensor tensor_;
  TensorView* tv_;
  ExpressionEvaluator& ee_;
  std::list<IterDomain*>& frontier_;

  // Forward traverse split from allocation to rFactor. Needs to, for example,
  // view tensor with shape [..., 15, ...] as [..., 3, 5, ...]
  void handle(Split* split) {
    auto in = split->in();
    auto inner = split->inner();
    auto outer = split->outer();
    auto factor = ee_.evaluate(split->factor())->as<int64_t>();
    auto in_it = std::find(frontier_.begin(), frontier_.end(), in);
    // TORCH_INTERNAL_ASSERT(in_it != frontier_.end());
    if (in_it == frontier_.end()) {
      // TODO: We should get rid of this return and enable the above assert.
      // Note [Allocation domain on both side of rFactor]
      // For cases where the allocation domain is on both side of rFactor, for
      // example, in Tensor3d_To_NHWC4d_FwdBwd_CUDA:
      // [alloc,root]   [alloc,root]           [root]
      //          \     /                      /    |
      //         [rFactor]                  split   [rFactor]
      //                                    /  \         |
      //                      [alloc,rFactor] [rFactor]  |
      //                                             \   |
      //                                             [alloc]
      // I have no idea why StmtSort::getExprsBetween is not returning the
      // expected set of exprs, but for now, I will just skip these illegal
      // exprs.
      return;
    }
    // view tensor
    int64_t dim = std::distance(frontier_.begin(), in_it);
    std::vector<int64_t> new_shape;
    for (auto i : c10::irange(tensor_.dim())) {
      if (i == dim) {
        new_shape.emplace_back(-1);
        new_shape.emplace_back(factor);
      } else {
        new_shape.emplace_back(tensor_.size(i));
      }
    }
    tensor_ = tensor_.view(new_shape);
    // update frontier
    frontier_.insert(in_it, outer);
    frontier_.insert(in_it, inner);
    frontier_.erase(in_it);
  }

  // Forward traverse split from allocation to rFactor. Needs to, for example,
  // view tensor with shape [..., 3, 5, ...] as [..., 15, ...]
  void handle(Merge* merge) {
    auto inner = merge->inner();
    auto outer = merge->outer();
    auto out = merge->out();
    auto inner_it = std::find(frontier_.begin(), frontier_.end(), inner);
    auto outer_it = std::find(frontier_.begin(), frontier_.end(), outer);
    // TORCH_INTERNAL_ASSERT(inner_it != frontier_.end());
    // TORCH_INTERNAL_ASSERT(outer_it != frontier_.end());
    if (inner_it == frontier_.end() || outer_it == frontier_.end()) {
      // TODO: see [Allocation domain on both side of rFactor]
      return;
    }
    int64_t inner_dim = std::distance(frontier_.begin(), inner_it);
    int64_t outer_dim = std::distance(frontier_.begin(), outer_it);
    int64_t left = std::min(inner_dim, outer_dim);
    // view the tensor
    if (outer_dim + 1 != inner_dim) {
      // need to permute the tensor in order to do a merging view
      // before: [..., outer, ..., inner, ...]
      // after: [..., outer, inner, ...]
      std::vector<int64_t> dims;
      int64_t i = 0;
      while (i < tensor_.dim() && i != left) {
        dims.emplace_back(i);
        i++;
      }
      dims.emplace_back(outer_dim);
      dims.emplace_back(inner_dim);
      while (i < tensor_.dim()) {
        if (i != outer_dim && i != inner_dim) {
          dims.emplace_back(i);
        }
        i++;
      }
      tensor_ = tensor_.permute(dims);
    }
    std::vector<int64_t> new_shape;
    for (auto i : c10::irange(tensor_.dim())) {
      if (i == left) {
        new_shape.emplace_back(-1);
      } else if (i != left + 1) {
        new_shape.emplace_back(tensor_.size(i));
      }
    }
    tensor_ = tensor_.view(new_shape);
    // update frontier
    if (inner_dim < outer_dim) {
      *inner_it = out;
      frontier_.erase(outer_it);
    } else {
      *outer_it = out;
      frontier_.erase(inner_it);
    }
  }

  void handle(Expr* expr) {
    if (auto split = dynamic_cast<Split*>(expr)) {
      handle(split);
    } else if (auto merge = dynamic_cast<Merge*>(expr)) {
      handle(merge);
    } else {
      TORCH_INTERNAL_ASSERT(
          false, "Unsupported transormation in allocation domain");
    }
  }

 public:
  ForwardTraverseFromAllocToRFactor(
      at::Tensor tensor,
      TensorView* tv,
      ExpressionEvaluator& ee,
      std::list<IterDomain*>& frontier)
      : tensor_(std::move(tensor)), tv_(tv), ee_(ee), frontier_(frontier) {}

  at::Tensor run(
      const std::vector<IterDomain*>& rfactor,
      const std::vector<IterDomain*>& alloc) {
    auto forward_exprs = StmtSort::getExprsBetween(
        tv_->fusion(),
        {alloc.begin(), alloc.end()},
        {rfactor.begin(), rfactor.end()});
    for (auto expr : forward_exprs) {
      handle(expr);
    }
    return tensor_;
  }
};

// Backward traverse is similar to forward traverse, but we need to do opposite
// transformations.
class BackwardTraverseFromAllocToRFactor {
  at::Tensor tensor_;
  TensorView* tv_;
  ExpressionEvaluator& ee_;
  std::list<IterDomain*>& frontier_;

  // Backward traverse split from allocation to rFactor. Needs to, for example,
  // view tensor with shape [..., 3, 5, ...] as [..., 15, ...]
  void handle(Split* split) {
    auto inner = split->inner();
    auto outer = split->outer();
    auto in = split->in();
    auto inner_it = std::find(frontier_.begin(), frontier_.end(), inner);
    auto outer_it = std::find(frontier_.begin(), frontier_.end(), outer);
    // TORCH_INTERNAL_ASSERT(inner_it != frontier_.end());
    // TORCH_INTERNAL_ASSERT(outer_it != frontier_.end());
    if (inner_it == frontier_.end() || outer_it == frontier_.end()) {
      // TODO: see [Allocation domain on both side of rFactor]
      return;
    }
    int64_t inner_dim = std::distance(frontier_.begin(), inner_it);
    int64_t outer_dim = std::distance(frontier_.begin(), outer_it);
    int64_t left = std::min(inner_dim, outer_dim);
    // view the tensor
    if (outer_dim + 1 != inner_dim) {
      // need to permute the tensor in order to do a merging view
      // before: [..., outer, ..., inner, ...]
      // after: [..., outer, inner, ...]
      std::vector<int64_t> dims;
      int64_t i = 0;
      while (i < tensor_.dim() && i != left) {
        dims.emplace_back(i);
        i++;
      }
      dims.emplace_back(outer_dim);
      dims.emplace_back(inner_dim);
      while (i < tensor_.dim()) {
        if (i != outer_dim && i != inner_dim) {
          dims.emplace_back(i);
        }
        i++;
      }
      tensor_ = tensor_.permute(dims);
    }
    std::vector<int64_t> new_shape;
    for (auto i : c10::irange(tensor_.dim())) {
      if (i == left) {
        new_shape.emplace_back(-1);
      } else if (i != left + 1) {
        new_shape.emplace_back(tensor_.size(i));
      }
    }
    tensor_ = tensor_.view(new_shape);
    // update frontier
    if (inner_dim < outer_dim) {
      *inner_it = in;
      frontier_.erase(outer_it);
    } else {
      *outer_it = in;
      frontier_.erase(inner_it);
    }
  }

  // Backward traverse split from allocation to rFactor. Needs to, for example,
  // view tensor with shape [..., 15, ...] as [..., 3, 5, ...]
  void handle(Merge* merge) {
    auto out = merge->out();
    auto inner = merge->inner();
    auto outer = merge->outer();
    auto factor = ee_.evaluate(inner->extent())->as<int64_t>();
    auto out_it = std::find(frontier_.begin(), frontier_.end(), out);
    // TORCH_INTERNAL_ASSERT(out_it != frontier_.end());
    if (out_it == frontier_.end()) {
      // TODO: see [Allocation domain on both side of rFactor]
      return;
    }
    // view tensor
    int64_t dim = std::distance(frontier_.begin(), out_it);
    std::vector<int64_t> new_shape;
    for (auto i : c10::irange(tensor_.dim())) {
      if (i == dim) {
        new_shape.emplace_back(-1);
        new_shape.emplace_back(factor);
      } else {
        new_shape.emplace_back(tensor_.size(i));
      }
    }
    tensor_ = tensor_.view(new_shape);
    // update frontier
    frontier_.insert(out_it, outer);
    frontier_.insert(out_it, inner);
    frontier_.erase(out_it);
  }

  void handle(Expr* expr) {
    if (auto split = dynamic_cast<Split*>(expr)) {
      handle(split);
    } else if (auto merge = dynamic_cast<Merge*>(expr)) {
      handle(merge);
    } else {
      TORCH_INTERNAL_ASSERT(
          false, "Unsupported transormation in allocation domain");
    }
  }

 public:
  BackwardTraverseFromAllocToRFactor(
      at::Tensor tensor,
      TensorView* tv,
      ExpressionEvaluator& ee,
      std::list<IterDomain*>& frontier)
      : tensor_(std::move(tensor)), tv_(tv), ee_(ee), frontier_(frontier) {}

  at::Tensor run(
      const std::vector<IterDomain*>& rfactor,
      const std::vector<IterDomain*>& alloc) {
    auto backward_exprs = StmtSort::getExprsBetween(
        tv_->fusion(),
        {rfactor.begin(), rfactor.end()},
        {alloc.begin(), alloc.end()});
    std::reverse(backward_exprs.begin(), backward_exprs.end());
    for (auto expr : backward_exprs) {
      handle(expr);
    }
    return tensor_;
  }
};

// Start from a tensor whose dimensions are consistent with the allocation
// domain of tv, apply a sequence of view/permute to the tensor to transform it
// into a format whose dimensions are consistent with the rFactor domain of tv.
at::Tensor transformOutputFromAllocationToRFactor(
    at::Tensor tensor,
    TensorView* tv,
    ExpressionEvaluator& ee) {
  // Ignore reductions because reductions does not exist in tensor's definition
  auto rfactor = TensorDomain::noReductions(tv->getMaybeRFactorDomain());
  auto alloc = TensorDomain::noReductions(tv->getMaybeAllocationDomain());
  // Traverse all affine transformations from allocation domain. Because
  // allocation domain can be before or after the rFactor domain, we need both a
  // forward and a backward traverse.
  std::list<IterDomain*> frontier(alloc.begin(), alloc.end());
  TORCH_INTERNAL_ASSERT(tensor.dim() == (int64_t)frontier.size());
  tensor = ForwardTraverseFromAllocToRFactor(tensor, tv, ee, frontier)
               .run(rfactor, alloc);
  tensor = BackwardTraverseFromAllocToRFactor(tensor, tv, ee, frontier)
               .run(rfactor, alloc);
  TORCH_INTERNAL_ASSERT(frontier.size() == rfactor.size());
  // Now that all affine transformations are handled, and frontiers should
  // contain the same set of IDs as rfactor. We still need to do a final
  // permutation so that their orders are also consistent.
  std::unordered_map<IterDomain*, int64_t> current_dims;
  int64_t counter = 0;
  for (auto id : frontier) {
    current_dims[id] = counter++;
  }
  std::vector<int64_t> dims;
  dims.reserve(frontier.size());
  for (auto id : rfactor) {
    dims.emplace_back(current_dims.at(id));
  }
  return tensor.permute(dims);
}

} // namespace

>>>>>>> b9691929
// Allocate output tensors for a given kernel. Outputs may alias inputs, in
// that case output tensors are shallow copies of the aliased inputs
std::vector<at::Tensor> allocOutputs(
    const kir::Kernel* kernel,
    const std::vector<FusionExecutor::GlobalBufferInfo>& output_info,
    const std::vector<std::pair<int, int>>& output_to_input_aliases,
    const KernelArgumentHolder& inputs,
    const c10::Device& device,
<<<<<<< HEAD
    ExpressionEvaluator& eval) {
=======
    ExpressionEvaluator& ee) {
>>>>>>> b9691929
  FUSER_PERF_SCOPE("ExecutorRunFusion::OutputAlloc");

  std::vector<at::Tensor> outputs;

  for (const auto output_idx : c10::irange(output_info.size())) {
    const auto& buf_info = output_info.at(output_idx);

    auto alias_it = std::find_if(
        output_to_input_aliases.begin(),
        output_to_input_aliases.end(),
        [&](const auto output_to_input) {
          return output_to_input.first == (int)output_idx;
        });

    // Note: aliased output is not returned as output. But we still need it
    // for kernel execution, so would need to push them to args
    if (alias_it != output_to_input_aliases.end()) {
      auto aliased_input_index = alias_it->second;
      auto tensor_arg_abstract = dynamic_cast<const TensorArgAbstract*>(
          inputs.at(aliased_input_index));
      TORCH_INTERNAL_ASSERT(
          tensor_arg_abstract, "alias io only supports tensor");
      outputs.emplace_back(tensor_arg_abstract->getTensor());
    } else if (kernel->outputs().at(output_idx)->isFusionInput()) {
      // pushing empty tensor for trivial forwarding. Since we handle this in
      // integration, see step 1 - note [trivial forwarding]
      const auto tensor_options =
          at::TensorOptions().dtype(at::kFloat).device(device);
      outputs.emplace_back(at::empty(
          std::vector<int64_t>(
              TensorDomain::noReductions(buf_info.tv->getMaybeRFactorDomain())
                  .size(),
              0),
          tensor_options));
    } else {
<<<<<<< HEAD
      // do allocation based on allocation domain
=======
>>>>>>> b9691929
      auto alloc_tensor = at::native::empty_strided_cuda(
          buf_info.sizes,
          buf_info.strides,
          buf_info.type,
          c10::nullopt,
          device,
          c10::nullopt);
<<<<<<< HEAD
      // permute & view to get the final tensor
      at::Tensor tensor = alloc_tensor;
      auto rfactor =
          TensorDomain::noReductions(buf_info.tv->getMaybeRFactorDomain());
      auto alloc =
          TensorDomain::noReductions(buf_info.tv->getMaybeAllocationDomain());
      std::list<IterDomain*> frontier(alloc.begin(), alloc.end());
      TORCH_INTERNAL_ASSERT(alloc_tensor.dim() == (int64_t)frontier.size());
      // traverse forward from alloc to rfactor
      auto forward_exprs = StmtSort::getExprsBetween(
          buf_info.tv->fusion(),
          {alloc.begin(), alloc.end()},
          {rfactor.begin(), rfactor.end()});
      for (auto expr : forward_exprs) {
        if (auto split = dynamic_cast<Split*>(expr)) {
          auto in = split->in();
          auto inner = split->inner();
          auto outer = split->outer();
          auto factor = eval.evaluate(split->factor())->as<int64_t>();
          auto in_it = std::find(frontier.begin(), frontier.end(), in);
          TORCH_INTERNAL_ASSERT(in_it != frontier.end());
          // view tensor
          int64_t dim = std::distance(frontier.begin(), in_it);
          std::vector<int64_t> new_shape;
          for (auto i : c10::irange(tensor.dim())) {
            if (i == dim) {
              new_shape.emplace_back(-1);
              new_shape.emplace_back(factor);
            } else {
              new_shape.emplace_back(tensor.size(i));
            }
          }
          tensor = tensor.view(new_shape);
          // update frontier
          frontier.insert(in_it, outer);
          frontier.insert(in_it, inner);
          frontier.erase(in_it);
        } else if (auto merge = dynamic_cast<Merge*>(expr)) {
          auto inner = merge->inner();
          auto outer = merge->outer();
          auto out = merge->out();
          auto inner_it = std::find(frontier.begin(), frontier.end(), inner);
          auto outer_it = std::find(frontier.begin(), frontier.end(), outer);
          TORCH_INTERNAL_ASSERT(inner_it != frontier.end());
          TORCH_INTERNAL_ASSERT(outer_it != frontier.end());
          int64_t inner_dim = std::distance(frontier.begin(), inner_it);
          int64_t outer_dim = std::distance(frontier.begin(), outer_it);
          int64_t left = std::min(inner_dim, outer_dim);
          // view the tensor
          if (outer_dim + 1 != inner_dim) {
            // need to permute the tensor in order to do a merging view
            // before: [..., outer, ..., inner, ...]
            // after: [..., outer, inner, ...]
            std::vector<int64_t> dims;
            int64_t i = 0;
            while (i < tensor.dim() && i != left) {
              dims.emplace_back(i);
              i++;
            }
            dims.emplace_back(outer_dim);
            dims.emplace_back(inner_dim);
            while (i < tensor.dim()) {
              if (i != outer_dim && i != inner_dim) {
                dims.emplace_back(i);
              }
              i++;
            }
            tensor = tensor.permute(dims);
          }
          std::vector<int64_t> new_shape;
          for (auto i : c10::irange(tensor.dim())) {
            if (i == left) {
              new_shape.emplace_back(-1);
            } else if (i != left + 1) {
              new_shape.emplace_back(tensor.size(i));
            }
          }
          tensor = tensor.view(new_shape);
          // update frontier
          if (inner_dim < outer_dim) {
            *inner_it = out;
            frontier.erase(outer_it);
          } else {
            *outer_it = out;
            frontier.erase(inner_it);
          }
        } else {
          TORCH_INTERNAL_ASSERT(
              false, "Unsupported transormation in allocation domain");
        }
      }
      // traverse backward from allocation to rfactor
      auto backward_exprs = StmtSort::getExprsBetween(
          buf_info.tv->fusion(),
          {rfactor.begin(), rfactor.end()},
          {alloc.begin(), alloc.end()});
      std::reverse(backward_exprs.begin(), backward_exprs.end());
      for (auto expr : backward_exprs) {
        if (auto split = dynamic_cast<Split*>(expr)) {
          auto inner = split->inner();
          auto outer = split->outer();
          auto in = split->in();
          auto inner_it = std::find(frontier.begin(), frontier.end(), inner);
          auto outer_it = std::find(frontier.begin(), frontier.end(), outer);
          TORCH_INTERNAL_ASSERT(inner_it != frontier.end());
          TORCH_INTERNAL_ASSERT(outer_it != frontier.end());
          int64_t inner_dim = std::distance(frontier.begin(), inner_it);
          int64_t outer_dim = std::distance(frontier.begin(), outer_it);
          int64_t left = std::min(inner_dim, outer_dim);
          // view the tensor
          if (outer_dim + 1 != inner_dim) {
            // need to permute the tensor in order to do a merging view
            // before: [..., outer, ..., inner, ...]
            // after: [..., outer, inner, ...]
            std::vector<int64_t> dims;
            int64_t i = 0;
            while (i < tensor.dim() && i != left) {
              dims.emplace_back(i);
              i++;
            }
            dims.emplace_back(outer_dim);
            dims.emplace_back(inner_dim);
            while (i < tensor.dim()) {
              if (i != outer_dim && i != inner_dim) {
                dims.emplace_back(i);
              }
              i++;
            }
            tensor = tensor.permute(dims);
          }
          std::vector<int64_t> new_shape;
          for (auto i : c10::irange(tensor.dim())) {
            if (i == left) {
              new_shape.emplace_back(-1);
            } else if (i != left + 1) {
              new_shape.emplace_back(tensor.size(i));
            }
          }
          tensor = tensor.view(new_shape);
          // update frontier
          if (inner_dim < outer_dim) {
            *inner_it = in;
            frontier.erase(outer_it);
          } else {
            *outer_it = in;
            frontier.erase(inner_it);
          }
        } else if (auto merge = dynamic_cast<Merge*>(expr)) {
          auto out = merge->out();
          auto inner = merge->inner();
          auto outer = merge->outer();
          auto factor = eval.evaluate(inner->extent())->as<int64_t>();
          auto out_it = std::find(frontier.begin(), frontier.end(), out);
          TORCH_INTERNAL_ASSERT(out_it != frontier.end());
          // view tensor
          int64_t dim = std::distance(frontier.begin(), out_it);
          std::vector<int64_t> new_shape;
          for (auto i : c10::irange(tensor.dim())) {
            if (i == dim) {
              new_shape.emplace_back(-1);
              new_shape.emplace_back(factor);
            } else {
              new_shape.emplace_back(tensor.size(i));
            }
          }
          tensor = tensor.view(new_shape);
          // update frontier
          frontier.insert(out_it, outer);
          frontier.insert(out_it, inner);
          frontier.erase(out_it);
        } else {
          TORCH_INTERNAL_ASSERT(
              false, "Unsupported transormation in allocation domain");
        }
      }
      // do a final permute
      TORCH_INTERNAL_ASSERT(frontier.size() == rfactor.size());
      std::unordered_map<IterDomain*, int64_t> current_dims;
      int64_t counter = 0;
      for (auto id : frontier) {
        current_dims[id] = counter++;
      }
      std::vector<int64_t> dims;
      dims.reserve(frontier.size());
      for (auto id : rfactor) {
        dims.emplace_back(current_dims.at(id));
      }
      tensor = tensor.permute(dims);
      // push allocated tensor
      outputs.emplace_back(tensor);
=======
>>>>>>> b9691929
      if (shouldFillAllocationWithNan()) {
        fillTensorWithNan(alloc_tensor);
      }
      outputs.emplace_back(transformOutputFromAllocationToRFactor(
          alloc_tensor, buf_info.tv, ee));
    }
  }

  return outputs;
}

} // namespace

int64_t FusionExecutor::computeSharedMemory(
    ExpressionEvaluator& expr_eval,
    const std::vector<const kir::Allocate*>& buffers,
    bool align_padding,
    int64_t total) {
  FUSER_PERF_SCOPE("computeSharedMemory");
  for (auto smem_alloc : buffers) {
    // If this buffer aliases another buffer,
    // then do not allocate memory for this buffer.
    if (smem_alloc->alias() == nullptr) {
      const auto inferred_val = expr_eval.evaluate(smem_alloc->size());
      if (inferred_val.has_value()) {
        const auto data_size =
            static_cast<int64_t>(dataTypeSize(smem_alloc->buffer()->dtype()));
        // Add padding to align dynamic shared memory
        if (align_padding) {
          const int align_size = 16; // always align to 16B/128b.
          total = ceilDiv(total, align_size) * align_size;
        }
        total += inferred_val->as<int64_t>() * data_size;
      } else {
        TORCH_INTERNAL_ASSERT(
            false,
            "Failed to evaluate the size ",
            smem_alloc->size(),
            " of shared memory buffer - T",
            smem_alloc->buffer()->name());
      }
    }
  }
  return total;
}

LaunchParams FusionExecutor::computeLaunchParams(
    const LaunchParams& launch_constraints,
    ExpressionEvaluator& expr_eval,
    const int64_t warp_size) {
  FUSER_PERF_SCOPE("FusionExecutor::ComputeLaunchParams");
  TORCH_INTERNAL_ASSERT(warp_size > 0, "WARP_SIZE should be larger than 0");

  LaunchParams launch_params;

  auto data_cache = compileTimeDataCache();

  auto lower = lowered_.get();
  auto& used_tvs = getUsedTVs();
  auto parallel_binding_ids_entry =
      executor_utils::caching::ExecutorCompileTimeEntry<
          executor_utils::caching::ParallelBindingIterDomains>(
          data_cache, [&used_tvs, &lower]() {
            return std::make_unique<std::vector<IterDomain*>>(
                executor_utils::getParallelBindingsIterDomains(
                    lower, used_tvs));
          });
  auto& parallel_binding_ids = parallel_binding_ids_entry.get();

  auto parallel_iter_extent_entry =
      executor_utils::caching::ExecutorCompileTimeEntry<
          executor_utils::caching::ParallelIterExtentMap>(
          data_cache, [&parallel_binding_ids]() {
            return executor_utils::getParallelIterExtents(parallel_binding_ids);
          });
  auto& parallel_iter_extents = parallel_iter_extent_entry.get();

  const auto& simplified_parallel_iter_extents =
      lower->parallelDimensionMap().getMap();

  // TODO: Need to redesign this part a bit to
  //   find the right place to trigger evaluate
  if (expr_eval.precomputedValues()) {
    expr_eval.precomputedValues()->bindParallelExtents(
        parallel_iter_extents, launch_constraints);
    expr_eval.precomputedValues()->evaluate();
  }

  // If any dimension was set in launch constraints we need to run through
  // IterDomains that have been parallelized, and bind those values. Or make
  // sure if they could be inferred the inference matches what was set.
  for (auto& entry : parallel_iter_extents) {
    auto p_type = entry.first;
    if (launch_constraints.hasDim(p_type)) {
      auto parallel_extents = entry.second;
      for (auto extent : parallel_extents) {
        auto inferred_val = expr_eval.evaluate(extent);
        if (inferred_val.has_value()) {
          // This value could have been inferred, make sure it was set right.
          bool valid = inferred_val->as<int64_t>() ==
                  launch_constraints.getDim(p_type) ||
              launch_constraints.getRawVal(p_type) == -1;
          if (!useFallback() && !valid) {
            TORCH_WARN_ONCE(
                "Cannot validate parallelization scheme, "
                "this may be due to mixed broadcast axes that are parallelized.");
          }
        } else if (!expr_eval.precomputedValues()) {
          expr_eval.bind(extent, launch_constraints.getDim(p_type));
        }
        if (!launch_params.hasDim(p_type)) {
          // Bind the launch constraint into our evaluation context
          launch_params.bind(launch_constraints.getDim(p_type), p_type);
          // Makes sure the p-types bound to evaluators are the
          //  final values that will become the actual launch
          //  param size to ensure accurate smem buffer size
          //  computation.
          expr_eval.bind(p_type, launch_constraints.getDim(p_type));
        }
      }
    }
  }

  // Run through the rest of the parallel IterDomains and infer their size
  for (auto [p_type, extent] : simplified_parallel_iter_extents) {
    FUSER_PERF_SCOPE("FusionExecutor::ParallelBindingResolution");
    auto val = expr_eval.evaluate(extent);
    TORCH_INTERNAL_ASSERT(
        val.has_value(),
        "Tried to evaluate the extent, ",
        extent->toInlineString(),
        " for the ptype: ",
        p_type,
        " to set launch bounds but could not.");

    if (val->as<int64_t>() > 0) {
      expr_eval.bind(p_type, val->as<int64_t>());
      launch_params.bind(val->as<int64_t>(), p_type);
    }
  }

  // Re-run the integer machine with all
  //  the thread sizes now determined.
  if (expr_eval.precomputedValues()) {
    expr_eval.precomputedValues()->evaluate();
  }

  const auto kernel = lowered_->kernel();
  const auto& kernel_summary = kernel->summary();

  // Calculate Dynamic Shared Memory Size
  // Add workspace for reduction and broadcast
  int64_t reduction_broadcast_workspace = 0;
  const bool has_workspace = kernel_summary.has_block_reductions ||
      kernel_summary.has_grid_reductions ||
      kernel_summary.has_block_broadcasts || kernel_summary.has_grid_broadcasts;
  if (has_workspace &&
      kernel_summary.largest_smem_data_type != DataType::Null) {
    // Not using nThreads here since it does not handle uninitialized value

    // TODO: here is an optimization opportunity since welford uses int64_t for
    // N while the data type is not neccessarily double. But it may need more
    // work on the alignment
    const int welford_factor =
        kernel_summary.has_block_welford || kernel_summary.has_grid_welford ? 3
                                                                            : 1;
    reduction_broadcast_workspace =
        (int64_t)dataTypeSize(kernel_summary.largest_smem_data_type) *
        welford_factor * launch_params.bdimx() * launch_params.bdimy() *
        launch_params.bdimz();

    if (kernel_summary.has_outer_grouped_grid_welford) {
      reduction_broadcast_workspace = std::max(
          reduction_broadcast_workspace,
          (int64_t)kernel_summary.outer_grouped_grid_welford_largest_smem_size);
    }
  }

  const auto dynamic_smem_size = computeSharedMemory(
      expr_eval,
      kernel_summary.dynamic_smem_allocations,
      true,
      reduction_broadcast_workspace);

  // Check that requested smem size can be dynamically allocated.
  //  This check is only done once a kernel has been compiled, since
  //  maybe_available_dynamic_smem_ needs to be evaluated on
  //  a compiled kernel.
  if (compiled()) {
    validateDynamicSmemSize(dynamic_smem_size);
  }

  launch_params.setSmem(dynamic_smem_size);

  return launch_params;
}

std::vector<FusionExecutor::GlobalBufferInfo> FusionExecutor::
    getIntermediateBufferInfo(ExpressionEvaluator& expr_eval) {
  FUSER_PERF_SCOPE("FusionExecutor::GetIntermediateBufferInfo");

  std::vector<GlobalBufferInfo> global_buffers;

  const auto kernel = lowered_->kernel();
  const auto& kernel_summary = kernel->summary();

  for (auto alloc : kernel_summary.global_allocations) {
    TORCH_INTERNAL_ASSERT(
        alloc->buffer()->isA<TensorView>(),
        "Cannot allocate global buffers that are not tensors.");
    auto tv = alloc->buffer()->as<TensorView>();
    if (tv->isFusionOutput()) {
      continue;
    }
    GlobalBufferInfo info;
    info.zero_init = alloc->zeroInit();
    info.tv = tv;
    std::tie(info.sizes, info.strides) =
        inferShapeOfIntermediate(tv, expr_eval);
    info.type = data_type_to_aten(tv->dtype());

    // Remember the tensor buffer used for storing kernel profile
    if (isOptionEnabled(EnableOption::KernelProfile) &&
        tv == kernel->profile().getBuffer()) {
      info.is_profile_buffer = true;
    }

    global_buffers.emplace_back(info);
  }

  return global_buffers;
}

std::vector<at::Tensor> FusionExecutor::allocOutputSpace(
    const at::ArrayRef<c10::IValue>& inputs) {
  // TODO: pass in an ExpressionEvaluator with input sizes bound
  auto kernel_inputs = KernelArgumentHolder::createKernelArgumentHolder(
      inputs, fusion_->inputs(), {});
  auto expr_eval =
      executor_utils::bindInputs(kernel_inputs, lowered_->kernel());

  auto input_alias_indices_entry =
      executor_utils::caching::ExecutorCompileTimeEntry<
          executor_utils::caching::InputAliasIndices>(
          compileTimeDataCache(), [&]() {
            return std::make_unique<std::vector<std::pair<int, int>>>(
                fusion_->getOutputToInputAliasIndices());
          });

  const auto& output_to_input_aliases = input_alias_indices_entry.get();

  auto output_info =
      getOutputBufferInfo(kernel_inputs, expr_eval, output_to_input_aliases);

  return allocOutputs(
      kernel(),
      output_info,
      output_to_input_aliases,
      kernel_inputs,
      options_.device,
      expr_eval);
}

std::vector<FusionExecutor::GlobalBufferInfo> FusionExecutor::
    getOutputBufferInfo(
        const KernelArgumentHolder& args,
        ExpressionEvaluator& expr_eval,
        const std::vector<std::pair<int, int>>& output_to_input_aliases) {
  FUSER_PERF_SCOPE("FusionExecutor::GetOutbufferInfo");
  const auto kernel = lowered_->kernel();
  std::vector<GlobalBufferInfo> outputs;
  TORCH_INTERNAL_ASSERT(
      args.size() == kernel->inputs().size(),
      "kernel arguments length does not match runtime arguments.");
  for (const auto out_i : c10::irange(kernel->outputs().size())) {
    GlobalBufferInfo info;
    auto out_val = kernel->outputs()[out_i];
    info.tv = dynamic_cast<TensorView*>(out_val);
    if (out_val->isFusionInput()) {
      // pushing empty tensor for trivial forwarding. Since we handle this in
      // integration, see step 1 - note [trivial forwarding]
      info.type = at::kFloat;
      info.sizes = {0};
    } else {
      TORCH_INTERNAL_ASSERT(
          info.tv != nullptr, "Cannot allocate outputs that are not tensors.");
      auto output = out_val->as<TensorView>();
      auto alias_it = std::find_if(
          output_to_input_aliases.begin(),
          output_to_input_aliases.end(),
          [&](const auto output_to_input) {
            return output_to_input.first == (int)out_i;
          });
      if (alias_it != output_to_input_aliases.end()) {
        // Aliased to an input, no need to gather allocation
        // info. Leave it as is
      } else {
        std::tie(info.sizes, info.strides) =
            inferShapeOfOutput(output, expr_eval);
        info.type = data_type_to_aten(output->dtype());
        info.zero_init = false;
      }
    }
    outputs.emplace_back(info);
  }
  return outputs;
}

void FusionExecutor::setUsedTVs() {
  auto used_vals = fusion_->usedMathVals();
  auto used_tvs = ir_utils::filterByType<TensorView>(used_vals);
  used_tvs_.clear();
  used_tvs_.insert(used_tvs_.begin(), used_tvs.begin(), used_tvs.end());
}

// TODO: replace use of inferAndAllocOutput
KernelArgumentHolder FusionExecutor::evaluateOutputSizes(
    const KernelArgumentHolder& args,
    ExpressionEvaluator& expr_eval,
    const std::unordered_set<int>& alias_indices) {
  FUSER_PERF_SCOPE("FusionExecutor::AllocOutputs");
  const auto kernel = lowered_->kernel();

  KernelArgumentHolder ret;
  ret.setDeviceIndex(args.getDeviceIndex());

  CompileOptions meta_options = options_;
  meta_options.device = c10::Device(c10::DeviceType::Meta, 0);

  for (const auto out_i : c10::irange(kernel->outputs().size())) {
    // If the output is just trivially the input, just "copy" it over, see note
    // [trivial forwarding]
    if (kernel->outputs()[out_i]->isFusionInput()) {
      for (auto inp_i : c10::irange(kernel->inputs().size())) {
        if (kernel->inputs()[inp_i] == kernel->outputs()[out_i]) {
          TORCH_INTERNAL_ASSERT(
              inp_i < args.size(),
              "Issue with an input showing up as output, couldn't find input.");

          auto tensor_arg_abstract =
              dynamic_cast<const TensorArgAbstract*>(args[inp_i]);
          TORCH_INTERNAL_ASSERT(
              tensor_arg_abstract,
              "Cannot register a scalar as an output in a fusion.");
          ret.push(tensor_arg_abstract);
          break;
        }
      }
    } else {
      auto tv = dynamic_cast<TensorView*>(kernel->outputs().at(out_i));
      TORCH_INTERNAL_ASSERT(
          tv != nullptr, "Cannot allocate outputs that are not tensors.");
      auto output = kernel->outputs()[out_i]->as<TensorView>();
      if (alias_indices.count((int)out_i) != 0) {
        // aliasing to inputs, no need to allocate real output
        // but we still need to push an entry here.
        ret.push(int64_t(0));
      } else {
        // TODO: we are using meta here, which is bad since it doesn't account
        // for devices. Switch to fake tensor instead
        auto output_tensor =
            inferAndAllocOutput(output, expr_eval, meta_options, false);
        // TODO: pass in an ExpressionEvaluator with input sizes bound
        ExpressionEvaluator ee;
        ret.push(output_tensor, tv, ee);
      }
    }
  }
  return ret;
}

KernelArgumentHolder FusionExecutor::inferOutputSizes(
    const KernelArgumentHolder& args,
    const LaunchParams& launch_constraints) {
  FUSER_PERF_SCOPE("FusionExecutor::RunFusion");

  ExecutorEntry* executor_entry = nullptr;
  auto opt_code = args.getCacheId();
  if (opt_code.has_value()) {
    executor_entry = &executor_entry_lookup_[*opt_code];
  }

  at::cuda::jit::initializeCudaContext();
  TORCH_INTERNAL_ASSERT(lowered_);

  TORCH_INTERNAL_ASSERT(
      !executor_entry || !executor_entry->init,
      "compile kernel shouldn't hit a pre-existing cache");
  FUSER_PERF_SCOPE("ExecutorRunFusion::ValidateAndInitialize");
  // TODO: validate kernel inputs currently won't be happy, since our fusion
  // args are mapped with `meta` tensor instead of `cuda` tensor, check if this
  // would be resolved with FakeTensor
  // executor_utils::validateKernelInputs(fusion_, args, options_.device);

  ExpressionEvaluator expr_eval;
  evaluatorPrecomputedValues()->bindInputs(args);
  expr_eval.precomputedValues() = evaluatorPrecomputedValues().get();

  // I think this binds something to expr_eval, so even though we are not using
  // launch_params_, we still need this in order to infer output shapes.
  launch_params_ =
      computeLaunchParams(launch_constraints, expr_eval, warp_size_);

  executor_utils::validateVectorizedTensors(
      lowered_.get()->kernel(), args, {}, compileTimeDataCache(), expr_eval);

  auto alias_indices_entry = executor_utils::caching::ExecutorCompileTimeEntry<
      executor_utils::caching::InputAliasIndices>(
      compileTimeDataCache(), [&]() {
        return std::make_unique<std::vector<std::pair<int, int>>>(
            fusion_->getOutputToInputAliasIndices());
      });

  auto& alias_indices = alias_indices_entry.get();

  auto output_alias_indices_entry =
      executor_utils::caching::ExecutorCompileTimeEntry<
          executor_utils::caching::OutputAliasIndices>(
          compileTimeDataCache(), [&]() {
            return std::make_unique<std::unordered_set<int>>(
                fusion_->getIndicesOfAliasedOutputs());
          });

  auto& output_alias_indices = output_alias_indices_entry.get();

  auto ret = evaluateOutputSizes(args, expr_eval, output_alias_indices);

  for (const auto& entry : alias_indices) {
    auto aliased_output_index = entry.first;
    auto aliased_input_index = entry.second;
    TORCH_INTERNAL_ASSERT(
        args[aliased_input_index]->isType(ArgType::Tensor),
        "alias io only supports tensor");
    ret.swap(aliased_output_index, args[aliased_input_index]);
  }

  return ret;
}

namespace {

// Make sure the index type of Kernel is valid
void validateIndexType(
    kir::Kernel* kernel,
    const CompileParams& compile_params) {
  TORCH_INTERNAL_ASSERT(
      !compile_params.index_type.has_value() ||
          kernel->indexType() == compile_params.index_type.value(),
      "Kernel index type and compilation index type don't match. Kernel type: ",
      kernel->indexType(),
      ". Compilation index type: ",
      compile_params.index_type.value());
}

void validateCooperativeLaunch(
    CUfunction kernel,
    const LaunchParams& launch_params,
    int64_t device_index) {
  int num_blocks_per_SM = -1;
  auto block_size =
      launch_params.bdimx() * launch_params.bdimy() * launch_params.bdimz();
  CUDA_SAFE_CALL(cuOccupancyMaxActiveBlocksPerMultiprocessor(
      &num_blocks_per_SM,
      kernel,
<<<<<<< HEAD
      (int)(launch_params.bdimx() * launch_params.bdimy() *
            launch_params.bdimz()),
=======
      (int)block_size,
>>>>>>> b9691929
      (size_t)launch_params.smem()));

  auto grid_size =
      launch_params.gdimx() * launch_params.gdimy() * launch_params.gdimz();
  auto max_active_blocks = num_blocks_per_SM *
      at::cuda::getDeviceProperties(device_index)->multiProcessorCount;
  TORCH_INTERNAL_ASSERT(
<<<<<<< HEAD
      (int64_t)(num_blocks_per_SM *
                at::cuda::getDeviceProperties(device_index)
                    ->multiProcessorCount) >=
          launch_params.gdimx() * launch_params.gdimy() * launch_params.gdimz(),
=======
      (int64_t)(max_active_blocks) >= grid_size,
>>>>>>> b9691929
      "Wanted to launch a cooperative kernel, however the number of blocks is greater than ",
      "what can be resident on the GPU at once. Need: ",
      grid_size,
      " (",
      launch_params.gdimx(),
      " * ",
      launch_params.gdimy(),
      " * ",
      launch_params.gdimz(),
      ") but limited to ",
      num_blocks_per_SM,
      " * ",
      at::cuda::getDeviceProperties(device_index)->multiProcessorCount);
}

// Dump fusion inputs and outputs as well as some useful fusion
// information. Note that inputs and outputs are those that are passed
// to FusionExecutor::runFusion, so outputs may not be given.
void dumpFusionArgs(
    int64_t fusion_id,
    const KernelArgumentHolder& args,
    const LaunchParams& launch_constraints,
    const CompileParams& compile_params,
    const std::vector<at::Tensor>& outputs) {
  std::cout << "Arguments for fusion" << fusion_id << ":" << std::endl
            << "Inputs:" << std::endl;
  for (auto i : c10::irange(args.size())) {
    std::cout << "  " << args[i]->toString() << std::endl;
  }
  std::cout << "Outputs:" << std::endl;
  for (const auto& output : outputs) {
    std::cout << "  " << output.scalar_type() << " " << output.sizes()
              << " (strides = " << output.strides() << ")" << std::endl;
  }
  std::cout << launch_constraints.toString();
  std::cout << "maxrregcount= " << compile_params.maxrregcount << std::endl;
}

// Dump arguments that are passed to a CUDA kernel call, which include
// the inputs and outputs of the fusion as well as temporary
// global-memory buffers. Unlike dumpFusionArgs, which dumps inputs
// and outputs passed to FusionExecutor::runFusion, this function
// dumps those that are passed to a CUDA kernel.
void dumpKernelArgs(
    int64_t fusion_id,
    const KernelArgumentHolder& args,
    size_t num_inputs,
    const std::vector<at::Tensor>& allocated_outputs,
    const std::vector<at::Tensor>& intermediates,
    const std::vector<FusionExecutor::GlobalBufferInfo>& intermediates_info) {
  std::cout << "Arguments for kernel" << fusion_id << ":" << std::endl
            << "Inputs:" << std::endl;
  for (auto i : c10::irange(num_inputs)) {
    std::cout << "  " << args[i]->toString() << std::endl;
  }
  std::cout << "Outputs:" << std::endl;
  // note: add aliased outputs here.
  for (const auto& output : allocated_outputs) {
    std::cout << "  " << output.scalar_type() << " " << output.sizes()
              << " (strides = " << output.strides()
              << ", address = " << output.data_ptr() << ")" << std::endl;
  }
  std::cout << "Intermediate global buffers:" << std::endl;
  for (const auto i : c10::irange(intermediates.size())) {
    const auto& buffer = intermediates.at(i);
    const auto& zero_init = intermediates_info.at(i).zero_init;
    std::cout << "  " << buffer.scalar_type() << " " << buffer.sizes()
              << " is_zero_initialized: " << zero_init << std::endl;
  }
}

FusionExecutor::GlobalBufferInfo getGlobalBufferAllocationInfo(
    const at::Tensor& at_tensor) {
  FusionExecutor::GlobalBufferInfo info{
      .sizes = at_tensor.sizes().vec(),
      .strides = at_tensor.strides().vec(),
      .type = at_tensor.scalar_type()};
  return info;
}

} // namespace

void FusionExecutor::initializeExecutorEntry(
    ExecutorEntry& executor_entry,
    const KernelArgumentHolder& args,
    const LaunchParams& launch_constraints,
    const CompileParams& compile_params,
    const std::vector<at::Tensor>& outputs) {
  FUSER_PERF_SCOPE("ExecutorRunFusion::InitializeExecutorEntry");

  // code path to take when either:
  //   1. no opt_code is provided or
  //   2. `executor_entry` is not initialized
  executor_utils::validateKernelInputs(fusion_, args, options_.device);

  ExpressionEvaluator expr_eval;
  evaluatorPrecomputedValues()->bindInputs(args);
  expr_eval.precomputedValues() = evaluatorPrecomputedValues().get();

  auto launch_params =
      computeLaunchParams(launch_constraints, expr_eval, warp_size_);

  executor_utils::validateVectorizedTensors(
      kernel(), args, outputs, compileTimeDataCache(), expr_eval);

  auto input_alias_indices_entry =
      executor_utils::caching::ExecutorCompileTimeEntry<
          executor_utils::caching::InputAliasIndices>(
          compileTimeDataCache(), [&]() {
            return std::make_unique<std::vector<std::pair<int, int>>>(
                fusion_->getOutputToInputAliasIndices());
          });

  const auto& output_to_input_aliases = input_alias_indices_entry.get();

  std::vector<GlobalBufferInfo> output_info;

  if (outputs.empty()) {
    output_info = getOutputBufferInfo(args, expr_eval, output_to_input_aliases);
  } else {
    // Need to save the information necessary for allocations as
    // future uses of this ExecutorEntry may not be provided with
    // allocated outputs
    for (const auto& output : outputs) {
      output_info.emplace_back(getGlobalBufferAllocationInfo(output));
    }
  }

  auto intermediates = getIntermediateBufferInfo(expr_eval);

  uint64_t rand_offset = 0;
  if (kernel()->summary().max_rng_offsets >= 0) {
    // NOTE: this is how we map offset to PW kernels in order to have
    // identical random number generator to match native PyTorch results.
    // But it doesn't really work as it takes assumption how threads are
    // binded but is not generally how we handle that in scheduler.
    // Refer to `Philox` in generated kernel to understand how the mapping
    // works.
    rand_offset = (uint64_t)(kernel()->summary().max_rng_offsets + 1) * 4;
  }

  // All information is gathered. Save it to ExecutorEntry
  executor_entry.launch_params = launch_params;
  executor_entry.output_to_input_aliases = output_to_input_aliases;
  executor_entry.outputs = output_info;
  executor_entry.intermediates = intermediates;
  executor_entry.rand_offset = rand_offset;
  executor_entry.init = true;
}

void FusionExecutor::recompileKernel(
    const LaunchParams& new_launch_params,
    const CompileParams& new_compile_params) {
  if (new_launch_params.nThreads() <= block_size_high_water_mark_ &&
      new_compile_params.maxrregcount == maxrregcount_high_water_mark_) {
    return;
  }

  const auto structured_code = getStructuredCode();
  block_size_high_water_mark_ = new_launch_params.nThreads();
  maxrregcount_high_water_mark_ = new_compile_params.maxrregcount;

  std::tie(compiled_kernel_, last_compiler_log_, last_compiled_binary_) =
      executor_utils::getCompiledKernel(
          kernel_code_,
          structured_code,
          getCanonicalKernelName(),
          fusion_id_,
          block_size_high_water_mark_,
          maxrregcount_high_water_mark_,
          save_compiled_binary_);

  resetCompiledKernelProperties();

  if (kernel()->summary().has_cooperative_grid_reduction) {
    // We need to increase shared memory before kernel launch, but also before
    // calling into `validateCooperativeLaunch`!
    // So we need to do it there before calling into the validation, to avoid
    // false positives
    ensureAvailableDynamicSmemSize(new_launch_params.smem());
    validateCooperativeLaunch(
        compiled_kernel_.function, new_launch_params, options_.device.index());
  }
}

int64_t FusionExecutor::getAvailableDynamicSmemSize() {
  TORCH_INTERNAL_ASSERT(
      compiled(), "Cannot get dynamic smem size unless kernel is compiled");
  if (!available_dynamic_smem_size_.has_value()) {
    int size = 0;
    CUDA_SAFE_CALL(cuFuncGetAttribute(
        &size,
        CU_FUNC_ATTRIBUTE_MAX_DYNAMIC_SHARED_SIZE_BYTES,
        compiled_kernel_.function));
    available_dynamic_smem_size_ = size;
  }
  return available_dynamic_smem_size_.value();
}

int64_t FusionExecutor::getStaticSmemSize() {
  TORCH_INTERNAL_ASSERT(
      compiled(), "Cannot get static smem size unless kernel is compiled");
  if (!static_smem_size_.has_value()) {
    int size = 0;
    // Is this really a costly operation worth caching?
    CUDA_SAFE_CALL(cuFuncGetAttribute(
        &size, CU_FUNC_ATTRIBUTE_SHARED_SIZE_BYTES, compiled_kernel_.function));
    static_smem_size_ = size;
  }
  return static_smem_size_.value();
}

void FusionExecutor::validateDynamicSmemSize(int64_t dynamic_smem_size) {
  TORCH_INTERNAL_ASSERT(
      getStaticSmemSize() + dynamic_smem_size < device_smem_limit_,
      "The total shared memory allocation is larger than available memory.",
      " Dynamic size: ",
      dynamic_smem_size,
      ". Static size: ",
      getStaticSmemSize(),
      ". Required total size: ",
      getStaticSmemSize() + dynamic_smem_size,
      ". Device limit size: ",
      device_smem_limit_);
}

int64_t FusionExecutor::ensureAvailableDynamicSmemSize(
    int64_t dynamic_smem_size) {
  TORCH_INTERNAL_ASSERT(
      compiled(), "Cannot set dynamic smem size unless kernel is compiled");
  if (dynamic_smem_size > getAvailableDynamicSmemSize()) {
    validateDynamicSmemSize(dynamic_smem_size);
    CUDA_SAFE_CALL(cuFuncSetAttribute(
        compiled_kernel_.function,
        CU_FUNC_ATTRIBUTE_MAX_DYNAMIC_SHARED_SIZE_BYTES,
        dynamic_smem_size));
    available_dynamic_smem_size_ = dynamic_smem_size;
  }
  return getAvailableDynamicSmemSize();
}

void FusionExecutor::resetCompiledKernelProperties() {
  available_dynamic_smem_size_.reset();
  static_smem_size_.reset();
}

std::vector<at::Tensor> FusionExecutor::runFusion(
    KernelArgumentHolder& args,
    const LaunchParams& launch_constraints,
    CompileParams compile_params,
    std::vector<at::Tensor> outputs) {
  FUSER_PERF_SCOPE("FusionExecutor::RunFusion");
  TORCH_INTERNAL_ASSERT(compiled());
  TORCH_INTERNAL_ASSERT(
      fusion_id_ > 0, "Cannot run fusion, it was not compiled.");
  TORCH_INTERNAL_ASSERT(
      !args.getCacheId().has_value() || outputs.empty(),
      "short cut input cache is not compatible with pre-allocated output");

  validateIndexType(kernel(), compile_params);

  const auto num_inputs = args.size();

  if (isDebugDumpEnabled(DebugDumpOption::FusionArgs)) {
    dumpFusionArgs(
        fusion_id_, args, launch_constraints, compile_params, outputs);
  }

  c10::DeviceGuard dg(options_.device);
  auto stream = at::cuda::getCurrentCUDAStream();
  at::cuda::jit::initializeCudaContext();
  TORCH_INTERNAL_ASSERT(lowered_);

  // Placeholder for the case where parameter cache is not used
  ExecutorEntry temporary_executor_entry;

  ExecutorEntry* executor_entry =
      args.getCacheId().has_value() && !disable_parameter_cache_
      ? &executor_entry_lookup_[*args.getCacheId()]
      : &temporary_executor_entry;

  // Initialize the executor entry if not initlized
  if (!executor_entry->init) {
    initializeExecutorEntry(
        *executor_entry, args, launch_constraints, compile_params, outputs);
  }

  recompileKernel(executor_entry->launch_params, compile_params);

  // TODO: Why does this need to be stored in the class?
  launch_params_ = executor_entry->launch_params;

  // context manager to disable auto grad for `empty_cuda` calls later
  at::AutoDispatchBelowADInplaceOrView non_variable_type_mode;

  ExpressionEvaluator ee;

  // only allocate outputs when not given
  if (outputs.empty()) {
    auto expr_eval = executor_utils::bindInputs(args, lowered_->kernel());
    outputs = allocOutputs(
        kernel(),
        executor_entry->outputs,
        executor_entry->output_to_input_aliases,
        args,
        options_.device,
<<<<<<< HEAD
        ee);
=======
        expr_eval);
>>>>>>> b9691929
  } else {
    // TODO: Use validateKernelOutputs
    TORCH_INTERNAL_ASSERT(
        outputs.size() == fusion_->outputs().size(),
        __func__,
        " provided number of outputs does not match fusion output");
  }
  auto output_tvs = ir_utils::filterByType<TensorView>(fusion_->outputs());
  args.push(outputs, {output_tvs.begin(), output_tvs.end()}, ee);

  std::vector<at::Tensor> intermediates;
  at::Tensor profile_buffer;
  {
    FUSER_PERF_SCOPE("ExecutorRunFusion::IntermediateBufferAlloc");
    for (const auto i : c10::irange(executor_entry->intermediates.size())) {
      const auto& buf_info = executor_entry->intermediates.at(i);
      at::Tensor intermediate_buffer;
      if (buf_info.zero_init) {
        intermediate_buffer = at::zeros(
            buf_info.sizes,
            at::TensorOptions().dtype(buf_info.type).device(options_.device));
      } else {
        intermediate_buffer = at::native::empty_cuda(
            buf_info.sizes,
            buf_info.type,
            c10::nullopt,
            options_.device,
            c10::nullopt);
        if (shouldFillAllocationWithNan()) {
          fillTensorWithNan(intermediate_buffer);
        }
      }
      // TODO: pass in an ExpressionEvaluator with input sizes bound
      ExpressionEvaluator ee;
      args.push(intermediate_buffer, buf_info.tv, ee);
      intermediates.push_back(intermediate_buffer);
      if (buf_info.is_profile_buffer) {
        profile_buffer = intermediate_buffer;
      }
    }
  }

  // push back RNG state if needed
  if (lowered_->kernel()->summary().max_rng_offsets >= 0) {
    args.appendPhiloxRNGSeed(executor_entry->rand_offset);
  }

  if (isDebugDumpEnabled(DebugDumpOption::LaunchParam)) {
    launch_params_.print();
  }

  if (isDebugDumpEnabled(DebugDumpOption::KernelArgs)) {
    dumpKernelArgs(
        fusion_id_,
        args,
        num_inputs,
        outputs,
        intermediates,
        executor_entry->intermediates);
  }

  if (isDebugDumpEnabled(DebugDumpOption::IndexType)) {
    std::cout << "Index type: " << kernel()->indexType() << std::endl;
  }

  cudaEvent_t start_event = {};
  cudaEvent_t finish_event = {};

  if (measure_kernel_time_ ||
      isDebugDumpEnabled(DebugDumpOption::EffectiveBandwidth) ||
      isDebugDumpEnabled(DebugDumpOption::PerfDebugVerbose)) {
    CUDA_RT_SAFE_CALL(cudaEventCreate(&start_event));
    CUDA_RT_SAFE_CALL(cudaEventCreate(&finish_event));
    CUDA_RT_SAFE_CALL(cudaEventRecord(start_event, stream));
  }

  if (execute_kernel_) {
    ExpressionEvaluator expr_eval;
    ensureAvailableDynamicSmemSize(executor_entry->launch_params.smem());
    auto arg_buffer = args.getBuffer(kernel()->indexType(), expr_eval);
    if (!kernel()->summary().has_cooperative_grid_reduction) {
      FUSER_PERF_SCOPE("ExecutorRunFusion::cuLaunchKernel");
      CUDA_SAFE_CALL(cuLaunchKernel(
          compiled_kernel_.function,
          launch_params_.gdimx(),
          launch_params_.gdimy(),
          launch_params_.gdimz(),
          launch_params_.bdimx(),
          launch_params_.bdimy(),
          launch_params_.bdimz(),
          launch_params_.smem(),
          stream,
          arg_buffer,
          nullptr));
    } else {
      FUSER_PERF_SCOPE("ExecutorRunFusion::cuLaunchCooperativeKernel");
      CUDA_SAFE_CALL(cuLaunchCooperativeKernel(
          compiled_kernel_.function,
          launch_params_.gdimx(),
          launch_params_.gdimy(),
          launch_params_.gdimz(),
          launch_params_.bdimx(),
          launch_params_.bdimy(),
          launch_params_.bdimz(),
          launch_params_.smem(),
          stream,
          arg_buffer));
    }
  }

  if (measure_kernel_time_ ||
      isDebugDumpEnabled(DebugDumpOption::EffectiveBandwidth) ||
      isDebugDumpEnabled(DebugDumpOption::PerfDebugVerbose)) {
    CUDA_RT_SAFE_CALL(cudaEventRecord(finish_event, stream));
    CUDA_RT_SAFE_CALL(cudaEventSynchronize(start_event));
    CUDA_RT_SAFE_CALL(cudaEventSynchronize(finish_event));
    CUDA_RT_SAFE_CALL(
        cudaEventElapsedTime(&kernel_time_ms_, start_event, finish_event));
    CUDA_RT_SAFE_CALL(cudaEventDestroy(start_event));
    CUDA_RT_SAFE_CALL(cudaEventDestroy(finish_event));

    bytes_processed_ = 0;
    // Figure how many bytes are inputs, outputs, and temporary buffers
    for (auto i : c10::irange(num_inputs)) {
      if (auto tensor_arg_abstract =
              dynamic_cast<const TensorArgAbstract*>(args[i])) {
        bytes_processed_ += tensor_arg_abstract->numel() *
            (int64_t)dataTypeSize(tensor_arg_abstract->getDataType());
      }
    }
    for (const auto& output : outputs) {
      bytes_processed_ += output.numel() *
          (int64_t)dataTypeSize(aten_to_data_type(output.scalar_type()));
    }

    if (isDebugDumpEnabled(DebugDumpOption::EffectiveBandwidth)) {
      double gb_per_s =
          ((double)bytes_processed_ / ((double)kernel_time_ms_ / 1000)) /
          (double)1.0e9;
      std::cout << "kernel" << fusion_id_ << " run in " << kernel_time_ms_
                << " ms, achieved: " << gb_per_s << " GB/s" << std::endl;
    }
  }

  if (isOptionEnabled(EnableOption::KernelProfile)) {
    std::cout << kernel()->profile().toString(profile_buffer);
  }

  return outputs;
}

void FusionExecutor::compileRtc(
    const std::string& code,
    const std::string& name,
    bool structured,
    PrimDataType index_type) {
  FUSER_PERF_SCOPE("ExecutorRunFusion::compileRtc");
  TORCH_INTERNAL_ASSERT(
      index_type == PrimDataType::Int || index_type == PrimDataType::Int32 ||
          "Invalid index type: ",
      index_type);
  std::string scode;
  if (!structured) {
    scode = getStructuredCode(code, index_type);
  } else {
    scode = code;
  }
  fusion_id_ = 1;

  std::tie(compiled_kernel_, last_compiler_log_, last_compiled_binary_) =
      executor_utils::getCompiledKernel(c10::nullopt, scode, name, fusion_id_);
}

float FusionExecutor::runRtc(
    const LaunchParams& launch_params,
    const std::vector<at::Tensor>& args,
    PrimDataType index_type) {
  FUSER_PERF_SCOPE("runFusion");

  c10::DeviceGuard dg(options_.device);
  auto stream = at::cuda::getCurrentCUDAStream();

  cudaEvent_t start_event = {};
  cudaEvent_t finish_event = {};

  CUDA_RT_SAFE_CALL(cudaEventCreate(&start_event));
  CUDA_RT_SAFE_CALL(cudaEventCreate(&finish_event));

  KernelArgumentHolder kernel_arguments;
  ExpressionEvaluator ee;
  kernel_arguments.push(
      args, std::vector<TensorView*>(args.size(), nullptr), ee);

  CUDA_RT_SAFE_CALL(cudaEventRecord(start_event, stream));

  ExpressionEvaluator expr_eval;

  CUDA_SAFE_CALL(cuLaunchKernel(
      compiled_kernel_.function,
      launch_params.gdimx(),
      launch_params.gdimy(),
      launch_params.gdimz(),
      launch_params.bdimx(),
      launch_params.bdimy(),
      launch_params.bdimz(),
      launch_params.smem(),
      stream,
      kernel_arguments.getBuffer(index_type, expr_eval),
      nullptr));

  CUDA_RT_SAFE_CALL(cudaEventRecord(finish_event, stream));
  CUDA_RT_SAFE_CALL(cudaEventSynchronize(start_event));
  CUDA_RT_SAFE_CALL(cudaEventSynchronize(finish_event));

  float kernel_time_ms = 0;
  CUDA_RT_SAFE_CALL(
      cudaEventElapsedTime(&kernel_time_ms, start_event, finish_event));
  CUDA_RT_SAFE_CALL(cudaEventDestroy(start_event));
  CUDA_RT_SAFE_CALL(cudaEventDestroy(finish_event));

  return kernel_time_ms;
}

} // namespace nvfuser<|MERGE_RESOLUTION|>--- conflicted
+++ resolved
@@ -625,11 +625,7 @@
   std::vector<Val*> symbolic_sizes;
   std::vector<bool> expand_flags;
 
-<<<<<<< HEAD
-  // Allocate the rfactor domain
-=======
   // Allocate the allocation domain
->>>>>>> b9691929
   for (const auto id : tv->getMaybeAllocationDomain()) {
     if (id->isReduction() || id->isStride()) {
       continue;
@@ -649,8 +645,6 @@
   return inferShape(tv, symbolic_sizes, expand_flags, expr_eval);
 }
 
-<<<<<<< HEAD
-=======
 namespace {
 
 class ForwardTraverseFromAllocToRFactor {
@@ -961,7 +955,6 @@
 
 } // namespace
 
->>>>>>> b9691929
 // Allocate output tensors for a given kernel. Outputs may alias inputs, in
 // that case output tensors are shallow copies of the aliased inputs
 std::vector<at::Tensor> allocOutputs(
@@ -970,11 +963,7 @@
     const std::vector<std::pair<int, int>>& output_to_input_aliases,
     const KernelArgumentHolder& inputs,
     const c10::Device& device,
-<<<<<<< HEAD
-    ExpressionEvaluator& eval) {
-=======
     ExpressionEvaluator& ee) {
->>>>>>> b9691929
   FUSER_PERF_SCOPE("ExecutorRunFusion::OutputAlloc");
 
   std::vector<at::Tensor> outputs;
@@ -1010,10 +999,6 @@
               0),
           tensor_options));
     } else {
-<<<<<<< HEAD
-      // do allocation based on allocation domain
-=======
->>>>>>> b9691929
       auto alloc_tensor = at::native::empty_strided_cuda(
           buf_info.sizes,
           buf_info.strides,
@@ -1021,199 +1006,6 @@
           c10::nullopt,
           device,
           c10::nullopt);
-<<<<<<< HEAD
-      // permute & view to get the final tensor
-      at::Tensor tensor = alloc_tensor;
-      auto rfactor =
-          TensorDomain::noReductions(buf_info.tv->getMaybeRFactorDomain());
-      auto alloc =
-          TensorDomain::noReductions(buf_info.tv->getMaybeAllocationDomain());
-      std::list<IterDomain*> frontier(alloc.begin(), alloc.end());
-      TORCH_INTERNAL_ASSERT(alloc_tensor.dim() == (int64_t)frontier.size());
-      // traverse forward from alloc to rfactor
-      auto forward_exprs = StmtSort::getExprsBetween(
-          buf_info.tv->fusion(),
-          {alloc.begin(), alloc.end()},
-          {rfactor.begin(), rfactor.end()});
-      for (auto expr : forward_exprs) {
-        if (auto split = dynamic_cast<Split*>(expr)) {
-          auto in = split->in();
-          auto inner = split->inner();
-          auto outer = split->outer();
-          auto factor = eval.evaluate(split->factor())->as<int64_t>();
-          auto in_it = std::find(frontier.begin(), frontier.end(), in);
-          TORCH_INTERNAL_ASSERT(in_it != frontier.end());
-          // view tensor
-          int64_t dim = std::distance(frontier.begin(), in_it);
-          std::vector<int64_t> new_shape;
-          for (auto i : c10::irange(tensor.dim())) {
-            if (i == dim) {
-              new_shape.emplace_back(-1);
-              new_shape.emplace_back(factor);
-            } else {
-              new_shape.emplace_back(tensor.size(i));
-            }
-          }
-          tensor = tensor.view(new_shape);
-          // update frontier
-          frontier.insert(in_it, outer);
-          frontier.insert(in_it, inner);
-          frontier.erase(in_it);
-        } else if (auto merge = dynamic_cast<Merge*>(expr)) {
-          auto inner = merge->inner();
-          auto outer = merge->outer();
-          auto out = merge->out();
-          auto inner_it = std::find(frontier.begin(), frontier.end(), inner);
-          auto outer_it = std::find(frontier.begin(), frontier.end(), outer);
-          TORCH_INTERNAL_ASSERT(inner_it != frontier.end());
-          TORCH_INTERNAL_ASSERT(outer_it != frontier.end());
-          int64_t inner_dim = std::distance(frontier.begin(), inner_it);
-          int64_t outer_dim = std::distance(frontier.begin(), outer_it);
-          int64_t left = std::min(inner_dim, outer_dim);
-          // view the tensor
-          if (outer_dim + 1 != inner_dim) {
-            // need to permute the tensor in order to do a merging view
-            // before: [..., outer, ..., inner, ...]
-            // after: [..., outer, inner, ...]
-            std::vector<int64_t> dims;
-            int64_t i = 0;
-            while (i < tensor.dim() && i != left) {
-              dims.emplace_back(i);
-              i++;
-            }
-            dims.emplace_back(outer_dim);
-            dims.emplace_back(inner_dim);
-            while (i < tensor.dim()) {
-              if (i != outer_dim && i != inner_dim) {
-                dims.emplace_back(i);
-              }
-              i++;
-            }
-            tensor = tensor.permute(dims);
-          }
-          std::vector<int64_t> new_shape;
-          for (auto i : c10::irange(tensor.dim())) {
-            if (i == left) {
-              new_shape.emplace_back(-1);
-            } else if (i != left + 1) {
-              new_shape.emplace_back(tensor.size(i));
-            }
-          }
-          tensor = tensor.view(new_shape);
-          // update frontier
-          if (inner_dim < outer_dim) {
-            *inner_it = out;
-            frontier.erase(outer_it);
-          } else {
-            *outer_it = out;
-            frontier.erase(inner_it);
-          }
-        } else {
-          TORCH_INTERNAL_ASSERT(
-              false, "Unsupported transormation in allocation domain");
-        }
-      }
-      // traverse backward from allocation to rfactor
-      auto backward_exprs = StmtSort::getExprsBetween(
-          buf_info.tv->fusion(),
-          {rfactor.begin(), rfactor.end()},
-          {alloc.begin(), alloc.end()});
-      std::reverse(backward_exprs.begin(), backward_exprs.end());
-      for (auto expr : backward_exprs) {
-        if (auto split = dynamic_cast<Split*>(expr)) {
-          auto inner = split->inner();
-          auto outer = split->outer();
-          auto in = split->in();
-          auto inner_it = std::find(frontier.begin(), frontier.end(), inner);
-          auto outer_it = std::find(frontier.begin(), frontier.end(), outer);
-          TORCH_INTERNAL_ASSERT(inner_it != frontier.end());
-          TORCH_INTERNAL_ASSERT(outer_it != frontier.end());
-          int64_t inner_dim = std::distance(frontier.begin(), inner_it);
-          int64_t outer_dim = std::distance(frontier.begin(), outer_it);
-          int64_t left = std::min(inner_dim, outer_dim);
-          // view the tensor
-          if (outer_dim + 1 != inner_dim) {
-            // need to permute the tensor in order to do a merging view
-            // before: [..., outer, ..., inner, ...]
-            // after: [..., outer, inner, ...]
-            std::vector<int64_t> dims;
-            int64_t i = 0;
-            while (i < tensor.dim() && i != left) {
-              dims.emplace_back(i);
-              i++;
-            }
-            dims.emplace_back(outer_dim);
-            dims.emplace_back(inner_dim);
-            while (i < tensor.dim()) {
-              if (i != outer_dim && i != inner_dim) {
-                dims.emplace_back(i);
-              }
-              i++;
-            }
-            tensor = tensor.permute(dims);
-          }
-          std::vector<int64_t> new_shape;
-          for (auto i : c10::irange(tensor.dim())) {
-            if (i == left) {
-              new_shape.emplace_back(-1);
-            } else if (i != left + 1) {
-              new_shape.emplace_back(tensor.size(i));
-            }
-          }
-          tensor = tensor.view(new_shape);
-          // update frontier
-          if (inner_dim < outer_dim) {
-            *inner_it = in;
-            frontier.erase(outer_it);
-          } else {
-            *outer_it = in;
-            frontier.erase(inner_it);
-          }
-        } else if (auto merge = dynamic_cast<Merge*>(expr)) {
-          auto out = merge->out();
-          auto inner = merge->inner();
-          auto outer = merge->outer();
-          auto factor = eval.evaluate(inner->extent())->as<int64_t>();
-          auto out_it = std::find(frontier.begin(), frontier.end(), out);
-          TORCH_INTERNAL_ASSERT(out_it != frontier.end());
-          // view tensor
-          int64_t dim = std::distance(frontier.begin(), out_it);
-          std::vector<int64_t> new_shape;
-          for (auto i : c10::irange(tensor.dim())) {
-            if (i == dim) {
-              new_shape.emplace_back(-1);
-              new_shape.emplace_back(factor);
-            } else {
-              new_shape.emplace_back(tensor.size(i));
-            }
-          }
-          tensor = tensor.view(new_shape);
-          // update frontier
-          frontier.insert(out_it, outer);
-          frontier.insert(out_it, inner);
-          frontier.erase(out_it);
-        } else {
-          TORCH_INTERNAL_ASSERT(
-              false, "Unsupported transormation in allocation domain");
-        }
-      }
-      // do a final permute
-      TORCH_INTERNAL_ASSERT(frontier.size() == rfactor.size());
-      std::unordered_map<IterDomain*, int64_t> current_dims;
-      int64_t counter = 0;
-      for (auto id : frontier) {
-        current_dims[id] = counter++;
-      }
-      std::vector<int64_t> dims;
-      dims.reserve(frontier.size());
-      for (auto id : rfactor) {
-        dims.emplace_back(current_dims.at(id));
-      }
-      tensor = tensor.permute(dims);
-      // push allocated tensor
-      outputs.emplace_back(tensor);
-=======
->>>>>>> b9691929
       if (shouldFillAllocationWithNan()) {
         fillTensorWithNan(alloc_tensor);
       }
@@ -1678,12 +1470,7 @@
   CUDA_SAFE_CALL(cuOccupancyMaxActiveBlocksPerMultiprocessor(
       &num_blocks_per_SM,
       kernel,
-<<<<<<< HEAD
-      (int)(launch_params.bdimx() * launch_params.bdimy() *
-            launch_params.bdimz()),
-=======
       (int)block_size,
->>>>>>> b9691929
       (size_t)launch_params.smem()));
 
   auto grid_size =
@@ -1691,14 +1478,7 @@
   auto max_active_blocks = num_blocks_per_SM *
       at::cuda::getDeviceProperties(device_index)->multiProcessorCount;
   TORCH_INTERNAL_ASSERT(
-<<<<<<< HEAD
-      (int64_t)(num_blocks_per_SM *
-                at::cuda::getDeviceProperties(device_index)
-                    ->multiProcessorCount) >=
-          launch_params.gdimx() * launch_params.gdimy() * launch_params.gdimz(),
-=======
       (int64_t)(max_active_blocks) >= grid_size,
->>>>>>> b9691929
       "Wanted to launch a cooperative kernel, however the number of blocks is greater than ",
       "what can be resident on the GPU at once. Need: ",
       grid_size,
@@ -2005,11 +1785,7 @@
         executor_entry->output_to_input_aliases,
         args,
         options_.device,
-<<<<<<< HEAD
-        ee);
-=======
         expr_eval);
->>>>>>> b9691929
   } else {
     // TODO: Use validateKernelOutputs
     TORCH_INTERNAL_ASSERT(
