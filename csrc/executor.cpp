// clang-format off
/*
 * SPDX-FileCopyrightText: Copyright (c) 2023-present NVIDIA CORPORATION & AFFILIATES.
 * All rights reserved.
 * SPDX-License-Identifier: BSD-3-Clause
 */
// clang-format on

#include <executor.h>

#include <codegen.h>
#include <device_lower/analysis/bank_conflict.h>
#include <executor_kernel_arg.h>
#include <executor_utils.h>
#include <instrumentation.h>
#include <ir_all_nodes.h>
#include <ir_utils.h>
#include <iter_visitor.h>
#include <kernel_ir.h>
#include <utils.h>

#include <ATen/core/LegacyTypeDispatch.h>
#include <ATen/cuda/CUDAContext.h>
#include <ATen/cuda/llvm_jit_strings.h>
#include <ATen/native/cuda/jit_utils.h>
#include <c10/core/DeviceGuard.h>
#include <c10/cuda/CUDAFunctions.h>
#include <c10/cuda/CUDAStream.h>
#include <c10/util/irange.h>

#include <cmath>
#include <fstream>

namespace nvfuser {

int64_t FusionExecutor::fusion_id_counter_ = 0;

bool fill_allocation_with_nan_ = false;

bool shouldFillAllocationWithNan() {
  return fill_allocation_with_nan_;
}

void setFillAllocationWithNan(bool value) {
  fill_allocation_with_nan_ = value;
}

namespace {

static const char* defineIndexType(PrimDataType index_type) {
  if (index_type == DataType::Int32) {
    return "typedef int nvfuser_index_t;\n";
  } else if (index_type == DataType::Int) {
    return "typedef int64_t nvfuser_index_t;\n";
  } else {
    TORCH_INTERNAL_ASSERT(false, "invalid indexing type: ", index_type);
  }
}

static const char* defineIntegerTypes() {
  return R"(
typedef signed char int8_t;
typedef unsigned char uint8_t;
typedef short int int16_t;
typedef unsigned short int uint16_t;
typedef int int32_t;
typedef unsigned int uint32_t;
typedef long long int int64_t;
typedef unsigned long long int uint64_t;
)";
}

static const std::string& includeStdComplex() {
  static std::string result = std::string(R"ESCAPE(
#ifdef __NVCC__
#include <complex>
#endif // __NVCC__
)ESCAPE");
  return result;
}

} // namespace

std::unique_ptr<PrecomputedValues>& FusionExecutor::
    evaluatorPrecomputedValues() {
  if (!evaluator_precomputed_values_) {
    evaluator_precomputed_values_ =
        std::make_unique<PrecomputedValues>(lowered_->kernel());
  }
  return evaluator_precomputed_values_;
}

std::string FusionExecutor::getStructuredCode(
    const std::string& kernel_str,
    PrimDataType index_type) const {
  // generating cuda code;
  std::string code = "";
  code += includeStdComplex();
  code += std::string("namespace ") + FusionExecutor::kernelNamespace() +
      " {\n" + defineIntegerTypes() + defineIndexType(index_type) +
      executor_utils::kernelPreamble() + kernel_str + "}\n";

  if (isDebugDumpEnabled(DebugDumpOption::CudaKernel)) {
    std::cout << "\n======= Codegen output for kernel: " << kernelName()
              << " =======\n\n"
              << kernel_str << "\n======================================\n\n";
  } else if (isDebugDumpEnabled(DebugDumpOption::CudaFull)) {
    std::cout << "\n======= Codegen output for kernel: " << kernelName()
              << " =======\n\n"
              << code << "\n======================================\n\n";
  }
  if (isDebugDumpEnabled(DebugDumpOption::CudaToFile) ||
      isDebugDumpEnabled(DebugDumpOption::DebugInfo)) {
    std::stringstream file_name;
    file_name << "__tmp_kernel" << fusion_id_ << ".cu";
    std::cout << "PRINTING: " << file_name.str() << std::endl;
    std::ofstream out(file_name.str());
    out << code << std::endl;
    out.close();
  }

  return code;
}

std::string FusionExecutor::getStructuredCode() const {
  return getStructuredCode(kernelString(), kernel()->indexType());
}

// TODO: come up with a more user friendly interface
void FusionExecutor::debugCompileFusionFromStr(
    Fusion* fusion,
    const std::string& code,
    const std::string& name,
    int id,
    CompileOptions options) {
  options_ = options;

  if (isDebugDumpEnabled(DebugDumpOption::FusionIr)) {
    fusion->print();
  } else if (isDebugDumpEnabled(DebugDumpOption::FusionIrMath)) {
    fusion->printMath();
  }

  if (isDebugDumpEnabled(DebugDumpOption::CudaFull)) {
    std::cout << "\n==== codegen output for kernel: " << kernelName()
              << " ====" << std::endl
              << code << std::endl
              << "======================================\n"
              << std::endl;
  }

  lowered_ = std::make_unique<GpuLower>(fusion);
  const auto kernel = lowered_->kernel();
  fusion_ = lowered_->kernel();

  fusion_id_ = id;
  setUsedTVs();

  if (isDebugDumpEnabled(DebugDumpOption::KernelIr)) {
    kernel->print();
  }

  const auto& kernel_summary = kernel->summary();

  if (!kernel_summary.static_smem_allocations.empty()) {
    ExpressionEvaluator static_evaluator;
    const auto static_smem_size = computeSharedMemory(
        static_evaluator, kernel_summary.static_smem_allocations);
    TORCH_INTERNAL_ASSERT(
        static_smem_size < max_static_smem_,
        "The static shared memory allocation is larger than available memory.");
  }

  std::tie(compiled_kernel_, last_compiler_log_, last_compiled_binary_) =
      executor_utils::getCompiledKernel(c10::nullopt, code, name, fusion_id_);
  TORCH_INTERNAL_ASSERT(
      fusion_id_ > 0, "assign a fusion_id_ <= 0 is not accepted.");
}

void FusionExecutor::compileFusion(
    Fusion* fusion,
    const KernelArgumentHolder& args,
    const LaunchParams& launch_constraints,
    CompileParams compile_params) {
  FUSER_PERF_SCOPE("compileFusion");

  TORCH_INTERNAL_ASSERT(
      !fusion->outputs().empty(), "No output found for this kernel, aborting.");

  for (auto out : fusion->outputs()) {
    TORCH_INTERNAL_ASSERT(
        out->getValType() == ValType::TensorView,
        "Output types from fusions that are not tensors are not supported at this point.");

    const auto maybe_rfactor_domain =
        out->as<TensorView>()->getMaybeRFactorDomain();
    // walking through outputs to see if output shapes are dependent on
    // non-tensor inputs. For which case, we should have disabled output
    // allocation, since the caching id only looks at tensor shapes.
    // See issue https://github.com/csarofeen/pytorch/issues/2002
    std::vector<Val*> output_extents;
    for (const auto id : maybe_rfactor_domain) {
      Val* extent = nullptr;
      if (id->isReduction() || id->isStride()) {
        continue;
      } else if (id->isBroadcast() && id->hasExpandedExtent()) {
        extent = id->expandedExtent();
      } else {
        extent = id->extent();
      }
      output_extents.emplace_back(extent);
    }
    auto dependencies = InputsOf::outputs(fusion, output_extents);
    if (std::any_of(dependencies.begin(), dependencies.end(), [](Val* val) {
          return val->isFusionInput();
        })) {
      // TODO: parameter cache is too big a hammer here. We should consider
      // separate the caching logic of output sizes & launch params. Since
      // output size dependency should only invalidate the output sizes
      disable_parameter_cache_ = true;
      break;
    }
  }

  if (isDebugDumpEnabled(DebugDumpOption::FusionIr)) {
    fusion->print();
  } else if (isDebugDumpEnabled(DebugDumpOption::FusionIrMath)) {
    fusion->printMath();
  }

  // TODO: refactor the options_ passed through
  options_.device =
      c10::Device(c10::DeviceType::CUDA, (int8_t)args.getDeviceIndex());

  // Set the index type of compile params if not already set. If set,
  // make sure the compile param type is valid with the given kernel
  // arguments.
  auto arg_index_type = args.getSmallestIndexTypeOfArguments();
  if (compile_params.index_type.has_value()) {
    // If the int32 compilation is requested, but the arguments demand
    // int64, that's an error
    TORCH_INTERNAL_ASSERT(
        !(compile_params.index_type.value() == PrimDataType::Int32 &&
          arg_index_type == PrimDataType::Int),
        "Compilation with int32 is requested but int64 is required for the arguments");
  } else if (arg_index_type == PrimDataType::Int) {
    // If the given compile option doesn't specify the index type, and
    // the arguments require 64-bit indexing, we need to use 64-bit
    // indexing. Note that if the arg type is 32-bit, it doesn't mean
    // it's safe to use 32-bit for the whole kernel, so unless it's
    // specified through CompileParams, we do not use 32-bit indexing.
    compile_params.index_type = arg_index_type;
  }

  c10::DeviceGuard dg(options_.device);

  TORCH_INTERNAL_ASSERT(
      options_.device.is_cuda(), "Provided device to CUDA fuser is the CPU.");
  auto properties = at::cuda::getDeviceProperties(options_.device.index());
  // TODO: These properties should be set as part of the constructor so that it
  // can be const
  device_smem_limit_ = static_cast<int64_t>(properties->sharedMemPerBlockOptin);
  warp_size_ = properties->warpSize;

  lowered_ = std::make_unique<GpuLower>(fusion, compile_params);

  const auto kernel = lowered_->kernel();
  fusion_ = lowered_->kernel()->as<Fusion>();

  fusion_id_ = ++fusion_id_counter_;
  setUsedTVs();

  if (isDebugDumpEnabled(DebugDumpOption::KernelIr)) {
    kernel->print();
  }

  if (isDebugDumpEnabled(DebugDumpOption::BankConflictInfo)) {
    auto bank_conflict_info = getBankConflictInfo(kernel);
    if (bank_conflict_info.empty()) {
      std::cout << "===== No bank confliction =====" << std::endl;
    } else {
      std::cout << "======= Bank confliction =======" << std::endl;
      for (auto info : bank_conflict_info) {
        std::cout << "Expr: " << info.first->toString() << std::endl;
        auto conflict = info.second;
        if (conflict.first > 1) {
          std::cout << "input conflict: " << conflict.first << " way, ";
        }
        if (conflict.second > 1) {
          std::cout << "output conflict: " << conflict.second << " way";
        }
        std::cout << std::endl;
      }
      std::cout << "================================" << std::endl;
    }
  }

  kernel_code_ = codegen::generateCudaKernel(kernel, kernelName());

  auto load_external_code = [](const char* external_code_path) {
    std::cout << "--------> Compiling external cuda code: "
              << external_code_path << std::endl;
    std::ifstream cuda_src(external_code_path);
    std::stringstream buffer;
    buffer << cuda_src.rdbuf();
    return buffer.str();
  };
  auto external_code_path = std::getenv("PYTORCH_NVFUSER_EXTERNAL_SRC");
  const auto structured_code = external_code_path
      ? load_external_code(external_code_path)
      : getStructuredCode();

  const auto& kernel_summary = kernel->summary();

  // We currently shouldn't allocate any more shared mem
  //  tensors statically but could keep this path if
  //  needed in later development.
  if (!kernel_summary.static_smem_allocations.empty()) {
    ExpressionEvaluator static_evaluator;
    const auto static_smem_size = computeSharedMemory(
        static_evaluator, kernel_summary.static_smem_allocations);
    TORCH_INTERNAL_ASSERT(
        static_smem_size < max_static_smem_,
        "The static shared memory allocation is larger than available memory.");
  }

  if (kernel_summary.has_dynamic_local_memory_allocations) {
    std::stringstream ss;
    ss << "Allocations must be based on constant integers for local memory. However, found: ";
    for (auto alloc : kernel_summary.dynamic_lmem_allocations) {
      ss << alloc->buffer()->toString() << ", ";
    }
    ss << " have dynamic allocations but are placed in local memory.";
    TORCH_INTERNAL_ASSERT(false, ss.str());
  }

  // TODO: pass block_size here;
  std::optional<int64_t> dynamic_smem = std::nullopt;
  std::optional<int64_t> block_size = std::nullopt;
  if (!args.empty()) {
    auto expr_eval = executor_utils::bindInputs(args, kernel);
    auto launch_params =
        computeLaunchParams(launch_constraints, expr_eval, warp_size_);
    block_size = launch_params.nThreads();
    dynamic_smem = launch_params.smem();
    TORCH_INTERNAL_ASSERT(
        block_size > 0, "launch param inferred block size < 0");
  }

  // TODO: high water mark should be computed via occupancy API after
  // compilation.

  // Basically setting high water martk as 1 when we don't provide args for
  // compilation, it will just generate a kernel that gets ditched at the first
  // run - not great. We should have better heuristics.
  block_size_high_water_mark_ = std::max<int64_t>(
      (block_size.has_value() ? block_size.value() : 1),
      block_size_high_water_mark_);
  maxrregcount_high_water_mark_ = compile_params.maxrregcount;
  std::tie(compiled_kernel_, last_compiler_log_, last_compiled_binary_) =
      executor_utils::getCompiledKernel(
          kernel_code_,
          structured_code,
          getCanonicalKernelName(),
          fusion_id_,
          block_size,
          maxrregcount_high_water_mark_,
          save_compiled_binary_ || isDebugDumpEnabled(DebugDumpOption::Sass));
  TORCH_INTERNAL_ASSERT(
      fusion_id_ > 0, "failed to assign a fusion_id_ after compilation.");

  // These should be nullopt at this point, but reset just in case
  resetCompiledKernelProperties();

  // If the dynamic shmem size is known, make sure the compiled kernel
  // has at least that size of dynamic shmem
  if (dynamic_smem.has_value()) {
    ensureAvailableDynamicSmemSize(dynamic_smem.value());
  }

  if (isDebugDumpEnabled(DebugDumpOption::Sass)) {
    std::cout << disassembledKernelSASS() << std::endl;
  }
}

namespace {

void fillTensorWithNan(at::Tensor& t) {
  switch (t.scalar_type()) {
    case at::ScalarType::Byte:
      t.fill_(0xFF);
      break;
    case at::ScalarType::Char:
      t.fill_(0x7F);
      break;
    case at::ScalarType::Short:
      t.fill_(0x7FFF);
      break;
    case at::ScalarType::Int:
      t.fill_(0x7FFFFFFF);
      break;
    case at::ScalarType::Long:
      t.fill_(0x7FFFFFFFFFFFFFFFL);
      break;
    case at::ScalarType::Bool:
      t.fill_(true);
      break;
    case at::ScalarType::Half:
    case at::ScalarType::Float:
    case at::ScalarType::Double:
    case at::ScalarType::BFloat16:
      t.fill_(std::nan(""));
      break;
    case at::ScalarType::ComplexHalf:
    case at::ScalarType::ComplexFloat:
    case at::ScalarType::ComplexDouble:
      t.fill_(c10::complex<double>(std::nan(""), std::nan("")));
      break;
    default:
      TORCH_INTERNAL_ASSERT(false, "Unknown dtype");
  }
}

// TODO: remove. Only used by FusionExecutor::inferOutputSizes, which
// is used by FusionKernelRuntime::dryRunKernelWithInput
at::Tensor inferAndAlloc(
    const TensorView* tv,
    const std::vector<Val*>& sizes,
    ExpressionEvaluator& expr_eval,
    // Map from dim -> expanded size of TV if any expanded broadcast dimensions
    // exist
    std::unordered_map<int, Val*> expanded_map,
    const CompileOptions& options,
    bool zero_init = false) {
  FUSER_PERF_SCOPE("inferAndAlloc");

  // NOLINTNEXTLINE(cppcoreguidelines-init-variables)
  // Going to infer all the sizes of the TensorView
  std::vector<int64_t> inferred_sizes;
  // Expanded sizes is at maximum the same size of inferred_sizes, as you could
  // have a fully broadcasted tensor that's being expanded
  std::vector<int64_t> expanded_sizes;
  bool expanded_dim = false;
  for (const auto size : sizes) {
    const auto inferred_val = expr_eval.evaluate(size);
    TORCH_INTERNAL_ASSERT(
        inferred_val.has_value(),
        "Could not launch kernel as program could not infer ",
        size->toString(),
        "(",
        size->name(),
        ") for the buffer ",
        tv->toString());
    inferred_sizes.push_back(inferred_val->as<int64_t>());
    if (expanded_map.count((int)expanded_sizes.size())) {
      auto expanded_size = expanded_map.at((int)expanded_sizes.size());
      const auto inferred_expanded_size = expr_eval.evaluate(expanded_size);
      TORCH_INTERNAL_ASSERT(
          inferred_expanded_size.has_value(),
          "Could not launch kernel as program could not infer the expanded extent ",
          expanded_size->toString(),
          "(",
          expanded_size->name(),
          ") for the buffer ",
          tv->toString());
      if (inferred_val.value() != 1) {
        TORCH_INTERNAL_ASSERT(
            inferred_val.value() == inferred_expanded_size.value(),
            "Attempted an expand on a non-broadcasted dimension,",
            " but the expand doesn't match the dimensions size.");
      } else {
        expanded_dim = true;
      }
      expanded_sizes.push_back(inferred_expanded_size->as<int64_t>());
    } else {
      expanded_sizes.push_back(inferred_val->as<int64_t>());
    }
  }

  const auto at_type = data_type_to_aten(tv->dtype());
  const auto tensor_options =
      at::TensorOptions().dtype(at_type).device(options.device);
  c10::IntArrayRef isizes(inferred_sizes);

  if (zero_init) {
    auto zeros = at::zeros(isizes, tensor_options);
    if (expanded_dim) {
      return zeros.expand(expanded_sizes);
    }
    return zeros;
  } else {
    // Non Variable type guard for empty_cuda call
    at::AutoDispatchBelowADInplaceOrView non_variable_type_mode;
    auto empty = at::empty(isizes, tensor_options);
    if (shouldFillAllocationWithNan()) {
      fillTensorWithNan(empty);
    }
    if (expanded_dim) {
      return empty.expand(expanded_sizes);
    }
    return empty;
  }
}

// TODO: remove. Only used by FusionExecutor::inferOutputSizes, which
// is used by FusionKernelRuntime::dryRunKernelWithInput
at::Tensor inferAndAllocOutput(
    const TensorView* tv,
    ExpressionEvaluator& expr_eval,
    const CompileOptions& options,
    bool zero_init = false) {
  const auto domain = tv->domain();
  const auto maybe_rfactor_domain = domain->maybeRFactor();

  std::vector<Val*> sizes;
  std::unordered_map<int, Val*> expand_map;

  for (const auto id : maybe_rfactor_domain) {
    if (id->isReduction() || id->isStride()) {
      continue;
    }
    sizes.push_back(id->extent());
    if (id->isBroadcast() && id->hasExpandedExtent()) {
      expand_map[(int)sizes.size() - 1] = id->expandedExtent();
    }
  }
  return inferAndAlloc(tv, sizes, expr_eval, expand_map, options, zero_init);
}

std::vector<int64_t> getContiguousStrides(
    const std::vector<int64_t>& sizes,
    const std::vector<bool>& expand_flags) {
  TORCH_INTERNAL_ASSERT(sizes.size() == expand_flags.size());

  std::vector<int64_t> strides(sizes.size());
  int64_t cur_stride = 1;
  for (auto i = sizes.size(); i > 0; --i) {
    auto size = sizes.at(i - 1);
    TORCH_INTERNAL_ASSERT(
        size >= 0,
        "Positive size is assumed non-negative but received: ",
        size);

    int64_t stride = cur_stride;

    // If expanded, stride is 0
    if (expand_flags.at(i - 1)) {
      stride = 0;
    } else if (size == 0) {
      // If the size is 0, the stride is 1
      stride = 1;
    } else {
      cur_stride *= size;
    }

    strides.at(i - 1) = stride;
  }

  return strides;
}

// Infer the size and stride of each dimension
std::pair<std::vector<int64_t>, std::vector<int64_t>> inferShape(
    const TensorView* tv,
    std::vector<Val*> symbolic_sizes,
    std::vector<bool> expand_flags,
    ExpressionEvaluator& expr_eval) {
  FUSER_PERF_SCOPE("inferShape");

  // Allocate should be provided for intermediates. We just need to
  // grab a chunk of memory of the size dicatated by
  // Allocate::shape(). Fusion outputs do not come with Allocate and
  // need to be allocated while taking expanded broadcasts into
  // account.

  std::vector<int64_t> concrete_sizes(symbolic_sizes.size(), 0);

  for (const auto i : c10::irange(symbolic_sizes.size())) {
    auto symbolic_size = symbolic_sizes.at(i);
    const auto inferred_val = expr_eval.evaluate(symbolic_size);
    TORCH_INTERNAL_ASSERT(
        inferred_val.has_value(),
        "Could not launch kernel as program could not infer ",
        symbolic_size->toInlineString(),
        "(",
        symbolic_size->toString(),
        ") for the buffer ",
        tv->toString());

    auto concrete_size = inferred_val->as<int64_t>();
    concrete_sizes.at(i) = concrete_size;
  }

  auto strides = getContiguousStrides(concrete_sizes, expand_flags);

  return {concrete_sizes, strides};
}

// Infer the shape of an intemediate tensor using kir::Allocate
std::pair<std::vector<int64_t>, std::vector<int64_t>> inferShapeOfIntermediate(
    const TensorView* tv,
    ExpressionEvaluator& expr_eval) {
  auto alloc_dom = TensorDomain::noReductions(tv->getMaybeAllocationDomain());
  std::vector<nvfuser::Val*> symbolic_sizes;
  symbolic_sizes.reserve(alloc_dom.size());
  for (auto id : alloc_dom) {
    if (id->isBroadcast()) {
      symbolic_sizes.emplace_back(id->container()->oneVal());
    } else {
      symbolic_sizes.emplace_back(id->extent());
    }
  }

  // For intermediate tensors, we just need to allocate a memory chunk
  // of the specified size. Broadcast expansion does not need to be considered.
  const auto expand_flags = std::vector<bool>(symbolic_sizes.size(), false);

  return inferShape(tv, symbolic_sizes, expand_flags, expr_eval);
}

// Infer the sizes and strides of an output tensor
std::pair<std::vector<int64_t>, std::vector<int64_t>> inferShapeOfOutput(
    const TensorView* tv,
    ExpressionEvaluator& expr_eval) {
  // Fusion outputs do not come with Allocate and
  // need to be allocated while taking expanded broadcasts into
  // account.

  std::vector<Val*> symbolic_sizes;
  std::vector<bool> expand_flags;

  // Allocate the allocation domain
  for (const auto id : tv->getMaybeAllocationDomain()) {
    if (id->isReduction() || id->isStride()) {
      continue;
    }
    symbolic_sizes.push_back(id->getMaybeExpandedExtent());
    if (id->hasExpandedExtent()) {
      TORCH_INTERNAL_ASSERT(
          id->isBroadcast(),
          "Non-broadcast domain should not have an expanded extent: ",
          id->toString());
      expand_flags.push_back(true);
    } else {
      expand_flags.push_back(false);
    }
  }

  return inferShape(tv, symbolic_sizes, expand_flags, expr_eval);
}

namespace {

class ForwardTraverseFromAllocToRFactor {
  at::Tensor tensor_;
  TensorView* tv_;
  ExpressionEvaluator& ee_;
  std::list<IterDomain*>& frontier_;

  // Forward traverse split from allocation to rFactor. Needs to, for example,
  // view tensor with shape [..., 15, ...] as [..., 3, 5, ...]
  void handle(Split* split) {
    auto in = split->in();
    auto inner = split->inner();
    auto outer = split->outer();
    auto factor = ee_.evaluate(split->factor())->as<int64_t>();
    auto in_it = std::find(frontier_.begin(), frontier_.end(), in);
    // TORCH_INTERNAL_ASSERT(in_it != frontier_.end());
    if (in_it == frontier_.end()) {
      // TODO: We should get rid of this return and enable the above assert.
      // Note [Allocation domain on both side of rFactor]
      // For cases where the allocation domain is on both side of rFactor, for
      // example, in Tensor3d_To_NHWC4d_FwdBwd_CUDA:
      // [alloc,root]   [alloc,root]           [root]
      //          \     /                      /    |
      //         [rFactor]                  split   [rFactor]
      //                                    /  \         |
      //                      [alloc,rFactor] [rFactor]  |
      //                                             \   |
      //                                             [alloc]
      // I have no idea why StmtSort::getExprsBetween is not returning the
      // expected set of exprs, but for now, I will just skip these illegal
      // exprs.
      return;
    }
    // view tensor
    int64_t dim = std::distance(frontier_.begin(), in_it);
    std::vector<int64_t> new_shape;
    for (auto i : c10::irange(tensor_.dim())) {
      if (i == dim) {
        new_shape.emplace_back(-1);
        new_shape.emplace_back(factor);
      } else {
        new_shape.emplace_back(tensor_.size(i));
      }
    }
    tensor_ = tensor_.view(new_shape);
    // update frontier
    frontier_.insert(in_it, outer);
    frontier_.insert(in_it, inner);
    frontier_.erase(in_it);
  }

  // Forward traverse split from allocation to rFactor. Needs to, for example,
  // view tensor with shape [..., 3, 5, ...] as [..., 15, ...]
  void handle(Merge* merge) {
    auto inner = merge->inner();
    auto outer = merge->outer();
    auto out = merge->out();
    auto inner_it = std::find(frontier_.begin(), frontier_.end(), inner);
    auto outer_it = std::find(frontier_.begin(), frontier_.end(), outer);
    // TORCH_INTERNAL_ASSERT(inner_it != frontier_.end());
    // TORCH_INTERNAL_ASSERT(outer_it != frontier_.end());
    if (inner_it == frontier_.end() || outer_it == frontier_.end()) {
      // TODO: see [Allocation domain on both side of rFactor]
      return;
    }
    int64_t inner_dim = std::distance(frontier_.begin(), inner_it);
    int64_t outer_dim = std::distance(frontier_.begin(), outer_it);
    int64_t left = std::min(inner_dim, outer_dim);
    // view the tensor
    if (outer_dim + 1 != inner_dim) {
      // need to permute the tensor in order to do a merging view
      // before: [..., outer, ..., inner, ...]
      // after: [..., outer, inner, ...]
      std::vector<int64_t> dims;
      int64_t i = 0;
      while (i < tensor_.dim() && i != left) {
        dims.emplace_back(i);
        i++;
      }
      dims.emplace_back(outer_dim);
      dims.emplace_back(inner_dim);
      while (i < tensor_.dim()) {
        if (i != outer_dim && i != inner_dim) {
          dims.emplace_back(i);
        }
        i++;
      }
      tensor_ = tensor_.permute(dims);
    }
    std::vector<int64_t> new_shape;
    for (auto i : c10::irange(tensor_.dim())) {
      if (i == left) {
        new_shape.emplace_back(-1);
      } else if (i != left + 1) {
        new_shape.emplace_back(tensor_.size(i));
      }
    }
    tensor_ = tensor_.view(new_shape);
    // update frontier
    if (inner_dim < outer_dim) {
      *inner_it = out;
      frontier_.erase(outer_it);
    } else {
      *outer_it = out;
      frontier_.erase(inner_it);
    }
  }

  void handle(Expr* expr) {
    if (auto split = dynamic_cast<Split*>(expr)) {
      handle(split);
    } else if (auto merge = dynamic_cast<Merge*>(expr)) {
      handle(merge);
    } else {
      TORCH_INTERNAL_ASSERT(
          false, "Unsupported transormation in allocation domain");
    }
  }

 public:
  ForwardTraverseFromAllocToRFactor(
      at::Tensor tensor,
      TensorView* tv,
      ExpressionEvaluator& ee,
      std::list<IterDomain*>& frontier)
      : tensor_(std::move(tensor)), tv_(tv), ee_(ee), frontier_(frontier) {}

  at::Tensor run(
      const std::vector<IterDomain*>& rfactor,
      const std::vector<IterDomain*>& alloc) {
    auto forward_exprs = StmtSort::getExprsBetween(
        tv_->fusion(),
        {alloc.begin(), alloc.end()},
        {rfactor.begin(), rfactor.end()});
    for (auto expr : forward_exprs) {
      handle(expr);
    }
    return tensor_;
  }
};

// Backward traverse is similar to forward traverse, but we need to do opposite
// transformations.
class BackwardTraverseFromAllocToRFactor {
  at::Tensor tensor_;
  TensorView* tv_;
  ExpressionEvaluator& ee_;
  std::list<IterDomain*>& frontier_;

  // Backward traverse split from allocation to rFactor. Needs to, for example,
  // view tensor with shape [..., 3, 5, ...] as [..., 15, ...]
  void handle(Split* split) {
    auto inner = split->inner();
    auto outer = split->outer();
    auto in = split->in();
    auto inner_it = std::find(frontier_.begin(), frontier_.end(), inner);
    auto outer_it = std::find(frontier_.begin(), frontier_.end(), outer);
    // TORCH_INTERNAL_ASSERT(inner_it != frontier_.end());
    // TORCH_INTERNAL_ASSERT(outer_it != frontier_.end());
    if (inner_it == frontier_.end() || outer_it == frontier_.end()) {
      // TODO: see [Allocation domain on both side of rFactor]
      return;
    }
    int64_t inner_dim = std::distance(frontier_.begin(), inner_it);
    int64_t outer_dim = std::distance(frontier_.begin(), outer_it);
    int64_t left = std::min(inner_dim, outer_dim);
    // view the tensor
    if (outer_dim + 1 != inner_dim) {
      // need to permute the tensor in order to do a merging view
      // before: [..., outer, ..., inner, ...]
      // after: [..., outer, inner, ...]
      std::vector<int64_t> dims;
      int64_t i = 0;
      while (i < tensor_.dim() && i != left) {
        dims.emplace_back(i);
        i++;
      }
      dims.emplace_back(outer_dim);
      dims.emplace_back(inner_dim);
      while (i < tensor_.dim()) {
        if (i != outer_dim && i != inner_dim) {
          dims.emplace_back(i);
        }
        i++;
      }
      tensor_ = tensor_.permute(dims);
    }
    std::vector<int64_t> new_shape;
    for (auto i : c10::irange(tensor_.dim())) {
      if (i == left) {
        new_shape.emplace_back(-1);
      } else if (i != left + 1) {
        new_shape.emplace_back(tensor_.size(i));
      }
    }
    tensor_ = tensor_.view(new_shape);
    // update frontier
    if (inner_dim < outer_dim) {
      *inner_it = in;
      frontier_.erase(outer_it);
    } else {
      *outer_it = in;
      frontier_.erase(inner_it);
    }
  }

  // Backward traverse split from allocation to rFactor. Needs to, for example,
  // view tensor with shape [..., 15, ...] as [..., 3, 5, ...]
  void handle(Merge* merge) {
    auto out = merge->out();
    auto inner = merge->inner();
    auto outer = merge->outer();
    auto factor = ee_.evaluate(inner->extent())->as<int64_t>();
    auto out_it = std::find(frontier_.begin(), frontier_.end(), out);
    // TORCH_INTERNAL_ASSERT(out_it != frontier_.end());
    if (out_it == frontier_.end()) {
      // TODO: see [Allocation domain on both side of rFactor]
      return;
    }
    // view tensor
    int64_t dim = std::distance(frontier_.begin(), out_it);
    std::vector<int64_t> new_shape;
    for (auto i : c10::irange(tensor_.dim())) {
      if (i == dim) {
        new_shape.emplace_back(-1);
        new_shape.emplace_back(factor);
      } else {
        new_shape.emplace_back(tensor_.size(i));
      }
    }
    tensor_ = tensor_.view(new_shape);
    // update frontier
    frontier_.insert(out_it, outer);
    frontier_.insert(out_it, inner);
    frontier_.erase(out_it);
  }

  void handle(Expr* expr) {
    if (auto split = dynamic_cast<Split*>(expr)) {
      handle(split);
    } else if (auto merge = dynamic_cast<Merge*>(expr)) {
      handle(merge);
    } else {
      TORCH_INTERNAL_ASSERT(
          false, "Unsupported transormation in allocation domain");
    }
  }

 public:
  BackwardTraverseFromAllocToRFactor(
      at::Tensor tensor,
      TensorView* tv,
      ExpressionEvaluator& ee,
      std::list<IterDomain*>& frontier)
      : tensor_(std::move(tensor)), tv_(tv), ee_(ee), frontier_(frontier) {}

  at::Tensor run(
      const std::vector<IterDomain*>& rfactor,
      const std::vector<IterDomain*>& alloc) {
    auto backward_exprs = StmtSort::getExprsBetween(
        tv_->fusion(),
        {rfactor.begin(), rfactor.end()},
        {alloc.begin(), alloc.end()});
    std::reverse(backward_exprs.begin(), backward_exprs.end());
    for (auto expr : backward_exprs) {
      handle(expr);
    }
    return tensor_;
  }
};

// Start from a tensor whose dimensions are consistent with the allocation
// domain of tv, apply a sequence of view/permute to the tensor to transform it
// into a format whose dimensions are consistent with the rFactor domain of tv.
// For example, if the rFactor domain is [I1, I2], and the allocation domain is
// [I2*I1], then we will allocate as [I2*I1], then do a tensor.view(I2, I1).t()
// to get a tensor whose semantics is [I1, I2] but its memory is [I2*I1].
// Another example, if the rFactor domain is [I1*I2] and the allocation domain
// is [I1, I2], then we will allocate as [I1, I2] and do a tensor.view(I1*I2) to
// get a tensor whose semantics is [I1*I2] but memory is [I1,I2]
at::Tensor transformOutputFromAllocationToRFactor(
    at::Tensor tensor,
    TensorView* tv,
    ExpressionEvaluator& ee) {
  // Ignore reductions because reductions does not exist in tensor's definition
  auto rfactor = TensorDomain::noReductions(tv->getMaybeRFactorDomain());
  auto alloc = TensorDomain::noReductions(tv->getMaybeAllocationDomain());
  // Traverse all affine transformations from allocation domain. Because
  // allocation domain can be before or after the rFactor domain, we need both a
  // forward and a backward traverse.
  std::list<IterDomain*> frontier(alloc.begin(), alloc.end());
  TORCH_INTERNAL_ASSERT(tensor.dim() == (int64_t)frontier.size());
  tensor = ForwardTraverseFromAllocToRFactor(tensor, tv, ee, frontier)
               .run(rfactor, alloc);
  tensor = BackwardTraverseFromAllocToRFactor(tensor, tv, ee, frontier)
               .run(rfactor, alloc);
  TORCH_INTERNAL_ASSERT(frontier.size() == rfactor.size());
  // Now that all affine transformations are handled, and frontiers should
  // contain the same set of IDs as rfactor. We still need to do a final
  // permutation so that their orders are also consistent.
  std::unordered_map<IterDomain*, int64_t> current_dims;
  int64_t counter = 0;
  for (auto id : frontier) {
    current_dims[id] = counter++;
  }
  std::vector<int64_t> dims;
  dims.reserve(frontier.size());
  for (auto id : rfactor) {
    dims.emplace_back(current_dims.at(id));
  }
  return tensor.permute(dims);
}

} // namespace

// Allocate output tensors for a given kernel. Outputs may alias inputs, in
// that case output tensors are shallow copies of the aliased inputs
std::vector<at::Tensor> allocOutputs(
    const kir::Kernel* kernel,
    const std::vector<FusionExecutor::GlobalBufferInfo>& output_info,
    const std::vector<std::pair<int, int>>& output_to_input_aliases,
    const KernelArgumentHolder& inputs,
    const c10::Device& device,
    ExpressionEvaluator& ee) {
  FUSER_PERF_SCOPE("ExecutorRunFusion::OutputAlloc");

  std::vector<at::Tensor> outputs;

  for (const auto output_idx : c10::irange(output_info.size())) {
    const auto& buf_info = output_info.at(output_idx);

    auto alias_it = std::find_if(
        output_to_input_aliases.begin(),
        output_to_input_aliases.end(),
        [&](const auto output_to_input) {
          return output_to_input.first == (int)output_idx;
        });

    // Note: aliased output is not returned as output. But we still need it
    // for kernel execution, so would need to push them to args
    if (alias_it != output_to_input_aliases.end()) {
      auto aliased_input_index = alias_it->second;
      auto tensor_arg_abstract = dynamic_cast<const TensorArgAbstract*>(
          inputs.at(aliased_input_index));
      TORCH_INTERNAL_ASSERT(
          tensor_arg_abstract, "alias io only supports tensor");
      outputs.emplace_back(tensor_arg_abstract->getTensor());
    } else if (kernel->outputs().at(output_idx)->isFusionInput()) {
      // pushing empty tensor for trivial forwarding. Since we handle this in
      // integration, see step 1 - note [trivial forwarding]
      auto alloc_dom =
          TensorDomain::noReductions(kernel->outputs()
                                         .at(output_idx)
                                         ->as<TensorView>()
                                         ->getMaybeAllocationDomain());
      const auto tensor_options =
          at::TensorOptions().dtype(at::kFloat).device(device);
      outputs.emplace_back(
          at::empty(std::vector<int64_t>(alloc_dom.size(), 0), tensor_options));
    } else {
      auto alloc_tensor = at::native::empty_strided_cuda(
          buf_info.sizes,
          buf_info.strides,
          buf_info.type,
          c10::nullopt,
          device,
          c10::nullopt);
      if (shouldFillAllocationWithNan()) {
        fillTensorWithNan(alloc_tensor);
      }
      outputs.emplace_back(transformOutputFromAllocationToRFactor(
          alloc_tensor, buf_info.tv, ee));
    }
  }

  return outputs;
}

} // namespace

int64_t FusionExecutor::computeSharedMemory(
    ExpressionEvaluator& expr_eval,
    const std::vector<const kir::Allocate*>& buffers,
    bool align_padding,
    int64_t total) {
  FUSER_PERF_SCOPE("computeSharedMemory");
  for (auto smem_alloc : buffers) {
    // If this buffer aliases another buffer,
    // then do not allocate memory for this buffer.
    if (smem_alloc->alias() == nullptr) {
      const auto inferred_val = expr_eval.evaluate(smem_alloc->size());
      if (inferred_val.has_value()) {
        const auto data_size =
            static_cast<int64_t>(dataTypeSize(smem_alloc->buffer()->dtype()));
        // Add padding to align dynamic shared memory
        if (align_padding) {
          const int align_size = 16; // always align to 16B/128b.
          total = ceilDiv(total, align_size) * align_size;
        }
        total += inferred_val->as<int64_t>() * data_size;
      } else {
        TORCH_INTERNAL_ASSERT(
            false,
            "Failed to evaluate the size ",
            smem_alloc->size(),
            " of shared memory buffer - T",
            smem_alloc->buffer()->name());
      }
    }
  }
  return total;
}

LaunchParams FusionExecutor::computeLaunchParams(
    const LaunchParams& launch_constraints,
    ExpressionEvaluator& expr_eval,
    const int64_t warp_size) {
  FUSER_PERF_SCOPE("FusionExecutor::ComputeLaunchParams");
  TORCH_INTERNAL_ASSERT(warp_size > 0, "WARP_SIZE should be larger than 0");

  LaunchParams launch_params;

  auto data_cache = compileTimeDataCache();

  auto lower = lowered_.get();
  auto& used_tvs = getUsedTVs();
  auto parallel_binding_ids_entry =
      executor_utils::caching::ExecutorCompileTimeEntry<
          executor_utils::caching::ParallelBindingIterDomains>(
          data_cache, [&used_tvs, &lower]() {
            return std::make_unique<std::vector<IterDomain*>>(
                executor_utils::getParallelBindingsIterDomains(
                    lower, used_tvs));
          });
  auto& parallel_binding_ids = parallel_binding_ids_entry.get();

  auto parallel_iter_extent_entry =
      executor_utils::caching::ExecutorCompileTimeEntry<
          executor_utils::caching::ParallelIterExtentMap>(
          data_cache, [&parallel_binding_ids]() {
            return executor_utils::getParallelIterExtents(parallel_binding_ids);
          });
  auto& parallel_iter_extents = parallel_iter_extent_entry.get();

  const auto& simplified_parallel_iter_extents =
      lower->parallelDimensionMap().getMap();

  // TODO: Need to redesign this part a bit to
  //   find the right place to trigger evaluate
  if (expr_eval.precomputedValues()) {
    expr_eval.precomputedValues()->bindParallelExtents(
        parallel_iter_extents, launch_constraints);
    expr_eval.precomputedValues()->evaluate();
  }

  // If any dimension was set in launch constraints we need to run through
  // IterDomains that have been parallelized, and bind those values. Or make
  // sure if they could be inferred the inference matches what was set.
  for (auto& entry : parallel_iter_extents) {
    auto p_type = entry.first;
    if (launch_constraints.hasDim(p_type)) {
      auto parallel_extents = entry.second;
      for (auto extent : parallel_extents) {
        auto inferred_val = expr_eval.evaluate(extent);
        if (inferred_val.has_value()) {
          // This value could have been inferred, make sure it was set right.
          bool valid = inferred_val->as<int64_t>() ==
                  launch_constraints.getDim(p_type) ||
              launch_constraints.getRawVal(p_type) == -1;
          if (!useFallback() && !valid) {
            TORCH_WARN_ONCE(
                "Cannot validate parallelization scheme, "
                "this may be due to mixed broadcast axes that are parallelized.");
          }
        } else if (!expr_eval.precomputedValues()) {
          expr_eval.bind(extent, launch_constraints.getDim(p_type));
        }
        if (!launch_params.hasDim(p_type)) {
          // Bind the launch constraint into our evaluation context
          launch_params.bind(launch_constraints.getDim(p_type), p_type);
          // Makes sure the p-types bound to evaluators are the
          //  final values that will become the actual launch
          //  param size to ensure accurate smem buffer size
          //  computation.
          expr_eval.bind(p_type, launch_constraints.getDim(p_type));
        }
      }
    }
  }

  // Run through the rest of the parallel IterDomains and infer their size
  for (auto [p_type, extent] : simplified_parallel_iter_extents) {
    FUSER_PERF_SCOPE("FusionExecutor::ParallelBindingResolution");
    auto val = expr_eval.evaluate(extent);
    TORCH_INTERNAL_ASSERT(
        val.has_value(),
        "Tried to evaluate the extent, ",
        extent->toInlineString(),
        " for the ptype: ",
        p_type,
        " to set launch bounds but could not.");

    if (val->as<int64_t>() > 0) {
      expr_eval.bind(p_type, val->as<int64_t>());
      launch_params.bind(val->as<int64_t>(), p_type);
    }
  }

  // Re-run the integer machine with all
  //  the thread sizes now determined.
  if (expr_eval.precomputedValues()) {
    expr_eval.precomputedValues()->evaluate();
  }

  const auto kernel = lowered_->kernel();
  const auto& kernel_summary = kernel->summary();

  // Calculate Dynamic Shared Memory Size
  // Add workspace for reduction and broadcast
  int64_t reduction_broadcast_workspace = 0;
  const bool has_workspace = kernel_summary.has_block_reductions ||
      kernel_summary.has_grid_reductions ||
      kernel_summary.has_block_broadcasts || kernel_summary.has_grid_broadcasts;
  if (has_workspace &&
      kernel_summary.largest_smem_data_type != DataType::Null) {
    // Not using nThreads here since it does not handle uninitialized value

    // TODO: here is an optimization opportunity since welford uses int64_t for
    // N while the data type is not neccessarily double. But it may need more
    // work on the alignment
    const int welford_factor =
        kernel_summary.has_block_welford || kernel_summary.has_grid_welford ? 3
                                                                            : 1;
    reduction_broadcast_workspace =
        (int64_t)dataTypeSize(kernel_summary.largest_smem_data_type) *
        welford_factor * launch_params.bdimx() * launch_params.bdimy() *
        launch_params.bdimz();

    if (kernel_summary.has_outer_grouped_grid_welford) {
      reduction_broadcast_workspace = std::max(
          reduction_broadcast_workspace,
          (int64_t)kernel_summary.outer_grouped_grid_welford_largest_smem_size);
    }
  }

  const auto dynamic_smem_size = computeSharedMemory(
      expr_eval,
      kernel_summary.dynamic_smem_allocations,
      true,
      reduction_broadcast_workspace);

  // Check that requested smem size can be dynamically allocated.
  //  This check is only done once a kernel has been compiled, since
  //  maybe_available_dynamic_smem_ needs to be evaluated on
  //  a compiled kernel.
  if (compiled()) {
    validateDynamicSmemSize(dynamic_smem_size);
  }

  launch_params.setSmem(dynamic_smem_size);

  return launch_params;
}

std::vector<FusionExecutor::GlobalBufferInfo> FusionExecutor::
    getIntermediateBufferInfo(ExpressionEvaluator& expr_eval) {
  FUSER_PERF_SCOPE("FusionExecutor::GetIntermediateBufferInfo");

  std::vector<GlobalBufferInfo> global_buffers;

  const auto kernel = lowered_->kernel();
  const auto& kernel_summary = kernel->summary();

  for (auto alloc : kernel_summary.global_allocations) {
    TORCH_INTERNAL_ASSERT(
        alloc->buffer()->isA<TensorView>(),
        "Cannot allocate global buffers that are not tensors.");
    auto tv = alloc->buffer()->as<TensorView>();
    if (tv->isFusionOutput()) {
      continue;
    }
    GlobalBufferInfo info;
    info.zero_init = alloc->zeroInit();
    std::tie(info.sizes, info.strides) =
        inferShapeOfIntermediate(tv, expr_eval);
    info.type = data_type_to_aten(tv->dtype());

    // Remember the tensor buffer used for storing kernel profile
    if (isOptionEnabled(EnableOption::KernelProfile) &&
        tv == kernel->profile().getBuffer()) {
      info.is_profile_buffer = true;
    }

    global_buffers.emplace_back(info);
  }

  return global_buffers;
}

std::vector<at::Tensor> FusionExecutor::allocOutputSpace(
    const at::ArrayRef<c10::IValue>& inputs) {
  auto kernel_inputs = KernelArgumentHolder::createKernelArgumentHolder(inputs);
  auto expr_eval =
      executor_utils::bindInputs(kernel_inputs, lowered_->kernel());

  auto input_alias_indices_entry =
      executor_utils::caching::ExecutorCompileTimeEntry<
          executor_utils::caching::InputAliasIndices>(
          compileTimeDataCache(), [&]() {
            return std::make_unique<std::vector<std::pair<int, int>>>(
                fusion_->getOutputToInputAliasIndices());
          });

  const auto& output_to_input_aliases = input_alias_indices_entry.get();

  auto output_info =
      getOutputBufferInfo(kernel_inputs, expr_eval, output_to_input_aliases);

  return allocOutputs(
      kernel(),
      output_info,
      output_to_input_aliases,
      kernel_inputs,
      options_.device,
      expr_eval);
}

std::vector<FusionExecutor::GlobalBufferInfo> FusionExecutor::
    getOutputBufferInfo(
        const KernelArgumentHolder& args,
        ExpressionEvaluator& expr_eval,
        const std::vector<std::pair<int, int>>& output_to_input_aliases) {
  FUSER_PERF_SCOPE("FusionExecutor::GetOutbufferInfo");
  const auto kernel = lowered_->kernel();
  std::vector<GlobalBufferInfo> outputs;
  TORCH_INTERNAL_ASSERT(
      args.size() == kernel->inputs().size(),
      "kernel arguments length does not match runtime arguments.");
  for (const auto out_i : c10::irange(kernel->outputs().size())) {
    GlobalBufferInfo info;
    auto out_val = kernel->outputs()[out_i];
    info.tv = dynamic_cast<TensorView*>(out_val);
    if (out_val->isFusionInput()) {
      // pushing empty tensor for trivial forwarding. Since we handle this in
      // integration, see step 1 - note [trivial forwarding]
      info.type = at::kFloat;
      info.sizes = {0};
    } else {
      TORCH_INTERNAL_ASSERT(
          info.tv != nullptr, "Cannot allocate outputs that are not tensors.");
      auto output = out_val->as<TensorView>();
      auto alias_it = std::find_if(
          output_to_input_aliases.begin(),
          output_to_input_aliases.end(),
          [&](const auto output_to_input) {
            return output_to_input.first == (int)out_i;
          });
      if (alias_it != output_to_input_aliases.end()) {
        // Aliased to an input, no need to gather allocation
        // info. Leave it as is
      } else {
        std::tie(info.sizes, info.strides) =
            inferShapeOfOutput(output, expr_eval);
        info.type = data_type_to_aten(output->dtype());
        info.zero_init = false;
      }
    }
    outputs.emplace_back(info);
  }
  return outputs;
}

void FusionExecutor::setUsedTVs() {
  auto used_vals = fusion_->usedMathVals();
  auto used_tvs = ir_utils::filterByType<TensorView>(used_vals);
  used_tvs_.clear();
  used_tvs_.insert(used_tvs_.begin(), used_tvs.begin(), used_tvs.end());
}

// TODO: replace use of inferAndAllocOutput
KernelArgumentHolder FusionExecutor::evaluateOutputSizes(
    const KernelArgumentHolder& args,
    ExpressionEvaluator& expr_eval,
    const std::unordered_set<int>& alias_indices) {
  FUSER_PERF_SCOPE("FusionExecutor::AllocOutputs");
  const auto kernel = lowered_->kernel();

  KernelArgumentHolder ret;
  ret.setDeviceIndex(args.getDeviceIndex());

  CompileOptions meta_options = options_;
  meta_options.device = c10::Device(c10::DeviceType::Meta, 0);

  for (const auto out_i : c10::irange(kernel->outputs().size())) {
    // If the output is just trivially the input, just "copy" it over, see note
    // [trivial forwarding]
    if (kernel->outputs()[out_i]->isFusionInput()) {
      for (auto inp_i : c10::irange(kernel->inputs().size())) {
        if (kernel->inputs()[inp_i] == kernel->outputs()[out_i]) {
          TORCH_INTERNAL_ASSERT(
              inp_i < args.size(),
              "Issue with an input showing up as output, couldn't find input.");

          auto tensor_arg_abstract =
              dynamic_cast<const TensorArgAbstract*>(args[inp_i]);
          TORCH_INTERNAL_ASSERT(
              tensor_arg_abstract,
              "Cannot register a scalar as an output in a fusion.");
          ret.push(tensor_arg_abstract);
          break;
        }
      }
    } else {
      TORCH_INTERNAL_ASSERT(
          kernel->outputs()[out_i]->isA<TensorView>(),
          "Cannot allocate outputs that are not tensors.");
      auto output = kernel->outputs()[out_i]->as<TensorView>();
      if (alias_indices.count((int)out_i) != 0) {
        // aliasing to inputs, no need to allocate real output
        // but we still need to push an entry here.
        ret.push(int64_t(0));
      } else {
        // TODO: we are using meta here, which is bad since it doesn't account
        // for devices. Switch to fake tensor instead
        ret.push(inferAndAllocOutput(output, expr_eval, meta_options, false));
      }
    }
  }
  return ret;
}

KernelArgumentHolder FusionExecutor::inferOutputSizes(
    const KernelArgumentHolder& args,
    const LaunchParams& launch_constraints) {
  FUSER_PERF_SCOPE("FusionExecutor::RunFusion");

  ExecutorEntry* executor_entry = nullptr;
  auto opt_code = args.getCacheId();
  if (opt_code.has_value()) {
    executor_entry = &executor_entry_lookup_[*opt_code];
  }

  at::cuda::jit::initializeCudaContext();
  TORCH_INTERNAL_ASSERT(lowered_);

  TORCH_INTERNAL_ASSERT(
      !executor_entry || !executor_entry->init,
      "compile kernel shouldn't hit a pre-existing cache");
  FUSER_PERF_SCOPE("ExecutorRunFusion::ValidateAndInitialize");
  // TODO: validate kernel inputs currently won't be happy, since our fusion
  // args are mapped with `meta` tensor instead of `cuda` tensor, check if this
  // would be resolved with FakeTensor
  // executor_utils::validateKernelInputs(fusion_, args, options_.device);

  ExpressionEvaluator expr_eval;
  evaluatorPrecomputedValues()->bindInputs(args);
  expr_eval.precomputedValues() = evaluatorPrecomputedValues().get();

  // I think this binds something to expr_eval, so even though we are not using
  // launch_params_, we still need this in order to infer output shapes.
  launch_params_ =
      computeLaunchParams(launch_constraints, expr_eval, warp_size_);

  executor_utils::validateVectorizedTensors(
      lowered_.get()->kernel(), args, {}, compileTimeDataCache(), expr_eval);

  auto alias_indices_entry = executor_utils::caching::ExecutorCompileTimeEntry<
      executor_utils::caching::InputAliasIndices>(
      compileTimeDataCache(), [&]() {
        return std::make_unique<std::vector<std::pair<int, int>>>(
            fusion_->getOutputToInputAliasIndices());
      });

  auto& alias_indices = alias_indices_entry.get();

  auto output_alias_indices_entry =
      executor_utils::caching::ExecutorCompileTimeEntry<
          executor_utils::caching::OutputAliasIndices>(
          compileTimeDataCache(), [&]() {
            return std::make_unique<std::unordered_set<int>>(
                fusion_->getIndicesOfAliasedOutputs());
          });

  auto& output_alias_indices = output_alias_indices_entry.get();

  auto ret = evaluateOutputSizes(args, expr_eval, output_alias_indices);

  for (const auto& entry : alias_indices) {
    auto aliased_output_index = entry.first;
    auto aliased_input_index = entry.second;
    TORCH_INTERNAL_ASSERT(
        args[aliased_input_index]->isType(ArgType::Tensor),
        "alias io only supports tensor");
    ret.swap(aliased_output_index, args[aliased_input_index]);
  }

  return ret;
}

namespace {

// Make sure the index type of Kernel is valid
void validateIndexType(
    kir::Kernel* kernel,
    const CompileParams& compile_params) {
  TORCH_INTERNAL_ASSERT(
      !compile_params.index_type.has_value() ||
          kernel->indexType() == compile_params.index_type.value(),
      "Kernel index type and compilation index type don't match. Kernel type: ",
      kernel->indexType(),
      ". Compilation index type: ",
      compile_params.index_type.value());
}

void validateCooperativeLaunch(
    CUfunction kernel,
    const LaunchParams& launch_params,
    int64_t device_index) {
  int num_blocks_per_SM = -1;
  auto block_size =
      launch_params.bdimx() * launch_params.bdimy() * launch_params.bdimz();
  CUDA_SAFE_CALL(cuOccupancyMaxActiveBlocksPerMultiprocessor(
      &num_blocks_per_SM,
      kernel,
      (int)block_size,
      (size_t)launch_params.smem()));

  auto grid_size =
      launch_params.gdimx() * launch_params.gdimy() * launch_params.gdimz();
  auto max_active_blocks = num_blocks_per_SM *
      at::cuda::getDeviceProperties(device_index)->multiProcessorCount;
  TORCH_INTERNAL_ASSERT(
      (int64_t)(max_active_blocks) >= grid_size,
      "Wanted to launch a cooperative kernel, however the number of blocks is greater than ",
      "what can be resident on the GPU at once. Need: ",
      grid_size,
      " (",
      launch_params.gdimx(),
      " * ",
      launch_params.gdimy(),
      " * ",
      launch_params.gdimz(),
      ") but limited to ",
      num_blocks_per_SM,
      " * ",
      at::cuda::getDeviceProperties(device_index)->multiProcessorCount);
}

// Dump fusion inputs and outputs as well as some useful fusion
// information. Note that inputs and outputs are those that are passed
// to FusionExecutor::runFusion, so outputs may not be given.
void dumpFusionArgs(
    int64_t fusion_id,
    const KernelArgumentHolder& args,
    const LaunchParams& launch_constraints,
    const CompileParams& compile_params,
    const std::vector<at::Tensor>& outputs) {
  std::cout << "Arguments for fusion" << fusion_id << ":" << std::endl
            << "Inputs:" << std::endl;
  for (auto i : c10::irange(args.size())) {
    std::cout << "  " << args[i]->toString() << std::endl;
  }
  std::cout << "Outputs:" << std::endl;
  for (const auto& output : outputs) {
    std::cout << "  " << output.scalar_type() << " " << output.sizes()
              << " (strides = " << output.strides() << ")" << std::endl;
  }
  std::cout << launch_constraints.toString();
  std::cout << "maxrregcount= " << compile_params.maxrregcount << std::endl;
}

// Dump arguments that are passed to a CUDA kernel call, which include
// the inputs and outputs of the fusion as well as temporary
// global-memory buffers. Unlike dumpFusionArgs, which dumps inputs
// and outputs passed to FusionExecutor::runFusion, this function
// dumps those that are passed to a CUDA kernel.
void dumpKernelArgs(
    int64_t fusion_id,
    const KernelArgumentHolder& args,
    size_t num_inputs,
    const std::vector<at::Tensor>& allocated_outputs,
    const std::vector<at::Tensor>& intermediates,
    const std::vector<FusionExecutor::GlobalBufferInfo>& intermediates_info) {
  std::cout << "Arguments for kernel" << fusion_id << ":" << std::endl
            << "Inputs:" << std::endl;
  for (auto i : c10::irange(num_inputs)) {
    std::cout << "  " << args[i]->toString() << std::endl;
  }
  std::cout << "Outputs:" << std::endl;
  // note: add aliased outputs here.
  for (const auto& output : allocated_outputs) {
    std::cout << "  " << output.scalar_type() << " " << output.sizes()
              << " (strides = " << output.strides()
              << ", address = " << output.data_ptr() << ")" << std::endl;
  }
  std::cout << "Intermediate global buffers:" << std::endl;
  for (const auto i : c10::irange(intermediates.size())) {
    const auto& buffer = intermediates.at(i);
    const auto& zero_init = intermediates_info.at(i).zero_init;
    std::cout << "  " << buffer.scalar_type() << " " << buffer.sizes()
              << " is_zero_initialized: " << zero_init << std::endl;
  }
}

FusionExecutor::GlobalBufferInfo getGlobalBufferAllocationInfo(
    const at::Tensor& at_tensor) {
  FusionExecutor::GlobalBufferInfo info{
      .sizes = at_tensor.sizes().vec(),
      .strides = at_tensor.strides().vec(),
      .type = at_tensor.scalar_type()};
  return info;
}

} // namespace

void FusionExecutor::initializeExecutorEntry(
    ExecutorEntry& executor_entry,
    const KernelArgumentHolder& args,
    const LaunchParams& launch_constraints,
    const CompileParams& compile_params,
    const std::vector<at::Tensor>& outputs) {
  FUSER_PERF_SCOPE("ExecutorRunFusion::InitializeExecutorEntry");

  // code path to take when either:
  //   1. no opt_code is provided or
  //   2. `executor_entry` is not initialized
  executor_utils::validateKernelInputs(fusion_, args, options_.device);

  ExpressionEvaluator expr_eval;
  evaluatorPrecomputedValues()->bindInputs(args);
  expr_eval.precomputedValues() = evaluatorPrecomputedValues().get();

  auto launch_params =
      computeLaunchParams(launch_constraints, expr_eval, warp_size_);

  executor_utils::validateVectorizedTensors(
      kernel(), args, outputs, compileTimeDataCache(), expr_eval);

  auto input_alias_indices_entry =
      executor_utils::caching::ExecutorCompileTimeEntry<
          executor_utils::caching::InputAliasIndices>(
          compileTimeDataCache(), [&]() {
            return std::make_unique<std::vector<std::pair<int, int>>>(
                fusion_->getOutputToInputAliasIndices());
          });

  const auto& output_to_input_aliases = input_alias_indices_entry.get();

  std::vector<GlobalBufferInfo> output_info;

  if (outputs.empty()) {
    output_info = getOutputBufferInfo(args, expr_eval, output_to_input_aliases);
  } else {
    // Need to save the information necessary for allocations as
    // future uses of this ExecutorEntry may not be provided with
    // allocated outputs
    for (const auto& output : outputs) {
      output_info.emplace_back(getGlobalBufferAllocationInfo(output));
    }
  }

  auto intermediates = getIntermediateBufferInfo(expr_eval);

  uint64_t rand_offset = 0;
  if (kernel()->summary().max_rng_offsets >= 0) {
    // NOTE: this is how we map offset to PW kernels in order to have
    // identical random number generator to match native PyTorch results.
    // But it doesn't really work as it takes assumption how threads are
    // binded but is not generally how we handle that in scheduler.
    // Refer to `Philox` in generated kernel to understand how the mapping
    // works.
    rand_offset = (uint64_t)(kernel()->summary().max_rng_offsets + 1) * 4;
  }

  // All information is gathered. Save it to ExecutorEntry
  executor_entry.launch_params = launch_params;
  executor_entry.output_to_input_aliases = output_to_input_aliases;
  executor_entry.outputs = output_info;
  executor_entry.intermediates = intermediates;
  executor_entry.rand_offset = rand_offset;
  executor_entry.init = true;
}

void FusionExecutor::recompileKernel(
    const LaunchParams& new_launch_params,
    const CompileParams& new_compile_params) {
  if (new_launch_params.nThreads() <= block_size_high_water_mark_ &&
      new_compile_params.maxrregcount == maxrregcount_high_water_mark_) {
    return;
  }

  const auto structured_code = getStructuredCode();
  block_size_high_water_mark_ = new_launch_params.nThreads();
  maxrregcount_high_water_mark_ = new_compile_params.maxrregcount;

  std::tie(compiled_kernel_, last_compiler_log_, last_compiled_binary_) =
      executor_utils::getCompiledKernel(
          kernel_code_,
          structured_code,
          getCanonicalKernelName(),
          fusion_id_,
          block_size_high_water_mark_,
          maxrregcount_high_water_mark_,
          save_compiled_binary_);

  resetCompiledKernelProperties();

  if (kernel()->summary().has_cooperative_grid_reduction) {
    // We need to increase shared memory before kernel launch, but also before
    // calling into `validateCooperativeLaunch`!
    // So we need to do it there before calling into the validation, to avoid
    // false positives
    ensureAvailableDynamicSmemSize(new_launch_params.smem());
    validateCooperativeLaunch(
        compiled_kernel_.function, new_launch_params, options_.device.index());
  }
}

int64_t FusionExecutor::getAvailableDynamicSmemSize() {
  TORCH_INTERNAL_ASSERT(
      compiled(), "Cannot get dynamic smem size unless kernel is compiled");
  if (!available_dynamic_smem_size_.has_value()) {
    int size = 0;
    CUDA_SAFE_CALL(cuFuncGetAttribute(
        &size,
        CU_FUNC_ATTRIBUTE_MAX_DYNAMIC_SHARED_SIZE_BYTES,
        compiled_kernel_.function));
    available_dynamic_smem_size_ = size;
  }
  return available_dynamic_smem_size_.value();
}

int64_t FusionExecutor::getStaticSmemSize() {
  TORCH_INTERNAL_ASSERT(
      compiled(), "Cannot get static smem size unless kernel is compiled");
  if (!static_smem_size_.has_value()) {
    int size = 0;
    // Is this really a costly operation worth caching?
    CUDA_SAFE_CALL(cuFuncGetAttribute(
        &size, CU_FUNC_ATTRIBUTE_SHARED_SIZE_BYTES, compiled_kernel_.function));
    static_smem_size_ = size;
  }
  return static_smem_size_.value();
}

void FusionExecutor::validateDynamicSmemSize(int64_t dynamic_smem_size) {
  TORCH_INTERNAL_ASSERT(
      getStaticSmemSize() + dynamic_smem_size < device_smem_limit_,
      "The total shared memory allocation is larger than available memory.",
      " Dynamic size: ",
      dynamic_smem_size,
      ". Static size: ",
      getStaticSmemSize(),
      ". Required total size: ",
      getStaticSmemSize() + dynamic_smem_size,
      ". Device limit size: ",
      device_smem_limit_);
}

int64_t FusionExecutor::ensureAvailableDynamicSmemSize(
    int64_t dynamic_smem_size) {
  TORCH_INTERNAL_ASSERT(
      compiled(), "Cannot set dynamic smem size unless kernel is compiled");
  if (dynamic_smem_size > getAvailableDynamicSmemSize()) {
    validateDynamicSmemSize(dynamic_smem_size);
    CUDA_SAFE_CALL(cuFuncSetAttribute(
        compiled_kernel_.function,
        CU_FUNC_ATTRIBUTE_MAX_DYNAMIC_SHARED_SIZE_BYTES,
        dynamic_smem_size));
    available_dynamic_smem_size_ = dynamic_smem_size;
  }
  return getAvailableDynamicSmemSize();
}

void FusionExecutor::resetCompiledKernelProperties() {
  available_dynamic_smem_size_.reset();
  static_smem_size_.reset();
}

std::vector<TensorView*> FusionExecutor::getTvsForKernelArguments() const {
  std::vector<TensorView*> tvs;
  for (auto val : kernel()->inputs()) {
    tvs.emplace_back(dynamic_cast<TensorView*>(val));
  }
  for (auto val : kernel()->outputs()) {
    tvs.emplace_back(dynamic_cast<TensorView*>(val));
  }
  for (auto alloc : kernel()->summary().global_allocations) {
    auto tv = alloc->buffer()->as<TensorView>();
    if (tv->isFusionOutput()) {
      continue;
    }
    tvs.emplace_back(tv);
  }
  if (lowered_->kernel()->summary().max_rng_offsets >= 0) {
    tvs.emplace_back(nullptr);
  }
  return tvs;
}

std::vector<at::Tensor> FusionExecutor::runFusion(
    KernelArgumentHolder& args,
    const LaunchParams& launch_constraints,
    CompileParams compile_params,
    std::vector<at::Tensor> outputs) {
  FUSER_PERF_SCOPE("FusionExecutor::RunFusion");
  TORCH_INTERNAL_ASSERT(compiled());
  TORCH_INTERNAL_ASSERT(
      fusion_id_ > 0, "Cannot run fusion, it was not compiled.");
  TORCH_INTERNAL_ASSERT(
      !args.getCacheId().has_value() || outputs.empty(),
      "short cut input cache is not compatible with pre-allocated output");

  validateIndexType(kernel(), compile_params);

  const auto num_inputs = args.size();

  if (isDebugDumpEnabled(DebugDumpOption::FusionArgs)) {
    dumpFusionArgs(
        fusion_id_, args, launch_constraints, compile_params, outputs);
  }

  c10::DeviceGuard dg(options_.device);
  auto stream = at::cuda::getCurrentCUDAStream();
  at::cuda::jit::initializeCudaContext();
  TORCH_INTERNAL_ASSERT(lowered_);

  // Placeholder for the case where parameter cache is not used
  ExecutorEntry temporary_executor_entry;

  ExecutorEntry* executor_entry =
      args.getCacheId().has_value() && !disable_parameter_cache_
      ? &executor_entry_lookup_[*args.getCacheId()]
      : &temporary_executor_entry;

  // Initialize the executor entry if not initlized
  if (!executor_entry->init) {
    initializeExecutorEntry(
        *executor_entry, args, launch_constraints, compile_params, outputs);
  }

  recompileKernel(executor_entry->launch_params, compile_params);

  // TODO: Why does this need to be stored in the class?
  launch_params_ = executor_entry->launch_params;

  // context manager to disable auto grad for `empty_cuda` calls later
  at::AutoDispatchBelowADInplaceOrView non_variable_type_mode;

  // only allocate outputs when not given
  if (outputs.empty()) {
    auto expr_eval = executor_utils::bindInputs(args, lowered_->kernel());
    outputs = allocOutputs(
        kernel(),
        executor_entry->outputs,
        executor_entry->output_to_input_aliases,
        args,
        options_.device,
        expr_eval);
  } else {
    // TODO: Use validateKernelOutputs
    TORCH_INTERNAL_ASSERT(
        outputs.size() == fusion_->outputs().size(),
        __func__,
        " provided number of outputs does not match fusion output");
  }
  args.push(outputs);

  std::vector<at::Tensor> intermediates;
  at::Tensor profile_buffer;
  {
    FUSER_PERF_SCOPE("ExecutorRunFusion::IntermediateBufferAlloc");
    for (const auto i : c10::irange(executor_entry->intermediates.size())) {
      const auto& buf_info = executor_entry->intermediates.at(i);
      at::Tensor intermediate_buffer;
      if (buf_info.zero_init) {
        intermediate_buffer = at::zeros(
            buf_info.sizes,
            at::TensorOptions().dtype(buf_info.type).device(options_.device));
      } else {
        intermediate_buffer = at::native::empty_cuda(
            buf_info.sizes,
            buf_info.type,
            c10::nullopt,
            options_.device,
            c10::nullopt);
        if (shouldFillAllocationWithNan()) {
          fillTensorWithNan(intermediate_buffer);
        }
      }
      args.push(intermediate_buffer);
      intermediates.push_back(intermediate_buffer);
      if (buf_info.is_profile_buffer) {
        profile_buffer = intermediate_buffer;
      }
    }
  }

  // push back RNG state if needed
  if (lowered_->kernel()->summary().max_rng_offsets >= 0) {
    args.appendPhiloxRNGSeed(executor_entry->rand_offset);
  }

  if (isDebugDumpEnabled(DebugDumpOption::LaunchParam)) {
    launch_params_.print();
  }

  if (isDebugDumpEnabled(DebugDumpOption::KernelArgs)) {
    dumpKernelArgs(
        fusion_id_,
        args,
        num_inputs,
        outputs,
        intermediates,
        executor_entry->intermediates);
  }

  if (isDebugDumpEnabled(DebugDumpOption::IndexType)) {
    std::cout << "Index type: " << kernel()->indexType() << std::endl;
  }

  cudaEvent_t start_event = {};
  cudaEvent_t finish_event = {};

  if (measure_kernel_time_ ||
      isDebugDumpEnabled(DebugDumpOption::EffectiveBandwidth) ||
      isDebugDumpEnabled(DebugDumpOption::PerfDebugVerbose)) {
    CUDA_RT_SAFE_CALL(cudaEventCreate(&start_event));
    CUDA_RT_SAFE_CALL(cudaEventCreate(&finish_event));
    CUDA_RT_SAFE_CALL(cudaEventRecord(start_event, stream));
  }

  if (execute_kernel_) {
    ensureAvailableDynamicSmemSize(executor_entry->launch_params.smem());
<<<<<<< HEAD
    std::vector<TensorView*> tvs;
    for (auto val : kernel()->inputs()) {
      tvs.emplace_back(dynamic_cast<TensorView*>(val));
    }
    for (auto val : kernel()->outputs()) {
      tvs.emplace_back(dynamic_cast<TensorView*>(val));
    }
    for (auto alloc : kernel()->summary().global_allocations) {
      auto tv = alloc->buffer()->as<TensorView>();
      if (tv->isFusionOutput()) {
        continue;
      }
      tvs.emplace_back(tv);
    }
    if (lowered_->kernel()->summary().max_rng_offsets >= 0) {
      tvs.emplace_back(nullptr);
    }
    auto ee = executor_utils::bindInputs(args, kernel());
    auto arg_buffer = args.getBuffer(kernel()->indexType(), tvs, ee);
=======
    auto arg_buffer =
        args.getBuffer(kernel()->indexType(), getTvsForKernelArguments());
>>>>>>> 04b7e7fa
    if (!kernel()->summary().has_cooperative_grid_reduction) {
      FUSER_PERF_SCOPE("ExecutorRunFusion::cuLaunchKernel");
      CUDA_SAFE_CALL(cuLaunchKernel(
          compiled_kernel_.function,
          launch_params_.gdimx(),
          launch_params_.gdimy(),
          launch_params_.gdimz(),
          launch_params_.bdimx(),
          launch_params_.bdimy(),
          launch_params_.bdimz(),
          launch_params_.smem(),
          stream,
          arg_buffer,
          nullptr));
    } else {
      FUSER_PERF_SCOPE("ExecutorRunFusion::cuLaunchCooperativeKernel");
      CUDA_SAFE_CALL(cuLaunchCooperativeKernel(
          compiled_kernel_.function,
          launch_params_.gdimx(),
          launch_params_.gdimy(),
          launch_params_.gdimz(),
          launch_params_.bdimx(),
          launch_params_.bdimy(),
          launch_params_.bdimz(),
          launch_params_.smem(),
          stream,
          arg_buffer));
    }
  }

  if (measure_kernel_time_ ||
      isDebugDumpEnabled(DebugDumpOption::EffectiveBandwidth) ||
      isDebugDumpEnabled(DebugDumpOption::PerfDebugVerbose)) {
    CUDA_RT_SAFE_CALL(cudaEventRecord(finish_event, stream));
    CUDA_RT_SAFE_CALL(cudaEventSynchronize(start_event));
    CUDA_RT_SAFE_CALL(cudaEventSynchronize(finish_event));
    CUDA_RT_SAFE_CALL(
        cudaEventElapsedTime(&kernel_time_ms_, start_event, finish_event));
    CUDA_RT_SAFE_CALL(cudaEventDestroy(start_event));
    CUDA_RT_SAFE_CALL(cudaEventDestroy(finish_event));

    bytes_processed_ = 0;
    // Figure how many bytes are inputs, outputs, and temporary buffers
    for (auto i : c10::irange(num_inputs)) {
      if (auto tensor_arg_abstract =
              dynamic_cast<const TensorArgAbstract*>(args[i])) {
        bytes_processed_ += tensor_arg_abstract->numel() *
            (int64_t)dataTypeSize(tensor_arg_abstract->getDataType());
      }
    }
    for (const auto& output : outputs) {
      bytes_processed_ += output.numel() *
          (int64_t)dataTypeSize(aten_to_data_type(output.scalar_type()));
    }

    if (isDebugDumpEnabled(DebugDumpOption::EffectiveBandwidth)) {
      double gb_per_s =
          ((double)bytes_processed_ / ((double)kernel_time_ms_ / 1000)) /
          (double)1.0e9;
      std::cout << "kernel" << fusion_id_ << " run in " << kernel_time_ms_
                << " ms, achieved: " << gb_per_s << " GB/s" << std::endl;
    }
  }

  if (isOptionEnabled(EnableOption::KernelProfile)) {
    std::cout << kernel()->profile().toString(profile_buffer);
  }

  return outputs;
}

void FusionExecutor::compileRtc(
    const std::string& code,
    const std::string& name,
    bool structured,
    PrimDataType index_type) {
  FUSER_PERF_SCOPE("ExecutorRunFusion::compileRtc");
  TORCH_INTERNAL_ASSERT(
      index_type == PrimDataType::Int || index_type == PrimDataType::Int32 ||
          "Invalid index type: ",
      index_type);
  std::string scode;
  if (!structured) {
    scode = getStructuredCode(code, index_type);
  } else {
    scode = code;
  }
  fusion_id_ = 1;

  std::tie(compiled_kernel_, last_compiler_log_, last_compiled_binary_) =
      executor_utils::getCompiledKernel(c10::nullopt, scode, name, fusion_id_);
}

float FusionExecutor::runRtc(
    const LaunchParams& launch_params,
    const std::vector<at::Tensor>& args,
    PrimDataType index_type) {
  FUSER_PERF_SCOPE("runFusion");

  c10::DeviceGuard dg(options_.device);
  auto stream = at::cuda::getCurrentCUDAStream();

  cudaEvent_t start_event = {};
  cudaEvent_t finish_event = {};

  CUDA_RT_SAFE_CALL(cudaEventCreate(&start_event));
  CUDA_RT_SAFE_CALL(cudaEventCreate(&finish_event));

  KernelArgumentHolder kernel_arguments;
  kernel_arguments.push(args);

  CUDA_RT_SAFE_CALL(cudaEventRecord(start_event, stream));

<<<<<<< HEAD
  ExpressionEvaluator ee;
=======
  // runRtc does not have a fusion, so no analysis needs to be done. So we just
  // leave all tensor views as empty.
>>>>>>> 04b7e7fa
  std::vector<TensorView*> tvs(args.size(), nullptr);
  CUDA_SAFE_CALL(cuLaunchKernel(
      compiled_kernel_.function,
      launch_params.gdimx(),
      launch_params.gdimy(),
      launch_params.gdimz(),
      launch_params.bdimx(),
      launch_params.bdimy(),
      launch_params.bdimz(),
      launch_params.smem(),
      stream,
<<<<<<< HEAD
      kernel_arguments.getBuffer(index_type, tvs, ee),
=======
      kernel_arguments.getBuffer(index_type, tvs),
>>>>>>> 04b7e7fa
      nullptr));

  CUDA_RT_SAFE_CALL(cudaEventRecord(finish_event, stream));
  CUDA_RT_SAFE_CALL(cudaEventSynchronize(start_event));
  CUDA_RT_SAFE_CALL(cudaEventSynchronize(finish_event));

  float kernel_time_ms = 0;
  CUDA_RT_SAFE_CALL(
      cudaEventElapsedTime(&kernel_time_ms, start_event, finish_event));
  CUDA_RT_SAFE_CALL(cudaEventDestroy(start_event));
  CUDA_RT_SAFE_CALL(cudaEventDestroy(finish_event));

  return kernel_time_ms;
}

} // namespace nvfuser<|MERGE_RESOLUTION|>--- conflicted
+++ resolved
@@ -1005,8 +1005,15 @@
                                          .at(output_idx)
                                          ->as<TensorView>()
                                          ->getMaybeAllocationDomain());
+      auto alloc_dom =
+          TensorDomain::noReductions(kernel->outputs()
+                                         .at(output_idx)
+                                         ->as<TensorView>()
+                                         ->getMaybeAllocationDomain());
       const auto tensor_options =
           at::TensorOptions().dtype(at::kFloat).device(device);
+      outputs.emplace_back(
+          at::empty(std::vector<int64_t>(alloc_dom.size(), 0), tensor_options));
       outputs.emplace_back(
           at::empty(std::vector<int64_t>(alloc_dom.size(), 0), tensor_options));
     } else {
@@ -1884,30 +1891,8 @@
 
   if (execute_kernel_) {
     ensureAvailableDynamicSmemSize(executor_entry->launch_params.smem());
-<<<<<<< HEAD
-    std::vector<TensorView*> tvs;
-    for (auto val : kernel()->inputs()) {
-      tvs.emplace_back(dynamic_cast<TensorView*>(val));
-    }
-    for (auto val : kernel()->outputs()) {
-      tvs.emplace_back(dynamic_cast<TensorView*>(val));
-    }
-    for (auto alloc : kernel()->summary().global_allocations) {
-      auto tv = alloc->buffer()->as<TensorView>();
-      if (tv->isFusionOutput()) {
-        continue;
-      }
-      tvs.emplace_back(tv);
-    }
-    if (lowered_->kernel()->summary().max_rng_offsets >= 0) {
-      tvs.emplace_back(nullptr);
-    }
-    auto ee = executor_utils::bindInputs(args, kernel());
-    auto arg_buffer = args.getBuffer(kernel()->indexType(), tvs, ee);
-=======
     auto arg_buffer =
         args.getBuffer(kernel()->indexType(), getTvsForKernelArguments());
->>>>>>> 04b7e7fa
     if (!kernel()->summary().has_cooperative_grid_reduction) {
       FUSER_PERF_SCOPE("ExecutorRunFusion::cuLaunchKernel");
       CUDA_SAFE_CALL(cuLaunchKernel(
@@ -2021,12 +2006,7 @@
 
   CUDA_RT_SAFE_CALL(cudaEventRecord(start_event, stream));
 
-<<<<<<< HEAD
   ExpressionEvaluator ee;
-=======
-  // runRtc does not have a fusion, so no analysis needs to be done. So we just
-  // leave all tensor views as empty.
->>>>>>> 04b7e7fa
   std::vector<TensorView*> tvs(args.size(), nullptr);
   CUDA_SAFE_CALL(cuLaunchKernel(
       compiled_kernel_.function,
@@ -2038,11 +2018,7 @@
       launch_params.bdimz(),
       launch_params.smem(),
       stream,
-<<<<<<< HEAD
       kernel_arguments.getBuffer(index_type, tvs, ee),
-=======
-      kernel_arguments.getBuffer(index_type, tvs),
->>>>>>> 04b7e7fa
       nullptr));
 
   CUDA_RT_SAFE_CALL(cudaEventRecord(finish_event, stream));
