--- conflicted
+++ resolved
@@ -270,16 +270,6 @@
     return;
   }
 
-<<<<<<< HEAD
-  // NOTE: Profiling needs to be started below the isExpressionEvaluated query
-  // given the conditional can exit early from compilation.
-  if (isProfilerEnabled()) {
-    NVF_CHECK(
-        group_id >= 0,
-        "An invalid segment id is passed to FusionProfiler!:",
-        group_id);
-    FusionProfiler::segment(group_id).startCompile(args.getDeviceIndex());
-=======
   const auto& exprs = fusion->exprs();
   if (std::all_of(exprs.begin(), exprs.end(), [](Expr* e) {
         return isResharding(e) && isLowerableToCommunication(e);
@@ -294,7 +284,16 @@
       }
     }
     return;
->>>>>>> 031dc0bd
+  }
+  
+  // NOTE: Profiling needs to be started below the isExpressionEvaluated query
+  // given the conditional can exit early from compilation.
+  if (isProfilerEnabled()) {
+    NVF_CHECK(
+        group_id >= 0,
+        "An invalid segment id is passed to FusionProfiler!:",
+        group_id);
+    FusionProfiler::segment(group_id).startCompile(args.getDeviceIndex());
   }
 
   for (auto out : fusion->outputs()) {
