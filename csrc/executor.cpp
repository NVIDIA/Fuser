// clang-format off
/*
 * SPDX-FileCopyrightText: Copyright (c) 2023-present NVIDIA CORPORATION & AFFILIATES.
 * All rights reserved.
 * SPDX-License-Identifier: BSD-3-Clause
 */
// clang-format on

#include <executor.h>

#include <codegen.h>
#include <executor_kernel_arg.h>
#include <executor_utils.h>
#include <instrumentation.h>
#include <ir_all_nodes.h>
#include <ir_utils.h>
#include <iter_visitor.h>
#include <kernel_ir.h>
#include <lower_bank_conflict.h>
#include <utils.h>

#include <ATen/core/LegacyTypeDispatch.h>
#include <ATen/cuda/CUDAContext.h>
#include <ATen/cuda/llvm_jit_strings.h>
#include <ATen/native/cuda/jit_utils.h>
#include <c10/core/DeviceGuard.h>
#include <c10/cuda/CUDAFunctions.h>
#include <c10/cuda/CUDAStream.h>
#include <c10/util/irange.h>

#include <cmath>
#include <fstream>

namespace nvfuser {

int FusionExecutor::fusion_id_counter_ = 0;

bool fill_allocation_with_nan_ = false;

bool shouldFillAllocationWithNan() {
  return fill_allocation_with_nan_;
}

void setFillAllocationWithNan(bool value) {
  fill_allocation_with_nan_ = value;
}

bool assert_out_of_bound_ = false;

bool shouldAssertOutOfBound() {
  return isDebugDumpEnabled(DebugDumpOption::AssertMemoryViolation) ||
      assert_out_of_bound_;
}

void setAssertOutOfBound(bool value) {
  assert_out_of_bound_ = value;
}

namespace {

static const char* defineIndexType(PrimDataType index_type) {
  if (index_type == DataType::Int32) {
    return "typedef int nvfuser_index_t;\n";
  } else if (index_type == DataType::Int) {
    return "typedef int64_t nvfuser_index_t;\n";
  } else {
    TORCH_INTERNAL_ASSERT(false, "invalid indexing type: ", index_type);
  }
}

static const char* defineIntegerTypes() {
  return R"(
typedef signed char int8_t;
typedef unsigned char uint8_t;
typedef short int int16_t;
typedef unsigned short int uint16_t;
typedef int int32_t;
typedef unsigned int uint32_t;
typedef long long int int64_t;
typedef unsigned long long int uint64_t;
)";
}

static const std::string& includeStdComplex() {
  static std::string result = std::string(R"ESCAPE(
#ifdef __NVCC__
#include <complex>
#endif // __NVCC__
)ESCAPE");
  return result;
}

} // namespace

std::unique_ptr<PrecomputedValues>& FusionExecutor::
    evaluatorPrecomputedValues() {
  if (!evaluator_precomputed_values_) {
    evaluator_precomputed_values_ =
        std::make_unique<PrecomputedValues>(lowered_->kernel());
  }
  return evaluator_precomputed_values_;
}

std::string FusionExecutor::getStructuredCode(
    const std::string& kernel_str,
    PrimDataType index_type) const {
  // generating cuda code;
  std::string code = "";
  if (shouldAssertOutOfBound()) {
    code += "#define ASSERT_OUT_OF_BOUND 1";
  }
  code += includeStdComplex();
  code += std::string("namespace ") + FusionExecutor::kernelNamespace() +
      " {\n" + defineIntegerTypes() + defineIndexType(index_type) +
      executor_utils::kernelPreamble() + kernel_str + "}\n";

  if (isDebugDumpEnabled(DebugDumpOption::CudaKernel)) {
    std::cout << "\n======= Codegen output for kernel: " << kernelName()
              << " =======\n\n"
              << kernel_str << "\n======================================\n\n";
  } else if (isDebugDumpEnabled(DebugDumpOption::CudaFull)) {
    std::cout << "\n======= Codegen output for kernel: " << kernelName()
              << " =======\n\n"
              << code << "\n======================================\n\n";
  }
  if (isDebugDumpEnabled(DebugDumpOption::CudaToFile) ||
      isDebugDumpEnabled(DebugDumpOption::DebugInfo)) {
    std::stringstream file_name;
    file_name << "__tmp_kernel" << fusion_id_ << ".cu";
    std::cout << "PRINTING: " << file_name.str() << std::endl;
    std::ofstream out(file_name.str());
    out << code << std::endl;
    out.close();
  }

  return code;
}

std::string FusionExecutor::getStructuredCode() const {
  return getStructuredCode(kernelString(), kernel()->indexType());
}

// TODO: come up with a more user friendly interface
void FusionExecutor::debugCompileFusionFromStr(
    Fusion* fusion,
    const std::string& code,
    const std::string& name,
    int id,
    CompileOptions options) {
  options_ = options;

  if (isDebugDumpEnabled(DebugDumpOption::FusionIr)) {
    fusion->print();
  } else if (isDebugDumpEnabled(DebugDumpOption::FusionIrMath)) {
    fusion->printMath();
  }

  if (isDebugDumpEnabled(DebugDumpOption::CudaFull)) {
    std::cout << "\n==== codegen output for kernel: " << kernelName()
              << " ====" << std::endl
              << code << std::endl
              << "======================================\n"
              << std::endl;
  }

  lowered_ = std::make_unique<GpuLower>(fusion);
  const auto kernel = lowered_->kernel();
  fusion_ = lowered_->kernel();

  fusion_id_ = id;
  setUsedTVs();

  if (isDebugDumpEnabled(DebugDumpOption::KernelIr)) {
    kernel->print();
  }

  const auto& kernel_summary = kernel->summary();

  if (!kernel_summary.static_smem_allocations.empty()) {
    ExpressionEvaluator static_evaluator;
    const auto static_smem_size = computeSharedMemory(
        static_evaluator, kernel_summary.static_smem_allocations);
    TORCH_INTERNAL_ASSERT(
        static_smem_size < max_static_smem_,
        "The static shared memory allocation is larger than available memory.");
  }

  std::tie(compiled_kernel_, last_compiler_log_, last_compiled_binary_) =
      executor_utils::getCompiledKernel(c10::nullopt, code, name, fusion_id_);
  TORCH_INTERNAL_ASSERT(
      fusion_id_ > 0, "assign a fusion_id_ <= 0 is not accepted.");
}

void FusionExecutor::compileFusion(
    Fusion* fusion,
    const KernelArgumentHolder& args,
    const LaunchParams& launch_constraints,
    CompileParams compile_params) {
  FUSER_PERF_SCOPE("compileFusion");

  TORCH_INTERNAL_ASSERT(
      !fusion->outputs().empty(), "No output found for this kernel, aborting.");

  for (auto out : fusion->outputs()) {
    TORCH_INTERNAL_ASSERT(
        out->getValType() == ValType::TensorView,
        "Output types from fusions that are not tensors are not supported at this point.");

    const auto maybe_rfactor_domain =
        out->as<TensorView>()->getMaybeRFactorDomain();
    // walking through outputs to see if output shapes are dependent on
    // non-tensor inputs. For which case, we should have disabled output
    // allocation, since the caching id only looks at tensor shapes.
    // See issue https://github.com/csarofeen/pytorch/issues/2002
    std::vector<Val*> output_extents;
    for (const auto id : maybe_rfactor_domain) {
      Val* extent = nullptr;
      if (id->isReduction() || id->isStride()) {
        continue;
      } else if (id->isBroadcast() && id->hasExpandedExtent()) {
        extent = id->expandedExtent();
      } else {
        extent = id->extent();
      }
      output_extents.emplace_back(extent);
    }
    auto dependencies = InputsOf::outputs(fusion, output_extents);
    if (std::any_of(dependencies.begin(), dependencies.end(), [](Val* val) {
          return val->isFusionInput();
        })) {
      // TODO: parameter cache is too big a hammer here. We should consider
      // separate the caching logic of output sizes & launch params. Since
      // output size dependency should only invalidate the output sizes
      disable_parameter_cache_ = true;
      break;
    }
  }

  if (isDebugDumpEnabled(DebugDumpOption::FusionIr)) {
    fusion->print();
  } else if (isDebugDumpEnabled(DebugDumpOption::FusionIrMath)) {
    fusion->printMath();
  }

  // TODO: refactor the options_ passed through
  options_.device =
      c10::Device(c10::DeviceType::CUDA, (int8_t)args.getDeviceIndex());

  // Set the index type of compile params if not already set. If set,
  // make sure the compile param type is valid with the given kernel
  // arguments.
  auto arg_index_type = args.getSmallestIndexTypeOfArguments();
  if (compile_params.index_type.has_value()) {
    // If the int32 compilation is requested, but the arguments demand
    // int64, that's an error
    TORCH_INTERNAL_ASSERT(
        !(compile_params.index_type.value() == PrimDataType::Int32 &&
          arg_index_type == PrimDataType::Int),
        "Compilation with int32 is requested but int64 is required for the arguments");
  } else if (arg_index_type == PrimDataType::Int) {
    // If the given compile option doesn't specify the index type, and
    // the arguments require 64-bit indexing, we need to use 64-bit
    // indexing. Note that if the arg type is 32-bit, it doesn't mean
    // it's safe to use 32-bit for the whole kernel, so unless it's
    // specified through CompileParams, we do not use 32-bit indexing.
    compile_params.index_type = arg_index_type;
  }

  c10::DeviceGuard dg(options_.device);

  TORCH_INTERNAL_ASSERT(
      options_.device.is_cuda(), "Provided device to CUDA fuser is the CPU.");
  auto properties = at::cuda::getDeviceProperties(options_.device.index());
  configured_device_smem_ = properties->sharedMemPerBlock;
  device_smem_limit_ = properties->sharedMemPerBlockOptin;
  warp_size_ = properties->warpSize;

  lowered_ = std::make_unique<GpuLower>(fusion, compile_params);

  const auto kernel = lowered_->kernel();
  fusion_ = lowered_->kernel()->as<Fusion>();

  fusion_id_ = ++fusion_id_counter_;
  setUsedTVs();

  if (isDebugDumpEnabled(DebugDumpOption::KernelIr)) {
    kernel->print();
  }

  if (isDebugDumpEnabled(DebugDumpOption::BankConflictInfo)) {
    auto bank_conflict_info = getBankConflictInfo(kernel);
    if (bank_conflict_info.empty()) {
      std::cout << "===== No bank confliction =====" << std::endl;
    } else {
      std::cout << "======= Bank confliction =======" << std::endl;
      for (auto info : bank_conflict_info) {
        std::cout << "Expr: " << info.first->toString() << std::endl;
        auto conflict = info.second;
        if (conflict.first > 1) {
          std::cout << "input conflict: " << conflict.first << " way, ";
        }
        if (conflict.second > 1) {
          std::cout << "output conflict: " << conflict.second << " way";
        }
        std::cout << std::endl;
      }
      std::cout << "================================" << std::endl;
    }
  }

  kernel_code_ = codegen::generateCudaKernel(kernel, kernelName());

  auto load_external_code = [](const char* external_code_path) {
    std::cout << "--------> Compiling external cuda code: "
              << external_code_path << std::endl;
    std::ifstream cuda_src(external_code_path);
    std::stringstream buffer;
    buffer << cuda_src.rdbuf();
    return buffer.str();
  };
  auto external_code_path = std::getenv("PYTORCH_NVFUSER_EXTERNAL_SRC");
  const auto structured_code = external_code_path
      ? load_external_code(external_code_path)
      : getStructuredCode();

  const auto& kernel_summary = kernel->summary();

  // We currently shouldn't allocate any more shared mem
  //  tensors statically but could keep this path if
  //  needed in later development.
  if (!kernel_summary.static_smem_allocations.empty()) {
    ExpressionEvaluator static_evaluator;
    const auto static_smem_size = computeSharedMemory(
        static_evaluator, kernel_summary.static_smem_allocations);
    TORCH_INTERNAL_ASSERT(
        static_smem_size < max_static_smem_,
        "The static shared memory allocation is larger than available memory.");
  }

  if (kernel_summary.has_dynamic_local_memory_allocations) {
    std::stringstream ss;
    ss << "Allocations must be based on constant integers for local memory. However, found: ";
    for (auto alloc : kernel_summary.dynamic_lmem_allocations) {
      ss << alloc->buffer()->toString() << ", ";
    }
    ss << " have dynamic allocations but are placed in local memory.";
    TORCH_INTERNAL_ASSERT(false, ss.str());
  }

  // TODO: pass block_size here;
  c10::optional<int> block_size = c10::nullopt;
  if (!args.empty()) {
    auto expr_eval = executor_utils::bindInputs(args, kernel);
    auto launch_params =
        computeLaunchParams(launch_constraints, expr_eval, warp_size_);
    block_size = launch_params.nThreads();
    TORCH_INTERNAL_ASSERT(
        block_size > 0, "launch param inferred block size < 0");
  }

  // TODO: high water mark should be computed via occupancy API after
  // compilation.

  // Basically setting high water martk as 1 when we don't provide args for
  // compilation, it will just generate a kernel that gets ditched at the first
  // run - not great. We should have better heuristics.
  block_size_high_water_mark_ = std::max<int64_t>(
      (block_size.has_value() ? block_size.value() : 1),
      block_size_high_water_mark_);
  maxrregcount_high_water_mark_ = compile_params.maxrregcount;
  std::tie(compiled_kernel_, last_compiler_log_, last_compiled_binary_) =
      executor_utils::getCompiledKernel(
          kernel_code_,
          structured_code,
          getCanonicalKernelName(),
          fusion_id_,
          block_size,
          maxrregcount_high_water_mark_,
          save_compiled_binary_ || isDebugDumpEnabled(DebugDumpOption::Sass));
  TORCH_INTERNAL_ASSERT(
      fusion_id_ > 0, "failed to assign a fusion_id_ after compilation.");

  // The driver API call requires an int argument.
  int max_dynamic_smem = 0;
  CUDA_SAFE_CALL(cuFuncGetAttribute(
      &max_dynamic_smem,
      CU_FUNC_ATTRIBUTE_MAX_DYNAMIC_SHARED_SIZE_BYTES,
      compiled_kernel_.function));
  maybe_available_dynamic_smem_ = max_dynamic_smem;

  if (isDebugDumpEnabled(DebugDumpOption::Sass)) {
    std::cout << disassembledKernelSASS() << std::endl;
  }
}

namespace {

void fillTensorWithNan(at::Tensor& t) {
  switch (t.scalar_type()) {
    case at::ScalarType::Byte:
      t.fill_(0xFF);
      break;
    case at::ScalarType::Char:
      t.fill_(0x7F);
      break;
    case at::ScalarType::Short:
      t.fill_(0x7FFF);
      break;
    case at::ScalarType::Int:
      t.fill_(0x7FFFFFFF);
      break;
    case at::ScalarType::Long:
      t.fill_(0x7FFFFFFFFFFFFFFFL);
      break;
    case at::ScalarType::Bool:
      t.fill_(true);
      break;
    case at::ScalarType::Half:
    case at::ScalarType::Float:
    case at::ScalarType::Double:
    case at::ScalarType::BFloat16:
      t.fill_(std::nan(""));
      break;
    case at::ScalarType::ComplexHalf:
    case at::ScalarType::ComplexFloat:
    case at::ScalarType::ComplexDouble:
      t.fill_(c10::complex<double>(std::nan(""), std::nan("")));
      break;
    default:
      TORCH_INTERNAL_ASSERT(false, "Unknown dtype");
  }
}

// TODO: remove. Only used by FusionExecutor::inferOutputSizes, which
// is used by FusionKernelRuntime::dryRunKernelWithInput
at::Tensor inferAndAlloc(
    const TensorView* tv,
    const std::vector<Val*>& sizes,
    ExpressionEvaluator& expr_eval,
    // Map from dim -> expanded size of TV if any expanded broadcast dimensions
    // exist
    std::unordered_map<int, Val*> expanded_map,
    const CompileOptions& options,
    bool zero_init = false,
    DataType index_dtype = DataType::Index) {
  FUSER_PERF_SCOPE("inferAndAlloc");

  // NOLINTNEXTLINE(cppcoreguidelines-init-variables)
  // Going to infer all the sizes of the TensorView
  std::vector<int64_t> inferred_sizes;
  // Expanded sizes is at maximum the same size of inferred_sizes, as you could
  // have a fully broadcasted tensor that's being expanded
  std::vector<int64_t> expanded_sizes;
  bool expanded_dim = false;
  for (const auto size : sizes) {
    const auto inferred_val = expr_eval.evaluate(size);
    TORCH_INTERNAL_ASSERT(
        inferred_val.has_value(),
        "Could not launch kernel as program could not infer ",
        size->toString(),
        "(",
        size->name(),
        ") for the buffer ",
        tv->toString());
    inferred_sizes.push_back(inferred_val->as<int64_t>());
    if (expanded_map.count((int)expanded_sizes.size())) {
      auto expanded_size = expanded_map.at((int)expanded_sizes.size());
      const auto inferred_expanded_size = expr_eval.evaluate(expanded_size);
      TORCH_INTERNAL_ASSERT(
          inferred_expanded_size.has_value(),
          "Could not launch kernel as program could not infer the expanded extent ",
          expanded_size->toString(),
          "(",
          expanded_size->name(),
          ") for the buffer ",
          tv->toString());
      if (inferred_val.value() != 1) {
        TORCH_INTERNAL_ASSERT(
            inferred_val.value() == inferred_expanded_size.value(),
            "Attempted an expand on a non-broadcasted dimension,",
            " but the expand doesn't match the dimensions size.");
      } else {
        expanded_dim = true;
      }
      expanded_sizes.push_back(inferred_expanded_size->as<int64_t>());
    } else {
      expanded_sizes.push_back(inferred_val->as<int64_t>());
    }
  }

  const auto at_type = (tv->dtype() == DataType::Index)
      ? data_type_to_aten(index_dtype)
      : data_type_to_aten(tv->dtype());
  const auto tensor_options =
      at::TensorOptions().dtype(at_type).device(options.device);
  c10::IntArrayRef isizes(inferred_sizes);

  if (zero_init) {
    auto zeros = at::zeros(isizes, tensor_options);
    if (expanded_dim) {
      return zeros.expand(expanded_sizes);
    }
    return zeros;
  } else {
    // Non Variable type guard for empty_cuda call
    at::AutoDispatchBelowADInplaceOrView non_variable_type_mode;
    auto empty = at::empty(isizes, tensor_options);
    if (shouldFillAllocationWithNan()) {
      fillTensorWithNan(empty);
    }
    if (expanded_dim) {
      return empty.expand(expanded_sizes);
    }
    return empty;
  }
}

// TODO: remove. Only used by FusionExecutor::inferOutputSizes, which
// is used by FusionKernelRuntime::dryRunKernelWithInput
at::Tensor inferAndAllocOutput(
    const TensorView* tv,
    ExpressionEvaluator& expr_eval,
    const CompileOptions& options,
    bool zero_init = false,
    DataType index_dtype = DataType::Index) {
  const auto domain = tv->domain();
  const auto maybe_rfactor_domain = domain->hasRFactor()
      ? domain->getRFactorDomain()
      : domain->getRootDomain();

  std::vector<Val*> sizes;
  std::unordered_map<int, Val*> expand_map;

  for (const auto id : maybe_rfactor_domain) {
    if (id->isReduction() || id->isStride()) {
      continue;
    }
    sizes.push_back(id->extent());
    if (id->isBroadcast() && id->hasExpandedExtent()) {
      expand_map[(int)sizes.size() - 1] = id->expandedExtent();
    }
  }
  return inferAndAlloc(
      tv, sizes, expr_eval, expand_map, options, zero_init, index_dtype);
}

std::vector<int64_t> getContiguousStrides(
    const std::vector<int64_t>& sizes,
    const std::vector<bool>& expand_flags) {
  TORCH_INTERNAL_ASSERT(sizes.size() == expand_flags.size());

  std::vector<int64_t> strides(sizes.size());
  int64_t cur_stride = 1;
  for (auto i = sizes.size(); i > 0; --i) {
    auto size = sizes.at(i - 1);
    TORCH_INTERNAL_ASSERT(
        size >= 0,
        "Positive size is assumed non-negative but received: ",
        size);

    int64_t stride = cur_stride;

    // If expanded, stride is 0
    if (expand_flags.at(i - 1)) {
      stride = 0;
    } else if (size == 0) {
      // If the size is 0, the stride is 1
      stride = 1;
    } else {
      cur_stride *= size;
    }

    strides.at(i - 1) = stride;
  }

  return strides;
}

// Infer the size and stride of each dimension
std::pair<std::vector<int64_t>, std::vector<int64_t>> inferShape(
    const TensorView* tv,
    std::vector<Val*> symbolic_sizes,
    std::vector<bool> expand_flags,
    ExpressionEvaluator& expr_eval) {
  FUSER_PERF_SCOPE("inferShape");

  // Allocate should be provided for intermediates. We just need to
  // grab a chunk of memory of the size dicatated by
  // Allocate::shape(). Fusion outputs do not come with Allocate and
  // need to be allocated while taking expanded broadcasts into
  // account.

  std::vector<int64_t> concrete_sizes(symbolic_sizes.size(), 0);

  for (const auto i : c10::irange(symbolic_sizes.size())) {
    auto symbolic_size = symbolic_sizes.at(i);
    const auto inferred_val = expr_eval.evaluate(symbolic_size);
    TORCH_INTERNAL_ASSERT(
        inferred_val.has_value(),
        "Could not launch kernel as program could not infer ",
        symbolic_size->toInlineString(),
        "(",
        symbolic_size->toString(),
        ") for the buffer ",
        tv->toString());

    auto concrete_size = inferred_val->as<int64_t>();
    concrete_sizes.at(i) = concrete_size;
  }

  auto strides = getContiguousStrides(concrete_sizes, expand_flags);

  return {concrete_sizes, strides};
}

// Infer the shape of an intemediate tensor using kir::Allocate
std::pair<std::vector<int64_t>, std::vector<int64_t>> inferShapeOfIntermediate(
    const TensorView* tv,
    const kir::Allocate* alloc,
    ExpressionEvaluator& expr_eval) {
  // Allocate should be provided for intermediates. We just need to
  // grab a chunk of memory of the size dicatated by
  // Allocate::shape().
  TORCH_INTERNAL_ASSERT(alloc != nullptr);

  const auto& symbolic_sizes = alloc->shape();
  // For intermediate tensors, we just need to allocate a memory chunk
  // of the specified size. Broadcast expansion does not need to be considered.
  const auto expand_flags = std::vector<bool>(symbolic_sizes.size(), false);

  return inferShape(tv, symbolic_sizes, expand_flags, expr_eval);
}

// Infer the sizes and strides of an output tensor
std::pair<std::vector<int64_t>, std::vector<int64_t>> inferShapeOfOutput(
    const TensorView* tv,
    ExpressionEvaluator& expr_eval) {
  // Fusion outputs do not come with Allocate and
  // need to be allocated while taking expanded broadcasts into
  // account.

  std::vector<Val*> symbolic_sizes;
  std::vector<bool> expand_flags;

  // Allocate the rfactor domain
  for (const auto id : tv->getMaybeRFactorDomain()) {
    if (id->isReduction() || id->isStride()) {
      continue;
    }
    symbolic_sizes.push_back(id->getMaybeExpandedExtent());
    if (id->hasExpandedExtent()) {
      TORCH_INTERNAL_ASSERT(
          id->isBroadcast(),
          "Non-broadcast domain should not have an expanded extent: ",
          id->toString());
      expand_flags.push_back(true);
    } else {
      expand_flags.push_back(false);
    }
  }

  return inferShape(tv, symbolic_sizes, expand_flags, expr_eval);
}

// Allocate output tensos for a given kernel. Outputs may alias inputs, in
// that case output tensors are shallow copies of the aliased inputs
std::vector<at::Tensor> allocOutputs(
    const kir::Kernel* kernel,
    const std::vector<FusionExecutor::GlobalBufferInfo>& output_info,
    const std::vector<std::pair<int, int>>& output_to_input_aliases,
    const KernelArgumentHolder& inputs,
    const c10::Device& device) {
  FUSER_PERF_SCOPE("ExecutorRunFusion::OutputAlloc");

  std::vector<at::Tensor> outputs;

  for (const auto output_idx : c10::irange(output_info.size())) {
    const auto& buf_info = output_info.at(output_idx);

    auto alias_it = std::find_if(
        output_to_input_aliases.begin(),
        output_to_input_aliases.end(),
        [&](const auto output_to_input) {
          return output_to_input.first == (int)output_idx;
        });

    // Note: aliased output is not returned as output. But we still need it
    // for kernel execution, so would need to push them to args
    if (alias_it != output_to_input_aliases.end()) {
      auto aliased_input_index = alias_it->second;
      auto tensor_arg_abstract = dynamic_cast<const TensorArgAbstract*>(
          inputs.at(aliased_input_index));
      TORCH_INTERNAL_ASSERT(
          tensor_arg_abstract, "alias io only supports tensor");
      outputs.emplace_back(tensor_arg_abstract->getTensor());
    } else if (kernel->outputs().at(output_idx)->isFusionInput()) {
      // pushing empty tensor for trivial forwarding. Since we handle this in
      // integration, see step 1 - note [trivial forwarding]
      const auto tensor_options =
          at::TensorOptions().dtype(at::kFloat).device(device);
      outputs.emplace_back(at::empty({0}, tensor_options));
    } else {
      outputs.emplace_back(at::native::empty_strided_cuda(
          buf_info.sizes,
          buf_info.strides,
          buf_info.type,
          c10::nullopt,
          device,
          c10::nullopt));
      if (shouldFillAllocationWithNan()) {
        fillTensorWithNan(outputs.back());
      }
    }
  }

  return outputs;
}

} // namespace

uint64_t FusionExecutor::computeSharedMemory(
    ExpressionEvaluator& expr_eval,
    const std::vector<const kir::Allocate*>& buffers,
    bool align_padding,
    uint64_t total) {
  FUSER_PERF_SCOPE("computeSharedMemory");
  for (auto smem_alloc : buffers) {
    // If this buffer aliases another buffer,
    // then do not allocate memory for this buffer.
    if (smem_alloc->alias() == nullptr) {
      const auto inferred_val = expr_eval.evaluate(smem_alloc->size());
      if (inferred_val.has_value()) {
        const uint64_t data_size = dataTypeSize(smem_alloc->buffer()->dtype());
        // Add padding to align dynamic shared memory
        if (align_padding) {
          const int align_size = 16; // always align to 16B/128b.
          total = ceilDiv((int64_t)total, align_size) * align_size;
        }
        total += inferred_val->as<int64_t>() * data_size;
      } else {
        TORCH_INTERNAL_ASSERT(
            false,
            "Failed to evaluate the size ",
            smem_alloc->size(),
            " of shared memory buffer - T",
            smem_alloc->buffer()->name());
      }
    }
  }
  return total;
}

LaunchParams FusionExecutor::computeLaunchParams(
    const LaunchParams& launch_constraints,
    ExpressionEvaluator& expr_eval,
    const int warp_size) {
  FUSER_PERF_SCOPE("FusionExecutor::ComputeLaunchParams");
  TORCH_INTERNAL_ASSERT(warp_size > 0, "WARP_SIZE should be larger than 0");

  LaunchParams launch_params;

  auto data_cache = compileTimeDataCache();

  auto lower = lowered_.get();
  auto& used_tvs = getUsedTVs();
  auto parallel_binding_ids_entry =
      executor_utils::caching::ExecutorCompileTimeEntry<
          executor_utils::caching::ParallelBindingIterDomains>(
          data_cache, [&used_tvs, &lower]() {
            return std::make_unique<std::vector<IterDomain*>>(
                executor_utils::getParallelBindingsIterDomains(
                    lower, used_tvs));
          });
  auto& parallel_binding_ids = parallel_binding_ids_entry.get();

  auto parallel_iter_extent_entry =
      executor_utils::caching::ExecutorCompileTimeEntry<
          executor_utils::caching::ParallelIterExtentMap>(
          data_cache, [&parallel_binding_ids]() {
            return executor_utils::getParallelIterExtents(parallel_binding_ids);
          });
  auto& parallel_iter_extents = parallel_iter_extent_entry.get();

  const auto& simplified_parallel_iter_extents =
      lower->parallelDimensionMap().getMap();

  // TODO: Need to redesign this part a bit to
  //   find the right place to trigger evaluate
  if (expr_eval.precomputedValues()) {
    expr_eval.precomputedValues()->bindParallelExtents(
        parallel_iter_extents, launch_constraints);
    expr_eval.precomputedValues()->evaluate();
  }

  // If any dimension was set in launch constraints we need to run through
  // IterDomains that have been parallelized, and bind those values. Or make
  // sure if they could be inferred the inference matches what was set.
  for (auto& entry : parallel_iter_extents) {
    auto p_type = entry.first;
    if (launch_constraints.hasDim(p_type)) {
      auto parallel_extents = entry.second;
      for (auto extent : parallel_extents) {
        auto inferred_val = expr_eval.evaluate(extent);
        if (inferred_val.has_value()) {
          // This value could have been inferred, make sure it was set right.
          bool valid = inferred_val->as<int64_t>() ==
                  launch_constraints.getDim(p_type) ||
              launch_constraints.getRawVal(p_type) == -1;
          if (!useFallback() && !valid) {
            TORCH_WARN_ONCE(
                "Cannot validate parallelization scheme, "
                "this may be due to mixed broadcast axes that are parallelized.");
          }
        } else if (!expr_eval.precomputedValues()) {
          expr_eval.bind(extent, launch_constraints.getDim(p_type));
        }
        if (!launch_params.hasDim(p_type)) {
          // Bind the launch constraint into our evaluation context
          launch_params.bind(launch_constraints.getDim(p_type), p_type);
          // Makes sure the p-types bound to evaluators are the
          //  final values that will become the actual launch
          //  param size to ensure accurate smem buffer size
          //  computation.
          expr_eval.bind(p_type, launch_constraints.getDim(p_type));
        }
      }
    }
  }

  // Run through the rest of the parallel IterDomains and infer their size
  for (auto [p_type, extent] : simplified_parallel_iter_extents) {
    FUSER_PERF_SCOPE("FusionExecutor::ParallelBindingResolution");
    auto val = expr_eval.evaluate(extent);
    TORCH_INTERNAL_ASSERT(
        val.has_value(),
        "Tried to evaluate the extent, ",
        extent->toInlineString(),
        " for the ptype: ",
        p_type,
        " to set launch bounds but could not.");

    if (val->as<int64_t>() > 0) {
      expr_eval.bind(p_type, val->as<int64_t>());
      launch_params.bind(val->as<int64_t>(), p_type);
    }
  }

  // Re-run the integer machine with all
  //  the thread sizes now determined.
  if (expr_eval.precomputedValues()) {
    expr_eval.precomputedValues()->evaluate();
  }

  const auto kernel = lowered_->kernel();
  const auto& kernel_summary = kernel->summary();

  // Calculate Dynamic Shared Memory Size
  // Add workspace for reduction and broadcast
  uint64_t reduction_broadcast_workspace = 0;
  const bool has_workspace = kernel_summary.has_block_reductions ||
      kernel_summary.has_grid_reductions ||
      kernel_summary.has_block_broadcasts || kernel_summary.has_grid_broadcasts;
  if (has_workspace &&
      kernel_summary.largest_smem_data_type != DataType::Null) {
    // Not using nThreads here since it does not handle uninitialized value

    // TODO: here is an optimization opportunity since welford uses int64_t for
    // N while the data type is not neccessarily double. But it may need more
    // work on the alignment
    const int welford_factor =
        kernel_summary.has_block_welford || kernel_summary.has_grid_welford ? 3
                                                                            : 1;
    reduction_broadcast_workspace =
        dataTypeSize(kernel_summary.largest_smem_data_type) * welford_factor *
        launch_params.bdimx() * launch_params.bdimy() * launch_params.bdimz();

    if (kernel_summary.has_outer_grouped_grid_welford) {
      reduction_broadcast_workspace = std::max(
          reduction_broadcast_workspace,
          (uint64_t)
              kernel_summary.outer_grouped_grid_welford_largest_smem_size);
    }
  }

  const uint64_t dynamic_smem_size = computeSharedMemory(
      expr_eval,
      kernel_summary.dynamic_smem_allocations,
      true,
      reduction_broadcast_workspace);

  // Check that requested smem size can be dynamically allocated.
  //  This check is only done once a kernel has been compiled, since
  //  maybe_available_dynamic_smem_ needs to be evaluated on
  //  a compiled kernel.
  if (maybe_available_dynamic_smem_.has_value()) {
    // Dynamic shared memory space that we can allocate without
    //  carving more space from L1.
    const uint64_t available_dynamic_smem_without_reconfiguration =
        maybe_available_dynamic_smem_.value();
    // Maximum additional shared memory size we could request
    //  if we do re-configuration.
    const uint64_t additional_dynamic_smem_available_through_reconfiguration =
        device_smem_limit_ - configured_device_smem_;

    TORCH_INTERNAL_ASSERT(
        (dynamic_smem_size) <
            (available_dynamic_smem_without_reconfiguration +
             additional_dynamic_smem_available_through_reconfiguration),
        "The total shared memory allocation is larger than available memory.",
        " Dynamic size: ",
        dynamic_smem_size,
        ". Available size: ",
        maybe_available_dynamic_smem_.value(),
        ". Configured smem size: ",
        configured_device_smem_,
        ". Device limit size: ",
        device_smem_limit_);
  }

  launch_params.setSmem((int64_t)dynamic_smem_size);

  return launch_params;
}

std::vector<FusionExecutor::GlobalBufferInfo> FusionExecutor::
    getIntermediateBufferInfo(ExpressionEvaluator& expr_eval) {
  FUSER_PERF_SCOPE("FusionExecutor::GetIntermediateBufferInfo");

  std::vector<GlobalBufferInfo> global_buffers;

  const auto kernel = lowered_->kernel();
  const auto& kernel_summary = kernel->summary();

  for (auto alloc : kernel_summary.global_allocations) {
    TORCH_INTERNAL_ASSERT(
        alloc->buffer()->isA<TensorView>(),
        "Cannot allocate global buffers that are not tensors.");
    auto tv = alloc->buffer()->as<TensorView>();
    if (tv->isFusionOutput()) {
      continue;
    }
    GlobalBufferInfo info;
    info.zero_init = alloc->zeroInit();
    std::tie(info.sizes, info.strides) =
        inferShapeOfIntermediate(tv, alloc, expr_eval);
    info.type = data_type_to_aten(tv->dtype());

    // Remember the tensor buffer used for storing kernel profile
    if (isOptionEnabled(EnableOption::KernelProfile) &&
        tv == kernel->profile().getBuffer()) {
      info.is_profile_buffer = true;
    }

    global_buffers.emplace_back(info);
  }

  return global_buffers;
}

std::vector<at::Tensor> FusionExecutor::allocOutputSpace(
    const at::ArrayRef<c10::IValue>& inputs) {
  auto kernel_inputs = KernelArgumentHolder::createKernelArgumentHolder(inputs);
  auto expr_eval =
      executor_utils::bindInputs(kernel_inputs, lowered_->kernel());

  auto input_alias_indices_entry =
      executor_utils::caching::ExecutorCompileTimeEntry<
          executor_utils::caching::InputAliasIndices>(
          compileTimeDataCache(), [&]() {
            return std::make_unique<std::vector<std::pair<int, int>>>(
                fusion_->getOutputToInputAliasIndices());
          });

  const auto& output_to_input_aliases = input_alias_indices_entry.get();

  auto output_info =
      getOutputBufferInfo(kernel_inputs, expr_eval, output_to_input_aliases);

  return allocOutputs(
      kernel(),
      output_info,
      output_to_input_aliases,
      kernel_inputs,
      options_.device);
}

std::vector<FusionExecutor::GlobalBufferInfo> FusionExecutor::
    getOutputBufferInfo(
        const KernelArgumentHolder& args,
        ExpressionEvaluator& expr_eval,
        const std::vector<std::pair<int, int>>& output_to_input_aliases) {
  FUSER_PERF_SCOPE("FusionExecutor::GetOutbufferInfo");
  const auto kernel = lowered_->kernel();
  std::vector<GlobalBufferInfo> outputs;
  TORCH_INTERNAL_ASSERT(
      args.size() == kernel->inputs().size(),
      "kernel arguments length does not match runtime arguments.");
  for (const auto out_i : c10::irange(kernel->outputs().size())) {
    GlobalBufferInfo info;
    if (kernel->outputs()[out_i]->isFusionInput()) {
      // pushing empty tensor for trivial forwarding. Since we handle this in
      // integration, see step 1 - note [trivial forwarding]
      info.type = at::kFloat;
      info.sizes = {0};
    } else {
      TORCH_INTERNAL_ASSERT(
          kernel->outputs()[out_i]->isA<TensorView>(),
          "Cannot allocate outputs that are not tensors.");
      auto output = kernel->outputs()[out_i]->as<TensorView>();
      auto alias_it = std::find_if(
          output_to_input_aliases.begin(),
          output_to_input_aliases.end(),
          [&](const auto output_to_input) {
            return output_to_input.first == (int)out_i;
          });
      if (alias_it != output_to_input_aliases.end()) {
        // Aliased to an input, no need to gather allocation
        // info. Leave it as is
      } else {
        std::tie(info.sizes, info.strides) =
            inferShapeOfOutput(output, expr_eval);
        info.type = data_type_to_aten(output->dtype());
        info.zero_init = false;
      }
    }
    outputs.emplace_back(info);
  }
  return outputs;
}

void FusionExecutor::setUsedTVs() {
  auto used_vals = fusion_->usedMathVals();
  auto used_tvs = ir_utils::filterByType<TensorView>(used_vals);
  used_tvs_.clear();
  used_tvs_.insert(used_tvs_.begin(), used_tvs.begin(), used_tvs.end());
}

// TODO: replace use of inferAndAllocOutput
KernelArgumentHolder FusionExecutor::evaluateOutputSizes(
    Fusion* fusion,
    const KernelArgumentHolder& args,
    ExpressionEvaluator& expr_eval,
    const std::unordered_set<int>& alias_indices) {
  FUSER_PERF_SCOPE("FusionExecutor::AllocOutputs");

  KernelArgumentHolder ret;
  ret.setDeviceIndex(args.getDeviceIndex());
  auto index_dtype = indexModeToDtype(args.getIndexMode());

  CompileOptions meta_options = options_;
  meta_options.device = c10::Device(c10::DeviceType::Meta, 0);

  for (const auto out_i : c10::irange(fusion->outputs().size())) {
    // If the output is just trivially the input, just "copy" it over, see note
    // [trivial forwarding]
    if (fusion->outputs()[out_i]->isFusionInput()) {
      for (auto inp_i : c10::irange(fusion->inputs().size())) {
        if (fusion->inputs()[inp_i] == fusion->outputs()[out_i]) {
          TORCH_INTERNAL_ASSERT(
              inp_i < args.size(),
              "Issue with an input showing up as output, couldn't find input.");

          auto tensor_arg_abstract =
              dynamic_cast<const TensorArgAbstract*>(args[inp_i]);
          TORCH_INTERNAL_ASSERT(
              tensor_arg_abstract,
              "Cannot register a scalar as an output in a fusion.");
          ret.push(tensor_arg_abstract);
          break;
        }
      }
    } else {
      TORCH_INTERNAL_ASSERT(
          fusion->outputs()[out_i]->isA<TensorView>(),
          "Cannot allocate outputs that are not tensors.");
      auto output = fusion->outputs()[out_i]->as<TensorView>();
      if (alias_indices.count((int)out_i) != 0) {
        // aliasing to inputs, no need to allocate real output
        // but we still need to push an entry here.
        ret.push(int64_t(0));
      } else {
        // TODO: we are using meta here, which is bad since it doesn't account
        // for devices. Switch to fake tensor instead
        ret.push(inferAndAllocOutput(
            output, expr_eval, meta_options, false, index_dtype));
      }
    }
  }
  return ret;
}

KernelArgumentHolder FusionExecutor::inferOutputSizes(
<<<<<<< HEAD
    Fusion* fusion,
    const KernelArgumentHolder& args) {
  FUSER_PERF_SCOPE("FusionExecutor::inferOutputSizes");
  std::unique_ptr<PrecomputedValues> evaluator_precomputed_values =
      std::make_unique<PrecomputedValues>(fusion);
  evaluator_precomputed_values->bindInputs(args);
  evaluator_precomputed_values->evaluate();

  ExpressionEvaluator expr_eval;
  expr_eval.precomputedValues() = evaluator_precomputed_values.get();
=======
    const KernelArgumentHolder& args,
    const LaunchParams& launch_constraints) {
  FUSER_PERF_SCOPE("FusionExecutor::RunFusion");

  ExecutorEntry* executor_entry = nullptr;
  auto opt_code = args.getCacheId();
  if (opt_code.has_value()) {
    executor_entry = &executor_entry_lookup_[*opt_code];
  }

  at::cuda::jit::initializeCudaContext();
  TORCH_INTERNAL_ASSERT(lowered_);

  TORCH_INTERNAL_ASSERT(
      !executor_entry || !executor_entry->init,
      "compile kernel shouldn't hit a pre-existing cache");
  FUSER_PERF_SCOPE("ExecutorRunFusion::ValidateAndInitialize");
  // TODO: validate kernel inputs currently won't be happy, since our fusion
  // args are mapped with `meta` tensor instead of `cuda` tensor, check if this
  // would be resolved with FakeTensor
  // executor_utils::validateKernelInputs(fusion_, args, options_.device);

  ExpressionEvaluator expr_eval;
  evaluatorPrecomputedValues()->bindInputs(args);
  expr_eval.precomputedValues() = evaluatorPrecomputedValues().get();

  // I think this binds something to expr_eval, so even though we are not using
  // launch_params_, we still need this in order to infer output shapes.
  launch_params_ =
      computeLaunchParams(launch_constraints, expr_eval, warp_size_);

  executor_utils::validateVectorizedTensors(
      lowered_.get()->kernel(), args, {}, compileTimeDataCache(), expr_eval);

  auto alias_indices_entry = executor_utils::caching::ExecutorCompileTimeEntry<
      executor_utils::caching::InputAliasIndices>(
      compileTimeDataCache(), [&]() {
        return std::make_unique<std::vector<std::pair<int, int>>>(
            fusion_->getOutputToInputAliasIndices());
      });

  auto& alias_indices = alias_indices_entry.get();

  auto output_alias_indices_entry =
      executor_utils::caching::ExecutorCompileTimeEntry<
          executor_utils::caching::OutputAliasIndices>(
          compileTimeDataCache(), [&]() {
            return std::make_unique<std::unordered_set<int>>(
                fusion_->getIndicesOfAliasedOutputs());
          });

  auto& output_alias_indices = output_alias_indices_entry.get();
>>>>>>> 874e07de

  auto ret = evaluateOutputSizes(
      fusion, args, expr_eval, fusion->getOutputAliasIndices());

  for (const auto& entry : fusion->getInputAliasIndices()) {
    auto [aliased_output_index, aliased_input_index] = entry;
    TORCH_INTERNAL_ASSERT(
        args[aliased_input_index]->isType(ArgType::Tensor),
        "alias io only supports tensor");
    ret.swap(aliased_output_index, args[aliased_input_index]);
  }

  return ret;
}

namespace {

// Make sure the index type of Kernel is valid
void validateIndexType(
    kir::Kernel* kernel,
    const CompileParams& compile_params) {
  TORCH_INTERNAL_ASSERT(
      !compile_params.index_type.has_value() ||
          kernel->indexType() == compile_params.index_type.value(),
      "Kernel index type and compilation index type don't match. Kernel type: ",
      kernel->indexType(),
      ". Compilation index type: ",
      compile_params.index_type.value());
}

void validateCooperativeLaunch(
    CUfunction kernel,
    const LaunchParams& launch_params,
    int64_t device_index) {
  int num_blocks_per_SM = -1;
  CUDA_SAFE_CALL(cuOccupancyMaxActiveBlocksPerMultiprocessor(
      &num_blocks_per_SM,
      kernel,
      (int)(launch_params.bdimx() * launch_params.bdimy() * launch_params.bdimz()),
      (size_t)launch_params.smem()));

  TORCH_INTERNAL_ASSERT(
      (int64_t)(num_blocks_per_SM * at::cuda::getDeviceProperties(device_index)->multiProcessorCount) >=
          launch_params.gdimx() * launch_params.gdimy() * launch_params.gdimz(),
      "Wanted to launch a cooperative kernel, however the number of blocks is greater than ",
      "what can be resident on the GPU at once. Need: ",
      launch_params.gdimx() * launch_params.gdimy() * launch_params.gdimz(),
      " (",
      launch_params.gdimx(),
      " * ",
      launch_params.gdimy(),
      " * ",
      launch_params.gdimz(),
      ") but limited to ",
      num_blocks_per_SM,
      " * ",
      at::cuda::getDeviceProperties(device_index)->multiProcessorCount);
}

// Dump fusion inputs and outputs as well as some useful fusion
// information. Note that inputs and outputs are those that are passed
// to FusionExecutor::runFusion, so outputs may not be given.
void dumpFusionArgs(
    int fusion_id,
    const KernelArgumentHolder& args,
    const LaunchParams& launch_constraints,
    const CompileParams& compile_params,
    const std::vector<at::Tensor>& outputs) {
  std::cout << "Arguments for fusion" << fusion_id << ":" << std::endl
            << "Inputs:" << std::endl;
  for (auto i : c10::irange(args.size())) {
    std::cout << "  " << args[i]->toString() << std::endl;
  }
  std::cout << "Outputs:" << std::endl;
  for (const auto& output : outputs) {
    std::cout << "  " << output.scalar_type() << " " << output.sizes()
              << " (strides = " << output.strides() << ")" << std::endl;
  }
  std::cout << launch_constraints.toString();
  std::cout << "maxrregcount= " << compile_params.maxrregcount << std::endl;
}

// Dump arguments that are passed to a CUDA kernel call, which include
// the inputs and outputs of the fusion as well as temporary
// global-memory buffers. Unlike dumpFusionArgs, which dumps inputs
// and outputs passed to FusionExecutor::runFusion, this function
// dumps those that are passed to a CUDA kernel.
void dumpKernelArgs(
    int fusion_id,
    const KernelArgumentHolder& args,
    size_t num_inputs,
    const std::vector<at::Tensor>& allocated_outputs,
    const std::vector<at::Tensor>& intermediates,
    const std::vector<FusionExecutor::GlobalBufferInfo>& intermediates_info) {
  std::cout << "Arguments for kernel" << fusion_id << ":" << std::endl
            << "Inputs:" << std::endl;
  for (auto i : c10::irange(num_inputs)) {
    std::cout << "  " << args[i]->toString() << std::endl;
  }
  std::cout << "Outputs:" << std::endl;
  // note: add aliased outputs here.
  for (const auto& output : allocated_outputs) {
    std::cout << "  " << output.scalar_type() << " " << output.sizes()
              << " (strides = " << output.strides()
              << ", address = " << output.data_ptr() << ")" << std::endl;
  }
  std::cout << "Intermediate global buffers:" << std::endl;
  for (const auto i : c10::irange(intermediates.size())) {
    const auto& buffer = intermediates.at(i);
    const auto& zero_init = intermediates_info.at(i).zero_init;
    std::cout << "  " << buffer.scalar_type() << " " << buffer.sizes()
              << " is_zero_initialized: " << zero_init << std::endl;
  }
}

FusionExecutor::GlobalBufferInfo getGlobalBufferAllocationInfo(
    const at::Tensor& at_tensor) {
  FusionExecutor::GlobalBufferInfo info{
      .sizes = at_tensor.sizes().vec(),
      .strides = at_tensor.strides().vec(),
      .type = at_tensor.scalar_type()};
  return info;
}

} // namespace

void FusionExecutor::initializeExecutorEntry(
    ExecutorEntry& executor_entry,
    const KernelArgumentHolder& args,
    const LaunchParams& launch_constraints,
    const CompileParams& compile_params,
    const std::vector<at::Tensor>& outputs) {
  FUSER_PERF_SCOPE("ExecutorRunFusion::InitializeExecutorEntry");

  // code path to take when either:
  //   1. no opt_code is provided or
  //   2. `executor_entry` is not initialized
  executor_utils::validateKernelInputs(fusion_, args, options_.device);

  ExpressionEvaluator expr_eval;
  evaluatorPrecomputedValues()->bindInputs(args);
  expr_eval.precomputedValues() = evaluatorPrecomputedValues().get();

  auto launch_params =
      computeLaunchParams(launch_constraints, expr_eval, warp_size_);

  executor_utils::validateVectorizedTensors(
      kernel(), args, outputs, compileTimeDataCache(), expr_eval);

  auto input_alias_indices_entry =
      executor_utils::caching::ExecutorCompileTimeEntry<
          executor_utils::caching::InputAliasIndices>(
          compileTimeDataCache(), [&]() {
            return std::make_unique<std::vector<std::pair<int, int>>>(
                fusion_->getOutputToInputAliasIndices());
          });

  const auto& output_to_input_aliases = input_alias_indices_entry.get();

  std::vector<GlobalBufferInfo> output_info;

  if (outputs.empty()) {
    output_info = getOutputBufferInfo(args, expr_eval, output_to_input_aliases);
  } else {
    // Need to save the information necessary for allocations as
    // future uses of this ExecutorEntry may not be provided with
    // allocated outputs
    for (const auto& output : outputs) {
      output_info.emplace_back(getGlobalBufferAllocationInfo(output));
    }
  }

  auto intermediates = getIntermediateBufferInfo(expr_eval);

  uint64_t rand_offset = 0;
  if (kernel()->summary().max_rng_offsets >= 0) {
    // NOTE: this is how we map offset to PW kernels in order to have
    // identical random number generator to match native PyTorch results.
    // But it doesn't really work as it takes assumption how threads are
    // binded but is not generally how we handle that in scheduler.
    // Refer to `Philox` in generated kernel to understand how the mapping
    // works.
    rand_offset = (uint64_t)(kernel()->summary().max_rng_offsets + 1) * 4;
  }

  // All information is gathered. Save it to ExecutorEntry
  executor_entry.launch_params = launch_params;
  executor_entry.output_to_input_aliases = output_to_input_aliases;
  executor_entry.outputs = output_info;
  executor_entry.intermediates = intermediates;
  executor_entry.rand_offset = rand_offset;
  executor_entry.init = true;
}

void FusionExecutor::recompileKernel(
    const LaunchParams& new_launch_params,
    const CompileParams& new_compile_params) {
  if (new_launch_params.nThreads() <= block_size_high_water_mark_ &&
      new_compile_params.maxrregcount == maxrregcount_high_water_mark_) {
    return;
  }

  const auto structured_code = getStructuredCode();
  block_size_high_water_mark_ = new_launch_params.nThreads();
  maxrregcount_high_water_mark_ = new_compile_params.maxrregcount;

  std::tie(compiled_kernel_, last_compiler_log_, last_compiled_binary_) =
      executor_utils::getCompiledKernel(
          kernel_code_,
          structured_code,
          getCanonicalKernelName(),
          fusion_id_,
          block_size_high_water_mark_,
          maxrregcount_high_water_mark_,
          save_compiled_binary_);

  if (kernel()->summary().has_cooperative_grid_reduction) {
    validateCooperativeLaunch(
        compiled_kernel_.function, new_launch_params, options_.device.index());
  }
}

std::vector<at::Tensor> FusionExecutor::runFusion(
    KernelArgumentHolder& args,
    const LaunchParams& launch_constraints,
    CompileParams compile_params,
    std::vector<at::Tensor> outputs) {
  FUSER_PERF_SCOPE("FusionExecutor::RunFusion");
  TORCH_INTERNAL_ASSERT(compiled());
  TORCH_INTERNAL_ASSERT(
      fusion_id_ > 0, "Cannot run fusion, it was not compiled.");
  TORCH_INTERNAL_ASSERT(
      !args.getCacheId().has_value() || outputs.empty(),
      "short cut input cache is not compatible with pre-allocated output");

  validateIndexType(kernel(), compile_params);

  const auto num_inputs = args.size();

  if (isDebugDumpEnabled(DebugDumpOption::FusionArgs)) {
    dumpFusionArgs(
        fusion_id_, args, launch_constraints, compile_params, outputs);
  }

  c10::DeviceGuard dg(options_.device);
  auto stream = at::cuda::getCurrentCUDAStream();
  at::cuda::jit::initializeCudaContext();
  TORCH_INTERNAL_ASSERT(lowered_);

  // Placeholder for the case where parameter cache is not used
  ExecutorEntry temporary_executor_entry;

  ExecutorEntry* executor_entry =
      args.getCacheId().has_value() && !disable_parameter_cache_
      ? &executor_entry_lookup_[*args.getCacheId()]
      : &temporary_executor_entry;

  // Initialize the executor entry if not initlized
  if (!executor_entry->init) {
    initializeExecutorEntry(
        *executor_entry, args, launch_constraints, compile_params, outputs);
  }

  recompileKernel(executor_entry->launch_params, compile_params);

  // TODO: Why does this need to be stored in the class?
  launch_params_ = executor_entry->launch_params;

  // context manager to disable auto grad for `empty_cuda` calls later
  at::AutoDispatchBelowADInplaceOrView non_variable_type_mode;

  // only allocate outputs when not given
  if (outputs.empty()) {
    outputs = allocOutputs(
        kernel(),
        executor_entry->outputs,
        executor_entry->output_to_input_aliases,
        args,
        options_.device);
  } else {
    // TODO: Use validateKernelOutputs
    TORCH_INTERNAL_ASSERT(
        outputs.size() == fusion_->outputs().size(),
        __func__,
        " provided number of outputs does not match fusion output");
  }
  args.push(outputs);

  std::vector<at::Tensor> intermediates;
  at::Tensor profile_buffer;
  {
    FUSER_PERF_SCOPE("ExecutorRunFusion::IntermediateBufferAlloc");
    for (const auto i : c10::irange(executor_entry->intermediates.size())) {
      const auto& buf_info = executor_entry->intermediates.at(i);
      at::Tensor intermediate_buffer;
      if (buf_info.zero_init) {
        intermediate_buffer = at::zeros(
            buf_info.sizes,
            at::TensorOptions().dtype(buf_info.type).device(options_.device));
      } else {
        intermediate_buffer = at::native::empty_cuda(
            buf_info.sizes,
            buf_info.type,
            c10::nullopt,
            options_.device,
            c10::nullopt);
        if (shouldFillAllocationWithNan()) {
          fillTensorWithNan(intermediate_buffer);
        }
      }
      args.push(intermediate_buffer);
      intermediates.push_back(intermediate_buffer);
      if (buf_info.is_profile_buffer) {
        profile_buffer = intermediate_buffer;
      }
    }
  }

  // push back RNG state if needed
  if (lowered_->kernel()->summary().max_rng_offsets >= 0) {
    args.appendPhiloxRNGSeed(executor_entry->rand_offset);
  }

  if (isDebugDumpEnabled(DebugDumpOption::LaunchParam)) {
    launch_params_.print();
  }

  if (isDebugDumpEnabled(DebugDumpOption::KernelArgs)) {
    dumpKernelArgs(
        fusion_id_,
        args,
        num_inputs,
        outputs,
        intermediates,
        executor_entry->intermediates);
  }

  if (isDebugDumpEnabled(DebugDumpOption::IndexType)) {
    std::cout << "Index type: " << kernel()->indexType() << std::endl;
  }

  cudaEvent_t start_event = {};
  cudaEvent_t finish_event = {};

  if (measure_kernel_time_ ||
      isDebugDumpEnabled(DebugDumpOption::EffectiveBandwidth) ||
      isDebugDumpEnabled(DebugDumpOption::PerfDebugVerbose)) {
    CUDA_RT_SAFE_CALL(cudaEventCreate(&start_event));
    CUDA_RT_SAFE_CALL(cudaEventCreate(&finish_event));
    CUDA_RT_SAFE_CALL(cudaEventRecord(start_event, stream));
  }

  if (execute_kernel_) {
    if (maybe_available_dynamic_smem_.has_value() &&
        size_t(launch_params_.smem()) > maybe_available_dynamic_smem_.value()) {
      // Increase limit of dynamic shared memory if needed.
      CUDA_SAFE_CALL(cuFuncSetAttribute(
          compiled_kernel_.function,
          CU_FUNC_ATTRIBUTE_MAX_DYNAMIC_SHARED_SIZE_BYTES,
          launch_params_.smem()));
    }
    auto arg_buffer = args.getBuffer(kernel()->indexType());
    if (!kernel()->summary().has_cooperative_grid_reduction) {
      FUSER_PERF_SCOPE("ExecutorRunFusion::cuLaunchKernel");
      CUDA_SAFE_CALL(cuLaunchKernel(
          compiled_kernel_.function,
          launch_params_.gdimx(),
          launch_params_.gdimy(),
          launch_params_.gdimz(),
          launch_params_.bdimx(),
          launch_params_.bdimy(),
          launch_params_.bdimz(),
          launch_params_.smem(),
          stream,
          arg_buffer,
          nullptr));
    } else {
      FUSER_PERF_SCOPE("ExecutorRunFusion::cuLaunchCooperativeKernel");
      CUDA_SAFE_CALL(cuLaunchCooperativeKernel(
          compiled_kernel_.function,
          launch_params_.gdimx(),
          launch_params_.gdimy(),
          launch_params_.gdimz(),
          launch_params_.bdimx(),
          launch_params_.bdimy(),
          launch_params_.bdimz(),
          launch_params_.smem(),
          stream,
          arg_buffer));
    }
  }

  if (measure_kernel_time_ ||
      isDebugDumpEnabled(DebugDumpOption::EffectiveBandwidth) ||
      isDebugDumpEnabled(DebugDumpOption::PerfDebugVerbose)) {
    CUDA_RT_SAFE_CALL(cudaEventRecord(finish_event, stream));
    CUDA_RT_SAFE_CALL(cudaEventSynchronize(start_event));
    CUDA_RT_SAFE_CALL(cudaEventSynchronize(finish_event));
    CUDA_RT_SAFE_CALL(
        cudaEventElapsedTime(&kernel_time_ms_, start_event, finish_event));
    CUDA_RT_SAFE_CALL(cudaEventDestroy(start_event));
    CUDA_RT_SAFE_CALL(cudaEventDestroy(finish_event));

    bytes_processed_ = 0;
    // Figure how many bytes are inputs, outputs, and temporary buffers
    for (auto i : c10::irange(num_inputs)) {
      if (auto tensor_arg_abstract =
              dynamic_cast<const TensorArgAbstract*>(args[i])) {
        bytes_processed_ += tensor_arg_abstract->numel() *
            (int64_t)dataTypeSize(tensor_arg_abstract->getDataType());
      }
    }
    for (const auto& output : outputs) {
      bytes_processed_ += output.numel() *
          (int64_t)dataTypeSize(aten_to_data_type(output.scalar_type()));
    }

    if (isDebugDumpEnabled(DebugDumpOption::EffectiveBandwidth)) {
      double gb_per_s =
          ((double)bytes_processed_ / ((double)kernel_time_ms_ / 1000)) /
          (double)1.0e9;
      std::cout << "kernel" << fusion_id_ << " run in " << kernel_time_ms_
                << " ms, achieved: " << gb_per_s << " GB/s" << std::endl;
    }
  }

  if (isOptionEnabled(EnableOption::KernelProfile)) {
    std::cout << kernel()->profile().toString(profile_buffer);
  }

  return outputs;
}

void FusionExecutor::compileRtc(
    const std::string& code,
    const std::string& name,
    bool structured,
    PrimDataType index_type) {
  FUSER_PERF_SCOPE("ExecutorRunFusion::compileRtc");
  TORCH_INTERNAL_ASSERT(
      index_type == PrimDataType::Int || index_type == PrimDataType::Int32 ||
          "Invalid index type: ",
      index_type);
  std::string scode;
  if (!structured) {
    scode = getStructuredCode(code, index_type);
  } else {
    scode = code;
  }
  fusion_id_ = 1;

  std::tie(compiled_kernel_, last_compiler_log_, last_compiled_binary_) =
      executor_utils::getCompiledKernel(c10::nullopt, scode, name, fusion_id_);
}

float FusionExecutor::runRtc(
    const LaunchParams& launch_params,
    const std::vector<at::Tensor>& args,
    PrimDataType index_type) {
  FUSER_PERF_SCOPE("runFusion");

  c10::DeviceGuard dg(options_.device);
  auto stream = at::cuda::getCurrentCUDAStream();

  cudaEvent_t start_event = {};
  cudaEvent_t finish_event = {};

  CUDA_RT_SAFE_CALL(cudaEventCreate(&start_event));
  CUDA_RT_SAFE_CALL(cudaEventCreate(&finish_event));

  KernelArgumentHolder kernel_arguments;
  kernel_arguments.push(args);

  CUDA_RT_SAFE_CALL(cudaEventRecord(start_event, stream));

  CUDA_SAFE_CALL(cuLaunchKernel(
      compiled_kernel_.function,
      launch_params.gdimx(),
      launch_params.gdimy(),
      launch_params.gdimz(),
      launch_params.bdimx(),
      launch_params.bdimy(),
      launch_params.bdimz(),
      launch_params.smem(),
      stream,
      kernel_arguments.getBuffer(index_type),
      nullptr));

  CUDA_RT_SAFE_CALL(cudaEventRecord(finish_event, stream));
  CUDA_RT_SAFE_CALL(cudaEventSynchronize(start_event));
  CUDA_RT_SAFE_CALL(cudaEventSynchronize(finish_event));

  float kernel_time_ms = 0;
  CUDA_RT_SAFE_CALL(
      cudaEventElapsedTime(&kernel_time_ms, start_event, finish_event));
  CUDA_RT_SAFE_CALL(cudaEventDestroy(start_event));
  CUDA_RT_SAFE_CALL(cudaEventDestroy(finish_event));

  return kernel_time_ms;
}

} // namespace nvfuser<|MERGE_RESOLUTION|>--- conflicted
+++ resolved
@@ -1042,10 +1042,10 @@
     ExpressionEvaluator& expr_eval,
     const std::unordered_set<int>& alias_indices) {
   FUSER_PERF_SCOPE("FusionExecutor::AllocOutputs");
+  auto arg_index_type = args.getSmallestIndexTypeOfArguments();
 
   KernelArgumentHolder ret;
   ret.setDeviceIndex(args.getDeviceIndex());
-  auto index_dtype = indexModeToDtype(args.getIndexMode());
 
   CompileOptions meta_options = options_;
   meta_options.device = c10::Device(c10::DeviceType::Meta, 0);
@@ -1074,6 +1074,7 @@
           fusion->outputs()[out_i]->isA<TensorView>(),
           "Cannot allocate outputs that are not tensors.");
       auto output = fusion->outputs()[out_i]->as<TensorView>();
+
       if (alias_indices.count((int)out_i) != 0) {
         // aliasing to inputs, no need to allocate real output
         // but we still need to push an entry here.
@@ -1082,7 +1083,11 @@
         // TODO: we are using meta here, which is bad since it doesn't account
         // for devices. Switch to fake tensor instead
         ret.push(inferAndAllocOutput(
-            output, expr_eval, meta_options, false, index_dtype));
+            output,
+            expr_eval,
+            meta_options,
+            false,
+            arg_index_type));
       }
     }
   }
@@ -1090,7 +1095,6 @@
 }
 
 KernelArgumentHolder FusionExecutor::inferOutputSizes(
-<<<<<<< HEAD
     Fusion* fusion,
     const KernelArgumentHolder& args) {
   FUSER_PERF_SCOPE("FusionExecutor::inferOutputSizes");
@@ -1101,66 +1105,12 @@
 
   ExpressionEvaluator expr_eval;
   expr_eval.precomputedValues() = evaluator_precomputed_values.get();
-=======
-    const KernelArgumentHolder& args,
-    const LaunchParams& launch_constraints) {
-  FUSER_PERF_SCOPE("FusionExecutor::RunFusion");
-
-  ExecutorEntry* executor_entry = nullptr;
-  auto opt_code = args.getCacheId();
-  if (opt_code.has_value()) {
-    executor_entry = &executor_entry_lookup_[*opt_code];
-  }
-
-  at::cuda::jit::initializeCudaContext();
-  TORCH_INTERNAL_ASSERT(lowered_);
-
-  TORCH_INTERNAL_ASSERT(
-      !executor_entry || !executor_entry->init,
-      "compile kernel shouldn't hit a pre-existing cache");
-  FUSER_PERF_SCOPE("ExecutorRunFusion::ValidateAndInitialize");
-  // TODO: validate kernel inputs currently won't be happy, since our fusion
-  // args are mapped with `meta` tensor instead of `cuda` tensor, check if this
-  // would be resolved with FakeTensor
-  // executor_utils::validateKernelInputs(fusion_, args, options_.device);
-
-  ExpressionEvaluator expr_eval;
-  evaluatorPrecomputedValues()->bindInputs(args);
-  expr_eval.precomputedValues() = evaluatorPrecomputedValues().get();
-
-  // I think this binds something to expr_eval, so even though we are not using
-  // launch_params_, we still need this in order to infer output shapes.
-  launch_params_ =
-      computeLaunchParams(launch_constraints, expr_eval, warp_size_);
-
-  executor_utils::validateVectorizedTensors(
-      lowered_.get()->kernel(), args, {}, compileTimeDataCache(), expr_eval);
-
-  auto alias_indices_entry = executor_utils::caching::ExecutorCompileTimeEntry<
-      executor_utils::caching::InputAliasIndices>(
-      compileTimeDataCache(), [&]() {
-        return std::make_unique<std::vector<std::pair<int, int>>>(
-            fusion_->getOutputToInputAliasIndices());
-      });
-
-  auto& alias_indices = alias_indices_entry.get();
-
-  auto output_alias_indices_entry =
-      executor_utils::caching::ExecutorCompileTimeEntry<
-          executor_utils::caching::OutputAliasIndices>(
-          compileTimeDataCache(), [&]() {
-            return std::make_unique<std::unordered_set<int>>(
-                fusion_->getIndicesOfAliasedOutputs());
-          });
-
-  auto& output_alias_indices = output_alias_indices_entry.get();
->>>>>>> 874e07de
 
   auto ret = evaluateOutputSizes(
-      fusion, args, expr_eval, fusion->getOutputAliasIndices());
-
-  for (const auto& entry : fusion->getInputAliasIndices()) {
-    auto [aliased_output_index, aliased_input_index] = entry;
+      fusion, args, expr_eval, fusion->getIndicesOfAliasedOutputs());
+
+  for (const auto& [aliased_output_index, aliased_input_index] :
+       fusion->getOutputToInputAliasIndices()) {
     TORCH_INTERNAL_ASSERT(
         args[aliased_input_index]->isType(ArgType::Tensor),
         "alias io only supports tensor");
