// clang-format off
/*
 * SPDX-FileCopyrightText: Copyright (c) 2023-present NVIDIA CORPORATION & AFFILIATES.
 * All rights reserved.
 * SPDX-License-Identifier: BSD-3-Clause
 */
// clang-format on
#include <parallel_dimension_map.h>

#include <ATen/cuda/CUDAContext.h>
#include <device_lower/lower2device.h>
#include <disjoint_set.h>
#include <expr_simplifier.h>
#include <ir/utils.h>
#include <iter_visitor.h>
#include <scheduler/utils.h>

#include <functional>
#include <sstream>
#include <string>
#include <utility>

using PAndID = std::pair<nvfuser::ParallelType, nvfuser::IterDomain*>;

namespace std {

template <>
struct hash<PAndID> {
  std::size_t operator()(const PAndID& data) const noexcept {
    size_t ptype = static_cast<size_t>(data.first);
    size_t address = reinterpret_cast<size_t>(data.second);
    size_t combined = (address << 8) | ptype;
    return std::hash<size_t>()(combined);
  }
};

} // namespace std

namespace nvfuser {

void ParallelDimensionMap::build(Fusion* fusion) {
  VectorOfUniqueEntries<PAndID> all_concrete_ids;
  auto all_vals = fusion->usedMathVals();
  for (auto tv : ir_utils::filterByType<TensorView>(all_vals)) {
    if (tv->isCircularBuffered() &&
        std::holds_alternative<WarpSpecialized>(
            tv->circularBufferOptions().type)) {
      const auto& warp_specialized =
          std::get<WarpSpecialized>(tv->circularBufferOptions().type);
      NVF_ERROR(
          !warp_specialized_parallel_type_.has_value() ||
              warp_specialized_parallel_type_.value() == warp_specialized.on,
          "Multiple warp specialized axis detected.");
      warp_specialized_parallel_type_ = warp_specialized.on;
    }
    for (auto id : tv->domain()->allIDs()) {
      auto ptype = id->getParallelType();
      if (!isParallelTypeThread(ptype)) {
        continue;
      }
      auto concrete_id = GpuLower::current()->caMap()->getConcreteMappedID(
          id, IdMappingMode::EXACT);
      if (concrete_id->isBroadcast()) {
        // Broadcasted concrete id's don't specify anything about shape
        continue;
      }
      all_concrete_ids.pushBack(std::make_pair(ptype, concrete_id));
    }
  }

  // Scan all TVs to build dim_map_
  for (auto [ptype, concrete_id] : all_concrete_ids) {
    exact_types_.insert(ptype); // insert now and cleanup later
    if (dim_map_.count(ptype) == 0) {
      dim_map_[ptype] = concrete_id->extent();
    } else {
      dim_map_.at(ptype) = SimplifyingIrBuilder::maxExpr(
          dim_map_.at(ptype), concrete_id->extent());
    }
  }

  // Simplify dim_map_
  for (auto& [k, v] : dim_map_) {
    v = simplifyExpr(v);
  }

  // Compute exact_types_
  for (auto [ptype, concrete_id] : all_concrete_ids) {
    auto expr_val = simplifyExpr(SimplifyingIrBuilder::eqExpr(
                                     dim_map_.at(ptype), concrete_id->extent()))
                        ->value();
    if (!expr_val.hasValue() || !expr_val.as<bool>()) {
      exact_types_.erase(ptype);
    }
  }

  adjustMappingsForWarpPadding();
  adjustMappingsForWarpSpecialization();
}

void ParallelDimensionMap::adjustMappingsForWarpPadding() {
  const auto gpu_lower = GpuLower::current();

  // If TIDx is padded to a multiple of the warp size, mark it as
  // non-exact.

  auto& warp_info = gpu_lower->getWarpPaddedParallelInfo();
  // TIDx isn't really padded if there isn't a warp reduction (this could
  // change)
  if (!(warp_info.is_tidx_padded && warp_info.has_warp_reduction)) {
    return;
  }

  const auto tidx_pt = ParallelType::TIDx;
  auto warp_size_val = IrBuilder::create<Val>(32L, DataType::Index);
  auto tidx_dim = getRaw(tidx_pt);

  NVF_ERROR(tidx_dim != nullptr);

  // If tidx is strictly defined as blockDim.x then it must be set to a
  // multiple of the warp, there is nothing to do
  if (tidx_dim->sameAs(NamedScalar::getParallelDim(tidx_pt))) {
    return;
  }

  auto expr_val =
      simplifyExpr(SimplifyingIrBuilder::eqExpr(
                       SimplifyingIrBuilder::modExpr(tidx_dim, warp_size_val),
                       tidx_dim->container()->zeroVal()))
          ->value();

  // If already multiple of warp, nothing to do
  if (expr_val.is<bool>() && expr_val.as<bool>()) {
    return;
  }

  // TIDx is padded to a multiple of warp. If it's known to be a
  // single warp, use the constant warp size as the dimension of
  // TIDx. Otherwise, just use blockDim.x.
  if (warp_info.is_tidx_single_warp) {
    dim_map_.at(ParallelType::TIDx) = warp_size_val;
  } else {
    dim_map_.at(ParallelType::TIDx) =
        simplifyExpr(SimplifyingIrBuilder::mulExpr(
            SimplifyingIrBuilder::ceilDivExpr(tidx_dim, warp_size_val),
            warp_size_val));
  }

  // TIDx is no longer exact
  exact_types_.erase(ParallelType::TIDx);
}

int64_t ParallelDimensionMap::getThreadCountInDim(ParallelType pt) {
  if (!dim_map_.contains(pt)) {
    return 1;
  }
  if (dim_map_.at(pt)->isConstScalar()) {
    return dim_map_.at(pt)->value().as<int64_t>();
  }
  // Return -1 for dynamic dimensions, this disables register sharing on
  // dynamic dimensions since we can't guarantee the number of threads is
  // divisible by 128. We may allow this in the future and delegate this
  // check to a point where the launch parameters are known.
  return -1;
}

void ParallelDimensionMap::adjustMappingsForWarpSpecialization() {
  // shortcut for case without register sharing
  if (!warp_specialized_parallel_type_.has_value()) {
    return;
  }

  // Warp specialization with register sharing on parallel type pt
  // index = TIDx + TIDy * bdimx + TIDz * bdimx * bdimy
<<<<<<< HEAD
  auto ws_pt = warp_specialized_parallel_type_.value();
  auto dim_it = dim_map_.find(ws_pt);
=======
  auto pt = warp_specialized_parallel_type_.value();
  auto dim_it = dim_map_.find(pt);
  int64_t pad_n_threads = 0;
  int64_t after_pad = 0;
>>>>>>> 1493be4c

  int64_t other_active_pts_threads = 1;
  for (ParallelType pt : kParallelTypeTIDs) {
    if (pt == ws_pt) {
      continue;
    }
    int64_t thread_count_for_pt = getThreadCountInDim(pt);
    NVF_ERROR(
        thread_count_for_pt != -1,
        "Detected dynamic size for parallel type ",
        pt,
        " in warp specialization kernel.");
    other_active_pts_threads *= thread_count_for_pt;
  }
  NVF_ERROR(
      other_active_pts_threads <= 128,
      "The # active threads in other thread dimensions > 128 threads.");
  NVF_ERROR(
      128 % other_active_pts_threads == 0,
      "The # active threads in other thread dimensions is not evenly ",
      "divisible with 128 threads.");
  int64_t ws_num_threads_pad = 128 / other_active_pts_threads;
  int64_t after_pad = getThreadCountInDim(ws_pt) + ws_num_threads_pad;
  NVF_ERROR(
      (after_pad * other_active_pts_threads) % 128 == 0,
      "Illegal register sharing on ",
      ws_pt,
      " with padded size ",
      after_pad,
      " and remaining active cta threads ",
      other_active_pts_threads);

  // Apply the pad
<<<<<<< HEAD
  warp_specialized_padding_value_ = ws_num_threads_pad;
  auto offset = IrBuilder::create<Val>(ws_num_threads_pad, DataType::Index);
=======
  warp_specialized_padding_value_ = pad_n_threads;
  auto off_set = IrBuilder::create<Val>(pad_n_threads, DataType::Index);
>>>>>>> 1493be4c
  auto current_val = dim_it == dim_map_.end()
      ? IrBuilder::create<Val>(1, DataType::Index)
      : dim_it->second;
  dim_map_[ws_pt] = IrBuilder::addExpr(current_val, offset);
  exact_types_.erase(ws_pt);
}

Val* ParallelDimensionMap::getRaw(ParallelType pt) const {
  NVF_ERROR(isParallelTypeThread(pt), "Invalid ParallelType: ", pt);
  auto it = dim_map_.find(pt);
  if (it == dim_map_.end()) {
    return nullptr;
  } else {
    return it->second;
  }
}

Val* ParallelDimensionMap::get(ParallelType pt) const {
  auto raw = getRaw(pt);
  if (raw != nullptr && !raw->isConstInt()) {
    return NamedScalar::getParallelDim(pt);
  }
  return raw;
}

bool ParallelDimensionMap::isExact(ParallelType pt) const {
  return exact_types_.find(pt) != exact_types_.end();
}

Val* ParallelDimensionMap::getRawCompute(ParallelType pt) const {
  Val* raw = getRaw(pt);
  if (isWarpSpecialized(pt)) {
    int64_t padded_val = getWarpSpecializationPaddedVal(pt);
    return SimplifyingIrBuilder::addExpr(raw, -padded_val);
  }
  return raw;
}

Val* ParallelDimensionMap::getRawAsync(ParallelType pt) const {
  if (isWarpSpecialized(pt)) {
    return IrBuilder::create<Val>(
        getWarpSpecializationPaddedVal(pt), DataType::Index);
  }
  return getRaw(pt);
}

Val* ParallelDimensionMap::getNumComputeThreadsEachBlock() const {
  Val* num_threads = FusionGuard::getCurFusion()->oneVal();
  for (auto pt : kParallelTypeTIDs) {
    auto dim = getRawCompute(pt);
    if (dim == nullptr) {
      continue;
    }
    num_threads = SimplifyingIrBuilder::mulExpr(num_threads, dim);
  }
  return num_threads;
}

// For warp-specialization, the CTA is padded so the AsyncWarp contains 128
// threads. This function maps the AsyncWarp CTA to a linear index from
// [0, 128). It is used to divide AsyncWarp into four independent warps.
Val* ParallelDimensionMap::getLinearThreadIndexAsync() const {
  Val* index = GpuLower::current()->kernel()->zeroVal();
  Val* extent = GpuLower::current()->kernel()->oneVal();

  for (auto pt : kParallelTypeTIDs) {
    // For warp-specialization, an axis is padded so the AsyncWarp contains
    // 128 threads.
    Val* extent_for_pdim = getRawAsync(pt);
    // short-circuit: extent_for_pdim is not used in kernel.
    if (extent_for_pdim == nullptr) {
      continue;
    }
    // short-circuit: extent_for_pdim is trivial.
    if (extent_for_pdim->isConstScalar() &&
        extent_for_pdim->evaluate().as<int64_t>() == 1) {
      continue;
    }
    Val* pt_index = NamedScalar::getParallelIndex(pt);
    // Map the padded parallel index to [0, padded_value] range, so the linear
    // index will be in range of [0, 128).
    if (isWarpSpecialized(pt)) {
      pt_index = SimplifyingIrBuilder::subExpr(pt_index, getRawCompute(pt));
    }
    index = SimplifyingIrBuilder::addExpr(
        index, SimplifyingIrBuilder::mulExpr(pt_index, extent));
    extent = SimplifyingIrBuilder::mulExpr(extent, extent_for_pdim);
  }
  return index;
}

int64_t ParallelDimensionMap::getWarpSpecializationPaddedVal(
    ParallelType pt) const {
  NVF_ERROR(isWarpSpecialized(pt), "Can't find ParallelType: ", pt);
  if (!warp_specialized_parallel_type_.has_value()) {
    return 1;
  }
  NVF_ERROR(
      warp_specialized_parallel_type_.value() == pt,
      "Can't find padded val for: ",
      pt);
  return warp_specialized_padding_value_.value();
}

bool ParallelDimensionMap::canUseElectSyncInAsyncWarp() const {
  // short-circuit: skip if warp specialization is not enabled
  if (!hasWarpSpecialization()) {
    return true;
  }
  // Currently only support one warp specialized axis
  NVF_ERROR(warp_specialized_parallel_type_.has_value());
  ParallelType ws_pt = warp_specialized_parallel_type_.value();

  // Check that BlockDim.x >= 32 active threads in AsyncWarp
  if (ws_pt != ParallelType::TIDx) {
    return true;
  }

  if (getWarpSpecializationPaddedVal(ws_pt) >= 32) {
    return true;
  }

  return false;
}

std::string ParallelDimensionMap::toString() const {
  std::stringstream ss;
  for (auto pt : kParallelTypeThreads) {
    ss << pt << ": ";
    auto dim = getRaw(pt);
    if (dim != nullptr) {
      ss << dim->toInlineString();
      if (isExact(pt)) {
        ss << ", exact";
      } else {
        ss << ", non-exact";
      }
    } else {
      ss << "unused";
    }
    ss << "\n";
  }

  return ss.str();
}

} // namespace nvfuser<|MERGE_RESOLUTION|>--- conflicted
+++ resolved
@@ -172,15 +172,8 @@
 
   // Warp specialization with register sharing on parallel type pt
   // index = TIDx + TIDy * bdimx + TIDz * bdimx * bdimy
-<<<<<<< HEAD
   auto ws_pt = warp_specialized_parallel_type_.value();
   auto dim_it = dim_map_.find(ws_pt);
-=======
-  auto pt = warp_specialized_parallel_type_.value();
-  auto dim_it = dim_map_.find(pt);
-  int64_t pad_n_threads = 0;
-  int64_t after_pad = 0;
->>>>>>> 1493be4c
 
   int64_t other_active_pts_threads = 1;
   for (ParallelType pt : kParallelTypeTIDs) {
@@ -214,13 +207,8 @@
       other_active_pts_threads);
 
   // Apply the pad
-<<<<<<< HEAD
   warp_specialized_padding_value_ = ws_num_threads_pad;
   auto offset = IrBuilder::create<Val>(ws_num_threads_pad, DataType::Index);
-=======
-  warp_specialized_padding_value_ = pad_n_threads;
-  auto off_set = IrBuilder::create<Val>(pad_n_threads, DataType::Index);
->>>>>>> 1493be4c
   auto current_val = dim_it == dim_map_.end()
       ? IrBuilder::create<Val>(1, DataType::Index)
       : dim_it->second;
