// clang-format off
/*
 * SPDX-FileCopyrightText: Copyright (c) 2023-present NVIDIA CORPORATION & AFFILIATES.
 * All rights reserved.
 * SPDX-License-Identifier: BSD-3-Clause
 */
// clang-format on
#include <ir_graphviz.h>

#include <fusion.h>
#include <ir_all_nodes.h>
#include <ir_builder.h>
#include <type.h>

#include <fstream>

namespace nvfuser {

namespace {

// Private helper, generating node labels for IrGraphGenerator
class IrNodeLabel final : private OptInConstDispatch {
  using DetailLevel = IrGraphGenerator::DetailLevel;

 public:
  static std::string gen(
      const Statement* node,
      const IrGraphGenerator::Config& config,
      DetailLevel detail_level = DetailLevel::Basic) {
    IrNodeLabel generator(config, detail_level);
    generator.OptInConstDispatch::handle(node);
    return generator.label_.str();
  }

 private:
  explicit IrNodeLabel(
      const IrGraphGenerator::Config& config,
      IrGraphGenerator::DetailLevel detail_level)
      : config_(config), detail_level_(detail_level) {}

  ~IrNodeLabel() final = default;

  void handle(const Bool* b) override {
    if (b->isSymbolic()) {
      label_ << "b" << b->name();
    } else {
      if (config_.showValuesOfConstants) {
        label_ << "b" << b->name() << "=";
      }
      label_ << *b->value();
    }
  }

  void handle(const Double* d) override {
    if (d->isSymbolic()) {
      label_ << typePrefix(d->getDataType().value()) << d->name();
    } else {
      if (config_.showValuesOfConstants) {
        label_ << typePrefix(d->getDataType().value()) << d->name() << "=";
      }
      label_ << *d->value();
    }
  }

  void handle(const Int* i) override {
    if (i->isSymbolic()) {
      label_ << "i" << i->name();
    } else {
      if (config_.showValuesOfConstants) {
        label_ << "i" << i->name() << "=";
      }
      label_ << *i->value();
    }
  }

  void handle(const NamedScalar* ns) override {
    label_ << ns->name();
  }

  void handle(const IterDomain* id) override {
    label_ << id->getIterType();
    label_ << id->getParallelType();
    label_ << id->name();

    label_ << "(";
    if (!id->start()->isZeroInt()) {
      label_ << IrNodeLabel::gen(id->start(), config_, detail_level_) << " : ";
    }
    label_ << IrNodeLabel::gen(id->extent(), config_, detail_level_);
    label_ << ")";
  }

  void handle(const Split* split) override {
    label_ << "Split(inner=" << (split->innerSplit() ? "true" : "false")
           << ", factor="
           << IrNodeLabel::gen(split->factor(), config_, detail_level_) << ")";
  }

  void handle(const Merge* merge) override {
    label_ << "Merge";
  }

 private:
  std::stringstream label_;
  const IrGraphGenerator::Config& config_;
  const DetailLevel detail_level_;
};

} // anonymous namespace

void IrGraphGenerator::print(const char* filename) {
  std::ofstream dot_file(filename);
  TORCH_CHECK(dot_file.good(), "Failed to open the IR graph file");
  dot_file << generate();
}

IrGraphGenerator::IrGraphGenerator(
    const Fusion* fusion,
    DetailLevel detail_level)
    : detail_level_(detail_level), fusion_(fusion) {
  // setup inputs & outputs
  // (indexes used to quickly check if a value is fusion input or output)
  for (const auto* input : fusion->inputs()) {
    TORCH_CHECK(inputs_.count(input) == 0);
    inputs_.insert(input);
  }
  for (const auto* output : fusion->outputs()) {
    TORCH_CHECK(outputs_.count(output) == 0);
    outputs_.insert(output);
  }
}

std::string IrGraphGenerator::getid(const Statement* stm) {
  const auto it = id_map_.find(stm);
  if (it == id_map_.end()) {
    // First reference, generate a new id
    std::stringstream new_id;
    new_id << "stm_" << next_id_++;
    id_map_.insert({stm, new_id.str()});
    return new_id.str();
  } else {
    return it->second;
  }
}

void IrGraphGenerator::addArc(
    const Statement* src,
    const Statement* dst,
    const std::string& style) {
  // We automatically visit (handle) the arc's source and destination
  handle(src);
  handle(dst);

  // generate and queue the arc definition
  std::stringstream arc_def;
  arc_def << getid(src) << " -> " << getid(dst) << " " << style;
  arcs_.push_back(arc_def.str());
}

void IrGraphGenerator::printExpr(
    const Expr* expr,
    const std::string& label,
    const std::string& border_color) {
  graph_def_ << "    " << getid(expr) << " "
             << "[label=\"" << label
             << "\", shape=Mrecord, color=" << border_color << ", "
             << "style=filled, fillcolor=";
  if (expr_color_map_.count(expr)) {
    graph_def_ << colorToString(expr_color_map_.at(expr));
  } else {
    graph_def_ << "azure";
  }
  graph_def_ << "];\n";
}

void IrGraphGenerator::printValue(const Val* val, const std::string& label) {
  graph_def_ << "    " << getid(val) << " [label=\"" << label
             << "\", shape=rect, color=green, fontsize=10];\n";
}

std::string IrGraphGenerator::generate() {
  // IrGraphGenerator instances are not reusable
  TORCH_CHECK(graph_def_.str().empty());
  TORCH_CHECK(visited_.empty());

  // Record config
  graph_def_ << "// config:" << std::endl;
  graph_def_ << config_.toString(/*line_prefix*/ "//   ");

  graph_def_ << "digraph fusion_ir {\n"
             << "  node [shape=circle, color=gray];\n"
             << "  edge [color=black];\n";

  // Compute graph
  if (config_.showComputeDef) {
    generateComputeGraph();
  }

  // Schedule graph
  if (config_.showSchedule) {
    generateScheduleGraph();
  }

  // All expressions & values
  // (These are otherwise unreacheable (dead) nodes)
  if (config_.showUnreachableNodes) {
    for (const auto* expr : fusion_->unordered_exprs()) {
      handle(expr);
    }
    for (const auto* val : fusion_->vals()) {
      handle(val);
    }
  }

  // Finally, print all arc definitions
  for (const auto& arc : arcs_) {
    graph_def_ << "  " << arc << ";\n";
  }

  graph_def_ << "}\n";

  // Make sure that all referenced nodes have been visited
  for (const auto& kv : id_map_) {
    TORCH_CHECK(
        visited(kv.first),
        kv.first->toString(),
        " = ",
        kv.second,
        " was referenced but is not yet visited");
  }

  return graph_def_.str();
}

void IrGraphGenerator::generateComputeGraph() {
  graph_def_ << "  subgraph cluster_compute {\n"
             << "    label=\"Compute Definition\";\n"
             << "    style=dashed;\n";

  // Inputs
  for (const auto* input : fusion_->inputs()) {
    handle(input);
  }

  // Outputs
  for (const auto* output : fusion_->outputs()) {
    handle(output);
  }

  graph_def_ << "  }\n";
}

void IrGraphGenerator::generateScheduleGraph() {
  graph_def_ << "  subgraph cluster_schedule {\n"
             << "    label=\"Schedule\";\n"
             << "    style=dashed;\n";

  // Connect TensorView with their TensorDomain
  // (this will trigger the traversal of the schedule graph)

  for (auto tv : tensor_views_) {
    addArc(tv->domain(), tv, "[style=dashed, arrowhead=none]");
    if (detail_level_ >= DetailLevel::Explicit) {
      // Maybe not the best way to handle the root domain, but should be okay
      addArc(
          tv,
          IrBuilder::create<TensorDomain>(tv->getRootDomain()),
          "[style=dashed, color=green, arrowhead=none]");

      if (tv->domain()->hasRFactor())
        addArc(
            tv,
            IrBuilder::create<TensorDomain>(tv->getRFactorDomain()),
            "[style=dashed, color=green, arrowhead=none]");
    }
  }

  graph_def_ << "  }\n";
}

void IrGraphGenerator::handle(const Statement* s) {
  OptInConstDispatch::handle(s);
}

void IrGraphGenerator::handle(const Val* v) {
  if (!visited(v)) {
    visited_.insert(v);
    if (const auto* def = v->definition()) {
      handle(def);
    }
    OptInConstDispatch::handle(v);
  }
}

void IrGraphGenerator::handle(const Expr* e) {
  if (!visited(e)) {
    visited_.insert(e);

    // Determine whether this is an IterDomain expression
    // If so, we may want to skip some inputs
    bool is_id_expr = false;
    bool is_scalar_expr = true;
    for (auto v : e->inputs()) {
      if (v->isA<IterDomain>()) {
        is_id_expr = true;
      }
      if (!v->isScalar()) {
        is_scalar_expr = false;
      }
    }

    // Default colors for non-IterDomain and non-Scalar expressions
    std::string arc_style;
    std::string border_color("blue");

    // draw node for e
    if (is_id_expr) {
      arc_style = "[color=lightgray]";
      border_color = "gray";
      maybeSetExprColor(e, Color::LIGHTGRAY);
    } else if (is_scalar_expr) {
      arc_style = "[color=green]";
      border_color = "green";
      maybeSetExprColor(e, Color::WHITE);
    }

    printExpr(e, e->getGraphvizLabel(), border_color);

    // inputs & outputs
    for (auto v : e->inputs()) {
      if (!config_.showSchedule && is_id_expr && !v->isA<IterDomain>()) {
        continue;
      }
      addArc(v, e, arc_style);
    }
    for (auto v : e->outputs()) {
      if (v->isA<TensorView>() && v->as<TensorView>()->domain()->hasRFactor()) {
        handle(v); // handle(v) will also create getid(v) + "_root"

        std::stringstream arc_def;
        arc_def << getid(e) << " -> " << getid(v) << "_root";
        arcs_.push_back(arc_def.str());
      } else {
        addArc(e, v, arc_style);
      }
    }
  }
}

void IrGraphGenerator::handle(const TensorDomain* td) {
  graph_def_ << "    " << getid(td) << " [label=\"TensorDomain\", "
             << "shape=note, color=gray, "
             << "style=filled, fillcolor=gray90, fontsize=10];\n";
  for (auto iter_domain : td->leaf()) {
    addArc(iter_domain, td, "[color=gray]");
  }
}

void IrGraphGenerator::handle(const IterDomain* id) {
  graph_def_ << "    " << getid(id) << " [label=\""
             << IrNodeLabel::gen(id, config_, detail_level_)
             << "\", shape=cds, color=gray, fontsize=10];\n";

  // Don't show starts or extents as nodes in high-level modes
  if (config_.showSchedule) {
    if (!id->start()->isZeroInt()) {
      addArc(id->start(), id, "[color=gray]");
    }
    addArc(id->extent(), id, "[color=green]");
  } else {
    visited_.insert(id);
  }
}

void IrGraphGenerator::handle(const Bool* b) {
  printValue(b, IrNodeLabel::gen(b, config_, detail_level_));
}

void IrGraphGenerator::handle(const Double* d) {
  printValue(d, IrNodeLabel::gen(d, config_, detail_level_));
}

void IrGraphGenerator::handle(const Int* i) {
  printValue(i, IrNodeLabel::gen(i, config_, detail_level_));
}

void IrGraphGenerator::handle(const ComplexDouble* i) {
  printValue(i, IrNodeLabel::gen(i, config_, detail_level_));
}

void IrGraphGenerator::handle(const NamedScalar* i) {
  printValue(i, IrNodeLabel::gen(i, config_, detail_level_));
}

void IrGraphGenerator::handle(const TensorView* tv) {
  auto has_rfactor = tv->domain()->hasRFactor();
  std::stringstream label;
<<<<<<< HEAD
  label << "{T" << tv->name() << (has_rfactor ? " (r-factor domain)" : "")
        << "|{";
  int axis = 0;
  for (auto iter_domain : tv->domain()->getMaybeRFactorDomain()) {
    if (axis != 0) {
=======
  label << "{T" << tv->name() << "|";
  label << "{";
  bool first_axis = true;
  for (auto iter_domain : tv->getLeafDomain()) {
    if (first_axis) {
      first_axis = false;
    } else {
>>>>>>> 6c7041bc
      label << "|";
    }
    label << "<" << axis++ << "> "
          << IrNodeLabel::gen(iter_domain, config_, detail_level_);
  }
  label << "}}";

  const bool is_input = inputs_.find(tv) != inputs_.end();
  const bool is_output = outputs_.find(tv) != outputs_.end();

  std::string root_color("beige");
  std::string rfactor_color("pink");
  std::string input_color("palegreen");
  std::string output_color("lightblue");
  std::string this_color = is_input ? input_color
      : is_output                   ? output_color
      : has_rfactor                 ? rfactor_color
                                    : root_color;
  std::string style = "style=filled, fillcolor=" + this_color;

  graph_def_ << "    " << getid(tv) << " [label=\"" << label.str()
             << "\", shape=record, color=brown, " << style << "];\n";

  tensor_views_.push_back(tv);

  // If the rfactor domain differs from root domain, then we show the root
  // domain nearby and link it
  if (tv->domain()->hasRFactor()) {
    // TensorDomain contains multiple std::vector<IterDomain*> objects, and we
    // don't currently have an IR for those vectors. If they were Statements,
    // then we could handle them like other objects here. Instead, we'll just
    // place the handling code for printing here.

    // NOTE: since these are not statements, we also can't use getid, so we
    // derive an object id from that of tv.
    auto rootd_id = getid(tv) + "_root";

    std::stringstream rootd_label;
    std::string root_link_style("[color=lightgray]");
    rootd_label << "{T" << tv->name() << " (root domain)|";
    rootd_label << "{";
    axis = 0;
    for (auto iter_domain : tv->domain()->getRootDomain()) {
      handle(iter_domain);
      if (axis != 0) {
        rootd_label << "|";
      }
      rootd_label << "<" << axis << "> "
                  << IrNodeLabel::gen(iter_domain, config_, detail_level_);

      std::stringstream arc_def;
      arc_def << rootd_id << ":" << axis << " -> " << getid(iter_domain) << " "
              << root_link_style;
      arcs_.push_back(arc_def.str());

      axis++;
    }
    rootd_label << "}}";

    // Add arcs from root domain to its IterDomains
    axis = 0;
    for (auto iter_domain : tv->domain()->getRFactorDomain()) {
      handle(iter_domain);

      if (const auto* def = iter_domain->definition()) {
        handle(def);
      }

      std::stringstream arc_def;
      arc_def << getid(iter_domain) << " -> " << getid(tv) << ":" << axis << " "
              << root_link_style;
      arcs_.push_back(arc_def.str());
      axis++;
    }

    graph_def_ << "    " << rootd_id << " [label=\"" << rootd_label.str()
               << "\", shape=record, color=brown, style=filled, fillcolor="
               << root_color << "];\n";
  }
}

} // namespace nvfuser<|MERGE_RESOLUTION|>--- conflicted
+++ resolved
@@ -395,21 +395,11 @@
 void IrGraphGenerator::handle(const TensorView* tv) {
   auto has_rfactor = tv->domain()->hasRFactor();
   std::stringstream label;
-<<<<<<< HEAD
   label << "{T" << tv->name() << (has_rfactor ? " (r-factor domain)" : "")
         << "|{";
   int axis = 0;
-  for (auto iter_domain : tv->domain()->getMaybeRFactorDomain()) {
+  for (auto iter_domain : tv->getMaybeRFactorDomain()) {
     if (axis != 0) {
-=======
-  label << "{T" << tv->name() << "|";
-  label << "{";
-  bool first_axis = true;
-  for (auto iter_domain : tv->getLeafDomain()) {
-    if (first_axis) {
-      first_axis = false;
-    } else {
->>>>>>> 6c7041bc
       label << "|";
     }
     label << "<" << axis++ << "> "
