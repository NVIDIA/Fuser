--- conflicted
+++ resolved
@@ -238,23 +238,6 @@
   //!  - This option is ignored when configuring the mma operator itself.
   MmaBuilder& operand(MmaOptions::Operand a_or_b);
 
-<<<<<<< HEAD
-  //! Generates the matching ldmatrix instruction type for the
-  //!  specified mma option.
-  LoadStoreOpType ldMatrix() const;
-=======
-  //! Fill in mma options in scheduling time.
-  //!  Each mma op in Fusion IR must be configured once before lowering.
-  //!  Mma options are configuration parameters used in lowering to mma
-  //!  instrinsics, mainly the type of mma macro to use and input data layout
-  //!  etc.
-  //!
-  //! TODO: This step will very likely be removed in a follow up PR. All of
-  //!  the options configured here could actually be inferred from fusion IR
-  //!  once we are feature complete.
-  void configureMma(MmaOp* mma) const;
->>>>>>> d720bdba
-
   //! Export all the parameters with user's configurations applied.
   MmaOptions build() const;
 
@@ -309,13 +292,8 @@
 std::string toString(MmaMacro macro);
 
 // MMA hash utils
-<<<<<<< HEAD
 size_t hash(MmaMacro macro);
-size_t hash(MmaOptions::MmaLayout input_layout);
-=======
-size_t hash(MmaOptions::MacroType macro);
 size_t hash(MmaLayout input_layout);
->>>>>>> d720bdba
 size_t hash(const GemmTile& tile);
 size_t hash(const MatMulTileOptions& opts);
 } // namespace nvfuser