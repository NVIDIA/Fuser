--- conflicted
+++ resolved
@@ -64,18 +64,9 @@
 // integrated into the vanilla APIs and are therefore removed. Refer to
 // https://docs.nvidia.com/cuda/archive/11.7.1/cuda-driver-api/group__CUDA__MEMOP.html
 #if (CUDA_VERSION >= 12000)
-<<<<<<< HEAD
-#define ALL_DRIVER_API_WRAPPER(fn)                \
-  ALL_DRIVER_API_WRAPPER_VERSION_INDEPENDENT(fn); \
-  fn(cuStreamWaitValue32, 12000);                 \
-  fn(cuStreamWriteValue32, 12000);                \
-  fn(cuTensorMapEncodeTiled, 12000);              \
-  fn(cuLaunchKernelEx, 12000)
-=======
 #define NVF_STREAM_DRIVER_API_WRAPPER(fn) \
   fn(cuStreamWaitValue32, 12000);         \
   fn(cuStreamWriteValue32, 12000)
->>>>>>> 2a356bcc
 #elif (CUDA_VERSION >= 11000)
 #define NVF_STREAM_DRIVER_API_WRAPPER(fn) \
   fn(cuStreamWaitValue32, 11000);         \
@@ -87,6 +78,7 @@
 #if (CUDA_VERSION >= 11080)
 #define NVF_DRIVER_API_WRAPPER_CUDA_118(fn) \
   fn(cuOccupancyMaxActiveClusters, 11080)
+fn(cuLaunchKernelEx, 11080)
 #else
 #define NVF_DRIVER_API_WRAPPER_CUDA_118(fn)
 #endif
@@ -106,7 +98,7 @@
 #define DECLARE_DRIVER_API_WRAPPER(funcName, version) \
   extern decltype(::funcName)* funcName
 
-NVF_ALL_DRIVER_API_WRAPPER(DECLARE_DRIVER_API_WRAPPER);
+    NVF_ALL_DRIVER_API_WRAPPER(DECLARE_DRIVER_API_WRAPPER);
 
 #undef DECLARE_DRIVER_API_WRAPPER
 
