--- conflicted
+++ resolved
@@ -37,13 +37,8 @@
 #if (CUDA_VERSION >= 12000)
 #define ALL_DRIVER_API_WRAPPER(fn)   \
   ALL_DRIVER_API_WRAPPER_CUDA11(fn); \
-<<<<<<< HEAD
-  fn(cuTensorMapEncodeTiled);        \
-  fn(cuStreamWriteValue32)
-=======
-  fn(cuStreamWriteValue32_v2);       \
+  fn(cuStreamWriteValue32);          \
   fn(cuTensorMapEncodeTiled)
->>>>>>> 2afe6ff9
 #else
 #define ALL_DRIVER_API_WRAPPER ALL_DRIVER_API_WRAPPER_CUDA11
 #endif
