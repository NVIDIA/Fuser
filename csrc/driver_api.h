// clang-format off
/*
 * SPDX-FileCopyrightText: Copyright (c) 2023-present NVIDIA CORPORATION & AFFILIATES.
 * All rights reserved.
 * SPDX-License-Identifier: BSD-3-Clause
 */
// clang-format on
#pragma once

#include <cuda.h>

// How to lazily load a driver API and invoke it? Just forget about lazy loading
// and write code as if you are using the driver API directly. Magic will
// happen. To understand how the magic works, please refer to the cpp file's doc
// "How does the magic work?"

// List of driver APIs that you want the magic to happen.
//
// The second argument of `fn` is the **requested** driver API version.
// It must be lower than or equal to the **actual** driver API version. For max
// compatibility, this requested version should be as low as possible
// while still supporting the capabilities required by nvFuser.
//
// Using the actual driver API version can break forward compatibility.
// Consider the following situation: cuFoo, an imaginary CUDA driver API
// function, is versioned in its symbol name. nvFuser relies on the behavior of
// cuFoo_v2, which is used by CUDA 12. The user upgrades their driver to CUDA
// 13 that introduces cuFoo_v3, which has a different behavior from _v2. In
// this case, `cudaGetDriverEntryPointByVersion(...,13000)` returns cuFoo_v3,
// which breaks nvFuser as is because it still relies on the _v2 behavior.
// Instead, `cudaGetDriverEntryPointByVersion(...,12000)` still returns
// cuFoo_v2 despite of the CUDA 13 upgrade so nvFuser still functions.
//
// nvFuser is expected to support only CUDA_VERSION >= 12000, so I didn't try
// to go lower than that. When we increase the minimum supported version, we
// can accordingly increase the requested versions. However, we don't have to
// unless new driver capabilities are needed.
<<<<<<< HEAD
#define NVF_ALL_DRIVER_API_WRAPPER_VERSION_INDEPENDENT(fn) \
  fn(cuDeviceGetAttribute, 11000);                         \
  fn(cuDeviceGet, 11000);                                  \
  fn(cuDeviceGetName, 11000);                              \
  fn(cuFuncGetAttribute, 11000);                           \
  fn(cuFuncSetAttribute, 11000);                           \
  fn(cuGetErrorName, 11000);                               \
  fn(cuGetErrorString, 11000);                             \
  fn(cuLaunchCooperativeKernel, 11000);                    \
  fn(cuLaunchKernel, 11000);                               \
  fn(cuModuleGetFunction, 11000);                          \
  fn(cuModuleLoadData, 11000);                             \
  fn(cuModuleLoadDataEx, 11000);                           \
  fn(cuModuleUnload, 11000);                               \
  fn(cuMemGetAddressRange, 11000);                         \
  fn(cuOccupancyMaxActiveBlocksPerMultiprocessor, 11000);  \
  fn(cuOccupancyAvailableDynamicSMemPerBlock, 11000)

// Stream memory operations (e.g. cuStreamWriteValue32) are specified for both
// 11 and 12+. In CUDA 11, these operations require NVreg_EnableStreamMemOPs=1
// to be explicitly enabled. CUDA 12+ removed this requirement. Therefore, we
// try to request version 12000 whenever it's available.
//
// Details: CUDA 11.7 introduced _v2 of these APIs, which removed the above
// NVreg_EnableStreamMemOPs=1 requirement. In CUDA 12, these _v2 APIs are
// integrated into the vanilla APIs and are therefore removed. Refer to
// https://docs.nvidia.com/cuda/archive/11.7.1/cuda-driver-api/group__CUDA__MEMOP.html
#if (CUDA_VERSION >= 12000)
#define NVF_STREAM_DRIVER_API_WRAPPER(fn) \
  fn(cuStreamWaitValue32, 12000);         \
  fn(cuStreamWriteValue32, 12000);        \
  fn(cuStreamBatchMemOp, 12000)
#elif (CUDA_VERSION >= 11000)
#define NVF_STREAM_DRIVER_API_WRAPPER(fn) \
  fn(cuStreamWaitValue32, 11000);         \
  fn(cuStreamWriteValue32, 11000);        \
  fn(cuStreamBatchMemOp, 11000)
#else
#error "CUDA_VERSION < 11000 isn't supported."
#endif
=======
#define NVF_FOR_EACH_DRIVER_API(fn)                       \
  fn(cuDeviceGetAttribute, 12000);                        \
  fn(cuDeviceGetName, 12000);                             \
  fn(cuFuncGetAttribute, 12000);                          \
  fn(cuFuncSetAttribute, 12000);                          \
  fn(cuGetErrorName, 12000);                              \
  fn(cuGetErrorString, 12000);                            \
  fn(cuLaunchCooperativeKernel, 12000);                   \
  fn(cuLaunchKernel, 12000);                              \
  fn(cuLaunchKernelEx, 12000);                            \
  fn(cuMemGetAddressRange, 12000);                        \
  fn(cuModuleGetFunction, 12000);                         \
  fn(cuModuleLoadData, 12000);                            \
  fn(cuModuleLoadDataEx, 12000);                          \
  fn(cuModuleUnload, 12000);                              \
  fn(cuOccupancyAvailableDynamicSMemPerBlock, 12000);     \
  fn(cuOccupancyMaxActiveBlocksPerMultiprocessor, 12000); \
  fn(cuOccupancyMaxActiveClusters, 12000);                \
  fn(cuStreamBatchMemOp, 12000);                          \
  fn(cuStreamWaitValue32, 12000);                         \
  fn(cuStreamWriteValue32, 12000);                        \
  fn(cuTensorMapEncodeTiled, 12000)
>>>>>>> af1d3fc1

// nvFuser hasn't yet used any driver APIs that are defined above a certain
// CUDA 12.x version. If/When there's a need, use the following pattern
// ```c++
// #if CUDA_VERSION >= <version>
// #define NVF_FOR_EACH_DRIVER_API_GE_<version>(fn) \.
//   fn(cuFoo, <version>); \.
//   fn(cuBar, <version>)
// #else
// #define NVF_FOR_EACH_DRIVER_API_GE_<version>(fn)
// #endif
// ```
// and append NVF_FOR_EACH_DRIVER_API_GE_<version>(fn) to the definition of
// NVF_FOR_EACH_DRIVER_API(fn)

<<<<<<< HEAD
#if (CUDA_VERSION >= 12000)
#define NVF_DRIVER_API_WRAPPER_CUDA_120(fn)          \
  fn(cuTensorMapEncodeTiled, 12000);                 \
  /* Virtual memory management */                    \
  fn(cuMemAddressReserve, 12000);                    \
  fn(cuMemAddressFree, 12000);                       \
  fn(cuMemMap, 12000);                               \
  fn(cuMemUnmap, 12000);                             \
  fn(cuMemSetAccess, 12000);                         \
  fn(cuMemCreate, 12000);                            \
  fn(cuMemRelease, 12000);                           \
  fn(cuMemExportToShareableHandle, 12000);           \
  fn(cuMemImportFromShareableHandle, 12000);         \
  fn(cuMemGetAllocationGranularity, 12000);          \
  fn(cuMemRetainAllocationHandle, 12000);            \
  fn(cuMemGetAllocationPropertiesFromHandle, 12000); \
  fn(cuMemGetAccess, 12000)
#else
#define NVF_DRIVER_API_WRAPPER_CUDA_120(fn)
#endif

#ifndef NVF_MIN_CUDA_FOR_MCAST
#define NVF_MIN_CUDA_FOR_MCAST 13000
#endif

#if (CUDA_VERSION >= NVF_MIN_CUDA_FOR_MCAST)
#define NVF_DRIVER_API_WRAPPER_CUDA_122(fn) \
  /* NVLS multicast */                      \
  fn(cuMulticastCreate, 13000);             \
  fn(cuMulticastAddDevice, 13000);          \
  fn(cuMulticastBindMem, 13000);            \
  fn(cuMulticastGetGranularity, 13000);     \
  fn(cuMulticastUnbind, 13000)
#else
#define NVF_DRIVER_API_WRAPPER_CUDA_122(fn)
#endif

#define NVF_ALL_DRIVER_API_WRAPPER(fn)                \
  NVF_ALL_DRIVER_API_WRAPPER_VERSION_INDEPENDENT(fn); \
  NVF_STREAM_DRIVER_API_WRAPPER(fn);                  \
  NVF_DRIVER_API_WRAPPER_CUDA_118(fn);                \
  NVF_DRIVER_API_WRAPPER_CUDA_120(fn);                \
  NVF_DRIVER_API_WRAPPER_CUDA_122(fn)

#define DECLARE_DRIVER_API_WRAPPER(funcName, version) \
  extern decltype(::funcName)* funcName

NVF_ALL_DRIVER_API_WRAPPER(DECLARE_DRIVER_API_WRAPPER);

#undef DECLARE_DRIVER_API_WRAPPER
=======
#define NVF_DECLARE_DRIVER_API_WRAPPER(fn, requested_version) \
  extern decltype(::fn)* fn

namespace nvfuser {
NVF_FOR_EACH_DRIVER_API(NVF_DECLARE_DRIVER_API_WRAPPER);
} // namespace nvfuser
>>>>>>> af1d3fc1

#undef NVF_DECLARE_DRIVER_API_WRAPPER<|MERGE_RESOLUTION|>--- conflicted
+++ resolved
@@ -35,48 +35,20 @@
 // to go lower than that. When we increase the minimum supported version, we
 // can accordingly increase the requested versions. However, we don't have to
 // unless new driver capabilities are needed.
-<<<<<<< HEAD
-#define NVF_ALL_DRIVER_API_WRAPPER_VERSION_INDEPENDENT(fn) \
-  fn(cuDeviceGetAttribute, 11000);                         \
-  fn(cuDeviceGet, 11000);                                  \
-  fn(cuDeviceGetName, 11000);                              \
-  fn(cuFuncGetAttribute, 11000);                           \
-  fn(cuFuncSetAttribute, 11000);                           \
-  fn(cuGetErrorName, 11000);                               \
-  fn(cuGetErrorString, 11000);                             \
-  fn(cuLaunchCooperativeKernel, 11000);                    \
-  fn(cuLaunchKernel, 11000);                               \
-  fn(cuModuleGetFunction, 11000);                          \
-  fn(cuModuleLoadData, 11000);                             \
-  fn(cuModuleLoadDataEx, 11000);                           \
-  fn(cuModuleUnload, 11000);                               \
-  fn(cuMemGetAddressRange, 11000);                         \
-  fn(cuOccupancyMaxActiveBlocksPerMultiprocessor, 11000);  \
-  fn(cuOccupancyAvailableDynamicSMemPerBlock, 11000)
 
-// Stream memory operations (e.g. cuStreamWriteValue32) are specified for both
-// 11 and 12+. In CUDA 11, these operations require NVreg_EnableStreamMemOPs=1
-// to be explicitly enabled. CUDA 12+ removed this requirement. Therefore, we
-// try to request version 12000 whenever it's available.
-//
-// Details: CUDA 11.7 introduced _v2 of these APIs, which removed the above
-// NVreg_EnableStreamMemOPs=1 requirement. In CUDA 12, these _v2 APIs are
-// integrated into the vanilla APIs and are therefore removed. Refer to
-// https://docs.nvidia.com/cuda/archive/11.7.1/cuda-driver-api/group__CUDA__MEMOP.html
-#if (CUDA_VERSION >= 12000)
-#define NVF_STREAM_DRIVER_API_WRAPPER(fn) \
-  fn(cuStreamWaitValue32, 12000);         \
-  fn(cuStreamWriteValue32, 12000);        \
-  fn(cuStreamBatchMemOp, 12000)
-#elif (CUDA_VERSION >= 11000)
-#define NVF_STREAM_DRIVER_API_WRAPPER(fn) \
-  fn(cuStreamWaitValue32, 11000);         \
-  fn(cuStreamWriteValue32, 11000);        \
-  fn(cuStreamBatchMemOp, 11000)
+#define NVF_MIN_CUDA_FOR_MCAST 13000
+#if (CUDA_VERSION >= NVF_MIN_CUDA_FOR_MCAST)
+#define NVF_FOR_EACH_DRIVER_API_GE_130(fn)  \
+  /* NVLS multicast */                      \
+  fn(cuMulticastCreate, 13000);             \
+  fn(cuMulticastAddDevice, 13000);          \
+  fn(cuMulticastBindMem, 13000);            \
+  fn(cuMulticastGetGranularity, 13000);     \
+  fn(cuMulticastUnbind, 13000)
 #else
-#error "CUDA_VERSION < 11000 isn't supported."
+#define NVF_FOR_EACH_DRIVER_API_GE_130(fn)
 #endif
-=======
+
 #define NVF_FOR_EACH_DRIVER_API(fn)                       \
   fn(cuDeviceGetAttribute, 12000);                        \
   fn(cuDeviceGetName, 12000);                             \
@@ -98,81 +70,30 @@
   fn(cuStreamBatchMemOp, 12000);                          \
   fn(cuStreamWaitValue32, 12000);                         \
   fn(cuStreamWriteValue32, 12000);                        \
-  fn(cuTensorMapEncodeTiled, 12000)
->>>>>>> af1d3fc1
+  fn(cuTensorMapEncodeTiled, 12000);                      \
+  fn(cuDeviceGet, 12000);                                 \
+  /* Virtual memory management */                         \
+  fn(cuMemAddressReserve, 12000);                         \
+  fn(cuMemAddressFree, 12000);                            \
+  fn(cuMemMap, 12000);                                    \
+  fn(cuMemUnmap, 12000);                                  \
+  fn(cuMemSetAccess, 12000);                              \
+  fn(cuMemCreate, 12000);                                 \
+  fn(cuMemRelease, 12000);                                \
+  fn(cuMemExportToShareableHandle, 12000);                \
+  fn(cuMemImportFromShareableHandle, 12000);              \
+  fn(cuMemGetAllocationGranularity, 12000);               \
+  fn(cuMemRetainAllocationHandle, 12000);                 \
+  fn(cuMemGetAllocationPropertiesFromHandle, 12000);      \
+  fn(cuMemGetAccess, 12000);                              \
+  NVF_FOR_EACH_DRIVER_API_GE_130(fn)
 
-// nvFuser hasn't yet used any driver APIs that are defined above a certain
-// CUDA 12.x version. If/When there's a need, use the following pattern
-// ```c++
-// #if CUDA_VERSION >= <version>
-// #define NVF_FOR_EACH_DRIVER_API_GE_<version>(fn) \.
-//   fn(cuFoo, <version>); \.
-//   fn(cuBar, <version>)
-// #else
-// #define NVF_FOR_EACH_DRIVER_API_GE_<version>(fn)
-// #endif
-// ```
-// and append NVF_FOR_EACH_DRIVER_API_GE_<version>(fn) to the definition of
-// NVF_FOR_EACH_DRIVER_API(fn)
 
-<<<<<<< HEAD
-#if (CUDA_VERSION >= 12000)
-#define NVF_DRIVER_API_WRAPPER_CUDA_120(fn)          \
-  fn(cuTensorMapEncodeTiled, 12000);                 \
-  /* Virtual memory management */                    \
-  fn(cuMemAddressReserve, 12000);                    \
-  fn(cuMemAddressFree, 12000);                       \
-  fn(cuMemMap, 12000);                               \
-  fn(cuMemUnmap, 12000);                             \
-  fn(cuMemSetAccess, 12000);                         \
-  fn(cuMemCreate, 12000);                            \
-  fn(cuMemRelease, 12000);                           \
-  fn(cuMemExportToShareableHandle, 12000);           \
-  fn(cuMemImportFromShareableHandle, 12000);         \
-  fn(cuMemGetAllocationGranularity, 12000);          \
-  fn(cuMemRetainAllocationHandle, 12000);            \
-  fn(cuMemGetAllocationPropertiesFromHandle, 12000); \
-  fn(cuMemGetAccess, 12000)
-#else
-#define NVF_DRIVER_API_WRAPPER_CUDA_120(fn)
-#endif
-
-#ifndef NVF_MIN_CUDA_FOR_MCAST
-#define NVF_MIN_CUDA_FOR_MCAST 13000
-#endif
-
-#if (CUDA_VERSION >= NVF_MIN_CUDA_FOR_MCAST)
-#define NVF_DRIVER_API_WRAPPER_CUDA_122(fn) \
-  /* NVLS multicast */                      \
-  fn(cuMulticastCreate, 13000);             \
-  fn(cuMulticastAddDevice, 13000);          \
-  fn(cuMulticastBindMem, 13000);            \
-  fn(cuMulticastGetGranularity, 13000);     \
-  fn(cuMulticastUnbind, 13000)
-#else
-#define NVF_DRIVER_API_WRAPPER_CUDA_122(fn)
-#endif
-
-#define NVF_ALL_DRIVER_API_WRAPPER(fn)                \
-  NVF_ALL_DRIVER_API_WRAPPER_VERSION_INDEPENDENT(fn); \
-  NVF_STREAM_DRIVER_API_WRAPPER(fn);                  \
-  NVF_DRIVER_API_WRAPPER_CUDA_118(fn);                \
-  NVF_DRIVER_API_WRAPPER_CUDA_120(fn);                \
-  NVF_DRIVER_API_WRAPPER_CUDA_122(fn)
-
-#define DECLARE_DRIVER_API_WRAPPER(funcName, version) \
-  extern decltype(::funcName)* funcName
-
-NVF_ALL_DRIVER_API_WRAPPER(DECLARE_DRIVER_API_WRAPPER);
-
-#undef DECLARE_DRIVER_API_WRAPPER
-=======
 #define NVF_DECLARE_DRIVER_API_WRAPPER(fn, requested_version) \
   extern decltype(::fn)* fn
 
 namespace nvfuser {
 NVF_FOR_EACH_DRIVER_API(NVF_DECLARE_DRIVER_API_WRAPPER);
 } // namespace nvfuser
->>>>>>> af1d3fc1
 
 #undef NVF_DECLARE_DRIVER_API_WRAPPER