--- conflicted
+++ resolved
@@ -645,7 +645,6 @@
   arguments_.push_back(getAbstractTensorArg(at::Tensor(meta_tensor)));
 }
 
-<<<<<<< HEAD
 flatbuffers::Offset<serde::KernelArgumentHolder> KernelArgumentHolder::
     serialize(flatbuffers::FlatBufferBuilder& builder) const {
   // table KernelArgumentHolder {
@@ -682,7 +681,8 @@
     arguments_.push_back(arg_abstract_factory.parse(
         fb_arg_abstract->data_type(), fb_arg_abstract));
   }
-=======
+}
+
 std::vector<std::byte> getTensorArgBuffer(
     const PolymorphicValue& metadata,
     PrimDataType index_type) {
@@ -723,7 +723,6 @@
         (std::byte*)strides32.data() + sizeof(int32_t) * strides32.size());
   }
   return buffer;
->>>>>>> c3441f3c
 }
 
 std::vector<std::byte> getKernelArgument(
