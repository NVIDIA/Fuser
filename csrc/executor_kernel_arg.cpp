--- conflicted
+++ resolved
@@ -47,7 +47,6 @@
       return std::make_unique<
           TensorArg<TensorArgCodegen<T, 3, nvfuser_index_t>>>(tensor);
     case (4):
-<<<<<<< HEAD
       return std::make_unique<
           TensorArg<TensorArgCodegen<T, 4, nvfuser_index_t>>>(tensor);
     case (5):
@@ -62,27 +61,6 @@
     case (8):
       return std::make_unique<
           TensorArg<TensorArgCodegen<T, 8, nvfuser_index_t>>>(tensor);
-=======
-      return std::make_unique<TensorArg<
-          TensorArgCodegen<T, 4, nvfuser_index_t>,
-          nvfuser_index_t>>();
-    case (5):
-      return std::make_unique<TensorArg<
-          TensorArgCodegen<T, 5, nvfuser_index_t>,
-          nvfuser_index_t>>();
-    case (6):
-      return std::make_unique<TensorArg<
-          TensorArgCodegen<T, 6, nvfuser_index_t>,
-          nvfuser_index_t>>();
-    case (7):
-      return std::make_unique<TensorArg<
-          TensorArgCodegen<T, 7, nvfuser_index_t>,
-          nvfuser_index_t>>();
-    case (8):
-      return std::make_unique<TensorArg<
-          TensorArgCodegen<T, 8, nvfuser_index_t>,
-          nvfuser_index_t>>();
->>>>>>> 6cfd8851
     default:
       TORCH_INTERNAL_ASSERT(
           false,
@@ -96,48 +74,15 @@
 template <typename nvfuser_index_t>
 struct GetTensorArgWithNativeType {
   template <typename T>
-  std::unique_ptr<TensorArgAbstract> operator()(int ndims) {
-    return getTensorArg<T, nvfuser_index_t>(ndims);
+  std::unique_ptr<TensorArgAbstract> operator()(const at::Tensor& tensor) {
+    return getTensorArg<T, nvfuser_index_t>(tensor);
   };
 };
 
 template <typename INDEX_MODE>
-<<<<<<< HEAD
 std::unique_ptr<TensorArgAbstract> getTensorArg(const at::Tensor& tensor) {
-  auto dtype = tensor.scalar_type();
-  switch (dtype) {
-    case c10::ScalarType::Double:
-      return getTensorArg<double, INDEX_MODE>(tensor);
-    case c10::ScalarType::Float:
-      return getTensorArg<float, INDEX_MODE>(tensor);
-    case c10::ScalarType::Half:
-      return getTensorArg<at::Half, INDEX_MODE>(tensor);
-    case c10::ScalarType::BFloat16:
-      return getTensorArg<at::BFloat16, INDEX_MODE>(tensor);
-    case c10::ScalarType::Bool:
-      return getTensorArg<bool, INDEX_MODE>(tensor);
-    case c10::ScalarType::Long:
-      return getTensorArg<int64_t, INDEX_MODE>(tensor);
-    case c10::ScalarType::Int:
-      return getTensorArg<int32_t, INDEX_MODE>(tensor);
-    case c10::ScalarType::ComplexFloat:
-      return getTensorArg<c10::complex<float>, INDEX_MODE>(tensor);
-    case c10::ScalarType::ComplexDouble:
-      return getTensorArg<c10::complex<double>, INDEX_MODE>(tensor);
-    default:
-      TORCH_CHECK(
-          false,
-          "Dtype: ",
-          dtype,
-          " not currently supported in code generated kernels.");
-  }
-=======
-std::unique_ptr<TensorArgAbstract> getTensorArg(
-    c10::ScalarType dtype,
-    int nDims) {
   return atenTypeDispatchWithC10Complex(
-      dtype, GetTensorArgWithNativeType<INDEX_MODE>(), nDims);
->>>>>>> 6cfd8851
+      tensor.scalar_type(), GetTensorArgWithNativeType<INDEX_MODE>(), tensor);
 }
 
 std::unique_ptr<TensorArgAbstract> getTensorArg(
@@ -195,7 +140,6 @@
   return args;
 }
 
-<<<<<<< HEAD
 void KernelArgumentHolder::promoteIndexMode() {
   if (index_mode_ == KernelIndexMode::INT64) {
     return;
@@ -214,14 +158,8 @@
 
 namespace {
 
-template <typename T>
-struct CpuScalarDipatch {
-=======
-namespace {
-
 struct MakeCpuScalarTensor {
   template <typename T>
->>>>>>> 6cfd8851
   std::unique_ptr<ArgAbstract> operator()(const at::Tensor& tensor) const {
     return std::make_unique<CpuScalarTensorArg<CpuScalarTensorCodegen<T>>>(
         tensor.data_ptr<T>()[0]);
@@ -234,13 +172,8 @@
 void KernelArgumentHolder::push(const at::Tensor& tensor) {
   changed_ = true;
   if (is_cpu_scalar(tensor)) {
-<<<<<<< HEAD
-    arguments_.push_back(atenTypeDispatchWithC10Complex<CpuScalarDipatch>(
-        tensor.scalar_type(), tensor));
-=======
     arguments_.push_back(atenTypeDispatchWithC10Complex(
         tensor.scalar_type(), MakeCpuScalarTensor(), tensor));
->>>>>>> 6cfd8851
   } else {
     arguments_.push_back(getTensorArg(index_mode_, tensor));
   }
