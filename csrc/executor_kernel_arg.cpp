--- conflicted
+++ resolved
@@ -29,7 +29,6 @@
 namespace {
 
 template <typename nvfuser_index_t>
-<<<<<<< HEAD
 std::unique_ptr<TensorArgAbstract> getTensorArg(
     at::Tensor tensor,
     TensorView* tv) {
@@ -61,37 +60,6 @@
     case (8):
       return std::make_unique<TensorArg<TensorArgCodegen<8, nvfuser_index_t>>>(
           std::move(tensor), tv);
-=======
-std::unique_ptr<TensorArgAbstract> getTensorArg(at::Tensor tensor) {
-  switch (tensor.ndimension()) {
-    case (0):
-      return std::make_unique<TensorArg<TensorArgCodegen<0, nvfuser_index_t>>>(
-          std::move(tensor));
-    case (1):
-      return std::make_unique<TensorArg<TensorArgCodegen<1, nvfuser_index_t>>>(
-          std::move(tensor));
-    case (2):
-      return std::make_unique<TensorArg<TensorArgCodegen<2, nvfuser_index_t>>>(
-          std::move(tensor));
-    case (3):
-      return std::make_unique<TensorArg<TensorArgCodegen<3, nvfuser_index_t>>>(
-          std::move(tensor));
-    case (4):
-      return std::make_unique<TensorArg<TensorArgCodegen<4, nvfuser_index_t>>>(
-          std::move(tensor));
-    case (5):
-      return std::make_unique<TensorArg<TensorArgCodegen<5, nvfuser_index_t>>>(
-          std::move(tensor));
-    case (6):
-      return std::make_unique<TensorArg<TensorArgCodegen<6, nvfuser_index_t>>>(
-          std::move(tensor));
-    case (7):
-      return std::make_unique<TensorArg<TensorArgCodegen<7, nvfuser_index_t>>>(
-          std::move(tensor));
-    case (8):
-      return std::make_unique<TensorArg<TensorArgCodegen<8, nvfuser_index_t>>>(
-          std::move(tensor));
->>>>>>> dbfdc041
     default:
       TORCH_INTERNAL_ASSERT(
           false,
@@ -108,23 +76,14 @@
 
 std::unique_ptr<TensorArgAbstract> getTensorArg(
     at::Tensor tensor,
-<<<<<<< HEAD
     TensorView* tv,
-=======
->>>>>>> dbfdc041
     std::optional<PrimDataType> index_type) {
   if (index_type.has_value()) {
     switch (index_type.value()) {
       case PrimDataType::Int32:
-<<<<<<< HEAD
         return getTensorArg<int>(std::move(tensor), tv);
       case PrimDataType::Int:
         return getTensorArg<int64_t>(std::move(tensor), tv);
-=======
-        return getTensorArg<int>(std::move(tensor));
-      case PrimDataType::Int:
-        return getTensorArg<int64_t>(std::move(tensor));
->>>>>>> dbfdc041
       default:
         TORCH_INTERNAL_ASSERT(false, "unknown index mode");
         break;
