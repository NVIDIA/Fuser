// clang-format off
/*
 * SPDX-FileCopyrightText: Copyright (c) 2023-present NVIDIA CORPORATION & AFFILIATES.
 * All rights reserved.
 * SPDX-License-Identifier: BSD-3-Clause
 */
// clang-format on
#include <c10/util/irange.h>

// Extract size and strides
#include <kernel_cache.h>

#include <executor_kernel_arg.h>
#include <serde/arg_abstract_serde.h>

namespace nvfuser {

namespace {

// Forward traverse from rFactor domain to allocation domain, compute frontier
// sizes and strides, validate that splits are divisible and merges are
// contiguous, and update active_ids_ correspondingly.
class ForwardTraverseFromRFactorToAlloc {
  ExpressionEvaluator& ee_;
  std::unordered_map<IterDomain*, std::pair<int64_t, int64_t>>& active_ids_;

  void handle(Split* split) {
    auto in = split->in();
    auto inner = split->inner();
    auto outer = split->outer();
    auto in_it = active_ids_.find(in);
    // TORCH_INTERNAL_ASSERT(in_it != active_ids_.end())
    if (in_it == active_ids_.end()) {
      // TODO: see [Allocation domain on both side of rFactor]
      return;
    }
    auto [in_size, in_stride] = in_it->second;
    auto factor = ee_.evaluate(split->factor())->as<int64_t>();
    TORCH_INTERNAL_ASSERT(
        in_size % factor == 0,
        "The rFactor domain and allocation domain of fusion input/output ",
        "tensors must be a one-to-one map, therefore, ",
        "non-divisible split is not allowed in allocation domain");
    TORCH_INTERNAL_ASSERT(active_ids_.erase(in) == 1);
    TORCH_INTERNAL_ASSERT(
        active_ids_
            .emplace(inner, std::pair<int64_t, int64_t>{factor, in_stride})
            .second);
    TORCH_INTERNAL_ASSERT(active_ids_
                              .emplace(
                                  outer,
                                  std::pair<int64_t, int64_t>{
                                      in_size / factor, in_stride * factor})
                              .second);
  }

  void handle(Merge* merge) {
    auto inner = merge->inner();
    auto outer = merge->outer();
    auto out = merge->out();
    auto inner_it = active_ids_.find(inner);
    auto outer_it = active_ids_.find(outer);
    // TORCH_INTERNAL_ASSERT(inner_it != active_ids_.end())
    // TORCH_INTERNAL_ASSERT(outer_it != active_ids_.end())
    if (inner_it == active_ids_.end() || outer_it == active_ids_.end()) {
      // TODO: see [Allocation domain on both side of rFactor]
      return;
    }
    auto [inner_size, inner_stride] = inner_it->second;
    auto [outer_size, outer_stride] = outer_it->second;
    TORCH_INTERNAL_ASSERT(
        inner_stride * inner_size == outer_stride,
        "The rFactor domain and allocation domain of fusion input/output ",
        "tensors must be a one-to-one map, therefore, ",
        "merging of discontiguous dimensions is not allowed in allocation domain");
    TORCH_INTERNAL_ASSERT(active_ids_.erase(inner) == 1);
    TORCH_INTERNAL_ASSERT(active_ids_.erase(outer) == 1);
    TORCH_INTERNAL_ASSERT(active_ids_
                              .emplace(
                                  out,
                                  std::pair<int64_t, int64_t>{
                                      inner_size * outer_size, inner_stride})
                              .second);
  }

  void handle(Expr* expr) {
    if (auto split = dynamic_cast<Split*>(expr)) {
      handle(split);
    } else if (auto merge = dynamic_cast<Merge*>(expr)) {
      handle(merge);
    } else {
      TORCH_INTERNAL_ASSERT(
          false, "Unsupported transormation in allocation domain");
    }
  }

 public:
  ForwardTraverseFromRFactorToAlloc(
      ExpressionEvaluator& ee,
      std::unordered_map<IterDomain*, std::pair<int64_t, int64_t>>& active_ids)
      : ee_(ee), active_ids_(active_ids) {}

  void run(
      TensorView* tv,
      const std::vector<IterDomain*>& rfactor,
      const std::vector<IterDomain*>& alloc) {
    auto forward_exprs = StmtSort::getExprsBetween(
        tv->fusion(),
        {rfactor.begin(), rfactor.end()},
        {alloc.begin(), alloc.end()});
    for (auto expr : forward_exprs) {
      handle(expr);
    }
  }
};

// Similar to ForwardTraverseFromRFactorToAlloc, but in the opposite direction.
class BackwardTraverseFromRFactorToAlloc {
  at::Tensor tensor_;
  ExpressionEvaluator& ee_;
  std::unordered_map<IterDomain*, std::pair<int64_t, int64_t>>& active_ids_;

  void handle(Split* split) {
    auto in = split->in();
    auto inner = split->inner();
    auto outer = split->outer();
    auto inner_it = active_ids_.find(inner);
    auto outer_it = active_ids_.find(outer);
    // TORCH_INTERNAL_ASSERT(inner_it != active_ids_.end())
    // TORCH_INTERNAL_ASSERT(outer_it != active_ids_.end())
    if (inner_it == active_ids_.end() || outer_it == active_ids_.end()) {
      // TODO: see [Allocation domain on both side of rFactor]
      return;
    }
    auto [inner_size, inner_stride] = inner_it->second;
    auto [outer_size, outer_stride] = outer_it->second;
    TORCH_INTERNAL_ASSERT(
        inner_stride * inner_size == outer_stride,
        "The rFactor domain and allocation domain of fusion input/output ",
        "tensors must be a one-to-one map, therefore, ",
        "splitting one dimension into discontiguous dimensions is not allowed in allocation domain");
    TORCH_INTERNAL_ASSERT(active_ids_.erase(inner) == 1);
    TORCH_INTERNAL_ASSERT(active_ids_.erase(outer) == 1);
    TORCH_INTERNAL_ASSERT(active_ids_
                              .emplace(
                                  in,
                                  std::pair<int64_t, int64_t>{
                                      inner_size * outer_size, inner_stride})
                              .second);
  }

  void handle(Merge* merge) {
    auto inner = merge->inner();
    auto outer = merge->outer();
    auto out = merge->out();
    auto factor = ee_.evaluate(inner->extent())->as<int64_t>();
    auto out_it = active_ids_.find(out);
    // TORCH_INTERNAL_ASSERT(out_it != active_ids_.end())
    if (out_it == active_ids_.end()) {
      // TODO: see [Allocation domain on both side of rFactor]
      return;
    }
    auto [out_size, out_stride] = out_it->second;
    TORCH_INTERNAL_ASSERT(
        out_size % factor == 0,
        "The rFactor domain and allocation domain of fusion input/output ",
        "tensors must be a one-to-one map, therefore, ",
        "the size of the output must divisible by the size of inner dimension");
    TORCH_INTERNAL_ASSERT(active_ids_.erase(out) == 1);
    TORCH_INTERNAL_ASSERT(
        active_ids_
            .emplace(inner, std::pair<int64_t, int64_t>{factor, out_stride})
            .second);
    TORCH_INTERNAL_ASSERT(active_ids_
                              .emplace(
                                  outer,
                                  std::pair<int64_t, int64_t>{
                                      out_size / factor, out_stride * factor})
                              .second);
  }

  void handle(Expr* expr) {
    if (auto split = dynamic_cast<Split*>(expr)) {
      handle(split);
    } else if (auto merge = dynamic_cast<Merge*>(expr)) {
      handle(merge);
    } else {
      TORCH_INTERNAL_ASSERT(
          false, "Unsupported transormation in allocation domain");
    }
  }

 public:
  BackwardTraverseFromRFactorToAlloc(
      ExpressionEvaluator& ee,
      std::unordered_map<IterDomain*, std::pair<int64_t, int64_t>>& active_ids)
      : ee_(ee), active_ids_(active_ids) {}

  void run(
      TensorView* tv,
      const std::vector<IterDomain*>& rfactor,
      const std::vector<IterDomain*>& alloc) {
    auto backward_exprs = StmtSort::getExprsBetween(
        tv->fusion(),
        {alloc.begin(), alloc.end()},
        {rfactor.begin(), rfactor.end()});
    std::reverse(backward_exprs.begin(), backward_exprs.end());
    for (auto expr : backward_exprs) {
      handle(expr);
    }
  }
};

} // namespace

// Given an ATen tensor, whose sizes and strides are w.r.t to the rFactor domain
// of its corresponding TensorView, compute the sizes and strides of the tensor
// with respect to its allocation domain.
// For example, if the rFactor domain is [I1, I2], and the allocation domain is
// [I2*I1], and the tensor's size is [5, 3] and stride is [2, 10], then the
// resulting size will be [15] and stride will be [2]
// Another example, if the rFactor domain is [I1*I2] and the allocation domain
// is [I1, I2], and the tensor's size is [15] and stride is [7], and the extent
// of I2 is 5, then the resulting size will be [3, 5] and stride will be [35, 7]
std::vector<std::pair<int64_t, int64_t>>
inferAndValidateAllocationSizesAndStrides(
    const at::Tensor& tensor,
    TensorView* tv,
    ExpressionEvaluator& ee) {
  if (tv == nullptr || !tv->hasAllocation()) {
    // When tv is nullptr, or tv does not have allocation, the given sizes and
    // strides should already be in the target format. So nothing to do here.
    std::vector<std::pair<int64_t, int64_t>> result;
    for (auto i : c10::irange(tensor.dim())) {
      result.emplace_back(tensor.size(i), tensor.stride(i));
    }
    return result;
  }
  const auto& alloc =
      TensorDomain::noReductions(tv->getMaybeAllocationDomain());
  const auto& rfactor = TensorDomain::noReductions(tv->getMaybeRFactorDomain());

  // active IDs and their shape and stride
  std::unordered_map<IterDomain*, std::pair<int64_t, int64_t>> active_ids;
  TORCH_INTERNAL_ASSERT((int64_t)rfactor.size() == tensor.dim());
  for (int64_t i : c10::irange((int64_t)rfactor.size())) {
    auto rf_id = rfactor.at(i);
    active_ids[rf_id] = {tensor.size(i), tensor.stride(i)};
  }

  ForwardTraverseFromRFactorToAlloc(ee, active_ids).run(tv, rfactor, alloc);
  BackwardTraverseFromRFactorToAlloc(ee, active_ids).run(tv, rfactor, alloc);

  // Now active_ids should contain the final sizes and strides, unordered. We
  // need to put them to the correct order.
  std::vector<std::pair<int64_t, int64_t>> sizes_strides;
  sizes_strides.reserve(alloc.size());
  for (auto i : c10::irange(alloc.size())) {
    auto id = alloc.at(i);
    sizes_strides.emplace_back(active_ids.at(id));
  }
  // Validate final sizes and strides with contiguity
  int64_t contiguous_stride = 1;
  std::vector<std::optional<bool>> contiguity = tv->getContiguity();
  for (int64_t i = (int64_t)sizes_strides.size() - 1; i >= 0; i--) {
    if (alloc.at(i)->isBroadcast()) {
      continue;
    }
    while (!contiguity.back().has_value()) {
      contiguity.pop_back();
    }
    auto [size, stride] = sizes_strides.at(i);
    TORCH_INTERNAL_ASSERT(!contiguity.empty());
    auto last_contiguity = contiguity.back();
    TORCH_INTERNAL_ASSERT(
        last_contiguity.has_value(),
        "I don't think this check makes sense, but unfortunately ",
        "clang-tidy is not smart enough to infer from the context that this is always true.");
    if (*last_contiguity) {
      TORCH_CHECK(
          stride == contiguous_stride,
          "Stride mismatch with contiguity info. ",
          "tv: ",
          tv->toString(),
          " allocation domain: ",
          ir_utils::toString(tv->getMaybeAllocationDomain()),
          " dim: ",
          i,
          " expected stride: ",
          contiguous_stride,
          " actual stride: ",
          stride);
    }
    contiguous_stride = stride * size;
    contiguity.pop_back();
  }
  TORCH_INTERNAL_ASSERT(
      contiguity.empty(),
      "The size of contiguity mismatch with the dimensionality of allocation domain");
  // Validate that for expanded broadcast, the stride must be zero.
  for (int64_t i : c10::irange((int64_t)sizes_strides.size())) {
    if (auto alloc_id = alloc.at(i); alloc_id->hasExpandedExtent()) {
      auto [_, stride] = sizes_strides.at(i);
      TORCH_CHECK(
          stride == 0,
          "Expecting an expanded dimension on dimension ",
          i,
          " but found stride ",
          stride);
    }
  }
  return sizes_strides;
}

PrimDataType TensorArgAbstract::getSmallestIndexType() const {
  KernelIndexTypeCompute index_type_helper;
  for (const auto dim_i : c10::irange(tensor_.ndimension())) {
    auto size = tensor_.size(dim_i);
    auto stride = tensor_.stride(dim_i);
    if (index_type_helper.addDim(size, stride) == PrimDataType::Int) {
      return PrimDataType::Int;
    }
  }
  return PrimDataType::Int32;
}

namespace {

template <int nalloc, typename nvfuser_index_t>
std::unique_ptr<TensorArgAbstract> getTensorArg(
    at::Tensor tensor,
    TensorView* tv,
    ExpressionEvaluator& eval) {
  switch (tensor.ndimension()) {
    case (0):
      return std::make_unique<
          TensorArg<TensorArgCodegen<0, nalloc, nvfuser_index_t>>>(
          std::move(tensor), tv, eval);
    case (1):
      return std::make_unique<
          TensorArg<TensorArgCodegen<1, nalloc, nvfuser_index_t>>>(
          std::move(tensor), tv, eval);
    case (2):
      return std::make_unique<
          TensorArg<TensorArgCodegen<2, nalloc, nvfuser_index_t>>>(
          std::move(tensor), tv, eval);
    case (3):
      return std::make_unique<
          TensorArg<TensorArgCodegen<3, nalloc, nvfuser_index_t>>>(
          std::move(tensor), tv, eval);
    case (4):
      return std::make_unique<
          TensorArg<TensorArgCodegen<4, nalloc, nvfuser_index_t>>>(
          std::move(tensor), tv, eval);
    case (5):
      return std::make_unique<
          TensorArg<TensorArgCodegen<5, nalloc, nvfuser_index_t>>>(
          std::move(tensor), tv, eval);
    case (6):
      return std::make_unique<
          TensorArg<TensorArgCodegen<6, nalloc, nvfuser_index_t>>>(
          std::move(tensor), tv, eval);
    case (7):
      return std::make_unique<
          TensorArg<TensorArgCodegen<7, nalloc, nvfuser_index_t>>>(
          std::move(tensor), tv, eval);
    case (8):
      return std::make_unique<
          TensorArg<TensorArgCodegen<8, nalloc, nvfuser_index_t>>>(
          std::move(tensor), tv, eval);
    default:
      TORCH_INTERNAL_ASSERT(
          false,
          "Tried to generate a tensor to run a generated kernel with ",
          tensor.ndimension(),
          " dimensions, however only 0 to 8 dimensional tensor are supported.");
  }
  return nullptr;
}

template <typename nvfuser_index_t>
std::unique_ptr<TensorArgAbstract> getTensorArg(
    at::Tensor tensor,
    TensorView* tv,
    ExpressionEvaluator& eval) {
  // When tv is nullptr, the given sizes and strides should already be in the
  // target format.
  int64_t alloc_size =
      (tv != nullptr
           ? (int64_t)TensorDomain::noReductions(tv->getMaybeAllocationDomain())
                 .size()
           : tensor.dim());
  switch (alloc_size) {
    case (0):
      return getTensorArg<0, nvfuser_index_t>(tensor, tv, eval);
    case (1):
      return getTensorArg<1, nvfuser_index_t>(tensor, tv, eval);
    case (2):
      return getTensorArg<2, nvfuser_index_t>(tensor, tv, eval);
    case (3):
      return getTensorArg<3, nvfuser_index_t>(tensor, tv, eval);
    case (4):
      return getTensorArg<4, nvfuser_index_t>(tensor, tv, eval);
    case (5):
      return getTensorArg<5, nvfuser_index_t>(tensor, tv, eval);
    case (6):
      return getTensorArg<6, nvfuser_index_t>(tensor, tv, eval);
    case (7):
      return getTensorArg<7, nvfuser_index_t>(tensor, tv, eval);
    case (8):
      return getTensorArg<8, nvfuser_index_t>(tensor, tv, eval);
    default:
      TORCH_INTERNAL_ASSERT(
          false,
          "Tried to generate a tensor to run a generated kernel with ",
          tensor.ndimension(),
          " dimensions, however only 0 to 8 dimensional tensor are supported.");
  }
  return nullptr;
}

std::unique_ptr<TensorArgAbstract> getAbstractTensorArg(at::Tensor tensor) {
  return std::make_unique<TensorArgAbstract>(std::move(tensor));
}

std::unique_ptr<TensorArgAbstract> getTensorArg(
    at::Tensor tensor,
    TensorView* tv,
    ExpressionEvaluator& eval,
    PrimDataType index_type) {
  switch (index_type) {
    case PrimDataType::Int32:
      return getTensorArg<int>(std::move(tensor), tv, eval);
    case PrimDataType::Int:
      return getTensorArg<int64_t>(std::move(tensor), tv, eval);
    default:
      TORCH_INTERNAL_ASSERT(false, "unknown index mode");
      break;
  }
}

} // namespace

KernelArgumentHolder KernelArgumentHolder::createKernelArgumentHolder(
    const c10::ArrayRef<c10::IValue>& inputs) {
  if (inputs.empty()) {
    // default to device 0
    KernelArgumentHolder args;
    args.setDeviceIndex(0);
    return args;
  }
  auto device_index = getCommonDeviceCUDA(inputs);

  KernelArgumentHolder args;
  args.setDeviceIndex(device_index);
  args.push(inputs);

  return args;
}

namespace {

template <size_t size>
std::unique_ptr<ArgAbstract> makeCpuScalarTensorArg(const at::Tensor& tensor) {
  auto ptr = std::make_unique<CpuScalarTensorArg<size>>();
  static_assert(sizeof(ptr->instance_) == size);
  std::memcpy(&(ptr->instance_), tensor.data_ptr(), size);
  return ptr;
}

} // namespace

// Push a tensor to the arguments
void KernelArgumentHolder::push(const at::Tensor& tensor) {
  if (is_cpu_scalar(tensor)) {
    switch (tensor.element_size()) {
      case 1:
        arguments_.push_back(makeCpuScalarTensorArg<1>(tensor));
        break;
      case 2:
        arguments_.push_back(makeCpuScalarTensorArg<2>(tensor));
        break;
      case 4:
        arguments_.push_back(makeCpuScalarTensorArg<4>(tensor));
        break;
      case 8:
        arguments_.push_back(makeCpuScalarTensorArg<8>(tensor));
        break;
      case 16:
        arguments_.push_back(makeCpuScalarTensorArg<16>(tensor));
        break;
    }
  } else {
    arguments_.push_back(getAbstractTensorArg(tensor));
  }
}

// Push a scalar or integer to the arguments
void KernelArgumentHolder::push(const c10::IValue& val) {
  TORCH_INTERNAL_ASSERT(
      val.isScalar(),
      "Tried to push an arg to run in a fused kernel, expected a scalar but got, ",
      val);
  auto scalar_val = val.toScalar();
  switch (scalar_val.type()) {
    case c10::ScalarType::ComplexDouble:
      arguments_.push_back(
          std::make_unique<ComplexDoubleArg>(scalar_val.toComplexDouble()));
      return;
    case c10::ScalarType::Double:
      arguments_.push_back(std::make_unique<DoubleArg>(scalar_val.toDouble()));
      return;
    case c10::ScalarType::Long:
      arguments_.push_back(std::make_unique<LongArg>(scalar_val.toLong()));
      return;
    case c10::ScalarType::Bool:
      arguments_.push_back(std::make_unique<BoolArg>(scalar_val.toBool()));
      return;
    default:
      TORCH_INTERNAL_ASSERT(
          false,
          " Tried to create argument to send to a fused kernel, but got an unexpected type.");
  }
  TORCH_INTERNAL_ASSERT(
      false,
      " Tried to create argument to send to a fused kernel, but got a non-scalar type.");
}

void KernelArgumentHolder::push(int64_t val) {
  arguments_.push_back(std::make_unique<LongArg>(val));
}

void KernelArgumentHolder::push(const at::PhiloxCudaState& val) {
  arguments_.push_back(std::make_unique<PhiloxCudaStateArg>(val));
}

// Create buffer, flatten arguments into it, align by 8 Bytes, return pointers
// in the buffer
void** KernelArgumentHolder::getBuffer(
    PrimDataType index_type,
    std::vector<TensorView*> tvs,
    ExpressionEvaluator& eval) {
  TORCH_INTERNAL_ASSERT(
      arguments_.size() == tvs.size(),
      "The size of arguments and the size of tvs does not match.");
  if (void_ptrs_.size() < arguments_.size()) {
    void_ptrs_.resize(arguments_.size());
  }
  for (const auto i : c10::irange(arguments_.size())) {
    if (auto tensor_arg =
            dynamic_cast<TensorArgAbstract*>(arguments_.at(i).get())) {
      if (tensor_arg->isAbstract() ||
          tensor_arg->getIndexType() != index_type) {
        auto resolved_arg =
            getTensorArg(tensor_arg->getTensor(), tvs.at(i), eval, index_type);
        arguments_.at(i) = std::move(resolved_arg);
      }
    }
    void_ptrs_.at(i) = static_cast<void*>(arguments_.at(i)->arg());
  }
  return void_ptrs_.data();
}

void KernelArgumentHolder::push(const c10::ArrayRef<c10::IValue>& args) {
  // Naive I/O setup, I'm ignoring all the potential transformation (i.e. I/O
  // allocated here from the subgraph could be, and very likely are, different
  // from I/O expected by the generated CUDA kernel.
  for (const auto& arg : args) {
    if (arg.isTensor()) {
      push(arg.toTensor());
    } else {
      push(arg);
    }
  }
}

void KernelArgumentHolder::push(const std::vector<at::Tensor>& tensors) {
  for (const auto& tensor : tensors) {
    push(tensor);
  }
}

void KernelArgumentHolder::push(const ArgAbstract* arg) {
  arguments_.emplace_back(arg->clone());
}

void KernelArgumentHolder::erase(const ArgAbstract* arg_to_delete) {
  auto iter = std::remove_if(
      arguments_.begin(),
      arguments_.end(),
      [&](const std::unique_ptr<ArgAbstract>& ref) {
        return arg_to_delete == ref.get();
      });
  arguments_.erase(iter, arguments_.end());
}

void KernelArgumentHolder::swap(int i, const ArgAbstract* arg) {
  auto holder = arg->clone();
  arguments_[i].swap(holder);
}

void KernelArgumentHolder::appendPhiloxRNGSeed(uint64_t rand_offset) {
  at::PhiloxCudaState philox_engine_inputs;
  auto gen = at::cuda::detail::getDefaultCUDAGenerator();
  {
    // See Note [Acquire lock when using random generators]
    std::lock_guard<std::mutex> lock(gen.mutex());
    philox_engine_inputs =
        at::check_generator<at::CUDAGeneratorImpl>(gen)->philox_cuda_state(
            rand_offset);
  }
  push(philox_engine_inputs);
}

std::string KernelArgumentHolder::toString() const {
  std::stringstream ss;
  for (const auto& arg : arguments_) {
    ss << arg->toString() << "\n";
  }
  return ss.str();
}

PrimDataType KernelArgumentHolder::getSmallestIndexTypeOfArguments() const {
  for (const auto& arg : arguments_) {
    if (auto tensor_arg = dynamic_cast<const TensorArgAbstract*>(arg.get())) {
      if (tensor_arg->getSmallestIndexType() == PrimDataType::Int) {
        return PrimDataType::Int;
      }
    }
  }
  return PrimDataType::Int32;
}

<<<<<<< HEAD
flatbuffers::Offset<serde::KernelArgumentHolder> KernelArgumentHolder::
    serialize(flatbuffers::FlatBufferBuilder& builder) const {
  // table KernelArgumentHolder {
  //   arguments : [ArgAbstract];
  //   device_index : byte;
  //   cache_id : ulong;
  //   is_int_index_mode : bool;
  // }

  using fb_arg_abstract = flatbuffers::Offset<nvfuser::serde::ArgAbstract>;
  std::vector<fb_arg_abstract> arguments_fb;
  arguments_fb.reserve(arguments_.size());
  for (auto& arg : arguments_) {
    arguments_fb.push_back(arg->serialize(builder));
  }

  return serde::CreateKernelArgumentHolderDirect(
      builder, &arguments_fb, device_index_, cache_id_.value_or(SIZE_MAX));
}

void KernelArgumentHolder::deserialize(
    const serde::KernelArgumentHolder* buffer) {
  device_index_ = buffer->device_index();
  cache_id_ = (buffer->cache_id() != SIZE_MAX)
      ? std::optional<size_t>(buffer->cache_id())
      : std::nullopt;

  serde::ArgAbstractFactory arg_abstract_factory;
  for (auto fb_arg_abstract : *buffer->arguments()) {
    arguments_.push_back(arg_abstract_factory.parse(
        fb_arg_abstract->data_type(), fb_arg_abstract));
  }
=======
void KernelArgumentHolder::pushTensorProxy(
    const std::vector<int64_t>& sizes,
    const std::vector<int64_t>& strides,
    at::ScalarType dtype) {
  TORCH_INTERNAL_ASSERT(strides.size() == sizes.size());
  auto meta_tensor = at::native::empty_strided_cpu(
      sizes,
      strides,
      dtype,
      c10::nullopt,
      c10::Device(c10::DeviceType::Meta, 0),
      c10::nullopt);
  arguments_.push_back(getAbstractTensorArg(meta_tensor));
>>>>>>> 454d0205
}

} // namespace nvfuser<|MERGE_RESOLUTION|>--- conflicted
+++ resolved
@@ -631,40 +631,6 @@
   return PrimDataType::Int32;
 }
 
-<<<<<<< HEAD
-flatbuffers::Offset<serde::KernelArgumentHolder> KernelArgumentHolder::
-    serialize(flatbuffers::FlatBufferBuilder& builder) const {
-  // table KernelArgumentHolder {
-  //   arguments : [ArgAbstract];
-  //   device_index : byte;
-  //   cache_id : ulong;
-  //   is_int_index_mode : bool;
-  // }
-
-  using fb_arg_abstract = flatbuffers::Offset<nvfuser::serde::ArgAbstract>;
-  std::vector<fb_arg_abstract> arguments_fb;
-  arguments_fb.reserve(arguments_.size());
-  for (auto& arg : arguments_) {
-    arguments_fb.push_back(arg->serialize(builder));
-  }
-
-  return serde::CreateKernelArgumentHolderDirect(
-      builder, &arguments_fb, device_index_, cache_id_.value_or(SIZE_MAX));
-}
-
-void KernelArgumentHolder::deserialize(
-    const serde::KernelArgumentHolder* buffer) {
-  device_index_ = buffer->device_index();
-  cache_id_ = (buffer->cache_id() != SIZE_MAX)
-      ? std::optional<size_t>(buffer->cache_id())
-      : std::nullopt;
-
-  serde::ArgAbstractFactory arg_abstract_factory;
-  for (auto fb_arg_abstract : *buffer->arguments()) {
-    arguments_.push_back(arg_abstract_factory.parse(
-        fb_arg_abstract->data_type(), fb_arg_abstract));
-  }
-=======
 void KernelArgumentHolder::pushTensorProxy(
     const std::vector<int64_t>& sizes,
     const std::vector<int64_t>& strides,
@@ -678,7 +644,40 @@
       c10::Device(c10::DeviceType::Meta, 0),
       c10::nullopt);
   arguments_.push_back(getAbstractTensorArg(meta_tensor));
->>>>>>> 454d0205
+}
+
+flatbuffers::Offset<serde::KernelArgumentHolder> KernelArgumentHolder::
+    serialize(flatbuffers::FlatBufferBuilder& builder) const {
+  // table KernelArgumentHolder {
+  //   arguments : [ArgAbstract];
+  //   device_index : byte;
+  //   cache_id : ulong;
+  //   is_int_index_mode : bool;
+  // }
+
+  using fb_arg_abstract = flatbuffers::Offset<nvfuser::serde::ArgAbstract>;
+  std::vector<fb_arg_abstract> arguments_fb;
+  arguments_fb.reserve(arguments_.size());
+  for (auto& arg : arguments_) {
+    arguments_fb.push_back(arg->serialize(builder));
+  }
+
+  return serde::CreateKernelArgumentHolderDirect(
+      builder, &arguments_fb, device_index_, cache_id_.value_or(SIZE_MAX));
+}
+
+void KernelArgumentHolder::deserialize(
+    const serde::KernelArgumentHolder* buffer) {
+  device_index_ = buffer->device_index();
+  cache_id_ = (buffer->cache_id() != SIZE_MAX)
+      ? std::optional<size_t>(buffer->cache_id())
+      : std::nullopt;
+
+  serde::ArgAbstractFactory arg_abstract_factory;
+  for (auto fb_arg_abstract : *buffer->arguments()) {
+    arguments_.push_back(arg_abstract_factory.parse(
+        fb_arg_abstract->data_type(), fb_arg_abstract));
+  }
 }
 
 } // namespace nvfuser