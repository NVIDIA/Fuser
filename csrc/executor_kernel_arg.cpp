// clang-format off
/*
 * SPDX-FileCopyrightText: Copyright (c) 2023-present NVIDIA CORPORATION & AFFILIATES.
 * All rights reserved.
 * SPDX-License-Identifier: BSD-3-Clause
 */
// clang-format on
#include <c10/util/irange.h>

// Extract size and strides
#include <kernel_cache.h>

#include <executor_kernel_arg.h>

namespace nvfuser {

namespace {

// Forward traverse from rFactor domain to allocation domain, compute frontier
// sizes and strides, validate that splits are divisible and merges are
// contiguous, and update active_ids_ correspondingly.
class ForwardTraverseFromRFactorToAlloc {
  ExpressionEvaluator& ee_;
  std::unordered_map<IterDomain*, std::pair<int64_t, int64_t>>& active_ids_;

  void handle(Split* split) {
    auto in = split->in();
    auto inner = split->inner();
    auto outer = split->outer();
    auto in_it = active_ids_.find(in);
    // TORCH_INTERNAL_ASSERT(in_it != active_ids_.end())
    if (in_it == active_ids_.end()) {
      // TODO: see [Allocation domain on both side of rFactor]
      return;
    }
    auto [in_size, in_stride] = in_it->second;
    auto factor = ee_.evaluate(split->factor()).as<int64_t>();
    TORCH_INTERNAL_ASSERT(
        in_size % factor == 0,
        "The rFactor domain and allocation domain of fusion input/output ",
        "tensors must be a one-to-one map, therefore, ",
        "non-divisible split is not allowed in allocation domain");
    TORCH_INTERNAL_ASSERT(active_ids_.erase(in) == 1);
    TORCH_INTERNAL_ASSERT(
        active_ids_
            .emplace(inner, std::pair<int64_t, int64_t>{factor, in_stride})
            .second);
    TORCH_INTERNAL_ASSERT(active_ids_
                              .emplace(
                                  outer,
                                  std::pair<int64_t, int64_t>{
                                      in_size / factor, in_stride * factor})
                              .second);
  }

  void handle(Merge* merge) {
    auto inner = merge->inner();
    auto outer = merge->outer();
    auto out = merge->out();
    auto inner_it = active_ids_.find(inner);
    auto outer_it = active_ids_.find(outer);
    // TORCH_INTERNAL_ASSERT(inner_it != active_ids_.end())
    // TORCH_INTERNAL_ASSERT(outer_it != active_ids_.end())
    if (inner_it == active_ids_.end() || outer_it == active_ids_.end()) {
      // TODO: see [Allocation domain on both side of rFactor]
      return;
    }
    auto [inner_size, inner_stride] = inner_it->second;
    auto [outer_size, outer_stride] = outer_it->second;
    TORCH_INTERNAL_ASSERT(
        inner_stride * inner_size == outer_stride,
        "The rFactor domain and allocation domain of fusion input/output ",
        "tensors must be a one-to-one map, therefore, ",
        "merging of discontiguous dimensions is not allowed in allocation domain");
    TORCH_INTERNAL_ASSERT(active_ids_.erase(inner) == 1);
    TORCH_INTERNAL_ASSERT(active_ids_.erase(outer) == 1);
    TORCH_INTERNAL_ASSERT(active_ids_
                              .emplace(
                                  out,
                                  std::pair<int64_t, int64_t>{
                                      inner_size * outer_size, inner_stride})
                              .second);
  }

  void handle(Expr* expr) {
    if (auto split = dynamic_cast<Split*>(expr)) {
      handle(split);
    } else if (auto merge = dynamic_cast<Merge*>(expr)) {
      handle(merge);
    } else {
      TORCH_INTERNAL_ASSERT(
          false, "Unsupported transormation in allocation domain");
    }
  }

 public:
  ForwardTraverseFromRFactorToAlloc(
      ExpressionEvaluator& ee,
      std::unordered_map<IterDomain*, std::pair<int64_t, int64_t>>& active_ids)
      : ee_(ee), active_ids_(active_ids) {}

  void run(
      TensorView* tv,
      const std::vector<IterDomain*>& rfactor,
      const std::vector<IterDomain*>& alloc) {
    auto forward_exprs = StmtSort::getExprsBetween(
        tv->fusion(),
        {rfactor.begin(), rfactor.end()},
        {alloc.begin(), alloc.end()});
    for (auto expr : forward_exprs) {
      handle(expr);
    }
  }
};

// Similar to ForwardTraverseFromRFactorToAlloc, but in the opposite direction.
class BackwardTraverseFromRFactorToAlloc {
  at::Tensor tensor_;
  ExpressionEvaluator& ee_;
  std::unordered_map<IterDomain*, std::pair<int64_t, int64_t>>& active_ids_;

  void handle(Split* split) {
    auto in = split->in();
    auto inner = split->inner();
    auto outer = split->outer();
    auto inner_it = active_ids_.find(inner);
    auto outer_it = active_ids_.find(outer);
    // TORCH_INTERNAL_ASSERT(inner_it != active_ids_.end())
    // TORCH_INTERNAL_ASSERT(outer_it != active_ids_.end())
    if (inner_it == active_ids_.end() || outer_it == active_ids_.end()) {
      // TODO: see [Allocation domain on both side of rFactor]
      return;
    }
    auto [inner_size, inner_stride] = inner_it->second;
    auto [outer_size, outer_stride] = outer_it->second;
    TORCH_INTERNAL_ASSERT(
        inner_stride * inner_size == outer_stride,
        "The rFactor domain and allocation domain of fusion input/output ",
        "tensors must be a one-to-one map, therefore, ",
        "splitting one dimension into discontiguous dimensions is not allowed in allocation domain");
    TORCH_INTERNAL_ASSERT(active_ids_.erase(inner) == 1);
    TORCH_INTERNAL_ASSERT(active_ids_.erase(outer) == 1);
    TORCH_INTERNAL_ASSERT(active_ids_
                              .emplace(
                                  in,
                                  std::pair<int64_t, int64_t>{
                                      inner_size * outer_size, inner_stride})
                              .second);
  }

  void handle(Merge* merge) {
    auto inner = merge->inner();
    auto outer = merge->outer();
    auto out = merge->out();
    auto factor = ee_.evaluate(inner->extent()).as<int64_t>();
    auto out_it = active_ids_.find(out);
    // TORCH_INTERNAL_ASSERT(out_it != active_ids_.end())
    if (out_it == active_ids_.end()) {
      // TODO: see [Allocation domain on both side of rFactor]
      return;
    }
    auto [out_size, out_stride] = out_it->second;
    TORCH_INTERNAL_ASSERT(
        out_size % factor == 0,
        "The rFactor domain and allocation domain of fusion input/output ",
        "tensors must be a one-to-one map, therefore, ",
        "the size of the output must divisible by the size of inner dimension");
    TORCH_INTERNAL_ASSERT(active_ids_.erase(out) == 1);
    TORCH_INTERNAL_ASSERT(
        active_ids_
            .emplace(inner, std::pair<int64_t, int64_t>{factor, out_stride})
            .second);
    TORCH_INTERNAL_ASSERT(active_ids_
                              .emplace(
                                  outer,
                                  std::pair<int64_t, int64_t>{
                                      out_size / factor, out_stride * factor})
                              .second);
  }

  void handle(Expr* expr) {
    if (auto split = dynamic_cast<Split*>(expr)) {
      handle(split);
    } else if (auto merge = dynamic_cast<Merge*>(expr)) {
      handle(merge);
    } else {
      TORCH_INTERNAL_ASSERT(
          false, "Unsupported transormation in allocation domain");
    }
  }

 public:
  BackwardTraverseFromRFactorToAlloc(
      ExpressionEvaluator& ee,
      std::unordered_map<IterDomain*, std::pair<int64_t, int64_t>>& active_ids)
      : ee_(ee), active_ids_(active_ids) {}

  void run(
      TensorView* tv,
      const std::vector<IterDomain*>& rfactor,
      const std::vector<IterDomain*>& alloc) {
    auto backward_exprs = StmtSort::getExprsBetween(
        tv->fusion(),
        {alloc.begin(), alloc.end()},
        {rfactor.begin(), rfactor.end()});
    std::reverse(backward_exprs.begin(), backward_exprs.end());
    for (auto expr : backward_exprs) {
      handle(expr);
    }
  }
};

} // namespace

// Given an ATen tensor, whose sizes and strides are w.r.t to the rFactor domain
// of its corresponding TensorView, compute the sizes and strides of the tensor
// with respect to its allocation domain.
// For example, if the rFactor domain is [I1, I2], and the allocation domain is
// [I2*I1], and the tensor's size is [5, 3] and stride is [2, 10], then the
// resulting size will be [15] and stride will be [2]
// Another example, if the rFactor domain is [I1*I2] and the allocation domain
// is [I1, I2], and the tensor's size is [15] and stride is [7], and the extent
// of I2 is 5, then the resulting size will be [3, 5] and stride will be [35, 7]
std::vector<std::pair<int64_t, int64_t>>
inferAndValidateAllocationSizesAndStrides(
    const at::Tensor& tensor,
    TensorView* tv,
    ExpressionEvaluator& ee) {
  if (tv == nullptr || !tv->hasAllocation()) {
    // When tv is nullptr, or tv does not have allocation, the given sizes and
    // strides should already be in the target format. So nothing to do here.
    std::vector<std::pair<int64_t, int64_t>> result;
    for (auto i : c10::irange(tensor.dim())) {
      result.emplace_back(tensor.size(i), tensor.stride(i));
    }
    return result;
  }
  const auto& alloc =
      TensorDomain::noReductions(tv->getMaybeAllocationDomain());
  const auto& rfactor = TensorDomain::noReductions(tv->getMaybeRFactorDomain());

  // active IDs and their shape and stride
  std::unordered_map<IterDomain*, std::pair<int64_t, int64_t>> active_ids;
  TORCH_INTERNAL_ASSERT((int64_t)rfactor.size() == tensor.dim());
  for (int64_t i : c10::irange((int64_t)rfactor.size())) {
    auto rf_id = rfactor.at(i);
    active_ids[rf_id] = {tensor.size(i), tensor.stride(i)};
  }

  ForwardTraverseFromRFactorToAlloc(ee, active_ids).run(tv, rfactor, alloc);
  BackwardTraverseFromRFactorToAlloc(ee, active_ids).run(tv, rfactor, alloc);

  // Now active_ids should contain the final sizes and strides, unordered. We
  // need to put them to the correct order.
  std::vector<std::pair<int64_t, int64_t>> sizes_strides;
  sizes_strides.reserve(alloc.size());
  for (auto i : c10::irange(alloc.size())) {
    auto id = alloc.at(i);
    sizes_strides.emplace_back(active_ids.at(id));
  }
  // Validate final sizes and strides with contiguity
  int64_t contiguous_stride = 1;
  std::vector<std::optional<bool>> contiguity = tv->getContiguity();
  for (int64_t i = (int64_t)sizes_strides.size() - 1; i >= 0; i--) {
    if (alloc.at(i)->isBroadcast()) {
      continue;
    }
    while (!contiguity.back().has_value()) {
      contiguity.pop_back();
    }
    auto [size, stride] = sizes_strides.at(i);
    TORCH_INTERNAL_ASSERT(!contiguity.empty());
    auto last_contiguity = contiguity.back();
    TORCH_INTERNAL_ASSERT(
        last_contiguity.has_value(),
        "I don't think this check makes sense, but unfortunately ",
        "clang-tidy is not smart enough to infer from the context that this is always true.");
    if (*last_contiguity) {
      TORCH_CHECK(
          stride == contiguous_stride,
          "Stride mismatch with contiguity info. ",
          "tv: ",
          tv->toString(),
          " allocation domain: ",
          ir_utils::toString(tv->getMaybeAllocationDomain()),
          " dim: ",
          i,
          " expected stride: ",
          contiguous_stride,
          " actual stride: ",
          stride);
    }
    contiguous_stride = stride * size;
    contiguity.pop_back();
  }
  TORCH_INTERNAL_ASSERT(
      contiguity.empty(),
      "The size of contiguity mismatch with the dimensionality of allocation domain");
  // Validate that for expanded broadcast, the stride must be zero.
  for (int64_t i : c10::irange((int64_t)sizes_strides.size())) {
    if (auto alloc_id = alloc.at(i); alloc_id->hasExpandedExtent()) {
      auto [_, stride] = sizes_strides.at(i);
      TORCH_CHECK(
          stride == 0,
          "Expecting an expanded dimension on dimension ",
          i,
          " but found stride ",
          stride);
    }
  }
  return sizes_strides;
}

PrimDataType TensorArgAbstract::getSmallestIndexType() const {
  KernelIndexTypeCompute index_type_helper;
  for (const auto dim_i : c10::irange(tensor_.ndimension())) {
    auto size = tensor_.size(dim_i);
    auto stride = tensor_.stride(dim_i);
    if (index_type_helper.addDim(size, stride) == PrimDataType::Int) {
      return PrimDataType::Int;
    }
  }
  return PrimDataType::Int32;
}

namespace {

template <int nalloc, typename nvfuser_index_t>
std::unique_ptr<TensorArgAbstract> getTensorArg(
    at::Tensor tensor,
    TensorView* tv,
    ExpressionEvaluator& eval) {
  switch (tensor.ndimension()) {
    case (0):
      return std::make_unique<
          TensorArg<TensorArgCodegen<0, nalloc, nvfuser_index_t>>>(
          std::move(tensor), tv, eval);
    case (1):
      return std::make_unique<
          TensorArg<TensorArgCodegen<1, nalloc, nvfuser_index_t>>>(
          std::move(tensor), tv, eval);
    case (2):
      return std::make_unique<
          TensorArg<TensorArgCodegen<2, nalloc, nvfuser_index_t>>>(
          std::move(tensor), tv, eval);
    case (3):
      return std::make_unique<
          TensorArg<TensorArgCodegen<3, nalloc, nvfuser_index_t>>>(
          std::move(tensor), tv, eval);
    case (4):
      return std::make_unique<
          TensorArg<TensorArgCodegen<4, nalloc, nvfuser_index_t>>>(
          std::move(tensor), tv, eval);
    case (5):
      return std::make_unique<
          TensorArg<TensorArgCodegen<5, nalloc, nvfuser_index_t>>>(
          std::move(tensor), tv, eval);
    case (6):
      return std::make_unique<
          TensorArg<TensorArgCodegen<6, nalloc, nvfuser_index_t>>>(
          std::move(tensor), tv, eval);
    case (7):
      return std::make_unique<
          TensorArg<TensorArgCodegen<7, nalloc, nvfuser_index_t>>>(
          std::move(tensor), tv, eval);
    case (8):
      return std::make_unique<
          TensorArg<TensorArgCodegen<8, nalloc, nvfuser_index_t>>>(
          std::move(tensor), tv, eval);
    default:
      TORCH_INTERNAL_ASSERT(
          false,
          "Tried to generate a tensor to run a generated kernel with ",
          tensor.ndimension(),
          " dimensions, however only 0 to 8 dimensional tensor are supported.");
  }
  return nullptr;
}

template <typename nvfuser_index_t>
std::unique_ptr<TensorArgAbstract> getTensorArg(
    at::Tensor tensor,
    TensorView* tv,
    ExpressionEvaluator& eval) {
  // When tv is nullptr, the given sizes and strides should already be in the
  // target format.
  int64_t alloc_size =
      (tv != nullptr
           ? (int64_t)TensorDomain::noReductions(tv->getMaybeAllocationDomain())
                 .size()
           : tensor.dim());
  switch (alloc_size) {
    case (0):
      return getTensorArg<0, nvfuser_index_t>(tensor, tv, eval);
    case (1):
      return getTensorArg<1, nvfuser_index_t>(tensor, tv, eval);
    case (2):
      return getTensorArg<2, nvfuser_index_t>(tensor, tv, eval);
    case (3):
      return getTensorArg<3, nvfuser_index_t>(tensor, tv, eval);
    case (4):
      return getTensorArg<4, nvfuser_index_t>(tensor, tv, eval);
    case (5):
      return getTensorArg<5, nvfuser_index_t>(tensor, tv, eval);
    case (6):
      return getTensorArg<6, nvfuser_index_t>(tensor, tv, eval);
    case (7):
      return getTensorArg<7, nvfuser_index_t>(tensor, tv, eval);
    case (8):
      return getTensorArg<8, nvfuser_index_t>(tensor, tv, eval);
    default:
      TORCH_INTERNAL_ASSERT(
          false,
          "Tried to generate a tensor to run a generated kernel with ",
          tensor.ndimension(),
          " dimensions, however only 0 to 8 dimensional tensor are supported.");
  }
  return nullptr;
}

std::unique_ptr<TensorArgAbstract> getAbstractTensorArg(at::Tensor tensor) {
  return std::make_unique<TensorArgAbstract>(std::move(tensor));
}

std::unique_ptr<TensorArgAbstract> getTensorArg(
    at::Tensor tensor,
    TensorView* tv,
    ExpressionEvaluator& eval,
    PrimDataType index_type) {
  switch (index_type) {
    case PrimDataType::Int32:
      return getTensorArg<int>(std::move(tensor), tv, eval);
    case PrimDataType::Int:
      return getTensorArg<int64_t>(std::move(tensor), tv, eval);
    default:
      TORCH_INTERNAL_ASSERT(false, "unknown index mode");
      break;
  }
}

} // namespace

KernelArgumentHolder KernelArgumentHolder::createKernelArgumentHolder(
    const c10::ArrayRef<c10::IValue>& inputs,
    std::optional<int8_t> selected_device) {
  if (inputs.empty()) {
    // default to device 0
    KernelArgumentHolder args;
    args.setDeviceIndex(
        selected_device.has_value() ? selected_device.value() : (int8_t)0);
    return args;
  }
  auto device_index = getCommonDeviceCUDA(inputs, selected_device);

  KernelArgumentHolder args;
  args.setDeviceIndex(device_index);
  args.push(inputs);

  return args;
}

namespace {

template <size_t size>
std::unique_ptr<ArgAbstract> makeCpuScalarTensorArg(const at::Tensor& tensor) {
  auto ptr = std::make_unique<CpuScalarTensorArg<size>>();
  static_assert(sizeof(ptr->instance_) == size);
  std::memcpy(&(ptr->instance_), tensor.data_ptr(), size);
  ptr->tensor_ = tensor;
  return ptr;
}

} // namespace

// Push a tensor to the arguments
void KernelArgumentHolder::push(const at::Tensor& tensor) {
  if (is_cpu_scalar(tensor)) {
    switch (tensor.element_size()) {
      case 1:
        arguments_.push_back(makeCpuScalarTensorArg<1>(tensor));
        break;
      case 2:
        arguments_.push_back(makeCpuScalarTensorArg<2>(tensor));
        break;
      case 4:
        arguments_.push_back(makeCpuScalarTensorArg<4>(tensor));
        break;
      case 8:
        arguments_.push_back(makeCpuScalarTensorArg<8>(tensor));
        break;
      case 16:
        arguments_.push_back(makeCpuScalarTensorArg<16>(tensor));
        break;
    }
  } else {
    arguments_.push_back(getAbstractTensorArg(tensor));
  }
}

// Push a scalar or integer to the arguments
void KernelArgumentHolder::push(const c10::IValue& val) {
  TORCH_INTERNAL_ASSERT(
      val.isScalar(),
      "Tried to push an arg to run in a fused kernel, expected a scalar but got, ",
      val);
  auto scalar_val = val.toScalar();
  switch (scalar_val.type()) {
    case c10::ScalarType::ComplexDouble:
      arguments_.push_back(
          std::make_unique<ComplexDoubleArg>(scalar_val.toComplexDouble()));
      return;
    case c10::ScalarType::Double:
      arguments_.push_back(std::make_unique<DoubleArg>(scalar_val.toDouble()));
      return;
    case c10::ScalarType::Long:
      arguments_.push_back(std::make_unique<LongArg>(scalar_val.toLong()));
      return;
    case c10::ScalarType::Bool:
      arguments_.push_back(std::make_unique<BoolArg>(scalar_val.toBool()));
      return;
    default:
      TORCH_INTERNAL_ASSERT(
          false,
          " Tried to create argument to send to a fused kernel, but got an unexpected type.");
  }
  TORCH_INTERNAL_ASSERT(
      false,
      " Tried to create argument to send to a fused kernel, but got a non-scalar type.");
}

void KernelArgumentHolder::push(int64_t val) {
  arguments_.push_back(std::make_unique<LongArg>(val));
}

// Create buffer, flatten arguments into it, align by 8 Bytes, return pointers
// in the buffer
void** KernelArgumentHolder::getBuffer(
    PrimDataType index_type,
    std::vector<TensorView*> tvs,
    ExpressionEvaluator& eval) {
  TORCH_INTERNAL_ASSERT(
      arguments_.size() == tvs.size(),
      "The size of arguments and the size of tvs does not match.");
  if (void_ptrs_.size() < arguments_.size()) {
    void_ptrs_.resize(arguments_.size());
  }
  for (const auto i : c10::irange(arguments_.size())) {
    if (auto tensor_arg =
            dynamic_cast<TensorArgAbstract*>(arguments_.at(i).get())) {
      if (tensor_arg->isAbstract() ||
          tensor_arg->getIndexType() != index_type) {
        auto resolved_arg =
            getTensorArg(tensor_arg->getTensor(), tvs.at(i), eval, index_type);
        arguments_.at(i) = std::move(resolved_arg);
      }
    }
    void_ptrs_.at(i) = static_cast<void*>(arguments_.at(i)->arg());
  }
  return void_ptrs_.data();
}

void KernelArgumentHolder::push(const c10::ArrayRef<c10::IValue>& args) {
  // Naive I/O setup, I'm ignoring all the potential transformation (i.e. I/O
  // allocated here from the subgraph could be, and very likely are, different
  // from I/O expected by the generated CUDA kernel.
  for (const auto& arg : args) {
    if (arg.isTensor()) {
      push(arg.toTensor());
    } else {
      push(arg);
    }
  }
}

void KernelArgumentHolder::push(const std::vector<at::Tensor>& tensors) {
  for (const auto& tensor : tensors) {
    push(tensor);
  }
}

void KernelArgumentHolder::push(const ArgAbstract* arg) {
  arguments_.emplace_back(arg->clone());
}

void KernelArgumentHolder::erase(const ArgAbstract* arg_to_delete) {
  auto iter = std::remove_if(
      arguments_.begin(),
      arguments_.end(),
      [&](const std::unique_ptr<ArgAbstract>& ref) {
        return arg_to_delete == ref.get();
      });
  arguments_.erase(iter, arguments_.end());
}

void KernelArgumentHolder::swap(int i, const ArgAbstract* arg) {
  auto holder = arg->clone();
  arguments_[i].swap(holder);
}

at::PhiloxCudaState getPhiloxRNGSeed(uint64_t rand_offset) {
  at::PhiloxCudaState philox_engine_inputs;
  auto gen = at::cuda::detail::getDefaultCUDAGenerator();
  {
    // See Note [Acquire lock when using random generators]
    std::lock_guard<std::mutex> lock(gen.mutex());
    philox_engine_inputs =
        at::check_generator<at::CUDAGeneratorImpl>(gen)->philox_cuda_state(
            rand_offset);
  }
  return philox_engine_inputs;
}

std::string KernelArgumentHolder::toString() const {
  std::stringstream ss;
  for (const auto& arg : arguments_) {
    ss << arg->toString() << "\n";
  }
  return ss.str();
}

PrimDataType KernelArgumentHolder::getSmallestIndexTypeOfArguments() const {
  for (const auto& arg : arguments_) {
    if (auto tensor_arg = dynamic_cast<const TensorArgAbstract*>(arg.get())) {
      if (tensor_arg->getSmallestIndexType() == PrimDataType::Int) {
        return PrimDataType::Int;
      }
    }
  }
  return PrimDataType::Int32;
}

void KernelArgumentHolder::pushTensorProxy(
    const std::vector<int64_t>& sizes,
    const std::vector<int64_t>& strides,
    at::ScalarType dtype) {
  TORCH_INTERNAL_ASSERT(strides.size() == sizes.size());
  auto meta_tensor = at::detail::empty_strided_meta(
      sizes,
      strides,
      dtype,
      c10::nullopt,
      c10::Device(c10::DeviceType::Meta, 0),
      c10::nullopt);
  arguments_.push_back(getAbstractTensorArg(at::Tensor(meta_tensor)));
}

<<<<<<< HEAD
=======
std::vector<std::byte> getTensorArgBuffer(
    const PolymorphicValue& metadata,
    PrimDataType index_type) {
  auto struct_ = metadata.as<Struct>();
  std::vector<std::byte> buffer;
  void* ptr = (void*)struct_["data"];
  std::vector<int64_t> sizes = (std::vector<int64_t>)struct_["size"];
  std::vector<int64_t> strides = (std::vector<int64_t>)struct_["stride"];
  if (index_type == PrimDataType::Int) {
    buffer.reserve(
        sizeof(ptr) + sizeof(int64_t) * (sizes.size() + strides.size()));
    buffer.insert(
        buffer.end(), (std::byte*)&ptr, (std::byte*)&ptr + sizeof(ptr));
    buffer.insert(
        buffer.end(),
        (std::byte*)sizes.data(),
        (std::byte*)sizes.data() + sizeof(int64_t) * sizes.size());
    buffer.insert(
        buffer.end(),
        (std::byte*)strides.data(),
        (std::byte*)strides.data() + sizeof(int64_t) * strides.size());
  } else {
    TORCH_INTERNAL_ASSERT(
        index_type == PrimDataType::Int32, "unknown index type");
    std::vector<int32_t> sizes32(sizes.begin(), sizes.end());
    std::vector<int32_t> strides32(strides.begin(), strides.end());
    buffer.reserve(
        sizeof(ptr) + sizeof(int32_t) * (sizes32.size() + strides32.size()));
    buffer.insert(
        buffer.end(), (std::byte*)&ptr, (std::byte*)&ptr + sizeof(ptr));
    buffer.insert(
        buffer.end(),
        (std::byte*)sizes32.data(),
        (std::byte*)sizes32.data() + sizeof(int32_t) * sizes32.size());
    buffer.insert(
        buffer.end(),
        (std::byte*)strides32.data(),
        (std::byte*)strides32.data() + sizeof(int32_t) * strides32.size());
  }
  return buffer;
}

>>>>>>> aa1bef91
std::vector<std::byte> getKernelArgument(
    ExpressionEvaluator& ee,
    Val* parameter,
    PrimDataType index_type) {
  TORCH_INTERNAL_ASSERT(parameter != nullptr);
  PolymorphicValue pv = ee.evaluate(parameter);
  if (auto tv = dynamic_cast<TensorView*>(parameter)) {
    auto tensor = pv.as<at::Tensor>();
    if (is_cpu_scalar(tensor)) {
      return std::vector<std::byte>(
          (std::byte*)tensor.data_ptr(),
          (std::byte*)tensor.data_ptr() + tensor.element_size());
    } else {
      auto resolved_arg = getTensorArg(tensor, tv, ee, index_type);
      return std::vector<std::byte>(
          (std::byte*)resolved_arg->arg(),
          (std::byte*)resolved_arg->arg() + resolved_arg->argSize());
    }
  } else if (isIntegralType(parameter->dtype())) {
    int64_t v = pv.as<int64_t>();
    if (parameter->dtype() == DataType::Int ||
        (index_type == PrimDataType::Int &&
         parameter->dtype() == DataType::Index)) {
      return std::vector<std::byte>((std::byte*)&v, (std::byte*)&v + 8);
    } else if (
        parameter->dtype() == DataType::Int32 ||
        (index_type == PrimDataType::Int32 &&
         parameter->dtype() == DataType::Index)) {
      int32_t v32 = (int32_t)v;
      return std::vector<std::byte>((std::byte*)&v32, (std::byte*)&v32 + 4);
    } else {
      TORCH_INTERNAL_ASSERT(
          false,
          "Tried to run a generated kernel with ",
          parameter->dtype(),
          " type, however only int32 and int64 are supported.");
    }
  } else if (isFloatingPointType(parameter->dtype())) {
    double v = pv.as<double>();
    if (parameter->dtype() == DataType::Double) {
      return std::vector<std::byte>(
          (std::byte*)&v, (std::byte*)&v + sizeof(double));
    } else if (parameter->dtype() == DataType::Float) {
      float v32 = (float)v;
      return std::vector<std::byte>(
          (std::byte*)&v32, (std::byte*)&v32 + sizeof(float));
    } else if (parameter->dtype() == DataType::Half) {
      at::Half v16 = (at::Half)(float)v;
      return std::vector<std::byte>(
          (std::byte*)&v16, (std::byte*)&v16 + sizeof(at::Half));
    } else if (parameter->dtype() == DataType::BFloat16) {
      at::BFloat16 v16 = (at::BFloat16)(float)v;
      return std::vector<std::byte>(
          (std::byte*)&v16, (std::byte*)&v16 + sizeof(at::BFloat16));
    } else {
      TORCH_INTERNAL_ASSERT(
          false,
          "Tried to run a generated kernel with ",
          parameter->dtype(),
          " type, however only float, double, half and bfloat16 are supported.");
    }
  } else if (isComplexType(parameter->dtype())) {
    std::complex<double> v = pv.as<std::complex<double>>();
    if (parameter->dtype() == DataType::ComplexDouble) {
      return std::vector<std::byte>(
          (std::byte*)&v, (std::byte*)&v + sizeof(std::complex<double>));
    } else if (parameter->dtype() == DataType::ComplexFloat) {
      std::complex<float> v32 = (std::complex<float>)v;
      return std::vector<std::byte>(
          (std::byte*)&v32, (std::byte*)&v32 + sizeof(std::complex<float>));
    } else {
      TORCH_INTERNAL_ASSERT(
          false,
          "Tried to run a generated kernel with ",
          parameter->dtype(),
          " type, however only complex float and complex double are supported.");
    }
  } else {
    TORCH_INTERNAL_ASSERT(
        false,
        "Tried to run a generated kernel with unsupported dtype ",
        parameter->dtype());
  }
}

} // namespace nvfuser<|MERGE_RESOLUTION|>--- conflicted
+++ resolved
@@ -644,8 +644,6 @@
   arguments_.push_back(getAbstractTensorArg(at::Tensor(meta_tensor)));
 }
 
-<<<<<<< HEAD
-=======
 std::vector<std::byte> getTensorArgBuffer(
     const PolymorphicValue& metadata,
     PrimDataType index_type) {
@@ -688,7 +686,6 @@
   return buffer;
 }
 
->>>>>>> aa1bef91
 std::vector<std::byte> getKernelArgument(
     ExpressionEvaluator& ee,
     Val* parameter,
