// clang-format off
/*
 * SPDX-FileCopyrightText: Copyright (c) 2023-present NVIDIA CORPORATION & AFFILIATES.
 * All rights reserved.
 * SPDX-License-Identifier: BSD-3-Clause
 */
// clang-format on
#include <type.h>

#include <ATen/cuda/CUDAContext.h>

#include <sstream>
#include <stdexcept>
#include <unordered_map>

namespace nvfuser {

PrimDataType indexModeToDtype(KernelIndexMode index_mode) {
  switch (index_mode) {
    case KernelIndexMode::INT32:
      return DataType::Int32;
    case KernelIndexMode::INT64:
      return DataType::Int;
    default:
      TORCH_CHECK(false, "Invalid kernel index mode type.");
  }
}

KernelIndexMode indexTypeToMode(DataType index_type) {
  return index_type == indexModeToDtype(KernelIndexMode::INT32)
      ? KernelIndexMode::INT32
      : KernelIndexMode::INT64;
}

DataType getTypeFromComplexType(DataType dtype) {
  switch (std::get<PrimDataType>(dtype.type)) {
    case DataType::ComplexFloat:
      return DataType::Float;
    case DataType::ComplexDouble:
      return DataType::Double;
    default:
      TORCH_INTERNAL_ASSERT(
          false,
          "Only support ComplexFloat and ComplexDouble, current type:",
          dtype);
  }
}

DataType getComplexTypeFromType(DataType dtype) {
  switch (std::get<PrimDataType>(dtype.type)) {
    case DataType::Float:
      return DataType::ComplexFloat;
    case DataType::Double:
      return DataType::ComplexDouble;
    default:
      TORCH_INTERNAL_ASSERT(
          false, "Only support Float and Double, current type:", dtype);
  }
}

bool isSupportedTypeByDevice(DataType dtype) {
  auto prop = at::cuda::getCurrentDeviceProperties();
  auto major_ver = prop->major;
  if (dtype == DataType::BFloat16) {
    return major_ver >= 8;
  }
  return true;
}

bool isIntegerOp(const BinaryOpType bopt) {
  return bopt >= BinaryOpType::Mod && bopt <= BinaryOpType::Rshift;
}

bool isLogicalOp(const BinaryOpType bopt) {
  return bopt >= BinaryOpType::Eq && bopt <= BinaryOpType::NE;
}

bool alsoBooleanOperator(const BinaryOpType bopt) {
  return bopt >= BinaryOpType::And && bopt <= BinaryOpType::Xor;
}

bool alsoBooleanOperator(const UnaryOpType uopt) {
  return uopt >= UnaryOpType::Not && uopt <= UnaryOpType::Not;
}

// Return highest on list (smallest enum val)
ValType promoteType(const ValType& t1, const ValType& t2) {
  if (t1 == ValType::TensorView || t2 == ValType::TensorView) {
    return ValType::TensorView;
  }
  if (t1 == ValType::Scalar &&
      (t2 == ValType::Scalar || t2 == ValType::NamedScalar)) {
    return ValType::Scalar;
  }
  if (t2 == ValType::Scalar &&
      (t1 == ValType::Scalar || t1 == ValType::NamedScalar)) {
    return ValType::Scalar;
  }
  if (t1 == ValType::NamedScalar && t2 == ValType::NamedScalar) {
    return ValType::Scalar;
  }
  TORCH_CHECK(false, "Expected promotable ValTypes but got: ", t1, " and ", t2);
}

static std::string data_type2string(DataType t) {
  return std::visit(
      [](auto&& dtype) -> std::string {
        using T = std::decay_t<decltype(dtype)>;
        if constexpr (std::is_same_v<T, PrimDataType>) {
          switch (dtype) {
            case DataType::Null:
              // This is not a real C++ type, but being able to print a string
              // for it is convenient for debugging.
              return "null_type";
            case DataType::Bool:
              return "bool";
            case DataType::Double:
              return "double";
            case DataType::Float:
              return "float";
            case DataType::Half:
              return "__half";
            case DataType::BFloat16:
              return "__bfloat";
            case DataType::Int:
              return "int64_t";
            case DataType::Index:
              return "nvfuser_index_t";
            case DataType::Int32:
              return "int";
            case DataType::Pointer:
              return "DataPointer";
            case DataType::SMemAddress:
              return "unsigned";
            case DataType::ComplexFloat:
              return "std::complex<float>";
            case DataType::ComplexDouble:
              return "std::complex<double>";
            default:
              TORCH_INTERNAL_ASSERT(false, "No string found for data type.");
          }
        } else if constexpr (std::is_same_v<T, PointerOf>) {
          return data_type2string(*dtype.type) + "*";
        } else if constexpr (std::is_same_v<T, ArrayOf>) {
          std::stringstream ss;
          ss << "Array<" << data_type2string(*dtype.type) << ", " << dtype.size
             << ", 1>";
          return ss.str();
        }
        TORCH_INTERNAL_ASSERT(false, "No string found for data type.");
      },
      t.type);
}

static const char* val_type2string(ValType t) {
  switch (t) {
    case ValType::TensorView:
      return "TensorView";
    case ValType::TensorDomain:
      return "TensorDomain";
    case ValType::IterDomain:
      return "IterDomain";
    case ValType::Scalar:
      return "Scalar";
    case ValType::NamedScalar:
      return "NamedScalar";
    case ValType::Predicate:
      return "Predicate";
    case ValType::TensorIndex:
      return "TensorIndex";
    case ValType::AggregateVal:
      return "AggregateVal";
    case ValType::Attribute:
      return "Attribute";
    default:
      TORCH_INTERNAL_ASSERT(false, "No string found for val type.");
  }
}

const char* predicate_type2string(PredicateType t) {
  switch (t) {
    case PredicateType::Manual:
      return "Manual";
    case PredicateType::Inline:
      return "Inline";
    case PredicateType::Unswitch:
      return "Unswitch";
    case PredicateType::Vectorize:
      return "Vectorize";
    case PredicateType::Misaligned:
      return "Misaligned";
    case PredicateType::Shift:
      return "Shift";
    case PredicateType::Padding:
      return "Padding";
    case PredicateType::ReductionWrite:
      return "ReductionWrite";
    case PredicateType::LoopRotation:
      return "LoopRotation";
    default:
      TORCH_INTERNAL_ASSERT(false, "No string found for predicate type.");
  }
}

bool needFloatSuffix(UnaryOpType t) {
  switch (t) {
    case UnaryOpType::Abs:
    case UnaryOpType::Cast:
    case UnaryOpType::Frac:
    case UnaryOpType::Gelu:
    case UnaryOpType::Imag:
    case UnaryOpType::Silu:
    case UnaryOpType::BitCast:
    case UnaryOpType::Neg:
    case UnaryOpType::Real:
    case UnaryOpType::Relu:
    case UnaryOpType::Reciprocal:
    case UnaryOpType::Sigmoid:
    case UnaryOpType::IsFinite:
    case UnaryOpType::IsInf:
    case UnaryOpType::IsNan:
    case UnaryOpType::IsNegInf:
    case UnaryOpType::IsPosInf:
    case UnaryOpType::IsReal:
    case UnaryOpType::Print:
      return false;
    default:
      return true;
  }
}

bool needFloatSuffix(RNGOpType t) {
  return true;
}

static const char* unary_op_type2string(UnaryOpType t) {
  switch (t) {
    case UnaryOpType::Abs:
      return "abs";
    case UnaryOpType::Acos:
      return "acos";
    case UnaryOpType::Acosh:
      return "acosh";
    case UnaryOpType::Asin:
      return "asin";
    case UnaryOpType::Asinh:
      return "asinh";
    case UnaryOpType::Atan:
      return "atan";
    case UnaryOpType::Atanh:
      return "atanh";
    case UnaryOpType::Cast:
      return "cast";
    case UnaryOpType::Ceil:
      return "ceil";
    case UnaryOpType::Cos:
      return "cos";
    case UnaryOpType::Cosh:
      return "cosh";
    case UnaryOpType::Exp:
      return "exp";
    case UnaryOpType::Exp2:
      return "exp2";
    case UnaryOpType::Expm1:
      return "expm1";
    case UnaryOpType::Erf:
      return "erf";
    case UnaryOpType::Erfc:
      return "erfc";
    case UnaryOpType::Erfinv:
      return "erfinv";
    case UnaryOpType::Erfcinv:
      return "erfcinv";
    case UnaryOpType::Floor:
      return "floor";
    case UnaryOpType::Frac:
      return "frac";
    case UnaryOpType::Silu:
      return "silu";
    case UnaryOpType::Lgamma:
      return "lgamma";
    case UnaryOpType::Log:
      return "log";
    case UnaryOpType::Log10:
      return "log10";
    case UnaryOpType::Log1p:
      return "log1p";
    case UnaryOpType::Log2:
      return "log2";
    case UnaryOpType::BitCast:
      return "erase_type";
    case UnaryOpType::Neg:
      return "neg";
    case UnaryOpType::Not:
      return "not";
    case UnaryOpType::Print:
      return "print";
    case UnaryOpType::Reciprocal:
      return "reciprocal";
    case UnaryOpType::Relu:
      return "relu";
    case UnaryOpType::Rsqrt:
      return "rsqrt";
    case UnaryOpType::Round:
      return "nearbyint";
    case UnaryOpType::Sigmoid:
      return "sigmoid";
    case UnaryOpType::Sin:
      return "sin";
    case UnaryOpType::Sinh:
      return "sinh";
    case UnaryOpType::Sqrt:
      return "sqrt";
    case UnaryOpType::Tan:
      return "tan";
    case UnaryOpType::Tanh:
      return "tanh";
    case UnaryOpType::Trunc:
      return "trunc";
    case UnaryOpType::IsFinite:
      return "isfinite";
    case UnaryOpType::IsInf:
      return "isinf";
    case UnaryOpType::IsNan:
      return "isnan";
    case UnaryOpType::IsNegInf:
      return "isneginf";
    case UnaryOpType::IsPosInf:
      return "isposinf";
    case UnaryOpType::IsReal:
      return "isreal";
    case UnaryOpType::Real:
      return "std::real";
    case UnaryOpType::Imag:
      return "std::imag";
    default:
      TORCH_INTERNAL_ASSERT(false, "No string found for unary op type.");
  }
}

std::string stringifyBooleanOp(const UnaryOpType uopt) {
  TORCH_INTERNAL_ASSERT(
      uopt == UnaryOpType::Not, uopt, " is not a boolean operator.");
  return "!";
}

static const char* unary_op_type_inline_op2string(UnaryOpType t) {
  switch (t) {
    case UnaryOpType::Neg:
      return "-";
    case UnaryOpType::Not:
      return "~";
    case UnaryOpType::Address:
      return "(int64_t) &";
    default:
      break;
  }
  return nullptr;
}

bool needFloatSuffix(BinaryOpType t) {
  switch (t) {
    case BinaryOpType::Atan2:
    case BinaryOpType::Div:
    case BinaryOpType::Fmod:
      return true;
    default:
      return false;
  }
}

static const char* binary_op_type2string(BinaryOpType t) {
  switch (t) {
    case BinaryOpType::Add:
      return "add";
    case BinaryOpType::Atan2:
      return "atan2";
    case BinaryOpType::Div:
      return "div";
    case BinaryOpType::Fmod:
      return "fmod";
    case BinaryOpType::Max:
      return "fmax";
    case BinaryOpType::Min:
      return "fmin";
    case BinaryOpType::Mul:
      return "mul";
    case BinaryOpType::Nextafter:
      return "nextafter";
    case BinaryOpType::Pow:
      return "pow";
    case BinaryOpType::Remainder:
      return "remainder";
    case BinaryOpType::Sub:
      return "sub";
    case BinaryOpType::Complex:
      return "std::complex";

    // Integer Ops
    case BinaryOpType::Mod:
      return "mod";
    case BinaryOpType::CeilDiv:
      return "ceilDiv";
    case BinaryOpType::Lshift:
      return "lshift";
    case BinaryOpType::Rshift:
      return "rshift";

    // Logical Ops
    case BinaryOpType::And:
      return "and";
    case BinaryOpType::Or:
      return "or";
    case BinaryOpType::Xor:
      return "xor";
    case BinaryOpType::Eq:
      return "equal";
    case BinaryOpType::GE:
      return "greaterThanOrEqual";
    case BinaryOpType::GT:
      return "greaterThan";
    case BinaryOpType::LE:
      return "lessThanOrEqual";
    case BinaryOpType::LT:
      return "lessThan";
    case BinaryOpType::NE:
      return "notEqual";
    default:
      TORCH_INTERNAL_ASSERT(false, "No string found for binary op type.");
  }
}

static const char* binary_op_integer_op2string(BinaryOpType t) {
  switch (t) {
    case BinaryOpType::Max:
      return "max";
    case BinaryOpType::Min:
      return "min";
    case BinaryOpType::Fmod:
      return "fmod";
    default:
      break;
  }
  return nullptr;
}

static const char* binary_op_bool_op2string(BinaryOpType t) {
  switch (t) {
    case BinaryOpType::Max:
      return "max";
    case BinaryOpType::Min:
      return "min";
    default:
      break;
  }
  return nullptr;
}

static const char* binary_op_type_inline_op2string(BinaryOpType t) {
  switch (t) {
    case BinaryOpType::Add:
      return "+";
    case BinaryOpType::Div:
      return "/";
    case BinaryOpType::Mul:
      return "*";
    case BinaryOpType::Sub:
      return "-";

    // Integer ops
    case BinaryOpType::Mod:
      return "%";
    case BinaryOpType::Lshift:
      return "<<";
    case BinaryOpType::Rshift:
      return ">>";
    // Logical Ops
    case BinaryOpType::Eq:
      return "==";
    case BinaryOpType::GE:
      return ">=";
    case BinaryOpType::GT:
      return ">";
    case BinaryOpType::LE:
      return "<=";
    case BinaryOpType::LT:
      return "<";
    case BinaryOpType::NE:
      return "!=";
    // Assume bitwise, otherwise use stringifyBooleanOp
    case BinaryOpType::And:
      return "&";
    case BinaryOpType::Or:
      return "|";
    case BinaryOpType::Xor:
      return "^";
    default:
      break;
  }
  return nullptr;
}

static const char* rng_op_type_inline_op2string(RNGOpType t) {
  switch (t) {
    case RNGOpType::Uniform:
      return "rng_uniform";
    case RNGOpType::UniformRange:
      return "rng_uniform_range";
    case RNGOpType::NormalStandard:
      return "rng_normal_standard";
    case RNGOpType::NormalGeneral:
      return "rng_normal_general";
    default:
      break;
  }
  return nullptr;
}

std::string stringifyBooleanOp(const BinaryOpType bopt) {
  switch (bopt) {
    case BinaryOpType::And:
      return "&&";
    case BinaryOpType::Or:
      return "||";
    case BinaryOpType::Xor:
      return "!=";
    default:
      TORCH_INTERNAL_ASSERT(false, bopt, " is not a boolean operator.")
  }
}

static const char* ternary_op_type2string(TernaryOpType t) {
  switch (t) {
    case TernaryOpType::Clamp:
      return "clamp";
    case TernaryOpType::Lerp:
      return "lerp";
    case TernaryOpType::Threshold:
      return "threshold";
    case TernaryOpType::Where:
      return "where";
    default:
      TORCH_INTERNAL_ASSERT(false, "Unexpected TernaryOpType");
  }
}

static const char* rng_op_type2string(RNGOpType t) {
  switch (t) {
    case RNGOpType::Uniform:
      return "rng_uniform";
    case RNGOpType::UniformRange:
      return "rng_uniform_range";
    case RNGOpType::NormalStandard:
      return "rng_normal_standard";
    case RNGOpType::NormalGeneral:
      return "rng_normal_general";
    default:
      TORCH_INTERNAL_ASSERT(false, "Unexpected RNGOpType");
  }
}

static const char* parallel_type2string(ParallelType t) {
  switch (t) {
    case ParallelType::BIDz:
      return "blockIdx.z";
    case ParallelType::BIDy:
      return "blockIdx.y";
    case ParallelType::BIDx:
      return "blockIdx.x";
    case ParallelType::TIDz:
      return "threadIdx.z";
    case ParallelType::TIDy:
      return "threadIdx.y";
    case ParallelType::TIDx:
      return "threadIdx.x";
    case ParallelType::Vectorize:
      return "V";
    case ParallelType::MisalignedVectorize:
      return "MV";
    case ParallelType::Unroll:
      return "UR";
    case ParallelType::Unswitch:
      return "US";
    case ParallelType::Mma:
      return "MMA";
    case ParallelType::Group:
      return "G";
    case ParallelType::Serial:
      return "S";
    default:
      TORCH_INTERNAL_ASSERT(false, "Unexpected ParallelType");
  }
}

std::unordered_set<ParallelType> allParallelTypesExcept(
    const std::unordered_set<ParallelType>& except) {
  std::unordered_set<ParallelType> result = {
      ParallelType::BIDz,
      ParallelType::BIDy,
      ParallelType::BIDx,
      ParallelType::TIDz,
      ParallelType::TIDy,
      ParallelType::TIDx,
      ParallelType::Vectorize,
      ParallelType::MisalignedVectorize,
      ParallelType::Unroll,
      ParallelType::Unswitch,
      ParallelType::Mma,
      ParallelType::Group,
      ParallelType::Serial};
  for (auto t : except) {
    result.erase(t);
  }
  return result;
}

static const char* memory_type2string(MemoryType t) {
  switch (t) {
    case MemoryType::Local:
      return "register";
    case MemoryType::Shared:
      return "shared";
    case MemoryType::Global:
      return "global";
    default:
      TORCH_INTERNAL_ASSERT(false, "Unexpected MemoryType");
  }
}

static const char* id_map_mode_type2string(IdMappingMode t) {
  switch (t) {
    case IdMappingMode::EXACT:
      return "exact";
    case IdMappingMode::ALMOSTEXACT:
      return "almost_exact";
    case IdMappingMode::PERMISSIVE:
      return "permissive";
    case IdMappingMode::LOOP:
      return "loop";
    default:
      // Don't try to print t as it would recursively call this function
      TORCH_INTERNAL_ASSERT(false, "Unexpected IdMappingMode Type.");
  }
}

static const char* iter_type2string(IterType t) {
  switch (t) {
    case IterType::Iteration:
      return "i";
    case IterType::Reduction:
      return "r";
    case IterType::Broadcast:
      return "b";
    case IterType::Gather:
      return "g";
    case IterType::Stride:
      return "s";
    case IterType::GatherScatter:
      return "n";
    case IterType::VectorComponent:
      return "v";
    default:
      // Don't try to print t as it would recursively call this function
      TORCH_INTERNAL_ASSERT(false, "Unexpected IterType");
  }
}

static const char* thread_size2string(ParallelType t) {
  switch (t) {
    case ParallelType::BIDz:
      return "gridDim.z";
    case ParallelType::BIDy:
      return "gridDim.y";
    case ParallelType::BIDx:
      return "gridDim.x";
    case ParallelType::TIDz:
      return "blockDim.z";
    case ParallelType::TIDy:
      return "blockDim.y";
    case ParallelType::TIDx:
      return "blockDim.x";
    default:
      TORCH_INTERNAL_ASSERT(false, "Unexpected parallel type");
  }
}

const char* load_store_type2string(LoadStoreOpType t) {
  switch (t) {
    case LoadStoreOpType::Set:
      return "Set";
    case LoadStoreOpType::LdMatrix:
      return "LdMatrix";
    case LoadStoreOpType::LdMatrixTranspose:
      return "LdMatrixTranspose";
    case LoadStoreOpType::CpAsyncCa:
      return "CpAsyncCa";
    case LoadStoreOpType::CpAsyncCg:
      return "CpAsyncCg";
    default:
      TORCH_INTERNAL_ASSERT(false, "Unexpected parallel type");
  }
}

const unsigned int _WORD_SHIFT = 16;
constexpr unsigned int supported_switch_pair(PrimDataType t1, PrimDataType t2) {
  return ((unsigned int)t1 << _WORD_SHIFT) + (unsigned int)t2;
}

static const char* supported_casts2string(
    const std::pair<DataType, DataType>& t) {
  switch (supported_switch_pair(
      std::get<PrimDataType>(t.first.type),
      std::get<PrimDataType>(t.second.type))) {
    case supported_switch_pair(DataType::Index, DataType::Float):
    case supported_switch_pair(DataType::Int, DataType::Float):
    case supported_switch_pair(DataType::Int32, DataType::Float):
    case supported_switch_pair(DataType::Double, DataType::Float):
    case supported_switch_pair(DataType::Bool, DataType::Float):
      return "(float)";
    case supported_switch_pair(DataType::ComplexFloat, DataType::Float):
    case supported_switch_pair(DataType::ComplexDouble, DataType::Float):
      return "(float)std::real";
    case supported_switch_pair(DataType::Index, DataType::Int):
    case supported_switch_pair(DataType::Int32, DataType::Int):
    case supported_switch_pair(DataType::Float, DataType::Int):
    case supported_switch_pair(DataType::Double, DataType::Int):
    case supported_switch_pair(DataType::Bool, DataType::Int):
      return "(int64_t)";
    case supported_switch_pair(DataType::ComplexFloat, DataType::Int):
    case supported_switch_pair(DataType::ComplexDouble, DataType::Int):
      return "(int64_t)std::real";
    case supported_switch_pair(DataType::Index, DataType::Int32):
    case supported_switch_pair(DataType::Int, DataType::Int32):
    case supported_switch_pair(DataType::Float, DataType::Int32):
    case supported_switch_pair(DataType::Double, DataType::Int32):
    case supported_switch_pair(DataType::Bool, DataType::Int32):
      return "(int32_t)";
    case supported_switch_pair(DataType::ComplexFloat, DataType::Int32):
    case supported_switch_pair(DataType::ComplexDouble, DataType::Int32):
      return "(int32_t)std::real";
    case supported_switch_pair(DataType::Int, DataType::Index):
    case supported_switch_pair(DataType::Int32, DataType::Index):
    case supported_switch_pair(DataType::Float, DataType::Index):
    case supported_switch_pair(DataType::Double, DataType::Index):
      return "(nvfuser_index_t)";
    case supported_switch_pair(DataType::ComplexFloat, DataType::Index):
    case supported_switch_pair(DataType::ComplexDouble, DataType::Index):
      return "(nvfuser_index_t)std::real";
    case supported_switch_pair(DataType::Index, DataType::Double):
    case supported_switch_pair(DataType::Int, DataType::Double):
    case supported_switch_pair(DataType::Int32, DataType::Double):
    case supported_switch_pair(DataType::Float, DataType::Double):
    case supported_switch_pair(DataType::Bool, DataType::Double):
      return "(double)";
    case supported_switch_pair(DataType::ComplexFloat, DataType::Double):
    case supported_switch_pair(DataType::ComplexDouble, DataType::Double):
      return "(double)std::real";
    case supported_switch_pair(DataType::Float, DataType::Bool):
    case supported_switch_pair(DataType::Double, DataType::Bool):
    case supported_switch_pair(DataType::Int32, DataType::Bool):
    case supported_switch_pair(DataType::Int, DataType::Bool):
      return "(bool)";
    case supported_switch_pair(DataType::ComplexFloat, DataType::Bool):
    case supported_switch_pair(DataType::ComplexDouble, DataType::Bool):
      return "(bool)std::real";
    case supported_switch_pair(DataType::Index, DataType::ComplexDouble):
    case supported_switch_pair(DataType::Int, DataType::ComplexDouble):
    case supported_switch_pair(DataType::Int32, DataType::ComplexDouble):
    case supported_switch_pair(DataType::Double, DataType::ComplexDouble):
    case supported_switch_pair(DataType::Float, DataType::ComplexDouble):
    case supported_switch_pair(DataType::Bool, DataType::ComplexDouble):
    case supported_switch_pair(DataType::ComplexFloat, DataType::ComplexDouble):
      return "(std::complex<double>)";
    case supported_switch_pair(DataType::Index, DataType::ComplexFloat):
    case supported_switch_pair(DataType::Int, DataType::ComplexFloat):
    case supported_switch_pair(DataType::Int32, DataType::ComplexFloat):
    case supported_switch_pair(DataType::Double, DataType::ComplexFloat):
    case supported_switch_pair(DataType::Float, DataType::ComplexFloat):
    case supported_switch_pair(DataType::Bool, DataType::ComplexFloat):
    case supported_switch_pair(DataType::ComplexDouble, DataType::ComplexFloat):
      return "(std::complex<float>)";

    case supported_switch_pair(DataType::Float, DataType::Half):
      return "__float2half";
    case supported_switch_pair(DataType::Double, DataType::Half):
      return "__double2half";
    case supported_switch_pair(DataType::Int32, DataType::Half):
      return "__int322half";
    case supported_switch_pair(DataType::Int, DataType::Half):
      return "__int2half";
    case supported_switch_pair(DataType::Bool, DataType::Half):
      return "__bool2half";
    case supported_switch_pair(DataType::ComplexFloat, DataType::Half):
    case supported_switch_pair(DataType::ComplexDouble, DataType::Half):
      return "__real_then_2half";

    case supported_switch_pair(DataType::Half, DataType::Float):
      return "__half2float";
    case supported_switch_pair(DataType::Half, DataType::Double):
      return "__half2double";
    case supported_switch_pair(DataType::Half, DataType::Int32):
      return "__half2int32";
    case supported_switch_pair(DataType::Half, DataType::Int):
      return "__half2int";
    case supported_switch_pair(DataType::Half, DataType::Bool):
      return "__half2bool";
    case supported_switch_pair(DataType::Half, DataType::ComplexFloat):
      return "(std::complex<float>)__half2float";
    case supported_switch_pair(DataType::Half, DataType::ComplexDouble):
      return "(std::complex<double>)__half2double";

    case supported_switch_pair(DataType::Float, DataType::BFloat16):
      return "__float2bfloat";
    case supported_switch_pair(DataType::Double, DataType::BFloat16):
      return "__double2bfloat";
    case supported_switch_pair(DataType::Half, DataType::BFloat16):
      return "__half2bfloat";
    case supported_switch_pair(DataType::Int32, DataType::BFloat16):
      return "__int322bfloat";
    case supported_switch_pair(DataType::Int, DataType::BFloat16):
      return "__int2bfloat";
    case supported_switch_pair(DataType::Bool, DataType::BFloat16):
      return "__bool2bfloat";
    case supported_switch_pair(DataType::ComplexFloat, DataType::BFloat16):
    case supported_switch_pair(DataType::ComplexDouble, DataType::BFloat16):
      return "__real_then_2bfloat";

    case supported_switch_pair(DataType::BFloat16, DataType::Float):
      return "__bfloat2float";
    case supported_switch_pair(DataType::BFloat16, DataType::Double):
      return "__bfloat2double";
    case supported_switch_pair(DataType::BFloat16, DataType::Half):
      return "__bfloat2half";
    case supported_switch_pair(DataType::BFloat16, DataType::Int32):
      return "__bfloat2int32";
    case supported_switch_pair(DataType::BFloat16, DataType::Int):
      return "__bfloat2int";
    case supported_switch_pair(DataType::BFloat16, DataType::Bool):
      return "__bfloat2bool";
    case supported_switch_pair(DataType::BFloat16, DataType::ComplexFloat):
      return "(std::complex<float>)__bfloat2float";
    case supported_switch_pair(DataType::BFloat16, DataType::ComplexDouble):
      return "(std::complex<double>)__bfloat2double";

    default:
      return nullptr;
  }
}

DataType aten_to_data_type(const at::ScalarType& scalar_type) {
  switch (scalar_type) {
    case at::ScalarType::Bool:
      return DataType::Bool;
    case at::ScalarType::Double:
      return DataType::Double;
    case at::ScalarType::Float:
      return DataType::Float;
    case at::ScalarType::Half:
      return DataType::Half;
    case at::ScalarType::BFloat16:
      return DataType::BFloat16;
    case at::ScalarType::Long:
      return DataType::Int;
    case at::ScalarType::Int:
      return DataType::Int32;
    case at::ScalarType::ComplexFloat:
      return DataType::ComplexFloat;
    case at::ScalarType::ComplexDouble:
      return DataType::ComplexDouble;
    default:
      return DataType::Null;
  }
}

at::ScalarType data_type_to_aten(const DataType& data_type) {
  switch (std::get<PrimDataType>(data_type.type)) {
    case DataType::Bool:
      return at::ScalarType::Bool;
    case DataType::Double:
      return at::ScalarType::Double;
    case DataType::Float:
      return at::ScalarType::Float;
    case DataType::Half:
      return at::ScalarType::Half;
    case DataType::BFloat16:
      return at::ScalarType::BFloat16;
    case DataType::Int:
      return at::ScalarType::Long;
    case DataType::Index:
    case DataType::Pointer:
      TORCH_INTERNAL_ASSERT(
          false,
          "Index is determined at compile time,",
          " to convert from an aten type you need to have the compiled information. ",
          "This information is passed to GpuLower at compile time, and then copied to kerned.",
          "There's also this information in FusionExecutorCache and the Registry system.");
    case DataType::Int32:
      return at::ScalarType::Int;
    case DataType::ComplexFloat:
      return at::ScalarType::ComplexFloat;
    case DataType::ComplexDouble:
      return at::ScalarType::ComplexDouble;
    default:
      TORCH_INTERNAL_ASSERT(false, "No data type found for scalar type.");
  }
}

std::ostream& operator<<(std::ostream& out, const ValType vtype) {
  return out << val_type2string(vtype);
}

std::ostream& operator<<(std::ostream& out, const PredicateType ptype) {
  return out << predicate_type2string(ptype);
}

std::ostream& operator<<(std::ostream& out, const DataType dtype) {
  return out << data_type2string(dtype);
}

std::ostream& operator<<(std::ostream& out, const UnaryOpType uotype) {
  return out << unary_op_type2string(uotype);
}

std::ostream& operator<<(std::ostream& out, const BinaryOpType botype) {
  return out << binary_op_type2string(botype);
}

std::ostream& operator<<(std::ostream& out, const ScatterOpType sotype) {
  if (sotype == ScatterOpType::Set) {
    return out << "scatter";
  }
  TORCH_INTERNAL_ASSERT(false, "No scatterOp type found for scatterOp.");
}

std::ostream& operator<<(std::ostream& out, const TernaryOpType totype) {
  return out << ternary_op_type2string(totype);
}

std::ostream& operator<<(std::ostream& out, const RNGOpType rngtype) {
  return out << rng_op_type2string(rngtype);
}

std::ostream& operator<<(std::ostream& out, const ParallelType ptype) {
  return out << stringifyThread(ptype);
}

std::ostream& operator<<(std::ostream& out, const MemoryType mtype) {
  return out << memory_type2string(mtype);
}

std::ostream& operator<<(std::ostream& out, const IdMappingMode immtype) {
  return out << id_map_mode_type2string(immtype);
}

std::ostream& operator<<(
    std::ostream& out,
    const LoadStoreOpType load_store_type) {
  return out << load_store_type2string(load_store_type);
}

std::ostream& operator<<(std::ostream& out, const IterType bt) {
  return out << iter_type2string(bt);
}

std::ostream& operator<<(std::ostream& os, const Swizzle2DType& swizzle) {
  switch (swizzle) {
    case Swizzle2DType::NoSwizzle:
      os << "NoSwizzle";
      break;
    case Swizzle2DType::ZShape:
      os << "ZShape";
      break;
    case Swizzle2DType::XOR:
      os << "Xor";
      break;
    case Swizzle2DType::CyclicShift:
      os << "CyclicShift";
      break;
    default:
      TORCH_INTERNAL_ASSERT(false, "undefined 2D swizzle");
      break;
  }
  return os;
}

std::ostream& operator<<(std::ostream& os, const SwizzleMode& swizzle) {
  switch (swizzle) {
    case SwizzleMode::NoSwizzle:
      os << "NoSwizzle";
      break;
    case SwizzleMode::Loop:
      os << "Loop";
      break;
    case SwizzleMode::Data:
      os << "Data";
      break;
    default:
      TORCH_INTERNAL_ASSERT(false, "undefined 2D swizzle");
      break;
  }
  return os;
}

std::ostream& operator<<(std::ostream& os, const KernelIndexMode& index_mode) {
  switch (index_mode) {
    case KernelIndexMode::INT32:
      os << "INT32";
      break;
    case KernelIndexMode::INT64:
      os << "INT64";
      break;
    default:
      TORCH_INTERNAL_ASSERT(false, "undefined index mode");
      break;
  }
  return os;
}

c10::optional<std::string> inline_op_str(const UnaryOpType uotype) {
  const char* str = unary_op_type_inline_op2string(uotype);
  return str != nullptr ? c10::optional<std::string>(std::string(str))
                        : c10::nullopt;
}

c10::optional<std::string> inline_op_str(const BinaryOpType botype) {
  const char* str = binary_op_type_inline_op2string(botype);
  return str != nullptr ? c10::optional<std::string>(std::string(str))
                        : c10::nullopt;
}

c10::optional<std::string> inline_op_str(const RNGOpType rngtype) {
  const char* str = rng_op_type_inline_op2string(rngtype);
  return str != nullptr ? c10::optional<std::string>(std::string(str))
                        : c10::nullopt;
}

c10::optional<std::string> integer_op_str(const BinaryOpType botype) {
  const char* str = binary_op_integer_op2string(botype);
  return str != nullptr ? c10::optional<std::string>(std::string(str))
                        : c10::nullopt;
}

c10::optional<std::string> bool_op_str(const BinaryOpType botype) {
  const char* str = binary_op_bool_op2string(botype);
  return str != nullptr ? c10::optional<std::string>(std::string(str))
                        : c10::nullopt;
}

std::string stringifyThreadSize(const ParallelType ptype) {
  return thread_size2string(ptype);
}

std::string stringifyThread(const ParallelType ptype) {
  return parallel_type2string(ptype);
}

std::string typePrefix(const DataType data_type) {
  if (std::holds_alternative<PointerOf>(data_type.type)) {
    return "ptr";
  }
  switch (std::get<PrimDataType>(data_type.type)) {
    case DataType::Bool:
      return "b";
    case DataType::Double:
      return "d";
    case DataType::Float:
    case DataType::Half:
    case DataType::BFloat16:
      return "f";
    case DataType::Index:
    case DataType::Int:
    case DataType::Int32:
    case DataType::SMemAddress:
      return "i";
    case DataType::Pointer:
      return "p";
    case DataType::ComplexFloat:
    case DataType::ComplexDouble:
      return "c";
    default:
      TORCH_INTERNAL_ASSERT(false, "No data type found for scalar type.");
  }
}

bool isParallelTypeThreadDim(ParallelType ptype) {
  return ptype == ParallelType::TIDx || ptype == ParallelType::TIDy ||
      ptype == ParallelType::TIDz;
}

bool isParallelTypeBlockDim(ParallelType ptype) {
  return ptype == ParallelType::BIDx || ptype == ParallelType::BIDy ||
      ptype == ParallelType::BIDz;
}

bool isParallelTypeThread(ParallelType ptype) {
  return isParallelTypeBlockDim(ptype) || isParallelTypeThreadDim(ptype);
}

bool isParallelTypeVectorize(ParallelType ptype) {
  return ptype == ParallelType::Vectorize ||
      ptype == ParallelType::MisalignedVectorize;
}

c10::optional<std::string> cast_func_str(
    const std::pair<DataType, DataType>& cast) {
  const char* str = supported_casts2string(cast);
  return str != nullptr ? c10::optional<std::string>(std::string(str))
                        : c10::nullopt;
}

size_t dataTypeSize(DataType type) {
  return std::visit(
      [](auto&& dtype) -> size_t {
        using T = std::decay_t<decltype(dtype)>;
        if constexpr (std::is_same_v<T, PrimDataType>) {
<<<<<<< HEAD
          switch (dtype) {
            case DataType::Bool:
              return sizeof(bool);
            case DataType::ComplexDouble:
              return sizeof(std::complex<double>);
            case DataType::ComplexFloat:
              return sizeof(std::complex<float>);
            case DataType::Double:
              return sizeof(double);
            case DataType::Float:
              return sizeof(float);
            case DataType::Half:
              return sizeof(at::Half);
            case DataType::BFloat16:
              return sizeof(at::BFloat16);
            case DataType::Index:
            case DataType::Pointer:
              TORCH_INTERNAL_ASSERT(
                  false,
                  "The actual type of Index is only known at compile time.");
            case DataType::Int:
              return sizeof(uint64_t);
            case DataType::Int32:
              return sizeof(uint32_t);
            case DataType::SMemAddress:
              return sizeof(unsigned);
            default:
              TORCH_INTERNAL_ASSERT(false, "Size undefined for data type.");
          }
=======
          return primDataTypeSize(dtype);
>>>>>>> 83999aba
        } else if constexpr (std::is_same_v<T, PointerOf>) {
          return sizeof(void*);
        } else if constexpr (std::is_same_v<T, ArrayOf>) {
          return dataTypeSize(*dtype.type) * dtype.size;
        }
        TORCH_INTERNAL_ASSERT(false, "Size undefined for data type.");
      },
      type.type);
}

size_t dataTypeSize(DataType type, DataType index_type) {
  if (type == DataType::Index) {
    TORCH_INTERNAL_ASSERT(
        index_type == DataType::Int32 || index_type == DataType::Int,
        "Invalid index type of ",
        index_type);
    return dataTypeSize(index_type);
  }
  return dataTypeSize(type);
}

bool isProlog(DoubleBufferLoopStage stage) {
  switch (stage) {
    case DoubleBufferLoopStage::Prolog:
    case DoubleBufferLoopStage::CircularInitProlog:
      return true;

    default:
      return false;
  }

  return false;
}

std::ostream& operator<<(
    std::ostream& os,
    const DoubleBufferLoopStage loop_stage) {
  switch (loop_stage) {
    case DoubleBufferLoopStage::NotApplicable:
      break;
    case DoubleBufferLoopStage::Prolog:
      os << "{DoubleBufferProlog}";
      break;
    case DoubleBufferLoopStage::Main:
      os << "{DoubleBufferMainLoop}";
      break;
    case DoubleBufferLoopStage::Epilog:
      os << "{DoubleBufferEpilog}";
      break;
    default:
      TORCH_INTERNAL_ASSERT(false, "unknown double buffer stage");
  }
  return os;
}

std::ostream& operator<<(
    std::ostream& os,
    const PredicatePeelStage& peel_stage) {
  switch (peel_stage) {
    case PredicatePeelStage::NoApplicable:
      break;
    case PredicatePeelStage::Prolog:
      os << "{PeeledProlog}";
      break;
    case PredicatePeelStage::Main:
      os << "{PeeledMain}";
      break;
    default:
      TORCH_INTERNAL_ASSERT(false, "unsupported loop attribute");
      break;
  }
  return os;
}

int max_digits10(DataType dtype) {
  // [max_digits10 calculation]
  // As of C++17 there is no max_digits10 for __half or bfloat16, so we use the
  // general formula (see [1] p31 Section 5.2.4.2.2 part 11):
  //   ceil(1 + p log10(2))
  // where p is the precision of the type (aka significand):
  //    Type      Precision   max_digits10
  //   bfloat16       8           4
  //   float16       11           5
  //   float32       24           9
  //   float64       53          17
  // [1] http://www.open-std.org/jtc1/sc22/wg14/www/docs/n1570.pdf
  if (dtype == DataType::Float || dtype == DataType::ComplexFloat) {
    return std::numeric_limits<float>::max_digits10;
  } else if (dtype == DataType::Double || dtype == DataType::ComplexDouble) {
    return std::numeric_limits<double>::max_digits10;
  } else if (dtype == DataType::Half) {
    return 5;
  } else if (dtype == DataType::BFloat16) {
    return 4;
  } else {
    TORCH_CHECK(
        !isFloatingPointType(dtype),
        "Unhandled floating point type in max_digits10 ",
        dtype);
    return 0;
  }
}

} // namespace nvfuser<|MERGE_RESOLUTION|>--- conflicted
+++ resolved
@@ -1113,39 +1113,7 @@
       [](auto&& dtype) -> size_t {
         using T = std::decay_t<decltype(dtype)>;
         if constexpr (std::is_same_v<T, PrimDataType>) {
-<<<<<<< HEAD
-          switch (dtype) {
-            case DataType::Bool:
-              return sizeof(bool);
-            case DataType::ComplexDouble:
-              return sizeof(std::complex<double>);
-            case DataType::ComplexFloat:
-              return sizeof(std::complex<float>);
-            case DataType::Double:
-              return sizeof(double);
-            case DataType::Float:
-              return sizeof(float);
-            case DataType::Half:
-              return sizeof(at::Half);
-            case DataType::BFloat16:
-              return sizeof(at::BFloat16);
-            case DataType::Index:
-            case DataType::Pointer:
-              TORCH_INTERNAL_ASSERT(
-                  false,
-                  "The actual type of Index is only known at compile time.");
-            case DataType::Int:
-              return sizeof(uint64_t);
-            case DataType::Int32:
-              return sizeof(uint32_t);
-            case DataType::SMemAddress:
-              return sizeof(unsigned);
-            default:
-              TORCH_INTERNAL_ASSERT(false, "Size undefined for data type.");
-          }
-=======
           return primDataTypeSize(dtype);
->>>>>>> 83999aba
         } else if constexpr (std::is_same_v<T, PointerOf>) {
           return sizeof(void*);
         } else if constexpr (std::is_same_v<T, ArrayOf>) {
