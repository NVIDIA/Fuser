// clang-format off
/*
 * SPDX-FileCopyrightText: Copyright (c) 2023-present NVIDIA CORPORATION & AFFILIATES.
 * All rights reserved.
 * SPDX-License-Identifier: BSD-3-Clause
 */
// clang-format on
#include <type.h>

#include <ATen/cuda/CUDAContext.h>

#include <sstream>
#include <stdexcept>
#include <unordered_map>

#include <ir/all_nodes.h>
#include <tensor_metadata.h>

namespace nvfuser {

StructType NotImplementedStruct::type() const {
  NVF_THROW("Not implemented");
}

StructType globalTensorMetaData(
    const DataType& dtype,
    size_t dim,
    size_t alloc_dim) {
  std::stringstream ss;
  ss << "Tensor<" << dtype << ", " << dim << ", " << alloc_dim << ">";

  StructType::FieldInfo data_field;
  data_field.name = "data";
  data_field.type = std::make_shared<DataType>(
      PointerType{std::make_shared<DataType>(dtype)});
  data_field.used_in_kernel = true;

  StructType::FieldInfo logical_size_field;
  logical_size_field.name = "logical_size";
  logical_size_field.type = std::make_shared<DataType>(
      ArrayType{std::make_shared<DataType>(DataType::Index), dim});
  logical_size_field.used_in_kernel = true;

  StructType::FieldInfo logical_stride_field;
  logical_stride_field.name = "logical_stride";
  logical_stride_field.type = std::make_shared<DataType>(
      ArrayType{std::make_shared<DataType>(DataType::Index), dim});
  logical_stride_field.used_in_kernel = false;

  StructType::FieldInfo alloc_size_field;
  alloc_size_field.name = "alloc_size";
  alloc_size_field.type = std::make_shared<DataType>(
      ArrayType{std::make_shared<DataType>(DataType::Index), alloc_dim});
  alloc_size_field.used_in_kernel = false;

  StructType::FieldInfo alloc_stride_field;
  alloc_stride_field.name = "alloc_stride";
  alloc_stride_field.type = std::make_shared<DataType>(
      ArrayType{std::make_shared<DataType>(DataType::Index), alloc_dim});
  alloc_stride_field.used_in_kernel = true;

  return StructType::make<TensorMetaData>(
      {data_field,
       logical_size_field,
       logical_stride_field,
       alloc_size_field,
       alloc_stride_field},
      ss.str());
}

DataType metaDataTypeOf(const Val* v) {
  auto tv = dynamic_cast<const TensorView*>(v);
  NVF_ERROR(
      tv != nullptr, "Currently, only supports getting metadata of TensorView");
  if (tv->getMemoryType() == MemoryType::Shared) {
    // Smem tensor is defined locally as a pointer
    return PointerType{std::make_shared<DataType>(tv->dtype())};
  }

  size_t dim = TensorDomain::noReductions(tv->getLogicalDomain()).size();
  size_t alloc_dim =
      TensorDomain::noReductions(tv->getMaybeAllocationDomain()).size();
  return globalTensorMetaData(tv->dtype().type, dim, alloc_dim);
}

PrimDataType indexModeToDtype(KernelIndexMode index_mode) {
  switch (index_mode) {
    case KernelIndexMode::INT32:
      return DataType::Int32;
    case KernelIndexMode::INT64:
      return DataType::Int;
    default:
      NVF_CHECK(false, "Invalid kernel index mode type.");
  }
}

KernelIndexMode indexTypeToMode(DataType index_type) {
  return index_type == indexModeToDtype(KernelIndexMode::INT32)
      ? KernelIndexMode::INT32
      : KernelIndexMode::INT64;
}

bool isInclusiveType(const DataType& base_type, const DataType& wider_type) {
  if (base_type == wider_type) {
    return true;
  }
  if (base_type == DataType::Bool) {
    return true;
  }
  if ((wider_type == DataType::Double ||
       wider_type == DataType::ComplexDouble) &&
      (base_type == DataType::Double || base_type == DataType::Float ||
       base_type == DataType::Half || base_type == DataType::BFloat16 ||
       base_type == DataType::Float8_e4m3fn ||
       base_type == DataType::Float8_e5m2 ||
       base_type == DataType::Float8_e8m0fnu)) {
    return true;
  }
  if ((wider_type == DataType::Float || wider_type == DataType::ComplexFloat) &&
      (base_type == DataType::Float || base_type == DataType::Half ||
       base_type == DataType::BFloat16 ||
       base_type == DataType::Float8_e4m3fn ||
       base_type == DataType::Float8_e5m2 ||
       base_type == DataType::Float8_e8m0fnu)) {
    return true;
  }
  if ((wider_type == DataType::Half || wider_type == DataType::BFloat16) &&
      (base_type == DataType::Float8_e4m3fn ||
       base_type == DataType::Float8_e5m2)) {
    return true;
  }
  if (wider_type == DataType::BFloat16 &&
      base_type == DataType::Float8_e8m0fnu) {
    return true;
  }
  if ((wider_type == DataType::Int || wider_type == DataType::Double ||
       wider_type == DataType::ComplexDouble) &&
      base_type == DataType::Int32) {
    return true;
  }
  if (wider_type == DataType::ComplexDouble &&
      base_type == DataType::ComplexFloat) {
    return true;
  }
  return false;
}

DataType getTypeFromComplexType(DataType dtype) {
  switch (std::get<PrimDataType>(dtype.type)) {
    case DataType::ComplexFloat:
      return DataType::Float;
    case DataType::ComplexDouble:
      return DataType::Double;
    default:
      NVF_THROW(
          "Only support ComplexFloat and ComplexDouble, current type:", dtype);
  }
}

DataType getComplexTypeFromType(DataType dtype) {
  switch (std::get<PrimDataType>(dtype.type)) {
    case DataType::Float:
    case DataType::ComplexFloat:
      return DataType::ComplexFloat;
    case DataType::Double:
    case DataType::ComplexDouble:
      return DataType::ComplexDouble;
    default:
      NVF_THROW("Only support Float and Double, current type:", dtype);
  }
}

bool isSupportedTypeByDevice(DataType dtype) {
  auto prop = at::cuda::getCurrentDeviceProperties();
  auto major_ver = prop->major;
  if (dtype == DataType::BFloat16) {
    return major_ver >= 8;
  }
  if (dtype == DataType::Float8_e4m3fn || dtype == DataType::Float8_e5m2) {
    return major_ver >= 9;
  }
  if (dtype == DataType::Float8_e8m0fnu) {
    return major_ver >= 10;
  }
  return true;
}

bool isIntegerOp(const BinaryOpType bopt) {
  return bopt >= BinaryOpType::Mod && bopt <= BinaryOpType::BitwiseXor;
}

bool isLogicalOp(const BinaryOpType bopt) {
  return bopt >= BinaryOpType::Eq && bopt <= BinaryOpType::LogicalOr;
}

// Return highest on list (smallest enum val)
ValType promoteType(const ValType& t1, const ValType& t2) {
  if (t1 == ValType::TensorView || t2 == ValType::TensorView) {
    return ValType::TensorView;
  }
  if (t1 == ValType::Others &&
      (t2 == ValType::Others || t2 == ValType::NamedScalar)) {
    return ValType::Others;
  }
  if (t2 == ValType::Others &&
      (t1 == ValType::Others || t1 == ValType::NamedScalar)) {
    return ValType::Others;
  }
  if (t1 == ValType::NamedScalar && t2 == ValType::NamedScalar) {
    return ValType::Others;
  }
  NVF_CHECK(false, "Expected promotable ValTypes but got: ", t1, " and ", t2);
}

static std::string data_type2string(DataType t) {
  return std::visit(
      [](auto&& dtype) -> std::string {
        using T = std::decay_t<decltype(dtype)>;
        if constexpr (std::is_same_v<T, PrimDataType>) {
          switch (dtype) {
            case DataType::Null:
              // This is not a real C++ type, but being able to print a string
              // for it is convenient for debugging.
              return "null_type";
            case DataType::Bool:
              return "bool";
            case DataType::Double:
              return "double";
            case DataType::Float:
              return "float";
            case DataType::Half:
              return "__half";
            case DataType::BFloat16:
              return "__bfloat";
            case DataType::Float8_e4m3fn:
              return "__e4m3";
            case DataType::Float8_e5m2:
              return "__e5m2";
<<<<<<< HEAD
            case DataType::Float8_e8m0fnu:
              return "__e8m0";
=======
            case DataType::Float4_e2m1:
              return "e2m1";
>>>>>>> 9bb37372
            case DataType::Index:
              return "nvfuser_index_t";
            case DataType::Char:
              return "int8_t";
            case DataType::Short:
              return "int16_t";
            case DataType::Int32:
              return "int";
            case DataType::Int:
              return "int64_t";
            case DataType::Byte:
              return "uint8_t";
            case DataType::UInt16:
              return "uint16_t";
            case DataType::UInt32:
            case DataType::SMemAddress:
            case DataType::TMemAddress:
              return "uint32_t";
            case DataType::UInt64:
              return "uint64_t";
            case DataType::ComplexFloat:
              return "std::complex<float>";
            case DataType::ComplexDouble:
              return "std::complex<double>";
            default:
              NVF_THROW("No string found for data type.");
          }
        } else if constexpr (std::is_same_v<T, PointerType>) {
          return data_type2string(*dtype.type) + "*";
        } else if constexpr (std::is_same_v<T, ArrayType>) {
          std::stringstream ss;
          ss << "Array<" << data_type2string(*dtype.type) << ", " << dtype.size
             << ", 1>";
          return ss.str();
        } else if constexpr (std::is_same_v<T, StructType>) {
          if (dtype.name != "") {
            return dtype.name;
          }
          std::stringstream ss;
          ss << "struct { ";
          for (const auto& field : dtype.fields) {
            ss << data_type2string(*field.type) << " " << field.name << "; ";
          }
          ss << "}";
          return ss.str();
        } else if constexpr (std::is_same_v<T, OpaqueType>) {
          if (dtype.name != "") {
            return dtype.name;
          } else {
            return dtype.type_info.get().name();
          }
        } else {
          NVF_THROW("No string found for data type.");
        }
        NVF_THROW("No string found for data type.");
      },
      t.type);
}

static const char* val_type2string(ValType t) {
  switch (t) {
    case ValType::TensorView:
      return "TensorView";
    case ValType::TensorDomain:
      return "TensorDomain";
    case ValType::IterDomain:
      return "IterDomain";
    case ValType::Others:
      return "Scalar";
    case ValType::NamedScalar:
      return "NamedScalar";
    case ValType::Predicate:
      return "Predicate";
    case ValType::TensorIndex:
      return "TensorIndex";
    default:
      NVF_THROW("No string found for val type.");
  }
}

const char* predicate_type2string(PredicateType t) {
  switch (t) {
    case PredicateType::Manual:
      return "Manual";
    case PredicateType::Inline:
      return "Inline";
    case PredicateType::Unswitch:
      return "Unswitch";
    case PredicateType::Vectorize:
      return "Vectorize";
    case PredicateType::Misaligned:
      return "Misaligned";
    case PredicateType::ReductionWrite:
      return "ReductionWrite";
    case PredicateType::LoopRotation:
      return "LoopRotation";
    case PredicateType::ElectSync:
      return "ElectSync";
    case PredicateType::OneDimTmaLoadExpectArrive:
      return "OneDimTmaLoadExpectArrive";
    case PredicateType::OneDimTmaWaitParity:
      return "OneDimTmaWaitParity";
    default:
      NVF_THROW("No string found for predicate type.");
  }
}

bool needFloatSuffix(UnaryOpType t) {
  switch (t) {
    case UnaryOpType::Abs:
    case UnaryOpType::Cast:
    case UnaryOpType::Frac:
    case UnaryOpType::Gelu:
    case UnaryOpType::Imag:
    case UnaryOpType::Silu:
    case UnaryOpType::BitCast:
    case UnaryOpType::Dereference:
    case UnaryOpType::Neg:
    case UnaryOpType::BitwiseNot:
    case UnaryOpType::LogicalNot:
    case UnaryOpType::Real:
    case UnaryOpType::Relu:
    case UnaryOpType::Reciprocal:
    case UnaryOpType::Sigmoid:
    case UnaryOpType::IsFinite:
    case UnaryOpType::IsInf:
    case UnaryOpType::IsNan:
    case UnaryOpType::IsNegInf:
    case UnaryOpType::IsPosInf:
    case UnaryOpType::IsReal:
    case UnaryOpType::Print:
    case UnaryOpType::ToUnsignedSmemAddr:
    case UnaryOpType::AdjustPartialLdMatrixAddrInTuring8:
    case UnaryOpType::AdjustPartialLdMatrixAddrInTuring16:
      return false;
    default:
      return true;
  }
}

bool needFloatSuffix(RNGOpType t) {
  return true;
}

static const char* unary_op_type2string(UnaryOpType t) {
  switch (t) {
    case UnaryOpType::Abs:
      return "abs";
    case UnaryOpType::Acos:
      return "acos";
    case UnaryOpType::Acosh:
      return "acosh";
    case UnaryOpType::Asin:
      return "asin";
    case UnaryOpType::Asinh:
      return "asinh";
    case UnaryOpType::Atan:
      return "atan";
    case UnaryOpType::Atanh:
      return "atanh";
    case UnaryOpType::Cast:
      return "cast";
    case UnaryOpType::Ceil:
      return "ceil";
    case UnaryOpType::Cos:
      return "cos";
    case UnaryOpType::Cosh:
      return "cosh";
    case UnaryOpType::Dereference:
      return "dereference";
    case UnaryOpType::Exp:
      return "exp";
    case UnaryOpType::Exp2:
      return "exp2";
    case UnaryOpType::Expm1:
      return "expm1";
    case UnaryOpType::Erf:
      return "erf";
    case UnaryOpType::Erfc:
      return "erfc";
    case UnaryOpType::Erfinv:
      return "erfinv";
    case UnaryOpType::Erfcinv:
      return "erfcinv";
    case UnaryOpType::Floor:
      return "floor";
    case UnaryOpType::Frac:
      return "frac";
    case UnaryOpType::Silu:
      return "silu";
    case UnaryOpType::Lgamma:
      return "lgamma";
    case UnaryOpType::Log:
      return "log";
    case UnaryOpType::Log10:
      return "log10";
    case UnaryOpType::Log1p:
      return "log1p";
    case UnaryOpType::Log2:
      return "log2";
    case UnaryOpType::BitCast:
      return "bit_cast";
    case UnaryOpType::Neg:
      return "neg";
    case UnaryOpType::BitCeil:
      return "bit_ceil";
    case UnaryOpType::LogicalNot:
      return "logical_not";
    case UnaryOpType::BitwiseNot:
      return "bitwise_not";
    case UnaryOpType::Print:
      return "print";
    case UnaryOpType::Reciprocal:
      return "reciprocal";
    case UnaryOpType::Relu:
      return "relu";
    case UnaryOpType::Rsqrt:
      return "rsqrt";
    case UnaryOpType::Round:
      return "nearbyint";
    case UnaryOpType::Sigmoid:
      return "sigmoid";
    case UnaryOpType::Signbit:
      return "signbit";
    case UnaryOpType::Sin:
      return "sin";
    case UnaryOpType::Sinh:
      return "sinh";
    case UnaryOpType::Sqrt:
      return "sqrt";
    case UnaryOpType::Tan:
      return "tan";
    case UnaryOpType::Tanh:
      return "tanh";
    case UnaryOpType::Trunc:
      return "trunc";
    case UnaryOpType::IsFinite:
      return "isfinite";
    case UnaryOpType::IsInf:
      return "isinf";
    case UnaryOpType::IsNan:
      return "isnan";
    case UnaryOpType::IsNegInf:
      return "isneginf";
    case UnaryOpType::IsPosInf:
      return "isposinf";
    case UnaryOpType::IsReal:
      return "isreal";
    case UnaryOpType::Real:
      return "std::real";
    case UnaryOpType::Imag:
      return "std::imag";
    case UnaryOpType::ToUnsignedSmemAddr:
      return "toSmem";
    case UnaryOpType::ElectSync:
      return "Hopper::electSync";
    case UnaryOpType::AdjustPartialLdMatrixAddrInTuring8:
      return "Turing::adjustPartialLdMatrixAddrInTuring<8>";
    case UnaryOpType::AdjustPartialLdMatrixAddrInTuring16:
      return "Turing::adjustPartialLdMatrixAddrInTuring<16>";
    default:
      NVF_THROW("No string found for unary op type.");
  }
}

static const char* unary_op_type_inline_op2string(UnaryOpType t) {
  switch (t) {
    case UnaryOpType::Dereference:
      return "*";
    case UnaryOpType::Neg:
      return "-";
    case UnaryOpType::LogicalNot:
      return "!";
    case UnaryOpType::BitwiseNot:
      return "~";
    case UnaryOpType::Address:
      return "&";
    default:
      break;
  }
  return nullptr;
}

bool needFloatSuffix(BinaryOpType t) {
  switch (t) {
    case BinaryOpType::Atan2:
    case BinaryOpType::Div:
    case BinaryOpType::Fmod:
      return true;
    default:
      return false;
  }
}

static const char* binary_op_type2string(BinaryOpType t) {
  switch (t) {
    case BinaryOpType::Add:
      return "add";
    case BinaryOpType::Atan2:
      return "atan2";
    case BinaryOpType::Div:
      return "div";
    case BinaryOpType::Fmod:
      return "fmod";
    case BinaryOpType::Max:
      return "fmax";
    case BinaryOpType::Min:
      return "fmin";
    case BinaryOpType::Mul:
      return "mul";
    case BinaryOpType::Nextafter:
      return "nextafter";
    case BinaryOpType::Pow:
      return "pow";
    case BinaryOpType::Remainder:
      return "remainder";
    case BinaryOpType::Sub:
      return "sub";
    case BinaryOpType::Complex:
      return "std::complex";

    // Integer Ops
    case BinaryOpType::Mod:
      return "mod";
    case BinaryOpType::CeilDiv:
      return "ceilDiv";
    case BinaryOpType::Lshift:
      return "lshift";
    case BinaryOpType::Rshift:
      return "rshift";
    case BinaryOpType::Gcd:
      return "gcd";

    // Bitwise Ops
    case BinaryOpType::BitwiseAnd:
      return "bitwise_and";
    case BinaryOpType::BitwiseOr:
      return "bitwise_or";
    case BinaryOpType::BitwiseXor:
      return "bitwise_xor";

    // Logical Ops
    case BinaryOpType::LogicalAnd:
      return "logical_and";
    case BinaryOpType::LogicalOr:
      return "logical_or";
    case BinaryOpType::Eq:
      return "equal";
    case BinaryOpType::GE:
      return "greaterThanOrEqual";
    case BinaryOpType::GT:
      return "greaterThan";
    case BinaryOpType::LE:
      return "lessThanOrEqual";
    case BinaryOpType::LT:
      return "lessThan";
    case BinaryOpType::NE:
      return "notEqual";
    default:
      NVF_THROW("No string found for binary op type.");
  }
}

static const char* binary_op_integer_op2string(BinaryOpType t) {
  switch (t) {
    case BinaryOpType::Max:
      return "max";
    case BinaryOpType::Min:
      return "min";
    case BinaryOpType::Fmod:
      return "fmod";
    default:
      break;
  }
  return nullptr;
}

static const char* binary_op_bool_op2string(BinaryOpType t) {
  switch (t) {
    case BinaryOpType::Max:
      return "max";
    case BinaryOpType::Min:
      return "min";
    default:
      break;
  }
  return nullptr;
}

static const char* binary_op_type_inline_op2string(BinaryOpType t) {
  switch (t) {
    case BinaryOpType::Add:
      return "+";
    case BinaryOpType::Div:
      return "/";
    case BinaryOpType::Mul:
      return "*";
    case BinaryOpType::Sub:
      return "-";

    // Integer ops
    case BinaryOpType::Mod:
      return "%";
    case BinaryOpType::Lshift:
      return "<<";
    case BinaryOpType::Rshift:
      return ">>";
    // Logical Ops
    case BinaryOpType::Eq:
      return "==";
    case BinaryOpType::GE:
      return ">=";
    case BinaryOpType::GT:
      return ">";
    case BinaryOpType::LE:
      return "<=";
    case BinaryOpType::LT:
      return "<";
    case BinaryOpType::NE:
      return "!=";
    case BinaryOpType::LogicalAnd:
      return "&&";
    case BinaryOpType::LogicalOr:
      return "||";
    case BinaryOpType::BitwiseAnd:
      return "&";
    case BinaryOpType::BitwiseOr:
      return "|";
    case BinaryOpType::BitwiseXor:
      return "^";
    default:
      break;
  }
  return nullptr;
}

static const char* rng_op_type_inline_op2string(RNGOpType t) {
  switch (t) {
    case RNGOpType::Uniform:
      return "rng_uniform";
    case RNGOpType::UniformRange:
      return "rng_uniform_range";
    case RNGOpType::NormalStandard:
      return "rng_normal_standard";
    case RNGOpType::NormalGeneral:
      return "rng_normal_general";
    default:
      break;
  }
  return nullptr;
}

static const char* ternary_op_type2string(TernaryOpType t) {
  switch (t) {
    case TernaryOpType::Clamp:
      return "clamp";
    case TernaryOpType::Lerp:
      return "lerp";
    case TernaryOpType::Threshold:
      return "threshold";
    case TernaryOpType::Where:
      return "where";
    case TernaryOpType::Philox:
      return "philox";
    default:
      NVF_THROW("Unexpected TernaryOpType");
  }
}

static const char* rng_op_type2string(RNGOpType t) {
  switch (t) {
    case RNGOpType::Uniform:
      return "rng_uniform";
    case RNGOpType::UniformRange:
      return "rng_uniform_range";
    case RNGOpType::NormalStandard:
      return "rng_normal_standard";
    case RNGOpType::NormalGeneral:
      return "rng_normal_general";
    default:
      NVF_THROW("Unexpected RNGOpType");
  }
}

static const char* parallel_type2string(ParallelType t) {
  switch (t) {
    case ParallelType::DIDx:
      return "deviceIdx.x";
    case ParallelType::DIDy:
      return "deviceIdx.y";
    case ParallelType::DIDz:
      return "deviceIdx.z";
    case ParallelType::BIDz:
      return "blockIdx.z";
    case ParallelType::BIDy:
      return "blockIdx.y";
    case ParallelType::BIDx:
      return "blockIdx.x";
    case ParallelType::TIDz:
      return "threadIdx.z";
    case ParallelType::TIDy:
      return "threadIdx.y";
    case ParallelType::TIDx:
      return "threadIdx.x";
    case ParallelType::Stream:
      return "StreamIdx";
    case ParallelType::Vectorize:
      return "V";
    case ParallelType::Unroll:
      return "UR";
    case ParallelType::Unswitch:
      return "US";
    case ParallelType::Mma:
      return "MMA";
    case ParallelType::Group:
      return "G";
    case ParallelType::Serial:
      return "S";
    case ParallelType::Bulk:
      return "B";
    default:
      NVF_THROW("Unexpected ParallelType");
  }
}

std::unordered_set<ParallelType> allParallelTypes() {
  static auto all_parallel_types = []() {
    std::unordered_set<ParallelType> s;
    for (auto i : arange(static_cast<int>(ParallelType::Count))) {
      s.insert(static_cast<ParallelType>(i));
    }
    return s;
  }();

  return all_parallel_types;
}

std::unordered_set<ParallelType> allParallelTypesExcept(
    const std::unordered_set<ParallelType>& except) {
  std::unordered_set<ParallelType> s = allParallelTypes();
  for (const auto t : except) {
    s.erase(t);
  }
  return s;
}

static const char* memory_type2string(MemoryType t) {
  switch (t) {
    case MemoryType::Local:
      return "register";
    case MemoryType::Shared:
      return "shared";
    case MemoryType::Global:
      return "global";
    case MemoryType::Tensor:
      return "tensor";
    default:
      NVF_THROW("Unexpected MemoryType");
  }
}

static const char* id_map_mode_type2string(IdMappingMode t) {
  switch (t) {
    case IdMappingMode::EXACT:
      return "exact";
    case IdMappingMode::ALMOSTEXACT:
      return "almost_exact";
    case IdMappingMode::BROADCAST:
      return "broadcast";
    case IdMappingMode::PERMISSIVE:
      return "permissive";
    case IdMappingMode::LOOP:
      return "loop";
    case IdMappingMode::INNERMOST:
      return "innermost";
    case IdMappingMode::PERMISSIVE_RESIZE:
      return "permissive_resize";
    default:
      // Don't try to print t as it would recursively call this function
      NVF_THROW("Unexpected IdMappingMode Type.");
  }
}

static const char* iter_type2string(IterType t) {
  switch (t) {
    case IterType::Iteration:
      return "i";
    case IterType::Reduction:
      return "r";
    case IterType::Broadcast:
      return "b";
    case IterType::Stride:
      return "s";
    case IterType::GatherScatter:
      return "n";
    case IterType::VectorComponent:
      return "v";
    case IterType::Symbolic:
      return "?";
    default:
      // Don't try to print t as it would recursively call this function
      NVF_THROW("Unexpected IterType");
  }
}

static const char* thread_size2string(ParallelType t) {
  switch (t) {
    case ParallelType::BIDz:
      return "gridDim.z";
    case ParallelType::BIDy:
      return "gridDim.y";
    case ParallelType::BIDx:
      return "gridDim.x";
    case ParallelType::TIDz:
      return "blockDim.z";
    case ParallelType::TIDy:
      return "blockDim.y";
    case ParallelType::TIDx:
      return "blockDim.x";
    default:
      NVF_THROW("Unexpected parallel type");
  }
}

const char* load_store_type2string(LoadStoreOpType t) {
  switch (t) {
    case LoadStoreOpType::SegmenterSet:
      return "SegmenterSet";
    case LoadStoreOpType::Set:
      return "Set";
    case LoadStoreOpType::LdMatrix:
      return "LdMatrix";
    case LoadStoreOpType::StMatrix:
      return "StMatrix";
    case LoadStoreOpType::CpAsync:
      return "CpAsync";
    case LoadStoreOpType::CpAsyncBulk:
      return "CpAsyncBulk";
    case LoadStoreOpType::CpAsyncBulkTensorTile:
      return "CpAsyncBulkTensorTile";
    case LoadStoreOpType::LdTMem:
      return "LdTMem";
    case LoadStoreOpType::StTMem:
      return "StTMem";
    default:
      NVF_THROW("Unexpected parallel type");
  }
}

const unsigned int _WORD_SHIFT = 16;
constexpr unsigned int supported_switch_pair(PrimDataType t1, PrimDataType t2) {
  return ((unsigned int)t1 << _WORD_SHIFT) + (unsigned int)t2;
}

static const char* supported_casts2string(std::pair<DataType, DataType> t) {
  if (t.first == DataType::SMemAddress) {
    t.first = DataType::UInt32;
  }
  switch (supported_switch_pair(
      std::get<PrimDataType>(t.first.type),
      std::get<PrimDataType>(t.second.type))) {
    case supported_switch_pair(DataType::Index, DataType::Float):
    case supported_switch_pair(DataType::Char, DataType::Float):
    case supported_switch_pair(DataType::Short, DataType::Float):
    case supported_switch_pair(DataType::Int32, DataType::Float):
    case supported_switch_pair(DataType::Int, DataType::Float):
    case supported_switch_pair(DataType::Byte, DataType::Float):
    case supported_switch_pair(DataType::UInt16, DataType::Float):
    case supported_switch_pair(DataType::UInt32, DataType::Float):
    case supported_switch_pair(DataType::UInt64, DataType::Float):
    case supported_switch_pair(DataType::Double, DataType::Float):
    case supported_switch_pair(DataType::Bool, DataType::Float):
      return "(float)";
    case supported_switch_pair(DataType::ComplexFloat, DataType::Float):
    case supported_switch_pair(DataType::ComplexDouble, DataType::Float):
      return "(float)std::real";
    case supported_switch_pair(DataType::Index, DataType::Char):
    case supported_switch_pair(DataType::Short, DataType::Char):
    case supported_switch_pair(DataType::Int32, DataType::Char):
    case supported_switch_pair(DataType::Int, DataType::Char):
    case supported_switch_pair(DataType::Byte, DataType::Char):
    case supported_switch_pair(DataType::UInt16, DataType::Char):
    case supported_switch_pair(DataType::UInt32, DataType::Char):
    case supported_switch_pair(DataType::UInt64, DataType::Char):
    case supported_switch_pair(DataType::Float, DataType::Char):
    case supported_switch_pair(DataType::Double, DataType::Char):
    case supported_switch_pair(DataType::Bool, DataType::Char):
      return "(int8_t)";
    case supported_switch_pair(DataType::Index, DataType::Short):
    case supported_switch_pair(DataType::Char, DataType::Short):
    case supported_switch_pair(DataType::Int32, DataType::Short):
    case supported_switch_pair(DataType::Int, DataType::Short):
    case supported_switch_pair(DataType::Byte, DataType::Short):
    case supported_switch_pair(DataType::UInt16, DataType::Short):
    case supported_switch_pair(DataType::UInt32, DataType::Short):
    case supported_switch_pair(DataType::UInt64, DataType::Short):
    case supported_switch_pair(DataType::Float, DataType::Short):
    case supported_switch_pair(DataType::Double, DataType::Short):
    case supported_switch_pair(DataType::Bool, DataType::Short):
      return "(int16_t)";
    case supported_switch_pair(DataType::Index, DataType::Int32):
    case supported_switch_pair(DataType::Char, DataType::Int32):
    case supported_switch_pair(DataType::Short, DataType::Int32):
    case supported_switch_pair(DataType::Int, DataType::Int32):
    case supported_switch_pair(DataType::Byte, DataType::Int32):
    case supported_switch_pair(DataType::UInt16, DataType::Int32):
    case supported_switch_pair(DataType::UInt32, DataType::Int32):
    case supported_switch_pair(DataType::UInt64, DataType::Int32):
    case supported_switch_pair(DataType::Float, DataType::Int32):
    case supported_switch_pair(DataType::Double, DataType::Int32):
    case supported_switch_pair(DataType::Bool, DataType::Int32):
      return "(int32_t)";
    case supported_switch_pair(DataType::Index, DataType::Int):
    case supported_switch_pair(DataType::Char, DataType::Int):
    case supported_switch_pair(DataType::Short, DataType::Int):
    case supported_switch_pair(DataType::Int32, DataType::Int):
    case supported_switch_pair(DataType::Byte, DataType::Int):
    case supported_switch_pair(DataType::UInt16, DataType::Int):
    case supported_switch_pair(DataType::UInt32, DataType::Int):
    case supported_switch_pair(DataType::UInt64, DataType::Int):
    case supported_switch_pair(DataType::Float, DataType::Int):
    case supported_switch_pair(DataType::Double, DataType::Int):
    case supported_switch_pair(DataType::Bool, DataType::Int):
      return "(int64_t)";
    case supported_switch_pair(DataType::ComplexFloat, DataType::Char):
    case supported_switch_pair(DataType::ComplexDouble, DataType::Char):
      return "(int8_t)std::real";
    case supported_switch_pair(DataType::ComplexFloat, DataType::Short):
    case supported_switch_pair(DataType::ComplexDouble, DataType::Short):
      return "(int16_t)std::real";
    case supported_switch_pair(DataType::ComplexFloat, DataType::Int32):
    case supported_switch_pair(DataType::ComplexDouble, DataType::Int32):
      return "(int32_t)std::real";
    case supported_switch_pair(DataType::ComplexFloat, DataType::Int):
    case supported_switch_pair(DataType::ComplexDouble, DataType::Int):
      return "(int64_t)std::real";
    case supported_switch_pair(DataType::Index, DataType::Byte):
    case supported_switch_pair(DataType::Char, DataType::Byte):
    case supported_switch_pair(DataType::Short, DataType::Byte):
    case supported_switch_pair(DataType::Int32, DataType::Byte):
    case supported_switch_pair(DataType::Int, DataType::Byte):
    case supported_switch_pair(DataType::UInt16, DataType::Byte):
    case supported_switch_pair(DataType::UInt32, DataType::Byte):
    case supported_switch_pair(DataType::UInt64, DataType::Byte):
    case supported_switch_pair(DataType::Float, DataType::Byte):
    case supported_switch_pair(DataType::Double, DataType::Byte):
    case supported_switch_pair(DataType::Bool, DataType::Byte):
      return "(uint8_t)";
    case supported_switch_pair(DataType::Index, DataType::UInt16):
    case supported_switch_pair(DataType::Char, DataType::UInt16):
    case supported_switch_pair(DataType::Short, DataType::UInt16):
    case supported_switch_pair(DataType::Int32, DataType::UInt16):
    case supported_switch_pair(DataType::Int, DataType::UInt16):
    case supported_switch_pair(DataType::Byte, DataType::UInt16):
    case supported_switch_pair(DataType::UInt32, DataType::UInt16):
    case supported_switch_pair(DataType::UInt64, DataType::UInt16):
    case supported_switch_pair(DataType::Float, DataType::UInt16):
    case supported_switch_pair(DataType::Double, DataType::UInt16):
    case supported_switch_pair(DataType::Bool, DataType::UInt16):
      return "(uint16_t)";
    case supported_switch_pair(DataType::Index, DataType::UInt32):
    case supported_switch_pair(DataType::Char, DataType::UInt32):
    case supported_switch_pair(DataType::Short, DataType::UInt32):
    case supported_switch_pair(DataType::Int32, DataType::UInt32):
    case supported_switch_pair(DataType::Int, DataType::UInt32):
    case supported_switch_pair(DataType::Byte, DataType::UInt32):
    case supported_switch_pair(DataType::UInt16, DataType::UInt32):
    case supported_switch_pair(DataType::UInt64, DataType::UInt32):
    case supported_switch_pair(DataType::Float, DataType::UInt32):
    case supported_switch_pair(DataType::Double, DataType::UInt32):
    case supported_switch_pair(DataType::Bool, DataType::UInt32):
      return "(uint32_t)";
    case supported_switch_pair(DataType::Index, DataType::UInt64):
    case supported_switch_pair(DataType::Char, DataType::UInt64):
    case supported_switch_pair(DataType::Short, DataType::UInt64):
    case supported_switch_pair(DataType::Int32, DataType::UInt64):
    case supported_switch_pair(DataType::Int, DataType::UInt64):
    case supported_switch_pair(DataType::Byte, DataType::UInt64):
    case supported_switch_pair(DataType::UInt16, DataType::UInt64):
    case supported_switch_pair(DataType::UInt32, DataType::UInt64):
    case supported_switch_pair(DataType::Float, DataType::UInt64):
    case supported_switch_pair(DataType::Double, DataType::UInt64):
    case supported_switch_pair(DataType::Bool, DataType::UInt64):
      return "(uint64_t)";
    case supported_switch_pair(DataType::ComplexFloat, DataType::Byte):
    case supported_switch_pair(DataType::ComplexDouble, DataType::Byte):
      return "(uint8_t)std::real";
    case supported_switch_pair(DataType::ComplexFloat, DataType::UInt16):
    case supported_switch_pair(DataType::ComplexDouble, DataType::UInt16):
      return "(uint16_t)std::real";
    case supported_switch_pair(DataType::ComplexFloat, DataType::UInt32):
    case supported_switch_pair(DataType::ComplexDouble, DataType::UInt32):
      return "(uint32_t)std::real";
    case supported_switch_pair(DataType::ComplexFloat, DataType::UInt64):
    case supported_switch_pair(DataType::ComplexDouble, DataType::UInt64):
      return "(uint64_t)std::real";
    case supported_switch_pair(DataType::Char, DataType::Index):
    case supported_switch_pair(DataType::Short, DataType::Index):
    case supported_switch_pair(DataType::Int32, DataType::Index):
    case supported_switch_pair(DataType::Int, DataType::Index):
    case supported_switch_pair(DataType::Byte, DataType::Index):
    case supported_switch_pair(DataType::UInt16, DataType::Index):
    case supported_switch_pair(DataType::UInt32, DataType::Index):
    case supported_switch_pair(DataType::UInt64, DataType::Index):
    case supported_switch_pair(DataType::Float, DataType::Index):
    case supported_switch_pair(DataType::Double, DataType::Index):
    case supported_switch_pair(DataType::Bool, DataType::Index):
      return "(nvfuser_index_t)";
    case supported_switch_pair(DataType::ComplexFloat, DataType::Index):
    case supported_switch_pair(DataType::ComplexDouble, DataType::Index):
      return "(nvfuser_index_t)std::real";
    case supported_switch_pair(DataType::Index, DataType::Double):
    case supported_switch_pair(DataType::Char, DataType::Double):
    case supported_switch_pair(DataType::Short, DataType::Double):
    case supported_switch_pair(DataType::Int32, DataType::Double):
    case supported_switch_pair(DataType::Int, DataType::Double):
    case supported_switch_pair(DataType::Byte, DataType::Double):
    case supported_switch_pair(DataType::UInt16, DataType::Double):
    case supported_switch_pair(DataType::UInt32, DataType::Double):
    case supported_switch_pair(DataType::UInt64, DataType::Double):
    case supported_switch_pair(DataType::Float, DataType::Double):
    case supported_switch_pair(DataType::Bool, DataType::Double):
      return "(double)";
    case supported_switch_pair(DataType::ComplexFloat, DataType::Double):
    case supported_switch_pair(DataType::ComplexDouble, DataType::Double):
      return "(double)std::real";
    case supported_switch_pair(DataType::Float, DataType::Bool):
    case supported_switch_pair(DataType::Double, DataType::Bool):
    case supported_switch_pair(DataType::Index, DataType::Bool):
    case supported_switch_pair(DataType::Char, DataType::Bool):
    case supported_switch_pair(DataType::Short, DataType::Bool):
    case supported_switch_pair(DataType::Int32, DataType::Bool):
    case supported_switch_pair(DataType::Int, DataType::Bool):
    case supported_switch_pair(DataType::Byte, DataType::Bool):
    case supported_switch_pair(DataType::UInt16, DataType::Bool):
    case supported_switch_pair(DataType::UInt32, DataType::Bool):
    case supported_switch_pair(DataType::UInt64, DataType::Bool):
      return "(bool)";
    case supported_switch_pair(DataType::ComplexFloat, DataType::Bool):
    case supported_switch_pair(DataType::ComplexDouble, DataType::Bool):
      return "(bool)std::real";
    case supported_switch_pair(DataType::Index, DataType::ComplexDouble):
    case supported_switch_pair(DataType::Char, DataType::ComplexDouble):
    case supported_switch_pair(DataType::Short, DataType::ComplexDouble):
    case supported_switch_pair(DataType::Int32, DataType::ComplexDouble):
    case supported_switch_pair(DataType::Int, DataType::ComplexDouble):
    case supported_switch_pair(DataType::Byte, DataType::ComplexDouble):
    case supported_switch_pair(DataType::UInt16, DataType::ComplexDouble):
    case supported_switch_pair(DataType::UInt32, DataType::ComplexDouble):
    case supported_switch_pair(DataType::UInt64, DataType::ComplexDouble):
    case supported_switch_pair(DataType::Double, DataType::ComplexDouble):
    case supported_switch_pair(DataType::Float, DataType::ComplexDouble):
    case supported_switch_pair(DataType::Bool, DataType::ComplexDouble):
    case supported_switch_pair(DataType::ComplexFloat, DataType::ComplexDouble):
      return "(std::complex<double>)";
    case supported_switch_pair(DataType::Index, DataType::ComplexFloat):
    case supported_switch_pair(DataType::Char, DataType::ComplexFloat):
    case supported_switch_pair(DataType::Short, DataType::ComplexFloat):
    case supported_switch_pair(DataType::Int32, DataType::ComplexFloat):
    case supported_switch_pair(DataType::Int, DataType::ComplexFloat):
    case supported_switch_pair(DataType::Byte, DataType::ComplexFloat):
    case supported_switch_pair(DataType::UInt16, DataType::ComplexFloat):
    case supported_switch_pair(DataType::UInt32, DataType::ComplexFloat):
    case supported_switch_pair(DataType::UInt64, DataType::ComplexFloat):
    case supported_switch_pair(DataType::Double, DataType::ComplexFloat):
    case supported_switch_pair(DataType::Float, DataType::ComplexFloat):
    case supported_switch_pair(DataType::Bool, DataType::ComplexFloat):
    case supported_switch_pair(DataType::ComplexDouble, DataType::ComplexFloat):
      return "(std::complex<float>)";

    case supported_switch_pair(DataType::Float, DataType::Half):
      return "__float2half";
    case supported_switch_pair(DataType::Double, DataType::Half):
      return "__double2half";
    case supported_switch_pair(DataType::Char, DataType::Half):
    case supported_switch_pair(DataType::Short, DataType::Half):
    case supported_switch_pair(DataType::Int32, DataType::Half):
    case supported_switch_pair(DataType::Int, DataType::Half):
    case supported_switch_pair(DataType::Byte, DataType::Half):
    case supported_switch_pair(DataType::UInt16, DataType::Half):
    case supported_switch_pair(DataType::UInt32, DataType::Half):
    case supported_switch_pair(DataType::UInt64, DataType::Half):
    case supported_switch_pair(DataType::Index, DataType::Half):
      return "__int2half";
    case supported_switch_pair(DataType::Bool, DataType::Half):
      return "__bool2half";
    case supported_switch_pair(DataType::ComplexFloat, DataType::Half):
    case supported_switch_pair(DataType::ComplexDouble, DataType::Half):
      return "__real_then_2half";

    case supported_switch_pair(DataType::Half, DataType::Float):
      return "__half2float";
    case supported_switch_pair(DataType::Half, DataType::Double):
      return "__half2double";
    case supported_switch_pair(DataType::Half, DataType::Char):
    case supported_switch_pair(DataType::Half, DataType::Short):
    case supported_switch_pair(DataType::Half, DataType::Int32):
      return "__half2int32";
    case supported_switch_pair(DataType::Half, DataType::Int):
      return "__half2int";
    case supported_switch_pair(DataType::Half, DataType::Byte):
    case supported_switch_pair(DataType::Half, DataType::UInt16):
    case supported_switch_pair(DataType::Half, DataType::UInt32):
      return "__half2uint32";
    case supported_switch_pair(DataType::Half, DataType::UInt64):
      return "__half2uint";
    case supported_switch_pair(DataType::Half, DataType::Index):
      return "__half2index";
    case supported_switch_pair(DataType::Half, DataType::Bool):
      return "__half2bool";
    case supported_switch_pair(DataType::Half, DataType::ComplexFloat):
      return "(std::complex<float>)__half2float";
    case supported_switch_pair(DataType::Half, DataType::ComplexDouble):
      return "(std::complex<double>)__half2double";

    case supported_switch_pair(DataType::Float, DataType::BFloat16):
      return "__float2bfloat";
    case supported_switch_pair(DataType::Double, DataType::BFloat16):
      return "__double2bfloat";
    case supported_switch_pair(DataType::Half, DataType::BFloat16):
      return "__half2bfloat";
    case supported_switch_pair(DataType::Char, DataType::BFloat16):
    case supported_switch_pair(DataType::Short, DataType::BFloat16):
    case supported_switch_pair(DataType::Int32, DataType::BFloat16):
    case supported_switch_pair(DataType::Int, DataType::BFloat16):
    case supported_switch_pair(DataType::Byte, DataType::BFloat16):
    case supported_switch_pair(DataType::UInt16, DataType::BFloat16):
    case supported_switch_pair(DataType::UInt32, DataType::BFloat16):
    case supported_switch_pair(DataType::UInt64, DataType::BFloat16):
    case supported_switch_pair(DataType::Index, DataType::BFloat16):
      return "__int2bfloat";
    case supported_switch_pair(DataType::Bool, DataType::BFloat16):
      return "__bool2bfloat";
    case supported_switch_pair(DataType::ComplexFloat, DataType::BFloat16):
    case supported_switch_pair(DataType::ComplexDouble, DataType::BFloat16):
      return "__real_then_2bfloat";

    case supported_switch_pair(DataType::BFloat16, DataType::Float):
      return "__bfloat2float";
    case supported_switch_pair(DataType::BFloat16, DataType::Double):
      return "__bfloat2double";
    case supported_switch_pair(DataType::BFloat16, DataType::Half):
      return "__bfloat2half";
    case supported_switch_pair(DataType::BFloat16, DataType::Char):
    case supported_switch_pair(DataType::BFloat16, DataType::Short):
    case supported_switch_pair(DataType::BFloat16, DataType::Int32):
      return "__bfloat2int32";
    case supported_switch_pair(DataType::BFloat16, DataType::Int):
      return "__bfloat2int";
    case supported_switch_pair(DataType::BFloat16, DataType::Byte):
    case supported_switch_pair(DataType::BFloat16, DataType::UInt16):
    case supported_switch_pair(DataType::BFloat16, DataType::UInt32):
      return "__bfloat2uint32";
    case supported_switch_pair(DataType::BFloat16, DataType::UInt64):
      return "__bfloat2uint";
    case supported_switch_pair(DataType::BFloat16, DataType::Index):
      return "__bfloat2index";
    case supported_switch_pair(DataType::BFloat16, DataType::Bool):
      return "__bfloat2bool";
    case supported_switch_pair(DataType::BFloat16, DataType::ComplexFloat):
      return "(std::complex<float>)__bfloat2float";
    case supported_switch_pair(DataType::BFloat16, DataType::ComplexDouble):
      return "(std::complex<double>)__bfloat2double";

    case supported_switch_pair(DataType::Float8_e5m2, DataType::Float):
      return "__e5m22float";
    case supported_switch_pair(DataType::Float8_e5m2, DataType::Double):
      return "__e5m22double";
    case supported_switch_pair(DataType::Float8_e5m2, DataType::Half):
      return "__e5m22half";
    case supported_switch_pair(DataType::Float8_e5m2, DataType::BFloat16):
      return "__e5m22bfloat";
    case supported_switch_pair(DataType::Float, DataType::Float8_e5m2):
      return "__float2e5m2";
    case supported_switch_pair(DataType::Double, DataType::Float8_e5m2):
      return "__double2e5m2";
    case supported_switch_pair(DataType::Half, DataType::Float8_e5m2):
      return "__half2e5m2";
    case supported_switch_pair(DataType::BFloat16, DataType::Float8_e5m2):
      return "__bfloat2e5m2";

    case supported_switch_pair(DataType::Float8_e4m3fn, DataType::Float):
      return "__e4m32float";
    case supported_switch_pair(DataType::Float8_e4m3fn, DataType::Double):
      return "__e4m32double";
    case supported_switch_pair(DataType::Float8_e4m3fn, DataType::Half):
      return "__e4m32half";
    case supported_switch_pair(DataType::Float8_e4m3fn, DataType::BFloat16):
      return "__e4m32bfloat";
    case supported_switch_pair(DataType::Float, DataType::Float8_e4m3fn):
      return "__float2e4m3";
    case supported_switch_pair(DataType::Double, DataType::Float8_e4m3fn):
      return "__double2e4m3";
    case supported_switch_pair(DataType::Half, DataType::Float8_e4m3fn):
      return "__half2e4m3";
    case supported_switch_pair(DataType::BFloat16, DataType::Float8_e4m3fn):
      return "__bfloat2e4m3";

    case supported_switch_pair(DataType::Float8_e8m0, DataType::Float):
      return "__e8m02float";
    case supported_switch_pair(DataType::Float8_e8m0, DataType::Double):
      return "__e8m02double";
    case supported_switch_pair(DataType::Float8_e8m0, DataType::Half):
      return "__e8m02half";
    case supported_switch_pair(DataType::Float8_e8m0, DataType::BFloat16):
      return "__e8m02bfloat";
    case supported_switch_pair(DataType::Float, DataType::Float8_e8m0):
      return "__float2e8m0";
    case supported_switch_pair(DataType::Double, DataType::Float8_e8m0):
      return "__double2e8m0";
    case supported_switch_pair(DataType::Half, DataType::Float8_e8m0):
      return "__half2e8m0";
    case supported_switch_pair(DataType::BFloat16, DataType::Float8_e8m0):
      return "__bfloat2e8m0";

    default:
      return nullptr;
  }
}

DataType aten_to_data_type(const at::ScalarType& scalar_type) {
  switch (scalar_type) {
    case at::ScalarType::Bool:
      return DataType::Bool;
    case at::ScalarType::Double:
      return DataType::Double;
    case at::ScalarType::Float:
      return DataType::Float;
    case at::ScalarType::Half:
      return DataType::Half;
    case at::ScalarType::BFloat16:
      return DataType::BFloat16;
    case at::ScalarType::Float8_e4m3fn:
      return DataType::Float8_e4m3fn;
    case at::ScalarType::Float8_e5m2:
      return DataType::Float8_e5m2;
    case at::ScalarType::Float8_e8m0fnu:
      return DataType::Float8_e8m0fnu;
    case at::ScalarType::Char:
      return DataType::Char;
    case at::ScalarType::Short:
      return DataType::Short;
    case at::ScalarType::Int:
      return DataType::Int32;
    case at::ScalarType::Long:
      return DataType::Int;
    case at::ScalarType::Byte:
      return DataType::Byte;
    case at::ScalarType::UInt16:
      return DataType::UInt16;
    case at::ScalarType::UInt32:
      return DataType::UInt32;
    case at::ScalarType::UInt64:
      return DataType::UInt64;
    case at::ScalarType::ComplexFloat:
      return DataType::ComplexFloat;
    case at::ScalarType::ComplexDouble:
      return DataType::ComplexDouble;
    default:
      return DataType::Null;
  }
}

at::ScalarType data_type_to_aten(const DataType& data_type) {
  if (std::holds_alternative<PrimDataType>(data_type.type)) {
    switch (std::get<PrimDataType>(data_type.type)) {
      case DataType::Bool:
        return at::ScalarType::Bool;
      case DataType::Double:
        return at::ScalarType::Double;
      case DataType::Float:
        return at::ScalarType::Float;
      case DataType::Half:
        return at::ScalarType::Half;
      case DataType::BFloat16:
        return at::ScalarType::BFloat16;
      case DataType::Float8_e4m3fn:
        return at::ScalarType::Float8_e4m3fn;
      case DataType::Float8_e5m2:
        return at::ScalarType::Float8_e5m2;
      case DataType::Float8_e8m0fnu:
        return at::ScalarType::Float8_e8m0fnu;
      case DataType::Index:
        NVF_THROW(
            "Index is determined at compile time,",
            " to convert from an aten type you need to have the compiled "
            "information. ",
            "This information is passed to GpuLower at compile time, and then "
            "copied to kerned.",
            "There's also this information in FusionExecutorCache and the "
            "Registry system.");
      case DataType::Char:
        return at::ScalarType::Char;
      case DataType::Short:
        return at::ScalarType::Short;
      case DataType::Int32:
        return at::ScalarType::Int;
      case DataType::Int:
        return at::ScalarType::Long;
      case DataType::Byte:
        return at::ScalarType::Byte;
      case DataType::UInt16:
        return at::ScalarType::UInt16;
      case DataType::UInt32:
        return at::ScalarType::UInt32;
      case DataType::UInt64:
        return at::ScalarType::UInt64;
      case DataType::ComplexFloat:
        return at::ScalarType::ComplexFloat;
      case DataType::ComplexDouble:
        return at::ScalarType::ComplexDouble;
      default:
        break;
    }
  }
  // NVFuser's DataType is much wider than PyTorch's ScalarType. If
  // there is no direct mapping, we use some data type as a proxy.
  // If there is a data type with the same size, we use that
  const int64_t size_bit = dataTypeSizeBit(data_type);
  if (size_bit == 8) {
    return at::ScalarType::Byte;
  } else if (size_bit == 16) {
    return at::ScalarType::UInt16;
  } else if (size_bit == 32) {
    return at::ScalarType::UInt32;
  } else if (size_bit == 64) {
    return at::ScalarType::UInt64;
  } else if (size_bit == 128) {
    return at::ScalarType::ComplexDouble;
  } else {
    // If there is no data type with the same size, we use byte.
    // For this case, we adjust the size of the last dimension.
    // For example, if we have a TensorView with shape [10, 4],
    // and dtype is 3 bytes, then the corresponding ScalarType is Byte,
    // and the shape of the corresponding at::Tensor is [10, 12].
    return at::ScalarType::Byte;
  }
}

AdjustLastDim getLastDimAdjustment(const DataType& dtype) {
  if (dtype == DataType::Index) {
    return AdjustLastDim{1, 1};
  }
  const int64_t scalar_type_bit =
      (int64_t)c10::elementSize(data_type_to_aten(dtype)) * 8;
  const int64_t dtype_bit = dataTypeSizeBit(dtype);
  // Example: dtype_bit = 6, scalar_type_bit = 8
  // Then we need to adjust the last dimension by 4/3, that is,
  // at_size * 4 / 3 is the size of the last dimension of the corresponding
  // TensorView.
  const int64_t gcd = std::gcd(scalar_type_bit, dtype_bit);
  return AdjustLastDim{scalar_type_bit / gcd, dtype_bit / gcd};
}

std::ostream& operator<<(std::ostream& out, const ValType vtype) {
  return out << val_type2string(vtype);
}

std::ostream& operator<<(std::ostream& out, const PredicateType ptype) {
  return out << predicate_type2string(ptype);
}

std::ostream& operator<<(std::ostream& out, const DataType dtype) {
  return out << data_type2string(dtype);
}

std::ostream& operator<<(std::ostream& out, const UnaryOpType uotype) {
  return out << unary_op_type2string(uotype);
}

std::ostream& operator<<(std::ostream& out, const BinaryOpType botype) {
  return out << binary_op_type2string(botype);
}

std::ostream& operator<<(std::ostream& out, const ScatterOpType sotype) {
  if (sotype == ScatterOpType::Set) {
    return out << "scatter";
  }
  NVF_THROW("No scatterOp type found for scatterOp.");
}

std::ostream& operator<<(std::ostream& out, const TernaryOpType totype) {
  return out << ternary_op_type2string(totype);
}

std::ostream& operator<<(std::ostream& out, const RNGOpType rngtype) {
  return out << rng_op_type2string(rngtype);
}

std::ostream& operator<<(std::ostream& out, const ParallelType ptype) {
  return out << stringifyThread(ptype);
}

std::ostream& operator<<(std::ostream& out, const MemoryType mtype) {
  return out << memory_type2string(mtype);
}

std::ostream& operator<<(std::ostream& out, const IdMappingMode immtype) {
  return out << id_map_mode_type2string(immtype);
}

std::ostream& operator<<(
    std::ostream& out,
    const LoadStoreOpType load_store_type) {
  return out << load_store_type2string(load_store_type);
}

std::ostream& operator<<(std::ostream& out, const IterType bt) {
  return out << iter_type2string(bt);
}

std::ostream& operator<<(std::ostream& os, const SwizzleType& swizzle) {
  switch (swizzle) {
    case SwizzleType::NoSwizzle:
      os << "NoSwizzle";
      break;
    case SwizzleType::XOR:
      os << "Xor";
      break;
    default:
      NVF_THROW("undefined 2D swizzle");
      break;
  }
  return os;
}

std::ostream& operator<<(std::ostream& os, const Swizzle2DType& swizzle) {
  switch (swizzle) {
    case Swizzle2DType::NoSwizzle:
      os << "NoSwizzle";
      break;
    case Swizzle2DType::ZShape:
      os << "ZShape";
      break;
    case Swizzle2DType::XOR:
      os << "Xor";
      break;
    case Swizzle2DType::CyclicShift:
      os << "CyclicShift";
      break;
    default:
      NVF_THROW("undefined 2D swizzle");
      break;
  }
  return os;
}

std::ostream& operator<<(std::ostream& os, const SwizzleMode& swizzle) {
  switch (swizzle) {
    case SwizzleMode::NoSwizzle:
      os << "NoSwizzle";
      break;
    case SwizzleMode::Loop:
      os << "Loop";
      break;
    case SwizzleMode::Data:
      os << "Data";
      break;
    default:
      NVF_THROW("undefined 2D swizzle");
      break;
  }
  return os;
}

std::ostream& operator<<(std::ostream& os, const KernelIndexMode& index_mode) {
  switch (index_mode) {
    case KernelIndexMode::INT32:
      os << "INT32";
      break;
    case KernelIndexMode::INT64:
      os << "INT64";
      break;
    default:
      NVF_THROW("undefined index mode");
      break;
  }
  return os;
}

std::ostream& operator<<(std::ostream& os, const CacheOp& cache_op) {
  switch (cache_op) {
    case CacheOp::Unspecified:
      os << "Unspecified";
      break;
    case CacheOp::AllLevels:
      os << "AllLevels";
      break;
    case CacheOp::Streaming:
      os << "Streaming";
      break;
    case CacheOp::Global:
      os << "Global";
      break;
    default:
      NVF_THROW("undefined cache operator");
      break;
  }
  return os;
}

std::ostream& operator<<(std::ostream& os, const std::optional<bool>& b) {
  return os << (b.has_value() ? (*b ? "t" : "f") : "n");
}

std::optional<std::string> inline_op_str(const UnaryOpType uotype) {
  const char* str = unary_op_type_inline_op2string(uotype);
  return str != nullptr ? std::optional<std::string>(std::string(str))
                        : std::nullopt;
}

std::optional<std::string> inline_op_str(const BinaryOpType botype) {
  const char* str = binary_op_type_inline_op2string(botype);
  return str != nullptr ? std::optional<std::string>(std::string(str))
                        : std::nullopt;
}

std::optional<std::string> inline_op_str(const RNGOpType rngtype) {
  const char* str = rng_op_type_inline_op2string(rngtype);
  return str != nullptr ? std::optional<std::string>(std::string(str))
                        : std::nullopt;
}

std::optional<std::string> integer_op_str(const BinaryOpType botype) {
  const char* str = binary_op_integer_op2string(botype);
  return str != nullptr ? std::optional<std::string>(std::string(str))
                        : std::nullopt;
}

std::optional<std::string> bool_op_str(const BinaryOpType botype) {
  const char* str = binary_op_bool_op2string(botype);
  return str != nullptr ? std::optional<std::string>(std::string(str))
                        : std::nullopt;
}

std::string stringifyThreadSize(const ParallelType ptype) {
  return thread_size2string(ptype);
}

std::string stringifyThread(const ParallelType ptype) {
  return parallel_type2string(ptype);
}

std::string typePrefix(const DataType data_type) {
  if (std::holds_alternative<PointerType>(data_type.type)) {
    return "ptr";
  }
  if (std::holds_alternative<ArrayType>(data_type.type)) {
    return "a";
  }
  if (std::holds_alternative<StructType>(data_type.type)) {
    return "s";
  }
  if (std::holds_alternative<OpaqueType>(data_type.type)) {
    return "var";
  }
  switch (std::get<PrimDataType>(data_type.type)) {
    case DataType::Bool:
      return "b";
    case DataType::Double:
      return "d";
    case DataType::Float:
    case DataType::Half:
    case DataType::BFloat16:
    case DataType::Float8_e4m3fn:
    case DataType::Float8_e5m2:
    case DataType::Float8_e8m0fnu:
      return "f";
    case DataType::Index:
    case DataType::Int:
    case DataType::Int32:
    case DataType::Short:
    case DataType::UInt64:
    case DataType::UInt32:
    case DataType::UInt16:
    case DataType::SMemAddress:
      return "i";
    case DataType::ComplexFloat:
    case DataType::ComplexDouble:
      return "c";
    default:
      NVF_THROW("No data type found for scalar type.");
  }
}

bool isParallelTypeThreadDim(ParallelType ptype) {
  return ptype == ParallelType::TIDx || ptype == ParallelType::TIDy ||
      ptype == ParallelType::TIDz;
}

bool isParallelTypeBlockDim(ParallelType ptype) {
  return ptype == ParallelType::BIDx || ptype == ParallelType::BIDy ||
      ptype == ParallelType::BIDz;
}

bool isParallelTypeDeviceDim(ParallelType ptype) {
  return ptype == ParallelType::DIDx || ptype == ParallelType::DIDy ||
      ptype == ParallelType::DIDz;
}

bool isParallelTypeThread(ParallelType ptype) {
  return isParallelTypeBlockDim(ptype) || isParallelTypeThreadDim(ptype);
}

bool isParallelTypeVectorize(ParallelType ptype) {
  return ptype == ParallelType::Vectorize;
}

std::optional<std::string> cast_func_str(
    const std::pair<DataType, DataType>& cast) {
  const char* str = supported_casts2string(cast);
  return str != nullptr ? std::optional<std::string>(std::string(str))
                        : std::nullopt;
}

int64_t dataTypeSizeBit(DataType type) {
  return std::visit(
      [](auto&& dtype) -> int64_t {
        using T = std::decay_t<decltype(dtype)>;
        if constexpr (std::is_same_v<T, PrimDataType>) {
          return primDataTypeSizeBit(dtype);
        } else if constexpr (std::is_same_v<T, PointerType>) {
          return sizeof(void*) * 8;
        } else if constexpr (std::is_same_v<T, ArrayType>) {
          return dataTypeSizeBit(*dtype.type) * dtype.size;
        } else if constexpr (std::is_same_v<T, StructType>) {
          int64_t size = 0;
          for (const auto& field : dtype.fields) {
            if (!field.used_in_kernel) {
              continue;
            }
            size += dataTypeSizeBit(*field.type);
          }
          return size;
        } else if constexpr (std::is_same_v<T, OpaqueType>) {
          return dtype.size * 8;
        }
        NVF_THROW("Size undefined for data type.");
      },
      type.type);
}

int64_t dataTypeSizeByte(DataType type) {
  int64_t bits = dataTypeSizeBit(type);
  NVF_CHECK(bits % 8 == 0, "Size is not a multiple of 8 bits.");
  return bits / 8;
}

int64_t dataTypeSizeBit(DataType type, DataType index_type) {
  if (type == DataType::Index) {
    NVF_ERROR(
        index_type == DataType::Int32 || index_type == DataType::Int,
        "Invalid index type of ",
        index_type);
    return dataTypeSizeBit(index_type);
  }
  return dataTypeSizeBit(type);
}

int64_t dataTypeSizeByte(DataType type, DataType index_type) {
  int64_t bits = dataTypeSizeBit(type, index_type);
  NVF_CHECK(bits % 8 == 0, "Size is not a multiple of 8 bits.");
  return bits / 8;
}

std::ostream& operator<<(
    std::ostream& os,
    const CircularBufferLoopStage loop_stage) {
  switch (loop_stage) {
    case CircularBufferLoopStage::NotApplicable:
      break;
    case CircularBufferLoopStage::Prolog:
      os << "{CircularBufferProlog}";
      break;
    case CircularBufferLoopStage::Main:
      os << "{CircularBufferMainLoop}";
      break;
    case CircularBufferLoopStage::Epilog:
      os << "{CircularBufferEpilog}";
      break;
    case CircularBufferLoopStage::AsyncWarp:
      os << "{AsyncWarp}";
      break;
    case CircularBufferLoopStage::ComputeWarp:
      os << "{ComputeWarp}";
      break;
    default:
      NVF_THROW("unknown circular buffer stage");
  }
  return os;
}

int max_digits10(DataType dtype) {
  // [max_digits10 calculation]
  // As of C++17 there is no max_digits10 for __half or bfloat16, so we use the
  // general formula (see [1] p31 Section 5.2.4.2.2 part 11):
  //   ceil(1 + p log10(2))
  // where p is the precision of the type (aka significand):
  //    Type      Precision   max_digits10
  //   fp8_e5m2       3           2
  //   fp8_e4m3       4           3
  //   fp8_e8m0       1           2
  //   bfloat16       8           4
  //   float16       11           5
  //   float32       24           9
  //   float64       53          17
  // [1] http://www.open-std.org/jtc1/sc22/wg14/www/docs/n1570.pdf
  if (dtype == DataType::Float || dtype == DataType::ComplexFloat) {
    return std::numeric_limits<float>::max_digits10;
  } else if (dtype == DataType::Double || dtype == DataType::ComplexDouble) {
    return std::numeric_limits<double>::max_digits10;
  } else if (dtype == DataType::Half) {
    return 5;
  } else if (dtype == DataType::BFloat16) {
    return 4;
  } else if (dtype == DataType::Float8_e4m3fn) {
    return 3;
  } else if (dtype == DataType::Float8_e5m2 || dtype == DataType::Float8_e8m0fnu) {
    return 2;
  } else {
    NVF_CHECK(
        !isFloatingPointType(dtype),
        "Unhandled floating point type in max_digits10 ",
        dtype);
    return 0;
  }
}

std::ostream& operator<<(std::ostream& os, TMemRegisterDataPath dp) {
  switch (dp) {
    case TMemRegisterDataPath::Path32x32b:
      return os << "32x32b";
    case TMemRegisterDataPath::Path16x64b:
      return os << "16x64b";
    case TMemRegisterDataPath::Path16x128b:
      return os << "16x128b";
    case TMemRegisterDataPath::Path16x256b:
      return os << "16x256b";
    case TMemRegisterDataPath::Path16x32bx2:
      return os << "16x32bx2";
    default:
      NVF_THROW("Unknown TMemRegisterDataPath");
  }
}

} // namespace nvfuser<|MERGE_RESOLUTION|>--- conflicted
+++ resolved
@@ -236,13 +236,10 @@
               return "__e4m3";
             case DataType::Float8_e5m2:
               return "__e5m2";
-<<<<<<< HEAD
             case DataType::Float8_e8m0fnu:
               return "__e8m0";
-=======
             case DataType::Float4_e2m1:
               return "e2m1";
->>>>>>> 9bb37372
             case DataType::Index:
               return "nvfuser_index_t";
             case DataType::Char:
