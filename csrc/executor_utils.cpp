// clang-format off
/*
 * SPDX-FileCopyrightText: Copyright (c) 2023-present NVIDIA CORPORATION & AFFILIATES.
 * All rights reserved.
 * SPDX-License-Identifier: BSD-3-Clause
 */
// clang-format on
#include <ATen/cuda/CUDAContext.h>
#include <ATen/cuda/CUDAGeneratorImpl.h>
#include <ATen/native/cuda/jit_utils.h>

#include <c10/util/irange.h>

#include <contiguity.h>
#include <executor_utils.h>
#include <instrumentation.h>
#include <ir_all_nodes.h>
#include <ir_iostream.h>
#include <ir_utils.h>
#include <kernel_db/kernel_db.h>
#include <torch/csrc/jit/resource_guard.h>

#include <cuda_occupancy.h>
#include <nvfuser_resources/PhiloxCudaStateRaw.h>
#include <nvfuser_resources/array.h>
#include <nvfuser_resources/basic_type_traits.h>
#include <nvfuser_resources/bf16_support.h>
#include <nvfuser_resources/block_reduction.h>
#include <nvfuser_resources/block_sync_atomic.h>
#include <nvfuser_resources/block_sync_default.h>
#include <nvfuser_resources/block_welford_outer.h>
#include <nvfuser_resources/broadcast.h>
#include <nvfuser_resources/complex_number.h>
#include <nvfuser_resources/fp16_support.h>
#include <nvfuser_resources/fused_reduction.h>
#include <nvfuser_resources/fused_welford_helper.h>
#include <nvfuser_resources/fused_welford_impl.h>
#include <nvfuser_resources/fused_welford_impl_outer.h>
#include <nvfuser_resources/grid_broadcast.h>
#include <nvfuser_resources/grid_reduction.h>
#include <nvfuser_resources/grid_sync.h>
#include <nvfuser_resources/helpers.h>
#include <nvfuser_resources/index_utils.h>
#include <nvfuser_resources/memory.h>
#include <nvfuser_resources/random_numbers.h>
#include <nvfuser_resources/tensor.h>
#include <nvfuser_resources/tensorcore.h>
#include <nvfuser_resources/tuple.h>
#include <nvfuser_resources/type_traits.h>
#include <nvfuser_resources/warp.h>
#include <nvfuser_resources/welford.h>

#include <cstdlib>
#include <fstream>
#include <variant>

#include <nvrtc.h>

namespace nvfuser {
namespace executor_utils {

std::string kernelPreamble() {
  std::stringstream ss;
  ss << nvfuser_resources::basic_type_traits_cu;
  ss << nvfuser_resources::complex_number_cu;

  ss << nvfuser_resources::fp16_support_cu;
  ss << nvfuser_resources::bf16_support_cu;

  // Base classes and helpers
  ss << nvfuser_resources::tensor_cu;
  ss << nvfuser_resources::type_traits_cu;
  ss << nvfuser_resources::array_cu;
  ss << nvfuser_resources::random_numbers_cu;
  ss << nvfuser_resources::helpers_cu;
  ss << nvfuser_resources::index_utils_cu;
  ss << nvfuser_resources::tuple_cu;

  // Synchronization classes
  if (std::getenv("PYTORCH_NVFUSER_USE_BLOCK_SYNC_ATOMIC")) {
    ss << nvfuser_resources::block_sync_atomic_cu;
  } else {
    ss << nvfuser_resources::block_sync_default_cu;
  }
  ss << nvfuser_resources::grid_sync_cu;

  // Communication classes
  ss << nvfuser_resources::block_reduction_cu;
  ss << nvfuser_resources::grid_reduction_cu;
  ss << nvfuser_resources::grid_broadcast_cu;
  ss << nvfuser_resources::broadcast_cu;
  ss << nvfuser_resources::welford_cu;
  ss << nvfuser_resources::warp_cu;
  ss << nvfuser_resources::tensorcore_cu;
  ss << nvfuser_resources::memory_cu;
  ss << nvfuser_resources::fused_welford_helper_cu;
  ss << nvfuser_resources::fused_reduction_cu;
  ss << nvfuser_resources::fused_welford_impl_cu;
  ss << nvfuser_resources::block_welford_outer_cu;
  ss << nvfuser_resources::fused_welford_impl_outer_cu;

  // Random utilities
  ss << nvfuser_resources::PhiloxCudaStateRaw_cu;

  return ss.str();
}

namespace {

// Query the target GPU version number NVRTC compiles CUDA kernels for
TORCH_CUDA_CU_API void queryTargetGPUVersion(
    const cudaDeviceProp* const prop,
    int& major,
    int& minor,
    bool& compile_to_sass) {
  using CudaVersion = std::pair<int, int>;
  CudaVersion nvrtc_version;
  NVRTC_SAFE_CALL(nvrtcVersion(&nvrtc_version.first, &nvrtc_version.second));

  TORCH_CHECK(
      nvrtc_version.first >= 6,
      "NVRTC versions less than 6 are not supported. Is: ",
      nvrtc_version.first);

  // Version supported by device
  // Usually any lower version works too but is less efficient
  const CudaVersion dev_version = CudaVersion(prop->major, prop->minor);
  // Maximum version supported by the driver, cap dev_version to this
  CudaVersion max_dev_version;
  if (nvrtc_version.first <= 7) { // 7 supports 2-5.x
    max_dev_version = CudaVersion(5, 0);
  } else if (nvrtc_version.first <= 8) { // 8 supports 2-6.x
    max_dev_version = CudaVersion(6, 0);
  } else if (nvrtc_version.first <= 9) { // 9 supports 3-7.2
    max_dev_version = CudaVersion(7, 2);
  } else if (nvrtc_version.first <= 10) { // 10 supports 3-7.5
    max_dev_version = CudaVersion(7, 5);
  } else if (nvrtc_version == CudaVersion(11, 0)) { // 11.0 supports 3-8.0
    max_dev_version = CudaVersion(8, 0);
  } else if (nvrtc_version.first == 11 && nvrtc_version.second < 8) {
    max_dev_version = CudaVersion(8, 6);
  } else {
    // If the driver version is unknown (i.e. newer than this code)
    // assume the driver supports this device
    max_dev_version = dev_version;
  }
  if (dev_version > max_dev_version) {
    major = max_dev_version.first;
    minor = max_dev_version.second;
    // if we are clamping major/minor, sass is not compatible
    compile_to_sass = false;
  } else {
    major = dev_version.first;
    minor = dev_version.second;
    compile_to_sass = true;
  }
}

// return false if arg's type, number of dimensions, and device, doesn't match
// param and provided c10:device
bool validateKernelArgTensor(
    const at::Tensor& arg,
    const Val* param,
    const c10::Device& device,
    std::stringstream& msg) {
  // Arg is a tensor. Param must be a tensor too.
  if (*param->getValType() != ValType::TensorView) {
    msg << "Argument is a tensor, but the parameter is not.\n";
    return false;
  }

  if (is_cpu_scalar(arg) && !param->as<TensorView>()->isCpuScalar()) {
    msg << "Argument is CPU Scalar Tensor, but parameter is not.\n";
    return false;
  }

  if (!is_cpu_scalar(arg) && !arg.is_cuda()) {
    msg << "Argument is a CPU tensor which is not supported in fusions.\n";
    return false;
  }

  // Check the rank of the tensors.
  size_t arg_dim = arg.dim();
  // Note: This requires current Fusion to be active.
  // NOLINTNEXTLINE(cppcoreguidelines-init-variables)
  size_t param_dim = TensorDomain::noReductions(
                         param->as<TensorView>()->getMaybeRFactorDomain())
                         .size();
  // see [Note - broadcast support in integration]
  // Because of broadcasting support handled in integration, we relax the rank
  // check as necessary.
  if (arg_dim > param_dim) {
    msg << "Argument tensor's rank is " << arg_dim << ", but the parameter is "
        << param_dim << "\n";
    return false;
  }

  if (!is_cpu_scalar(arg) && arg.device() != device) {
    msg << "Argument is on device that is not compiled for."
        << "\n";
    return false;
  }
  // Check element type
  at::ScalarType arg_data_type = arg.scalar_type();
  DataType param_data_type = *param->getDataType();
  bool match = false;
  // TODO: remove this switch with `aten_to_data_type`
  switch (arg_data_type) {
    case at::ScalarType::Double:
      match = param_data_type == DataType::Double;
      break;
    case at::ScalarType::Half:
      match = param_data_type == DataType::Half;
      break;
    case at::ScalarType::BFloat16:
      match = param_data_type == DataType::BFloat16;
      break;
    case at::ScalarType::Float:
      match = param_data_type == DataType::Float;
      break;
    case at::ScalarType::Long:
      match = param_data_type == DataType::Int;
      break;
    case at::ScalarType::Int:
      match = param_data_type == DataType::Int32;
      break;
    case at::ScalarType::Bool:
      match = param_data_type == DataType::Bool;
      break;
    case at::ScalarType::ComplexFloat:
      match = param_data_type == DataType::ComplexFloat;
      break;
    case at::ScalarType::ComplexDouble:
      match = param_data_type == DataType::ComplexDouble;
      break;
    default:
      msg << "Argument element type, " << arg_data_type << ", is not supported."
          << "\n";
      return false;
  }
  if (!match)
    msg << "Argument element type is " << arg_data_type
        << ", but the parameter is " << param_data_type << "\n";
  return match;
}

// Return false if  arg_type doesn't match the type in param
bool validateKernelArgScalar(
    const ArgAbstract* arg,
    const Val* param,
    std::stringstream& msg) {
  TORCH_INTERNAL_ASSERT(
      param->getDataType().has_value(), "kernel param should have data type");
  DataType param_type = *param->getDataType();
  bool match = false;
  switch (arg->type()) {
    case ArgType::Long:
      match = param_type == DataType::Int || param_type == DataType::Int32;
      break;
    case ArgType::Double:
      match = param_type == DataType::Double || param_type == DataType::Float ||
          param_type == DataType::Half || param_type == DataType::BFloat16;
      break;
    case ArgType::Bool:
      match = param_type == DataType::Bool;
      break;
    case ArgType::ComplexDouble:
      match = param_type == DataType::ComplexDouble ||
          param_type == DataType::ComplexFloat;
      break;
    default:
      // TODO: We need to verify that param is actually a scalar
      msg << "Argument is not a scalar, but the parameter is."
          << "\n";
      return false;
  }
  if (!match) {
    msg << "Argument type is " << argTypeToString(arg->type())
        << ", but the parameter is " << param_type << "\n";
  }
  return match;
}

// Return false if arg and param don't match up and if arg's device (if a
// tensor) doesn't match provided device
bool validateKernelArg(
    const ArgAbstract* arg,
    const Val* param,
    const c10::Device& device,
    std::stringstream& msg) {
  // clang-tidy complains that arg may be null without this assertion
  TORCH_INTERNAL_ASSERT(arg != nullptr);
  if (auto tensor_arg_abstract = dynamic_cast<const TensorArgAbstract*>(arg)) {
    // TODO: don't use get tensor here. We would want to remove tensor reference
    // for async compilation
    return validateKernelArgTensor(
        tensor_arg_abstract->getTensor(), param, device, msg);
  } else if (arg->isType(ArgType::CpuScalarTensor)) {
    // TODO: merge this one with above
    // TODO: we need to check cpu scalar dtyp matches param
    bool match = param->as<TensorView>()->isCpuScalar();
    if (!match) {
      msg << "Argument is scalar type, but kernel parameter is not\n";
    }
    return match;
  } else {
    return validateKernelArgScalar(arg, param, msg);
  }
}

// Return true if all the tensors have the same stride, assumes all tensors are
// contiguous
bool checkSameStride(const std::vector<c10::IValue>& tensors) {
  if (tensors.size() < 2) {
    return true;
  }
  for (const auto idx : c10::irange(tensors.size() - 1)) {
    auto current = tensors[idx];
    auto next = tensors[idx + 1];
    if (!current.isTensor() || !next.isTensor()) {
      return false;
    }

    const auto& current_tensor = current.toTensor();
    const auto& next_tensor = next.toTensor();
    if (current_tensor.ndimension() != next_tensor.ndimension()) {
      return false;
    }

    for (const auto i : c10::irange(current_tensor.ndimension())) {
      if (current_tensor.stride(i) != next_tensor.stride(i)) {
        return false;
      }
    }
  }
  return true;
}

// Return true if all the tensors are contiguous and have the same striding
bool checkSameContiguity(const std::vector<c10::IValue>& tensors) {
  if (tensors.size() < 2) {
    return true;
  }

  auto reference = tensors.front();
  if (!reference.isTensor()) {
    return false;
  }

  // Determine if the reference tensor is contiguous
  const auto& reference_tensor = reference.toTensor();
  int64_t expected_stride = 1;
  for (const auto i : c10::irange(1, reference_tensor.ndimension() + 1)) {
    int64_t ind = reference_tensor.ndimension() - i;
    if (reference_tensor.size(ind) == 1) {
      continue;
    }
    if (reference_tensor.stride(ind) != expected_stride) {
      return false;
    }
    expected_stride *= reference_tensor.size(ind);
  }

  // Check if all the tensors have the same contiguity
  return checkSameStride(tensors);
}

bool checkValidMisalignedTensors(
    const std::unordered_set<TensorView*>& inp_tv,
    const std::unordered_set<TensorView*>& out_tv,
    const std::vector<c10::IValue>& inp_tensors,
    const std::vector<c10::IValue>& out_tensors) {
  if (out_tv.empty()) {
    // Only check input tensors
    return checkSameStride(inp_tensors);
  } else if (!out_tv.empty() && out_tensors.empty()) {
    // out_tensors is empty unless outputs are given to runFusion.
    // Assume out tensors are contiguous
    return checkSameContiguity(inp_tensors);
  } else {
    // Only check input and output tensors
    std::vector<c10::IValue> tensors;
    tensors.insert(tensors.end(), inp_tensors.begin(), inp_tensors.end());
    tensors.insert(tensors.end(), out_tensors.begin(), out_tensors.end());
    return checkSameStride(tensors);
  }
}

} // namespace

void validateKernelInputs(
    Fusion* fusion,
    const KernelArgumentHolder& args,
    const c10::Device& device) {
  FUSER_PERF_SCOPE("executor_utils::ValidateKernelInputs");

  // This is necessary as we were traversing the fusion graph later in the check
  FusionGuard fg(fusion);
  // Check inputs
  TORCH_INTERNAL_ASSERT(
      args.size() == fusion->inputs().size(), "Wrong number of kernel inputs.");

  std::stringstream msg;
  bool mismatch = false;
  for (const auto i : c10::irange(args.size())) {
    const ArgAbstract* arg = args[i];
    const Val* param = fusion->inputs()[i];
    mismatch = !validateKernelArg(arg, param, device, msg) || mismatch;
  }
  TORCH_INTERNAL_ASSERT(
      !mismatch, "Found one or more invalid arguments: ", msg.str());
}

void validateKernelOutputs(
    Fusion* fusion,
    const std::vector<at::Tensor>& outputs,
    const c10::Device& device) {
  FUSER_PERF_SCOPE("executor_utils::ValidateKernelOutputs");

  TORCH_INTERNAL_ASSERT(
      !fusion->outputs().empty(),
      "Kernel should have at least one output tensor.");

  TORCH_INTERNAL_ASSERT(
      outputs.size() == fusion->outputs().size(),
      "Wrong number of kernel outputs.");

  std::stringstream msg;
  bool mismatch = false;
  for (const auto i : c10::irange(outputs.size())) {
    const at::Tensor& arg = outputs[i];
    const Val* param = fusion->outputs()[i];
    mismatch = !validateKernelArgTensor(arg, param, device, msg) || mismatch;
  }
  TORCH_INTERNAL_ASSERT(
      !mismatch, "Found one or more invalid arguments: ", msg.str());
}

namespace {

// Finds a fusion input or output tensor, this function is used to grab tensors
// to validate the strides of the tensors for vectorization.
//
// Returns a pair consisting of a flag indicating if it's a fusion input (else
// is output) and an integer position within in the input or output tensor list.
std::vector<std::pair<bool, int>> getVectorizedFusionInputOutput(
    TensorView* producer_tv,
    TensorView* consumer_tv,
    Fusion* fusion) {
  std::vector<std::pair<bool, int>> input_output;

  // When the producer is a fusion input, only return the producer
  // (vectorization validation assumes consumer of input is vectorizable).
  // Similarly, when the consumer is a fusion output, only return the consumer
  // (vectorization validation assumes producer of output is vectorizable). If
  // producer is input and consumer is output, return both.

  if (producer_tv->isFusionInput()) {
    auto producer_it = std::find(
        fusion->inputs().begin(), fusion->inputs().end(), producer_tv);
    TORCH_INTERNAL_ASSERT(
        producer_it != fusion->inputs().end(),
        "Could not find ",
        producer_tv,
        " in fusion inputs.");
    auto pos = std::distance(fusion->inputs().begin(), producer_it);
    input_output.push_back(
        std::make_pair<bool, int>(true, static_cast<int>(pos)));
  }

  if (consumer_tv->isFusionOutput()) {
    auto consumer_it = std::find(
        fusion->outputs().begin(), fusion->outputs().end(), consumer_tv);
    TORCH_INTERNAL_ASSERT(
        consumer_it != fusion->outputs().end(),
        "Could not find ",
        consumer_tv,
        " in fusion outputs.");
    auto pos = std::distance(fusion->outputs().begin(), consumer_it);
    input_output.push_back(
        std::make_pair<bool, int>(false, static_cast<int>(pos)));
  }

  return input_output;
}

//! Returns the information of vectorized input/output tensors
//! in the given fusion.
std::unique_ptr<caching::VectorizedTensorInfo> getVectorizedTensorValidationInfo(
    kir::Kernel* kernel) {
  auto vectorized_tensor_info_ptr =
      std::make_unique<caching::VectorizedTensorInfo>();

  for (const auto& vector_info : kernel->summary().vectorized_set_info) {
    auto consumer_tv = vector_info.consumer_tv;
    auto producer_tv = vector_info.producer_tv;

    auto vector_dim = vector_info.vectorized_leaf_id;
    const auto is_aligned =
        vector_dim->getParallelType() == ParallelType::Vectorize;

    // Find fusion inputs and outputs that are used with misaligned
    // vectorization.
    if (!is_aligned) {
      TORCH_INTERNAL_ASSERT(
          producer_tv->isFusionInput() || consumer_tv->isFusionOutput(),
          "MisalignedVectorize is assumed to be used with either input or output tensor");
      if (consumer_tv->getMemoryType() == MemoryType::Global &&
          producer_tv->getMemoryType() == MemoryType::Local) {
        vectorized_tensor_info_ptr->global_out_misaligned_tv.insert(
            consumer_tv);
      } else if (
          producer_tv->getMemoryType() == MemoryType::Global &&
          consumer_tv->getMemoryType() == MemoryType::Local) {
        vectorized_tensor_info_ptr->global_inp_misaligned_tv.insert(
            producer_tv);
      } else {
        TORCH_INTERNAL_ASSERT(
            false,
            "Unsupported memory configuration for misaligned vectorization.");
      }
    }

    // Collect information on corresponding fusion input and output
    // tensors to verify strides.
    auto inp_or_out_info =
        getVectorizedFusionInputOutput(producer_tv, consumer_tv, kernel);

    // If both producer and consumer are contig and intermediate,
    // nothing to validate with respect to strides.
    if (inp_or_out_info.empty()) {
      continue;
    }

    // Misaligned vectorize only allows from input to local or local
    // to output
    if (!is_aligned) {
      TORCH_INTERNAL_ASSERT(inp_or_out_info.size() == 1);
    }

    for (const auto& inp_or_out : inp_or_out_info) {
      const bool is_input = inp_or_out.first;
      const int pos = inp_or_out.second;

      if (is_aligned) {
        auto& pos_list = is_input
            ? vectorized_tensor_info_ptr->aligned_vectorized_inp_tensor_pos
            : vectorized_tensor_info_ptr->aligned_vectorized_out_tensor_pos;
        pos_list.push_back(pos);
      } else {
        auto& map = is_input
            ? vectorized_tensor_info_ptr->inp_misaligned_tensors_pos
            : vectorized_tensor_info_ptr->out_misaligned_tensors_pos;
        map.emplace_back(pos);
      }
    }
  }

  return vectorized_tensor_info_ptr;
}

// Make sure the root domain(s) comprising the vectorized leaf domain
// have the (merged) extent that is divisible by the vectorization
// word size.
void validateAlignedVectorizeExtents(
    const VectorizedSetInfo& info,
    ExpressionEvaluator& expr_eval) {
  TORCH_INTERNAL_ASSERT(
      !info.contig_root_ids.empty(),
      "No root ID found for vectorization with ",
      info.consumer_tv->toString(),
      " and ",
      info.producer_tv->toString());

  // TODO: Rewrite validation of the vectorized dimension
  // int64_t vectorized_merged_domain_extent = 1;
  for (auto id : info.contig_root_ids) {
    auto extent_val = expr_eval.evaluate(id->extent());
    TORCH_INTERNAL_ASSERT(
        extent_val.has_value(),
        "Error vectorizing, ",
        info.consumer_tv->toString(),
        " as the extent of a vectorized root domain, ",
        id->toString(),
        ", is unknown.");
    // TODO: Rewrite validation of the vectorized dimension
    // vectorized_merged_domain_extent *= extent_val->as<int64_t>();
  }

  // TODO: Rewrite validation of the vectorized dimension, we can't just used a
  // single merged extent because we could be splitting a dimension then merging
  // it in order to the right of it. Contig merged index simply isn't exactly
  // what we need to validate for vectorization, and we're relying on better
  // vectorization support than that would offer. This validation needs to be
  // rewritten based on updated indexing logic that traverses loop->rfactor
  // domains and tracks partial mappings like scheduler/vectorize_helper.cpp
  //
  // TORCH_INTERNAL_ASSERT(
  //     vectorized_merged_domain_extent % info.word_size == 0,
  //     "Error vectorizing, ",
  //     info.consumer_tv->toString(),
  //     " as the extent of the indexed domain, ",
  //     vectorized_merged_domain_extent,
  //     ", is not divisible by vector word size ",
  //     info.word_size);
}

void validateAlignedVectorizedFusionInputOutput(
    const at::Tensor& aten_tensor,
    int word_size,
    TensorView* tv) {
  TORCH_INTERNAL_ASSERT(
      reinterpret_cast<size_t>(aten_tensor.data_ptr()) %
              (word_size * aten_tensor.dtype().itemsize()) ==
          0,
      "Vectorization of ",
      tv->toString(),
      " not possible as the memory address is not aligned. ",
      "Address: ",
      aten_tensor.data_ptr(),
      ", vector word size: ",
      word_size,
      ", data type: ",
      aten_tensor.dtype());

  // Traverse strides from the right-most domains. The rightmost
  // domain must have stride 1.
  int64_t cur_contig_stride = 1;
  bool still_rightmost = true;
  for (auto i = aten_tensor.ndimension() - 1; i >= 0; --i) {
    const auto stride = aten_tensor.strides().at(i);
    const auto size = aten_tensor.sizes().at(i);
    auto root_id = tv->getMaybeRFactorDomain()[i];
    const auto is_expanded_broadcasting =
        root_id->isBroadcast() && root_id->hasExpandedExtent();

    if (is_expanded_broadcasting) {
      TORCH_INTERNAL_ASSERT(
          stride == 0,
          "Dimension ",
          i,
          " should be an expanded broadcasting, but it does not have stride zero.");
    }

    // If this domain is contiguous or size == 1, then not necessary to check
    // the stride. Otherwise, stride must be 1 if it's rightmost or
    // divisible by word_size
    TORCH_INTERNAL_ASSERT(
        stride == cur_contig_stride || size == 1 || is_expanded_broadcasting ||
            (still_rightmost && stride == 1) ||
            (!still_rightmost && stride % word_size == 0),
        "Vectorization of ",
        tv->toString(),
        " with word size ",
        word_size,
        " not possible due to invalid stride.",
        " Domain: ",
        tv->axis(i)->toString(),
        ", stride: ",
        stride)
    // If the domain is size-1, the next domain is still considered
    // rightmost.
    still_rightmost =
        still_rightmost && (size == 1 || is_expanded_broadcasting);
    // We do not update cur_contig_stride for size==1 dimensions,
    // since we have specialized vectorization stride check for them
    if (size != 1) {
      cur_contig_stride = stride * size;
    }
  }
}

void validateAlignedVectorizedTensors(
    kir::Kernel* kernel,
    const KernelArgumentHolder& args,
    const std::vector<at::Tensor>& outputs,
    caching::ExecutorCompileTimeInfoCache* data_cache,
    ExpressionEvaluator& expr_eval) {
  auto tensor_vectorization_validation_entry =
      executor_utils::caching::ExecutorCompileTimeEntry<
          executor_utils::caching::VectorizedTensorValidation>(
          data_cache, [kernel]() {
            return executor_utils::getVectorizedTensorValidationInfo(kernel);
          });

  // Verify extents of aligned vectorized tensors
  for (const auto& vec_info : kernel->summary().vectorized_set_info) {
    if (vec_info.vectorized_leaf_id->getParallelType() ==
        ParallelType::Vectorize) {
      validateAlignedVectorizeExtents(vec_info, expr_eval);
    }
  }

  // Validate input and output tensors with aligend
  // vectorization.
  for (auto pos : tensor_vectorization_validation_entry.get()
                      .aligned_vectorized_inp_tensor_pos) {
    auto tv = kernel->inputs().at(pos)->as<TensorView>();
    auto word_size = kernel->summary().vectorized_accesses.at(tv);
    auto tensor_arg_abstract =
        dynamic_cast<const TensorArgAbstract*>(args[pos]);
    TORCH_INTERNAL_ASSERT(tensor_arg_abstract, "alias io only supports tensor");
    validateAlignedVectorizedFusionInputOutput(
        tensor_arg_abstract->getTensor(), word_size, tv);
  }
  if (!outputs.empty()) {
    for (auto pos : tensor_vectorization_validation_entry.get()
                        .aligned_vectorized_out_tensor_pos) {
      auto tv = kernel->outputs().at(pos)->as<TensorView>();
      auto word_size = kernel->summary().vectorized_accesses.at(tv);
      validateAlignedVectorizedFusionInputOutput(outputs[pos], word_size, tv);
    }
  }
}

// Misaligned vectorization check. Currently misaligned vectorization is limited
// to global-register and register-global load/store patterns. However, this
// could be improved to include shared memory.
void validateMisalignedVectorizedTensors(
    kir::Kernel* kernel,
    const KernelArgumentHolder& args,
    const std::vector<at::Tensor>& outputs,
    caching::ExecutorCompileTimeInfoCache* data_cache,
    ExpressionEvaluator& expr_eval) {
  auto tensor_vectorization_validation_entry =
      executor_utils::caching::ExecutorCompileTimeEntry<
          executor_utils::caching::VectorizedTensorValidation>(
          data_cache, [kernel]() {
            return executor_utils::getVectorizedTensorValidationInfo(kernel);
          });

  std::vector<c10::IValue> inp_misaligned_tensors;
  std::vector<c10::IValue> out_misaligned_tensors;

  const auto& inp_misaligned_tensors_pos =
      tensor_vectorization_validation_entry.get().inp_misaligned_tensors_pos;
  inp_misaligned_tensors.reserve(inp_misaligned_tensors_pos.size());
  std::transform(
      inp_misaligned_tensors_pos.begin(),
      inp_misaligned_tensors_pos.end(),
      std::back_inserter(inp_misaligned_tensors),
      [&args](int idx) {
        auto tensor_arg_abstract =
            dynamic_cast<const TensorArgAbstract*>(args[idx]);
        TORCH_INTERNAL_ASSERT(
            tensor_arg_abstract, "alias io only supports tensor");
        return tensor_arg_abstract->getTensor();
      });

  const auto& out_misaligned_tensors_pos =
      tensor_vectorization_validation_entry.get().out_misaligned_tensors_pos;
  if (!outputs.empty()) {
    out_misaligned_tensors.reserve(out_misaligned_tensors_pos.size());
    std::transform(
        out_misaligned_tensors_pos.begin(),
        out_misaligned_tensors_pos.end(),
        std::back_inserter(out_misaligned_tensors),
        [&outputs](int idx) { return outputs[idx]; });
  }
  // If input stride is non-contiguous + no outputs, return false
  TORCH_INTERNAL_ASSERT(
      checkValidMisalignedTensors(
          tensor_vectorization_validation_entry.get().global_inp_misaligned_tv,
          tensor_vectorization_validation_entry.get().global_out_misaligned_tv,
          inp_misaligned_tensors,
          out_misaligned_tensors),
      "All global tensors must have the same stride for misaligned vectorization.");
}

// Check if there's any split that is non-divisible and vectorized. If
// found, Vectorize is illegal.
void validateVectorizedSplits(
    kir::Kernel* kernel,
    ExpressionEvaluator& expr_eval) {
  for (const auto& extent_factor : kernel->summary().splits_to_validate) {
    auto input_extent = expr_eval.evaluate(extent_factor.first);
    auto split_factor = expr_eval.evaluate(extent_factor.second);
    TORCH_INTERNAL_ASSERT(
        input_extent.has_value(),
        "Could not check if a split with vectorization is divisible because the extent, ",
        extent_factor.first->toString(),
        ", is not possible to evaluate.");
    TORCH_INTERNAL_ASSERT(
        input_extent.has_value(),
        "Could not check if a split with vectorization is divisible because the split factor, ",
        extent_factor.second->toString(),
        ", is not possible to evaluate.");
    TORCH_INTERNAL_ASSERT(
        input_extent.value() % split_factor.value() == 0,
        "Non-divisible split with vectorization is detected. ",
        "Extent: ",
        input_extent.value(),
        ". Factor: ",
        split_factor.value());
  }
}

} // namespace

void validateVectorizedTensors(
    kir::Kernel* kernel,
    const KernelArgumentHolder& args,
    const std::vector<at::Tensor>& outputs,
    caching::ExecutorCompileTimeInfoCache* data_cache,
    ExpressionEvaluator& expr_eval) {
  FUSER_PERF_SCOPE("FusionExecutor::validateVectorizedTensors");

  validateAlignedVectorizedTensors(
      kernel, args, outputs, data_cache, expr_eval);

  validateMisalignedVectorizedTensors(
      kernel, args, outputs, data_cache, expr_eval);

  validateVectorizedSplits(kernel, expr_eval);
}

namespace {

void bindInputForExprEvaluation(
    Val* val,
    const ArgAbstract* arg,
    bool check_consistency,
    ExpressionEvaluator& expr_eval) {
  if (val->getValType() == ValType::TensorView) {
    TensorView* cg_tensor = val->as<TensorView>();
    auto root_domain =
        TensorDomain::noReductions(cg_tensor->getMaybeRFactorDomain());

    if (root_domain.empty()) {
      TORCH_INTERNAL_ASSERT(
          arg->isType(ArgType::CpuScalarTensor) ||
              (arg->isType(ArgType::Tensor) &&
               dynamic_cast<const TensorArgAbstract*>(arg)->getRank() == 0),
          "Something went wrong configuring launch. Inputs is not rank 0 tensor");
    } else {
      TORCH_INTERNAL_ASSERT(
          arg->isType(ArgType::Tensor),
          "Something went wrong configuring launch. Inputs do not match.");

      auto tensor_arg_abstract = dynamic_cast<const TensorArgAbstract*>(arg);

      TORCH_INTERNAL_ASSERT(
          tensor_arg_abstract &&
              tensor_arg_abstract->getRank() == (int64_t)root_domain.size(),
          "Something went wrong configuring launch. Inputs rank does not match.");

      for (const auto dim : c10::irange(root_domain.size())) {
        const auto tensor_arg_size = tensor_arg_abstract->getSize((int)dim);
        const auto tensor_arg_stride = tensor_arg_abstract->getStride((int)dim);
        const auto extent = root_domain[dim]->extent();
        if (root_domain[dim]->hasExpandedExtent()) {
          TORCH_INTERNAL_ASSERT(
              tensor_arg_stride == 0,
              "Expecting an expanded dimension on dimension ",
              dim,
              " but found stride ",
              tensor_arg_stride);
          // Could support dynamic size on expanded dimension, so may not have
          // an inferable expanded extent here. This check might be better to do
          // once all values are bound.
          auto maybe_expanded_size =
              expr_eval.evaluate(root_domain[dim]->expandedExtent());
          if (maybe_expanded_size.has_value()) {
            TORCH_CHECK(
                *maybe_expanded_size == tensor_arg_size,
                "Expecting expanded extent of ",
                *maybe_expanded_size,
                " but received value of ",
                tensor_arg_size);
          } else {
            expr_eval.bind(root_domain[dim]->expandedExtent(), tensor_arg_size);
          }
        }

        const auto value =
            root_domain[dim]->hasExpandedExtent() ? 1 : tensor_arg_size;
        bool should_bind = true;
        if (check_consistency) {
          const auto prev_value = expr_eval.evaluate(extent);
          if (prev_value.has_value()) {
            TORCH_CHECK(
                *prev_value == value,
                "Attempting to bind ",
                extent->toString(),
                " to ",
                value,
                " but it's already set to ",
                *prev_value);
            should_bind = false;
          }
        }
        if (should_bind && !extent->isConstScalar()) {
          expr_eval.bind(extent, value);
        }
      }
    }
  } else if (val->getValType().value() == ValType::Scalar) {
    if (val->getDataType().value() == DataType::Int) {
      TORCH_INTERNAL_ASSERT(
          arg->isType(ArgType::Long),
          "fusion expected Scalar Int inputs, but found ",
          argTypeToString(arg->type()));
      expr_eval.bind(val, *static_cast<const int64_t*>(arg->arg()));
    } else if (val->getDataType().value() == DataType::Double) {
      TORCH_INTERNAL_ASSERT(
          arg->isType(ArgType::Double),
          "fusion expected Scalar Double inputs, but found ",
          argTypeToString(arg->type()));
      expr_eval.bind(val, *static_cast<const double*>(arg->arg()));
    }
  }
}

} // namespace

ExpressionEvaluator bindInputs(
    const KernelArgumentHolder& args,
    Fusion* kernel,
    bool check_consistency) {
  FUSER_PERF_SCOPE("executor_utils::bindInputs");

  TORCH_INTERNAL_ASSERT(
      kernel->inputs().size() == args.size(),
      "Something went wrong configuring launch. Inputs no longer match.");

  ExpressionEvaluator expr_eval;
  const auto& inputs = kernel->inputs();

  for (const auto i : c10::irange(inputs.size())) {
    bindInputForExprEvaluation(
        inputs[i], args[i], check_consistency, expr_eval);
  }
  return expr_eval;
}

namespace {

// Get the size of the program code in nvrtcProgram, which is either PTX or SASS
size_t nvrtcGetSize(const nvrtcProgram& program, bool compile_to_sass) {
#if CUDA_VERSION >= 11010
  const auto getSize = compile_to_sass ? nvrtcGetCUBINSize : nvrtcGetPTXSize;
#else
  TORCH_INTERNAL_ASSERT(
      !compile_to_sass, "SASS not supported in CUDA versions older than 11.1");
  const auto getSize = nvrtcGetPTXSize;
#endif
  size_t size = 0;
  NVRTC_SAFE_CALL(getSize(program, &size));
  return size;
}

// Get the program code from nvrtcProgram
std::vector<char> nvrtcGetCode(
    const nvrtcProgram& program,
    bool compile_to_sass) {
  const auto size = nvrtcGetSize(program, compile_to_sass);

#if CUDA_VERSION >= 11010
  const auto getCode = compile_to_sass ? nvrtcGetCUBIN : nvrtcGetPTX;
#else
  TORCH_INTERNAL_ASSERT(
      !compile_to_sass, "SASS not supported in CUDA versions older than 11.1");
  const auto getCode = nvrtcGetPTX;
#endif

  std::vector<char> code(size);
  NVRTC_SAFE_CALL(getCode(program, code.data()));
  return code;
}

void dumpCompiledCodeToFile(
    const std::vector<char>& code,
    int fusion_id,
    bool dump_cubin) {
  std::stringstream file_name;
  file_name << "__tmp_kernel" << fusion_id << "."
            << (dump_cubin ? "cubin" : "ptx");
  std::cout << "PRINTING: " << file_name.str() << std::endl;
  std::ofstream out(file_name.str());
  TORCH_INTERNAL_ASSERT(out.is_open());
  out.write(code.data(), (std::streamsize)code.size());
  out.close();
}

// Get the max register count passed as -maxrregcount ptxas
// option. The count is determined based on block sizes, an optional
// heuristic and an environment variable.
c10::optional<int64_t> getMaxRegCount(
    c10::optional<int64_t> opt_block_size,
    const int64_t max_register_heuristic) {
  // The maximum possible count allowed by ptxas is 255
  constexpr int64_t max_register_limit = 255;

  // Temporary set the max register count to be larger than the
  // limit.
  int64_t max_register = max_register_limit + 1;

  // If the block size is known, set the maximum that at least allows
  // one block to be resident on an SM
  if (opt_block_size.has_value() && opt_block_size.value() > 0) {
<<<<<<< HEAD
    int num_partition = 0;
    int reg_allocation_granularity = 0;
    const auto prop = at::cuda::getCurrentDeviceProperties();
    cudaOccDeviceProp occ_prop(*prop);
    cudaOccSubPartitionsPerMultiprocessor(&num_partition, &occ_prop);
    cudaOccRegAllocationGranularity(&reg_allocation_granularity, &occ_prop);
    int warp_size = prop->warpSize;
    int64_t num_warps = ceilDiv(opt_block_size.value(), warp_size);

    // warps could be distributed unevenly across partition
    int64_t max_warps_per_sm_partition = ceilDiv(num_warps, num_partition);
    // registers are evenly distributed across partitions, partition with most
    // wraps determins the maximum register available per warp
    int max_reg_per_warp =
        prop->regsPerBlock / num_partition / (int)max_warps_per_sm_partition;
    // clamp down to register allocation granularity at warp level
    int effective_max_reg_per_warp = max_reg_per_warp /
        reg_allocation_granularity * reg_allocation_granularity;
    max_register = std::min(
        max_register_limit,
        static_cast<int64_t>(effective_max_reg_per_warp / warp_size));
=======
    constexpr int block_per_sm = 1;
    max_register = std::min(
        max_register_limit,
        (int)getRegPerThreadGivenThreadsPerSM(
            opt_block_size.value() * block_per_sm));
>>>>>>> 86ba9f12
  }

  // If a heuristic value is given, i.e., max_register_heuristic is
  // less than the limit, use that value if it's smaller than the
  // block-size based count
  if (max_register_heuristic < max_register_limit) {
    max_register = std::min(max_register, max_register_heuristic);
  }

  // Overwrite the count by the environment variable
  if (auto env_count = getenv("PYTORCH_NVFUSER_MAX_REG_COUNT")) {
    auto env_max_reg_count = std::atoi(env_count);
    TORCH_CHECK(
        env_max_reg_count > 0 && env_max_reg_count <= max_register_limit,
        "Invalid max register count specified by PYTORCH_NVFUSER_MAX_REG_COUNT: ",
        env_max_reg_count);
    max_register = env_max_reg_count;
  }

  // At this point, max_register should be <= max_register_limit if set
  if (max_register <= max_register_limit) {
    return max_register;
  } else {
    return c10::optional<int64_t>();
  }
}

//! Utility class to invoke nvrtcCompileProgram. Mainly for setting up
//! the c-str options.
class NvrtcCompileDriver {
 public:
  void setOption(const std::string& opt) {
    options_.push_back(opt);
  }

<<<<<<< HEAD
std::tuple<NvrtcFunction, std::string, std::vector<char>> nvrtcCompile(
    c10::optional<std::reference_wrapper<const std::string>> kernel_code,
    const std::string& code,
    const std::string& func_name,
    int id,
    c10::optional<int64_t> opt_block_size,
    const int64_t max_register_heuristic,
    bool return_compiled_binary) {
  FUSER_PERF_SCOPE("executor_utils::NVRTC");
  if (isOptionDisabled(DisableOption::ArchCheck)) {
    TORCH_WARN(
        "NVFuser Compile: arch check disabled, should not compile any kernel");
=======
  const std::vector<std::string>& options() const {
    return options_;
>>>>>>> 86ba9f12
  }

  //! Call nvrtcCompileProgram with set options
  std::string invoke(nvrtcProgram program, const std::string& src) const {
    FUSER_PERF_SCOPE("executor_utils::Nvrtc::CompileProgram");
    auto opts = getOptions();
    auto result = nvrtcCompileProgram(
        program, static_cast<int>(opts.size()), opts.data());

    size_t logsize = 0;
    NVRTC_SAFE_CALL(nvrtcGetProgramLogSize(program, &logsize));
    std::string log;
    log.reserve(logsize);
    NVRTC_SAFE_CALL(nvrtcGetProgramLog(program, log.data()));
    if (result != NVRTC_SUCCESS) {
      TORCH_INTERNAL_ASSERT(
          false, src, "\nCUDA NVRTC compile error: ", log.data());
    }

    if (isDebugDumpEnabled(DebugDumpOption::PrintPtxasLog)) {
      std::cout << log.data() << std::endl;
    }

    return log;
  }

 private:
  // Get options that can be passed to nvrtcCompileProgram
  std::vector<const char*> getOptions() const {
    std::vector<const char*> opts(options_.size());
    for (const auto i : c10::irange(options_.size())) {
      opts.at(i) = options_.at(i).c_str();
    }
    return opts;
  }

 private:
  std::vector<std::string> options_;
};

//! Utility class to invoke cuModuleLoadDataEx. Similar to
//! NvrtcCompileDriver, the main task is to set up the option lists
//! of type void**
class CuModuleLoadDataDriver {
 public:
  //! Valid option type is either int or char*
  using OptionType = std::variant<int, char*>;

  template <typename OptionValType>
  void setOption(CUjit_option key, OptionValType val) {
    options_.push_back(key);
    option_vals_.push_back(val);
  }

  //! Enable logging of cuModuleLoadData
  void enableLogging() {
    logging_enabled_ = true;
    log_.reserve(kLogSize);
  }

  const std::string& log() const {
    TORCH_INTERNAL_ASSERT(logging_enabled_, "Logging not enabled");
    return log_;
  }

  //! Invoke cuModuleLoadDataEx with ptx or cubin. Dump logging output
  //! if enabled
  std::string invoke(CUmodule& module, const void* image) {
    FUSER_PERF_SCOPE("executor_utils::Nvrtc::LoadPTX");

    auto [opts, opt_vals] = getOptions();

    CUDA_SAFE_CALL(cuModuleLoadDataEx(
        &module, image, opts.size(), opts.data(), opt_vals.data()));

    if (logging_enabled_) {
      std::cout << log_ << std::endl;
    }

    return log_;
  }

 private:
  // Get options that can be passed to cuModuleLoadDataEx
  std::pair<std::vector<CUjit_option>, std::vector<void*>> getOptions() {
    auto opts = options_;
    auto opt_vals = option_vals_;

    // Append options for saving log message to log_
    if (logging_enabled_) {
      opts.push_back(CU_JIT_LOG_VERBOSE);
      opt_vals.emplace_back(1);

      opts.push_back(CU_JIT_INFO_LOG_BUFFER);
      opt_vals.emplace_back(log_.data());

      opts.push_back(CU_JIT_INFO_LOG_BUFFER_SIZE_BYTES);
      opt_vals.emplace_back(kLogSize);
    }

    // Convert the options to void**. This is ugly, but that's how
    // cuModuleLoadDataEx works. See initCUDA in the
    // matrixMulDynlinkJIT sample
    // https://github.com/NVIDIA/cuda-samples/blob/master/Samples/0_Introduction/matrixMulDynlinkJIT/matrixMulDynlinkJIT.cpp#L169-L204.
    std::vector<void*> opt_val_voidp(opt_vals.size());
    for (const auto i : c10::irange(opt_vals.size())) {
      auto opt_val = opt_vals.at(i);
      if (std::holds_alternative<int>(opt_val)) {
        // NOLINTNEXTLINE(performance-no-int-to-ptr)
        opt_val_voidp.at(i) = (void*)(int64_t)std::get<int>(opt_val);
      } else if (std::holds_alternative<char*>(opt_val)) {
        opt_val_voidp.at(i) = std::get<char*>(opt_val);
      } else {
        TORCH_INTERNAL_ASSERT(false, "Invalid option");
      }
    }

    return std::make_pair(opts, opt_val_voidp);
  }

 private:
  static constexpr int kLogSize = 8196;
  //! cuModuleLoadDataEx options
  std::vector<CUjit_option> options_;
  //! Option parameters
  std::vector<OptionType> option_vals_;
  //! Save log to log_ if true
  bool logging_enabled_ = false;
  std::string log_;
};

// Fill options for nvrtcCompileProgram and cuModuleLoadDataEx
void fillCompileOptions(
    NvrtcCompileDriver& nvrtc_compile_driver,
    CuModuleLoadDataDriver& module_load_driver,
    bool compile_to_sass,
    int major,
    int minor,
    c10::optional<int> opt_block_size,
    const int max_register_heuristic) {
  nvrtc_compile_driver.setOption("--std=c++17");

  // CUDA 11.1 allows going directly to SASS (sm_) instead of PTX (compute_)
  // which gives better backwards compatibility to work on older driver,
  // (since older driver doesn't necessarily recognize PTX emitted by new
  // toolkit);
  // Meanwhile, for forward compatibility (future device with
  // `unsupported_arch==True`), since SASS are not necessarily compatible,
  // we fallback to PTX instead.
  const std::string compute = std::string("--gpu-architecture=") +
      (compile_to_sass ? "sm_" : "compute_") + std::to_string(major) +
      std::to_string(minor);
  nvrtc_compile_driver.setOption(compute);

  nvrtc_compile_driver.setOption("-default-device");

  if (isOptionDisabled(DisableOption::Fma)) {
    nvrtc_compile_driver.setOption("--fmad=false");
  } else {
    nvrtc_compile_driver.setOption("--fmad=true");
  }

  // Add line info to generated kernels
  if (isDebugDumpEnabled(DebugDumpOption::DebugInfo)) {
    nvrtc_compile_driver.setOption("-lineinfo");
  }

#ifdef NDEBUG
  // Avoid excessive register usage from assertion
  nvrtc_compile_driver.setOption("-DNDEBUG");
#endif

  if (isOptionEnabled(EnableOption::KernelProfile)) {
    nvrtc_compile_driver.setOption("-DPYTORCH_NVFUSER_PROFILE_KERNEL");
  }

  if (isDebugDumpEnabled(DebugDumpOption::PrintPtxasLog) ||
      isDebugDumpEnabled(DebugDumpOption::PerfDebugVerbose) ||
      isOptionEnabled(EnableOption::WarnRegisterSpill)) {
    // show register usage in compilation log
    if (compile_to_sass) {
      nvrtc_compile_driver.setOption("--ptxas-options");
      nvrtc_compile_driver.setOption("--verbose");
    } else {
      module_load_driver.enableLogging();
    }
  }

  const char* ptxas_opt_level = getenv("PYTORCH_NVFUSER_JIT_OPT_LEVEL");

  if (ptxas_opt_level) {
    int val = atoi(ptxas_opt_level);
    if (val <= 4 && val >= 0) {
      if (val < 4) {
        TORCH_WARN(
            "ptxas optimization level manually set as ",
            val,
            ", which could negatively affect performance. Try removing env variable PYTORCH_NVFUSER_JIT_OPT_LEVEL for optimal performance.");
      }
      if (compile_to_sass) {
        nvrtc_compile_driver.setOption("--ptxas-options");
        nvrtc_compile_driver.setOption("-O" + std::to_string(val));
      } else {
        module_load_driver.setOption(CU_JIT_OPTIMIZATION_LEVEL, val);
      }
    } else {
      TORCH_WARN_ONCE(
          "acceptable range for PYTORCH_NVFUSER_JIT_OPT_LEVEL is between 0 and 4, but received ",
          val,
          ", ignoring the option");
    }
  }

  const auto max_register =
      getMaxRegCount(opt_block_size, max_register_heuristic);

  // If the max register count is set
  if (max_register.has_value()) {
    if (compile_to_sass) {
      nvrtc_compile_driver.setOption(
          "--maxrregcount=" + std::to_string(*max_register));
    } else {
      module_load_driver.setOption(CU_JIT_MAX_REGISTERS, *max_register);
    }
  }
}

// Dump ptxas output if register spill is detected
void warnRegisterSpill(const std::string& compile_log) {
  auto getRegisterSpillInfo = [](const std::string& log, const char* subStr) {
    auto it_end =
        std::search(log.begin(), log.end(), subStr, subStr + strlen(subStr)) -
        1;
    auto it_beg = it_end - 1;
    while (!std::isspace(*(it_beg - 1))) {
      it_beg--;
    }
    std::string str(it_beg, it_end);
    return std::stoi(str);
  };

  const char* str_stack = "bytes stack frame";
  const char* str_store = "bytes spill stores";
  const char* str_load = "bytes spill loads";
  int stack_count = getRegisterSpillInfo(compile_log, str_stack);
  int store_count = getRegisterSpillInfo(compile_log, str_store);
  int load_count = getRegisterSpillInfo(compile_log, str_load);
  auto optionArgs = getEnableOptionArguments(EnableOption::WarnRegisterSpill);
  int allowed_spill = 0;
  if (!optionArgs.empty()) {
    try {
      allowed_spill = std::stoi(optionArgs[0]);
    } catch (const std::exception& e) {
      std::cout << "skip invalid argument for WarnRegisterSpill, arg = "
                << optionArgs[0] << std::endl;
    }
  }
  if (stack_count > allowed_spill || store_count > allowed_spill ||
      load_count > allowed_spill) {
    std::cout << "WARNING: Register spill detected\n"
              << compile_log << std::endl;
  }
}

void createNvrtcProgram(
    nvrtcProgram& program,
    int id,
    const std::string& full_src_code) {
  std::stringstream ss;
  ss << "__tmp_kernel" << id << ".cu";
  std::string name = ss.str();
  FUSER_PERF_SCOPE("executor_utils::NvrtcCreateProgram");
  NVRTC_SAFE_CALL(nvrtcCreateProgram(
      &program, full_src_code.c_str(), name.c_str(), 0, nullptr, nullptr));
}

// Compile the given source code with the NVRTC compiler
// driver. Return the binary of the kernel and its lowered name
std::tuple<std::vector<char>, std::string> compileSource(
    const std::string& full_src_code,
    const std::string& func_name,
    int id,
    bool compile_to_sass,
    NvrtcCompileDriver& nvrtc_compile) {
  std::stringstream log;

  nvrtcProgram program; // NOLINT(cppcoreguidelines-init-variables)
  torch::jit::ResourceGuard holdProgram([&] {
    FUSER_PERF_SCOPE("executor_utils::NvrtcDestroyProgram");
    NVRTC_SAFE_CALL(nvrtcDestroyProgram(&program));
  });

  createNvrtcProgram(program, id, full_src_code);

  NVRTC_SAFE_CALL(nvrtcAddNameExpression(program, func_name.c_str()));
  log << nvrtc_compile.invoke(program, full_src_code) << std::endl;

  const char* lowered_kernel_name = nullptr;
  NVRTC_SAFE_CALL(
      nvrtcGetLoweredName(program, func_name.c_str(), &lowered_kernel_name));
  auto lowered_kernel_name_str = std::string(lowered_kernel_name);

  auto object_code = nvrtcGetCode(program, compile_to_sass);

  if (isDebugDumpEnabled(DebugDumpOption::Ptx) ||
      isDebugDumpEnabled(DebugDumpOption::Cubin)) {
    dumpCompiledCodeToFile(object_code, id, compile_to_sass);
  }

  return {object_code, lowered_kernel_name_str};
}

} // namespace

// Compile the source if no existing compiled binary is found in KernelDB
std::tuple<NvrtcFunction, std::string, std::vector<char>> getCompiledKernel(
    c10::optional<std::reference_wrapper<const std::string>> kernel_code,
    const std::string& full_src_code,
    const std::string& func_name,
    int id,
    c10::optional<int> opt_block_size,
    const int max_register_heuristic,
    bool return_compiled_binary) {
  FUSER_PERF_SCOPE("executor_utils::NVRTC");

  at::cuda::jit::initializeCudaContext();

  const auto prop = at::cuda::getCurrentDeviceProperties();

  int major = 0, minor = 0;
  bool compile_to_sass = false;
  queryTargetGPUVersion(prop, major, minor, compile_to_sass);

#if CUDA_VERSION < 11010
  // compile to sass is not allowed prior to CUDA 11.1
  compile_to_sass = false;
#endif

  if (isOptionDisabled(DisableOption::CompileToSass) ||
      isDebugDumpEnabled(DebugDumpOption::Ptx)) {
    // Allows manually disabling compilation to sass
    //  so the intermediate ptx could be checked.
    compile_to_sass = false;
  }

  NvrtcCompileDriver nvrtc_compile_driver;
  CuModuleLoadDataDriver module_load_driver;

  fillCompileOptions(
      nvrtc_compile_driver,
      module_load_driver,
      compile_to_sass,
      major,
      minor,
      opt_block_size,
      max_register_heuristic);

  std::stringstream log;

  if (compile_to_sass) {
    log << "\nCompile options: ";
    for (const auto& opt : nvrtc_compile_driver.options()) {
      log << opt << " ";
    }
    if (opt_block_size.has_value()) {
      log << " ; block size=" << opt_block_size.value() << "\n";
    }
  }

  // NOLINTNEXTLINE(cppcoreguidelines-init-variables)
  std::vector<char> object_code;
  std::string lowered_kernel_name_str;
  const auto compile_args =
      toDelimitedString(nvrtc_compile_driver.options(), " ");

  auto& kernel_db = KernelDb::get();
  const auto use_kernel_db = kernel_db.enabled() && kernel_code.has_value();

  // If the Kernel Query failes, the Kernel is recompiled
  if (!(use_kernel_db &&
        kernel_db.query(
            kernel_code.value(),
            compile_args,
            lowered_kernel_name_str,
            object_code))) {
    std::tie(object_code, lowered_kernel_name_str) = compileSource(
        full_src_code, func_name, id, compile_to_sass, nvrtc_compile_driver);

    if (use_kernel_db) {
      auto result = kernel_db.write(
          kernel_code.value(),
          compile_args,
          lowered_kernel_name_str,
          object_code);
      if (!result) {
        TORCH_WARN(
            "kernel_db was unable to write kernel: ", lowered_kernel_name_str);
      }
    }
  }

  NvrtcFunction compiled_kernel;

  log << module_load_driver.invoke(compiled_kernel.module, object_code.data())
      << std::endl;

  if (isOptionEnabled(EnableOption::WarnRegisterSpill)) {
    warnRegisterSpill(log.str());
  }

  CUDA_SAFE_CALL(cuModuleGetFunction(
      &(compiled_kernel.function),
      compiled_kernel.module,
      lowered_kernel_name_str.c_str()));

  if (!return_compiled_binary) {
    object_code.clear();
  }

  return {compiled_kernel, log.str(), object_code};
}

namespace caching {

//! CompileTimeInfo is the actual subclass of CompileTimeInfoBase that will
//!  be stored in the data cache. It owns a data_ state internally of the
//!  dataType defined within the entry class, which are listed in header file.
template <typename EntryClass>
class CompileTimeInfo : public CompileTimeInfoBase {
 public:
  CompileTimeInfo(std::unique_ptr<typename EntryClass::DataType> data)
      : CompileTimeInfoBase(EntryClass::EntryType), data_(std::move(data)) {}

  typename EntryClass::DataType* get() {
    return data_.get();
  }

 private:
  std::unique_ptr<typename EntryClass::DataType> data_;
};

void ExecutorCompileTimeInfoCache::insert(EntryOwningPtr new_entry) {
  // Just overwrite when insertion duplicates, equality not checked.
  entry_type_map_[new_entry->type()] = new_entry.get();
  entries_.emplace_back(std::move(new_entry));
}

template <typename EntryClass>
ExecutorCompileTimeEntry<EntryClass>::ExecutorCompileTimeEntry(
    ExecutorCompileTimeInfoCache* data_cache,
    MakerFnType fn) {
  using InfoType = CompileTimeInfo<EntryClass>;

  if (!data_cache || !data_cache->has(EntryClass::EntryType)) {
    owned_data_ = fn();
    data_ptr_ = owned_data_.get();

    if (data_cache) {
      std::unique_ptr<CompileTimeInfoBase> new_entry =
          std::make_unique<InfoType>(std::move(owned_data_));
      data_cache->insert(std::move(new_entry));
    }
  } else {
    data_ptr_ =
        data_cache->at(EntryClass::EntryType)->template as<InfoType>()->get();
  }
}

// Template instantiation
template class ExecutorCompileTimeEntry<ParallelBindingIterDomains>;
template class ExecutorCompileTimeEntry<ParallelIterExtentMap>;
template class ExecutorCompileTimeEntry<VectorizedTensorValidation>;
template class ExecutorCompileTimeEntry<InputAliasIndices>;
template class ExecutorCompileTimeEntry<OutputAliasIndices>;

} // namespace caching

std::vector<IterDomain*> getParallelBindingsIterDomains(
    GpuLower* lower,
    const std::vector<TensorView*>& used_tvs) {
  std::vector<IterDomain*> parallel_ids;
  for (auto tv : used_tvs) {
    for (auto id : tv->domain()->domain()) {
      if (id->isThread()) {
        if (id->isBroadcast()) {
          // Want to keep the broadcast dimensions if they are not resolved
          // TODO: piping down the parallel dimension map here would
          //  be helpful
          if (lower->caMap()->getConcreteMappedID(id, IdMappingMode::LOOP) ==
              id) {
            parallel_ids.push_back(id);
          }
        } else {
          // Non broadcast ids are directly added to the binding
          //  ids.
          parallel_ids.push_back(id);
        }
      }
    }
  }
  return parallel_ids;
}

namespace {

void insertParallelExtent(
    IterDomain* binding_id,
    const std::unique_ptr<ParallelExtentMap>& parallel_iter_extents_ptr) {
  auto extent = binding_id->extent();
  const auto it =
      parallel_iter_extents_ptr->find(binding_id->getParallelType());
  if (it != parallel_iter_extents_ptr->end()) {
    it->second.push_back(extent);
  } else {
    parallel_iter_extents_ptr->operator[](binding_id->getParallelType()) = {
        extent};
  }
}

} // namespace

std::unique_ptr<ParallelExtentMap> getParallelIterExtents(
    std::vector<IterDomain*>& parallel_binding_ids) {
  auto parallel_iter_extents_ptr = std::make_unique<ParallelExtentMap>();
  for (auto id : parallel_binding_ids) {
    insertParallelExtent(id, parallel_iter_extents_ptr);
  }

  return parallel_iter_extents_ptr;
}

} // namespace executor_utils
} // namespace nvfuser<|MERGE_RESOLUTION|>--- conflicted
+++ resolved
@@ -985,8 +985,8 @@
 // Get the max register count passed as -maxrregcount ptxas
 // option. The count is determined based on block sizes, an optional
 // heuristic and an environment variable.
-c10::optional<int64_t> getMaxRegCount(
-    c10::optional<int64_t> opt_block_size,
+std::optional<int64_t> getMaxRegCount(
+    std::optional<int64_t> opt_block_size,
     const int64_t max_register_heuristic) {
   // The maximum possible count allowed by ptxas is 255
   constexpr int64_t max_register_limit = 255;
@@ -998,35 +998,11 @@
   // If the block size is known, set the maximum that at least allows
   // one block to be resident on an SM
   if (opt_block_size.has_value() && opt_block_size.value() > 0) {
-<<<<<<< HEAD
-    int num_partition = 0;
-    int reg_allocation_granularity = 0;
-    const auto prop = at::cuda::getCurrentDeviceProperties();
-    cudaOccDeviceProp occ_prop(*prop);
-    cudaOccSubPartitionsPerMultiprocessor(&num_partition, &occ_prop);
-    cudaOccRegAllocationGranularity(&reg_allocation_granularity, &occ_prop);
-    int warp_size = prop->warpSize;
-    int64_t num_warps = ceilDiv(opt_block_size.value(), warp_size);
-
-    // warps could be distributed unevenly across partition
-    int64_t max_warps_per_sm_partition = ceilDiv(num_warps, num_partition);
-    // registers are evenly distributed across partitions, partition with most
-    // wraps determins the maximum register available per warp
-    int max_reg_per_warp =
-        prop->regsPerBlock / num_partition / (int)max_warps_per_sm_partition;
-    // clamp down to register allocation granularity at warp level
-    int effective_max_reg_per_warp = max_reg_per_warp /
-        reg_allocation_granularity * reg_allocation_granularity;
+    constexpr int64_t block_per_sm = 1;
     max_register = std::min(
         max_register_limit,
-        static_cast<int64_t>(effective_max_reg_per_warp / warp_size));
-=======
-    constexpr int block_per_sm = 1;
-    max_register = std::min(
-        max_register_limit,
-        (int)getRegPerThreadGivenThreadsPerSM(
+        getRegPerThreadGivenThreadsPerSM(
             opt_block_size.value() * block_per_sm));
->>>>>>> 86ba9f12
   }
 
   // If a heuristic value is given, i.e., max_register_heuristic is
@@ -1050,7 +1026,7 @@
   if (max_register <= max_register_limit) {
     return max_register;
   } else {
-    return c10::optional<int64_t>();
+    return std::optional<int64_t>();
   }
 }
 
@@ -1062,23 +1038,8 @@
     options_.push_back(opt);
   }
 
-<<<<<<< HEAD
-std::tuple<NvrtcFunction, std::string, std::vector<char>> nvrtcCompile(
-    c10::optional<std::reference_wrapper<const std::string>> kernel_code,
-    const std::string& code,
-    const std::string& func_name,
-    int id,
-    c10::optional<int64_t> opt_block_size,
-    const int64_t max_register_heuristic,
-    bool return_compiled_binary) {
-  FUSER_PERF_SCOPE("executor_utils::NVRTC");
-  if (isOptionDisabled(DisableOption::ArchCheck)) {
-    TORCH_WARN(
-        "NVFuser Compile: arch check disabled, should not compile any kernel");
-=======
   const std::vector<std::string>& options() const {
     return options_;
->>>>>>> 86ba9f12
   }
 
   //! Call nvrtcCompileProgram with set options
@@ -1217,8 +1178,8 @@
     bool compile_to_sass,
     int major,
     int minor,
-    c10::optional<int> opt_block_size,
-    const int max_register_heuristic) {
+    std::optional<int64_t> opt_block_size,
+    const int64_t max_register_heuristic) {
   nvrtc_compile_driver.setOption("--std=c++17");
 
   // CUDA 11.1 allows going directly to SASS (sm_) instead of PTX (compute_)
@@ -1301,7 +1262,7 @@
       nvrtc_compile_driver.setOption(
           "--maxrregcount=" + std::to_string(*max_register));
     } else {
-      module_load_driver.setOption(CU_JIT_MAX_REGISTERS, *max_register);
+      module_load_driver.setOption(CU_JIT_MAX_REGISTERS, (int)*max_register);
     }
   }
 }
@@ -1399,8 +1360,8 @@
     const std::string& full_src_code,
     const std::string& func_name,
     int id,
-    c10::optional<int> opt_block_size,
-    const int max_register_heuristic,
+    std::optional<int64_t> opt_block_size,
+    const int64_t max_register_heuristic,
     bool return_compiled_binary) {
   FUSER_PERF_SCOPE("executor_utils::NVRTC");
 
