--- conflicted
+++ resolved
@@ -771,13 +771,8 @@
             << (dump_cubin ? "cubin" : "ptx");
   debug() << "PRINTING: " << file_name.str() << std::endl;
   std::ofstream out(file_name.str());
-<<<<<<< HEAD
-  TORCH_INTERNAL_ASSERT(out.is_open());
+  NVF_ERROR(out.is_open());
   out.write((const char*)code.data(), (std::streamsize)code.size());
-=======
-  NVF_ERROR(out.is_open());
-  out.write(code.data(), (std::streamsize)code.size());
->>>>>>> 0b3c8a58
   out.close();
 }
 
