--- conflicted
+++ resolved
@@ -488,16 +488,10 @@
     }
   }
 
-<<<<<<< HEAD
-  const auto sizes = is_sliced ? std::vector<int64_t>(metadata["logical_size"])
-                               : std::vector<int64_t>(metadata["alloc_size"]);
-  const auto strides = is_sliced
-      ? std::vector<int64_t>(metadata["logical_stride"])
-      : std::vector<int64_t>(metadata["alloc_stride"]);
-=======
-  const auto& sizes = metadata["alloc_size"].as<std::vector>();
-  const auto& strides = metadata["alloc_stride"].as<std::vector>();
->>>>>>> 39b1a5a7
+  const auto& sizes = is_sliced ? metadata["logical_size"].as<std::vector>()
+                                : metadata["alloc_size"].as<std::vector>();
+  const auto& strides = is_sliced ? metadata["logical_stride"].as<std::vector>()
+                                  : metadata["alloc_stride"].as<std::vector>();
   TORCH_INTERNAL_ASSERT(sizes.size() == no_reduction_to_full.size());
   TORCH_INTERNAL_ASSERT(strides.size() == no_reduction_to_full.size());
 
@@ -526,16 +520,9 @@
   bool still_rightmost = true;
   bool non_contig_due_to_slice = false;
   for (int64_t i = (int64_t)sizes.size() - 1; i >= 0; --i) {
-<<<<<<< HEAD
-    const auto size = sizes.at(i);
-    const auto stride = strides.at(i);
-    auto id = domain_to_validate.at(no_reduction_to_full.at(i));
-=======
     const auto size = sizes.at(i).as<int64_t>();
     const auto stride = strides.at(i).as<int64_t>();
-    auto alloc_id =
-        tv->getMaybeAllocationDomain().at(no_reduction_to_full.at(i));
->>>>>>> 39b1a5a7
+    auto id = domain_to_validate.at(no_reduction_to_full.at(i));
     const auto is_expanded_broadcasting =
         id->isBroadcast() && id->hasExpandedExtent();
 
