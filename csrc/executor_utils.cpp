// clang-format off
/*
 * SPDX-FileCopyrightText: Copyright (c) 2023-present NVIDIA CORPORATION & AFFILIATES.
 * All rights reserved.
 * SPDX-License-Identifier: BSD-3-Clause
 */
// clang-format on
#include <ATen/cuda/CUDAContext.h>
#include <ATen/cuda/CUDAGeneratorImpl.h>
#include <ATen/native/cuda/jit_utils.h>

#include <c10/util/irange.h>

#include <contiguity.h>
#include <debug.h>
#include <executor_utils.h>
#include <instrumentation.h>
#include <ir/all_nodes.h>
#include <ir/iostream.h>
#include <ir/utils.h>
#include <kernel_db/kernel_db.h>
#include <options.h>
#include <torch/csrc/jit/resource_guard.h>
#include <utils.h>

#include <cuda_occupancy.h>
#include <nvfuser_resources/array.h>
#include <nvfuser_resources/basic_type_traits.h>
#include <nvfuser_resources/bf16_support.h>
#include <nvfuser_resources/bit.h>
#include <nvfuser_resources/block_reduction.h>
#include <nvfuser_resources/block_sync_atomic.h>
#include <nvfuser_resources/block_sync_default.h>
#include <nvfuser_resources/block_welford_outer.h>
#include <nvfuser_resources/broadcast.h>
#include <nvfuser_resources/complex_number.h>
#include <nvfuser_resources/fp16_support.h>
#include <nvfuser_resources/fused_reduction.h>
#include <nvfuser_resources/fused_welford_helper.h>
#include <nvfuser_resources/fused_welford_impl.h>
#include <nvfuser_resources/fused_welford_impl_outer.h>
#include <nvfuser_resources/grid_broadcast.h>
#include <nvfuser_resources/grid_reduction.h>
#include <nvfuser_resources/grid_sync.h>
#include <nvfuser_resources/helpers.h>
#include <nvfuser_resources/index_utils.h>
#include <nvfuser_resources/memory.h>
#include <nvfuser_resources/random_numbers.h>
#include <nvfuser_resources/tensor.h>
#include <nvfuser_resources/tensorcore.h>
#include <nvfuser_resources/tuple.h>
#include <nvfuser_resources/type_traits.h>
#include <nvfuser_resources/warp.h>
#include <nvfuser_resources/welford.h>

#include <cstdlib>
#include <fstream>
#include <variant>

#include <nvrtc.h>

namespace nvfuser {
namespace executor_utils {

std::string kernelPreamble() {
  std::stringstream ss;
  ss << nvfuser_resources::basic_type_traits_cu;
  ss << nvfuser_resources::bit_cu;
  ss << nvfuser_resources::complex_number_cu;

  ss << nvfuser_resources::fp16_support_cu;
  ss << nvfuser_resources::bf16_support_cu;

  // Base classes and helpers
  ss << nvfuser_resources::type_traits_cu;
  ss << nvfuser_resources::array_cu;
  ss << nvfuser_resources::tensor_cu;
  ss << nvfuser_resources::random_numbers_cu;
  ss << nvfuser_resources::helpers_cu;
  ss << nvfuser_resources::index_utils_cu;
  ss << nvfuser_resources::tuple_cu;

  // Synchronization classes
  if (getNvFuserEnv("USE_BLOCK_SYNC_ATOMIC")) {
    ss << nvfuser_resources::block_sync_atomic_cu;
  } else {
    ss << nvfuser_resources::block_sync_default_cu;
  }
  ss << nvfuser_resources::grid_sync_cu;

  // Communication classes
  ss << nvfuser_resources::block_reduction_cu;
  ss << nvfuser_resources::grid_reduction_cu;
  ss << nvfuser_resources::grid_broadcast_cu;
  ss << nvfuser_resources::broadcast_cu;
  ss << nvfuser_resources::welford_cu;
  ss << nvfuser_resources::warp_cu;
  ss << nvfuser_resources::tensorcore_cu;
  ss << nvfuser_resources::memory_cu;
  ss << nvfuser_resources::fused_welford_helper_cu;
  ss << nvfuser_resources::fused_reduction_cu;
  ss << nvfuser_resources::fused_welford_impl_cu;
  ss << nvfuser_resources::block_welford_outer_cu;
  ss << nvfuser_resources::fused_welford_impl_outer_cu;

  return ss.str();
}

namespace {

// Query the target GPU version number NVRTC compiles CUDA kernels for
TORCH_CUDA_CU_API void queryTargetGPUVersion(
    const cudaDeviceProp* const prop,
    int& major,
    int& minor,
    bool& compile_to_sass) {
  using CudaVersion = std::pair<int, int>;
  CudaVersion nvrtc_version;
  NVFUSER_NVRTC_SAFE_CALL(
      nvrtcVersion(&nvrtc_version.first, &nvrtc_version.second));

  TORCH_CHECK(
      nvrtc_version.first >= 6,
      "NVRTC versions less than 6 are not supported. Is: ",
      nvrtc_version.first);

  // Version supported by device
  // Usually any lower version works too but is less efficient
  const CudaVersion dev_version = CudaVersion(prop->major, prop->minor);
  // Maximum version supported by the driver, cap dev_version to this
  CudaVersion max_dev_version;
  if (nvrtc_version.first <= 7) { // 7 supports 2-5.x
    max_dev_version = CudaVersion(5, 0);
  } else if (nvrtc_version.first <= 8) { // 8 supports 2-6.x
    max_dev_version = CudaVersion(6, 0);
  } else if (nvrtc_version.first <= 9) { // 9 supports 3-7.2
    max_dev_version = CudaVersion(7, 2);
  } else if (nvrtc_version.first <= 10) { // 10 supports 3-7.5
    max_dev_version = CudaVersion(7, 5);
  } else if (nvrtc_version == CudaVersion(11, 0)) { // 11.0 supports 3-8.0
    max_dev_version = CudaVersion(8, 0);
  } else if (nvrtc_version.first == 11 && nvrtc_version.second < 8) {
    max_dev_version = CudaVersion(8, 6);
  } else {
    // If the driver version is unknown (i.e. newer than this code)
    // assume the driver supports this device
    max_dev_version = dev_version;
  }
  if (dev_version > max_dev_version) {
    major = max_dev_version.first;
    minor = max_dev_version.second;
    // if we are clamping major/minor, sass is not compatible
    compile_to_sass = false;
  } else {
    major = dev_version.first;
    minor = dev_version.second;
    compile_to_sass = true;
  }
}

// Return true if all the tensors have the same stride, assumes all tensors are
// contiguous
bool checkSameStride(const std::vector<c10::IValue>& tensors) {
  if (tensors.size() < 2) {
    return true;
  }
  for (const auto idx : c10::irange(tensors.size() - 1)) {
    auto current = tensors[idx];
    auto next = tensors[idx + 1];
    if (!current.isTensor() || !next.isTensor()) {
      return false;
    }

    const auto& current_tensor = current.toTensor();
    const auto& next_tensor = next.toTensor();
    if (current_tensor.ndimension() != next_tensor.ndimension()) {
      return false;
    }

    for (const auto i : c10::irange(current_tensor.ndimension())) {
      if (current_tensor.stride(i) != next_tensor.stride(i)) {
        return false;
      }
    }
  }
  return true;
}

// Return true if all the tensors are contiguous and have the same striding
bool checkSameContiguity(const std::vector<c10::IValue>& tensors) {
  if (tensors.size() < 2) {
    return true;
  }

  auto reference = tensors.front();
  if (!reference.isTensor()) {
    return false;
  }

  // Determine if the reference tensor is contiguous
  const auto& reference_tensor = reference.toTensor();
  int64_t expected_stride = 1;
  for (const auto i : c10::irange(1, reference_tensor.ndimension() + 1)) {
    int64_t ind = reference_tensor.ndimension() - i;
    if (reference_tensor.size(ind) == 1) {
      continue;
    }
    if (reference_tensor.stride(ind) != expected_stride) {
      return false;
    }
    expected_stride *= reference_tensor.size(ind);
  }

  // Check if all the tensors have the same contiguity
  return checkSameStride(tensors);
}

bool checkValidMisalignedTensors(
    const std::unordered_set<TensorView*>& inp_tv,
    const std::unordered_set<TensorView*>& out_tv,
    const std::vector<c10::IValue>& inp_tensors,
    const std::vector<c10::IValue>& out_tensors) {
  if (out_tv.empty()) {
    // Only check input tensors
    return checkSameStride(inp_tensors);
  } else if (!out_tv.empty() && out_tensors.empty()) {
    // out_tensors is empty unless outputs are given to runFusion.
    // Assume out tensors are contiguous
    return checkSameContiguity(inp_tensors);
  } else {
    // Only check input and output tensors
    std::vector<c10::IValue> tensors;
    tensors.insert(tensors.end(), inp_tensors.begin(), inp_tensors.end());
    tensors.insert(tensors.end(), out_tensors.begin(), out_tensors.end());
    return checkSameStride(tensors);
  }
}

} // namespace

namespace {

// Finds a fusion input or output tensor, this function is used to grab tensors
// to validate the strides of the tensors for vectorization.
//
// Returns a pair consisting of a flag indicating if it's a fusion input (else
// is output) and an integer position within in the input or output tensor list.
std::vector<std::pair<bool, int>> getVectorizedFusionInputOutput(
    TensorView* producer_tv,
    TensorView* consumer_tv,
    Fusion* fusion) {
  std::vector<std::pair<bool, int>> input_output;

  // When the producer is a fusion input, only return the producer
  // (vectorization validation assumes consumer of input is vectorizable).
  // Similarly, when the consumer is a fusion output, only return the consumer
  // (vectorization validation assumes producer of output is vectorizable). If
  // producer is input and consumer is output, return both.

  if (producer_tv->isFusionInput()) {
    auto producer_it = std::find(
        fusion->inputs().begin(), fusion->inputs().end(), producer_tv);
    TORCH_INTERNAL_ASSERT(
        producer_it != fusion->inputs().end(),
        "Could not find ",
        producer_tv,
        " in fusion inputs.");
    auto pos = std::distance(fusion->inputs().begin(), producer_it);
    input_output.push_back(
        std::make_pair<bool, int>(true, static_cast<int>(pos)));
  }

  if (consumer_tv->isFusionOutput()) {
    auto consumer_it = std::find(
        fusion->outputs().begin(), fusion->outputs().end(), consumer_tv);
    TORCH_INTERNAL_ASSERT(
        consumer_it != fusion->outputs().end(),
        "Could not find ",
        consumer_tv,
        " in fusion outputs.");
    auto pos = std::distance(fusion->outputs().begin(), consumer_it);
    input_output.push_back(
        std::make_pair<bool, int>(false, static_cast<int>(pos)));
  }

  return input_output;
}

//! Returns the information of vectorized input/output tensors
//! in the given fusion.
std::unique_ptr<caching::VectorizedTensorInfo> getVectorizedTensorValidationInfo(
    kir::Kernel* kernel) {
  auto vectorized_tensor_info_ptr =
      std::make_unique<caching::VectorizedTensorInfo>();

  for (const auto& vector_info : kernel->summary().vectorized_set_info) {
    auto consumer_tv = vector_info.consumer_tv;
    auto producer_tv = vector_info.producer_tv;

    auto vector_dim = vector_info.vectorized_leaf_id;
    const auto is_aligned =
        vector_dim->getParallelType() == ParallelType::Vectorize;

    // Find fusion inputs and outputs that are used with misaligned
    // vectorization.
    if (!is_aligned) {
      TORCH_INTERNAL_ASSERT(
          producer_tv->isFusionInput() || consumer_tv->isFusionOutput(),
          "MisalignedVectorize is assumed to be used with either input or output tensor");
      if (consumer_tv->getMemoryType() == MemoryType::Global &&
          producer_tv->getMemoryType() == MemoryType::Local) {
        vectorized_tensor_info_ptr->global_out_misaligned_tv.insert(
            consumer_tv);
      } else if (
          producer_tv->getMemoryType() == MemoryType::Global &&
          consumer_tv->getMemoryType() == MemoryType::Local) {
        vectorized_tensor_info_ptr->global_inp_misaligned_tv.insert(
            producer_tv);
      } else {
        TORCH_INTERNAL_ASSERT(
            false,
            "Unsupported memory configuration for misaligned vectorization.");
      }
    }

    // Collect information on corresponding fusion input and output
    // tensors to verify strides.
    auto inp_or_out_info =
        getVectorizedFusionInputOutput(producer_tv, consumer_tv, kernel);

    // If both producer and consumer are contig and intermediate,
    // nothing to validate with respect to strides.
    if (inp_or_out_info.empty()) {
      continue;
    }

    // Misaligned vectorize only allows from input to local or local
    // to output
    if (!is_aligned) {
      TORCH_INTERNAL_ASSERT(inp_or_out_info.size() == 1);
    }

    for (const auto& inp_or_out : inp_or_out_info) {
      const bool is_input = inp_or_out.first;
      const int pos = inp_or_out.second;

      if (is_aligned) {
        auto& pos_list = is_input
            ? vectorized_tensor_info_ptr->aligned_vectorized_inp_tensor_pos
            : vectorized_tensor_info_ptr->aligned_vectorized_out_tensor_pos;
        pos_list.push_back(pos);
      } else {
        auto& map = is_input
            ? vectorized_tensor_info_ptr->inp_misaligned_tensors_pos
            : vectorized_tensor_info_ptr->out_misaligned_tensors_pos;
        map.emplace_back(pos);
      }
    }
  }

  return vectorized_tensor_info_ptr;
}

// Make sure the root domain(s) comprising the vectorized leaf domain
// have the (merged) extent that is divisible by the vectorization
// word size.
void validateAlignedVectorizeExtents(
    const VectorizedSetInfo& info,
    ExpressionEvaluator& expr_eval) {
  TORCH_INTERNAL_ASSERT(
      !info.contig_alloc_ids.empty(),
      "No root ID found for vectorization with ",
      info.consumer_tv->toString(),
      " and ",
      info.producer_tv->toString());

  // TODO: Rewrite validation of the vectorized dimension
  // int64_t vectorized_merged_domain_extent = 1;
  for (auto id : info.contig_alloc_ids) {
    auto extent_val = expr_eval.evaluate(id->extent());
    TORCH_INTERNAL_ASSERT(
        extent_val.hasValue(),
        "Error vectorizing, ",
        info.consumer_tv->toString(),
        " as the extent of a vectorized root domain, ",
        id->toString(),
        ", is unknown.");
    // TODO: Rewrite validation of the vectorized dimension
    // vectorized_merged_domain_extent *= extent_val->as<int64_t>();
  }

  // TODO: Rewrite validation of the vectorized dimension, we can't just used a
  // single merged extent because we could be splitting a dimension then merging
  // it in order to the right of it. Contig merged index simply isn't exactly
  // what we need to validate for vectorization, and we're relying on better
  // vectorization support than that would offer. This validation needs to be
  // rewritten based on updated indexing logic that traverses loop->rfactor
  // domains and tracks partial mappings like scheduler/vectorize_helper.cpp
  //
  // TORCH_INTERNAL_ASSERT(
  //     vectorized_merged_domain_extent % info.word_size == 0,
  //     "Error vectorizing, ",
  //     info.consumer_tv->toString(),
  //     " as the extent of the indexed domain, ",
  //     vectorized_merged_domain_extent,
  //     ", is not divisible by vector word size ",
  //     info.word_size);
}

namespace {

// Return offsets of the first points accessed as well as sliced root
// domains. Currently only non-zero when tensor is sliced.
std::pair<std::unordered_set<size_t>, std::unordered_set<IterDomain*>>
getTensorOffsets(
    TensorView* tv,
    const std::vector<int64_t>& logical_strides,
    ExpressionEvaluator& eval) {
  if (!tv->isFusionInput()) {
    return {{0}, {}};
  }

  std::unordered_set<size_t> offsets;
  std::unordered_set<IterDomain*> sliced_domains;

  const auto root_ids = TensorDomain::noReductions(tv->getMaybeRFactorDomain());

  for (auto use : tv->uses()) {
    auto slice = dynamic_cast<SliceOp*>(use);

    if (slice == nullptr) {
      offsets.insert(0);
      continue;
    }

    TORCH_INTERNAL_ASSERT(logical_strides.size() == root_ids.size());
    const auto slice_info = slice->getRanges();

    size_t offset = 0;
    for (const auto i : c10::irange(root_ids.size())) {
      auto slice_start_eval = eval.evaluate(slice_info.at(i).start);
      TORCH_INTERNAL_ASSERT(slice_start_eval.hasValue());
      auto slice_stop_eval = eval.evaluate(slice_info.at(i).stop);
      TORCH_INTERNAL_ASSERT(slice_stop_eval.hasValue());
      auto extent_eval =
          eval.evaluate(root_ids.at(i)->getMaybeExpandedExtent());
      TORCH_INTERNAL_ASSERT(extent_eval.hasValue());

      offset += static_cast<size_t>(
          slice_start_eval.as<int64_t>() * logical_strides.at(i));

      // Keep track of the root domain unless this slice is
      // effectively no-op
      if (slice_start_eval.as<int64_t>() != 0 ||
          slice_stop_eval.as<int64_t>() != extent_eval.as<int64_t>()) {
        sliced_domains.insert(root_ids.at(i));
      }
    }

    offsets.insert(offset);
  }

  return std::make_pair(offsets, sliced_domains);
}

} // namespace

void validateAlignedVectorizedFusionInputOutput(
    const at::Tensor& aten_tensor,
    int word_size,
    TensorView* tv,
<<<<<<< HEAD
    ExpressionEvaluator& eval,
    const kir::KernelSummary& kernel_summary) {
=======
    ExpressionEvaluator& eval) {
>>>>>>> 874e5c28
  eval.bind(tv, aten_tensor);
  const auto& metadata = eval.evaluate(IrBuilder::metadataExpr(tv));

  const auto [offsets, sliced_domains] = getTensorOffsets(
      tv, std::vector<int64_t>(metadata["logical_stride"]), eval);
  const bool is_sliced = !sliced_domains.empty();

  const auto& domain_to_validate =
      is_sliced ? tv->getMaybeRFactorDomain() : tv->getMaybeAllocationDomain();

  std::vector<int64_t> no_reduction_to_full;
  for (int64_t i : c10::irange((int64_t)domain_to_validate.size())) {
    auto alloc_id = domain_to_validate.at(i);
    if (!alloc_id->isReduction()) {
      no_reduction_to_full.emplace_back(i);
    }
  }

  const auto& sizes = is_sliced ? metadata["logical_size"].as<std::vector>()
                                : metadata["alloc_size"].as<std::vector>();
  const auto& strides = is_sliced ? metadata["logical_stride"].as<std::vector>()
                                  : metadata["alloc_stride"].as<std::vector>();
  TORCH_INTERNAL_ASSERT(sizes.size() == no_reduction_to_full.size());
  TORCH_INTERNAL_ASSERT(strides.size() == no_reduction_to_full.size());

<<<<<<< HEAD
  auto validateAlignment = [&](size_t offset) {
=======
  for (auto offset : offsets) {
>>>>>>> 874e5c28
    TORCH_INTERNAL_ASSERT(
        (reinterpret_cast<size_t>(aten_tensor.data_ptr()) +
         offset * aten_tensor.dtype().itemsize()) %
                (word_size * aten_tensor.dtype().itemsize()) ==
            0,
        "Vectorization of ",
        tv->toString(),
        " not possible as the memory address is not aligned. ",
        "Address: ",
        aten_tensor.data_ptr(),
        ", offset: ",
        offset,
        ", vector word size: ",
        word_size,
        ", data type: ",
        aten_tensor.dtype());
<<<<<<< HEAD
  };

  auto offsets_it = kernel_summary.tensor_offsets.find(tv);
  TORCH_INTERNAL_ASSERT(
      offsets_it != kernel_summary.tensor_offsets.end() &&
          !offsets_it->second.empty(),
      "No offset info found for ",
      tv->toString());
  for (const Val* offset : offsets_it->second) {
    auto offset_eval = eval.evaluate(offset);
    TORCH_INTERNAL_ASSERT(offset_eval.hasValue());
    validateAlignment(offset_eval.as<int64_t>());
=======
>>>>>>> 874e5c28
  }

  // Traverse strides from the right-most domains. The rightmost
  // domain must have stride 1.
  int64_t cur_contig_stride = 1;
  bool still_rightmost = true;
  bool non_contig_due_to_slice = false;
  for (int64_t i = (int64_t)sizes.size() - 1; i >= 0; --i) {
    const auto size = sizes.at(i).as<int64_t>();
    const auto stride = strides.at(i).as<int64_t>();
    auto id = domain_to_validate.at(no_reduction_to_full.at(i));
    const auto is_expanded_broadcasting =
        id->isBroadcast() && id->hasExpandedExtent();

    if (is_expanded_broadcasting) {
      TORCH_INTERNAL_ASSERT(
          stride == 0,
          "Dimension ",
          i,
          " should be an expanded broadcasting, but it does not have stride zero.");
    }

    // If this domain is contiguous or size == 1, then not necessary to check
    // the stride. Otherwise, stride must be 1 if it's rightmost or
    // divisible by word_size

    bool is_contiguous =
        stride == cur_contig_stride && !non_contig_due_to_slice;

    TORCH_INTERNAL_ASSERT(
        is_contiguous || size == 1 || is_expanded_broadcasting ||
            (still_rightmost && stride == 1) ||
            (!still_rightmost && stride % word_size == 0),
        "Vectorization of ",
        tv->toString(),
        " with word size ",
        word_size,
        " not possible due to invalid stride.",
        " Domain: ",
        tv->axis(i)->toString(),
        ", stride: ",
        stride,
        ", cur_contig_stride: ",
        cur_contig_stride,
        ", non contig due to slice: ",
        non_contig_due_to_slice);
    // If the domain is size-1, the next domain is still considered
    // rightmost.
    still_rightmost =
        still_rightmost && (size == 1 || is_expanded_broadcasting);
    // We do not update cur_contig_stride for size==1 dimensions,
    // since we have specialized vectorization stride check for
    // them. Same for non_contig_due_to_slice.
    if (size != 1 && !is_expanded_broadcasting) {
      cur_contig_stride = stride * size;
      // Note that when a domain is sliced, the next outer domain is
      // no longer contiguous.
      non_contig_due_to_slice = sliced_domains.count(
          domain_to_validate.at(no_reduction_to_full.at(i)));
    }
  }
}

void validateAlignedVectorizedTensors(
    kir::Kernel* kernel,
    const KernelArgumentHolder& args,
    const std::vector<at::Tensor>& outputs,
    caching::ExecutorCompileTimeInfoCache* data_cache,
    ExpressionEvaluator& expr_eval) {
  auto tensor_vectorization_validation_entry =
      executor_utils::caching::ExecutorCompileTimeEntry<
          executor_utils::caching::VectorizedTensorValidation>(
          data_cache, [kernel]() {
            return executor_utils::getVectorizedTensorValidationInfo(kernel);
          });

  // Verify extents of aligned vectorized tensors
  for (const auto& vec_info : kernel->summary().vectorized_set_info) {
    if (vec_info.vectorized_leaf_id->getParallelType() ==
        ParallelType::Vectorize) {
      validateAlignedVectorizeExtents(vec_info, expr_eval);
    }
  }

  // Validate input and output tensors with aligend
  // vectorization.
  for (auto pos : tensor_vectorization_validation_entry.get()
                      .aligned_vectorized_inp_tensor_pos) {
    auto tv = kernel->inputs().at(pos)->as<TensorView>();
    auto word_size = kernel->summary().vectorized_accesses.at(tv);
    TORCH_INTERNAL_ASSERT(
        args[pos]->is<at::Tensor>(), "alias io only supports tensor");
    validateAlignedVectorizedFusionInputOutput(
        args[pos]->as<at::Tensor>(),
        word_size,
        tv,
        expr_eval,
        kernel->summary());
  }
  if (!outputs.empty()) {
    for (auto pos : tensor_vectorization_validation_entry.get()
                        .aligned_vectorized_out_tensor_pos) {
      auto tv = kernel->outputs().at(pos)->as<TensorView>();
      auto word_size = kernel->summary().vectorized_accesses.at(tv);
      validateAlignedVectorizedFusionInputOutput(
          outputs[pos], word_size, tv, expr_eval, kernel->summary());
    }
  }
}

// Misaligned vectorization check. Currently misaligned vectorization is limited
// to global-register and register-global load/store patterns. However, this
// could be improved to include shared memory.
void validateMisalignedVectorizedTensors(
    kir::Kernel* kernel,
    const KernelArgumentHolder& args,
    const std::vector<at::Tensor>& outputs,
    caching::ExecutorCompileTimeInfoCache* data_cache,
    ExpressionEvaluator& expr_eval) {
  auto tensor_vectorization_validation_entry =
      executor_utils::caching::ExecutorCompileTimeEntry<
          executor_utils::caching::VectorizedTensorValidation>(
          data_cache, [kernel]() {
            return executor_utils::getVectorizedTensorValidationInfo(kernel);
          });

  std::vector<c10::IValue> inp_misaligned_tensors;
  std::vector<c10::IValue> out_misaligned_tensors;

  const auto& inp_misaligned_tensors_pos =
      tensor_vectorization_validation_entry.get().inp_misaligned_tensors_pos;
  inp_misaligned_tensors.reserve(inp_misaligned_tensors_pos.size());
  std::transform(
      inp_misaligned_tensors_pos.begin(),
      inp_misaligned_tensors_pos.end(),
      std::back_inserter(inp_misaligned_tensors),
      [&args](int idx) {
        TORCH_INTERNAL_ASSERT(
            args[idx]->is<at::Tensor>(), "alias io only supports tensor");
        return args[idx]->as<at::Tensor>();
      });

  const auto& out_misaligned_tensors_pos =
      tensor_vectorization_validation_entry.get().out_misaligned_tensors_pos;
  if (!outputs.empty()) {
    out_misaligned_tensors.reserve(out_misaligned_tensors_pos.size());
    std::transform(
        out_misaligned_tensors_pos.begin(),
        out_misaligned_tensors_pos.end(),
        std::back_inserter(out_misaligned_tensors),
        [&outputs](int idx) { return outputs[idx]; });
  }
  // If input stride is non-contiguous + no outputs, return false
  TORCH_INTERNAL_ASSERT(
      checkValidMisalignedTensors(
          tensor_vectorization_validation_entry.get().global_inp_misaligned_tv,
          tensor_vectorization_validation_entry.get().global_out_misaligned_tv,
          inp_misaligned_tensors,
          out_misaligned_tensors),
      "All global tensors must have the same stride for misaligned vectorization.");
}

// Check if there's any split that is non-divisible and vectorized. If
// found, Vectorize is illegal.
void validateVectorizedSplits(
    kir::Kernel* kernel,
    ExpressionEvaluator& expr_eval) {
  for (const auto& extent_factor : kernel->summary().splits_to_validate) {
    auto input_extent = expr_eval.evaluate(extent_factor.first);
    auto split_factor = expr_eval.evaluate(extent_factor.second);
    auto divisible = (input_extent % split_factor == 0);
    TORCH_INTERNAL_ASSERT(
        divisible,
        "Non-divisible split with vectorization is detected. ",
        "Extent: ",
        input_extent,
        ". Factor: ",
        split_factor);
  }
}

} // namespace

void validateVectorizedTensors(
    kir::Kernel* kernel,
    const KernelArgumentHolder& args,
    const std::vector<at::Tensor>& outputs,
    caching::ExecutorCompileTimeInfoCache* data_cache,
    ExpressionEvaluator& expr_eval) {
  FUSER_PERF_SCOPE("FusionExecutor::validateVectorizedTensors");

  validateAlignedVectorizedTensors(
      kernel, args, outputs, data_cache, expr_eval);

  validateMisalignedVectorizedTensors(
      kernel, args, outputs, data_cache, expr_eval);

  validateVectorizedSplits(kernel, expr_eval);
}

ExpressionEvaluator bindInputs(
    const KernelArgumentHolder& args,
    Fusion* kernel) {
  FUSER_PERF_SCOPE("executor_utils::bindInputs");

  // args may contains more than just inputs, but inputs are always at the
  // beginning.
  TORCH_INTERNAL_ASSERT(
      kernel->inputs().size() <= args.size(),
      "KernelArgumentHolder contains less argument than kernel's input.");

  ExpressionEvaluator expr_eval;
  const auto& inputs = kernel->inputs();
  for (const auto i : c10::irange(inputs.size())) {
    expr_eval.bind(inputs[i], *args[i], true);
  }

  return expr_eval;
}

namespace {

// Get the size of the program code in nvrtcProgram, which is either PTX or SASS
size_t nvrtcGetSize(const nvrtcProgram& program, bool compile_to_sass) {
#if CUDA_VERSION >= 11010
  const auto getSize = compile_to_sass ? nvrtcGetCUBINSize : nvrtcGetPTXSize;
#else
  TORCH_INTERNAL_ASSERT(
      !compile_to_sass, "SASS not supported in CUDA versions older than 11.1");
  const auto getSize = nvrtcGetPTXSize;
#endif
  size_t size = 0;
  NVFUSER_NVRTC_SAFE_CALL(getSize(program, &size));
  return size;
}

// Get the program code from nvrtcProgram
std::vector<char> nvrtcGetCode(
    const nvrtcProgram& program,
    bool compile_to_sass) {
  const auto size = nvrtcGetSize(program, compile_to_sass);

#if CUDA_VERSION >= 11010
  const auto getCode = compile_to_sass ? nvrtcGetCUBIN : nvrtcGetPTX;
#else
  TORCH_INTERNAL_ASSERT(
      !compile_to_sass, "SASS not supported in CUDA versions older than 11.1");
  const auto getCode = nvrtcGetPTX;
#endif

  std::vector<char> code(size);
  NVFUSER_NVRTC_SAFE_CALL(getCode(program, code.data()));
  return code;
}

void dumpCompiledCodeToFile(
    const std::vector<char>& code,
    int64_t fusion_id,
    bool dump_cubin) {
  std::stringstream file_name;
  file_name << "__tmp_kernel" << fusion_id << "."
            << (dump_cubin ? "cubin" : "ptx");
  debug() << "PRINTING: " << file_name.str() << std::endl;
  std::ofstream out(file_name.str());
  TORCH_INTERNAL_ASSERT(out.is_open());
  out.write(code.data(), (std::streamsize)code.size());
  out.close();
}

// Get the max register count passed as -maxrregcount ptxas
// option. The count is determined based on block sizes, an optional
// heuristic and an environment variable.
std::optional<int64_t> getMaxRegCount(
    std::optional<int64_t> opt_block_size,
    const int64_t max_register_heuristic) {
  // The maximum possible count allowed by ptxas is 255
  constexpr int64_t max_register_limit = 255;

  // Temporary set the max register count to be larger than the
  // limit.
  int64_t max_register = max_register_limit + 1;

  // If the block size is known, set the maximum that at least allows
  // one block to be resident on an SM
  if (opt_block_size.has_value() && opt_block_size.value() > 0) {
    constexpr int64_t block_per_sm = 1;
    max_register = std::min(
        max_register_limit,
        getRegPerThreadGivenThreadsPerSM(
            opt_block_size.value() * block_per_sm));
  }

  // If a heuristic value is given, i.e., max_register_heuristic is
  // less than the limit, use that value if it's smaller than the
  // block-size based count
  if (max_register_heuristic < max_register_limit) {
    max_register = std::min(max_register, max_register_heuristic);
  }

  // Overwrite the count by the environment variable
  if (auto env_count = getNvFuserEnv("MAX_REG_COUNT")) {
    auto env_max_reg_count = std::atoi(env_count);
    TORCH_CHECK(
        env_max_reg_count > 0 && env_max_reg_count <= max_register_limit,
        "Invalid max register count specified by NVFUSER_MAX_REG_COUNT: ",
        env_max_reg_count);
    max_register = env_max_reg_count;
  }

  // At this point, max_register should be <= max_register_limit if set
  if (max_register <= max_register_limit) {
    return max_register;
  } else {
    return std::optional<int64_t>();
  }
}

//! Utility class to invoke nvrtcCompileProgram. Mainly for setting up
//! the c-str options.
class NvrtcCompileDriver {
 public:
  void setOption(const std::string& opt) {
    options_.push_back(opt);
  }

  const std::vector<std::string>& options() const {
    return options_;
  }

  std::string invoke(nvrtcProgram program, const std::string& src) const {
    FUSER_PERF_SCOPE("executor_utils::Nvrtc::CompileProgram");
    auto opts = getOptions();
    auto result = nvrtcCompileProgram(
        program, static_cast<int>(opts.size()), opts.data());
    size_t logsize = 0;
    NVFUSER_NVRTC_SAFE_CALL(nvrtcGetProgramLogSize(program, &logsize));
    // The log size, as returned by 'nvrtcGetProgramLogSize', appears larger
    // than its actual size by 2. This discrepancy was noticed in NVRTC
    // version 12.1. The log returned from 'nvrtcGetProgramLog' terminates with
    // a NULL character, ensuring it's safe to use 'std::vector<char>' for
    // storage before converting it to 'std::string'.
    std::vector<char> log_backing_buf(logsize);
    char* log_buf = log_backing_buf.data();
    NVFUSER_NVRTC_SAFE_CALL(nvrtcGetProgramLog(program, log_buf));
    if (result != NVRTC_SUCCESS) {
      TORCH_INTERNAL_ASSERT(
          false, src, "\nCUDA NVRTC compile error: ", log_buf);
    }
    if (isDebugDumpEnabled(DebugDumpOption::PrintPtxasLog)) {
      debug() << log_buf << std::endl;
    }
    return std::string(log_buf);
  }

 private:
  // Get options that can be passed to nvrtcCompileProgram
  std::vector<const char*> getOptions() const {
    std::vector<const char*> opts(options_.size());
    for (const auto i : c10::irange(options_.size())) {
      opts.at(i) = options_.at(i).c_str();
    }
    return opts;
  }

 private:
  std::vector<std::string> options_;
};

//! Utility class to invoke cuModuleLoadDataEx. Similar to
//! NvrtcCompileDriver, the main task is to set up the option lists
//! of type void**
class CuModuleLoadDataDriver {
 public:
  //! Valid option type is either int or char*
  using OptionType = std::variant<int, char*>;

  template <typename OptionValType>
  void setOption(CUjit_option key, OptionValType val) {
    options_.push_back(key);
    option_vals_.push_back(val);
  }

  //! Enable logging of cuModuleLoadData
  void enableLogging() {
    logging_enabled_ = true;
    log_.resize(kLogSize);
  }

  const std::string& log() const {
    TORCH_INTERNAL_ASSERT(logging_enabled_, "Logging not enabled");
    return log_;
  }

  //! Invoke cuModuleLoadDataEx with ptx or cubin. Dump logging output
  //! if enabled
  std::string invoke(CUmodule& module, const void* image) {
    FUSER_PERF_SCOPE("executor_utils::Nvrtc::LoadPTX");

    auto [opts, opt_vals] = getOptions();

    NVFUSER_CUDA_SAFE_CALL(cuModuleLoadDataEx(
        &module, image, opts.size(), opts.data(), opt_vals.data()));

    if (logging_enabled_) {
      debug() << log_ << std::endl;
    }

    return log_;
  }

 private:
  // Get options that can be passed to cuModuleLoadDataEx
  std::pair<std::vector<CUjit_option>, std::vector<void*>> getOptions() {
    auto opts = options_;
    auto opt_vals = option_vals_;

    // Append options for saving log message to log_
    if (logging_enabled_) {
      opts.push_back(CU_JIT_LOG_VERBOSE);
      opt_vals.emplace_back(1);

      opts.push_back(CU_JIT_INFO_LOG_BUFFER);
      opt_vals.emplace_back(log_.data());

      opts.push_back(CU_JIT_INFO_LOG_BUFFER_SIZE_BYTES);
      opt_vals.emplace_back(kLogSize);
    }

    // Convert the options to void**. This is ugly, but that's how
    // cuModuleLoadDataEx works. See initCUDA in the
    // matrixMulDynlinkJIT sample
    // https://github.com/NVIDIA/cuda-samples/blob/master/Samples/0_Introduction/matrixMulDynlinkJIT/matrixMulDynlinkJIT.cpp#L169-L204.
    std::vector<void*> opt_val_voidp(opt_vals.size());
    for (const auto i : c10::irange(opt_vals.size())) {
      auto opt_val = opt_vals.at(i);
      if (std::holds_alternative<int>(opt_val)) {
        // NOLINTNEXTLINE(performance-no-int-to-ptr)
        opt_val_voidp.at(i) = (void*)(int64_t)std::get<int>(opt_val);
      } else if (std::holds_alternative<char*>(opt_val)) {
        opt_val_voidp.at(i) = std::get<char*>(opt_val);
      } else {
        TORCH_INTERNAL_ASSERT(false, "Invalid option");
      }
    }

    return std::make_pair(opts, opt_val_voidp);
  }

 private:
  static constexpr int kLogSize = 8196;
  //! cuModuleLoadDataEx options
  std::vector<CUjit_option> options_;
  //! Option parameters
  std::vector<OptionType> option_vals_;
  //! Save log to log_ if true
  bool logging_enabled_ = false;
  std::string log_;
};

// Fill options for nvrtcCompileProgram and cuModuleLoadDataEx
void fillCompileOptions(
    NvrtcCompileDriver& nvrtc_compile_driver,
    CuModuleLoadDataDriver& module_load_driver,
    bool compile_to_sass,
    int major,
    int minor,
    const CompileParams& compile_params,
    std::optional<int64_t> opt_block_size) {
  nvrtc_compile_driver.setOption("--std=c++17");

  // CUDA 11.1 allows going directly to SASS (sm_) instead of PTX (compute_)
  // which gives better backwards compatibility to work on older driver,
  // (since older driver doesn't necessarily recognize PTX emitted by new
  // toolkit);
  // Meanwhile, for forward compatibility (future device with
  // `unsupported_arch==True`), since SASS are not necessarily compatible,
  // we fallback to PTX instead.
  const std::string compute = std::string("--gpu-architecture=") +
      (compile_to_sass ? "sm_" : "compute_") + std::to_string(major) +
      std::to_string(minor);
  nvrtc_compile_driver.setOption(compute);

  nvrtc_compile_driver.setOption("-default-device");

  if (isOptionDisabled(DisableOption::Fma)) {
    nvrtc_compile_driver.setOption("--fmad=false");
  } else {
    nvrtc_compile_driver.setOption("--fmad=true");
  }

  // Add line info to generated kernels
  if (isDebugDumpEnabled(DebugDumpOption::DebugInfo)) {
    nvrtc_compile_driver.setOption("-lineinfo");
  }

#ifdef NDEBUG
  // Avoid excessive register usage from assertion
  nvrtc_compile_driver.setOption("-DNDEBUG");
#endif

  if (isOptionEnabled(EnableOption::KernelProfile)) {
    nvrtc_compile_driver.setOption("-DNVFUSER_PROFILE_KERNEL");
  }
  if (isDebugDumpEnabled(DebugDumpOption::PrintPtxasLog) ||
      isDebugDumpEnabled(DebugDumpOption::PerfDebugVerbose) ||
      isOptionEnabled(EnableOption::WarnRegisterSpill) ||
      compile_params.enable_ptxas_verbose) {
    // show register usage in compilation log
    if (compile_to_sass) {
      nvrtc_compile_driver.setOption("--ptxas-options");
      nvrtc_compile_driver.setOption("--verbose");
    } else {
      module_load_driver.enableLogging();
    }
  }

  const char* ptxas_opt_level = getNvFuserEnv("JIT_OPT_LEVEL");

  if (ptxas_opt_level) {
    int val = atoi(ptxas_opt_level);
    if (val <= 4 && val >= 0) {
      if (val < 4) {
        TORCH_WARN(
            "ptxas optimization level manually set as ",
            val,
            ", which could negatively affect performance. Try removing env variable NVFUSER_JIT_OPT_LEVEL for optimal performance.");
      }
      if (compile_to_sass) {
        nvrtc_compile_driver.setOption("--ptxas-options");
        nvrtc_compile_driver.setOption("-O" + std::to_string(val));
      } else {
        module_load_driver.setOption(CU_JIT_OPTIMIZATION_LEVEL, val);
      }
    } else {
      TORCH_WARN_ONCE(
          "acceptable range for NVFUSER_JIT_OPT_LEVEL is between 0 and 4, but received ",
          val,
          ", ignoring the option");
    }
  }

  const auto max_register =
      getMaxRegCount(opt_block_size, compile_params.maxrregcount);

  // If the max register count is set
  if (max_register.has_value()) {
    if (compile_to_sass) {
      nvrtc_compile_driver.setOption(
          "--maxrregcount=" + std::to_string(*max_register));
    } else {
      module_load_driver.setOption(CU_JIT_MAX_REGISTERS, (int)*max_register);
    }
  }
}

// Dump ptxas output if register spill is detected
void warnRegisterSpill(const std::string& compile_log) {
  auto getRegisterSpillInfo = [](const std::string& log, const char* subStr) {
    auto it_end =
        std::search(log.begin(), log.end(), subStr, subStr + strlen(subStr)) -
        1;
    auto it_beg = it_end - 1;
    while (!std::isspace(*(it_beg - 1))) {
      it_beg--;
    }
    std::string str(it_beg, it_end);
    return std::stoi(str);
  };

  const char* str_stack = "bytes stack frame";
  const char* str_store = "bytes spill stores";
  const char* str_load = "bytes spill loads";
  int stack_count = getRegisterSpillInfo(compile_log, str_stack);
  int store_count = getRegisterSpillInfo(compile_log, str_store);
  int load_count = getRegisterSpillInfo(compile_log, str_load);
  int allowed_spill = 0;
  if (isOptionEnabled(EnableOption::WarnRegisterSpill)) {
    auto optionArgs = getEnableOptionArguments(EnableOption::WarnRegisterSpill);
    if (!optionArgs.empty()) {
      try {
        allowed_spill = std::stoi(optionArgs[0]);
      } catch (const std::exception& e) {
        debug() << "skip invalid argument for WarnRegisterSpill, arg = "
                << optionArgs[0] << std::endl;
      }
    }
  }
  if (stack_count > allowed_spill || store_count > allowed_spill ||
      load_count > allowed_spill) {
    debug() << "WARNING: Register spill detected\n" << compile_log << std::endl;
  }
}

void createNvrtcProgram(
    nvrtcProgram& program,
    int64_t id,
    const std::string& full_src_code) {
  std::stringstream ss;
  ss << "__tmp_kernel" << id << ".cu";
  std::string name = ss.str();
  FUSER_PERF_SCOPE("executor_utils::NvrtcCreateProgram");
  NVFUSER_NVRTC_SAFE_CALL(nvrtcCreateProgram(
      &program, full_src_code.c_str(), name.c_str(), 0, nullptr, nullptr));
}

// Compile the given source code with the NVRTC compiler
// driver. Return the binary of the kernel, compile log, and its lowered name
std::tuple<std::vector<char>, std::string, std::string> compileSource(
    const std::string& full_src_code,
    const std::string& func_name,
    int64_t id,
    bool compile_to_sass,
    NvrtcCompileDriver& nvrtc_compile) {
  std::stringstream log;

  nvrtcProgram program; // NOLINT(cppcoreguidelines-init-variables)
  torch::jit::ResourceGuard holdProgram([&] {
    FUSER_PERF_SCOPE("executor_utils::NvrtcDestroyProgram");
    NVFUSER_NVRTC_SAFE_CALL(nvrtcDestroyProgram(&program));
  });

  createNvrtcProgram(program, id, full_src_code);

  NVFUSER_NVRTC_SAFE_CALL(nvrtcAddNameExpression(program, func_name.c_str()));
  log << nvrtc_compile.invoke(program, full_src_code) << std::endl;

  const char* lowered_kernel_name = nullptr;
  NVFUSER_NVRTC_SAFE_CALL(
      nvrtcGetLoweredName(program, func_name.c_str(), &lowered_kernel_name));
  auto lowered_kernel_name_str = std::string(lowered_kernel_name);

  auto object_code = nvrtcGetCode(program, compile_to_sass);

  if (isDebugDumpEnabled(DebugDumpOption::Ptx) ||
      isDebugDumpEnabled(DebugDumpOption::Cubin)) {
    dumpCompiledCodeToFile(object_code, id, compile_to_sass);
  }

  return {object_code, log.str(), lowered_kernel_name_str};
}

} // namespace

// Compile the source if no existing compiled binary is found in KernelDB
std::tuple<NvrtcFunction, std::string, std::vector<char>> getCompiledKernel(
    std::optional<std::reference_wrapper<const std::string>> kernel_code,
    const std::string& full_src_code,
    const std::string& func_name,
    int64_t id,
    const CompileParams& compile_params,
    std::optional<int64_t> opt_block_size,
    bool return_compiled_binary) {
  FUSER_PERF_SCOPE("executor_utils::NVRTC");

  at::cuda::jit::initializeCudaContext();

  // The above initialization works in some cases. However, it seems to
  // occasionally fail to initialize a primary context. Here we check for that
  // and if we detect that no context exists, we create one manually.
  int device = 0;
  cudaGetDevice(&device);
  if (!at::detail::getCUDAHooks().hasPrimaryContext(device)) {
    // CUDA>=12 creates a context when cudaSetDevice is called. However, before
    // cu12, that context is not necessarily created. In that case, we create
    // one here implicitly. See https://github.com/NVIDIA/Fuser/issues/429
    cudaFree(nullptr);
  }

  const auto prop = at::cuda::getCurrentDeviceProperties();

  int major = 0, minor = 0;
  bool compile_to_sass = false;
  queryTargetGPUVersion(prop, major, minor, compile_to_sass);

#if CUDA_VERSION < 11010
  // compile to sass is not allowed prior to CUDA 11.1
  compile_to_sass = false;
#endif

  if (isOptionDisabled(DisableOption::CompileToSass) ||
      isDebugDumpEnabled(DebugDumpOption::Ptx)) {
    // Allows manually disabling compilation to sass
    //  so the intermediate ptx could be checked.
    compile_to_sass = false;
  }

  NvrtcCompileDriver nvrtc_compile_driver;
  CuModuleLoadDataDriver module_load_driver;

  fillCompileOptions(
      nvrtc_compile_driver,
      module_load_driver,
      compile_to_sass,
      major,
      minor,
      compile_params,
      opt_block_size);

  std::stringstream log;

  if (compile_to_sass) {
    log << "\nCompile options: ";
    for (const auto& opt : nvrtc_compile_driver.options()) {
      log << opt << " ";
    }
    if (opt_block_size.has_value()) {
      log << " ; block size=" << opt_block_size.value() << "\n";
    }
  }

  // NOLINTNEXTLINE(cppcoreguidelines-init-variables)
  std::vector<char> object_code;
  std::string lowered_kernel_name_str;
  const auto compile_args =
      toDelimitedString(nvrtc_compile_driver.options(), " ");

  auto& kernel_db = KernelDb::get();
  const auto use_kernel_db = kernel_db.enabled() && kernel_code.has_value();

  // If the Kernel Query fails, the Kernel is recompiled
  if (!(use_kernel_db &&
        kernel_db.query(
            kernel_code.value(),
            compile_args,
            lowered_kernel_name_str,
            object_code))) {
    std::string compile_log;
    std::tie(object_code, compile_log, lowered_kernel_name_str) = compileSource(
        full_src_code, func_name, id, compile_to_sass, nvrtc_compile_driver);
    log << compile_log << std::endl;
    if (use_kernel_db) {
      auto result = kernel_db.write(
          kernel_code.value(),
          compile_args,
          lowered_kernel_name_str,
          object_code);
      if (!result) {
        TORCH_WARN(
            "kernel_db was unable to write kernel: ", lowered_kernel_name_str);
      }
    }
  }

  NvrtcFunction compiled_kernel;

  log << module_load_driver.invoke(compiled_kernel.module, object_code.data())
      << std::endl;

  if (isOptionEnabled(EnableOption::WarnRegisterSpill) ||
      compile_params.enable_ptxas_verbose) {
    warnRegisterSpill(log.str());
  }

  NVFUSER_CUDA_SAFE_CALL(cuModuleGetFunction(
      &(compiled_kernel.function),
      compiled_kernel.module,
      lowered_kernel_name_str.c_str()));

  if (!return_compiled_binary) {
    object_code.clear();
  }

  return {compiled_kernel, log.str(), object_code};
}

namespace caching {

//! CompileTimeInfo is the actual subclass of CompileTimeInfoBase that will
//!  be stored in the data cache. It owns a data_ state internally of the
//!  dataType defined within the entry class, which are listed in header file.
template <typename EntryClass>
class CompileTimeInfo : public CompileTimeInfoBase {
 public:
  CompileTimeInfo(std::unique_ptr<typename EntryClass::DataType> data)
      : CompileTimeInfoBase(EntryClass::EntryType), data_(std::move(data)) {}

  typename EntryClass::DataType* get() {
    return data_.get();
  }

 private:
  std::unique_ptr<typename EntryClass::DataType> data_;
};

void ExecutorCompileTimeInfoCache::insert(EntryOwningPtr new_entry) {
  // Just overwrite when insertion duplicates, equality not checked.
  entry_type_map_[new_entry->type()] = new_entry.get();
  entries_.emplace_back(std::move(new_entry));
}

template <typename EntryClass>
ExecutorCompileTimeEntry<EntryClass>::ExecutorCompileTimeEntry(
    ExecutorCompileTimeInfoCache* data_cache,
    MakerFnType fn) {
  using InfoType = CompileTimeInfo<EntryClass>;

  if (!data_cache || !data_cache->has(EntryClass::EntryType)) {
    owned_data_ = fn();
    data_ptr_ = owned_data_.get();

    if (data_cache) {
      std::unique_ptr<CompileTimeInfoBase> new_entry =
          std::make_unique<InfoType>(std::move(owned_data_));
      data_cache->insert(std::move(new_entry));
    }
  } else {
    data_ptr_ =
        data_cache->at(EntryClass::EntryType)->template as<InfoType>()->get();
  }
}

// Template instantiation
template class ExecutorCompileTimeEntry<ParallelBindingIterDomains>;
template class ExecutorCompileTimeEntry<ParallelIterExtentMap>;
template class ExecutorCompileTimeEntry<VectorizedTensorValidation>;
template class ExecutorCompileTimeEntry<InputAliasIndices>;
template class ExecutorCompileTimeEntry<OutputAliasIndices>;

} // namespace caching

std::vector<IterDomain*> getParallelBindingsIterDomains(
    GpuLower* lower,
    const std::vector<TensorView*>& used_tvs) {
  std::vector<IterDomain*> parallel_ids;
  for (auto tv : used_tvs) {
    for (auto id : tv->getLeafDomain()) {
      if (id->isThread()) {
        if (id->isBroadcast()) {
          // Want to keep the broadcast dimensions if they are not resolved
          // TODO: piping down the parallel dimension map here would
          //  be helpful
          if (lower->caMap()->getConcreteMappedID(id, IdMappingMode::LOOP) ==
              id) {
            parallel_ids.push_back(id);
          }
        } else {
          // Non broadcast ids are directly added to the binding
          //  ids.
          parallel_ids.push_back(id);
        }
      }
    }
  }
  return parallel_ids;
}

namespace {

void insertParallelExtent(
    IterDomain* binding_id,
    const std::unique_ptr<ParallelExtentMap>& parallel_iter_extents_ptr) {
  auto extent = binding_id->extent();
  const auto it =
      parallel_iter_extents_ptr->find(binding_id->getParallelType());
  if (it != parallel_iter_extents_ptr->end()) {
    it->second.push_back(extent);
  } else {
    parallel_iter_extents_ptr->operator[](binding_id->getParallelType()) = {
        extent};
  }
}

} // namespace

std::unique_ptr<ParallelExtentMap> getParallelIterExtents(
    std::vector<IterDomain*>& parallel_binding_ids) {
  auto parallel_iter_extents_ptr = std::make_unique<ParallelExtentMap>();
  for (auto id : parallel_binding_ids) {
    insertParallelExtent(id, parallel_iter_extents_ptr);
  }

  return parallel_iter_extents_ptr;
}

} // namespace executor_utils
} // namespace nvfuser<|MERGE_RESOLUTION|>--- conflicted
+++ resolved
@@ -469,12 +469,7 @@
     const at::Tensor& aten_tensor,
     int word_size,
     TensorView* tv,
-<<<<<<< HEAD
-    ExpressionEvaluator& eval,
-    const kir::KernelSummary& kernel_summary) {
-=======
     ExpressionEvaluator& eval) {
->>>>>>> 874e5c28
   eval.bind(tv, aten_tensor);
   const auto& metadata = eval.evaluate(IrBuilder::metadataExpr(tv));
 
@@ -500,11 +495,7 @@
   TORCH_INTERNAL_ASSERT(sizes.size() == no_reduction_to_full.size());
   TORCH_INTERNAL_ASSERT(strides.size() == no_reduction_to_full.size());
 
-<<<<<<< HEAD
-  auto validateAlignment = [&](size_t offset) {
-=======
   for (auto offset : offsets) {
->>>>>>> 874e5c28
     TORCH_INTERNAL_ASSERT(
         (reinterpret_cast<size_t>(aten_tensor.data_ptr()) +
          offset * aten_tensor.dtype().itemsize()) %
@@ -521,21 +512,6 @@
         word_size,
         ", data type: ",
         aten_tensor.dtype());
-<<<<<<< HEAD
-  };
-
-  auto offsets_it = kernel_summary.tensor_offsets.find(tv);
-  TORCH_INTERNAL_ASSERT(
-      offsets_it != kernel_summary.tensor_offsets.end() &&
-          !offsets_it->second.empty(),
-      "No offset info found for ",
-      tv->toString());
-  for (const Val* offset : offsets_it->second) {
-    auto offset_eval = eval.evaluate(offset);
-    TORCH_INTERNAL_ASSERT(offset_eval.hasValue());
-    validateAlignment(offset_eval.as<int64_t>());
-=======
->>>>>>> 874e5c28
   }
 
   // Traverse strides from the right-most domains. The rightmost
@@ -629,11 +605,7 @@
     TORCH_INTERNAL_ASSERT(
         args[pos]->is<at::Tensor>(), "alias io only supports tensor");
     validateAlignedVectorizedFusionInputOutput(
-        args[pos]->as<at::Tensor>(),
-        word_size,
-        tv,
-        expr_eval,
-        kernel->summary());
+        args[pos]->as<at::Tensor>(), word_size, tv, expr_eval);
   }
   if (!outputs.empty()) {
     for (auto pos : tensor_vectorization_validation_entry.get()
@@ -641,7 +613,7 @@
       auto tv = kernel->outputs().at(pos)->as<TensorView>();
       auto word_size = kernel->summary().vectorized_accesses.at(tv);
       validateAlignedVectorizedFusionInputOutput(
-          outputs[pos], word_size, tv, expr_eval, kernel->summary());
+          outputs[pos], word_size, tv, expr_eval);
     }
   }
 }
