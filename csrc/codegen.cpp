--- conflicted
+++ resolved
@@ -161,16 +161,13 @@
       const std::string& kernel_name,
       const LaunchParams& lparams) {
     CudaKernelGenerator codegen(kernel);
-<<<<<<< HEAD
     codegen.lparams_ = lparams;
     codegen.has_warp_specialized_ =
         kernel->summary().circular_buffer_info.hasWarpSpecialized();
     codegen.genDeclaration(kernel_name);
-=======
     codegen.has_warp_specialized_ =
         kernel->summary().circular_buffer_info.hasWarpSpecialized();
-    codegen.genDeclaration(kernel_name, num_threads_per_cta);
->>>>>>> 5bee04b9
+    codegen.genDeclaration(kernel_name);
     codegen.startBlock();
     codegen.genPrologue();
     codegen.genBody();
@@ -3650,11 +3647,7 @@
         .arg(bidy)
         .arg(bidz)
         .arg(/*PERSISTENT=*/true)
-<<<<<<< HEAD
-        .arg(/*PERSISTENT=*/
-=======
         .arg(/*Aligned=*/
->>>>>>> 5bee04b9
              has_warp_specialized_ ? false : isAligned());
 
     auto sync_idx = genCall(
@@ -3874,11 +3867,8 @@
   std::unordered_set<const Val*> kernel_params_;
   //! Utility names already generated
   std::unordered_set<std::string> generated_utilities_;
-<<<<<<< HEAD
   //! iterGroupedStaticWarpAllReduce requires static threads per CTA
   LaunchParams lparams_;
-=======
->>>>>>> 5bee04b9
   //! Whether the kernel has warp specialization
   bool has_warp_specialized_ = false;
 };
