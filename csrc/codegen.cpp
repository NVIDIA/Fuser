--- conflicted
+++ resolved
@@ -684,11 +684,8 @@
     }
 
     if (ti->view()->getMemoryType() == MemoryType::Tensor) {
-<<<<<<< HEAD
-=======
       // Generate code like:
       // (uint32_t)(T2 + Array<uint16_t, 2, 1>{0, 0})
->>>>>>> 87c183c1
       code_ << "(uint32_t)(" << genVariableName(ti->view()) << " + "
             << genInline(ti->index()) << ")";
       return;
@@ -3197,17 +3194,12 @@
           break;
         }
         case MemoryType::Tensor: {
-<<<<<<< HEAD
+          // Generate code like:
+          // TMemTensor T2(T5[0], 0, 0);
           indent() << "TMemTensor " << genVariableName(tv) << "("
-                   << genInline(alloc->baseAddress()) << ", "
+                   << genInline(alloc->address()) << ", "
                    << genInline(alloc->laneOffset()) << ", "
                    << genInline(alloc->colOffset()) << ");\n";
-=======
-          // Generate code like:
-          // TMemTensor T2(T5[0]);
-          indent() << "TMemTensor " << genVariableName(tv) << "("
-                   << genInline(alloc->address()) << ");\n";
->>>>>>> 87c183c1
           break;
         }
         default:
