// clang-format off
/*
 * SPDX-FileCopyrightText: Copyright (c) 2023-present NVIDIA CORPORATION & AFFILIATES.
 * All rights reserved.
 * SPDX-License-Identifier: BSD-3-Clause
 */
// clang-format on
#include <codegen.h>
#include <device_lower/utils.h>
#include <instrumentation.h>
#include <ir/utils.h>
#include <kernel_ir.h>
#include <kernel_ir_dispatch.h>
#include <options.h>
#include <scheduler/mma_utils.h>
#include <type.h>
#include <utils.h>

#include <array>
#include <cmath>
#include <sstream>
#include <typeindex>
#include <typeinfo>
#include <vector>

namespace nvfuser {
namespace codegen {

namespace {

std::string ptrType(DataType dt) {
  std::stringstream ss;
  ss << dt << "*";
  return ss.str();
}

//! Utility class to build an argument list
class ArgumentBuilder {
 public:
  //! Build an argument list where each argument is separated with a comma
  ArgumentBuilder() = default;

  //! Build an argument list where each argument has its own line
  ArgumentBuilder(int indent_level, const char* tab) {
    std::stringstream ss;
    for (const auto i : c10::irange(indent_level)) {
      (void)i; // Suppress unused variable warning
      ss << tab;
    }
    sep_ = ",\n" + ss.str();
  }

  //! Add a new argument
  template <typename T>
  ArgumentBuilder& arg(const T& x) {
    addSeparator();
    return append(x);
  }

  //! Append to the last argument
  template <typename T>
  ArgumentBuilder& append(const T& arg) {
    ss_ << arg;
    return *this;
  }

  //! Get a string of the argument list
  std::string str() const {
    return ss_.str();
  }

  friend std::ostream& operator<<(std::ostream& os, const ArgumentBuilder& ab) {
    return os << ab.str();
  }

 private:
  void addSeparator() {
    if (ss_.tellp() != 0) {
      ss_ << sep_;
    }
  }

 private:
  std::string sep_ = ", ";
  std::stringstream ss_;
};

//! Append to the last argument
template <>
ArgumentBuilder& ArgumentBuilder::append<bool>(const bool& arg) {
  ss_ << (arg ? "true" : "false");
  return *this;
}

//! Returns "template_name<template_arg>"
template <typename TemplateNameT, typename TemplateArgT>
std::string genTemplate(
    const TemplateNameT& template_name,
    const TemplateArgT& template_arg) {
  std::stringstream ss;
  ss << template_name << "<" << template_arg << ">";
  return ss.str();
}

//! Returns "func_name(func_arg)"
template <typename FuncNameT, typename FuncArgT>
std::string genCall(const FuncNameT& func_name, const FuncArgT& func_arg) {
  std::stringstream ss;
  ss << func_name << "(" << func_arg << ")";
  return ss.str();
}

//! Returns "func_name<template_arg>(func_arg)"
template <typename FuncNameT, typename TemplateArgT, typename FuncArgT>
std::string genCall(
    const FuncNameT& func_name,
    const TemplateArgT& template_arg,
    const FuncArgT& func_arg) {
  std::stringstream ss;
  ss << func_name << "<" << template_arg << ">(" << func_arg << ")";
  return ss.str();
}

template <typename T>
std::string genPtrType(const T& type) {
  std::stringstream ss;
  ss << type << "*";
  return ss.str();
}

template <typename CastType, typename ArgType>
std::string genStaticCast(const CastType& type, const ArgType& arg) {
  return genCall("static_cast", type, arg);
}

template <typename CastType, typename ArgType>
std::string genReinterpretCast(const CastType& type, const ArgType& arg) {
  return genCall("reinterpret_cast", type, arg);
}

class CudaKernelGenerator : private kir::ConstIrVisitor {
  static constexpr const char* kTab = "  ";

 public:
  static std::string generateKernelDefinition(
      const kir::Kernel* kernel,
      const std::string& kernel_name) {
    CudaKernelGenerator codegen(kernel);
    codegen.genDeclaration(kernel_name);
    codegen.startBlock();
    codegen.genPrologue();
    codegen.genBody();
    codegen.endBlock();
    TORCH_CHECK(codegen.block_nest_level_ == 0);
    return codegen.code_.str();
  }

 private:
  explicit CudaKernelGenerator(const kir::Kernel* kernel) : kernel_(kernel) {
    initStringStreamFormat(code_);
  }

  using kir::ConstIrVisitor::handle;

  void initStringStreamFormat(std::stringstream& ss) {
    ss.imbue(std::locale("C"));
    ss << std::scientific;
    // Set the default precision as Double
    setPrecision(ss, DataType::Double);
  }

  void setPrecision(std::stringstream& ss, DataType dtype) {
    TORCH_INTERNAL_ASSERT(isFloatingPointType(dtype));
    ss << std::setprecision(max_digits10(dtype));
  }

  std::string getLiteralSuffix(DataType dtype) {
    // The type of an integer literal is automatically picked from
    // int, long int, and long long int, so no suffix should be
    // required. https://en.cppreference.com/w/cpp/language/integer_literal
    switch (std::get<PrimDataType>(dtype.type)) {
      case DataType::Float:
        return "f";
      default:
        return "";
    }
  }

  std::string genVariableName(const Val* v) {
    if (auto ns = dynamic_cast<const NamedScalar*>(v)) {
      // dim3 components are unsigned int. Cast to signed integer to
      // support negative indexing
      if (ns->getParallelIndex().has_value() ||
          ns->getParallelDim().has_value()) {
        return "((nvfuser_index_t)" + ns->name() + ")";
      } else {
        return ns->name();
      }
    }
    // We keep the name of TensorIndex and TensorView as is, because in our unit
    // tests, we often write code like
    //  auto tv5 = someOp(tv3, tv4);
    // And we want to keep the name of tv5 as T5, so that it is more convenient
    // for debugging.
    if (v->isOneOf<kir::TensorIndex, TensorView>()) {
      return ir_utils::varName(v);
    }
    // Instead of using the original v->name(), we assign variables a new name,
    // so that the variable name in the generated code is not sensitive to the
    // number of intermediates generated by simplifyExpr. This is important
    // because we have multiple unit tests that assert the generated code string
    // match. We need to make sure that the generated variable name does not
    // easily change, so that we don't need to update these tests often. This
    // remapping also make the generated code more readable.
    if (isOptionDisabled(DisableOption::VarNameRemapping)) {
      return ir_utils::varName(v);
    }
    if (val_to_name_.find(v) == val_to_name_.end()) {
      val_to_name_[v] =
          typePrefix(v->dtype()) + std::to_string(val_to_name_.size());
    }
    return val_to_name_.at(v);
  }

  // Generates the kernel function declaration
  void genDeclaration(const std::string& kernel_name) {
    code_ << "__global__ void " << kernel_name << "(";

    std::unordered_set<Val*> unique_args;

    std::vector<Val*> params;

    // Generate parameter declarations
    kernel_params_.reserve(kernel_->parameters().size());
    unsigned int duplicate_counter = 0;
    for (auto i : c10::irange(kernel_->parameters().size())) {
      std::stringstream var_name_ss;
      auto param = kernel_->parameters().at(i);
      kernel_params_.insert(param);

      if (param->isA<TensorView>()) {
        var_name_ss << genVariableName(param->as<TensorView>());
      } else {
        var_name_ss << gen(param);
      }

      // If value is duplicate in arguments change the name to avoid name
      // conflicts in args.
      if (!unique_args.emplace(param).second) {
        var_name_ss << "_duplicate_" << duplicate_counter++;
      }

      if (const auto tv = dynamic_cast<TensorView*>(param)) {
        if (tv->isCpuScalar()) {
          code_ << " CpuScalarTensor<" << param->dtype() << "> "
                << var_name_ss.str();
        } else {
          code_
              << "Tensor<" << param->dtype() << ", "
              << TensorDomain::noReductions(tv->getMaybeRFactorDomain()).size()
              << ", "
              << TensorDomain::noReductions(tv->getMaybeAllocationDomain())
                     .size()
              << "> " << var_name_ss.str();
        }
      } else {
        TORCH_INTERNAL_ASSERT(param->isScalar()); // NOLINT (LLVM bug 48525)
        code_ << param->dtype() << " " << var_name_ss.str();
      }

      if (i + 1 != kernel_->parameters().size()) {
        code_ << ", ";
      }
    }

<<<<<<< HEAD
    // Global buffers
    for (auto allocate : kernel_summary.global_allocations) {
      TORCH_INTERNAL_ASSERT(allocate->buffer()->isA<TensorView>());
      const auto tv = allocate->buffer()->as<TensorView>();
      const auto& alloc_domain =
          TensorDomain::noReductions(tv->getMaybeAllocationDomain());
      code_ << ", Tensor<" << tv->dtype() << ", " << alloc_domain.size() << ", "
            << alloc_domain.size() << "> " << genVariableName(tv);
    }

    // Kernels generating random numbers take extra (seed, offset) arguments
    if (kernel_summary.max_rng_offsets >= 0) {
      code_ << ", at::PhiloxCudaState philox_args";
    }

    // TensorMaps for global tensors accessed by TMA
    for (auto i : c10::irange(kernel_summary.tma_tensor_maps.size())) {
      code_ << ", const __grid_constant__ TensorMap tensormap" << i;
    }

=======
>>>>>>> b8baa7f6
    code_ << ") ";
  }

  // Generates setup code which is executed before the kernel body
  void genPrologue() {
    const auto& kernel_summary = kernel_->summary();

    if (kernel_summary.has_philox_op) {
      indent() << "uint4 rng_result;\n";
      indent() << "nvfuser_index_t rng_subseq = -1;\n";
      indent() << "nvfuser_index_t rng_offset = -1;\n";
    }

    // Do we have any dynamic shared memory buffers?
    const bool has_dynamic_smem =
        !kernel_summary.dynamic_smem_allocations.empty();

    // Do we have any reductions?
    const bool has_reductions = kernel_summary.has_block_reductions ||
        kernel_summary.has_grid_reductions;
    const bool has_parallel_welford =
        kernel_summary.has_block_welford || kernel_summary.has_grid_welford;

    // Shared memory
    if (has_dynamic_smem || has_reductions || has_parallel_welford) {
      indent() << "alignas("
               << 16 // always align to 16B for any shared mem allocation
               << ") extern __shared__ char array[];\n";

      if (has_dynamic_smem) {
        indent() << "unsigned smem_offset = 0;\n";
      }

      if (has_reductions || has_parallel_welford) {
        indent() << "void* shared_mem = array;\n";
        if (has_dynamic_smem) {
          std::stringstream smem_buf_size_ss;
          smem_buf_size_ss << "blockDim.x * blockDim.y * blockDim.z * sizeof("
                           << kernel_summary.largest_smem_data_type << ")";
          if (has_parallel_welford) {
            smem_buf_size_ss << " * 3";
          }
          std::string smem_buf_size = smem_buf_size_ss.str();
          if (kernel_summary.has_outer_grouped_grid_welford) {
            std::stringstream smem_buf_size_with_outer_opt;
            smem_buf_size_with_outer_opt
                << "max(" << smem_buf_size << ", "
                << kernel_summary.outer_grouped_grid_welford_largest_smem_size
                << ")";
            smem_buf_size = smem_buf_size_with_outer_opt.str();
          }
          indent() << "smem_offset += " << smem_buf_size << ";\n";
        }

        if (has_parallel_welford) {
          // Unpack shared mem pointer
          auto space_type = kernel_summary.largest_smem_data_type;
          indent()
              << "nvfuser_index_t block_size = blockDim.x*blockDim.y*blockDim.z;\n";
          indent() << space_type << " *shared_mem_var = "
                   << "static_cast<" << space_type << "*>("
                   << "shared_mem);\n";
          indent() << space_type
                   << " *shared_mem_avg = shared_mem_var + block_size;\n";
          indent() << space_type
                   << " *shared_mem_n = shared_mem_avg + block_size;\n";
        }
      }
    }

    // Call the initialization function if using a custom block sync
    if (getNvFuserEnv("USE_BLOCK_SYNC_ATOMIC")) {
      indent() << "block_sync::init();\n";
    }
  }

  // Cannot just use ConstIrVisitor::handle as it expects a vector of
  // const Expr*, whereas most of the IR API returns a vector of
  // non-const Expr*.
  void handle(const std::vector<Expr*>& exprs) {
    for (Expr* expr : exprs) {
      kir::ConstIrVisitor::dispatch(expr);
    }
  }

  void genBody() {
    handle(kernel_->topLevelExprs());
  }

  void startBlock(bool continuation = false) {
    if (continuation) {
      code_ << "{\n";
    } else {
      indent() << "{\n";
    }
    ++block_nest_level_;
  }

  void endBlock(const char* sep = "\n") {
    --block_nest_level_;
    TORCH_CHECK(block_nest_level_ >= 0);
    indent() << "}" << sep;
  }

  //! Remember the alignment info of a new scope expr (IfThenElse or ForLoop)
  void pushAlignmentInfo(const Expr* scope_expr) {
    aligned_scope_exprs_.push_back(ir_utils::isAlignedScopeExpr(scope_expr));
  }

  void popAlignmentInfo() {
    aligned_scope_exprs_.pop_back();
  }

  //! Check if the current scope is aligned, i.e., guaranteed to cause
  //! no thread divergence
  bool isAligned() const {
    return std::all_of(
        aligned_scope_exprs_.begin(), aligned_scope_exprs_.end(), [](bool b) {
          return b;
        });
  }

  std::ostream& indent() {
    for (const auto i : c10::irange(block_nest_level_)) {
      (void)i; // Suppress unused variable warning
      code_ << kTab;
    }
    return code_;
  }

  std::string gen(const Statement* stmt) {
    if (stmt->isA<Expr>()) {
      // This expr should just be an individul expr with no nested
      // scope
      TORCH_INTERNAL_ASSERT(
          !stmt->isA<kir::IfThenElse>() && !stmt->isA<kir::ForLoop>(),
          "Invalid expr: ",
          stmt->toString());
    } else {
      TORCH_INTERNAL_ASSERT(
          stmt->isA<Val>(), "Unknown Statement IR type: ", stmt->toString());
    }

    std::stringstream tmp_code;
    initStringStreamFormat(tmp_code);
    std::swap(tmp_code, code_);
    dispatch(stmt);
    std::swap(tmp_code, code_);
    return tmp_code.str();
  }

  std::string genInline(const Statement* stmt) {
    const bool saved_inline = print_inline_;
    print_inline_ = true;
    auto result = gen(stmt);
    print_inline_ = saved_inline;
    // NOLINTNEXTLINE(performance-no-automatic-move)
    return result;
  }

  void handle(const kir::Predicate* pred) final {
    TORCH_INTERNAL_ASSERT(pred->hasValue());
    code_ << gen(pred->value());
  }

  void handle(const Val* s) final {
    // Check the replacement map first. If there's an entry for s, use
    // the corresponding replacement.
    auto replace_it = index_replacement_map_.find(s);
    if (replace_it != index_replacement_map_.end()) {
      code_ << replace_it->second;
      return;
    }
    const auto def = s->definition();
    const bool has_alloc = alloc_map_.find(s) != alloc_map_.end();
    const bool is_param = kernel_params_.find(s) != kernel_params_.end();
    if (def != nullptr && !has_alloc && !is_param) {
      code_ << "(" << genInline(def) << ")";
    } else if (s->isConst()) {
      auto value = s->value();
      auto dtype = s->dtype();
      if (value.is<bool>()) {
        code_ << (value ? "true" : "false");
      } else if (value.is<int64_t>()) {
        code_ << value << getLiteralSuffix(dtype);
      } else if (value.is<double>()) {
        auto val = value.as<double>();
        // note: default inf/nan doesn't work and should be replaced with macros
        // `NAN`, `POS_INFINITY` and `NEG_INFINITY` instead.
        if (std::isinf(val)) {
          if (val > 0) {
            code_ << "POS_INFINITY";
          } else {
            code_ << "NEG_INFINITY";
          }
        } else if (std::isnan(val)) {
          code_ << "NAN";
        } else {
          setPrecision(code_, dtype);
          code_ << val << getLiteralSuffix(dtype);
        }
      } else if (value.is<std::complex<double>>()) {
        code_ << "std::complex<double>" << value;
      } else {
        TORCH_INTERNAL_ASSERT(
            false, "Unhandled constant type: ", s->dtype(), " ", value);
      }
    } else {
      code_ << genVariableName(s);
    }
  }

  void handleUntypedVal(const Val* v) final {
    const auto def = v->definition();
    const bool has_alloc = alloc_map_.find(v) != alloc_map_.end();
    if (def != nullptr && !has_alloc) {
      code_ << v->dtype() << "(" << genInline(def) << ")";
    } else {
      code_ << genVariableName(v);
    }
  }

  void handle(const NamedScalar* ns) final {
    if (ns->definition() != nullptr &&
        alloc_map_.find(ns) == alloc_map_.end()) {
      code_ << genInline(ns->definition());
    } else {
      code_ << genVariableName(ns);
    }
  }

  void handle(const kir::TensorIndex* ti) final {
    bool is_volatile = ti->view()->getMemoryType() == MemoryType::Global &&
        kernel_->summary().sync_map->needsRawSync(ti->view()).hasBID();
    if (is_volatile) {
      code_ << "*(volatile " << ti->getDataType().value() << "*)&";
    }
    code_ << genVariableName(ti->view()) << "[" << genInline(ti->index())
          << "]";
  }

  void handle(const IterDomain*) final {
    TORCH_INTERNAL_ASSERT(false, "Unreachable");
  }

  void handle(const TensorDomain*) final {
    TORCH_INTERNAL_ASSERT(false, "Unreachable");
  }

  void handle(const TensorView* tv) final {
    code_ << genVariableName(tv);
  }

  //! Utility for generating vectorized pointer access in ldsm and
  //!  cpasync.
  //! TODO: this access pattern as is could be merged with exisiting
  //!  vectorization handling logic but this path will be updated in
  //!  follow ups to optimize the generated assembly so keeping them
  //!  separate path for now.
  std::string genVectorPointer(Val* val, DataType dtype, size_t vec_size) {
    std::stringstream ss;

    ss << "reinterpret_cast<Array<" << dtype << "," << vec_size << ","
       << vec_size << ">*>(&" << gen(val) << ")";

    return ss.str();
  }

  // Utility function to emit a cp.async intrinsic
  void genCpAsync(const LoadStoreOp* ldst, size_t vec_size) {
    auto dtype = ldst->in()->getDataType().value();

    bool is_cg = ldst->opType() == LoadStoreOpType::CpAsyncCg;
    std::string name = (is_cg ? "Ampere::cpAsyncCg" : "Ampere::cpAsyncCa");

    ArgumentBuilder template_args;
    template_args.arg(dtype);
    template_args.arg(vec_size);

    ArgumentBuilder func_args;
    func_args.arg(genInline(ldst->out()->as<kir::TensorIndex>()->index()));
    func_args.arg(genInline(ldst->in()->as<kir::TensorIndex>()->index()));
    if (ldst->predicate() != nullptr) {
      func_args.arg(genInline(ldst->predicate()));
    }

    indent() << genCall(name, template_args, func_args) << ";\n";
  }

  void genCpAsyncBulkTensorTile(const LoadStoreOp* ldst) {
    auto in = ldst->in()->as<kir::TensorIndex>();
    auto out = ldst->out()->as<kir::TensorIndex>();
    TORCH_INTERNAL_ASSERT(
        in->view()->getMemoryType() == MemoryType::Shared &&
            out->view()->getMemoryType() == MemoryType::Global,
        "Expected shared to global copy");

    ArgumentBuilder func_args;
    func_args.arg(
        std::string("tensormap") +
        std::to_string(kernel_->summary().tma_tensor_maps_map.at(ldst)));
    func_args.arg(genInline(out->as<kir::TensorIndex>()->index()));
    func_args.arg(genInline(in->as<kir::TensorIndex>()->index()));

    indent() << genCall("Hopper::cpAsyncBulkTensorTileS2G", func_args) << ";\n";
  }

  void genLdMatrix(const LoadStoreOp* ldst, size_t vector_word_size) {
    auto dtype = ldst->in()->getDataType().value();

    bool is_transpose = (ldst->opType() == LoadStoreOpType::LdMatrixTranspose);
    std::string name =
        (is_transpose ? "Turing::ldMatrixT" : "Turing::ldMatrix");

    ArgumentBuilder func_args;
    func_args.arg(genVectorPointer(ldst->out(), dtype, vector_word_size));
    func_args.arg(genInline(ldst->in()->as<kir::TensorIndex>()->index()));

    indent() << genCall(name, func_args) << ";\n";
  }

  void handle(const GetMetaData* gop) final {
    if (print_inline_) {
      code_ << gen(gop->in());
    } else {
      auto out_type = gop->output(0)->dtype();
      std::visit(
          [&](auto&& dtype) {
            using T = std::decay_t<decltype(dtype)>;
            if constexpr (std::is_same_v<T, StructOf>) {
              for (auto& name : dtype.field_names) {
                indent() << gen(gop->output(0)) << "." << name << " = "
                         << gen(gop->in()) << "." << name << ";\n";
              }
            } else {
              indent() << gen(gop->output(0)) << " = " << gen(gop->in())
                       << ";\n";
            }
          },
          out_type.type);
    }
  }

  void handle(const GetAttr* gop) final {
    if (!print_inline_) {
      indent() << gen(gop->output(0)) << " = ";
    }
    code_ << gen(gop->struct_()) << "." << gop->attr();
    if (!print_inline_) {
      code_ << ";\n";
    }
  }

  void handle(const UnaryOp* uop) final {
    const auto op_type = uop->getUnaryOpType();

    if (!print_inline_) {
      indent() << gen(uop->out());
      if (!uop->out()->isScalar() && !uop->in()->isScalar()) {
        code_ << "\n";
        indent() << kTab;
      }
      code_ << " = ";
    }

    if (auto op = inline_op_str(op_type)) {
      if (alsoBooleanOperator(op_type) &&
          uop->out()->dtype() == DataType::Bool) {
        code_ << stringifyBooleanOp(op_type) << gen(uop->in());
      } else {
        code_ << *op << gen(uop->in());
      }
    } else {
      if (op_type == UnaryOpType::Cast) {
        const auto cast_str =
            cast_func_str({uop->in()->dtype(), uop->out()->dtype()});
        TORCH_INTERNAL_ASSERT(
            cast_str.has_value(),
            "Invalid cast. Input type: ",
            uop->in()->dtype(),
            ", output type: ",
            uop->out()->dtype());
        code_ << cast_str.value();
      } else if (op_type == UnaryOpType::BitCast) {
        code_ << "std::bit_cast<" << uop->out()->dtype() << ">";
      } else {
        code_ << op_type;
        if (needFloatSuffix(op_type) &&
            uop->out()->dtype() == DataType::Float) {
          code_ << "f";
        }
      }

      code_ << "(" << gen(uop->in()) << ")";
    }

    if (!print_inline_) {
      code_ << ";\n";
    }
  }

  void handle(const RNGOp* rop) final {
    // TODO: TORCH_INTERNAL_ASSERT that the scheduler correctly creates an
    // innermost ID of size 4 (float) or size 2 (double)?
    auto index = genInline(rop->getPhiloxIndex());
    int multiple = rop->getPhiloxMultiple();
    indent() << "nvfuser_index_t linear_index" << rop->name() << " = " << index
             << ";\n";
    indent() << "nvfuser_index_t rng_subseq" << rop->name() << " = linear_index"
             << rop->name() << " / " << multiple << ";\n";
    indent() << "nvfuser_index_t rng_component" << rop->name()
             << " = linear_index" << rop->name() << " % " << multiple << ";\n";
    indent() << "nvfuser_index_t rng_offset" << rop->name() << " = "
             << genInline(rop->getRNGOffsetVal()) << ";\n";
    indent() << "if (rng_subseq != rng_subseq" << rop->name()
             << " || rng_offset != rng_offset" << rop->name() << ") {\n";
    indent() << "  rng_result = philox(" << genInline(rop->getRNGSeedVal())
             << ", rng_subseq" << rop->name() << ", "
             << "rng_offset" << rop->name() << ");\n";
    indent() << "  rng_subseq = rng_subseq" << rop->name() << ";\n";
    indent() << "  rng_offset = rng_offset" << rop->name() << ";\n";
    indent() << "}\n";
    auto op_type = rop->getRNGOpType();
    indent() << gen(rop->output(0)) << " = " << op_type;
    if (needFloatSuffix(op_type) && rop->dtype() == DataType::Float) {
      code_ << "f";
    }
    code_ << "(rng_result, rng_component" << rop->name();
    switch (op_type) {
      case RNGOpType::UniformRange: {
        auto parameters = rop->getParameters();
        TORCH_INTERNAL_ASSERT(parameters.size() == 2);
        code_ << ", " << gen(parameters[0]) << ", " << gen(parameters[1]);
        break;
      }
      case RNGOpType::NormalGeneral: {
        auto parameters = rop->getParameters();
        TORCH_INTERNAL_ASSERT(parameters.size() == 2);
        code_ << ", " << gen(parameters[0]) << ", " << gen(parameters[1]);
        break;
      }
      default:;
    }
    code_ << ");\n";
  }

  std::string genBinaryOp(
      BinaryOpType op_type,
      DataType data_type,
      const std::string& lhs,
      const std::string& rhs) {
    std::stringstream expr;
    if (auto op = inline_op_str(op_type)) {
      expr << lhs << " ";
      if (alsoBooleanOperator(op_type) && data_type == DataType::Bool) {
        expr << stringifyBooleanOp(op_type);
      } else {
        expr << *op;
      }
      expr << " " << rhs;
    } else {
      if (integer_op_str(op_type) && isIntegralType(data_type)) {
        auto int_op = integer_op_str(op_type);
        expr << *int_op;
      } else if (bool_op_str(op_type) && isBooleanType(data_type)) {
        auto bool_op = bool_op_str(op_type);
        expr << *bool_op;
      } else {
        expr << op_type;
        if (needFloatSuffix(op_type) && data_type == DataType::Float) {
          expr << "f";
        }
      }
      expr << "(" << lhs << ", " << rhs << ")";
    }
    return expr.str();
  }

  // If one argument is a tensorview and the other is a scalar, make sure we
  // cast the scalar to the tensorview type
  std::string scalarCast(Val* lhs, Val* rhs) {
    // If neither are scalars return
    if (!((lhs->isScalar() || rhs->isScalar()) &&
          (lhs->isA<kir::TensorIndex>() || rhs->isA<kir::TensorIndex>()))) {
      return "";
    }

    // Looking for mixed tensorview scalar options where types don't match
    // but are either both floating or both int types. We should cast
    // scalar to tensorview type in these instances.
    auto lhs_t = lhs->dtype();
    auto rhs_t = rhs->dtype();

    // If same type, don't cast anything
    if (lhs_t == rhs_t) {
      return "";
    }

    // Don't do anything when dealing with bools
    if (lhs_t == DataType::Bool || rhs_t == DataType::Bool) {
      return "";
    }

    // Mixing floating and int combination
    if ((isFloatingPointType(lhs_t) != isFloatingPointType(rhs_t)) ||
        (isIntegralType(lhs_t) != isIntegralType(rhs_t))) {
      return "";
    }

    std::stringstream cast;
    cast << "(" << (lhs->isA<kir::TensorIndex>() ? lhs_t : rhs_t) << ") ";
    return cast.str();
  }

  // If possible, replace pow with mul. Return true when successful.
  bool genPowerWithMul(const BinaryOp* bop) {
    if (bop->getBinaryOpType() != BinaryOpType::Pow) {
      return false;
    }

    auto rhs = bop->rhs();
    PolymorphicValue exponent;
    if (auto val_int = dynamic_cast<Val*>(rhs)) {
      if (val_int->isConst()) {
        exponent = val_int->value();
      }
    } else if (auto val_float = dynamic_cast<Val*>(rhs)) {
      if (val_float->isConst()) {
        auto fp_exp = val_float->value().as<double>();
        double int_exp = 0;
        if (std::modf(fp_exp, &int_exp) == 0) {
          exponent = int_exp;
        }
      }
    }

    if (!exponent.hasValue()) {
      return false;
    }

    // Only **2 and **3 are considered
    if (!(exponent == 2 || exponent == 3)) {
      return false;
    }

    auto lhs = gen(bop->lhs());

    if (print_inline_) {
      code_ << lhs << " * " << lhs;
      if (exponent == 3) {
        code_ << " * " << lhs;
      }
    } else {
      indent() << gen(bop->out());
      if (bop->out()->isScalar()) {
        code_ << " = " << lhs << " * " << lhs;
        if (exponent == 3) {
          code_ << " * " << lhs;
        }
      } else {
        code_ << "\n";
        indent() << kTab << "= " << lhs << "\n";
        indent() << kTab << "* " << lhs;
        if (exponent == 3) {
          code_ << "\n";
          indent() << kTab << "* " << lhs;
        }
      }
    }

    code_ << ";\n";
    return true;
  }

  void handle(const BinaryOp* bop) final {
    // Try replacing pow with mul
    if (genPowerWithMul(bop)) {
      return;
    }

    const auto op_type = bop->getBinaryOpType();
    if (print_inline_) {
      // Inline expression: `lhs op rhs`
      code_ << genBinaryOp(
          op_type, bop->out()->dtype(), gen(bop->lhs()), gen(bop->rhs()));
    } else {
      indent() << gen(bop->out());
      if (bop->out()->isScalar()) {
        // Single line: `out = lhs op rhs;`
        code_ << " = "
              << genBinaryOp(
                     op_type,
                     bop->out()->dtype(),
                     gen(bop->lhs()),
                     gen(bop->rhs()));
      } else {
        // Split TensorView expressions across multiple lines:
        //
        // out
        //    =  lhs
        //    op rhs;
        //

        auto cast = scalarCast(bop->lhs(), bop->rhs());
        if (auto op = inline_op_str(op_type)) {
          code_ << "\n";
          indent() << kTab << "= " << (bop->lhs()->isScalar() ? cast : "")
                   << gen(bop->lhs()) << "\n";
          indent() << kTab;
          if (alsoBooleanOperator(op_type) &&
              bop->out()->dtype() == DataType::Bool) {
            code_ << stringifyBooleanOp(op_type);
          } else {
            code_ << *op;
          }
          code_ << " " << (bop->rhs()->isScalar() ? cast : "")
                << gen(bop->rhs());
        } else {
          if (integer_op_str(op_type) && isIntegralType(bop->out()->dtype())) {
            auto int_op = integer_op_str(op_type);
            code_ << " = " << *int_op << "(\n";
          } else if (
              bool_op_str(op_type) && isBooleanType(bop->out()->dtype())) {
            auto bool_op = bool_op_str(op_type);
            code_ << " = " << *bool_op << "(\n";
          } else {
            std::stringstream op_str;
            op_str << op_type;
            if (needFloatSuffix(op_type) &&
                bop->out()->dtype() == DataType::Float) {
              op_str << "f";
            }
            code_ << " = " << op_str.str() << "(\n";
          }
          indent() << kTab << (bop->lhs()->isScalar() ? cast : "")
                   << gen(bop->lhs()) << ",\n";
          indent() << kTab << (bop->rhs()->isScalar() ? cast : "")
                   << gen(bop->rhs()) << ")";
        }
      }
      code_ << ";\n";
    }
  }

  void handle(const TernaryOp* top) final {
    if (!print_inline_) {
      indent() << gen(top->out());
      if (!top->out()->isScalar()) {
        code_ << "\n";
        indent() << kTab;
      }
      code_ << " = ";
    }

    // Don't use a runtime device function for where as the second and
    // third aguments should not be evaluated unless picked by the
    // condition. If a device function is implemnted as pass-by-value,
    // both arguments would be evaluated. Could be worked around by
    // pass-by-reference, but it's just simpler to use the C++ ? operator.
    if (top->getTernaryOpType() == TernaryOpType::Where) {
      code_ << gen(top->in1()) << " ? ";
      // Make sure the two operands of where has the same
      // type. Note that compiling "where(0.0f, 0.0)" fails because of
      // the overloading ambiguity.
      auto cast = scalarCast(top->in2(), top->in3());
      code_ << (top->in2()->isScalar() ? cast : "") << gen(top->in2()) << " : "
            << (top->in3()->isScalar() ? cast : "") << gen(top->in3());
    } else {
      code_ << top->getTernaryOpType() << "(" << gen(top->in1()) << ", "
            << gen(top->in2()) << ", " << gen(top->in3()) << ")";
    }

    if (!print_inline_) {
      code_ << ";\n";
    }
  }

<<<<<<< HEAD
  void handle(const ArrayOp* aop) final {
=======
  void handle(const ArrayConstruct* aop) final {
>>>>>>> b8baa7f6
    if (!print_inline_) {
      indent() << gen(aop->out()) << " = ";
    }

    code_ << "{";
    bool first = true;
    for (auto in : aop->inputs()) {
      if (!first) {
        code_ << ", ";
      }
      first = false;
      code_ << gen(in);
    }
    code_ << "}";

    if (!print_inline_) {
      code_ << ";\n";
    }
  }

<<<<<<< HEAD
=======
  void handle(const GetItem* gop) final {
    if (!print_inline_) {
      indent() << gen(gop->out()) << " = ";
    }

    code_ << gen(gop->array()) << "[" << gen(gop->index()) << "]";

    if (!print_inline_) {
      code_ << ";\n";
    }
  }

>>>>>>> b8baa7f6
  void handle(const IndexSelectOp* sop) final {
    // generate code
    if (!print_inline_) {
      indent() << gen(sop->output(0));
      if (!sop->output(0)->isScalar()) {
        code_ << "\n";
        indent() << kTab;
      }
      code_ << " = ";
    }

    code_ << gen(sop->input(0)) << ";\n";
  }

  void handle(const ScatterOp* sop) final {
    // generate code like T_output[... T_index[...]] = op(T_src[...]);
    if (sop->getScatterOpType() == ScatterOpType::Set) {
      // When value of index_tv are not unique, the behavior of Set is
      // non-deterministic
      indent() << gen(sop->output(0)) << " = " << gen(sop->input(2)) << ";\n";
    } else {
      TORCH_INTERNAL_ASSERT(false, "unkown scatterOp");
    }
  }

  std::string genArchString(MmaOptions::MacroType macro) {
    std::stringstream ss;
    if (isVolta(macro)) {
      ss << "Volta";
    } else if (isTuring(macro)) {
      ss << "Turing";
    } else if (isAmpere(macro)) {
      ss << "Ampere";
    } else {
      TORCH_INTERNAL_ASSERT(false, "mma macro unknown arch");
    }
    return ss.str();
  }

  std::string genMmaOp(const MmaOp* mma, bool init = false) {
    std::stringstream ss;
    auto options = mma->options();
    ss << genArchString(options.macro) << "::";
    if (init) {
      ss << "init";
    }
    ss << toString(options.macro);

    // clang-tidy: bugprone-unchecked-optional-access
    // clang-tidy assumes that function result is unstable, so we need a copy.
    auto mma_layout_opt = mma->layout();
    TORCH_INTERNAL_ASSERT(
        mma_layout_opt.has_value(), "mma unknown input layout");
    if (isTuring(options.macro) || isAmpere(options.macro)) {
      TORCH_INTERNAL_ASSERT(
          mma_layout_opt == MmaOptions::MmaLayout::TN,
          "MMAs in Turing and Ampere are TN only, transpose is handled either "
          "via ldmatrix.trans for fp16 or explicitly for other types.");
    }
    ss << toString(mma_layout_opt.value());
    // TODO: additional parameter could be removed by swizzling iterdomain
    auto acc_stride = mma->accStride();
    TORCH_INTERNAL_ASSERT(acc_stride > 0);
    ss << "<" << acc_stride << ">";
    return ss.str();
  }

  void genMmaOperands(const MmaOp* mma) {
    std::stringstream ss;
    auto options = mma->options();
    auto in_a = mma->inA()->as<kir::TensorIndex>()->view();
    auto dtype = in_a->getDataType().value();
    indent() << kTab << "&(reinterpret_cast<Array<" << dtype << ","
             << getInputARegisterSize(options.macro) << ","
             << getInputARegisterSize(options.macro) << ">*>(&"
             << genVariableName(mma->inA()->as<kir::TensorIndex>()->view())
             << ")[" << genInline(mma->inA()->as<kir::TensorIndex>()->index())
             << "])"
             << ",\n";
    indent() << kTab << "&(reinterpret_cast<Array<" << dtype << ","
             << getInputBRegisterSize(options.macro) << ","
             << getInputBRegisterSize(options.macro) << ">*>(&"
             << genVariableName(mma->inB()->as<kir::TensorIndex>()->view())
             << ")[" << genInline(mma->inB()->as<kir::TensorIndex>()->index())
             << "])";
  }

  void genMmaInitialization(const MmaOp* mma, const LoadStoreOp* ldst) {
    auto options = mma->options();

    indent() << genMmaOp(mma, true) << "(reinterpret_cast<Array<"
             << mma->out()->getDataType().value() << ","
             << getOutputRegisterSize(options.macro) << ","
             << getOutputRegisterSize(options.macro) << ">*>"
             << "(&" << gen(ldst->out()) << "));\n";
  }

  void handle(const MmaOp* mma) final {
    auto options = mma->options();
    auto out = mma->out()->as<kir::TensorIndex>();
    indent() << genMmaOp(mma) << "(\n";
    indent() << kTab << "reinterpret_cast<Array<"
             << out->view()->getDataType().value() << ","
             << getOutputRegisterSize(options.macro) << ","
             << getOutputRegisterSize(options.macro) << ">*>(&"
             << gen(mma->out()) << "),\n";
    genMmaOperands(mma);
    code_ << ");\n";
  }

  std::string genReductionOp(BinaryOpType op_type, DataType data_type) {
    std::stringstream lambda;
    lambda << "[](" << data_type << " &a, " << data_type << " b) "
           << "{ a = " << genBinaryOp(op_type, data_type, "a", "b") << "; }";
    return lambda.str();
  }

  void handle(const BroadcastOp* stmt) final {
    TORCH_INTERNAL_ASSERT(stmt->out()->isA<kir::TensorIndex>());

    const ParallelTypeBitmap parallel_types =
        kernel_->summary().broadcast_parallel_types.at(stmt);

    if (parallel_types.none()) {
      // Not parallelized
      indent() << gen(stmt->out()) << "\n";
      indent() << kTab << " = " << gen(stmt->in()) << ";\n";
      return;
    }

    TORCH_INTERNAL_ASSERT(
        !parallel_types.hasBID(),
        "Parallel broadcast across blocks should have been translated to a GridBroadcast IR node");

    ArgumentBuilder template_args;
    for (const ParallelType pt : kParallelTypeTIDs) {
      template_args.arg(parallel_types.get(pt));
    }
    template_args.arg(isAligned());

    const auto data_type = stmt->out()->dtype();

    ArgumentBuilder func_args;
    func_args.arg(gen(stmt->out()));
    func_args.arg(gen(stmt->in()));
    func_args.arg(genStaticCast(genPtrType(data_type), "shared_mem"));
    TORCH_INTERNAL_ASSERT(
        stmt->predicate() != nullptr && stmt->predicate()->hasValue());
    func_args.arg(genInline(stmt->predicate()));

    indent() << genCall("broadcast::blockBroadcast", template_args, func_args)
             << ";\n";
  }

  void genSerialReduction(
      const kir::TensorIndex* output,
      const Val* input,
      BinaryOpType reduction_op_type) {
    const auto gen_out = gen(output);
    indent() << gen_out << " = "
             << genBinaryOp(
                    reduction_op_type, output->dtype(), gen_out, gen(input))
             << ";\n";
    return;
  }

  void genWarpReduction(
      const kir::TensorIndex* output,
      const kir::TensorIndex* input,
      const Val* init,
      BinaryOpType reduction_op_type,
      kir::Predicate* read_pred) {
    ArgumentBuilder template_args;
    template_args.arg(kernel_->getWarpPaddedParallelInfo().is_tidx_single_warp);
    template_args.arg(isAligned());

    ArgumentBuilder func_args;
    func_args.arg(gen(output));
    func_args.arg(gen(input));
    func_args.arg(genReductionOp(reduction_op_type, output->dtype()));
    func_args.arg(genStaticCast(genPtrType(output->dtype()), "shared_mem"));
    TORCH_INTERNAL_ASSERT(read_pred != nullptr && read_pred->hasValue());
    func_args.arg(genInline(read_pred));
    func_args.arg(genStaticCast(output->dtype(), genInline(init)));

    indent() << genCall("warp::warpReduceTIDX", template_args, func_args)
             << ";\n";
  }

  void genBlockReduction(
      const kir::TensorIndex* output,
      const kir::TensorIndex* input,
      const Val* init,
      BinaryOpType reduction_op_type,
      kir::Predicate* read_pred,
      kir::Predicate* write_pred) {
    const auto par_domains = ir_utils::getParallelDomains(output);
    // Get parallel reduction domains
    const bool tidx =
        par_domains.find(ParallelType::TIDx) != par_domains.end() &&
        par_domains.at(ParallelType::TIDx)->isReduction();
    const bool tidy =
        par_domains.find(ParallelType::TIDy) != par_domains.end() &&
        par_domains.at(ParallelType::TIDy)->isReduction();
    const bool tidz =
        par_domains.find(ParallelType::TIDz) != par_domains.end() &&
        par_domains.at(ParallelType::TIDz)->isReduction();

    const auto data_type = output->dtype();

    ArgumentBuilder template_args;
    template_args.arg(tidx).arg(tidy).arg(tidz);
    template_args.arg(isAligned());

    ArgumentBuilder func_args;
    func_args.arg(gen(output));
    func_args.arg(gen(input));
    func_args.arg(genReductionOp(reduction_op_type, output->dtype()));
    func_args.arg(genStaticCast(genPtrType(data_type), "shared_mem"));
    TORCH_INTERNAL_ASSERT(read_pred != nullptr && read_pred->hasValue());
    func_args.arg(genInline(read_pred));
    // Pass the write predicate if available and different from the
    // default predicate. The blockReduce runtime function uses the
    // default predicate for both read and write when only the
    // default one is given.
    if (write_pred != nullptr) {
      TORCH_INTERNAL_ASSERT(write_pred->hasValue());
      func_args.arg(genInline(write_pred));
    }
    func_args.arg(genCall(data_type, genInline(init)));

    indent() << genCall("blockReduce", template_args, func_args) << ";\n";
  }

  void handle(const ReductionOp* rop) final {
    TORCH_INTERNAL_ASSERT(rop->out()->isA<kir::TensorIndex>());

    const auto output = rop->out()->as<kir::TensorIndex>();
    const auto input = rop->in()->as<kir::TensorIndex>();
    const auto domain = output->view()->domain();
    const auto op_type = rop->getReductionOpType();

    const bool has_block_reduce = domain->hasBlockReduction();
    const bool has_grid_reduce = domain->hasGridReduction();

    TORCH_INTERNAL_ASSERT(
        !has_grid_reduce,
        "ReductionOp does not support block parallelization. GridReductionOp must be used. ",
        rop->toString());

    if (!has_block_reduce) {
      genSerialReduction(output, input, op_type);
    } else if (
        auto reduction_id = ir_utils::getMaybeWarpReductionDim(output, input)) {
      genWarpReduction(output, input, rop->init(), op_type, rop->predicate());
    } else {
      genBlockReduction(
          output,
          input,
          rop->init(),
          op_type,
          rop->predicate(),
          rop->writePredicate());
    }
  }

  void handle(const LoadStoreOp* ldst) final {
    auto optype = ldst->opType();
    if (ldst->out()->isA<kir::TensorIndex>()) {
      auto out_ti = ldst->out()->as<kir::TensorIndex>();
      auto out_tv = out_ti->view();

      // dispatch mma initialization
      if (std::any_of(
              out_tv->getLeafDomain().begin(),
              out_tv->getLeafDomain().end(),
              [&](IterDomain* id) { return id->isMma(); })) {
        auto mma = dynamic_cast<MmaOp*>(out_tv->definition());
        TORCH_INTERNAL_ASSERT(
            mma != nullptr, "CodeGen: mma op not in mma loop");
        TORCH_INTERNAL_ASSERT(optype == LoadStoreOpType::Set);
        genMmaInitialization(mma, ldst);
        return;
      }

      // Get vectorization information
      bool is_vector_op = false;
      size_t vector_word_size = 1;

      if (vectorize_scope_ && ldst->out()->isA<kir::TensorIndex>()) {
        for (auto id : out_tv->getLeafDomain()) {
          if (!isParallelTypeVectorize(id->getParallelType())) {
            continue;
          }

          TORCH_INTERNAL_ASSERT(
              id->extent()->isConstInt(),
              "Could not evaluate constant value bound to vectorized dim.");

          vector_word_size = id->extent()->evaluateInt();

          is_vector_op = true;
          break;
        }
      }

      if (is_vector_op && !ldst->in()->isScalar()) {
        TORCH_INTERNAL_ASSERT(
            ldst->out()->dtype() == ldst->in()->dtype(),
            "Vectorized store/load requires input and output datatypes match.");
      }

      // dispatch ldmatrix
      if (optype == LoadStoreOpType::LdMatrix ||
          optype == LoadStoreOpType::LdMatrixTranspose) {
        TORCH_INTERNAL_ASSERT(
            is_vector_op, "LdMatrix: Vectorization required: ", ldst);
        genLdMatrix(ldst, vector_word_size);
        return;
      }

      // dispatch cp.async
      if (optype == LoadStoreOpType::CpAsyncCa ||
          optype == LoadStoreOpType::CpAsyncCg) {
        if (optype == LoadStoreOpType::CpAsyncCg) {
          TORCH_INTERNAL_ASSERT(
              is_vector_op && vector_word_size == 8,
              "cp.async.cg only support vectorize 8");
        }
        genCpAsync(ldst, vector_word_size);
        return;
      }

      // dispatch cp.async.bulk.tensor.tile
      if (optype == LoadStoreOpType::CpAsyncBulkTensorTile) {
        genCpAsyncBulkTensorTile(ldst);
        return;
      }

      // dispatch vectorized load/store
      if (is_vector_op) {
        TORCH_INTERNAL_ASSERT(optype == LoadStoreOpType::Set);
        if (ldst->in()->isScalar()) {
          // Note:
          //  Double buffered local tensors need indexed initialization,
          //   so will need to use `arraySet` option.
          if (out_tv->getMemoryType() == MemoryType::Local &&
              !(out_tv->isDoubleBuffered() || out_tv->isCircularBuffered())) {
            // Vectorized initialization, explicit type conversion is needed for
            // complex numbers
            indent() << genVariableName(out_tv) << ".set("
                     << genCall(out_tv->dtype(), gen(ldst->in())) << ");\n";
          } else {
            // Note: currently arraySet option is not vectorized, so it will
            //  rely on auto vectorization pass of cuda compiler.
            indent() << "arraySet<" << out_tv->getDataType().value() << ", "
                     << vector_word_size << ">(&" << gen(ldst->out()) << ", "
                     << "(" << out_tv->getDataType().value() << ")"
                     << gen(ldst->in()) << ");\n";
          }
        } else {
          // Vectorized load
          TORCH_INTERNAL_ASSERT(
              ldst->in()->isA<kir::TensorIndex>(),
              "Invalid input to unary op with tensor output, found: ",
              ldst->in()->toString());

          auto in_tv = ldst->in()->as<kir::TensorIndex>()->view();
          bool localToGlobal = out_tv->getMemoryType() == MemoryType::Global &&
              in_tv->getMemoryType() == MemoryType::Local;

          bool globalToLocal = out_tv->getMemoryType() == MemoryType::Local &&
              in_tv->getMemoryType() == MemoryType::Global;

          bool globalToGlobal = out_tv->getMemoryType() == MemoryType::Global &&
              in_tv->getMemoryType() == MemoryType::Global;

          bool is_volatile_to = out_tv->getMemoryType() == MemoryType::Global &&
              kernel_->summary().sync_map->needsRawSync(out_tv).hasBID();

          bool is_volatile_from =
              in_tv->getMemoryType() == MemoryType::Global &&
              kernel_->summary().sync_map->needsRawSync(in_tv).hasBID();

          if (localToGlobal) {
            indent() << "loadLocalToGlobal<" << ldst->out()->dtype() << ", "
                     << vector_word_size << ", "
                     << (is_volatile_to ? "true" : "false") << ">(";
            code_ << " &" << gen(ldst->out()) << ", &" << gen(ldst->in())
                  << ");\n";
          } else if (globalToLocal) {
            indent() << "loadGlobalToLocal<" << ldst->out()->dtype() << ", "
                     << vector_word_size << ", "
                     << (is_volatile_from ? "true" : "false") << ">(&"
                     << gen(ldst->out()) << ", ";
            code_ << " &" << gen(ldst->in()) << ");\n";
          } else if (globalToGlobal) {
            indent() << "loadGlobalToGlobal<" << ldst->out()->dtype() << ", "
                     << vector_word_size << ", "
                     << (is_volatile_to ? "true" : "false") << ", "
                     << (is_volatile_from ? "true" : "false") << ">(";
            code_ << " &" << gen(ldst->out()) << ", ";
            code_ << " &" << gen(ldst->in()) << ");\n";
          } else {
            indent() << "loadGeneric<" << ldst->out()->dtype() << ", "
                     << vector_word_size << ">(";
            code_ << " &" << gen(ldst->out()) << ", ";
            code_ << " &" << gen(ldst->in()) << ");\n";
          }
        }
        return;
      }
    }

    // Generic set op
    TORCH_INTERNAL_ASSERT(optype == LoadStoreOpType::Set);

    if (!print_inline_ &&
        std::holds_alternative<StructOf>(ldst->out()->dtype().type)) {
      auto out_type = std::get<StructOf>(ldst->out()->dtype().type);
      auto in_type = std::get<StructOf>(ldst->in()->dtype().type);
      TORCH_INTERNAL_ASSERT(
          out_type.types.size() == in_type.types.size(),
          "Mismatched number of fields in struct assignment: ",
          ldst->out()->dtype(),
          " = ",
          ldst->in()->dtype());
      for (auto& name : out_type.field_names) {
        TORCH_INTERNAL_ASSERT(
            in_type.types.find(name) != in_type.types.end(),
            "Mismatched field in struct assignment: ",
            ldst->out()->dtype(),
            ".",
            name,
            " = ",
            ldst->in()->dtype(),
            ".",
            name);
        indent() << gen(ldst->out()) << "." << name << " = " << gen(ldst->in())
                 << "." << name << ";\n";
      }
      return;
    }

    if (!print_inline_) {
      indent() << gen(ldst->out());
      if (!ldst->out()->isScalar() && !ldst->in()->isScalar()) {
        code_ << "\n";
        indent() << kTab;
      }
      code_ << " = ";
    }
    code_ << gen(ldst->in());
    if (!print_inline_) {
      code_ << ";\n";
    }
  }

  void genBlockWelford(const WelfordOp* wop) {
    TORCH_INTERNAL_ASSERT(
        ir_utils::getTvOutput(wop)->domain()->hasBlockReduction(),
        "Not block-parallel WelfordOp: ",
        wop->toString());

    const auto has_grid_reduce =
        ir_utils::getTvOutput(wop)->domain()->hasGridReduction();
    const auto data_type = wop->outAvg()->dtype();
    const auto index_type = wop->outN()->dtype();

    // TODO: Instead of decomposing block and grid-parallel welford
    // into blockWelford and gridWelford calls, thus requiring
    // temporary variables like below, extend gridWelford to
    // support block reductions. gridReduce already supports block
    // reductions as well.

    auto out_avg = has_grid_reduce
        ? "block_result_avg_" + std::to_string(block_reduce_name_)
        : gen(wop->outAvg());
    auto out_var = has_grid_reduce
        ? "block_result_var_" + std::to_string(block_reduce_name_)
        : gen(wop->outVar());
    auto out_n = has_grid_reduce
        ? "block_result_n_" + std::to_string(block_reduce_name_)
        : gen(wop->outN());

    if (has_grid_reduce) {
      // allocate block result
      indent() << data_type << " " << out_avg << " = " << gen(wop->initAvg())
               << ";\n";
      indent() << data_type << " " << out_var << " = " << gen(wop->initVar())
               << ";\n";
      indent() << index_type << " " << out_n << " = " << gen(wop->initN())
               << ";\n";
    }

    const auto par_domains = ir_utils::getParallelDomains(wop->out());
    // Get parallel reduction domains
    const bool tidx =
        par_domains.find(ParallelType::TIDx) != par_domains.end() &&
        par_domains.at(ParallelType::TIDx)->isReduction();
    const bool tidy =
        par_domains.find(ParallelType::TIDy) != par_domains.end() &&
        par_domains.at(ParallelType::TIDy)->isReduction();
    const bool tidz =
        par_domains.find(ParallelType::TIDz) != par_domains.end() &&
        par_domains.at(ParallelType::TIDz)->isReduction();

    ArgumentBuilder template_args;
    template_args.arg(tidx).arg(tidy).arg(tidz);
    template_args.arg(isAligned());

    ArgumentBuilder func_args;
    func_args.arg(out_avg);
    func_args.arg(out_var);
    func_args.arg(out_n);
    func_args.arg(gen(wop->inAvg()));
    // inVar can be ZeroVal, and in that case cast seems necessary
    if (wop->inVar()->isZeroInt()) {
      func_args.arg(genStaticCast(data_type, gen(wop->inVar())));
    } else {
      func_args.arg(gen(wop->inVar()));
    }
    // This seems always necessary
    func_args.arg(genStaticCast(index_type, gen(wop->inN())));
    func_args.arg(genReinterpretCast(genPtrType(data_type), "shared_mem_avg"));
    func_args.arg(genReinterpretCast(genPtrType(data_type), "shared_mem_var"));
    func_args.arg(genReinterpretCast(genPtrType(index_type), "shared_mem_n"));
    TORCH_INTERNAL_ASSERT(wop->predicate() != nullptr);
    TORCH_INTERNAL_ASSERT(
        wop->predicate() != nullptr && wop->predicate()->hasValue());
    func_args.arg(genInline(wop->predicate()));
    if (wop->writePredicate() != nullptr) {
      TORCH_INTERNAL_ASSERT(wop->writePredicate()->hasValue());
      func_args.arg(genInline(wop->writePredicate()));
    }
    func_args.arg(genStaticCast(data_type, 0));

    indent() << genCall("blockWelford", template_args, func_args) << ";\n";
  }

  void handle(const WelfordOp* wop) final {
    TORCH_INTERNAL_ASSERT(wop->out()->isA<kir::TensorIndex>());

    const auto out = wop->out()->as<kir::TensorIndex>();
    const auto& domain = out->view()->domain();

    const auto out_var = wop->outVar();
    const auto out_avg = wop->outAvg();
    const auto out_N = wop->outN();

    const auto in_var = wop->inVar();
    const auto in_avg = wop->inAvg();
    const auto in_N = wop->inN();

    // inVar was allowed to be nullptr. Make sure it isn't.
    TORCH_INTERNAL_ASSERT(
        in_var != nullptr, "Welford var input nullptr not allowed");

    const bool has_block_reduce = domain->hasBlockReduction();
    const bool has_grid_reduce = domain->hasGridReduction();

    if (!has_block_reduce && !has_grid_reduce) {
      indent() << "welfordCombine ("
               << "\n";
      indent() << kTab << gen(out_avg) << ",\n";
      indent() << kTab << gen(out_var) << ",\n";
      indent() << kTab << gen(out_N) << ",\n";
      indent() << kTab << gen(in_avg) << ",\n";
      indent() << kTab << "(" << out_avg->dtype() << ")" << gen(in_var)
               << ",\n";
      indent() << kTab << "(" << out_N->dtype() << ")" << gen(in_N) << ");\n";
    } else if (has_block_reduce) {
      genBlockWelford(wop);
    }
  }

  void handle(const kir::VectorizedWelfordOp* wop) final {
    const auto out_var = wop->outVar();
    const auto out_avg = wop->outAvg();
    const auto out_N = wop->outN();
    const auto in_avg = wop->inAvg();

    bool output_gmem =
        std::any_of(wop->outputs().begin(), wop->outputs().end(), [](Val* out) {
          return out->as<kir::TensorIndex>()->view()->getMemoryType() ==
              MemoryType::Global;
        });

    auto pred_bool = wop->hoistedPredicate()->getBool();
    bool is_predicated = !(pred_bool.has_value() && pred_bool.value());

    ArgumentBuilder func_args;
    func_args.arg(gen(out_avg));
    func_args.arg(gen(out_var));
    func_args.arg(gen(out_N));
    func_args.arg(gen(in_avg));
    func_args.arg(gen(wop->reciprocalOfCount()));
    func_args.arg(gen(wop->count()));
    if (is_predicated) {
      func_args.arg(gen(wop->hoistedPredicate()));
    }

    ArgumentBuilder template_args;
    template_args.arg(out_avg->getDataType().value());
    if (is_predicated) {
      template_args.arg(output_gmem);
    }

    indent() << genCall("welfordVectorized", template_args, func_args) << ";\n";
  }

  // Support ReductionOp and WelfordOp
  template <typename REDUCTION_OP>
  std::string generateGridReduceTemplateFlags(
      const REDUCTION_OP* rop,
      const ParallelTypeBitmap& thread_pred) {
    TORCH_INTERNAL_ASSERT(
        !rop->isAllreduce(),
        "This is not for the allreduce reduction kernel\n");

    const auto par_domains = ir_utils::getParallelDomains(rop->outputs()[0]);
    ArgumentBuilder flags;
    for (const ParallelType pt : kParallelTypeThreads) {
      const bool parallel_reduction =
          par_domains.find(pt) != par_domains.end() &&
          par_domains.at(pt)->isReduction();
      const bool pred = thread_pred.get(pt);
      TORCH_INTERNAL_ASSERT(
          !(parallel_reduction && pred), "Cannot reduce predicated axis: ", pt);
      bool flag = false;
      if (isParallelTypeBlockDim(pt)) {
        flag = parallel_reduction;
      } else {
        flag = !pred && !parallel_reduction;
      }
      flags.arg(flag);
    }
    return flags.str();
  }

  // TODO: This should replace generateGridReduceTemplateFlags once
  // GridWelford is refactored as GridReduction.
  template <typename REDUCTION_OP>
  std::string generateGridReduceTemplateFlags2(
      const REDUCTION_OP* rop,
      const ParallelTypeBitmap& thread_pred) {
    TORCH_INTERNAL_ASSERT(
        !rop->isAllreduce(),
        "This is not for the allreduce reduction kernel\n");

    const auto par_domains =
        ir_utils::getParallelDomains(ir_utils::getTvOutput(rop));
    ArgumentBuilder flags;
    for (const ParallelType pt : kParallelTypeThreads) {
      const bool parallel_reduction =
          par_domains.find(pt) != par_domains.end() &&
          par_domains.at(pt)->isReduction();
      const bool pred = thread_pred.get(pt);
      TORCH_INTERNAL_ASSERT(
          !(parallel_reduction && pred), "Cannot reduce predicated axis: ", pt);
      flags.arg(parallel_reduction);
    }
    return flags.str();
  }

  void addProfileArguments(ArgumentBuilder& func_args, const Expr* expr) {
    if (isOptionEnabled(EnableOption::KernelProfile) &&
        kernel_->profile().isProfiled(expr)) {
      const auto& buffer_indices =
          kernel_->profile().getIndicesInProfileBuffer(expr);
      auto buffer = kernel_->profile().getBuffer();
      TORCH_INTERNAL_ASSERT(buffer != nullptr);
      for (const auto& index : buffer_indices) {
        func_args.arg(genVariableName(buffer))
            .append("[")
            .append(index)
            .append("]");
      }
    }
  }

  void handle(const kir::GridReduction* grop) final {
    TORCH_INTERNAL_ASSERT(grop->out()->isA<kir::TensorIndex>());

    const auto out = grop->out()->as<kir::TensorIndex>();
    const auto domain = out->view()->domain();
    TORCH_INTERNAL_ASSERT(domain->hasGridReduction());

    const auto data_type = grop->out()->dtype();
    const auto op_type = grop->getReductionOpType();

    TORCH_INTERNAL_ASSERT(
        grop->reduction_buffer()->buffer()->isA<TensorView>());
    TORCH_INTERNAL_ASSERT(grop->sync_buffer()->buffer()->isA<TensorView>());
    const auto work_buffer =
        grop->reduction_buffer()->buffer()->as<TensorView>();
    const auto sync_buffer = grop->sync_buffer()->buffer()->as<TensorView>();

    if (grop->isAllreduce()) {
      generateGridAllreduce(grop);
      return;
    }

    const std::string flags_str =
        generateGridReduceTemplateFlags2(grop, grop->threadPredicate());

    const bool persistent_sync =
        kernel_->summary().has_cooperative_grid_reduction;

    // Since block-level reduction is already done, those dimensions
    // with tidx/y/z being true do not participate in the grid
    // reduction.
    ArgumentBuilder template_args;
    template_args.arg(flags_str).arg(persistent_sync).arg(isAligned());

    ArgumentBuilder func_args(block_nest_level_ + 1, kTab);
    func_args.arg(gen(grop->out()));
    func_args.arg(gen(grop->in()));
    func_args.arg(genReductionOp(op_type, out->dtype()));
    func_args.arg("&").append(genVariableName(work_buffer)).append("[0]");
    func_args.arg("&").append(genVariableName(sync_buffer)).append("[0]");
    func_args.arg(genCall("static_cast", ptrType(data_type), "shared_mem"));
    // read and write predicates
    TORCH_INTERNAL_ASSERT(
        grop->predicate() != nullptr && grop->predicate()->hasValue());
    const auto read_pred = genInline(grop->predicate());
    func_args.arg(read_pred);
    if (grop->writePredicate() != nullptr) {
      TORCH_INTERNAL_ASSERT(grop->writePredicate()->hasValue());
      func_args.arg(genInline(grop->writePredicate()));
    } else {
      func_args.arg(read_pred);
    }
    // Init val
    func_args.arg(genCall(data_type, genInline(grop->init())));
    func_args.arg(genInline(grop->entrance_index()));
    func_args.arg(genInline(grop->entrances()));

    addProfileArguments(func_args, grop);

    indent() << "reduction::gridReduce<" << template_args << ">(\n";
    indent() << kTab << func_args << ");\n";
  }

  std::string genFusedReductionName(const TensorView* reduction_out) {
    return genVariableName(reduction_out) + "_reduction";
  }

  void generateGridAllreduce(const kir::GridReduction* grop) {
    TORCH_INTERNAL_ASSERT(grop->isAllreduce());

    const auto out = grop->out()->as<kir::TensorIndex>();

    const auto data_type = grop->out()->dtype();
    const auto op_type = grop->getReductionOpType();

    const auto work_buffer =
        grop->reduction_buffer()->buffer()->as<TensorView>();
    const auto sync_buffer = grop->sync_buffer()->buffer()->as<TensorView>();

    const auto reduction_name = genFusedReductionName(out->view());

    // template <bool Aligned, typename Func, typename... Types>
    // __device__ __inline__ void reduce(
    //   RefTuple<Types...> out,
    //   const LocalTuple<Types...>& inp,
    //   VolatilePtrTuple<Types...> global_work_buffer,
    //   int64_t* global_sync_buffer, // Allocated as product of all
    //                                // non-participating Grid dimension
    //   PtrTuple<Types...> shared_buf,
    //   bool read_pred, // Prevent reading from out of bounds memory
    //   bool write_pred, // Prevent from writing out of bounds
    //   const LocalTuple<Types...>& init_val,
    //   Func reduction_op);

    ArgumentBuilder template_args;
    template_args.arg(isAligned());

    ArgumentBuilder func_args(block_nest_level_ + 1, kTab);
    // out
    func_args.arg(genCall("RefTuple", data_type, gen(grop->out())));
    // inp
    func_args.arg(genCall("ConstRefTuple", data_type, gen(grop->in())));
    // global_work_buffer
    func_args.arg(genCall(
        "VolatilePtrTuple",
        data_type,
        "&" + genVariableName(work_buffer) + "[0]"));
    // global_sync_buffer
    func_args.arg("&").append(genVariableName(sync_buffer)).append("[0]");
    // shared_buf
    func_args.arg(genCall(
        "PtrTuple",
        data_type,
        genCall("static_cast", ptrType(data_type), "shared_mem")));
    // read and write predicates
    TORCH_INTERNAL_ASSERT(
        grop->predicate() != nullptr && grop->predicate()->hasValue());
    const auto read_pred = genInline(grop->predicate());
    auto write_pred = read_pred;
    if (grop->writePredicate() != nullptr) {
      TORCH_INTERNAL_ASSERT(grop->writePredicate()->hasValue());
      write_pred = genInline(grop->writePredicate());
    }
    func_args.arg(read_pred).arg(write_pred);
    // init_val
    func_args.arg(genCall("LocalTuple", data_type, genInline(grop->init())));
    // reduction_op
    func_args.arg(genReductionOp(op_type, out->dtype()));

    addProfileArguments(func_args, grop);

    indent() << genCall(reduction_name + ".reduce", template_args, func_args)
             << ";\n";
  }

  void handle(const kir::GroupedGridReduction* grouped_grop) final {
    const auto out = ir_utils::getTvOutput(grouped_grop);
    const auto domain = out->domain();
    TORCH_INTERNAL_ASSERT(domain->hasGridReduction());

    TORCH_INTERNAL_ASSERT(
        grouped_grop->sync_buffer()->buffer()->isA<TensorView>());
    const auto sync_buffer =
        grouped_grop->sync_buffer()->buffer()->as<TensorView>();

    if (grouped_grop->isAllreduce()) {
      generateGroupedGridAllreduce(grouped_grop);
      return;
    }

    TORCH_INTERNAL_ASSERT(
        grouped_grop->numHorizontallyGroupedExprs() == 2,
        "Only grouping of 2 reductions is supported. ",
        grouped_grop->toString());

    const std::string flags_str = generateGridReduceTemplateFlags2(
        grouped_grop, grouped_grop->threadPredicate());

    const bool persistent_sync =
        kernel_->summary().has_cooperative_grid_reduction;

    // Since block-level reduction is already done, those dimensions
    // with tidx/y/z being true do not participate in the grid
    // reduction.
    ArgumentBuilder template_args;
    template_args.arg(flags_str).arg(persistent_sync).arg(isAligned());

    ArgumentBuilder func_args(block_nest_level_ + 1, kTab);

    // Append arguments for each reduction
    for (const auto i :
         c10::irange(grouped_grop->numHorizontallyGroupedExprs())) {
      TORCH_INTERNAL_ASSERT(
          grouped_grop->reduction_buffers().at(i)->buffer()->isA<TensorView>());
      const auto work_buffer =
          grouped_grop->reduction_buffers().at(i)->buffer()->as<TensorView>();

      func_args.arg(gen(grouped_grop->output(i)));
      func_args.arg(gen(grouped_grop->input(i)));
      func_args.arg(genCall(
          grouped_grop->output(i)->dtype(),
          genInline(grouped_grop->initVal(i))));
      func_args.arg(genReductionOp(
          grouped_grop->getReductionOpType(i),
          grouped_grop->output(i)->dtype()));
      func_args.arg("&").append(genVariableName(work_buffer)).append("[0]");
    }

    // The rest of the arguments are common between the reductions
    func_args.arg("&").append(genVariableName(sync_buffer)).append("[0]");
    func_args.arg("shared_mem");
    // read and write predicates
    TORCH_INTERNAL_ASSERT(
        grouped_grop->predicate() != nullptr &&
        grouped_grop->predicate()->hasValue());
    const auto read_pred = genInline(grouped_grop->predicate());
    func_args.arg(read_pred);
    if (grouped_grop->writePredicate() != nullptr) {
      TORCH_INTERNAL_ASSERT(grouped_grop->writePredicate()->hasValue());
      func_args.arg(genInline(grouped_grop->writePredicate()));
    } else {
      func_args.arg(read_pred);
    }

    func_args.arg(genInline(grouped_grop->entrance_index()));
    func_args.arg(genInline(grouped_grop->entrances()));

    addProfileArguments(func_args, grouped_grop);

    indent() << "reduction::gridReduceGroup<" << template_args << ">(\n";
    indent() << kTab << func_args << ");\n";
  }

  void handle(const kir::GroupedGridWelford* grouped_gwop) final {
    if (grouped_gwop->isAllreduce()) {
      if (grouped_gwop->useOuterOpt()) {
        generateGroupedGridAllreduceWelfordOuter(grouped_gwop);
      } else {
        generateGroupedGridAllreduceWelford(grouped_gwop);
      }
      return;
    } else {
      TORCH_INTERNAL_ASSERT(
          false, "Non-allreduce grouped grid welford is not yet supported");
    }
  }

  // Enumerates all combinations of index values of grouped
  // loops. Each combination is a vector of loop index values. The
  // length of the vector is the number of grouped loops.
  //
  // Example 1: only one domain of extent 2 is grouped: {{0}, {1}}.
  // Example 2: two domains of extents 2 and 3 are grouped: {{0, 0},
  // {0, 1}, {0, 2}, {1, 0}, {1, 1}, {1, 2}}
  std::vector<std::vector<int64_t>> getGroupedLoopIndexConcreteIntSets() {
    std::vector<std::vector<int64_t>> index_combinationsatoins;

    // Initialize with an empty vector
    index_combinationsatoins.emplace_back();

    // Incrementally build a combinatorial set
    for (const auto loop : grouped_loops_) {
      const auto iter_count = loop->stop()->evaluateInt();
      std::vector<std::vector<int64_t>> new_combinations;
      // Append integers from 0 to iter_count to all the vectors built
      // so far
      for (const auto& index_vec : index_combinationsatoins) {
        for (int64_t i = 0; i < iter_count; ++i) {
          auto index_vec_appended = index_vec;
          index_vec_appended.push_back(i);
          new_combinations.push_back(index_vec_appended);
        }
      }
      index_combinationsatoins = std::move(new_combinations);
    }

    return index_combinationsatoins;
  }

  //! Returns all combinations of maps from index Vals of grouped loops to their
  //! conrete integers.
  std::vector<std::unordered_map<const Val*, int64_t>>
  getLoopIndexReplacementMaps() {
    std::vector<std::unordered_map<const Val*, int64_t>> maps;

    if (grouped_loops_.empty()) {
      std::unordered_map<const Val*, int64_t> empty_map;
      return {empty_map};
    }

    // Vector of indices of grouped loops
    std::vector<Val*> loop_indices;
    std::transform(
        grouped_loops_.begin(),
        grouped_loops_.end(),
        std::back_inserter(loop_indices),
        [](const kir::ForLoop* loop) { return loop->index(); });

    // All combinations of loop index integer values
    const auto index_val_sets = getGroupedLoopIndexConcreteIntSets();

    // Create maps from loop index Vals to integers
    for (const auto& index_values : index_val_sets) {
      TORCH_INTERNAL_ASSERT(loop_indices.size() == index_values.size());
      std::unordered_map<const Val*, int64_t> index_val_map;
      for (const auto i : c10::irange(loop_indices.size())) {
        auto loop_index = loop_indices.at(i);
        auto index_val = index_values.at(i);
        index_val_map.emplace(loop_index, index_val);
      }
      maps.emplace_back(std::move(index_val_map));
    }

    return maps;
  }

  void generateGroupedGridAllreduce(
      const kir::GroupedGridReduction* grouped_grop) {
    TORCH_INTERNAL_ASSERT(grouped_grop->isAllreduce());

    // There are two dimensions of grouping: horizontal grouping and
    // iteration grouping. The total number of individual reductions
    // is the number of horizontal reductions * the extent of grouped
    // iterations. All of them are packed into a single grid reduction
    // call. The number of reductions is limited, and currently it is
    // simply an error if exceeded. This could be avoided by
    // decomposing grouped_grop into smaller groups within the
    // limit. TODO: Support a larger number of reductions.

    // First, enumerate all combinations of loop index values of
    // grouped IterDomains. If only a single domain is grouped, this
    // is simply just a 1D vector of integer from 0 to extent-1. If
    // two domains are grouped, combinations of two integer vectors
    // are returned. These loop index value vectors are returned as a
    // map from loop index Vals to concrete int values.
    const auto index_replacement_maps = getLoopIndexReplacementMaps();
    const auto num_grouped_iterations = index_replacement_maps.size();

    // This is also checked at the lowering validaiton time, so it
    // isn't strictly necessary.
    TORCH_INTERNAL_ASSERT(
        num_grouped_iterations * grouped_grop->numHorizontallyGroupedExprs() <=
            kMaxNumGroupedReductions,
        "Too many grouped reductions: ",
        grouped_grop->toString(),
        ". Up to ",
        kMaxNumGroupedReductions,
        " reductions are allowed.");

    ArgumentBuilder template_flags;
    template_flags.arg(isAligned());

    ArgumentBuilder types;
    ArgumentBuilder outputs;
    ArgumentBuilder inputs;
    ArgumentBuilder work_bufs;
    ArgumentBuilder init_vals;
    ArgumentBuilder reduction_ops;

    ArgumentBuilder bool_types;
    ArgumentBuilder read_preds;
    ArgumentBuilder write_preds;

    for (const auto expr_index :
         c10::irange(grouped_grop->numHorizontallyGroupedExprs())) {
      const auto data_type = grouped_grop->outputs().at(expr_index)->dtype();
      TORCH_INTERNAL_ASSERT(grouped_grop->reduction_buffers()
                                .at(expr_index)
                                ->buffer()
                                ->isA<TensorView>());

      for (const auto& group_index :
           c10::irange(index_replacement_maps.size())) {
        // Set the index replacement map with the concrete values of
        // indices of grouped loops.
        index_replacement_map_ = index_replacement_maps.at(group_index);

        types.arg(data_type);

        // out
        outputs.arg(gen(grouped_grop->outputs().at(expr_index)));

        // inp
        inputs.arg(gen(grouped_grop->inputs().at(expr_index)));

        // global_work_buffer
        const auto work_buffer = grouped_grop->reduction_buffers()
                                     .at(expr_index)
                                     ->buffer()
                                     ->as<TensorView>();
        // Separate Work buffer is used for each reduction.
        auto work_buffer_offset = group_index == 0
            ? "0"
            : (genInline(grouped_grop->buffer_stride()) + " * " +
               std::to_string(group_index));
        work_bufs.arg("&")
            .append(genVariableName(work_buffer))
            .append("[")
            .append(work_buffer_offset)
            .append("]");
        auto iv = (grouped_grop->initVal(expr_index));
        // Python scalar only has double, int64_t and complex double, there is
        // no float, int32 and complex float. PyTorch scalar has the same design
        // as python scalar, so the dtype might not match explicit type
        // conversion is needed for complex<float> to complex<double>
        if (iv->dtype() != data_type) {
          init_vals.arg(genCall(data_type, gen(iv)));
        } else {
          init_vals.arg(genInline(iv));
        }
        reduction_ops.arg(genReductionOp(
            grouped_grop->getReductionOpType(expr_index),
            grouped_grop->output(expr_index)->dtype()));

        // read and write predicates
        bool_types.arg("bool");
        // Same argument for all inputs. Different predicates would be
        // used when grouping is done across iterations
        TORCH_INTERNAL_ASSERT(
            grouped_grop->predicate() != nullptr &&
            grouped_grop->predicate()->hasValue());
        const auto read_pred = genInline(grouped_grop->predicate());
        read_preds.arg(read_pred);
        if (grouped_grop->writePredicate() != nullptr) {
          TORCH_INTERNAL_ASSERT(grouped_grop->writePredicate()->hasValue());
          write_preds.arg(genInline(grouped_grop->writePredicate()));
        } else {
          write_preds.arg(read_pred);
        }

        index_replacement_map_.clear();
      }
    }

    ArgumentBuilder func_args(block_nest_level_ + 1, kTab);
    func_args.arg(genCall("RefTuple", types, outputs));
    func_args.arg(genCall("ConstRefTuple", types, inputs));
    func_args.arg(genCall("VolatilePtrTuple", types, work_bufs));
    func_args.arg(genCall("LocalTuple", types, init_vals));

    // global_sync_buffer
    const auto sync_buffer =
        grouped_grop->sync_buffer()->buffer()->as<TensorView>();
    func_args.arg("&").append(genVariableName(sync_buffer)).append("[0]");

    // shared_buf
    func_args.arg("shared_mem");

    func_args.arg(genCall("LocalTuple", bool_types, read_preds));
    func_args.arg(genCall("LocalTuple", bool_types, write_preds));

    addProfileArguments(func_args, grouped_grop);

    func_args.arg(reduction_ops);

    indent() << genCall(
                    genFusedReductionName(ir_utils::getTvOutput(grouped_grop)) +
                        ".reduceGroup",
                    template_flags,
                    func_args)
             << ";\n";
  }

  // Mostly the same as the grouped grid redution version
  void generateGroupedGridAllreduceWelford(
      const kir::GroupedGridWelford* grouped_gwop) {
    TORCH_INTERNAL_ASSERT(grouped_gwop->isAllreduce());

    const auto index_replacement_maps = getLoopIndexReplacementMaps();
    const auto num_grouped_iterations = index_replacement_maps.size();

    // This is also checked at the lowering validaiton time, so it
    // isn't strictly necessary.
    TORCH_INTERNAL_ASSERT(
        num_grouped_iterations * grouped_gwop->numHorizontallyGroupedExprs() <=
            kMaxNumGroupedReductions,
        "Too many grouped reductions: ",
        grouped_gwop->toString(),
        ". Up to ",
        kMaxNumGroupedReductions,
        " reductions are allowed.");

    ArgumentBuilder data_types;
    ArgumentBuilder index_types;

    // Note that the data type of var and avg and that of N are the
    // same with all the welford ops since we only support
    // grouping of iterations.
    const auto data_type = grouped_gwop->outputVals().at(0).avg()->dtype();
    const auto index_type = grouped_gwop->outputVals().at(0).N()->dtype();

    std::array<ArgumentBuilder, 3> out_args;
    std::array<ArgumentBuilder, 3> in_args;
    std::array<ArgumentBuilder, 3> init_args;
    std::array<ArgumentBuilder, 3> work_bufs;

    ArgumentBuilder bool_types;
    ArgumentBuilder read_preds;
    ArgumentBuilder write_preds;

    auto output_vals = grouped_gwop->outputVals();
    auto input_vals = grouped_gwop->inputVals();
    auto init_vals = grouped_gwop->initVals();

    for (const auto expr_index :
         c10::irange(grouped_gwop->numHorizontallyGroupedExprs())) {
      const auto& output = output_vals.at(expr_index);
      const auto& input = input_vals.at(expr_index);
      const auto& init = init_vals.at(expr_index);

      for (const auto& group_index :
           c10::irange(index_replacement_maps.size())) {
        // Set the index replacement map with the concrete values of
        // indices of grouped loops.
        index_replacement_map_ = index_replacement_maps.at(group_index);

        data_types.arg(data_type);
        index_types.arg(index_type);

        auto work_buffer_offset = group_index == 0
            ? "0"
            : (genInline(grouped_gwop->buffer_stride()) + " * " +
               std::to_string(group_index));

        // Setup arguments for avg, var, and N
        for (const auto i : c10::irange(3)) {
          out_args[i].arg(gen(output.get(i)));
          in_args[i].arg(gen(input.get(i)));
          init_args[i].arg(gen(init.get(i)));
          const auto work_buffer = grouped_gwop->reduction_buffers()[i]
                                       .at(expr_index)
                                       ->buffer()
                                       ->as<TensorView>();
          work_bufs[i]
              .arg("&")
              .append(genVariableName(work_buffer))
              .append("[")
              .append(work_buffer_offset)
              .append("]");
        }

        // read and write predicates
        bool_types.arg("bool");
        // Same argument for all inputs. Different predicates would be
        // used when grouping is done across iterations
        TORCH_INTERNAL_ASSERT(grouped_gwop->predicate() != nullptr);
        TORCH_INTERNAL_ASSERT(
            grouped_gwop->predicate() != nullptr &&
            grouped_gwop->predicate()->hasValue());
        const auto read_pred = genInline(grouped_gwop->predicate());
        read_preds.arg(read_pred);
        if (grouped_gwop->writePredicate() != nullptr) {
          TORCH_INTERNAL_ASSERT(grouped_gwop->writePredicate()->hasValue());
          write_preds.arg(genInline(grouped_gwop->writePredicate()));
        } else {
          write_preds.arg(read_pred);
        }

        index_replacement_map_.clear();
      }
    }

    ArgumentBuilder func_args(block_nest_level_ + 1, kTab);
    // output
    func_args.arg(genCall("RefTuple", data_types, out_args[0]));
    func_args.arg(genCall("RefTuple", data_types, out_args[1]));
    func_args.arg(genCall("RefTuple", index_types, out_args[2]));
    // input
    func_args.arg(genCall("ConstRefTuple", data_types, in_args[0]));
    func_args.arg(genCall("ConstRefTuple", data_types, in_args[1]));
    func_args.arg(genCall("ConstRefTuple", index_types, in_args[2]));
    // init
    func_args.arg(genCall("LocalTuple", data_types, init_args[0]));
    func_args.arg(genCall("LocalTuple", data_types, init_args[1]));
    func_args.arg(genCall("LocalTuple", index_types, init_args[2]));
    // work buffer
    func_args.arg(genCall("VolatilePtrTuple", data_types, work_bufs[0]));
    func_args.arg(genCall("VolatilePtrTuple", data_types, work_bufs[1]));
    func_args.arg(genCall("VolatilePtrTuple", index_types, work_bufs[2]));
    // global_sync_buffer
    const auto sync_buffer =
        grouped_gwop->sync_buffer()->buffer()->as<TensorView>();
    func_args.arg("&").append(genVariableName(sync_buffer)).append("[0]");

    // shared_buf
    ArgumentBuilder smem_buffer_args;
    smem_buffer_args.arg(
        genCall("reinterpret_cast", ptrType(data_type), "shared_mem_avg"));
    smem_buffer_args.arg(
        genCall("reinterpret_cast", ptrType(data_type), "shared_mem_var"));
    smem_buffer_args.arg(
        genCall("reinterpret_cast", ptrType(index_type), "shared_mem_n"));
    func_args.arg(genCall(
        "PtrTuple",
        ArgumentBuilder().arg(data_type).arg(data_type).arg(index_type),
        smem_buffer_args));

    func_args.arg(genCall("LocalTuple", bool_types, read_preds));
    func_args.arg(genCall("LocalTuple", bool_types, write_preds));

    addProfileArguments(func_args, grouped_gwop);

    ArgumentBuilder func_template_args;
    func_template_args.arg(isAligned());
    func_template_args.arg(
        grouped_gwop->numHorizontallyGroupedExprs() *
        index_replacement_maps.size());
    func_template_args.arg(data_type);
    func_template_args.arg(index_type);

    indent() << genCall(
                    genFusedReductionName(ir_utils::getTvOutput(grouped_gwop)) +
                        ".welfordGroup",
                    func_template_args,
                    func_args)
             << ";\n";
  }

  void generateGroupedGridAllreduceWelfordOuter(
      const kir::GroupedGridWelford* grouped_gwop) {
    TORCH_INTERNAL_ASSERT(grouped_gwop->isAllreduce());

    const auto num_grouped_iterations =
        getGroupedLoopIndexConcreteIntSets().size();

    // This is also checked at the lowering validaiton time, so it
    // isn't strictly necessary.
    TORCH_INTERNAL_ASSERT(
        num_grouped_iterations * grouped_gwop->numHorizontallyGroupedExprs() <=
            kMaxNumGroupedReductions,
        "Too many grouped reductions: ",
        grouped_gwop->toString(),
        ". Up to ",
        kMaxNumGroupedReductions,
        " reductions are allowed.");

    TORCH_INTERNAL_ASSERT(
        grouped_gwop->numHorizontallyGroupedExprs() == 1,
        "Horizontal grouped Welford reduciton is not yet supported: ",
        grouped_gwop->toString());

    const auto data_type = grouped_gwop->outputVals().at(0).avg()->dtype();

    std::array<ArgumentBuilder, 3> out_args;
    std::array<ArgumentBuilder, 3> in_args;
    std::array<ArgumentBuilder, 3> init_args;
    std::array<ArgumentBuilder, 3> work_bufs;

    ArgumentBuilder bool_types;
    ArgumentBuilder read_preds;
    ArgumentBuilder write_preds;

    const auto output = grouped_gwop->outputVals().at(0);
    const auto input = grouped_gwop->inputVals().at(0);

    ArgumentBuilder func_args;

    // outputs
    func_args.arg(genVariableName(output.get(0)));
    func_args.arg(genVariableName(output.get(1)));
    func_args.arg(genVariableName(output.get(2)));
    // inputs
    func_args.arg(genVariableName(input.get(0)));
    func_args.arg(genVariableName(input.get(1)));
    func_args.arg(genVariableName(input.get(2))).append("[0]");

    // global buf
    for (const auto i : c10::irange(3)) {
      const auto work_buffer = grouped_gwop->reduction_buffers()[i]
                                   .at(0)
                                   ->buffer()
                                   ->as<TensorView>();
      func_args.arg("&")
          .append(genVariableName(work_buffer))
          .append("[")
          .append(0)
          .append("]");
    }

    // shared buf
    func_args.arg(
        genCall("reinterpret_cast", ptrType(data_type), "shared_mem"));

    // sync buf
    const auto sync_buffer =
        grouped_gwop->sync_buffer()->buffer()->as<TensorView>();
    func_args.arg("&").append(genVariableName(sync_buffer)).append("[0]");

    addProfileArguments(func_args, grouped_gwop);

    ArgumentBuilder func_template_args;
    func_template_args.arg(isAligned());
    func_template_args.arg(num_grouped_iterations);
    func_template_args.arg(data_type);

    const auto& par_dim_map = kernel_->summary().parallel_dimension_map_;
    TORCH_INTERNAL_ASSERT(par_dim_map.get(ParallelType::TIDx)->isConstInt());
    TORCH_INTERNAL_ASSERT(par_dim_map.get(ParallelType::TIDy)->isConstInt());
    func_template_args.arg(genInline(par_dim_map.get(ParallelType::TIDx)));
    func_template_args.arg(genInline(par_dim_map.get(ParallelType::TIDy)));

    indent() << genCall(
                    genFusedReductionName(ir_utils::getTvOutput(grouped_gwop)) +
                        ".welfordGroupOuter",
                    func_template_args,
                    func_args)
             << ";\n";
  }

  void handle(const kir::GridBroadcast* grop) final {
    const auto bop = grop->broadcast_op();
    TORCH_INTERNAL_ASSERT(bop->out()->isA<kir::TensorIndex>());

    const ParallelTypeBitmap parallel_types =
        kernel_->summary().broadcast_parallel_types.at(bop);

    TORCH_INTERNAL_ASSERT(
        parallel_types.hasBID(),
        "GridBroadcast needs to be used with a broadcast op that is parallelized with the BID parallel types");

    TORCH_INTERNAL_ASSERT(
        grop->broadcast_buffer()->buffer()->isA<TensorView>());
    TORCH_INTERNAL_ASSERT(grop->sync_buffer()->buffer()->isA<TensorView>());
    const auto work_buffer =
        grop->broadcast_buffer()->buffer()->as<TensorView>();
    const auto sync_buffer = grop->sync_buffer()->buffer()->as<TensorView>();

    ArgumentBuilder template_args;
    for (const ParallelType pt : kParallelTypeThreads) {
      template_args.arg(parallel_types.get(pt));
    }
    template_args.arg(isAligned());

    // Since block-level broadcast has not necessarily been performed before
    // this function call, so grid broadcast may be broadcasting across both
    // the grid and the block level.
    ArgumentBuilder func_args;
    func_args.arg(gen(bop->out()));
    func_args.arg(gen(bop->in()));
    func_args.arg("&").append(genVariableName(work_buffer)).append("[0]");
    func_args.arg(genVariableName(sync_buffer));
    TORCH_INTERNAL_ASSERT(
        grop->predicate() != nullptr && grop->predicate()->hasValue());
    func_args.arg(genInline(grop->predicate()));

    indent() << genCall("grid_broadcast::broadcast", template_args, func_args)
             << ";\n";
  }

  void handle(const kir::GridWelford* gwop) final {
    const auto wop = gwop->welford_op();
    TORCH_INTERNAL_ASSERT(wop->outAvg()->isA<kir::TensorIndex>());

    const auto out = wop->out()->as<kir::TensorIndex>();
    const auto domain = out->view()->domain();
    TORCH_INTERNAL_ASSERT(domain->hasGridReduction());

    const auto data_type = out->dtype();
    const auto index_type = wop->outN()->dtype();

    TORCH_INTERNAL_ASSERT(gwop->var_buffer()->buffer()->isA<TensorView>());
    TORCH_INTERNAL_ASSERT(gwop->sync_buffer()->buffer()->isA<TensorView>());

    const auto avg_buffer = gwop->avg_buffer()->buffer()->as<TensorView>();
    const auto var_buffer = gwop->var_buffer()->buffer()->as<TensorView>();
    const auto n_buffer = gwop->N_buffer()->buffer()->as<TensorView>();
    const auto sync_buffer = gwop->sync_buffer()->buffer()->as<TensorView>();

    if (wop->isAllreduce()) {
      generateGridAllreduce(gwop);
      return;
    }

    const bool persistent_sync =
        kernel_->summary().has_cooperative_grid_reduction;

    const std::string flags_str =
        generateGridReduceTemplateFlags(wop, gwop->threadPredicate());

    ArgumentBuilder template_args;
    template_args.arg(flags_str);
    template_args.arg(persistent_sync);
    template_args.arg(isAligned());

    ArgumentBuilder func_args;
    func_args.arg(gen(wop->outAvg()));
    func_args.arg(gen(wop->outVar()));
    func_args.arg(gen(wop->outN()));
    if (domain->hasBlockReduction()) {
      func_args.arg("block_result_avg_").append(block_reduce_name_);
      func_args.arg("block_result_var_").append(block_reduce_name_);
      func_args.arg("block_result_n_").append(block_reduce_name_);
      block_reduce_name_++;
    } else {
      func_args.arg(gen(wop->inAvg()));
      TORCH_INTERNAL_ASSERT(
          wop->inVar() != nullptr, "Welford var input nullptr not allowed");
      func_args.arg(genStaticCast(data_type, gen(wop->inVar())));
      func_args.arg(genStaticCast(index_type, gen(wop->inN())));
    }
    func_args.arg("&").append(genVariableName(avg_buffer)).append("[0]");
    func_args.arg("&").append(genVariableName(var_buffer)).append("[0]");
    func_args.arg("&").append(genVariableName(n_buffer)).append("[0]");
    func_args.arg(genVariableName(sync_buffer));
    func_args.arg(genReinterpretCast(genPtrType(data_type), "shared_mem_avg"));
    func_args.arg(genReinterpretCast(genPtrType(data_type), "shared_mem_var"));
    func_args.arg(genReinterpretCast(genPtrType(index_type), "shared_mem_n"));
    TORCH_INTERNAL_ASSERT(
        gwop->predicate() != nullptr && gwop->predicate()->hasValue());
    auto read_pred = genInline(gwop->predicate());
    func_args.arg(read_pred);
    if (gwop->writePredicate() != nullptr) {
      TORCH_INTERNAL_ASSERT(gwop->writePredicate()->hasValue());
      auto write_pred = genInline(gwop->writePredicate());
      func_args.arg(write_pred);
    } else {
      func_args.arg(read_pred);
    }
    // TODO : init value support or remove.
    func_args.arg(genStaticCast(data_type, 0));
    func_args.arg(genInline(gwop->entrance_index()));
    func_args.arg(genInline(gwop->entrances()));

    indent() << genCall("welford::gridWelford", template_args, func_args)
             << ";\n";
  }

  void generateGridAllreduce(const kir::GridWelford* gwop) {
    const auto wop = gwop->welford_op();
    TORCH_INTERNAL_ASSERT(wop->isAllreduce());

    const auto out = wop->out()->as<kir::TensorIndex>();

    const auto data_type = wop->outAvg()->dtype();
    const auto index_type = wop->outN()->dtype();
    TORCH_INTERNAL_ASSERT(wop->outAvg()->dtype() == wop->outVar()->dtype());

    ArgumentBuilder data_type_args;
    data_type_args.arg(data_type).arg(data_type).arg(index_type);

    const auto sync_buffer = gwop->sync_buffer()->buffer()->as<TensorView>();

    const auto reduction_name = genFusedReductionName(out->view());

    // template <bool Aligned, typename Func, typename... Types>
    // __device__ __inline__ void reduce(
    //   RefTuple<Types...> out,
    //   const LocalTuple<Types...>& inp,
    //   VolatilePtrTuple<Types...> global_work_buffer,
    //   int64_t* global_sync_buffer, // Allocated as product of all
    //                                // non-participating Grid dimension
    //   PtrTuple<Types...> shared_buf,
    //   bool read_pred, // Prevent reading from out of bounds memory
    //   bool write_pred, // Prevent from writing out of bounds
    //   const LocalTuple<Types...>& init_val,
    //   Func reduction_op);

    ArgumentBuilder template_args;
    template_args.arg(isAligned());

    ArgumentBuilder out_args;
    out_args.arg(gen(wop->outAvg()));
    out_args.arg(gen(wop->outVar()));
    out_args.arg(gen(wop->outN()));

    ArgumentBuilder in_args;
    in_args.arg(gen(wop->inAvg()));
    if (wop->inVar() != nullptr) {
      in_args.arg(gen(wop->inVar()));
    } else {
      in_args.arg("(").append(data_type).append(")0");
    }
    in_args.arg(gen(wop->inN()));

    ArgumentBuilder init_args;
    init_args.arg(gen(wop->initAvg()));
    init_args.arg(gen(wop->initVar()));
    init_args.arg(gen(wop->initN()));

    ArgumentBuilder work_buffer_args;
    work_buffer_args.arg("&")
        .append(genVariableName(gwop->avg_buffer()->buffer()->as<TensorView>()))
        .append("[0]");
    work_buffer_args.arg("&")
        .append(genVariableName(gwop->var_buffer()->buffer()->as<TensorView>()))
        .append("[0]");
    work_buffer_args.arg("&")
        .append(genVariableName(gwop->N_buffer()->buffer()->as<TensorView>()))
        .append("[0]");

    ArgumentBuilder smem_buffer_args;
    smem_buffer_args.arg(
        genCall("reinterpret_cast", ptrType(data_type), "shared_mem_avg"));
    smem_buffer_args.arg(
        genCall("reinterpret_cast", ptrType(data_type), "shared_mem_var"));
    smem_buffer_args.arg(
        genCall("reinterpret_cast", ptrType(index_type), "shared_mem_n"));

    ArgumentBuilder func_args(block_nest_level_ + 1, kTab);
    // out
    func_args.arg(genCall("RefTuple", data_type_args, out_args));
    // inp
    func_args.arg(genCall("ConstRefTuple", data_type_args, in_args));
    // global_work_buffer
    func_args.arg(
        genCall("VolatilePtrTuple", data_type_args, work_buffer_args));
    // global_sync_buffer
    func_args.arg("&").append(genVariableName(sync_buffer)).append("[0]");
    // shared_buf
    func_args.arg(genCall("PtrTuple", data_type_args, smem_buffer_args));
    // read and write predicates
    TORCH_INTERNAL_ASSERT(
        gwop->predicate() != nullptr && gwop->predicate()->hasValue());
    const auto read_pred = genInline(gwop->predicate());
    auto write_pred = read_pred;
    if (gwop->writePredicate() != nullptr) {
      TORCH_INTERNAL_ASSERT(gwop->writePredicate()->hasValue());
      write_pred = genInline(gwop->writePredicate());
    }
    func_args.arg(read_pred).arg(write_pred);
    // init_val
    func_args.arg(genCall("LocalTuple", data_type_args, init_args));
    // reduction_op
    func_args.arg(genTemplate(
        "welfordCombine", ArgumentBuilder().arg(data_type).arg(index_type)));

    indent() << genCall(reduction_name + ".reduce", template_args, func_args)
             << ";\n";
  }

  void handle(const kir::AllocateFusedReduction* alloc_fused_reduction) final {
    // See the runtime file of the fused reduction
    enum class ReductionParallelTypeState { Reduce, Iter, Pred, Inactive };

    using ReductionParallelTypeStateArray =
        ParallelTypeMap<ReductionParallelTypeState>;

    ReductionParallelTypeStateArray states(
        ReductionParallelTypeState::Inactive);

    for (const ParallelType pt : kParallelTypeThreads) {
      // It may be better to predicate grid reductions on dimensions they don't
      // actively use, however since that should generally be discouraged (they
      // should be part of the iter portion of the operation, or they should be
      // predciated out) we're just going to assume they're part of the iter
      // dimension. This would cause more communication than strictly necessary
      // but should not be a common use case.
      auto pt_dim = kernel_->summary().parallel_dimension_map_.get(pt);
      if (pt_dim == nullptr || pt_dim->isOneInt()) {
        continue;
      }
      // Initialize pt_dim if used to an iter dimension. It may change to a
      // reduction or predicated dimension later.
      states[pt] = ReductionParallelTypeState::Iter;
    }

    for (auto id : alloc_fused_reduction->out()->view()->getLeafDomain()) {
      auto pt = id->getParallelType();
      if (isParallelTypeThread(pt)) {
        auto state = id->isReduction() ? ReductionParallelTypeState::Reduce
                                       : ReductionParallelTypeState::Iter;
        states[pt] = state;
      }
    }

    for (const auto predicated_pt : alloc_fused_reduction->threadPredicate()) {
      auto& state = states[predicated_pt];
      TORCH_INTERNAL_ASSERT(
          state != ReductionParallelTypeState::Reduce,
          "Invalid thread predication: ",
          predicated_pt);
      state = ReductionParallelTypeState::Pred;
    }

    ArgumentBuilder flags;
    for (auto pt : kParallelTypeThreads) {
      flags.arg(static_cast<int>(states[pt]));
    }

    // Persistent
    flags.arg(true);

    // Broadcast is fused
    flags.arg(true);

    const auto reduction_name =
        genFusedReductionName(alloc_fused_reduction->out()->view());

    indent() << genTemplate("fused_reduction::ParallelReduce", flags) << " "
             << reduction_name << ";\n";
  }

  void handleTrivialLoop(const kir::ForLoop* loop) {
    if (loop->vectorize()) {
      vectorize_scope_ = true;
    }
    kir::ConstIrVisitor::handle(loop);
    if (loop->vectorize()) {
      vectorize_scope_ = false;
    }
  }

  void handle(const GroupedReductionOp* grouped_rop) final {
    for (const auto i :
         c10::irange(grouped_rop->numHorizontallyGroupedExprs())) {
      TORCH_INTERNAL_ASSERT(grouped_rop->output(i)->isA<kir::TensorIndex>());

      const auto output = grouped_rop->output(i)->as<kir::TensorIndex>();
      const auto input = grouped_rop->input(i)->as<kir::TensorIndex>();
      const auto domain = output->view()->domain();
      const auto op_type = grouped_rop->getReductionOpType(i);

      const bool has_block_reduce = domain->hasBlockReduction();
      const bool has_grid_reduce = domain->hasGridReduction();

      TORCH_INTERNAL_ASSERT(
          !has_grid_reduce,
          "GroupedReductionOp does not support block parallelization. GroupedGridReduction must be used. ",
          grouped_rop->toString());

      if (!has_block_reduce) {
        genSerialReduction(output, input, op_type);
      } else if (
          auto reduction_id =
              ir_utils::getMaybeWarpReductionDim(output, input)) {
        genWarpReduction(
            output,
            input,
            grouped_rop->initVal(i),
            op_type,
            grouped_rop->predicate());
      } else {
        genBlockReduction(
            output,
            input,
            grouped_rop->initVal(i),
            op_type,
            grouped_rop->predicate(),
            grouped_rop->writePredicate());
      }
    }
  }

  void handle(const GroupedWelfordOp* grouped_wop) final {
    TORCH_INTERNAL_ASSERT(
        false,
        "Should not reach here as grouped welford is only enabled for grid welford,",
        " which is handled by its own handler");
  }

  void handle(const kir::ForLoop* loop) final {
    if (loop->isTrivial()) {
      handleTrivialLoop(loop);
      return;
    }

    // If a loop is grouped, no loop is created, but it isn't
    // considered trivial as the loop trip count is not one.
    if (loop->isGroup()) {
      grouped_loops_.push_back(loop);
      kir::ConstIrVisitor::handle(loop);
      grouped_loops_.pop_back();
      return;
    }

    const auto gen_index = gen(loop->index());
    const auto gen_start = genInline(loop->start());
    const auto gen_stop = genInline(loop->simplifiedStop());
    const auto gen_step = genInline(loop->step());

    std::stringstream step_code;
    if (loop->step()->isOneInt()) {
      step_code << "++" << gen_index;
    } else {
      step_code << gen_index << " += " << gen_step;
    }
    if (loop->isUnrolled()) {
      indent() << "#pragma unroll\n";
    } else {
      indent() << "#pragma unroll 1\n";
    }

    indent() << "for(nvfuser_index_t " << gen_index;
    if (loop->iter_domain()->isParallelized()) {
      code_ << " = " << gen_start << "; ";
    } else {
      // Do not start at  the start of the ID when not parallelized. Instead,
      // start at 0. Predicates will protect buffers between 0 and ID->start(),
      // however if we started at ID->start and extent == ID->start, we could
      // have a "degenerate" loop (loop with no iterations). It may not be an
      // issue to have a 0-sized loop, but all potential consequences haven't
      // been covered. One example is WAR analysis which could incorrectly think
      // a barrier inside a 0-sized loop actually provides protection.
      code_ << " = 0; ";
    }
    code_ << gen_index << " < " << gen_stop << "; " << step_code.str() << ") ";
    startBlock(true);
    kir::ConstIrVisitor::handle(loop);
    endBlock();
  }

  void handle(const kir::IfThenElse* ite) final {
    auto conditional = ite->predicate()->value();
    if (conditional->isConst()) {
      // If the conditional is a constant, then the IfThenElse is not required
      if (conditional->value()) {
        handle(ite->thenBody().exprs());
      } else {
        handle(ite->elseBody().exprs());
      }
      return;
    }

    pushAlignmentInfo(ite);

    indent() << "if (" << genInline(conditional) << ") ";

    // "then" block
    startBlock(true);
    handle(ite->thenBody().exprs());

    // "else" block (optional)
    if (ite->hasElse()) {
      endBlock(" else ");
      startBlock(true);
      handle(ite->elseBody().exprs());
    }

    endBlock();

    popAlignmentInfo();
  }

  void handle(const kir::Allocate* alloc) final {
    const auto buffer_dtype = alloc->buffer()->dtype();

    TORCH_INTERNAL_ASSERT(alloc->buffer() != nullptr);
    alloc_map_.emplace(alloc->buffer(), alloc);

    if (!alloc->buffer()->isA<TensorView>()) {
      indent() << buffer_dtype << " " << gen(alloc->buffer()) << ";\n";
      return;
    }

    const auto tv = alloc->buffer()->as<TensorView>();

    const auto size = alloc->size();
    TORCH_INTERNAL_ASSERT(size != nullptr);

    if (alloc->alias() != nullptr) {
      // Allocate alias another Allocate stmt
      const auto alias_tv = alloc->alias()->buffer()->as<TensorView>();
      if (alias_tv->getDataType() == tv->getDataType()) {
        indent() << "// Alias Allocation - " << alloc->memoryType() << "\n";
        indent() << "auto& " << genVariableName(tv) << " = "
                 << genVariableName(alias_tv) << ";\n";
      } else {
        indent() << "// Alias Allocation (changing dtype) - "
                 << alloc->memoryType() << "\n";
        indent() << "auto " << genVariableName(tv)
                 << " = *reinterpret_cast<Array<" << buffer_dtype << ", "
                 << genInline(size) << ">*>(&" << genVariableName(alias_tv)
                 << ");\n";
      }
    } else {
      // Standard Memory Allocation
      switch (tv->getMemoryType()) {
        case MemoryType::Global:
          indent() << "// Allocate global tensor " << genVariableName(tv)
                   << "\n";
          break;
        case MemoryType::Shared:
          // Align Offset Position
          indent() << "smem_offset = alignBufferSize(smem_offset, "
                   // Always align to 128b / 16B
                   << 16 << ");\n";
          // Shared Memory Pointer
          indent() << buffer_dtype << "* " << genVariableName(tv)
                   << " = reinterpret_cast<" << buffer_dtype << "*>"
                   << "(array + smem_offset);\n";
          // Increment Offset Position
          indent() << "smem_offset += (" << genInline(size) << " * sizeof("
                   << buffer_dtype << "));\n";
          break;
        case MemoryType::Local: {
          auto va = kernel_->summary().vectorized_accesses;
          if (va.find(tv) != va.end()) {
            indent() << "Array<" << buffer_dtype << ", " << genInline(size)
                     << ", " << va.at(tv) << "> " << genVariableName(tv)
                     << ";\n";
          } else {
            indent() << buffer_dtype << " " << genVariableName(tv) << "["
                     << genInline(size) << "];\n";
          }
        } break;
        default:
          TORCH_INTERNAL_ASSERT(false, "Unexpected memory type");
      }
    }
  }

  void handle(const kir::BlockSync* sync) final {
    // Use a custom synchronization method if enabled
    if (getNvFuserEnv("USE_BLOCK_SYNC_ATOMIC")) {
      indent() << "block_sync::sync();\n";
    } else if (isAligned()) {
      indent() << "__syncthreads();\n";
    } else {
      indent() << "__barrier_sync(0);\n";
    }
  }

  void handle(const kir::CpAsyncWait* cpasync_wait) final {
    if (cpasync_wait->keepStages() > 0) {
      // Perform partial sync, see comment on kir::CpAsyncWait.
      indent() << "Ampere::cpAsyncPartialBarrier<" << cpasync_wait->keepStages()
               << ">();\n";
    } else {
      // Perform sync all, see comment on kir::CpAsyncWait.
      indent() << "Ampere::cpAsyncBarrier();\n";
    }
  }

  void handle(const kir::CpAsyncCommit* cpasync_wait) final {
    // Commit inflight cp.async transfers. See comment on kir::CpAsyncCommit.
    indent() << "Ampere::cpAsyncCommit();\n";
  }

  void handle(const kir::GridSync* sync) final {
    // Use a custom synchronization method if enabled
    bool bidx = sync->syncDims().get(ParallelType::BIDx);
    bool bidy = sync->syncDims().get(ParallelType::BIDy);
    bool bidz = sync->syncDims().get(ParallelType::BIDz);

    ArgumentBuilder sync_call_template_parms;
    sync_call_template_parms.arg(bidx).arg(bidy).arg(bidz).arg(true).arg(
        isAligned());

    auto sync_idx = genCall(
        "index_utils::maskedOffset",
        ArgumentBuilder().arg(!bidx).arg(!bidy).arg(!bidz),
        ArgumentBuilder().arg("blockIdx").arg("gridDim"));

    auto sync_segment_size = genCall(
        "index_utils::maskedSize",
        ArgumentBuilder().arg(bidx).arg(bidy).arg(bidz),
        ArgumentBuilder().arg("gridDim"));

    ArgumentBuilder sync_call_args;
    sync_call_args.arg(genVariableName(sync->syncBuffer()))
        .append("[")
        .append(sync_idx)
        .append("]");
    sync_call_args.arg(sync_segment_size);

    auto sync_call =
        genCall("grid_sync::sync", sync_call_template_parms, sync_call_args);

    indent() << sync_call << ";\n";
  }

  void handle(const kir::InitMagicZero*) final {
    indent() << "NVFUSER_DEFINE_MAGIC_ZERO;\n";
  }

  void handle(const kir::UpdateMagicZero*) final {
    indent() << "NVFUSER_UPDATE_MAGIC_ZERO;\n";
  }

  void handle(const CatOp* cat) final {
    auto out = gen(cat->output(0));

    // Generate code like:
    // if (consumer_idx < producer_0_extent) {
    //   consumer[consumer_idx] = produce_0[producer_idx0];
    // } else if (consumer_idx < producer_1_extent) {
    //   consumer[consumer_idx] = produce_1[producer_idx1];
    // } else if (consumer_idx < producer_2_extent) {
    //   consumer[consumer_idx] = produce_2[producer_idx2];
    // } else {
    //   consumer[consumer_idx] = produce_3[producer_idx3];
    // }

    for (const auto i : c10::irange(cat->inputs().size())) {
      auto inp = cat->input(i)->as<kir::TensorIndex>();
      auto inp_str = gen(inp);
      if (i < cat->inputs().size() - 1) {
        if (i == 0) {
          indent() << "if (";
        } else {
          indent() << "} else if (";
        }
        code_ << gen(cat->getPred((int)i)) << ") {\n";
      } else {
        // last case doesn't need to be predicated
        indent() << "} else {\n";
      }

      indent() << kTab << out << " = " << gen(inp) << ";\n";
    }

    indent() << "}\n";
  }

 private:
  std::stringstream code_;
  const kir::Kernel* kernel_;
  int block_nest_level_ = 0;
  int block_reduce_name_ = 0;
  bool print_inline_ = false;

  // Mark when we are inside of a vectorized for-loop
  bool vectorize_scope_ = false;
  //! Keep track of Allocate node for Val. Used to determine if Val
  //! should be inlined.
  std::unordered_map<const Val*, const kir::Allocate*> alloc_map_;
  //! Keep track of grouped loops
  std::deque<const kir::ForLoop*> grouped_loops_;
  //! Used to replace symbolic indices with concrete values
  std::unordered_map<const Val*, int64_t> index_replacement_map_;
  //! Keep track of thread alignment property
  std::vector<bool> aligned_scope_exprs_;
  //! Keep track of the Val* and its generated variable name
  std::unordered_map<const Val*, std::string> val_to_name_;
  //! basically kernel_->parameters(), but as a set so it's faster to lookup
  std::unordered_set<const Val*> kernel_params_;
};

} // namespace

std::string generateCudaKernel(
    const kir::Kernel* kernel,
    const std::string& kernel_name) {
  FUSER_PERF_SCOPE("generateCudaKernel");
  return CudaKernelGenerator::generateKernelDefinition(kernel, kernel_name);
}

} // namespace codegen
} // namespace nvfuser<|MERGE_RESOLUTION|>--- conflicted
+++ resolved
@@ -273,29 +273,6 @@
       }
     }
 
-<<<<<<< HEAD
-    // Global buffers
-    for (auto allocate : kernel_summary.global_allocations) {
-      TORCH_INTERNAL_ASSERT(allocate->buffer()->isA<TensorView>());
-      const auto tv = allocate->buffer()->as<TensorView>();
-      const auto& alloc_domain =
-          TensorDomain::noReductions(tv->getMaybeAllocationDomain());
-      code_ << ", Tensor<" << tv->dtype() << ", " << alloc_domain.size() << ", "
-            << alloc_domain.size() << "> " << genVariableName(tv);
-    }
-
-    // Kernels generating random numbers take extra (seed, offset) arguments
-    if (kernel_summary.max_rng_offsets >= 0) {
-      code_ << ", at::PhiloxCudaState philox_args";
-    }
-
-    // TensorMaps for global tensors accessed by TMA
-    for (auto i : c10::irange(kernel_summary.tma_tensor_maps.size())) {
-      code_ << ", const __grid_constant__ TensorMap tensormap" << i;
-    }
-
-=======
->>>>>>> b8baa7f6
     code_ << ") ";
   }
 
@@ -973,11 +950,7 @@
     }
   }
 
-<<<<<<< HEAD
-  void handle(const ArrayOp* aop) final {
-=======
   void handle(const ArrayConstruct* aop) final {
->>>>>>> b8baa7f6
     if (!print_inline_) {
       indent() << gen(aop->out()) << " = ";
     }
@@ -998,8 +971,6 @@
     }
   }
 
-<<<<<<< HEAD
-=======
   void handle(const GetItem* gop) final {
     if (!print_inline_) {
       indent() << gen(gop->out()) << " = ";
@@ -1012,7 +983,6 @@
     }
   }
 
->>>>>>> b8baa7f6
   void handle(const IndexSelectOp* sop) final {
     // generate code
     if (!print_inline_) {
