--- conflicted
+++ resolved
@@ -364,21 +364,12 @@
         if (has_dynamic_smem) {
           std::stringstream smem_buf_size_ss;
           const auto& pdim_map = kernel_->summary().parallel_dimension_map;
-<<<<<<< HEAD
-          auto gen_or_one = [&](Val* v) {
-            return v == nullptr ? "1" : genInline(v);
-          };
-          auto bdimx = gen_or_one(pdim_map.getRawCompute(ParallelType::TIDx));
-          auto bdimy = gen_or_one(pdim_map.getRawCompute(ParallelType::TIDy));
-          auto bdimz = gen_or_one(pdim_map.getRawCompute(ParallelType::TIDz));
-=======
           auto bdimx =
               genInlineOrOne(pdim_map.getRawCompute(ParallelType::TIDx));
           auto bdimy =
               genInlineOrOne(pdim_map.getRawCompute(ParallelType::TIDy));
           auto bdimz =
               genInlineOrOne(pdim_map.getRawCompute(ParallelType::TIDz));
->>>>>>> 64aff9a4
           smem_buf_size_ss << bdimx << " * " << bdimy << " * " << bdimz
                            << " * sizeof("
                            << kernel_summary.largest_smem_data_type << ")";
