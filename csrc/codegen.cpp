--- conflicted
+++ resolved
@@ -277,10 +277,6 @@
       const std::string& kernel_name,
       std::optional<int64_t> num_threads_per_cta) {
     code_ << "__global__ void ";
-<<<<<<< HEAD
-    // TODO Fix hardcoded values
-    code_ << "__launch_bounds__(384, 1) ";
-=======
     if (kernel_->hasManaged("enable_register_sharing") &&
         kernel_->getManaged<bool>("enable_register_sharing")) {
       NVF_ERROR(
@@ -289,7 +285,6 @@
       code_ << "__launch_bounds__(/*MAX_THREADS_PER_BLOCK=*/"
             << num_threads_per_cta.value() << ") ";
     }
->>>>>>> 72402bf4
     if (kernel_->hasManaged("cluster_dims")) {
       auto cluster_dims =
           kernel_->getManaged<std::tuple<int64_t, int64_t, int64_t>>(
