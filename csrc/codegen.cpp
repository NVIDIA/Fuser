--- conflicted
+++ resolved
@@ -1067,59 +1067,6 @@
             top->getTernaryOpType() == TernaryOpType::Where,
             "vectorization only works on TernaryOp::where");
 
-<<<<<<< HEAD
-        auto in_tv = top->in2()->as<kir::TensorIndex>()->view();
-
-        bool localToGlobal = out_tv->getMemoryType() == MemoryType::Global &&
-            in_tv->getMemoryType() == MemoryType::Local;
-
-        bool globalToLocal = out_tv->getMemoryType() == MemoryType::Local &&
-            in_tv->getMemoryType() == MemoryType::Global;
-
-        bool globalToGlobal = out_tv->getMemoryType() == MemoryType::Global &&
-            in_tv->getMemoryType() == MemoryType::Global;
-
-        bool is_volatile_to = out_tv->getMemoryType() == MemoryType::Global &&
-            kernel_->summary().sync_map->needsRawSync(out_tv).hasBID();
-
-        bool is_volatile_from = in_tv->getMemoryType() == MemoryType::Global &&
-            kernel_->summary().sync_map->needsRawSync(in_tv).hasBID();
-
-        indent() << gen(top->in1()) << "\n";
-        indent() << kTab << "? ";
-
-        if (localToGlobal) {
-          code_ << "loadLocalToGlobal<" << top->out()->dtype()
-                << ", /*vec_size=*/" << vector_word_size << ", /*is_volatile=*/"
-                << (is_volatile_to ? "true" : "false") << ">(";
-          code_ << " &" << gen(top->out()) << ", &" << gen(top->in2()) << ")";
-        } else if (globalToLocal) {
-          code_ << "loadGlobalToLocal<" << top->out()->dtype()
-                << ", /*vec_size=*/" << vector_word_size << ", /*is_volatile=*/"
-                << (is_volatile_from ? "true" : "false")
-                << ", "
-                // << "CacheOp::" << ldst->cacheOp() << ">(&"
-                << "CacheOp::Streaming>(&" << gen(top->out()) << ", ";
-          code_ << " &" << gen(top->in2()) << ")";
-        } else if (globalToGlobal) {
-          code_ << "loadGlobalToGlobal<" << top->out()->dtype()
-                << ", /*vec_size=*/" << vector_word_size
-                << ", /*is_volatile_to=*/"
-                << (is_volatile_to ? "true" : "false")
-                << ", /*is_volatile_from=*/"
-                << (is_volatile_from ? "true" : "false") << ">(";
-          code_ << " &" << gen(top->out()) << ", ";
-          code_ << " &" << gen(top->in2()) << ")";
-        } else {
-          code_ << "loadGeneric<" << top->out()->dtype() << ", "
-                << vector_word_size << ">(";
-          code_ << " &" << gen(top->out()) << ", ";
-          code_ << " &" << gen(top->in2()) << ")";
-        }
-
-        code_ << "\n";
-        // TODO: handle the local buffer. checkout LoadStoreOp
-=======
         indent() << gen(top->in1()) << "\n";
         indent() << kTab << "? ";
 
@@ -1127,7 +1074,6 @@
         generateVectorizedLdSt(
             top->in2(), top->out(), CacheOp::AllLevels, vector_word_size);
         code_ << "\n";
->>>>>>> 4c923717
 
         if (out_tv->getMemoryType() == MemoryType::Local &&
             !out_tv->isCircularBuffered()) {
