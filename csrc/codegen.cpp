// clang-format off
/*
 * SPDX-FileCopyrightText: Copyright (c) 2023-present NVIDIA CORPORATION & AFFILIATES.
 * All rights reserved.
 * SPDX-License-Identifier: BSD-3-Clause
 */
// clang-format on
#include <codegen.h>
#include <device_lower/utils.h>
#include <instrumentation.h>
#include <ir/utils.h>
#include <kernel_ir.h>
#include <kernel_ir_dispatch.h>
#include <options.h>
#include <scheduler/mma_utils.h>
#include <type.h>
#include <utils.h>

#include <array>
#include <cmath>
#include <sstream>
#include <typeindex>
#include <vector>

namespace nvfuser {
namespace codegen {

namespace {

std::string ptrType(DataType dt) {
  std::stringstream ss;
  ss << dt << "*";
  return ss.str();
}

bool isTmaType(const DataType& dtype) {
  return std::visit(
      [](auto&& dtype) -> bool {
        using T = std::decay_t<decltype(dtype)>;
        if constexpr (std::is_same_v<T, PointerType>) {
          return isTmaType(*dtype.type);
        }
        if constexpr (std::is_same_v<T, OpaqueType>) {
          return 0 == dtype.name.compare("TensorMap");
        }
        return false;
      },
      dtype.type);
}

//! Utility class to build an argument list
class ArgumentBuilder {
 public:
  //! Build an argument list where each argument is separated with a comma
  ArgumentBuilder() = default;

  //! Build an argument list where each argument has its own line
  ArgumentBuilder(int indent_level, const char* tab) {
    std::stringstream ss;
    for (const auto i : c10::irange(indent_level)) {
      (void)i; // Suppress unused variable warning
      ss << tab;
    }
    sep_ = ",\n" + ss.str();
  }

  //! Add a new argument
  template <typename T>
  ArgumentBuilder& arg(const T& x) {
    addSeparator();
    return append(x);
  }

  //! Append to the last argument
  template <typename T>
  ArgumentBuilder& append(const T& arg) {
    ss_ << arg;
    return *this;
  }

  //! Get a string of the argument list
  std::string str() const {
    return ss_.str();
  }

  friend std::ostream& operator<<(std::ostream& os, const ArgumentBuilder& ab) {
    return os << ab.str();
  }

 private:
  void addSeparator() {
    if (ss_.tellp() != 0) {
      ss_ << sep_;
    }
  }

 private:
  std::string sep_ = ", ";
  std::stringstream ss_;
};

//! Append to the last argument
template <>
ArgumentBuilder& ArgumentBuilder::append<bool>(const bool& arg) {
  ss_ << (arg ? "true" : "false");
  return *this;
}

//! Returns "template_name<template_arg>"
template <typename TemplateNameT, typename TemplateArgT>
std::string genTemplate(
    const TemplateNameT& template_name,
    const TemplateArgT& template_arg) {
  std::stringstream ss;
  ss << template_name << "<" << template_arg << ">";
  return ss.str();
}

//! Returns "func_name(func_arg)"
template <typename FuncNameT, typename FuncArgT>
std::string genCall(const FuncNameT& func_name, const FuncArgT& func_arg) {
  std::stringstream ss;
  ss << func_name << "(" << func_arg << ")";
  return ss.str();
}

//! Returns "func_name<template_arg>(func_arg)"
template <typename FuncNameT, typename TemplateArgT, typename FuncArgT>
std::string genCall(
    const FuncNameT& func_name,
    const TemplateArgT& template_arg,
    const FuncArgT& func_arg) {
  std::stringstream ss;
  ss << func_name << "<" << template_arg << ">(" << func_arg << ")";
  return ss.str();
}

template <typename T>
std::string genPtrType(const T& type) {
  std::stringstream ss;
  ss << type << "*";
  return ss.str();
}

template <typename CastType, typename ArgType>
std::string genStaticCast(const CastType& type, const ArgType& arg) {
  return genCall("static_cast", type, arg);
}

template <typename CastType, typename ArgType>
std::string genReinterpretCast(const CastType& type, const ArgType& arg) {
  return genCall("reinterpret_cast", type, arg);
}

class CudaKernelGenerator : private kir::ConstIrVisitor {
  static constexpr const char* kTab = "  ";

 public:
  static std::string generateKernelDefinition(
      const kir::Kernel* kernel,
      const std::string& kernel_name,
      std::optional<int64_t> num_threads_per_cta) {
    CudaKernelGenerator codegen(kernel);
    codegen.genDeclaration(kernel_name, num_threads_per_cta);
    codegen.startBlock();
    codegen.genPrologue();
    codegen.genBody();
    codegen.endBlock();
    NVF_CHECK(codegen.block_nest_level_ == 0);
    return codegen.code_.str();
  }

 private:
  explicit CudaKernelGenerator(const kir::Kernel* kernel) : kernel_(kernel) {
    initStringStreamFormat(code_);
  }

  // aligned array of registers used in the kernel
  std::unordered_set<Val*> aligned_array_of_regs_;

  using kir::ConstIrVisitor::handle;

  void initStringStreamFormat(std::stringstream& ss) {
    ss.imbue(std::locale("C"));
    ss << std::scientific;
    // Set the default precision as Double
    setPrecision(ss, DataType::Double);
  }

  void setPrecision(std::stringstream& ss, DataType dtype) {
    NVF_ERROR(isFloatingPointType(dtype));
    ss << std::setprecision(max_digits10(dtype));
  }

  std::string getLiteralSuffix(DataType dtype) {
    switch (std::get<PrimDataType>(dtype.type)) {
      case DataType::Float:
      case DataType::Half:
      case DataType::BFloat16:
      case DataType::Float8_e4m3fn:
      case DataType::Float8_e5m2:
        return "f";
      case DataType::Int:
        // We use the LL suffix for int64_t literals
        // See https://en.cppreference.com/w/cpp/language/integer_literal
        // and https://en.cppreference.com/w/cpp/language/types
        // For 64-bit Unix systems, int is 32-bit, long and long long are 64-bit
        // For 64-bit Windows, int and long are 32-bit, long long are 64-bit
        return "LL";
      case DataType::UInt32:
        return "U";
      case DataType::UInt64:
        return "ULL";
      case DataType::Index:
        return getLiteralSuffix(kernel_->indexType());
      default:
        return "";
    }
  }

  std::string genVariableName(const Val* v) {
    if (auto ns = dynamic_cast<const NamedScalar*>(v)) {
      // dim3 components are unsigned int. Cast to signed integer to
      // support negative indexing
      if (ns->getParallelIndex().has_value() ||
          ns->getParallelDim().has_value()) {
        return "((nvfuser_index_t)" + ns->name() + ")";
      } else {
        return ns->name();
      }
    }
    // We keep the name of TensorIndex and TensorView as is, because in our unit
    // tests, we often write code like
    //  auto tv5 = someOp(tv3, tv4);
    // And we want to keep the name of tv5 as T5, so that it is more convenient
    // for debugging.
    if (v->isOneOf<kir::TensorIndex, TensorView>()) {
      return ir_utils::varName(v);
    }
    // Instead of using the original v->name(), we assign variables a new name,
    // so that the variable name in the generated code is not sensitive to the
    // number of intermediates generated by simplifyExpr. This is important
    // because we have multiple unit tests that assert the generated code string
    // match. We need to make sure that the generated variable name does not
    // easily change, so that we don't need to update these tests often. This
    // remapping also make the generated code more readable.
    if (isOptionDisabled(DisableOption::VarNameRemapping)) {
      return ir_utils::varName(v);
    }
    if (val_to_name_.find(v) == val_to_name_.end()) {
      val_to_name_[v] =
          typePrefix(v->dtype()) + std::to_string(val_to_name_.size());
    }
    return val_to_name_.at(v);
  }

  // If the variable is an aligned array, append ".array" to use the reguar
  // array. This avoid the type mismatch in template functions when one of the
  // arguments is an aligned array (Array<T,N>) while the other is a regular
  // array T[N].
  std::string genVariableNameConvertAlignedArray(Val* v) {
    TensorView* tv = nullptr;
    if (v->isA<kir::TensorIndex>()) {
      tv = v->as<kir::TensorIndex>()->view();
    } else if (v->isA<TensorView>()) {
      tv = v->as<TensorView>();
    }
    if (tv &&
        (aligned_array_of_regs_.count(tv) ||
         tv->getMemoryType() == MemoryType::Local)) {
      return genVariableName(tv).append(".array");
    } else {
      return genVariableName(v);
    }
  }

  // Generates the kernel function declaration
  void genDeclaration(
      const std::string& kernel_name,
      std::optional<int64_t> num_threads_per_cta) {
    code_ << "__global__ void ";
    if (kernel_->hasManaged("enable_register_sharing") &&
        kernel_->getManaged<bool>("enable_register_sharing")) {
      NVF_ERROR(
          num_threads_per_cta.has_value(),
          "__launch_bounds__ must be set for register sharing warp specialization");
      code_ << "__launch_bounds__(/*MAX_THREADS_PER_BLOCK=*/"
            << num_threads_per_cta.value() << ") ";
    }
    if (kernel_->hasManaged("cluster_dims")) {
      auto cluster_dims =
          kernel_->getManaged<std::tuple<int64_t, int64_t, int64_t>>(
              "cluster_dims");
      code_ << "__cluster_dims__(" << std::get<0>(cluster_dims) << ", "
            << std::get<1>(cluster_dims) << ", " << std::get<2>(cluster_dims)
            << ") ";
    }
    code_ << kernel_name << "(";

    std::unordered_set<Val*> unique_args;

    std::vector<Val*> params;

    // Generate parameter declarations
    kernel_params_.reserve(kernel_->parameters().size());
    unsigned int duplicate_counter = 0;
    for (auto i : c10::irange(kernel_->parameters().size())) {
      std::stringstream var_name_ss;
      auto param = kernel_->parameters().at(i);
      kernel_params_.insert(param);

      if (param->isA<TensorView>()) {
        var_name_ss << genVariableName(param->as<TensorView>());
      } else {
        var_name_ss << gen(param);
      }

      // If value is duplicate in arguments change the name to avoid name
      // conflicts in args.
      if (!unique_args.emplace(param).second) {
        var_name_ss << "_duplicate_" << duplicate_counter++;
      }

      if (const auto tv = dynamic_cast<TensorView*>(param)) {
        if (tv->isCpuScalar()) {
          code_ << " CpuScalarTensor<" << param->dtype() << "> "
                << var_name_ss.str();
        } else {
          code_ << "Tensor<" << param->dtype() << ", "
                << TensorDomain::noReductions(tv->getLogicalDomain()).size()
                << ", "
                << TensorDomain::noReductions(tv->getMaybeAllocationDomain())
                       .size()
                << "> " << var_name_ss.str();
        }
      } else {
        NVF_ERROR(param->isScalar()); // NOLINT (LLVM bug 48525)
        if (isTmaType(param->dtype())) {
          code_ << "const __grid_constant__ " << param->dtype() << " "
                << var_name_ss.str();
        } else {
          code_ << param->dtype() << " " << var_name_ss.str();
        }
      }

      if (i + 1 != kernel_->parameters().size()) {
        code_ << ", ";
      }
    }

    code_ << ") ";
  }

  std::string genInlineOrOne(Val* v) {
    return v == nullptr ? "1" : genInline(v);
  }

  // Generates setup code which is executed before the kernel body
  void genPrologue() {
    const auto& kernel_summary = kernel_->summary();

    if (kernel_summary.has_philox_op) {
      indent() << "Array<uint32_t, 4> rng_result;\n";
      indent() << "nvfuser_index_t rng_subseq = -1;\n";
      indent() << "nvfuser_index_t rng_offset = -1;\n";
    }

    // Do we have any dynamic shared memory buffers?
    const bool has_dynamic_smem =
        !kernel_summary.dynamic_smem_allocations.empty();

    // Do we have any reductions?
    const bool has_reductions = kernel_summary.has_block_reductions ||
        kernel_summary.has_grid_reductions;
    const bool has_parallel_welford =
        kernel_summary.has_block_welford || kernel_summary.has_grid_welford;

    // Shared memory
    if (has_dynamic_smem || has_reductions || has_parallel_welford) {
      indent() << "alignas("
               << 16 // always align to 16B for any shared mem allocation
               << ") extern __shared__ char array[];\n";

      if (has_reductions || has_parallel_welford) {
        indent() << "void* shared_mem = array;\n";
        if (has_dynamic_smem) {
          std::stringstream smem_buf_size_ss;
          const auto& pdim_map = kernel_->summary().parallel_dimension_map;
          auto bdimx =
              genInlineOrOne(pdim_map.getRawCompute(ParallelType::TIDx));
          auto bdimy =
              genInlineOrOne(pdim_map.getRawCompute(ParallelType::TIDy));
          auto bdimz =
              genInlineOrOne(pdim_map.getRawCompute(ParallelType::TIDz));
          smem_buf_size_ss << bdimx << " * " << bdimy << " * " << bdimz
                           << " * sizeof("
                           << kernel_summary.largest_smem_data_type << ")";
          if (has_parallel_welford) {
            smem_buf_size_ss << " * 3";
          }
          std::string smem_buf_size = smem_buf_size_ss.str();
          if (kernel_summary.has_outer_grouped_grid_welford) {
            std::stringstream smem_buf_size_with_outer_opt;
            smem_buf_size_with_outer_opt
                << "max(" << smem_buf_size << ", "
                << kernel_summary.outer_grouped_grid_welford_largest_smem_size
                << ")";
            smem_buf_size = smem_buf_size_with_outer_opt.str();
          }
          // Ensure that smem_offset remains 16-byte aligned, like shared_mem
          indent() << "const unsigned smem_offset = alignBufferSize("
                   << smem_buf_size << ", 16);\n";
        }

        if (has_parallel_welford) {
          // Unpack shared mem pointer
          auto space_type = kernel_summary.largest_smem_data_type;
          indent()
              << "nvfuser_index_t block_size = blockDim.x*blockDim.y*blockDim.z;\n";
          indent() << space_type << " *shared_mem_var = "
                   << "static_cast<" << space_type << "*>("
                   << "shared_mem);\n";
          indent() << space_type
                   << " *shared_mem_avg = shared_mem_var + block_size;\n";
          indent() << space_type
                   << " *shared_mem_n = shared_mem_avg + block_size;\n";
        }
      } else if (has_dynamic_smem) {
        indent() << "const unsigned smem_offset = 0;\n";
      }
    }

    // Call the initialization function if using a custom block sync
    if (getNvFuserEnv("USE_BLOCK_SYNC_ATOMIC")) {
      indent() << "block_sync::init();\n";
    }
  }

  void generateVectorizedLdSt(
      Val* in,
      Val* out,
      CacheOp cache_op,
      int64_t vector_word_size) {
    auto out_tv = out->as<kir::TensorIndex>()->view();
    auto in_tv = in->as<kir::TensorIndex>()->view();

    bool localToGlobal = out_tv->getMemoryType() == MemoryType::Global &&
        in_tv->getMemoryType() == MemoryType::Local;

    bool globalToLocal = out_tv->getMemoryType() == MemoryType::Local &&
        in_tv->getMemoryType() == MemoryType::Global;

    bool globalToGlobal = out_tv->getMemoryType() == MemoryType::Global &&
        in_tv->getMemoryType() == MemoryType::Global;

    bool is_volatile_to = out_tv->getMemoryType() == MemoryType::Global &&
        kernel_->summary().sync_map->needsRawSync(out_tv).hasBID();

    bool is_volatile_from = in_tv->getMemoryType() == MemoryType::Global &&
        kernel_->summary().sync_map->needsRawSync(in_tv).hasBID();

    if (localToGlobal) {
      code_ << "loadLocalToGlobal<" << out->dtype() << ", /*vec_size=*/"
            << vector_word_size << ", /*is_volatile=*/"
            << (is_volatile_to ? "true" : "false") << ">(";
      code_ << " &" << gen(out) << ", &" << gen(in) << ")";
    } else if (globalToLocal) {
      code_ << "loadGlobalToLocal<" << out->dtype() << ", /*vec_size=*/"
            << vector_word_size << ", /*is_volatile=*/"
            << (is_volatile_from ? "true" : "false") << ", "
            << "CacheOp::" << cache_op << ">(&" << gen(out) << ", ";
      code_ << " &" << gen(in) << ")";
    } else if (globalToGlobal) {
      code_ << "loadGlobalToGlobal<" << out->dtype() << ", /*vec_size=*/"
            << vector_word_size << ", /*is_volatile_to=*/"
            << (is_volatile_to ? "true" : "false") << ", /*is_volatile_from=*/"
            << (is_volatile_from ? "true" : "false") << ">(";
      code_ << " &" << gen(out) << ", ";
      code_ << " &" << gen(in) << ")";
    } else {
      code_ << "loadGeneric<" << out->dtype() << ", " << vector_word_size
            << ">(";
      code_ << " &" << gen(out) << ", ";
      code_ << " &" << gen(in) << ")";
    }
  }

  // Cannot just use ConstIrVisitor::handle as it expects a vector of
  // const Expr*, whereas most of the IR API returns a vector of
  // non-const Expr*.
  void handle(const std::vector<Expr*>& exprs) {
    for (Expr* expr : exprs) {
      kir::ConstIrVisitor::dispatch(expr);
    }
  }

  void genBody() {
    handle(kernel_->topLevelExprs());
  }

  void startBlock(bool continuation = false) {
    if (continuation) {
      code_ << "{\n";
    } else {
      indent() << "{\n";
    }
    ++block_nest_level_;
  }

  void endBlock(const char* sep = "\n") {
    --block_nest_level_;
    NVF_CHECK(block_nest_level_ >= 0);
    indent() << "}" << sep;
  }

  //! Remember the alignment info of a new scope expr (IfThenElse or ForLoop)
  void pushAlignmentInfo(const Expr* scope_expr) {
    aligned_scope_exprs_.push_back(ir_utils::isAlignedScopeExpr(scope_expr));
  }

  void popAlignmentInfo() {
    aligned_scope_exprs_.pop_back();
  }

  //! Check if the current scope is aligned, i.e., guaranteed to cause
  //! no thread divergence
  bool isAligned() const {
    return std::all_of(
        aligned_scope_exprs_.begin(), aligned_scope_exprs_.end(), [](bool b) {
          return b;
        });
  }

  std::ostream& indent() {
    for (const auto i : c10::irange(block_nest_level_)) {
      (void)i; // Suppress unused variable warning
      code_ << kTab;
    }
    return code_;
  }

  std::string gen(const Statement* stmt) {
    if (stmt->isA<Expr>()) {
      // This expr should just be an individul expr with no nested
      // scope
      NVF_ERROR(
          !stmt->isA<kir::IfThenElse>() && !stmt->isA<ForLoop>(),
          "Invalid expr: ",
          stmt->toString());
    } else {
      NVF_ERROR(
          stmt->isA<Val>(), "Unknown Statement IR type: ", stmt->toString());
    }

    std::stringstream tmp_code;
    initStringStreamFormat(tmp_code);
    std::swap(tmp_code, code_);
    dispatch(stmt);
    std::swap(tmp_code, code_);
    return tmp_code.str();
  }

  std::string genInline(const Statement* stmt) {
    const bool saved_inline = print_inline_;
    print_inline_ = true;
    auto result = gen(stmt);
    print_inline_ = saved_inline;
    // NOLINTNEXTLINE(performance-no-automatic-move)
    return result;
  }

  void handle(const kir::Predicate* pred) final {
    NVF_ERROR(pred->hasValue());
    code_ << gen(pred->value());
  }

  void stringify(const PolymorphicValue& value, const DataType dtype) {
    if (value.is<bool>()) {
      code_ << (value ? "true" : "false");
    } else if (value.is<int64_t>()) {
      if (isUnsignedIntegralType(dtype)) {
        code_ << (uint64_t)value << getLiteralSuffix(dtype);
      } else {
        code_ << value << getLiteralSuffix(dtype);
      }
    } else if (value.is<double>()) {
      auto val = value.as<double>();
      // note: default inf/nan doesn't work and should be replaced with macros
      // `NAN`, `POS_INFINITY` and `NEG_INFINITY` instead.
      if (std::isinf(val)) {
        if (val > 0) {
          code_ << "POS_INFINITY";
        } else {
          code_ << "NEG_INFINITY";
        }
      } else if (std::isnan(val)) {
        code_ << "NAN";
      } else {
        setPrecision(code_, dtype);
        code_ << val << getLiteralSuffix(dtype);
      }
    } else if (value.is<std::complex<double>>()) {
      if (dtype == DataType::ComplexFloat) {
        code_ << "std::complex<float>" << value;
      } else {
        NVF_ERROR(dtype == DataType::ComplexDouble);
        code_ << "std::complex<double>" << value;
      }
    } else if (std::holds_alternative<ArrayType>(dtype.type)) {
      // print out the vector.
      code_ << to_str(dtype);
      NVF_ERROR(
          value.is<std::vector>(),
          "Value expected to be a vector",
          dtype,
          " ",
          value);
      auto atype = std::get<ArrayType>(dtype.type);
      auto dims = static_cast<int64_t>(value.as<std::vector>().size());
      code_ << "{";
      for (auto i = 0; i < dims; i++) {
        if (i > 0) {
          code_ << ", ";
        }
        stringify(value[i], *atype.type);
      }
      code_ << "}";
    } else {
      NVF_THROW("Unhandled constant type: ", dtype, " ", value);
    }
  }

  void handle(const Val* s) final {
    // Check the replacement map first. If there's an entry for s, use
    // the corresponding replacement.
    auto replace_it = index_replacement_map_.find(s);
    if (replace_it != index_replacement_map_.end()) {
      code_ << replace_it->second;
      return;
    }
    const auto def = s->definition();
    const bool has_alloc = alloc_set_.find(s) != alloc_set_.end();
    const bool is_param = kernel_params_.find(s) != kernel_params_.end();
    if (def != nullptr && !has_alloc && !is_param) {
      if (def->isOneOf<GetAttr, GetItem, GetMetaData>() ||
          (def->isA<UnaryOp>() &&
           !inline_op_str(def->as<UnaryOp>()->getUnaryOpType()).has_value())) {
        code_ << genInline(def);
      } else {
        code_ << "(" << genInline(def) << ")";
      }
    } else if (s->isConst()) {
      stringify(s->value(), s->dtype());
    } else {
      code_ << genVariableName(s);
    }
  }

  void handle(const NamedScalar* ns) final {
    if (ns->definition() != nullptr &&
        alloc_set_.find(ns) == alloc_set_.end()) {
      code_ << genInline(ns->definition());
    } else {
      code_ << genVariableName(ns);
    }
  }

  void handle(const kir::TensorIndex* ti) final {
    if (isPointerType(ti->index()->dtype())) {
      const bool is_u32_ptr = ti->index()->dtype() == DataType::SMemAddress;
      if (is_u32_ptr) {
        // DataType::SMemAddress is implemented as uint32_t in C++. The problem
        // for this implementation is, the type promotion rule in C++ for
        // uint32_t mismatch with the type promotion rule for
        // DataType::SMemAddress in nvFuser. As a workaround, we always cast to
        // the correct type in the generated code.
        code_ << "(uint32_t)(";
      }
      code_ << genInline(ti->index());
      if (is_u32_ptr) {
        code_ << ")";
      }
      return;
    }

    if (ti->view()->getMemoryType() == MemoryType::Tensor) {
      // Generate code like:
      // (uint32_t)(T2 + Array<uint16_t, 2, 1>{0, 0})
      code_ << "(uint32_t)(" << genVariableName(ti->view()) << " + "
            << genInline(ti->index()) << ")";
      return;
    }

    if (ti->view()->getMemoryType() == MemoryType::Global &&
        kernel_->summary().sync_map->needsRawSync(ti->view()).hasBID()) {
      code_ << "*(volatile " << ti->getDataType().value() << "*)&";
    }

    const bool different_dtype = ti->view()->dtype() != ti->dtype();
    if (different_dtype) {
      code_ << "(*reinterpret_cast<" << ti->getDataType().value() << "*>(&";
    }
    code_ << genVariableName(ti->view()) << "[" << genInline(ti->index())
          << "]";
    if (different_dtype) {
      code_ << "))";
    }
  }

  void handle(const IterDomain*) final {
    NVF_THROW("Unreachable");
  }

  void handle(const TensorDomain*) final {
    NVF_THROW("Unreachable");
  }

  void handle(const TensorView* tv) final {
    code_ << genVariableName(tv);
  }

  void genCpAsyncBulkMaybeTensorTile(const LoadStoreOp* ldst) {
    auto in = ldst->in()->as<kir::TensorIndex>();
    auto out = ldst->out()->as<kir::TensorIndex>();

    auto in_tv = in->view();
    auto out_tv = out->view();

    kir::TensorIndex* gmem_ti = nullptr;
    kir::TensorIndex* smem_ti = nullptr;
    std::string func_name;

    bool is_tensor_tile =
        ldst->opType() == LoadStoreOpType::CpAsyncBulkTensorTile;

    if (out->view()->getMemoryType() == MemoryType::Shared) {
      func_name = is_tensor_tile ? "Hopper::cpAsyncBulkTensorTileG2S"
                                 : "Hopper::cpAsyncBulkG2S";
      NVF_ERROR(
          in_tv->getMemoryType() == MemoryType::Global,
          "Expected input in global for G2S operation");
      smem_ti = out;
      gmem_ti = in;
    } else {
      NVF_ERROR(
          in_tv->getMemoryType() == MemoryType::Shared,
          "Expected input in shared for S2G operation");
      NVF_ERROR(
          out_tv->getMemoryType() == MemoryType::Global,
          "Expected input in shared for S2G operation");
      func_name = is_tensor_tile ? "Hopper::cpAsyncBulkTensorTileS2G"
                                 : "Hopper::cpAsyncBulkS2G";
      smem_ti = in;
      gmem_ti = out;
    }

    ArgumentBuilder func_args;
    func_args.arg(genInline(gmem_ti->index()));
    func_args.arg(genInline(smem_ti->index()));

    indent() << genCall(func_name, func_args) << ";\n";
  }

  void handle(const GetMetaData* gop) final {
    if (print_inline_) {
      code_ << gen(gop->in());
    } else {
      auto out_type = gop->output(0)->dtype();
      std::visit(
          [&](auto&& dtype) {
            using T = std::decay_t<decltype(dtype)>;
            if constexpr (std::is_same_v<T, StructType>) {
              for (const auto& field : dtype.fields) {
                if (!field.used_in_kernel) {
                  continue;
                }
                indent() << gen(gop->output(0)) << "." << field.name << " = "
                         << gen(gop->in()) << "." << field.name << ";\n";
              }
            } else {
              indent() << gen(gop->output(0)) << " = " << gen(gop->in())
                       << ";\n";
            }
          },
          out_type.type);
    }
  }

  void handle(const StructConstruct* sop) final {
    if (!print_inline_) {
      indent() << gen(sop->output(0)) << " = ";
    }
    auto dtype = std::get<StructType>(sop->output(0)->dtype().type);
    code_ << dtype.name << "{ ";
    for (auto i : c10::irange(sop->inputs().size())) {
      if (i > 0) {
        code_ << ", ";
      }
      // TODO: upgrade to C++20 and use dot initialization
      code_ << /*"." << sop->fieldName(i) << " = " <<*/ gen(sop->input(i));
    }
    code_ << " }";
    if (!print_inline_) {
      code_ << ";\n";
    }
  }

  void handle(const GetAttr* gop) final {
    if (!print_inline_) {
      indent() << gen(gop->output(0)) << " = ";
    }
    code_ << gen(gop->struct_()) << "." << gop->attr();
    if (!print_inline_) {
      code_ << ";\n";
    }
  }

  void handle(const UnaryOp* uop) final {
    const auto op_type = uop->getUnaryOpType();

    if (!print_inline_) {
      indent() << gen(uop->out());
      if (!uop->out()->isScalar() && !uop->in()->isScalar()) {
        code_ << "\n";
        indent() << kTab;
      }
      code_ << " = ";
    }

    if (auto op = inline_op_str(op_type)) {
      code_ << *op << gen(uop->in());
    } else {
      if (op_type == UnaryOpType::Cast) {
        const auto cast_str =
            cast_func_str({uop->in()->dtype(), uop->out()->dtype()});
        NVF_ERROR(
            cast_str.has_value(),
            "Invalid cast. Input type: ",
            uop->in()->dtype(),
            ", output type: ",
            uop->out()->dtype());
        code_ << cast_str.value();
      } else if (op_type == UnaryOpType::BitCast) {
        code_ << "std::bit_cast<" << uop->out()->dtype() << ">";
      } else if (op_type == UnaryOpType::RefCast) {
        code_ << "(*reinterpret_cast<" << uop->out()->dtype() << "*>(&";
      } else {
        code_ << op_type;
        if (needFloatSuffix(op_type) &&
            uop->out()->dtype() == DataType::Float) {
          code_ << "f";
        }
      }

      code_ << "(" << gen(uop->in()) << ")";
      if (op_type == UnaryOpType::RefCast) {
        code_ << "))";
      }
    }

    if (!print_inline_) {
      code_ << ";\n";
    }
  }

  void handle(const RNGOp* rop) final {
    // TODO: NVF_ERROR that the scheduler correctly creates an
    // innermost ID of size 4 (float) or size 2 (double)?
    auto index = genInline(rop->getPhiloxIndex());
    int multiple = rop->getPhiloxMultiple();
    indent() << "nvfuser_index_t linear_index" << rop->name() << " = " << index
             << ";\n";
    indent() << "nvfuser_index_t rng_subseq" << rop->name() << " = linear_index"
             << rop->name() << " / " << multiple << ";\n";
    indent() << "nvfuser_index_t rng_component" << rop->name()
             << " = linear_index" << rop->name() << " % " << multiple << ";\n";
    indent() << "nvfuser_index_t rng_offset" << rop->name() << " = "
             << genInline(rop->getRNGOffsetVal()) << ";\n";
    indent() << "if (rng_subseq != rng_subseq" << rop->name()
             << " || rng_offset != rng_offset" << rop->name() << ") {\n";
    indent() << "  rng_result = philox(" << genInline(rop->getRNGSeedVal())
             << ", rng_subseq" << rop->name() << ", "
             << "rng_offset" << rop->name() << ");\n";
    indent() << "  rng_subseq = rng_subseq" << rop->name() << ";\n";
    indent() << "  rng_offset = rng_offset" << rop->name() << ";\n";
    indent() << "}\n";
    auto op_type = rop->getRNGOpType();
    indent() << gen(rop->output(0)) << " = " << op_type;
    if (needFloatSuffix(op_type)) {
      if (rop->dtype() == DataType::Float) {
        code_ << "f";
      } else if (rop->dtype() == DataType::BFloat16) {
        code_ << "_bfloat";
      } else if (rop->dtype() == DataType::Half) {
        code_ << "_half";
      }
      // Generate other datatypes in double
    }
    code_ << "(rng_result, rng_component" << rop->name();
    switch (op_type) {
      case RNGOpType::UniformRange:
      case RNGOpType::NormalGeneral: {
        auto parameters = rop->getParameters();
        NVF_ERROR(parameters.size() == 2);
        code_ << ", " << gen(parameters[0]) << ", " << gen(parameters[1]);
        break;
      }
      default:;
    }
    code_ << ");\n";
  }

  std::string genBinaryOp(
      BinaryOpType op_type,
      DataType data_type,
      const std::string& lhs,
      const std::string& rhs) {
    std::stringstream expr;
    if (auto op = inline_op_str(op_type)) {
      expr << lhs << " " << *op << " " << rhs;
    } else {
      if (integer_op_str(op_type) && isIntegralType(data_type)) {
        auto int_op = integer_op_str(op_type);
        expr << *int_op;
      } else if (bool_op_str(op_type) && isBooleanType(data_type)) {
        auto bool_op = bool_op_str(op_type);
        expr << *bool_op;
      } else {
        expr << op_type;
        if (needFloatSuffix(op_type) && data_type == DataType::Float) {
          expr << "f";
        }
      }
      expr << "(" << lhs << ", " << rhs << ")";
    }
    return expr.str();
  }

  // If one argument is a tensorview and the other is a scalar, make sure we
  // cast the scalar to the tensorview type
  std::string scalarCast(Val* lhs, Val* rhs) {
    // If neither are scalars return
    if (!((lhs->isScalar() || rhs->isScalar()) &&
          (lhs->isA<kir::TensorIndex>() || rhs->isA<kir::TensorIndex>()))) {
      return "";
    }

    // Looking for mixed tensorview scalar options where types don't match
    // but are either both floating or both int types. We should cast
    // scalar to tensorview type in these instances.
    auto lhs_t = lhs->dtype();
    auto rhs_t = rhs->dtype();

    // If same type, don't cast anything
    if (lhs_t == rhs_t) {
      return "";
    }

    // Don't do anything when dealing with bools
    if (lhs_t == DataType::Bool || rhs_t == DataType::Bool) {
      return "";
    }

    // Mixing floating and int combination
    if ((isFloatingPointType(lhs_t) != isFloatingPointType(rhs_t)) ||
        (isIntegralType(lhs_t) != isIntegralType(rhs_t))) {
      return "";
    }

    std::stringstream cast;
    cast << "(" << (lhs->isA<kir::TensorIndex>() ? lhs_t : rhs_t) << ") ";
    return cast.str();
  }

  // If possible, replace pow with mul. Return true when successful.
  bool genPowerWithMul(const BinaryOp* bop) {
    if (bop->getBinaryOpType() != BinaryOpType::Pow) {
      return false;
    }

    auto rhs = bop->rhs();
    PolymorphicValue exponent;
    if (auto val_int = dynamic_cast<Val*>(rhs)) {
      if (val_int->isConst()) {
        exponent = val_int->value();
      }
    } else if (auto val_float = dynamic_cast<Val*>(rhs)) {
      if (val_float->isConst()) {
        auto fp_exp = val_float->value().as<double>();
        double int_exp = 0;
        if (std::modf(fp_exp, &int_exp) == 0) {
          exponent = int_exp;
        }
      }
    }

    if (!exponent.hasValue()) {
      return false;
    }

    // Only **1, **2 and **3 are considered
    if (!(exponent == 1 || exponent == 2 || exponent == 3)) {
      return false;
    }

    auto lhs = gen(bop->lhs());

    if (print_inline_) {
      for (int i = 0; i < exponent; ++i) {
        if (i != 0) {
          code_ << " * ";
        }
        code_ << lhs;
      }
    } else {
      indent() << gen(bop->out());
      if (bop->out()->isScalar()) {
        for (int i = 0; i < exponent; ++i) {
          if (i == 0) {
            code_ << " = " << lhs;
          } else {
            code_ << " * " << lhs;
          }
        }
      } else {
        for (int i = 0; i < exponent; ++i) {
          if (i == 0) {
            code_ << "\n";
            indent() << kTab << "= " << lhs;
          } else {
            indent() << "\n" << kTab << "* " << lhs;
          }
        }
      }
    }

    code_ << ";\n";
    return true;
  }

  void handle(const BinaryOp* bop) final {
    // Try replacing pow with mul
    if (genPowerWithMul(bop)) {
      return;
    }

    const auto op_type = bop->getBinaryOpType();
    if (print_inline_) {
      // Inline expression: `lhs op rhs`
      code_ << genBinaryOp(
          op_type, bop->out()->dtype(), gen(bop->lhs()), gen(bop->rhs()));
    } else {
      indent() << gen(bop->out());
      if (bop->out()->isScalar()) {
        // Single line: `out = lhs op rhs;`
        code_ << " = "
              << genBinaryOp(
                     op_type,
                     bop->out()->dtype(),
                     gen(bop->lhs()),
                     gen(bop->rhs()));
      } else {
        // Split TensorView expressions across multiple lines:
        //
        // out
        //    =  lhs
        //    op rhs;
        //

        auto cast = scalarCast(bop->lhs(), bop->rhs());
        if (auto op = inline_op_str(op_type)) {
          code_ << "\n";
          indent() << kTab << "= " << (bop->lhs()->isScalar() ? cast : "")
                   << gen(bop->lhs()) << "\n";
          indent() << kTab;
          code_ << *op << " " << (bop->rhs()->isScalar() ? cast : "")
                << gen(bop->rhs());
        } else {
          if (integer_op_str(op_type) && isIntegralType(bop->out()->dtype())) {
            auto int_op = integer_op_str(op_type);
            code_ << " = " << *int_op << "(\n";
          } else if (
              bool_op_str(op_type) && isBooleanType(bop->out()->dtype())) {
            auto bool_op = bool_op_str(op_type);
            code_ << " = " << *bool_op << "(\n";
          } else {
            std::stringstream op_str;
            op_str << op_type;
            if (needFloatSuffix(op_type) &&
                bop->out()->dtype() == DataType::Float) {
              op_str << "f";
            }
            code_ << " = " << op_str.str() << "(\n";
          }
          indent() << kTab << (bop->lhs()->isScalar() ? cast : "")
                   << gen(bop->lhs()) << ",\n";
          indent() << kTab << (bop->rhs()->isScalar() ? cast : "")
                   << gen(bop->rhs()) << ")";
        }
      }
      code_ << ";\n";
    }
  }

  void handle(const TernaryOp* top) final {
    // Note: vectorized TernaryOp looks something like:
    //   ```
    //     predicate
    //       ? LoadGlobalToLocal(&dst[0], &in2[index])
    //       : arraySet(&dst[0], in3);
    //   ```
    //
    // Current limitation:
    //   1. only TernaryOpType::Where is supported;
    //   2. predicate needs to be a scalar;
    //   3. output needs to be a TensorView;
    //   4. one and only one of the inputs needs to be a TensorView. (This is
    //   coming from validation analysis.)
    if (top->out()->isA<kir::TensorIndex>()) {
      // Get vectorization information
      auto out_tv = top->out()->as<kir::TensorIndex>()->view();
      int64_t vector_word_size = ir_utils::getVectorizeSize(out_tv);
      bool is_vector_op = vectorize_scope_ && vector_word_size != 1;

      if (is_vector_op) {
        NVF_CHECK(
            top->in1()->isScalar(),
            "predicate should be a scalar for vectorized TernaryOp::where");
        NVF_CHECK(
            !top->out()->isScalar(),
            "scalar output in vectorization isn't supported");
        NVF_CHECK(
            top->getTernaryOpType() == TernaryOpType::Where,
            "vectorization only works on TernaryOp::where");
        indent() << gen(top->in1()) << "\n";
        indent() << kTab << "? ";
        auto vec_load = [&out_tv, &top, &vector_word_size, this](Val* in) {
          if (in->isScalar()) {
            if (out_tv->getMemoryType() == MemoryType::Local &&
                !out_tv->isCircularBuffered()) {
              // Vectorized initialization, explicit type conversion is needed
              // for complex numbers
              code_ << genVariableName(out_tv) << ".set("
                    << genCall(out_tv->dtype(), gen(in)) << ")";
            } else {
              // Note: currently arraySet option is not vectorized, so it will
              //  rely on auto vectorization pass of cuda compiler.
              code_ << "arraySet<" << out_tv->getDataType().value() << ", "
                    << vector_word_size << ">(&" << gen(top->out()) << ", ("
                    << out_tv->getDataType().value() << ")" << gen(in) << ")";
            }
          } else {
            generateVectorizedLdSt(
                in, top->out(), CacheOp::AllLevels, vector_word_size);
          }
        };

        // TODO: should we have the option to specify cache level?
        vec_load(top->in2());
        code_ << "\n";
        indent() << kTab << ": ";
        vec_load(top->in3());
        code_ << ";\n";
        return;
      }
    }

    if (!print_inline_) {
      indent() << gen(top->out());
      if (!top->out()->isScalar()) {
        code_ << "\n";
        indent() << kTab;
      }
      code_ << " = ";
    }

    // Don't use a runtime device function for where as the second and
    // third aguments should not be evaluated unless picked by the
    // condition. If a device function is implemnted as pass-by-value,
    // both arguments would be evaluated. Could be worked around by
    // pass-by-reference, but it's just simpler to use the C++ ? operator.
    if (top->getTernaryOpType() == TernaryOpType::Where) {
      code_ << gen(top->in1()) << " ? ";
      // Make sure the two operands of where has the same
      // type. Note that compiling "where(0.0f, 0.0)" fails because of
      // the overloading ambiguity.
      auto cast = scalarCast(top->in2(), top->in3());
      code_ << (top->in2()->isScalar() ? cast : "") << gen(top->in2()) << " : "
            << (top->in3()->isScalar() ? cast : "") << gen(top->in3());
    } else {
      code_ << top->getTernaryOpType() << "(" << gen(top->in1()) << ", "
            << gen(top->in2()) << ", " << gen(top->in3()) << ")";
    }

    if (!print_inline_) {
      code_ << ";\n";
    }
  }

  void handle(const ArrayConstruct* aop) final {
    if (!print_inline_) {
      indent() << gen(aop->out()) << " = ";
    }

    code_ << aop->out()->dtype() << "{";
    bool first = true;
    for (auto in : aop->inputs()) {
      if (!first) {
        code_ << ", ";
      }
      first = false;
      code_ << gen(in);
    }
    code_ << "}";

    if (!print_inline_) {
      code_ << ";\n";
    }
  }

  void handle(const GetItem* gop) final {
    if (!print_inline_) {
      indent() << gen(gop->out()) << " = ";
    }

    code_ << gen(gop->array()) << "[" << gen(gop->index()) << "]";

    if (!print_inline_) {
      code_ << ";\n";
    }
  }

  void handle(const IndexSelectOp* sop) final {
    // generate code
    if (!print_inline_) {
      indent() << gen(sop->output(0));
      if (!sop->output(0)->isScalar()) {
        code_ << "\n";
        indent() << kTab;
      }
      code_ << " = ";
    }

    code_ << gen(sop->input(0)) << ";\n";
  }

  void handle(const ScatterOp* sop) final {
    // generate code like T_output[... T_index[...]] = op(T_src[...]);
    if (sop->getScatterOpType() == ScatterOpType::Set) {
      // When value of index_tv are not unique, the behavior of Set is
      // non-deterministic
      indent() << gen(sop->output(0)) << " = " << gen(sop->input(2)) << ";\n";
    } else {
      NVF_THROW("unkown scatterOp");
    }
  }

  std::string genComputeBlockDim() {
    std::stringstream ss;
    const auto& pdim_map = kernel_->summary().parallel_dimension_map;
    if (!pdim_map.hasWarpSpecialization()) {
      ss << "DefaultBlockDim()";
    } else {
      ss << "dim3("
         << genInlineOrOne(pdim_map.getRawCompute(ParallelType::TIDx)) << ", "
         << genInlineOrOne(pdim_map.getRawCompute(ParallelType::TIDy)) << ", "
         << genInlineOrOne(pdim_map.getRawCompute(ParallelType::TIDz)) << ")";
    }
    return ss.str();
  }

  std::string genReductionOp(BinaryOpType op_type, DataType data_type) {
    std::stringstream lambda;
    lambda << "[](" << data_type << " &a, " << data_type << " b) "
           << "{ a = " << genBinaryOp(op_type, data_type, "a", "b") << "; }";
    return lambda.str();
  }

  void handle(const BroadcastOp* stmt) final {
    NVF_ERROR(stmt->out()->isA<kir::TensorIndex>());

    const ParallelTypeBitmap parallel_types =
        kernel_->summary().broadcast_parallel_types.at(stmt);

    if (parallel_types.none()) {
      // Not parallelized
      indent() << gen(stmt->out()) << "\n";
      indent() << kTab << " = " << gen(stmt->in()) << ";\n";
      return;
    }

    NVF_ERROR(
        !parallel_types.hasBID(),
        "Parallel broadcast across blocks should have been translated to a GridBroadcast IR node");

    ArgumentBuilder template_args;
    for (const ParallelType pt : kParallelTypeTIDs) {
      template_args.arg(parallel_types.get(pt));
    }
    template_args.arg(isAligned());

    const auto data_type = stmt->out()->dtype();

    ArgumentBuilder func_args;
    func_args.arg(gen(stmt->out()));
    func_args.arg(gen(stmt->in()));
    func_args.arg(genStaticCast(genPtrType(data_type), "shared_mem"));
    NVF_ERROR(stmt->predicate() != nullptr && stmt->predicate()->hasValue());
    func_args.arg(genInline(stmt->predicate()));
    func_args.arg(genComputeBlockDim());

    indent() << genCall("broadcast::blockBroadcast", template_args, func_args)
             << ";\n";
  }

  void genSerialReduction(
      const kir::TensorIndex* output,
      const Val* input,
      BinaryOpType reduction_op_type) {
    const auto gen_out = gen(output);
    indent() << gen_out << " = "
             << genBinaryOp(
                    reduction_op_type, output->dtype(), gen_out, gen(input))
             << ";\n";
    return;
  }

  void genWarpReduction(
      const kir::TensorIndex* output,
      const kir::TensorIndex* input,
      const Val* init,
      BinaryOpType reduction_op_type,
      kir::Predicate* read_pred,
      std::pair<IterDomain*, IterDomain*> reduction_dims) {
    ArgumentBuilder func_args;
    func_args.arg(gen(output));
    func_args.arg(gen(input));
    func_args.arg(genReductionOp(reduction_op_type, output->dtype()));
    func_args.arg(genStaticCast(genPtrType(output->dtype()), "shared_mem"));
    NVF_ERROR(read_pred != nullptr && read_pred->hasValue());
    func_args.arg(genInline(read_pred));
    func_args.arg(genStaticCast(output->dtype(), genInline(init)));
    func_args.arg(genComputeBlockDim());

    ArgumentBuilder template_args;
    if (reduction_dims.first->getParallelType() == ParallelType::TIDx &&
        reduction_dims.second == nullptr) {
      template_args.arg(
          kernel_->getWarpPaddedParallelInfo().is_tidx_single_warp);
      template_args.arg(isAligned());
      indent() << genCall("warp::warpReduceTIDX", template_args, func_args)
               << ";\n";
    } else if (
        reduction_dims.first->getParallelType() == ParallelType::TIDx &&
        reduction_dims.second->getParallelType() == ParallelType::TIDy) {
      auto bdimx = reduction_dims.first->extent()->evaluate();
      auto bdimy = reduction_dims.second->extent()->evaluate();
      template_args.arg(bdimx);
      template_args.arg(bdimy);
      template_args.arg(isAligned());
      indent() << genCall("warp::warpReduceTIDXY", template_args, func_args)
               << ";\n";
    } else {
      NVF_ERROR(false, "Invalid warp reduction dims");
    }
  }

  void genBlockReduction(
      const kir::TensorIndex* output,
      const kir::TensorIndex* input,
      const Val* init,
      BinaryOpType reduction_op_type,
      kir::Predicate* read_pred,
      kir::Predicate* write_pred) {
    const auto par_domains = ir_utils::getParallelDomains(output);
    // Get parallel reduction domains
    const bool tidx =
        par_domains.find(ParallelType::TIDx) != par_domains.end() &&
        par_domains.at(ParallelType::TIDx)->isReduction();
    const bool tidy =
        par_domains.find(ParallelType::TIDy) != par_domains.end() &&
        par_domains.at(ParallelType::TIDy)->isReduction();
    const bool tidz =
        par_domains.find(ParallelType::TIDz) != par_domains.end() &&
        par_domains.at(ParallelType::TIDz)->isReduction();

    const auto data_type = output->dtype();

    ArgumentBuilder template_args;
    template_args.arg(tidx).arg(tidy).arg(tidz);
    template_args.arg(isAligned());

    ArgumentBuilder func_args;
    func_args.arg(gen(output));
    func_args.arg(gen(input));
    func_args.arg(genReductionOp(reduction_op_type, output->dtype()));
    func_args.arg(genStaticCast(genPtrType(data_type), "shared_mem"));
    NVF_ERROR(read_pred != nullptr && read_pred->hasValue());
    func_args.arg(genInline(read_pred));
    // Pass the write predicate if available and different from the
    // default predicate. The blockReduce runtime function uses the
    // default predicate for both read and write when only the
    // default one is given.
    if (write_pred != nullptr) {
      NVF_ERROR(write_pred->hasValue());
      func_args.arg(genInline(write_pred));
    }
    func_args.arg(genCall(data_type, genInline(init)));
    func_args.arg(genComputeBlockDim());

    indent() << genCall("blockReduce", template_args, func_args) << ";\n";
  }

  void handle(const ReductionOp* rop) final {
    NVF_ERROR(rop->out()->isA<kir::TensorIndex>());

    const auto output = rop->out()->as<kir::TensorIndex>();
    const auto input = rop->in()->as<kir::TensorIndex>();
    const auto domain = output->view()->domain();
    const auto op_type = rop->getReductionOpType();

    const bool has_block_reduce = domain->hasBlockReduction();
    const bool has_grid_reduce = domain->hasGridReduction();

    NVF_ERROR(
        !has_grid_reduce,
        "ReductionOp does not support block parallelization. GridReductionOp must be used. ",
        rop->toString());

    if (!has_block_reduce) {
      genSerialReduction(output, input, op_type);
    } else if (
        auto reduction_ids =
            ir_utils::getMaybeWarpReductionDim(output, input)) {
      genWarpReduction(
          output,
          input,
          rop->init(),
          op_type,
          rop->predicate(),
          reduction_ids.value());
    } else {
      genBlockReduction(
          output,
          input,
          rop->init(),
          op_type,
          rop->predicate(),
          rop->writePredicate());
    }
  }

  void handle(const LoadStoreOp* ldst) final {
    auto optype = ldst->opType();
    NVF_ERROR(
        optype != LoadStoreOpType::LdMatrix &&
            optype != LoadStoreOpType::StMatrix &&
            optype != LoadStoreOpType::CpAsync,
        "ldmatrix and cp.async should be lowered as kir::Asm");

    if (ldst->out()->isA<kir::TensorIndex>()) {
      auto out_ti = ldst->out()->as<kir::TensorIndex>();
      auto out_tv = out_ti->view();

      // dispatch mma initialization
      if (std::any_of(
              out_tv->getLoopDomain().begin(),
              out_tv->getLoopDomain().end(),
              [&](IterDomain* id) { return id->isMma(); })) {
        auto mma = dynamic_cast<MmaOp*>(out_tv->definition());
        NVF_ERROR(mma != nullptr, "CodeGen: mma op not in mma loop");
        NVF_ERROR(optype == LoadStoreOpType::Set);
        indent() << "(" << gen(ldst->out()) << ").set(0);\n";
        return;
      }

      // Get vectorization information
      int64_t vector_word_size = ir_utils::getVectorizeSize(out_tv);
      bool is_vector_op = vectorize_scope_ && vector_word_size != 1;

      if (is_vector_op && !ldst->in()->isScalar() &&
          !ir_utils::isLdMatrixOp(ldst)) {
        NVF_ERROR(
            ldst->out()->dtype() == ldst->in()->dtype(),
            "Vectorized store/load requires input and output datatypes match.");
      }

      // dispatch cp.async.bulk.{tensor}
      if (optype == LoadStoreOpType::CpAsyncBulk ||
          optype == LoadStoreOpType::CpAsyncBulkTensorTile) {
        genCpAsyncBulkMaybeTensorTile(ldst);
        return;
      }

      // dispatch vectorized load/store
      if (is_vector_op) {
        NVF_ERROR(optype == LoadStoreOpType::Set);
        if (ldst->in()->isScalar()) {
          // Note:
          //  Circular buffered local tensors need indexed initialization,
          //   so will need to use `arraySet` option.
          if (out_tv->getMemoryType() == MemoryType::Local &&
              !out_tv->isCircularBuffered()) {
            // Vectorized initialization, explicit type conversion is needed for
            // complex numbers
            indent() << genVariableName(out_tv) << ".set("
                     << genCall(out_tv->dtype(), gen(ldst->in())) << ");\n";
          } else {
            // Note: currently arraySet option is not vectorized, so it will
            //  rely on auto vectorization pass of cuda compiler.
            indent() << "arraySet<" << out_tv->getDataType().value() << ", "
                     << vector_word_size << ">(&" << gen(ldst->out()) << ", "
                     << "(" << out_tv->getDataType().value() << ")"
                     << gen(ldst->in()) << ");\n";
          }
        } else {
          // Vectorized load
          NVF_ERROR(
              ldst->in()->isA<kir::TensorIndex>(),
              "Invalid input to unary op with tensor output, found: ",
              ldst->in()->toString());

          indent();
          generateVectorizedLdSt(
              ldst->in(), ldst->out(), ldst->cacheOp(), vector_word_size);
          code_ << ";\n";
        }
        return;
      }
    }

    // Generic set op
    NVF_ERROR(optype == LoadStoreOpType::Set);

    if (!print_inline_ &&
        std::holds_alternative<StructType>(ldst->out()->dtype().type)) {
      auto out_type = std::get<StructType>(ldst->out()->dtype().type);
      auto in_type = std::get<StructType>(ldst->in()->dtype().type);
      for (const auto& field : out_type.fields) {
        if (!field.used_in_kernel) {
          continue;
        }
        indent() << gen(ldst->out()) << "." << field.name << " = "
                 << gen(ldst->in()) << "." << field.name << ";\n";
      }
      return;
    }

    if (!print_inline_) {
      indent() << gen(ldst->out());
      if (!ldst->out()->isScalar() && !ldst->in()->isScalar()) {
        code_ << "\n";
        indent() << kTab;
      }
      code_ << " = ";
    }
    code_ << gen(ldst->in());
    if (!print_inline_) {
      code_ << ";\n";
    }
  }

  void genBlockWelford(const WelfordOp* wop) {
    NVF_ERROR(
        ir_utils::getTvOutput(wop)->domain()->hasBlockReduction(),
        "Not block-parallel WelfordOp: ",
        wop->toString());

    const auto has_grid_reduce =
        ir_utils::getTvOutput(wop)->domain()->hasGridReduction();
    const auto data_type = wop->outAvg()->dtype();
    const auto index_type = wop->outN()->dtype();

    // TODO: Instead of decomposing block and grid-parallel welford
    // into blockWelford and gridWelford calls, thus requiring
    // temporary variables like below, extend gridWelford to
    // support block reductions. gridReduce already supports block
    // reductions as well.

    auto out_avg = has_grid_reduce
        ? "block_result_avg_" + std::to_string(block_reduce_name_)
        : gen(wop->outAvg());
    auto out_var = has_grid_reduce
        ? "block_result_var_" + std::to_string(block_reduce_name_)
        : gen(wop->outVar());
    auto out_n = has_grid_reduce
        ? "block_result_n_" + std::to_string(block_reduce_name_)
        : gen(wop->outN());

    if (has_grid_reduce) {
      // allocate block result
      indent() << data_type << " " << out_avg << " = " << gen(wop->initAvg())
               << ";\n";
      indent() << data_type << " " << out_var << " = " << gen(wop->initVar())
               << ";\n";
      indent() << index_type << " " << out_n << " = " << gen(wop->initN())
               << ";\n";
    }

    const auto par_domains = ir_utils::getParallelDomains(wop->out());
    // Get parallel reduction domains
    const bool tidx =
        par_domains.find(ParallelType::TIDx) != par_domains.end() &&
        par_domains.at(ParallelType::TIDx)->isReduction();
    const bool tidy =
        par_domains.find(ParallelType::TIDy) != par_domains.end() &&
        par_domains.at(ParallelType::TIDy)->isReduction();
    const bool tidz =
        par_domains.find(ParallelType::TIDz) != par_domains.end() &&
        par_domains.at(ParallelType::TIDz)->isReduction();

    ArgumentBuilder template_args;
    template_args.arg(tidx).arg(tidy).arg(tidz);
    template_args.arg(isAligned());

    ArgumentBuilder func_args;
    func_args.arg(out_avg);
    func_args.arg(out_var);
    func_args.arg(out_n);
    func_args.arg(gen(wop->inAvg()));
    // inVar can be ZeroVal, and in that case cast seems necessary
    if (wop->inVar()->isZeroInt()) {
      func_args.arg(genStaticCast(data_type, gen(wop->inVar())));
    } else {
      func_args.arg(gen(wop->inVar()));
    }
    // This seems always necessary
    func_args.arg(genStaticCast(index_type, gen(wop->inN())));
    func_args.arg(genReinterpretCast(genPtrType(data_type), "shared_mem_avg"));
    func_args.arg(genReinterpretCast(genPtrType(data_type), "shared_mem_var"));
    func_args.arg(genReinterpretCast(genPtrType(index_type), "shared_mem_n"));
    NVF_ERROR(wop->predicate() != nullptr);
    NVF_ERROR(wop->predicate() != nullptr && wop->predicate()->hasValue());
    func_args.arg(genInline(wop->predicate()));
    if (wop->writePredicate() != nullptr) {
      NVF_ERROR(wop->writePredicate()->hasValue());
      func_args.arg(genInline(wop->writePredicate()));
    }
    func_args.arg(genStaticCast(data_type, 0));
    func_args.arg(genComputeBlockDim());

    indent() << genCall("blockWelford", template_args, func_args) << ";\n";
  }

  void handle(const WelfordOp* wop) final {
    NVF_ERROR(wop->out()->isA<kir::TensorIndex>());

    const auto out = wop->out()->as<kir::TensorIndex>();
    const auto& domain = out->view()->domain();

    const auto out_var = wop->outVar();
    const auto out_avg = wop->outAvg();
    const auto out_N = wop->outN();

    const auto in_var = wop->inVar();
    const auto in_avg = wop->inAvg();
    const auto in_N = wop->inN();

    // inVar was allowed to be nullptr. Make sure it isn't.
    NVF_ERROR(in_var != nullptr, "Welford var input nullptr not allowed");

    const bool has_block_reduce = domain->hasBlockReduction();
    const bool has_grid_reduce = domain->hasGridReduction();

    if (!has_block_reduce && !has_grid_reduce) {
      indent() << "welfordCombine ("
               << "\n";
      indent() << kTab << gen(out_avg) << ",\n";
      indent() << kTab << gen(out_var) << ",\n";
      indent() << kTab << gen(out_N) << ",\n";
      indent() << kTab << gen(in_avg) << ",\n";
      indent() << kTab << "(" << out_avg->dtype() << ")" << gen(in_var)
               << ",\n";
      indent() << kTab << "(" << out_N->dtype() << ")" << gen(in_N) << ");\n";
    } else if (has_block_reduce) {
      genBlockWelford(wop);
    }
  }

  void handle(const kir::VectorizedWelfordOp* wop) final {
    const auto out_var = wop->outVar();
    const auto out_avg = wop->outAvg();
    const auto out_N = wop->outN();
    const auto in_avg = wop->inAvg();

    bool output_gmem =
        std::any_of(wop->outputs().begin(), wop->outputs().end(), [](Val* out) {
          return out->as<kir::TensorIndex>()->view()->getMemoryType() ==
              MemoryType::Global;
        });

    auto pred_bool = wop->hoistedPredicate()->value();
    bool is_predicated = !(pred_bool.hasValue() && pred_bool.as<bool>());

    ArgumentBuilder func_args;
    func_args.arg(gen(out_avg));
    func_args.arg(gen(out_var));
    func_args.arg(gen(out_N));
    func_args.arg(gen(in_avg));
    func_args.arg(gen(wop->reciprocalOfCount()));
    func_args.arg(gen(wop->count()));
    if (is_predicated) {
      func_args.arg(gen(wop->hoistedPredicate()));
    }

    ArgumentBuilder template_args;
    template_args.arg(out_avg->getDataType().value());
    if (is_predicated) {
      template_args.arg(output_gmem);
    }

    indent() << genCall("welfordVectorized", template_args, func_args) << ";\n";
  }

  // Support ReductionOp and WelfordOp
  template <typename REDUCTION_OP>
  std::string generateGridReduceTemplateFlags(
      const REDUCTION_OP* rop,
      const ParallelTypeBitmap& thread_pred) {
    NVF_ERROR(
        !rop->isAllreduce(),
        "This is not for the allreduce reduction kernel\n");

    const auto par_domains = ir_utils::getParallelDomains(rop->outputs()[0]);
    ArgumentBuilder flags;
    for (const ParallelType pt : kParallelTypeThreads) {
      const bool parallel_reduction =
          par_domains.find(pt) != par_domains.end() &&
          par_domains.at(pt)->isReduction();
      const bool pred = thread_pred.get(pt);
      NVF_ERROR(
          !(parallel_reduction && pred), "Cannot reduce predicated axis: ", pt);
      bool flag = false;
      if (isParallelTypeBlockDim(pt)) {
        flag = parallel_reduction;
      } else {
        flag = !pred && !parallel_reduction;
      }
      flags.arg(flag);
    }
    return flags.str();
  }

  // TODO: This should replace generateGridReduceTemplateFlags once
  // GridWelford is refactored as GridReduction.
  template <typename REDUCTION_OP>
  std::string generateGridReduceTemplateFlags2(
      const REDUCTION_OP* rop,
      const ParallelTypeBitmap& thread_pred) {
    NVF_ERROR(
        !rop->isAllreduce(),
        "This is not for the allreduce reduction kernel\n");

    const auto par_domains =
        ir_utils::getParallelDomains(ir_utils::getTvOutput(rop));
    ArgumentBuilder flags;
    for (const ParallelType pt : kParallelTypeThreads) {
      const bool parallel_reduction =
          par_domains.find(pt) != par_domains.end() &&
          par_domains.at(pt)->isReduction();
      const bool pred = thread_pred.get(pt);
      NVF_ERROR(
          !(parallel_reduction && pred), "Cannot reduce predicated axis: ", pt);
      flags.arg(parallel_reduction);
    }
    return flags.str();
  }

  void addProfileArguments(ArgumentBuilder& func_args, const Expr* expr) {
    if (isOptionEnabled(EnableOption::KernelProfile) &&
        kernel_->profile().isProfiled(expr)) {
      const auto& buffer_indices =
          kernel_->profile().getIndicesInProfileBuffer(expr);
      auto buffer = kernel_->profile().getBuffer();
      NVF_ERROR(buffer != nullptr);
      for (const auto& index : buffer_indices) {
        func_args.arg(genVariableName(buffer))
            .append("[")
            .append(index)
            .append("]");
      }
    }
  }

  void handle(const kir::GridReduction* grop) final {
    NVF_ERROR(grop->out()->isA<kir::TensorIndex>());

    const auto out = grop->out()->as<kir::TensorIndex>();
    const auto domain = out->view()->domain();
    NVF_ERROR(domain->hasGridReduction());

    const auto data_type = grop->out()->dtype();
    const auto op_type = grop->getReductionOpType();

    if (grop->isSerial()) {
      generateSerialGridReduction(grop);
      return;
    }

    NVF_ERROR(grop->reduction_buffer()->buffer()->isA<TensorView>());
    NVF_ERROR(grop->sync_buffer()->buffer()->isA<TensorView>());
    const auto work_buffer =
        grop->reduction_buffer()->buffer()->as<TensorView>();
    const auto sync_buffer = grop->sync_buffer()->buffer()->as<TensorView>();

    if (grop->isAllreduce()) {
      generateGridAllreduce(grop);
      return;
    }

    const std::string flags_str =
        generateGridReduceTemplateFlags2(grop, grop->threadPredicate());

    const bool persistent_sync =
        kernel_->summary().has_cooperative_grid_reduction;

    // Since block-level reduction is already done, those dimensions
    // with tidx/y/z being true do not participate in the grid
    // reduction.
    ArgumentBuilder template_args;
    template_args.arg(flags_str).arg(persistent_sync).arg(isAligned());

    ArgumentBuilder func_args(block_nest_level_ + 1, kTab);
    func_args.arg(gen(grop->out()));
    func_args.arg(gen(grop->in()));
    func_args.arg(genReductionOp(op_type, out->dtype()));
    func_args.arg("&").append(genVariableName(work_buffer)).append("[0]");
    func_args.arg("&").append(genVariableName(sync_buffer)).append("[0]");
    func_args.arg(genCall("static_cast", ptrType(data_type), "shared_mem"));
    // read and write predicates
    NVF_ERROR(grop->predicate() != nullptr && grop->predicate()->hasValue());
    const auto read_pred = genInline(grop->predicate());
    func_args.arg(read_pred);
    if (grop->writePredicate() != nullptr) {
      NVF_ERROR(grop->writePredicate()->hasValue());
      func_args.arg(genInline(grop->writePredicate()));
    } else {
      func_args.arg(read_pred);
    }
    // Init val
    func_args.arg(genCall(data_type, genInline(grop->init())));
    func_args.arg(genInline(grop->entrance_index()));
    func_args.arg(genInline(grop->entrances()));
    func_args.arg(genComputeBlockDim());

    addProfileArguments(func_args, grop);

    indent() << "reduction::gridReduce<" << template_args << ">(\n";
    indent() << kTab << func_args << ");\n";
  }

  std::string genFusedReductionName(const TensorView* reduction_out) {
    return genVariableName(reduction_out) + "_reduction";
  }

  void generateSerialGridReduction(const kir::GridReduction* grop) {
    NVF_ERROR(grop->isSerial());

    const auto out = grop->out()->as<kir::TensorIndex>();

    const auto data_type = grop->out()->dtype();
    const auto op_type = grop->getReductionOpType();

    const auto par_domains =
        ir_utils::getParallelDomains(ir_utils::getTvOutput(grop));
    ArgumentBuilder block_flags;

    for (const ParallelType pt :
         {ParallelType::BIDx, ParallelType::BIDy, ParallelType::BIDz}) {
      const bool parallel_reduction =
          par_domains.find(pt) != par_domains.end() &&
          par_domains.at(pt)->isReduction();
      block_flags.arg(parallel_reduction);
    }

    std::string idx_in_segment = genCall(
        "index_utils::maskedOffset",
        block_flags,
        ArgumentBuilder().arg("blockIdx").arg("gridDim"));
    std::string segment_size = genCall(
        "index_utils::maskedSize",
        block_flags,
        ArgumentBuilder().arg("gridDim"));

    int64_t vectorize_size = ir_utils::getVectorizeSize(out->view());

    ArgumentBuilder template_args;
    template_args.arg("/*vec_size=*/").append(std::to_string(vectorize_size));

    ArgumentBuilder func_args(block_nest_level_ + 1, kTab);
    func_args.arg("&").append(gen(out));
    func_args.arg("&").append(gen(grop->in()));
    func_args.arg(gen(grop->init()));
    func_args.arg("&").append(gen(grop->serialReductionTensor()));
    func_args.arg(genReductionOp(op_type, out->dtype()));

    // Whether this is the first or last step
    func_args.arg(idx_in_segment).append(" == 0");
    func_args.arg(idx_in_segment)
        .append(" == ")
        .append(segment_size)
        .append(" - 1");
    // TODO: can we hoist the first and last step predicates? We might need to
    // attach them to grop in order to do that?

    // read and write predicates
    NVF_ERROR(grop->predicate() != nullptr && grop->predicate()->hasValue());
    const auto read_pred = genInline(grop->predicate());
    func_args.arg(read_pred);
    if (grop->writePredicate() != nullptr) {
      NVF_ERROR(grop->writePredicate()->hasValue());
      func_args.arg(genInline(grop->writePredicate()));
    } else {
      func_args.arg(read_pred);
    }

    indent() << "reduction::serialReductionStep<" << template_args << ">(\n";
    indent() << kTab << func_args << ");\n";
  }

  void generateGridAllreduce(const kir::GridReduction* grop) {
    NVF_ERROR(grop->isAllreduce());

    const auto out = grop->out()->as<kir::TensorIndex>();

    const auto data_type = grop->out()->dtype();
    const auto op_type = grop->getReductionOpType();

    const auto work_buffer =
        grop->reduction_buffer()->buffer()->as<TensorView>();
    const auto sync_buffer = grop->sync_buffer()->buffer()->as<TensorView>();

    const auto reduction_name = genFusedReductionName(out->view());

    // template <bool Aligned, typename Func, typename... Types>
    // __device__ __inline__ void reduce(
    //   RefTuple<Types...> out,
    //   const LocalTuple<Types...>& inp,
    //   VolatilePtrTuple<Types...> global_work_buffer,
    //   int64_t* global_sync_buffer, // Allocated as product of all
    //                                // non-participating Grid dimension
    //   PtrTuple<Types...> shared_buf,
    //   bool read_pred, // Prevent reading from out of bounds memory
    //   bool write_pred, // Prevent from writing out of bounds
    //   const LocalTuple<Types...>& init_val,
    //   Func reduction_op);

    ArgumentBuilder template_args;
    template_args.arg(isAligned());

    ArgumentBuilder func_args(block_nest_level_ + 1, kTab);
    // out
    func_args.arg(genCall("RefTuple", data_type, gen(grop->out())));
    // inp
    func_args.arg(genCall("ConstRefTuple", data_type, gen(grop->in())));
    // global_work_buffer
    func_args.arg(genCall(
        "VolatilePtrTuple",
        data_type,
        "&" + genVariableName(work_buffer) + "[0]"));
    // global_sync_buffer
    func_args.arg("&").append(genVariableName(sync_buffer)).append("[0]");
    // shared_buf
    func_args.arg(genCall(
        "PtrTuple",
        data_type,
        genCall("static_cast", ptrType(data_type), "shared_mem")));
    // read and write predicates
    NVF_ERROR(grop->predicate() != nullptr && grop->predicate()->hasValue());
    const auto read_pred = genInline(grop->predicate());
    auto write_pred = read_pred;
    if (grop->writePredicate() != nullptr) {
      NVF_ERROR(grop->writePredicate()->hasValue());
      write_pred = genInline(grop->writePredicate());
    }
    func_args.arg(read_pred).arg(write_pred);
    // init_val
    func_args.arg(genCall("LocalTuple", data_type, genInline(grop->init())));
    // block_dim
    func_args.arg(genComputeBlockDim());
    // reduction_op
    func_args.arg(genReductionOp(op_type, out->dtype()));

    addProfileArguments(func_args, grop);

    indent() << genCall(reduction_name + ".reduce", template_args, func_args)
             << ";\n";
  }

  void generateIterGroupedGridReduction(
      const int num_grouped_iterations,
      const kir::GroupedGridReduction* grop) {
    NVF_ERROR(grop->output(0)->isA<kir::TensorIndex>());
    const auto output = grop->output(0)->as<kir::TensorIndex>();
    const auto input = grop->input(0)->as<kir::TensorIndex>();
    const auto op_type = grop->getReductionOpType(0);
    const auto data_type = grop->output(0)->dtype();

    const std::string flags_str =
        generateGridReduceTemplateFlags2(grop, grop->threadPredicate());

    const bool persistent_sync =
        kernel_->summary().has_cooperative_grid_reduction;

    // Since block-level reduction is already done, those dimensions
    // with tidx/y/z being true do not participate in the grid
    // reduction.
    ArgumentBuilder template_args;
    template_args.arg(flags_str)
        .arg(persistent_sync)
        .arg(isAligned())
        .arg(num_grouped_iterations);

    const auto work_buffer =
        grop->reduction_buffers().at(0)->buffer()->as<TensorView>();
    const auto sync_buffer = grop->sync_buffer()->buffer()->as<TensorView>();

    ArgumentBuilder func_args(block_nest_level_ + 1, kTab);
    func_args.arg(genVariableNameConvertAlignedArray(output));
    func_args.arg(genVariableNameConvertAlignedArray(input));
    func_args.arg(genReductionOp(op_type, data_type));
    func_args.arg("&").append(genVariableName(work_buffer)).append("[0]");
    func_args.arg("&").append(genVariableName(sync_buffer)).append("[0]");
    func_args.arg(genCall("static_cast", ptrType(data_type), "shared_mem"));
    // read and write predicates
    NVF_ERROR(grop->predicate() != nullptr && grop->predicate()->hasValue());
    const auto read_pred = genInline(grop->predicate());
    func_args.arg(read_pred);
    if (grop->writePredicate() != nullptr) {
      NVF_ERROR(grop->writePredicate()->hasValue());
      func_args.arg(genInline(grop->writePredicate()));
    } else {
      func_args.arg(read_pred);
    }
    // Init val
    func_args.arg(genCall(data_type, genInline(grop->initVal(0))));
    // block_dim
    func_args.arg(genComputeBlockDim());

    addProfileArguments(func_args, grop);

    indent() << "reduction::iterGroupedGridReduce<" << template_args << ">(\n";
    indent() << kTab << func_args << ");\n";
  }

  void handle(const kir::GroupedGridReduction* grouped_grop) final {
    const auto out = ir_utils::getTvOutput(grouped_grop);
    const auto domain = out->domain();
    NVF_ERROR(domain->hasGridReduction());
    NVF_ERROR(grouped_grop->sync_buffer()->buffer()->isA<TensorView>());
    const auto sync_buffer =
        grouped_grop->sync_buffer()->buffer()->as<TensorView>();
    if (grouped_grop->isAllreduce()) {
      generateGroupedGridAllreduce(grouped_grop);
      return;
    }

    // iter domain grouped grid reduction, used for outer reduction
    // where iter domain is vectorized.
    if (grouped_grop->numHorizontallyGroupedExprs() == 1) {
      const auto num_grouped_iterations =
          getGroupedLoopIndexConcreteIntSets().size();
      NVF_ERROR(
          num_grouped_iterations > 1,
          "num_grouped_iterations should be greater than 1. Got: ",
          num_grouped_iterations);
      return generateIterGroupedGridReduction(
          (int)num_grouped_iterations, grouped_grop);
    }

    NVF_ERROR(
        grouped_grop->numHorizontallyGroupedExprs() == 2,
        "Only grouping of 2 reductions is supported. ",
        grouped_grop->toString());

    const std::string flags_str = generateGridReduceTemplateFlags2(
        grouped_grop, grouped_grop->threadPredicate());

    const bool persistent_sync =
        kernel_->summary().has_cooperative_grid_reduction;

    // Since block-level reduction is already done, those dimensions
    // with tidx/y/z being true do not participate in the grid
    // reduction.
    ArgumentBuilder template_args;
    template_args.arg(flags_str).arg(persistent_sync).arg(isAligned());

    ArgumentBuilder func_args(block_nest_level_ + 1, kTab);

    // Append arguments for each reduction
    for (const auto i :
         c10::irange(grouped_grop->numHorizontallyGroupedExprs())) {
      NVF_ERROR(
          grouped_grop->reduction_buffers().at(i)->buffer()->isA<TensorView>());
      const auto work_buffer =
          grouped_grop->reduction_buffers().at(i)->buffer()->as<TensorView>();

      func_args.arg(gen(grouped_grop->output(i)));
      func_args.arg(gen(grouped_grop->input(i)));
      func_args.arg(genCall(
          grouped_grop->output(i)->dtype(),
          genInline(grouped_grop->initVal(i))));
      func_args.arg(genReductionOp(
          grouped_grop->getReductionOpType(i),
          grouped_grop->output(i)->dtype()));
      func_args.arg("&").append(genVariableName(work_buffer)).append("[0]");
    }

    // The rest of the arguments are common between the reductions
    func_args.arg("&").append(genVariableName(sync_buffer)).append("[0]");
    func_args.arg("shared_mem");
    // read and write predicates
    NVF_ERROR(
        grouped_grop->predicate() != nullptr &&
        grouped_grop->predicate()->hasValue());
    const auto read_pred = genInline(grouped_grop->predicate());
    func_args.arg(read_pred);
    if (grouped_grop->writePredicate() != nullptr) {
      NVF_ERROR(grouped_grop->writePredicate()->hasValue());
      func_args.arg(genInline(grouped_grop->writePredicate()));
    } else {
      func_args.arg(read_pred);
    }

    func_args.arg(genInline(grouped_grop->entrance_index()));
    func_args.arg(genInline(grouped_grop->entrances()));
    func_args.arg(genComputeBlockDim());

    addProfileArguments(func_args, grouped_grop);

    indent() << "reduction::gridReduceGroup<" << template_args << ">(\n";
    indent() << kTab << func_args << ");\n";
  }

  void handle(const kir::GroupedGridWelford* grouped_gwop) final {
    if (grouped_gwop->isAllreduce()) {
      if (grouped_gwop->useOuterOpt()) {
        generateGroupedGridAllreduceWelfordOuter(grouped_gwop);
      } else {
        generateGroupedGridAllreduceWelford(grouped_gwop);
      }
      return;
    } else {
      NVF_THROW("Non-allreduce grouped grid welford is not yet supported");
    }
  }

  // Enumerates all combinations of index values of grouped
  // loops. Each combination is a vector of loop index values. The
  // length of the vector is the number of grouped loops.
  //
  // Example 1: only one domain of extent 2 is grouped: {{0}, {1}}.
  // Example 2: two domains of extents 2 and 3 are grouped: {{0, 0},
  // {0, 1}, {0, 2}, {1, 0}, {1, 1}, {1, 2}}
  std::vector<std::vector<int64_t>> getGroupedLoopIndexConcreteIntSets() {
    std::vector<std::vector<int64_t>> index_combinationsatoins;

    // Initialize with an empty vector
    index_combinationsatoins.emplace_back();

    // Incrementally build a combinatorial set
    for (const auto loop : grouped_loops_) {
      const auto iter_count = loop->stop()->evaluate();
      std::vector<std::vector<int64_t>> new_combinations;
      // Append integers from 0 to iter_count to all the vectors built
      // so far
      for (const auto& index_vec : index_combinationsatoins) {
        for (int64_t i = 0; i < iter_count; ++i) {
          auto index_vec_appended = index_vec;
          index_vec_appended.push_back(i);
          new_combinations.push_back(index_vec_appended);
        }
      }
      index_combinationsatoins = std::move(new_combinations);
    }

    return index_combinationsatoins;
  }

  //! Returns all combinations of maps from index Vals of grouped loops to their
  //! conrete integers.
  std::vector<std::unordered_map<const Val*, int64_t>>
  getLoopIndexReplacementMaps() {
    std::vector<std::unordered_map<const Val*, int64_t>> maps;

    if (grouped_loops_.empty()) {
      std::unordered_map<const Val*, int64_t> empty_map;
      return {empty_map};
    }

    // Vector of indices of grouped loops
    std::vector<Val*> loop_indices;
    std::transform(
        grouped_loops_.begin(),
        grouped_loops_.end(),
        std::back_inserter(loop_indices),
        [](const ForLoop* loop) { return loop->index(); });

    // All combinations of loop index integer values
    const auto index_val_sets = getGroupedLoopIndexConcreteIntSets();

    // Create maps from loop index Vals to integers
    for (const auto& index_values : index_val_sets) {
      NVF_ERROR(loop_indices.size() == index_values.size());
      std::unordered_map<const Val*, int64_t> index_val_map;
      for (const auto i : c10::irange(loop_indices.size())) {
        auto loop_index = loop_indices.at(i);
        auto index_val = index_values.at(i);
        index_val_map.emplace(loop_index, index_val);
      }
      maps.emplace_back(std::move(index_val_map));
    }

    return maps;
  }

  void generateGroupedGridAllreduce(
      const kir::GroupedGridReduction* grouped_grop) {
    NVF_ERROR(grouped_grop->isAllreduce());

    // There are two dimensions of grouping: horizontal grouping and
    // iteration grouping. The total number of individual reductions
    // is the number of horizontal reductions * the extent of grouped
    // iterations. All of them are packed into a single grid reduction
    // call. The number of reductions is limited, and currently it is
    // simply an error if exceeded. This could be avoided by
    // decomposing grouped_grop into smaller groups within the
    // limit. TODO: Support a larger number of reductions.

    // First, enumerate all combinations of loop index values of
    // grouped IterDomains. If only a single domain is grouped, this
    // is simply just a 1D vector of integer from 0 to extent-1. If
    // two domains are grouped, combinations of two integer vectors
    // are returned. These loop index value vectors are returned as a
    // map from loop index Vals to concrete int values.
    const auto index_replacement_maps = getLoopIndexReplacementMaps();
    const auto num_grouped_iterations = index_replacement_maps.size();

    // This is also checked at the lowering validaiton time, so it
    // isn't strictly necessary.
    NVF_ERROR(
        num_grouped_iterations * grouped_grop->numHorizontallyGroupedExprs() <=
            kMaxNumGroupedReductions,
        "Too many grouped reductions: ",
        grouped_grop->toString(),
        ". Up to ",
        kMaxNumGroupedReductions,
        " reductions are allowed.");

    ArgumentBuilder template_flags;
    template_flags.arg(isAligned());

    ArgumentBuilder types;
    ArgumentBuilder outputs;
    ArgumentBuilder inputs;
    ArgumentBuilder work_bufs;
    ArgumentBuilder init_vals;
    ArgumentBuilder reduction_ops;

    ArgumentBuilder bool_types;
    ArgumentBuilder read_preds;
    ArgumentBuilder write_preds;

    for (const auto expr_index :
         c10::irange(grouped_grop->numHorizontallyGroupedExprs())) {
      const auto data_type = grouped_grop->outputs().at(expr_index)->dtype();
      NVF_ERROR(grouped_grop->reduction_buffers()
                    .at(expr_index)
                    ->buffer()
                    ->isA<TensorView>());

      for (const auto& group_index :
           c10::irange(index_replacement_maps.size())) {
        // Set the index replacement map with the concrete values of
        // indices of grouped loops.
        index_replacement_map_ = index_replacement_maps.at(group_index);

        types.arg(data_type);

        // out
        outputs.arg(gen(grouped_grop->outputs().at(expr_index)));

        // inp
        inputs.arg(gen(grouped_grop->inputs().at(expr_index)));

        // global_work_buffer
        const auto work_buffer = grouped_grop->reduction_buffers()
                                     .at(expr_index)
                                     ->buffer()
                                     ->as<TensorView>();
        // Separate Work buffer is used for each reduction.
        auto work_buffer_offset = group_index == 0
            ? "0"
            : (genInline(grouped_grop->buffer_stride()) + " * " +
               std::to_string(group_index));
        work_bufs.arg("&")
            .append(genVariableName(work_buffer))
            .append("[")
            .append(work_buffer_offset)
            .append("]");
        auto iv = (grouped_grop->initVal(expr_index));
        // Python scalar only has double, int64_t and complex double, there is
        // no float, int32 and complex float. PyTorch scalar has the same design
        // as python scalar, so the dtype might not match explicit type
        // conversion is needed for complex<float> to complex<double>
        if (iv->dtype() != data_type) {
          init_vals.arg(genCall(data_type, gen(iv)));
        } else {
          init_vals.arg(genInline(iv));
        }
        reduction_ops.arg(genReductionOp(
            grouped_grop->getReductionOpType(expr_index),
            grouped_grop->output(expr_index)->dtype()));

        // read and write predicates
        bool_types.arg("bool");
        // Same argument for all inputs. Different predicates would be
        // used when grouping is done across iterations
        NVF_ERROR(
            grouped_grop->predicate() != nullptr &&
            grouped_grop->predicate()->hasValue());
        const auto read_pred = genInline(grouped_grop->predicate());
        read_preds.arg(read_pred);
        if (grouped_grop->writePredicate() != nullptr) {
          NVF_ERROR(grouped_grop->writePredicate()->hasValue());
          write_preds.arg(genInline(grouped_grop->writePredicate()));
        } else {
          write_preds.arg(read_pred);
        }

        index_replacement_map_.clear();
      }
    }

    ArgumentBuilder func_args(block_nest_level_ + 1, kTab);
    func_args.arg(genCall("RefTuple", types, outputs));
    func_args.arg(genCall("ConstRefTuple", types, inputs));
    func_args.arg(genCall("VolatilePtrTuple", types, work_bufs));
    func_args.arg(genCall("LocalTuple", types, init_vals));
    func_args.arg(genComputeBlockDim());

    // global_sync_buffer
    const auto sync_buffer =
        grouped_grop->sync_buffer()->buffer()->as<TensorView>();
    func_args.arg("&").append(genVariableName(sync_buffer)).append("[0]");

    // shared_buf
    func_args.arg("shared_mem");

    func_args.arg(genCall("LocalTuple", bool_types, read_preds));
    func_args.arg(genCall("LocalTuple", bool_types, write_preds));

    addProfileArguments(func_args, grouped_grop);

    func_args.arg(reduction_ops);

    indent() << genCall(
                    genFusedReductionName(ir_utils::getTvOutput(grouped_grop)) +
                        ".reduceGroup",
                    template_flags,
                    func_args)
             << ";\n";
  }

  // Mostly the same as the grouped grid redution version
  void generateGroupedGridAllreduceWelford(
      const kir::GroupedGridWelford* grouped_gwop) {
    NVF_ERROR(grouped_gwop->isAllreduce());

    const auto index_replacement_maps = getLoopIndexReplacementMaps();
    const auto num_grouped_iterations = index_replacement_maps.size();

    // This is also checked at the lowering validaiton time, so it
    // isn't strictly necessary.
    NVF_ERROR(
        num_grouped_iterations * grouped_gwop->numHorizontallyGroupedExprs() <=
            kMaxNumGroupedReductions,
        "Too many grouped reductions: ",
        grouped_gwop->toString(),
        ". Up to ",
        kMaxNumGroupedReductions,
        " reductions are allowed.");

    ArgumentBuilder data_types;
    ArgumentBuilder index_types;

    // Note that the data type of var and avg and that of N are the
    // same with all the welford ops since we only support
    // grouping of iterations.
    const auto data_type = grouped_gwop->outputVals().at(0).avg()->dtype();
    const auto index_type = grouped_gwop->outputVals().at(0).N()->dtype();

    std::array<ArgumentBuilder, 3> out_args;
    std::array<ArgumentBuilder, 3> in_args;
    std::array<ArgumentBuilder, 3> init_args;
    std::array<ArgumentBuilder, 3> work_bufs;

    ArgumentBuilder bool_types;
    ArgumentBuilder read_preds;
    ArgumentBuilder write_preds;

    auto output_vals = grouped_gwop->outputVals();
    auto input_vals = grouped_gwop->inputVals();
    auto init_vals = grouped_gwop->initVals();

    for (const auto expr_index :
         c10::irange(grouped_gwop->numHorizontallyGroupedExprs())) {
      const auto& output = output_vals.at(expr_index);
      const auto& input = input_vals.at(expr_index);
      const auto& init = init_vals.at(expr_index);

      for (const auto& group_index :
           c10::irange(index_replacement_maps.size())) {
        // Set the index replacement map with the concrete values of
        // indices of grouped loops.
        index_replacement_map_ = index_replacement_maps.at(group_index);

        data_types.arg(data_type);
        index_types.arg(index_type);

        auto work_buffer_offset = group_index == 0
            ? "0"
            : (genInline(grouped_gwop->buffer_stride()) + " * " +
               std::to_string(group_index));

        // Setup arguments for avg, var, and N
        for (const auto i : c10::irange(3)) {
          out_args[i].arg(gen(output.get(i)));
          in_args[i].arg(gen(input.get(i)));
          init_args[i].arg(gen(init.get(i)));
          const auto work_buffer = grouped_gwop->reduction_buffers()[i]
                                       .at(expr_index)
                                       ->buffer()
                                       ->as<TensorView>();
          work_bufs[i]
              .arg("&")
              .append(genVariableName(work_buffer))
              .append("[")
              .append(work_buffer_offset)
              .append("]");
        }

        // read and write predicates
        bool_types.arg("bool");
        // Same argument for all inputs. Different predicates would be
        // used when grouping is done across iterations
        NVF_ERROR(grouped_gwop->predicate() != nullptr);
        NVF_ERROR(
            grouped_gwop->predicate() != nullptr &&
            grouped_gwop->predicate()->hasValue());
        const auto read_pred = genInline(grouped_gwop->predicate());
        read_preds.arg(read_pred);
        if (grouped_gwop->writePredicate() != nullptr) {
          NVF_ERROR(grouped_gwop->writePredicate()->hasValue());
          write_preds.arg(genInline(grouped_gwop->writePredicate()));
        } else {
          write_preds.arg(read_pred);
        }

        index_replacement_map_.clear();
      }
    }

    ArgumentBuilder func_args(block_nest_level_ + 1, kTab);
    // output
    func_args.arg(genCall("RefTuple", data_types, out_args[0]));
    func_args.arg(genCall("RefTuple", data_types, out_args[1]));
    func_args.arg(genCall("RefTuple", index_types, out_args[2]));
    // input
    func_args.arg(genCall("ConstRefTuple", data_types, in_args[0]));
    func_args.arg(genCall("ConstRefTuple", data_types, in_args[1]));
    func_args.arg(genCall("ConstRefTuple", index_types, in_args[2]));
    // init
    func_args.arg(genCall("LocalTuple", data_types, init_args[0]));
    func_args.arg(genCall("LocalTuple", data_types, init_args[1]));
    func_args.arg(genCall("LocalTuple", index_types, init_args[2]));
    // block_dim
    func_args.arg(genComputeBlockDim());
    // work buffer
    func_args.arg(genCall("VolatilePtrTuple", data_types, work_bufs[0]));
    func_args.arg(genCall("VolatilePtrTuple", data_types, work_bufs[1]));
    func_args.arg(genCall("VolatilePtrTuple", index_types, work_bufs[2]));
    // global_sync_buffer
    const auto sync_buffer =
        grouped_gwop->sync_buffer()->buffer()->as<TensorView>();
    func_args.arg("&").append(genVariableName(sync_buffer)).append("[0]");

    // shared_buf
    ArgumentBuilder smem_buffer_args;
    smem_buffer_args.arg(
        genCall("reinterpret_cast", ptrType(data_type), "shared_mem_avg"));
    smem_buffer_args.arg(
        genCall("reinterpret_cast", ptrType(data_type), "shared_mem_var"));
    smem_buffer_args.arg(
        genCall("reinterpret_cast", ptrType(index_type), "shared_mem_n"));
    func_args.arg(genCall(
        "PtrTuple",
        ArgumentBuilder().arg(data_type).arg(data_type).arg(index_type),
        smem_buffer_args));

    func_args.arg(genCall("LocalTuple", bool_types, read_preds));
    func_args.arg(genCall("LocalTuple", bool_types, write_preds));

    addProfileArguments(func_args, grouped_gwop);

    ArgumentBuilder func_template_args;
    func_template_args.arg(isAligned());
    func_template_args.arg(
        grouped_gwop->numHorizontallyGroupedExprs() *
        index_replacement_maps.size());
    func_template_args.arg(data_type);
    func_template_args.arg(index_type);

    indent() << genCall(
                    genFusedReductionName(ir_utils::getTvOutput(grouped_gwop)) +
                        ".welfordGroup",
                    func_template_args,
                    func_args)
             << ";\n";
  }

  void generateGroupedGridAllreduceWelfordOuter(
      const kir::GroupedGridWelford* grouped_gwop) {
    NVF_ERROR(grouped_gwop->isAllreduce());

    const auto num_grouped_iterations =
        getGroupedLoopIndexConcreteIntSets().size();

    // This is also checked at the lowering validaiton time, so it
    // isn't strictly necessary.
    NVF_ERROR(
        num_grouped_iterations * grouped_gwop->numHorizontallyGroupedExprs() <=
            kMaxNumGroupedReductions,
        "Too many grouped reductions: ",
        grouped_gwop->toString(),
        ". Up to ",
        kMaxNumGroupedReductions,
        " reductions are allowed.");

    NVF_ERROR(
        grouped_gwop->numHorizontallyGroupedExprs() == 1,
        "Horizontal grouped Welford reduciton is not yet supported: ",
        grouped_gwop->toString());

    const auto data_type = grouped_gwop->outputVals().at(0).avg()->dtype();

    std::array<ArgumentBuilder, 3> out_args;
    std::array<ArgumentBuilder, 3> in_args;
    std::array<ArgumentBuilder, 3> init_args;
    std::array<ArgumentBuilder, 3> work_bufs;

    ArgumentBuilder bool_types;
    ArgumentBuilder read_preds;
    ArgumentBuilder write_preds;

    const auto output = grouped_gwop->outputVals().at(0);
    const auto input = grouped_gwop->inputVals().at(0);

    ArgumentBuilder func_args;

    // outputs
    func_args.arg(genVariableNameConvertAlignedArray(output.get(0)));
    func_args.arg(genVariableNameConvertAlignedArray(output.get(1)));
    func_args.arg(genVariableNameConvertAlignedArray(output.get(2)));
    // inputs
    func_args.arg(genVariableNameConvertAlignedArray(input.get(0)));
    func_args.arg(genVariableNameConvertAlignedArray(input.get(1)));
    func_args.arg(genVariableNameConvertAlignedArray(input.get(2)))
        .append("[0]");
    // block_dim
    func_args.arg(genComputeBlockDim());

    // global buf
    for (const auto i : c10::irange(3)) {
      const auto work_buffer = grouped_gwop->reduction_buffers()[i]
                                   .at(0)
                                   ->buffer()
                                   ->as<TensorView>();
      func_args.arg("&")
          .append(genVariableName(work_buffer))
          .append("[")
          .append(0)
          .append("]");
    }

    // shared buf
    func_args.arg(
        genCall("reinterpret_cast", ptrType(data_type), "shared_mem"));

    // sync buf
    const auto sync_buffer =
        grouped_gwop->sync_buffer()->buffer()->as<TensorView>();
    func_args.arg("&").append(genVariableName(sync_buffer)).append("[0]");

    addProfileArguments(func_args, grouped_gwop);

    ArgumentBuilder func_template_args;
    func_template_args.arg(isAligned());
    func_template_args.arg(num_grouped_iterations);
    func_template_args.arg(data_type);

    const auto& par_dim_map = kernel_->summary().parallel_dimension_map;
    NVF_ERROR(par_dim_map.get(ParallelType::TIDx)->isConstInt());
    NVF_ERROR(par_dim_map.get(ParallelType::TIDy)->isConstInt());
    func_template_args.arg(genInline(par_dim_map.get(ParallelType::TIDx)));
    func_template_args.arg(genInline(par_dim_map.get(ParallelType::TIDy)));

    indent() << genCall(
                    genFusedReductionName(ir_utils::getTvOutput(grouped_gwop)) +
                        ".welfordGroupOuter",
                    func_template_args,
                    func_args)
             << ";\n";
  }

  void handle(const kir::GridBroadcast* grop) final {
    const auto bop = grop->broadcast_op();
    NVF_ERROR(bop->out()->isA<kir::TensorIndex>());

    const ParallelTypeBitmap parallel_types =
        kernel_->summary().broadcast_parallel_types.at(bop);

    NVF_ERROR(
        parallel_types.hasBID(),
        "GridBroadcast needs to be used with a broadcast op that is parallelized with the BID parallel types");

    NVF_ERROR(grop->broadcast_buffer()->buffer()->isA<TensorView>());
    NVF_ERROR(grop->sync_buffer()->buffer()->isA<TensorView>());
    const auto work_buffer =
        grop->broadcast_buffer()->buffer()->as<TensorView>();
    const auto sync_buffer = grop->sync_buffer()->buffer()->as<TensorView>();

    ArgumentBuilder template_args;
    for (const ParallelType pt : kParallelTypeThreads) {
      template_args.arg(parallel_types.get(pt));
    }
    template_args.arg(isAligned());

    // Since block-level broadcast has not necessarily been performed before
    // this function call, so grid broadcast may be broadcasting across both
    // the grid and the block level.
    ArgumentBuilder func_args;
    func_args.arg(gen(bop->out()));
    func_args.arg(gen(bop->in()));
    func_args.arg("&").append(genVariableName(work_buffer)).append("[0]");
    func_args.arg(genVariableName(sync_buffer));
    NVF_ERROR(grop->predicate() != nullptr && grop->predicate()->hasValue());
    func_args.arg(genInline(grop->predicate()));

    indent() << genCall("grid_broadcast::broadcast", template_args, func_args)
             << ";\n";
  }

  void handle(const kir::GridWelford* gwop) final {
    const auto wop = gwop->welford_op();
    NVF_ERROR(wop->outAvg()->isA<kir::TensorIndex>());

    const auto out = wop->out()->as<kir::TensorIndex>();
    const auto domain = out->view()->domain();
    NVF_ERROR(domain->hasGridReduction());

    const auto data_type = out->dtype();
    const auto index_type = wop->outN()->dtype();

    NVF_ERROR(gwop->var_buffer()->buffer()->isA<TensorView>());
    NVF_ERROR(gwop->sync_buffer()->buffer()->isA<TensorView>());

    const auto avg_buffer = gwop->avg_buffer()->buffer()->as<TensorView>();
    const auto var_buffer = gwop->var_buffer()->buffer()->as<TensorView>();
    const auto n_buffer = gwop->N_buffer()->buffer()->as<TensorView>();
    const auto sync_buffer = gwop->sync_buffer()->buffer()->as<TensorView>();

    if (wop->isAllreduce()) {
      generateGridAllreduce(gwop);
      return;
    }

    const bool persistent_sync =
        kernel_->summary().has_cooperative_grid_reduction;

    const std::string flags_str =
        generateGridReduceTemplateFlags(wop, gwop->threadPredicate());

    ArgumentBuilder template_args;
    template_args.arg(flags_str);
    template_args.arg(persistent_sync);
    template_args.arg(isAligned());

    ArgumentBuilder func_args;
    func_args.arg(gen(wop->outAvg()));
    func_args.arg(gen(wop->outVar()));
    func_args.arg(gen(wop->outN()));
    if (domain->hasBlockReduction()) {
      func_args.arg("block_result_avg_").append(block_reduce_name_);
      func_args.arg("block_result_var_").append(block_reduce_name_);
      func_args.arg("block_result_n_").append(block_reduce_name_);
      block_reduce_name_++;
    } else {
      func_args.arg(gen(wop->inAvg()));
      NVF_ERROR(
          wop->inVar() != nullptr, "Welford var input nullptr not allowed");
      func_args.arg(genStaticCast(data_type, gen(wop->inVar())));
      func_args.arg(genStaticCast(index_type, gen(wop->inN())));
    }
    func_args.arg("&").append(genVariableName(avg_buffer)).append("[0]");
    func_args.arg("&").append(genVariableName(var_buffer)).append("[0]");
    func_args.arg("&").append(genVariableName(n_buffer)).append("[0]");
    func_args.arg(genVariableName(sync_buffer));
    func_args.arg(genReinterpretCast(genPtrType(data_type), "shared_mem_avg"));
    func_args.arg(genReinterpretCast(genPtrType(data_type), "shared_mem_var"));
    func_args.arg(genReinterpretCast(genPtrType(index_type), "shared_mem_n"));
    NVF_ERROR(gwop->predicate() != nullptr && gwop->predicate()->hasValue());
    auto read_pred = genInline(gwop->predicate());
    func_args.arg(read_pred);
    if (gwop->writePredicate() != nullptr) {
      NVF_ERROR(gwop->writePredicate()->hasValue());
      auto write_pred = genInline(gwop->writePredicate());
      func_args.arg(write_pred);
    } else {
      func_args.arg(read_pred);
    }
    // TODO : init value support or remove.
    func_args.arg(genStaticCast(data_type, 0));
    func_args.arg(genInline(gwop->entrance_index()));
    func_args.arg(genInline(gwop->entrances()));
    func_args.arg(genComputeBlockDim());

    indent() << genCall("welford::gridWelford", template_args, func_args)
             << ";\n";
  }

  void generateGridAllreduce(const kir::GridWelford* gwop) {
    const auto wop = gwop->welford_op();
    NVF_ERROR(wop->isAllreduce());

    const auto out = wop->out()->as<kir::TensorIndex>();

    const auto data_type = wop->outAvg()->dtype();
    const auto index_type = wop->outN()->dtype();
    NVF_ERROR(wop->outAvg()->dtype() == wop->outVar()->dtype());

    ArgumentBuilder data_type_args;
    data_type_args.arg(data_type).arg(data_type).arg(index_type);

    const auto sync_buffer = gwop->sync_buffer()->buffer()->as<TensorView>();

    const auto reduction_name = genFusedReductionName(out->view());

    // template <bool Aligned, typename Func, typename... Types>
    // __device__ __inline__ void reduce(
    //   RefTuple<Types...> out,
    //   const LocalTuple<Types...>& inp,
    //   VolatilePtrTuple<Types...> global_work_buffer,
    //   int64_t* global_sync_buffer, // Allocated as product of all
    //                                // non-participating Grid dimension
    //   PtrTuple<Types...> shared_buf,
    //   bool read_pred, // Prevent reading from out of bounds memory
    //   bool write_pred, // Prevent from writing out of bounds
    //   const LocalTuple<Types...>& init_val,
    //   Func reduction_op);

    ArgumentBuilder template_args;
    template_args.arg(isAligned());

    ArgumentBuilder out_args;
    out_args.arg(gen(wop->outAvg()));
    out_args.arg(gen(wop->outVar()));
    out_args.arg(gen(wop->outN()));

    ArgumentBuilder in_args;
    in_args.arg(gen(wop->inAvg()));
    if (wop->inVar() != nullptr) {
      in_args.arg(gen(wop->inVar()));
    } else {
      in_args.arg("(").append(data_type).append(")0");
    }
    in_args.arg(gen(wop->inN()));

    ArgumentBuilder init_args;
    init_args.arg(gen(wop->initAvg()));
    init_args.arg(gen(wop->initVar()));
    init_args.arg(gen(wop->initN()));

    ArgumentBuilder work_buffer_args;
    work_buffer_args.arg("&")
        .append(genVariableName(gwop->avg_buffer()->buffer()->as<TensorView>()))
        .append("[0]");
    work_buffer_args.arg("&")
        .append(genVariableName(gwop->var_buffer()->buffer()->as<TensorView>()))
        .append("[0]");
    work_buffer_args.arg("&")
        .append(genVariableName(gwop->N_buffer()->buffer()->as<TensorView>()))
        .append("[0]");

    ArgumentBuilder smem_buffer_args;
    smem_buffer_args.arg(
        genCall("reinterpret_cast", ptrType(data_type), "shared_mem_avg"));
    smem_buffer_args.arg(
        genCall("reinterpret_cast", ptrType(data_type), "shared_mem_var"));
    smem_buffer_args.arg(
        genCall("reinterpret_cast", ptrType(index_type), "shared_mem_n"));

    ArgumentBuilder func_args(block_nest_level_ + 1, kTab);
    // out
    func_args.arg(genCall("RefTuple", data_type_args, out_args));
    // inp
    func_args.arg(genCall("ConstRefTuple", data_type_args, in_args));
    // global_work_buffer
    func_args.arg(
        genCall("VolatilePtrTuple", data_type_args, work_buffer_args));
    // global_sync_buffer
    func_args.arg("&").append(genVariableName(sync_buffer)).append("[0]");
    // shared_buf
    func_args.arg(genCall("PtrTuple", data_type_args, smem_buffer_args));
    // read and write predicates
    NVF_ERROR(gwop->predicate() != nullptr && gwop->predicate()->hasValue());
    const auto read_pred = genInline(gwop->predicate());
    auto write_pred = read_pred;
    if (gwop->writePredicate() != nullptr) {
      NVF_ERROR(gwop->writePredicate()->hasValue());
      write_pred = genInline(gwop->writePredicate());
    }
    func_args.arg(read_pred).arg(write_pred);
    // init_val
    func_args.arg(genCall("LocalTuple", data_type_args, init_args));
    // block_dim
    func_args.arg(genComputeBlockDim());
    // reduction_op
    func_args.arg(genTemplate(
        "welfordCombine", ArgumentBuilder().arg(data_type).arg(index_type)));

    indent() << genCall(reduction_name + ".reduce", template_args, func_args)
             << ";\n";
  }

  void handle(const kir::AllocateFusedReduction* alloc_fused_reduction) final {
    // See the runtime file of the fused reduction
    enum class ReductionParallelTypeState { Reduce, Iter, Pred, Inactive };

    using ReductionParallelTypeStateArray =
        ParallelTypeMap<ReductionParallelTypeState>;

    ReductionParallelTypeStateArray states(
        ReductionParallelTypeState::Inactive);

    for (const ParallelType pt : kParallelTypeThreads) {
      // It may be better to predicate grid reductions on dimensions they don't
      // actively use, however since that should generally be discouraged (they
      // should be part of the iter portion of the operation, or they should be
      // predciated out) we're just going to assume they're part of the iter
      // dimension. This would cause more communication than strictly necessary
      // but should not be a common use case.
      auto pt_dim = kernel_->summary().parallel_dimension_map.get(pt);
      if (pt_dim == nullptr || pt_dim->isOneInt()) {
        continue;
      }
      // Initialize pt_dim if used to an iter dimension. It may change to a
      // reduction or predicated dimension later.
      states[pt] = ReductionParallelTypeState::Iter;
    }

    for (auto id : alloc_fused_reduction->out()->view()->getLoopDomain()) {
      auto pt = id->getParallelType();
      if (isParallelTypeThread(pt)) {
        auto state = id->isReduction() ? ReductionParallelTypeState::Reduce
                                       : ReductionParallelTypeState::Iter;
        states[pt] = state;
      }
    }

    for (const auto predicated_pt : alloc_fused_reduction->threadPredicate()) {
      auto& state = states[predicated_pt];
      NVF_ERROR(
          state != ReductionParallelTypeState::Reduce,
          "Invalid thread predication: ",
          predicated_pt);
      state = ReductionParallelTypeState::Pred;
    }

    ArgumentBuilder flags;
    for (auto pt : kParallelTypeThreads) {
      flags.arg(static_cast<int>(states[pt]));
    }

    // Persistent
    flags.arg(true);

    // Broadcast is fused
    flags.arg(true);

    const auto reduction_name =
        genFusedReductionName(alloc_fused_reduction->out()->view());

    indent() << genTemplate("fused_reduction::ParallelReduce", flags) << " "
             << reduction_name << ";\n";
  }

  void handleTrivialLoop(const ForLoop* loop) {
    if (loop->vectorize()) {
      vectorize_scope_ = true;
    }
    kir::ConstIrVisitor::handle(loop);
    if (loop->vectorize()) {
      vectorize_scope_ = false;
    }
  }

  void genIterGroupedBlockReduction(
      const int num_grouped_iterations,
      const kir::TensorIndex* output,
      const kir::TensorIndex* input,
      const Val* init,
      BinaryOpType reduction_op_type,
      kir::Predicate* read_pred,
      kir::Predicate* write_pred) {
    const auto par_domains = ir_utils::getParallelDomains(output);
    // Get parallel reduction domains
    const bool tidx =
        par_domains.find(ParallelType::TIDx) != par_domains.end() &&
        par_domains.at(ParallelType::TIDx)->isReduction();
    const bool tidy =
        par_domains.find(ParallelType::TIDy) != par_domains.end() &&
        par_domains.at(ParallelType::TIDy)->isReduction();
    const bool tidz =
        par_domains.find(ParallelType::TIDz) != par_domains.end() &&
        par_domains.at(ParallelType::TIDz)->isReduction();

    NVF_ERROR(
        !tidx && tidy && !tidz,
        "blockIterGroupedYdimReduce only supports reduction along TIDy");

    const auto data_type = output->dtype();

    ArgumentBuilder template_args;
    template_args.arg(isAligned());
    template_args.arg(num_grouped_iterations);

    ArgumentBuilder func_args;
    func_args.arg(genVariableNameConvertAlignedArray(output->view()));
    func_args.arg(genVariableNameConvertAlignedArray(input->view()));
    func_args.arg(genReductionOp(reduction_op_type, output->dtype()));
    func_args.arg(genStaticCast(genPtrType(data_type), "shared_mem"));
    NVF_ERROR(read_pred != nullptr && read_pred->hasValue());
    func_args.arg(genInline(read_pred));
    // Pass the write predicate if available and different from the
    // default predicate. The blockReduce runtime function uses the
    // default predicate for both read and write when only the
    // default one is given.
    if (write_pred != nullptr) {
      NVF_ERROR(write_pred->hasValue());
      func_args.arg(genInline(write_pred));
    }
    func_args.arg(genCall(data_type, genInline(init)));
    func_args.arg(genComputeBlockDim());

    indent() << genCall("blockIterGroupedYdimReduce", template_args, func_args)
             << ";\n";
  }

  void handle(const GroupedReductionOp* grouped_rop) final {
    const auto num_grouped_iterations =
        getGroupedLoopIndexConcreteIntSets().size();

    const auto num_grouped_exprs = grouped_rop->numHorizontallyGroupedExprs();

    // special version where only iteration is grouped.
    // used for outer reduction with vectorized iteration domain.
    if (num_grouped_iterations > 1 && num_grouped_exprs == 1) {
      const auto output = grouped_rop->output(0)->as<kir::TensorIndex>();
      const auto input = grouped_rop->input(0)->as<kir::TensorIndex>();
      const auto op_type = grouped_rop->getReductionOpType(0);
      const auto domain = output->view()->domain();
      const bool has_block_reduce = domain->hasBlockReduction();
      const bool has_grid_reduce = domain->hasGridReduction();
      NVF_ERROR(
          !has_grid_reduce, "IterGroupedGridReduction not implemented yet");
      NVF_ERROR(
          has_block_reduce,
          "To use IterGroupedBlockReduction, must have block reduce!");
      return genIterGroupedBlockReduction(
          (int)num_grouped_iterations,
          output,
          input,
          grouped_rop->initVal(0),
          op_type,
          grouped_rop->predicate(),
          grouped_rop->writePredicate());
    }

    for (const auto i : c10::irange(num_grouped_exprs)) {
      NVF_ERROR(grouped_rop->output(i)->isA<kir::TensorIndex>());

      const auto output = grouped_rop->output(i)->as<kir::TensorIndex>();
      const auto input = grouped_rop->input(i)->as<kir::TensorIndex>();
      const auto domain = output->view()->domain();
      const auto op_type = grouped_rop->getReductionOpType(i);

      const bool has_block_reduce = domain->hasBlockReduction();
      const bool has_grid_reduce = domain->hasGridReduction();

      NVF_ERROR(
          !has_grid_reduce,
          "GroupedReductionOp does not support block parallelization. GroupedGridReduction must be used. ",
          grouped_rop->toString());

      if (!has_block_reduce) {
        genSerialReduction(output, input, op_type);
      } else if (
          auto reduction_ids =
              ir_utils::getMaybeWarpReductionDim(output, input)) {
        genWarpReduction(
            output,
            input,
            grouped_rop->initVal(i),
            op_type,
            grouped_rop->predicate(),
            reduction_ids.value());
      } else {
        genBlockReduction(
            output,
            input,
            grouped_rop->initVal(i),
            op_type,
            grouped_rop->predicate(),
            grouped_rop->writePredicate());
      }
    }
  }

  void handle(const GroupedWelfordOp* grouped_wop) final {
    NVF_THROW(
        "Should not reach here as grouped welford is only enabled for grid welford,",
        " which is handled by its own handler");
  }

  void handle(const ForLoop* loop) final {
    if (loop->isTrivial()) {
      handleTrivialLoop(loop);
      return;
    }

    // If a loop is grouped, no loop is created, but it isn't
    // considered trivial as the loop trip count is not one.
    if (loop->isGroup()) {
      grouped_loops_.push_back(loop);
      kir::ConstIrVisitor::handle(loop);
      grouped_loops_.pop_back();
      return;
    }

    const auto gen_index = gen(loop->index());
    const auto gen_start = genInline(loop->start());
    const auto gen_stop = genInline(loop->simplifiedStop());
    const auto gen_step = genInline(loop->step());

    std::stringstream step_code;
    if (loop->step()->isOneInt()) {
      step_code << "++" << gen_index;
    } else {
      step_code << gen_index << " += " << gen_step;
    }
    if (loop->circularBufferLoopStage() !=
        CircularBufferLoopStage::NotApplicable) {
      // NOTE: requireUnroll is sometimes called on a circular-buffered matmul
      // loops when static shapes are used. To avoid hinting that the compiler
      // should maximally unroll such loops leading to very long compiles, we
      // handle that case explicitly here and ignore loop->isUnrolled().
      //
      // Unroll "prefetch" many circular buffered loops regardless of buffer
      // stage (prologue, main, or epilogue)
      int64_t prefetch = kernel_->summary()
                             .circular_buffer_info
                             .getCircularBufferOptionsFor(loop->iter_domain())
                             .prefetch;
      indent() << "#pragma unroll " << prefetch << "\n";
    } else if (loop->isUnrolled()) {
      indent() << "#pragma unroll\n";
    } else {
      indent() << "#pragma unroll 1\n";
    }

    indent() << "for(nvfuser_index_t " << gen_index << " = " << gen_start
             << "; " << gen_index << " < " << gen_stop << "; "
             << step_code.str() << ") ";
    startBlock(true);
    kir::ConstIrVisitor::handle(loop);
    endBlock();
  }

  void handle(const kir::IfThenElse* ite) final {
    auto conditional = ite->predicate()->value();
    if (conditional->isConst()) {
      // If the conditional is a constant, then the IfThenElse is not required
      if (conditional->value()) {
        handle(ite->thenBody().exprs());
      } else {
        handle(ite->elseBody().exprs());
      }
      return;
    }

    pushAlignmentInfo(ite);

    indent() << "if (" << genInline(conditional) << ") ";

    // "then" block
    startBlock(true);
    handle(ite->thenBody().exprs());

    // "else" block (optional)
    if (ite->hasElse()) {
      endBlock(" else ");
      startBlock(true);
      handle(ite->elseBody().exprs());
    }

    endBlock();

    popAlignmentInfo();
  }

  void handle(const kir::Allocate* alloc) final {
    const auto buffer_dtype = alloc->buffer()->dtype();

    NVF_ERROR(alloc->buffer() != nullptr);
    alloc_set_.emplace(alloc->buffer());

    if (!alloc->buffer()->isA<TensorView>()) {
      // Pointer TensorMap allocation must be const as kernel parametr assigned
      // to it is const by definition, see genDeclaration(...) for details
      const bool add_const = isTmaType(buffer_dtype);
      indent() << (add_const ? "const " : "") << buffer_dtype << " "
               << gen(alloc->buffer()) << ";\n";
      return;
    }

    const auto tv = alloc->buffer()->as<TensorView>();

    const auto size = alloc->size();
    NVF_ERROR(size != nullptr);

    if (alloc->alias() != nullptr) {
      // Allocate alias another Allocate stmt
      const auto alias_tv = alloc->alias()->buffer()->as<TensorView>();
      if (alias_tv->getDataType() == tv->getDataType()) {
        indent() << "// Alias Allocation - " << alloc->memoryType() << "\n";
        indent() << "auto& " << genVariableName(tv) << " = "
                 << genVariableName(alias_tv) << ";\n";
      } else {
        indent() << "// Alias Allocation (changing dtype) - "
                 << alloc->memoryType() << "\n";
        auto va = kernel_->summary().vectorized_accesses;
        auto it = va.find(tv);
        int64_t alias_alignment = it == va.end() ? 1 : it->second;
        indent() << "auto " << genVariableName(tv)
                 << " = *reinterpret_cast<Array<" << buffer_dtype << ", "
                 << genInline(size) << ", " << alias_alignment << ">*>(&"
                 << genVariableName(alias_tv) << ");\n";
        if (alloc->memoryType() == MemoryType::Local) {
          aligned_array_of_regs_.insert(tv);
        }
      }
      // If the original allocation is aligned, its aliasing tv should also
      // be aligned due to auto type derivation. For example, in test
      // `CombinedSchedulerTest.LayerNormBackward/dtype_float_batch_216_hidden_65536`
      // we have: `Array<float, 4, 4> T32; auto& T29 = T32;`
      // Compiler treats `T29` as aligned array instead of regular array, when
      // passing `T29` to a runtime function, should use `T29.array` instead of
      // `T29`.
      if (aligned_array_of_regs_.count(alias_tv) > 0) {
        aligned_array_of_regs_.insert(tv);
      }
    } else {
      // Standard Memory Allocation
      switch (tv->getMemoryType()) {
        case MemoryType::Global:
          indent() << "// Allocate global tensor " << genVariableName(tv)
                   << "\n";
          break;
        case MemoryType::Shared:
          // Assume we have already aligned offsets to 16B
          NVF_CHECK(
              alloc->address() != nullptr,
              "Allocation did not receive an address: ",
              alloc->toString());
          // Shared Memory Pointer
          indent() << buffer_dtype << "* " << genVariableName(tv)
                   << " = reinterpret_cast<" << buffer_dtype << "*>"
                   << "(array + smem_offset + " << genInline(alloc->address())
                   << ");\n";
          break;
        case MemoryType::Local: {
          auto va = kernel_->summary().vectorized_accesses;
          indent() << "Array<" << buffer_dtype << ", " << genInline(size)
                   << ", " << (va.find(tv) != va.end() ? va.at(tv) : 1) << "> "
                   << genVariableName(tv) << ";\n";
          if (va.find(tv) != va.end()) {
            aligned_array_of_regs_.insert(tv);
          }
          break;
        }
        case MemoryType::Tensor: {
          // Generate code like:
<<<<<<< HEAD
          // TMemTensor T2(T5[0], 0, 0);
          indent() << "TMemTensor " << genVariableName(tv) << "("
                   << genInline(alloc->address()) << ", "
                   << genInline(alloc->laneOffset()) << ", "
                   << genInline(alloc->colOffset()) << ");\n";
=======
          // TMemTensor T2(T5[0]);
          indent() << "TMemTensor " << genVariableName(tv) << "("
                   << genInline(alloc->address()) << ");\n";
>>>>>>> 63fbcb3d
          break;
        }
        default:
          NVF_THROW("Unexpected memory type");
      }
    }
  }

  void handle(const kir::Asm* asm_) final {
    // Reference:
    // https://docs.nvidia.com/cuda/inline-ptx-assembly/
    indent() << "asm";
    if (asm_->volatile_()) {
      code_ << " volatile";
    }
    bool multiline = asm_->hasBooleanInput() ||
        (asm_->code().size() +
             (asm_->inputs().size() + asm_->outputs().size()) * 5 >
         80);
    if (!multiline) {
      // If any of the operand is an array type, force using multiline
      for (const auto& l :
           std::array<std::reference_wrapper<const std::vector<Val*>>, 2>{
               asm_->inputs(), asm_->outputs()}) {
        for (const auto& v : l.get()) {
          if (std::holds_alternative<ArrayType>(v->dtype().type)) {
            multiline = true;
            break;
          }
        }
      }
    }
    code_ << "(";
    if (multiline) {
      code_ << "\n";
      block_nest_level_++;
      indent();
    }

    auto getTypeOrIndexType = [](Val* value) {
      if (auto ti = dynamic_cast<kir::TensorIndex*>(value)) {
        if (isPointerType(ti->index()->dtype())) {
          return ti->index()->dtype();
        }
      }
      return value->dtype();
    };

    if (asm_->hasBooleanInput()) {
      code_ << "\"{\\n\"\n";
      int64_t boolean_counter = 0;
      int64_t counter = 0;
      std::array<const std::vector<Val*>*, 2> outputs_and_inputs = {
          &asm_->outputs(), &asm_->inputs()};
      for (const auto* io : outputs_and_inputs) {
        for (auto val : *io) {
          // don't treat pointer to bool as bool
          auto val_dtype = getTypeOrIndexType(val);
          if (val_dtype == DataType::Bool) {
            indent() << "\"  .reg .pred p" << boolean_counter << "; \\n\"\n";
            indent() << "\"  setp.ne.b32 p" << boolean_counter << ", %"
                     << counter << ", 0;\\n\"\n";
            boolean_counter++;
          }
          if (std::holds_alternative<ArrayType>(val_dtype.type)) {
            counter += (int64_t)std::get<ArrayType>(val_dtype.type).size;
          } else {
            counter++;
          }
        }
      }
      indent() << "\"  " << asm_->code();
    } else {
      code_ << "\"" << asm_->code();
    }

    auto parameters = asm_->parameters();
    if (!parameters.empty()) {
      code_ << " " << parameters;
    }
    code_ << R"(;\n")";

    if (asm_->hasBooleanInput()) {
      code_ << "\n";
      indent() << R"("}\n")";
    }

    auto next_section = [&]() {
      if (multiline) {
        code_ << "\n";
        indent();
      }
      code_ << ":";
    };

    auto print_constraints_and_registers =
        [&](const auto& constraints_and_registers) {
          bool first = true;
          for (auto [constraint, register_] : constraints_and_registers) {
            auto next_line = [&]() {
              code_ << ",";
              if (multiline) {
                code_ << "\n";
                indent() << " ";
              } else {
                code_ << " ";
              }
            };
            if (!first) {
              next_line();
            }
            first = false;
            auto reg_dtype = getTypeOrIndexType(register_);
            if (std::holds_alternative<ArrayType>(reg_dtype.type)) {
              for (auto i :
                   c10::irange(std::get<ArrayType>(reg_dtype.type).size)) {
                if (i > 0) {
                  next_line();
                }
                code_ << "\"" << constraint << "\"(" << gen(register_) << "["
                      << i << "]"
                      << ")";
              }
            } else {
              code_ << "\"" << constraint << "\"(";
              if (reg_dtype == DataType::Bool) {
                code_ << "(uint32_t)(";
              }
              code_ << gen(register_);
              if (reg_dtype == DataType::Bool) {
                code_ << ")";
              }
              code_ << ")";
            }
          }
        };

    // outputs
    if (!asm_->outputs().empty() || !asm_->inputs().empty() || asm_->memory()) {
      next_section();
    }
    print_constraints_and_registers(asm_->constraintsAndOutputs());

    if (!asm_->inputs().empty() || asm_->memory()) {
      next_section();
    }
    print_constraints_and_registers(asm_->constraintsAndInputs());

    if (asm_->memory()) {
      next_section();
      code_ << "\"memory\"";
    }
    if (multiline) {
      code_ << "\n";
      block_nest_level_--;
      indent();
    }
    code_ << ");\n";
  }

  void handle(const kir::BlockSync* sync) final {
    // Use a custom synchronization method if enabled
    if (getNvFuserEnv("USE_BLOCK_SYNC_ATOMIC")) {
      indent() << "block_sync::sync();\n";
    } else if (isAligned()) {
      indent() << "__syncthreads();\n";
    } else {
      indent() << "__barrier_sync(0);\n";
    }
  }

  void handle(const kir::GridSync* sync) final {
    // Use a custom synchronization method if enabled
    bool bidx = sync->syncDims().get(ParallelType::BIDx);
    bool bidy = sync->syncDims().get(ParallelType::BIDy);
    bool bidz = sync->syncDims().get(ParallelType::BIDz);

    ArgumentBuilder sync_call_template_parms;
    sync_call_template_parms.arg(bidx).arg(bidy).arg(bidz).arg(true).arg(
        isAligned());

    auto sync_idx = genCall(
        "index_utils::maskedOffset",
        ArgumentBuilder().arg(!bidx).arg(!bidy).arg(!bidz),
        ArgumentBuilder().arg("blockIdx").arg("gridDim"));

    auto sync_segment_size = genCall(
        "index_utils::maskedSize",
        ArgumentBuilder().arg(bidx).arg(bidy).arg(bidz),
        ArgumentBuilder().arg("gridDim"));

    ArgumentBuilder sync_call_args;
    sync_call_args.arg(genVariableName(sync->syncBuffer()))
        .append("[")
        .append(sync_idx)
        .append("]");
    sync_call_args.arg(sync_segment_size);
    sync_call_args.arg(genComputeBlockDim());

    auto sync_call =
        genCall("grid_sync::sync", sync_call_template_parms, sync_call_args);

    indent() << sync_call << ";\n";
  }

  void handle(const kir::MBarrierInit* init) final {
    auto call = genCall(
        "mbarrier::init",
        ArgumentBuilder()
            .arg(genInline(init->mbarrier()))
            .arg(genInline(init->threadCount())));
    indent() << call << ";\n";
  }

  void handle(const kir::MBarrierInvalidate* inval) final {
    auto call = genCall(
        "mbarrier::inval", ArgumentBuilder().arg(genInline(inval->mbarrier())));
    indent() << call << ";\n";
  }

  void handle(const kir::MBarrierArrive* arrive) final {
    if (!print_inline_) {
      indent();
    }
    if (arrive->state() != nullptr) {
      code_ << gen(arrive->state()) << " = ";
    }
    auto call = genCall(
        "mbarrier::arrive",
        ArgumentBuilder().arg(genInline(arrive->mbarrier())));
    code_ << call;
    if (!print_inline_) {
      code_ << ";\n";
    }
  }

  void handle(const kir::MBarrierArriveExpectTx* arrive) final {
    if (!print_inline_) {
      indent();
    }
    if (arrive->state() != nullptr) {
      code_ << gen(arrive->state()) << " = ";
    }
    auto call = genCall(
        "mbarrier::arriveExpectTX",
        ArgumentBuilder()
            .arg(genInline(arrive->mbarrier()))
            .arg(genInline(arrive->txCount())));
    code_ << call;
    if (!print_inline_) {
      code_ << ";\n";
    }
  }

  void handle(const kir::MBarrierWait* wait) final {
    auto call = genCall(
        "mbarrier::wait",
        ArgumentBuilder()
            .arg(genInline(wait->mbarrier()))
            .arg(genInline(wait->state())));
    indent() << call << ";\n";
  }

  void handle(const kir::MBarrierWaitParity* wait) final {
    auto call = genCall(
        "mbarrier::waitParity",
        ArgumentBuilder()
            .arg(genInline(wait->mbarrier()))
            .arg(genInline(wait->parity())));
    indent() << call << ";\n";
  }

  void handle(const kir::BlockSerializeWait* sync) final {
    // Use a custom synchronization method if enabled
    bool bidx = sync->syncDims().get(ParallelType::BIDx);
    bool bidy = sync->syncDims().get(ParallelType::BIDy);
    bool bidz = sync->syncDims().get(ParallelType::BIDz);
    NVF_ERROR(
        isAligned(),
        "Serialization of blocks requires syncing in non-divergent threads");

    ArgumentBuilder sync_call_template_parms;
    sync_call_template_parms.arg(bidx).arg(bidy).arg(bidz);

    auto sync_idx = genCall(
        "index_utils::maskedOffset",
        ArgumentBuilder().arg(!bidx).arg(!bidy).arg(!bidz),
        ArgumentBuilder().arg("blockIdx").arg("gridDim"));

    ArgumentBuilder sync_call_args;
    sync_call_args.arg("&")
        .append(genVariableName(sync->syncBuffer()))
        .append("[")
        .append(sync_idx)
        .append("]");

    auto sync_call = genCall(
        "grid_sync::blockSerializeWait",
        sync_call_template_parms,
        sync_call_args);

    indent() << sync_call << ";\n";
  }

  void handle(const kir::BlockSerializeRelease* sync) final {
    // Use a custom synchronization method if enabled
    bool bidx = sync->syncDims().get(ParallelType::BIDx);
    bool bidy = sync->syncDims().get(ParallelType::BIDy);
    bool bidz = sync->syncDims().get(ParallelType::BIDz);
    NVF_ERROR(
        isAligned(),
        "Serialization of blocks requires syncing in non-divergent threads");

    ArgumentBuilder sync_call_template_parms;
    sync_call_template_parms.arg(bidx).arg(bidy).arg(bidz);

    auto sync_idx = genCall(
        "index_utils::maskedOffset",
        ArgumentBuilder().arg(!bidx).arg(!bidy).arg(!bidz),
        ArgumentBuilder().arg("blockIdx").arg("gridDim"));

    ArgumentBuilder sync_call_args;
    sync_call_args.arg("&")
        .append(genVariableName(sync->syncBuffer()))
        .append("[")
        .append(sync_idx)
        .append("]");

    auto sync_call = genCall(
        "grid_sync::blockSerializeRelease",
        sync_call_template_parms,
        sync_call_args);

    indent() << sync_call << ";\n";
  }

  void handle(const kir::InitMagicZero*) final {
    indent() << "NVFUSER_DEFINE_MAGIC_ZERO;\n";
  }

  void handle(const kir::UpdateMagicZero*) final {
    indent() << "NVFUSER_UPDATE_MAGIC_ZERO;\n";
  }

  void handle(const kir::Return* ret) final {
    indent() << "return;\n";
  }

 private:
  std::stringstream code_;
  const kir::Kernel* kernel_;
  int block_nest_level_ = 0;
  int block_reduce_name_ = 0;
  bool print_inline_ = false;

  // Mark when we are inside of a vectorized for-loop
  bool vectorize_scope_ = false;
  //! Keep track of Allocate node for Val. Used to determine if Val
  //! should be inlined.
  std::unordered_set<const Val*> alloc_set_;
  //! Keep track of grouped loops
  std::deque<const ForLoop*> grouped_loops_;
  //! Used to replace symbolic indices with concrete values
  std::unordered_map<const Val*, int64_t> index_replacement_map_;
  //! Keep track of thread alignment property
  std::vector<bool> aligned_scope_exprs_;
  //! Keep track of the Val* and its generated variable name
  std::unordered_map<const Val*, std::string> val_to_name_;
  //! basically kernel_->parameters(), but as a set so it's faster to lookup
  std::unordered_set<const Val*> kernel_params_;
};

} // namespace

std::string generateCudaKernel(
    const kir::Kernel* kernel,
    const std::string& kernel_name,
    std::optional<int64_t> num_threads_per_cta) {
  FUSER_PERF_SCOPE("generateCudaKernel");
  return CudaKernelGenerator::generateKernelDefinition(
      kernel, kernel_name, num_threads_per_cta);
}

} // namespace codegen
} // namespace nvfuser<|MERGE_RESOLUTION|>--- conflicted
+++ resolved
@@ -3201,17 +3201,11 @@
         }
         case MemoryType::Tensor: {
           // Generate code like:
-<<<<<<< HEAD
           // TMemTensor T2(T5[0], 0, 0);
           indent() << "TMemTensor " << genVariableName(tv) << "("
                    << genInline(alloc->address()) << ", "
                    << genInline(alloc->laneOffset()) << ", "
                    << genInline(alloc->colOffset()) << ");\n";
-=======
-          // TMemTensor T2(T5[0]);
-          indent() << "TMemTensor " << genVariableName(tv) << "("
-                   << genInline(alloc->address()) << ");\n";
->>>>>>> 63fbcb3d
           break;
         }
         default:
