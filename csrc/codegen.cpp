--- conflicted
+++ resolved
@@ -1359,13 +1359,7 @@
     } else {
       // When value of index_tv are not unique, the behavior of Set is
       // non-deterministic
-<<<<<<< HEAD
       code_ << dst << " = " << gen(sop->src()) << ";\n";
-=======
-      indent() << gen(sop->out()) << " = " << gen(sop->src()) << ";\n";
-    } else {
-      NVF_THROW("unkown scatterOp");
->>>>>>> f41524bb
     }
   }
 
