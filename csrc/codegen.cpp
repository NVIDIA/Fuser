--- conflicted
+++ resolved
@@ -232,17 +232,8 @@
       const auto tv = allocate->buffer()->as<TensorView>();
       const auto& alloc_domain =
           TensorDomain::noReductions(tv->getMaybeAllocationDomain());
-<<<<<<< HEAD
-      const auto nDims = std::count_if(
-          alloc_domain.begin(), alloc_domain.end(), [](const IterDomain* id) {
-            return !id->isReduction();
-          });
-      code_ << ", Tensor<" << tv->dtype() << ", " << nDims << ", " << nDims
-            << "> " << ir_utils::varName(tv);
-=======
       code_ << ", Tensor<" << tv->dtype() << ", " << alloc_domain.size() << ", "
             << alloc_domain.size() << "> " << ir_utils::varName(tv);
->>>>>>> 27b2a262
     }
 
     // Kernels generating random numbers take extra (seed, offset) arguments
