--- conflicted
+++ resolved
@@ -187,11 +187,8 @@
         return "LL";
       case DataType::UInt:
         return "ULL";
-<<<<<<< HEAD
-=======
       case DataType::UInt32:
         return "U";
->>>>>>> 694f2ad2
       case DataType::Index:
         return getLiteralSuffix(kernel_->indexType());
       default:
