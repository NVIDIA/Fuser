// clang-format off
/*
 * SPDX-FileCopyrightText: Copyright (c) 2023-present NVIDIA CORPORATION & AFFILIATES.
 * All rights reserved.
 * SPDX-License-Identifier: BSD-3-Clause
 */
// clang-format on
#include <codegen.h>
#include <device_lower/utils.h>
#include <instrumentation.h>
#include <ir/utils.h>
#include <kernel_ir.h>
#include <kernel_ir_dispatch.h>
#include <options.h>
#include <scheduler/mma_utils.h>
#include <scheduler/reduction_utils.h>
#include <type.h>
#include <utils.h>

#include <array>
#include <cmath>
#include <sstream>
#include <typeindex>
#include <vector>

namespace nvfuser {
namespace codegen {

namespace {

std::string ptrType(DataType dt) {
  std::stringstream ss;
  ss << dt << "*";
  return ss.str();
}

bool isTmaType(const DataType& dtype) {
  return std::visit(
      [](auto&& dtype) -> bool {
        using T = std::decay_t<decltype(dtype)>;
        if constexpr (std::is_same_v<T, PointerType>) {
          return isTmaType(*dtype.type);
        }
        if constexpr (std::is_same_v<T, OpaqueType>) {
          return 0 == dtype.name.compare("TensorMap");
        }
        return false;
      },
      dtype.type);
}

//! Utility class to build an argument list
class ArgumentBuilder {
 public:
  //! Build an argument list where each argument is separated with a comma
  ArgumentBuilder() = default;

  //! Build an argument list where each argument has its own line
  ArgumentBuilder(int indent_level, const char* tab) {
    std::stringstream ss;
    for (const auto i : arange(indent_level)) {
      (void)i; // Suppress unused variable warning
      ss << tab;
    }
    sep_ = ",\n" + ss.str();
  }

  //! Add a new argument
  template <typename T>
  ArgumentBuilder& arg(const T& x) {
    addSeparator();
    return append(x);
  }

  //! Append to the last argument
  template <typename T>
  ArgumentBuilder& append(const T& arg) {
    ss_ << arg;
    return *this;
  }

  //! Get a string of the argument list
  std::string str() const {
    return ss_.str();
  }

  friend std::ostream& operator<<(std::ostream& os, const ArgumentBuilder& ab) {
    return os << ab.str();
  }

 private:
  void addSeparator() {
    if (ss_.tellp() != 0) {
      ss_ << sep_;
    }
  }

 private:
  std::string sep_ = ", ";
  std::stringstream ss_;
};

//! Append to the last argument
template <>
ArgumentBuilder& ArgumentBuilder::append<bool>(const bool& arg) {
  ss_ << (arg ? "true" : "false");
  return *this;
}

//! Returns "template_name<template_arg>"
template <typename TemplateNameT, typename TemplateArgT>
std::string genTemplate(
    const TemplateNameT& template_name,
    const TemplateArgT& template_arg) {
  std::stringstream ss;
  ss << template_name << "<" << template_arg << ">";
  return ss.str();
}

//! Returns "func_name(func_arg)"
template <typename FuncNameT, typename FuncArgT>
std::string genCall(const FuncNameT& func_name, const FuncArgT& func_arg) {
  std::stringstream ss;
  ss << func_name << "(" << func_arg << ")";
  return ss.str();
}

//! Returns "func_name<template_arg>(func_arg)"
template <typename FuncNameT, typename TemplateArgT, typename FuncArgT>
std::string genCall(
    const FuncNameT& func_name,
    const TemplateArgT& template_arg,
    const FuncArgT& func_arg) {
  std::stringstream ss;
  ss << func_name << "<" << template_arg << ">(" << func_arg << ")";
  return ss.str();
}

template <typename T>
std::string genPtrType(const T& type) {
  std::stringstream ss;
  ss << type << "*";
  return ss.str();
}

template <typename CastType, typename ArgType>
std::string genStaticCast(const CastType& type, const ArgType& arg) {
  return genCall("static_cast", type, arg);
}

template <typename CastType, typename ArgType>
std::string genReinterpretCast(const CastType& type, const ArgType& arg) {
  return genCall("reinterpret_cast", type, arg);
}

std::string getMinimumValue(DataType v) {
  switch (std::get<PrimDataType>(v.type)) {
    case (DataType::Double):
    case (DataType::Float):
    case (DataType::Half):
    case DataType::BFloat16:
      return std::string("NEG_INFINITY");
    case DataType::Int:
      return std::to_string(std::numeric_limits<int64_t>::min());
    case DataType::Int32:
      return std::to_string(std::numeric_limits<int32_t>::min());
    default:
      NVF_THROW("Unexpected type: ", v);
  }
}
std::string getMaximumValue(DataType v) {
  switch (std::get<PrimDataType>(v.type)) {
    case (DataType::Double):
    case (DataType::Float):
    case (DataType::Half):
    case DataType::BFloat16:
      return std::string("INFINITY");
    case DataType::Int:
      return std::to_string(std::numeric_limits<int64_t>::max());
    case DataType::Int32:
      return std::to_string(std::numeric_limits<int32_t>::max());
    default:
      NVF_THROW("Unexpected type: ", v);
  }
}

class CudaKernelGenerator : private kir::ConstIrVisitor {
  static constexpr const char* kTab = "  ";

 public:
  static std::string generateKernelDefinition(
      const kir::Kernel* kernel,
      const std::string& kernel_name,
      const LaunchParams& lparams) {
    CudaKernelGenerator codegen(kernel);
    codegen.lparams_ = lparams;
    const auto& cbi = kernel->summary().circular_buffer_info;
    codegen.has_warp_specialized_ = cbi.hasWarpSpecialized();
    codegen.warp_specialized_on_ = cbi.getWarpSpecializedOn();
    codegen.has_independent_compute_warp_groups_ =
        cbi.hasIndependentComputeWarpGroups();
    codegen.genDeclaration(kernel_name);
    codegen.startBlock();
    codegen.genPrologue();
    codegen.genBody();
    codegen.endBlock();
    NVF_CHECK(codegen.block_nest_level_ == 0);
    std::stringstream final_code;
    final_code << "// Codegen generated code\n";
    for (const auto& [ns, code] : codegen.utilities_) {
      if (!ns.empty()) {
        final_code << "namespace " << ns << " {\n"
                   << code.str() << "} // namespace " << ns << "\n";
      } else {
        final_code << code.str() << "\n";
      }
    }
    final_code << codegen.code_.str();
    return final_code.str();
  }

 private:
  explicit CudaKernelGenerator(const kir::Kernel* kernel) : kernel_(kernel) {
    initStringStreamFormat(code_);
  }

  // aligned array of registers used in the kernel
  std::unordered_set<Val*> aligned_array_of_regs_;

  using kir::ConstIrVisitor::handle;

  void initStringStreamFormat(std::stringstream& ss) {
    ss.imbue(std::locale("C"));
    ss << std::scientific;
    // Set the default precision as Double
    setPrecision(ss, DataType::Double);
  }

  void setPrecision(std::stringstream& ss, DataType dtype) {
    NVF_ERROR(isFloatingPointType(dtype));
    ss << std::setprecision(max_digits10(dtype));
  }

  std::string getLiteralSuffix(DataType dtype) {
    switch (std::get<PrimDataType>(dtype.type)) {
      case DataType::Float:
      case DataType::Half:
      case DataType::BFloat16:
      case DataType::Float8_e4m3fn:
      case DataType::Float8_e5m2:
      case DataType::Float8_e8m0fnu:
        return "f";
      case DataType::Int:
        // We use the LL suffix for int64_t literals
        // See https://en.cppreference.com/w/cpp/language/integer_literal
        // and https://en.cppreference.com/w/cpp/language/types
        // For 64-bit Unix systems, int is 32-bit, long and long long are 64-bit
        // For 64-bit Windows, int and long are 32-bit, long long are 64-bit
        return "LL";
      case DataType::UInt32:
        return "U";
      case DataType::UInt64:
        return "ULL";
      case DataType::Index:
        return getLiteralSuffix(kernel_->indexType());
      case DataType::Float4_e2m1fn_x2:
        NVF_THROW(
            "Float4_e2m1fn_x2 should be converted to Float4_e2m1fn in fusion "
            "definition");
      default:
        return "";
    }
  }

  std::string genVariableName(const Val* v) {
    if (auto ns = dynamic_cast<const NamedScalar*>(v)) {
      // dim3 components are unsigned int. Cast to signed integer to
      // support negative indexing
      if (ns->getParallelIndex().has_value() ||
          ns->getParallelDim().has_value()) {
        return "((nvfuser_index_t)" + ns->name() + ")";
      } else {
        return ns->name();
      }
    }
    // We keep the name of TensorIndex and TensorView as is, because in our unit
    // tests, we often write code like
    //  auto tv5 = someOp(tv3, tv4);
    // And we want to keep the name of tv5 as T5, so that it is more convenient
    // for debugging.
    if (v->isOneOf<kir::TensorIndex, TensorView>()) {
      return ir_utils::varName(v);
    }
    // Instead of using the original v->name(), we assign variables a new name,
    // so that the variable name in the generated code is not sensitive to the
    // number of intermediates generated by simplifyExpr. This is important
    // because we have multiple unit tests that assert the generated code string
    // match. We need to make sure that the generated variable name does not
    // easily change, so that we don't need to update these tests often. This
    // remapping also make the generated code more readable.
    if (isOptionDisabled(DisableOption::VarNameRemapping)) {
      return ir_utils::varName(v);
    }
    if (val_to_name_.find(v) == val_to_name_.end()) {
      val_to_name_[v] =
          typePrefix(v->dtype()) + std::to_string(val_to_name_.size());
    }
    return val_to_name_.at(v);
  }

  // Generates the kernel function declaration
  void genDeclaration(const std::string& kernel_name) {
    code_ << "__global__ void ";
    if (kernel_->hasManaged("enable_register_sharing") &&
        kernel_->getManaged<bool>("enable_register_sharing")) {
      int64_t num_threads_per_cta = lparams_.nThreads();
      NVF_ERROR(
          num_threads_per_cta % 128 == 0,
          "The number of threads per CTA is not correctly set, check launch "
          "para",
          lparams_.toString());

      int64_t initial_reg_count =
          getRegPerThreadGivenThreadsPerSM(num_threads_per_cta);
      auto [decreased_reg_count, increased_register_count] =
          kernel_->summary().dec_inc_register_usage;
      NVF_ERROR(
          initial_reg_count >= decreased_reg_count,
          "Undefined behavior to decrease register count from ",
          initial_reg_count,
          " to ",
          decreased_reg_count);
      NVF_ERROR(
          initial_reg_count <= increased_register_count,
          "Undefined behavior to increase register count from ",
          initial_reg_count,
          " to ",
          increased_register_count);

      // leave a space between launch bound and kernel name
      code_ << "__launch_bounds__(/*maxThreadsPerBlock=*/"
            << num_threads_per_cta << ", /*minBlocksPerMultiprocessor=*/1) ";
    }
    if (kernel_->hasManaged("cluster_dims")) {
      auto cluster_dims =
          kernel_->getManaged<std::tuple<int64_t, int64_t, int64_t>>(
              "cluster_dims");
      code_ << "__cluster_dims__(" << std::get<0>(cluster_dims) << ", "
            << std::get<1>(cluster_dims) << ", " << std::get<2>(cluster_dims)
            << ") ";
    }
    code_ << kernel_name << "(";

    std::unordered_set<Val*> unique_args;

    std::vector<Val*> params;

    // Generate parameter declarations
    kernel_params_.reserve(kernel_->parameters().size());
    unsigned int duplicate_counter = 0;
    for (auto i : arange(kernel_->parameters().size())) {
      std::stringstream var_name_ss;
      auto param = kernel_->parameters().at(i);
      kernel_params_.insert(param);

      if (param->isA<TensorView>()) {
        var_name_ss << genVariableName(param->as<TensorView>());
      } else {
        var_name_ss << gen(param);
      }

      // If value is duplicate in arguments change the name to avoid name
      // conflicts in args.
      if (!unique_args.emplace(param).second) {
        var_name_ss << "_duplicate_" << duplicate_counter++;
      }

      if (const auto* tv = dynamic_cast<TensorView*>(param)) {
        if (tv->isCpuScalar()) {
          code_ << " CpuScalarTensor<" << param->dtype() << "> "
                << var_name_ss.str();
        } else {
          code_ << "Tensor<" << param->dtype() << ", "
                << TensorDomain::noReductions(tv->getLogicalDomain()).size()
                << ", "
                << TensorDomain::noReductions(tv->getMaybeAllocationDomain())
                       .size()
                << "> " << var_name_ss.str();
        }
      } else {
        NVF_ERROR(param->isScalar()); // NOLINT (LLVM bug 48525)
        if (isTmaType(param->dtype())) {
          code_ << "const __grid_constant__ " << param->dtype() << " "
                << var_name_ss.str();
        } else {
          code_ << param->dtype() << " " << var_name_ss.str();
        }
      }

      if (i + 1 != kernel_->parameters().size()) {
        code_ << ", ";
      }
    }

    code_ << ") ";
  }

  std::string genInlineOrOne(Val* v) {
    return v == nullptr ? "1" : genInline(v);
  }

  // Generates setup code which is executed before the kernel body
  void genPrologue() {
    const auto& kernel_summary = kernel_->summary();

    // Do we have any dynamic shared memory buffers?
    const bool has_dynamic_smem =
        !kernel_summary.dynamic_smem_allocations.empty();

    // Do we have any reductions?
    const bool has_reductions = kernel_summary.has_block_reductions ||
        kernel_summary.has_grid_reductions;
    const bool has_parallel_welford =
        kernel_summary.has_block_welford || kernel_summary.has_grid_welford;

    // Shared memory
    if (has_dynamic_smem || has_reductions || has_parallel_welford) {
      indent() << "alignas("
               << 16 // always align to 16B for any shared mem allocation
               << ") extern __shared__ char array[];\n";

      if (has_reductions || has_parallel_welford) {
        indent() << "void* shared_mem = array;\n";
        if (has_dynamic_smem) {
          std::stringstream smem_buf_size_ss;
          const auto& pdim_map = kernel_->summary().parallel_dimension_map;
          auto bdimx =
              genInlineOrOne(pdim_map.getRawCompute(ParallelType::TIDx));
          auto bdimy =
              genInlineOrOne(pdim_map.getRawCompute(ParallelType::TIDy));
          auto bdimz =
              genInlineOrOne(pdim_map.getRawCompute(ParallelType::TIDz));
          smem_buf_size_ss << bdimx << " * " << bdimy << " * " << bdimz
                           << " * sizeof("
                           << kernel_summary.largest_smem_data_type << ")";
          if (has_parallel_welford) {
            smem_buf_size_ss << " * 3";
          }
          if (kernel_summary.num_grouped_iterations > 1) {
            smem_buf_size_ss << " * " << kernel_summary.num_grouped_iterations;
          }
          if (kernel_summary.all_block_reductions_are_warp_reduction) {
            smem_buf_size_ss << " / 32";
          }
          std::string smem_buf_size = smem_buf_size_ss.str();
          if (kernel_summary.has_outer_grouped_grid_welford) {
            std::stringstream smem_buf_size_with_outer_opt;
            smem_buf_size_with_outer_opt
                << "max(" << smem_buf_size << ", "
                << kernel_summary.outer_grouped_grid_welford_largest_smem_size
                << ")";
            smem_buf_size = smem_buf_size_with_outer_opt.str();
          }
          // Ensure that smem_offset remains 128-byte aligned, like shared_mem
          indent() << "const unsigned smem_offset = alignBufferSize("
                   << smem_buf_size << ", 128);\n";
        }

        if (has_parallel_welford) {
          // Unpack shared mem pointer
          auto space_type = kernel_summary.largest_smem_data_type;
          indent() << "nvfuser_index_t block_size = "
                      "blockDim.x*blockDim.y*blockDim.z;\n";
          indent() << space_type << " *shared_mem_var = "
                   << "static_cast<" << space_type << "*>("
                   << "shared_mem);\n";
          indent() << space_type
                   << " *shared_mem_avg = shared_mem_var + block_size;\n";
          indent() << space_type
                   << " *shared_mem_n = shared_mem_avg + block_size;\n";
        }
      } else if (has_dynamic_smem) {
        indent() << "const unsigned smem_offset = 0;\n";
      }
    }

    // Call the initialization function if using a custom block sync
    if (getNvFuserEnv("USE_BLOCK_SYNC_ATOMIC")) {
      indent() << "block_sync::init();\n";
    }
  }

  void generateVectorizedLdSt(
      Val* in,
      Val* out,
      CacheOp cache_op,
      int64_t vector_word_size) {
    auto out_tv = out->as<kir::TensorIndex>()->view();
    auto in_tv = in->as<kir::TensorIndex>()->view();

    bool localToGlobal = out_tv->getMemoryType() == MemoryType::Global &&
        in_tv->getMemoryType() == MemoryType::Local;

    bool globalToLocal = out_tv->getMemoryType() == MemoryType::Local &&
        in_tv->getMemoryType() == MemoryType::Global;

    bool globalToGlobal = out_tv->getMemoryType() == MemoryType::Global &&
        in_tv->getMemoryType() == MemoryType::Global;

    bool is_volatile_to = out_tv->getMemoryType() == MemoryType::Global &&
        kernel_->summary().sync_map->needsGridRawSync(out_tv);

    bool is_volatile_from = in_tv->getMemoryType() == MemoryType::Global &&
        kernel_->summary().sync_map->needsGridRawSync(in_tv);

    if (localToGlobal) {
      code_ << "loadLocalToGlobal<" << out->dtype() << ", /*vec_size=*/"
            << vector_word_size << ", /*is_volatile=*/"
            << (is_volatile_to ? "true" : "false") << ">(";
      code_ << " &" << gen(out) << ", &" << gen(in) << ")";
    } else if (globalToLocal) {
      code_ << "loadGlobalToLocal<" << out->dtype() << ", /*vec_size=*/"
            << vector_word_size << ", /*is_volatile=*/"
            << (is_volatile_from ? "true" : "false") << ", "
            << "CacheOp::" << cache_op << ">(&" << gen(out) << ", ";
      code_ << " &" << gen(in) << ")";
    } else if (globalToGlobal) {
      code_ << "loadGlobalToGlobal<" << out->dtype() << ", /*vec_size=*/"
            << vector_word_size << ", /*is_volatile_to=*/"
            << (is_volatile_to ? "true" : "false") << ", /*is_volatile_from=*/"
            << (is_volatile_from ? "true" : "false") << ">(";
      code_ << " &" << gen(out) << ", ";
      code_ << " &" << gen(in) << ")";
    } else {
      code_ << "loadGeneric<" << out->dtype() << ", " << vector_word_size
            << ">(";
      code_ << " &" << gen(out) << ", ";
      code_ << " &" << gen(in) << ")";
    }
  }

  // Cannot just use ConstIrVisitor::handle as it expects a vector of
  // const Expr*, whereas most of the IR API returns a vector of
  // non-const Expr*.
  void handle(const std::vector<Expr*>& exprs) {
    for (Expr* expr : exprs) {
      kir::ConstIrVisitor::dispatch(expr);
    }
  }

  void genBody() {
    handle(kernel_->topLevelExprs());
  }

  void startBlock(bool continuation = false) {
    if (continuation) {
      code_ << "{\n";
    } else {
      indent() << "{\n";
    }
    ++block_nest_level_;
  }

  void endBlock(const char* sep = "\n") {
    --block_nest_level_;
    NVF_CHECK(block_nest_level_ >= 0);
    indent() << "}" << sep;
  }

  //! Remember the alignment info of a new scope expr (IfThenElse or ForLoop)
  void pushAlignmentInfo(const Expr* scope_expr) {
    aligned_scope_exprs_.push_back(ir_utils::isAlignedScopeExpr(scope_expr));
  }

  void popAlignmentInfo() {
    aligned_scope_exprs_.pop_back();
  }

  //! Check if the current scope is aligned, i.e., guaranteed to cause
  //! no thread divergence
  bool isAligned() const {
    return std::all_of(
        aligned_scope_exprs_.begin(), aligned_scope_exprs_.end(), [](bool b) {
          return b;
        });
  }

  std::ostream& indent() {
    for (const auto i : arange(block_nest_level_)) {
      (void)i; // Suppress unused variable warning
      code_ << kTab;
    }
    return code_;
  }

  std::string gen(const Statement* stmt) {
    if (stmt->isA<Expr>()) {
      // This expr should just be an individul expr with no nested
      // scope
      NVF_ERROR(
          !stmt->isA<kir::IfThenElse>() && !stmt->isA<kir::ForLoop>(),
          "Invalid expr: ",
          stmt->toString());
    } else {
      NVF_ERROR(
          stmt->isA<Val>(), "Unknown Statement IR type: ", stmt->toString());
    }

    std::stringstream tmp_code;
    initStringStreamFormat(tmp_code);
    std::swap(tmp_code, code_);
    dispatch(stmt);
    std::swap(tmp_code, code_);
    return tmp_code.str();
  }

  std::string genInline(const Statement* stmt) {
    const bool saved_inline = print_inline_;
    print_inline_ = true;
    auto result = gen(stmt);
    print_inline_ = saved_inline;
    // NOLINTNEXTLINE(performance-no-automatic-move)
    return result;
  }

  void handle(const kir::Predicate* pred) final {
    NVF_ERROR(pred->hasValue());
    code_ << gen(pred->value());
  }

  void stringify(const PolymorphicValue& value, const DataType dtype) {
    if (value.is<bool>()) {
      code_ << (value ? "true" : "false");
    } else if (value.is<int64_t>()) {
      if (isUnsignedIntegralType(dtype)) {
        code_ << (uint64_t)value << getLiteralSuffix(dtype);
      } else {
        code_ << value << getLiteralSuffix(dtype);
      }
    } else if (value.is<double>()) {
      auto val = value.as<double>();
      // note: default inf/nan doesn't work and should be replaced with macros
      // `NAN`, `POS_INFINITY` and `NEG_INFINITY` instead.
      if (std::isinf(val)) {
        if (val > 0) {
          code_ << "POS_INFINITY";
        } else {
          code_ << "NEG_INFINITY";
        }
      } else if (std::isnan(val)) {
        code_ << "NAN";
      } else {
        setPrecision(code_, dtype);
        code_ << val << getLiteralSuffix(dtype);
      }
    } else if (value.is<std::complex<double>>()) {
      if (dtype == DataType::ComplexFloat) {
        code_ << "std::complex<float>" << value;
      } else {
        NVF_ERROR(dtype == DataType::ComplexDouble);
        code_ << "std::complex<double>" << value;
      }
    } else if (std::holds_alternative<ArrayType>(dtype.type)) {
      // print out the vector.
      code_ << to_str(dtype);
      NVF_ERROR(
          value.is<std::vector>(),
          "Value expected to be a vector",
          dtype,
          " ",
          value);
      auto atype = std::get<ArrayType>(dtype.type);
      auto dims = static_cast<int64_t>(value.as<std::vector>().size());
      code_ << "{";
      for (auto i = 0; i < dims; i++) {
        if (i > 0) {
          code_ << ", ";
        }
        stringify(value[i], *atype.type);
      }
      code_ << "}";
    } else {
      NVF_THROW("Unhandled constant type: ", dtype, " ", value);
    }
  }

  void handle(const Val* s) final {
    // Check the replacement map first. If there's an entry for s, use
    // the corresponding replacement.
    auto replace_it = index_replacement_map_.find(s);
    if (replace_it != index_replacement_map_.end()) {
      code_ << replace_it->second;
      return;
    }
    const auto def = s->definition();
    const bool has_alloc = alloc_set_.find(s) != alloc_set_.end();
    const bool is_param = kernel_params_.find(s) != kernel_params_.end();
    if (def != nullptr && !has_alloc && !is_param) {
      if (def->isOneOf<GetAttr, GetItem, GetMetaData>() ||
          (def->isA<UnaryOp>() &&
           !inline_op_str(def->as<UnaryOp>()->getUnaryOpType()).has_value())) {
        code_ << genInline(def);
      } else {
        code_ << "(" << genInline(def) << ")";
      }
    } else if (s->isConst()) {
      stringify(s->value(), s->dtype());
    } else {
      code_ << genVariableName(s);
    }
  }

  void handle(const NamedScalar* ns) final {
    if (ns->definition() != nullptr &&
        alloc_set_.find(ns) == alloc_set_.end()) {
      code_ << genInline(ns->definition());
    } else {
      code_ << genVariableName(ns);
    }
  }

  void handle(const kir::TensorIndex* ti) final {
    if (isPointerType(ti->index()->dtype())) {
      const bool is_u32_ptr = ti->index()->dtype() == DataType::SMemAddress;
      if (is_u32_ptr) {
        // DataType::SMemAddress is implemented as uint32_t in C++. The problem
        // for this implementation is, the type promotion rule in C++ for
        // uint32_t mismatch with the type promotion rule for
        // DataType::SMemAddress in nvFuser. As a workaround, we always cast to
        // the correct type in the generated code.
        code_ << "(uint32_t)(";
      }
      code_ << genInline(ti->index());
      if (is_u32_ptr) {
        code_ << ")";
      }
      return;
    }

    if (ti->view()->getMemoryType() == MemoryType::Tensor) {
      // Generate code like:
      // (uint32_t)(T2 + Array<uint16_t, 2, 1>{0, 0})
      code_ << "(uint32_t)(" << genVariableName(ti->view()) << " + "
            << genInline(ti->index()) << ")";
      return;
    }

    if (ti->view()->getMemoryType() == MemoryType::Global &&
        kernel_->summary().sync_map->needsGridRawSync(ti->view())) {
      code_ << "*(volatile " << ti->getDataType().value() << "*)&";
    }

    const bool different_dtype = ti->view()->dtype() != ti->dtype();
    if (different_dtype) {
      code_ << "(*reinterpret_cast<" << ti->getDataType().value() << "*>(&";
    }
    code_ << genVariableName(ti->view()) << "[" << genInline(ti->index())
          << "]";
    if (different_dtype) {
      code_ << "))";
    }
  }

  void handle(const IterDomain*) final {
    NVF_THROW("Unreachable");
  }

  void handle(const TensorDomain*) final {
    NVF_THROW("Unreachable");
  }

  void handle(const TensorView* tv) final {
    code_ << genVariableName(tv);
  }

  void genCpAsyncBulkMaybeTensorTile(const LoadStoreOp* ldst) {
    auto in = ldst->in()->as<kir::TensorIndex>();
    auto out = ldst->out()->as<kir::TensorIndex>();

    auto in_tv = in->view();
    auto out_tv = out->view();

    kir::TensorIndex* gmem_ti = nullptr;
    kir::TensorIndex* smem_ti = nullptr;
    std::string func_name;

    bool is_tensor_tile =
        ldst->opType() == LoadStoreOpType::CpAsyncBulkTensorTile;

    if (out->view()->getMemoryType() == MemoryType::Shared) {
      func_name = is_tensor_tile ? "Hopper::cpAsyncBulkTensorTileG2S"
                                 : "Hopper::cpAsyncBulkG2S";
      NVF_ERROR(
          in_tv->getMemoryType() == MemoryType::Global,
          "Expected input in global for G2S operation");
      smem_ti = out;
      gmem_ti = in;
    } else {
      NVF_ERROR(
          in_tv->getMemoryType() == MemoryType::Shared,
          "Expected input in shared for S2G operation");
      NVF_ERROR(
          out_tv->getMemoryType() == MemoryType::Global,
          "Expected input in shared for S2G operation");
      func_name = is_tensor_tile ? "Hopper::cpAsyncBulkTensorTileS2G"
                                 : "Hopper::cpAsyncBulkS2G";
      smem_ti = in;
      gmem_ti = out;
    }

    ArgumentBuilder func_args;
    func_args.arg(genInline(gmem_ti->index()));
    func_args.arg(genInline(smem_ti->index()));

    indent() << genCall(func_name, func_args) << ";\n";
  }

  void handle(const GetMetaData* gop) final {
    if (print_inline_) {
      code_ << gen(gop->in());
    } else {
      auto out_type = gop->output(0)->dtype();
      std::visit(
          [&](auto&& dtype) {
            using T = std::decay_t<decltype(dtype)>;
            if constexpr (std::is_same_v<T, StructType>) {
              for (const auto& field : dtype.fields) {
                if (!field.used_in_kernel) {
                  continue;
                }
                indent() << gen(gop->output(0)) << "." << field.name << " = "
                         << gen(gop->in()) << "." << field.name << ";\n";
              }
            } else {
              indent() << gen(gop->output(0)) << " = " << gen(gop->in())
                       << ";\n";
            }
          },
          out_type.type);
    }
  }

  void handle(const StructConstruct* sop) final {
    if (!print_inline_) {
      indent() << gen(sop->output(0)) << " = ";
    }
    auto dtype = std::get<StructType>(sop->output(0)->dtype().type);
    code_ << dtype.name << "{ ";
    for (auto i : arange(sop->inputs().size())) {
      if (i > 0) {
        code_ << ", ";
      }
      // TODO: upgrade to C++20 and use dot initialization
      code_ << /*"." << sop->fieldName(i) << " = " <<*/ gen(sop->input(i));
    }
    code_ << " }";
    if (!print_inline_) {
      code_ << ";\n";
    }
  }

  void handle(const GetAttr* gop) final {
    if (!print_inline_) {
      indent() << gen(gop->output(0)) << " = ";
    }
    code_ << gen(gop->struct_()) << "." << gop->attr();
    if (!print_inline_) {
      code_ << ";\n";
    }
  }

  void handle(const UnaryOp* uop) final {
    const auto op_type = uop->getUnaryOpType();

    int64_t vectorize_size = 1;
    if (uop->out()->isA<kir::TensorIndex>()) {
      vectorize_size = ir_utils::getVectorizeSize(
          uop->out()->as<kir::TensorIndex>()->view());
    }

    std::string vectorize_output;
    std::string vectorize_input;
    if (vectorize_size > 1) {
      std::stringstream output_type;
      output_type << "Array<" << uop->out()->dtype() << ", " << vectorize_size
                  << ", " << vectorize_size << ">*";
      vectorize_output =
          "*" + genReinterpretCast(output_type.str(), "&" + gen(uop->out()));
      std::stringstream input_type;
      input_type << "Array<" << uop->in()->dtype() << ", " << vectorize_size
                 << ", " << vectorize_size << ">*";
      vectorize_input =
          "*" + genReinterpretCast(input_type.str(), "&" + gen(uop->in()));
    }

    if (!print_inline_) {
      indent() << (vectorize_size > 1 ? vectorize_output : gen(uop->out()));
      if (!uop->out()->isScalar() && !uop->in()->isScalar()) {
        code_ << "\n";
        indent() << kTab;
      }
      code_ << " = ";
    }

    if (auto op = inline_op_str(op_type)) {
      code_ << *op << gen(uop->in());
    } else {
      if (op_type == UnaryOpType::Cast) {
        const auto cast_str =
            cast_func_str({uop->in()->dtype(), uop->out()->dtype()});
        NVF_ERROR(
            cast_str.has_value(),
            "Invalid cast. Input type: ",
            uop->in()->dtype(),
            ", output type: ",
            uop->out()->dtype());
        code_ << cast_str.value();
      } else if (op_type == UnaryOpType::BitCast) {
        code_ << "std::bit_cast<" << uop->out()->dtype() << ">";
      } else if (op_type == UnaryOpType::RefCast) {
        code_ << "(*reinterpret_cast<" << uop->out()->dtype() << "*>(&";
      } else {
        code_ << op_type;
        if (needFloatSuffix(op_type) &&
            uop->out()->dtype() == DataType::Float) {
          code_ << "f";
        }
      }

      code_ << "(" << (vectorize_size > 1 ? vectorize_input : gen(uop->in()))
            << ")";
      if (op_type == UnaryOpType::RefCast) {
        code_ << "))";
      }
    }

    if (!print_inline_) {
      code_ << ";\n";
    }
  }

  void handle(const RNGOp* rop) final {
    NVF_THROW("RNGOp should be lowered to kir::RNGOp");
  }

  void handle(const kir::RNGOp* rop) final {
    auto op_type = rop->getRNGOpType();
    indent() << gen(rop->output(0)) << " = " << op_type;
    if (needFloatSuffix(op_type)) {
      if (rop->dtype() == DataType::Float) {
        code_ << "f";
      } else if (rop->dtype() == DataType::BFloat16) {
        code_ << "_bfloat";
      } else if (rop->dtype() == DataType::Half) {
        code_ << "_half";
      }
      // Generate other datatypes in double
    }
    code_ << "(" << gen(rop->input(0));
    for (auto inp_i : arange(1, rop->inputs().size())) {
      code_ << ", " << gen(rop->input(inp_i));
    }
    code_ << ");\n";
  }

  std::string genBinaryOp(
      BinaryOpType op_type,
      DataType data_type,
      const std::string& lhs,
      const std::string& rhs) {
    std::stringstream expr;
    if (auto op = inline_op_str(op_type)) {
      expr << lhs << " " << *op << " " << rhs;
    } else {
      if (integer_op_str(op_type) && isIntegralType(data_type)) {
        auto int_op = integer_op_str(op_type);
        expr << *int_op;
      } else if (bool_op_str(op_type) && isBooleanType(data_type)) {
        auto bool_op = bool_op_str(op_type);
        expr << *bool_op;
      } else {
        expr << op_type;
        if (needFloatSuffix(op_type) && data_type == DataType::Float) {
          expr << "f";
        }
      }
      expr << "(" << lhs << ", " << rhs << ")";
    }
    return expr.str();
  }

  // If one argument is a tensorview and the other is a scalar, make sure we
  // cast the scalar to the tensorview type
  std::string scalarCast(Val* lhs, Val* rhs) {
    // If neither are scalars return
    if (!((lhs->isScalar() || rhs->isScalar()) &&
          (lhs->isA<kir::TensorIndex>() || rhs->isA<kir::TensorIndex>()))) {
      return "";
    }

    // Looking for mixed tensorview scalar options where types don't match
    // but are either both floating or both int types. We should cast
    // scalar to tensorview type in these instances.
    auto lhs_t = lhs->dtype();
    auto rhs_t = rhs->dtype();

    // If same type, don't cast anything
    if (lhs_t == rhs_t) {
      return "";
    }

    // Don't do anything when dealing with bools
    if (lhs_t == DataType::Bool || rhs_t == DataType::Bool) {
      return "";
    }

    // Mixing floating and int combination
    if ((isFloatingPointType(lhs_t) != isFloatingPointType(rhs_t)) ||
        (isIntegralType(lhs_t) != isIntegralType(rhs_t))) {
      return "";
    }

    std::stringstream cast;
    cast << "(" << (lhs->isA<kir::TensorIndex>() ? lhs_t : rhs_t) << ") ";
    return cast.str();
  }

  // If possible, replace pow with mul. Return true when successful.
  bool genPowerWithMul(const BinaryOp* bop) {
    if (bop->getBinaryOpType() != BinaryOpType::Pow) {
      return false;
    }

    auto rhs = bop->rhs();
    PolymorphicValue exponent;
    if (auto val_int = dynamic_cast<Val*>(rhs)) {
      if (val_int->isConst()) {
        exponent = val_int->value();
      }
    } else if (auto val_float = dynamic_cast<Val*>(rhs)) {
      if (val_float->isConst()) {
        auto fp_exp = val_float->value().as<double>();
        double int_exp = 0;
        if (std::modf(fp_exp, &int_exp) == 0) {
          exponent = int_exp;
        }
      }
    }

    if (!exponent.hasValue()) {
      return false;
    }

    // Only **1, **2 and **3 are considered
    if (!(exponent == 1 || exponent == 2 || exponent == 3)) {
      return false;
    }

    auto lhs = gen(bop->lhs());

    if (print_inline_) {
      for (int i = 0; i < exponent; ++i) {
        if (i != 0) {
          code_ << " * ";
        }
        code_ << lhs;
      }
    } else {
      indent() << gen(bop->out());
      if (bop->out()->isScalar()) {
        for (int i = 0; i < exponent; ++i) {
          if (i == 0) {
            code_ << " = " << lhs;
          } else {
            code_ << " * " << lhs;
          }
        }
      } else {
        for (int i = 0; i < exponent; ++i) {
          if (i == 0) {
            code_ << "\n";
            indent() << kTab << "= " << lhs;
          } else {
            code_ << "\n";
            indent() << kTab << "* " << lhs;
          }
        }
      }
    }

    code_ << ";\n";
    return true;
  }

  void handle(const BinaryOp* bop) final {
    // Try replacing pow with mul
    if (genPowerWithMul(bop)) {
      return;
    }

    const auto op_type = bop->getBinaryOpType();
    if (print_inline_) {
      // Inline expression: `lhs op rhs`
      code_ << genBinaryOp(
          op_type, bop->out()->dtype(), gen(bop->lhs()), gen(bop->rhs()));
    } else {
      indent() << gen(bop->out());
      if (bop->out()->isScalar()) {
        // Single line: `out = lhs op rhs;`
        code_ << " = "
              << genBinaryOp(
                     op_type,
                     bop->out()->dtype(),
                     gen(bop->lhs()),
                     gen(bop->rhs()));
      } else {
        // Split TensorView expressions across multiple lines:
        //
        // out
        //    =  lhs
        //    op rhs;
        //

        auto cast = scalarCast(bop->lhs(), bop->rhs());
        if (auto op = inline_op_str(op_type)) {
          code_ << "\n";
          indent() << kTab << "= " << (bop->lhs()->isScalar() ? cast : "")
                   << gen(bop->lhs()) << "\n";
          indent() << kTab;
          code_ << *op << " " << (bop->rhs()->isScalar() ? cast : "")
                << gen(bop->rhs());
        } else {
          if (integer_op_str(op_type) && isIntegralType(bop->out()->dtype())) {
            auto int_op = integer_op_str(op_type);
            code_ << " = " << *int_op << "(\n";
          } else if (
              bool_op_str(op_type) && isBooleanType(bop->out()->dtype())) {
            auto bool_op = bool_op_str(op_type);
            code_ << " = " << *bool_op << "(\n";
          } else {
            std::stringstream op_str;
            op_str << op_type;
            if (needFloatSuffix(op_type) &&
                bop->out()->dtype() == DataType::Float) {
              op_str << "f";
            }
            code_ << " = " << op_str.str() << "(\n";
          }
          indent() << kTab << (bop->lhs()->isScalar() ? cast : "")
                   << gen(bop->lhs()) << ",\n";
          indent() << kTab << (bop->rhs()->isScalar() ? cast : "")
                   << gen(bop->rhs()) << ")";
        }
      }
      code_ << ";\n";
    }
  }

  void handle(const TernaryOp* top) final {
    // Note: vectorized TernaryOp looks something like:
    //   ```
    //     predicate
    //       ? LoadGlobalToLocal(&dst[0], &in2[index])
    //       : arraySet(&dst[0], in3);
    //   ```
    //
    // Current limitation:
    //   1. only TernaryOpType::Where is supported;
    //   2. predicate needs to be a scalar;
    //   3. output needs to be a TensorView;
    //   4. one and only one of the inputs needs to be a TensorView. (This is
    //   coming from validation analysis.)
    if (top->out()->isA<kir::TensorIndex>()) {
      // Get vectorization information
      auto out_tv = top->out()->as<kir::TensorIndex>()->view();
      int64_t vector_word_size = ir_utils::getVectorizeSize(out_tv);
      bool is_vector_op = vectorize_scope_ && vector_word_size != 1;

      if (is_vector_op) {
        NVF_CHECK(
            top->in1()->isScalar(),
            "predicate should be a scalar for vectorized TernaryOp::where");
        NVF_CHECK(
            !top->out()->isScalar(),
            "scalar output in vectorization isn't supported");
        NVF_CHECK(
            top->getTernaryOpType() == TernaryOpType::Where,
            "vectorization only works on TernaryOp::where");
        indent() << gen(top->in1()) << "\n";
        indent() << kTab << "? ";
        auto vec_load = [&out_tv, &top, &vector_word_size, this](Val* in) {
          if (in->isScalar()) {
            if (out_tv->getMemoryType() == MemoryType::Local &&
                !out_tv->isCircularBuffered()) {
              // Vectorized initialization, explicit type conversion is needed
              // for complex numbers
              code_ << genVariableName(out_tv) << ".set("
                    << genCall(out_tv->dtype(), gen(in)) << ")";
            } else {
              // Note: currently arraySet option is not vectorized, so it will
              //  rely on auto vectorization pass of cuda compiler.
              code_ << "arraySet<" << out_tv->getDataType().value() << ", "
                    << vector_word_size << ">(&" << gen(top->out()) << ", ("
                    << out_tv->getDataType().value() << ")" << gen(in) << ")";
            }
          } else {
            generateVectorizedLdSt(
                in, top->out(), CacheOp::AllLevels, vector_word_size);
          }
        };

        // TODO: should we have the option to specify cache level?
        vec_load(top->in2());
        code_ << "\n";
        indent() << kTab << ": ";
        vec_load(top->in3());
        code_ << ";\n";
        return;
      }
    }

    if (!print_inline_) {
      indent() << gen(top->out());
      if (!top->out()->isScalar()) {
        code_ << "\n";
        indent() << kTab;
      }
      code_ << " = ";
    }

    // Don't use a runtime device function for where as the second and
    // third aguments should not be evaluated unless picked by the
    // condition. If a device function is implemnted as pass-by-value,
    // both arguments would be evaluated. Could be worked around by
    // pass-by-reference, but it's just simpler to use the C++ ? operator.
    if (top->getTernaryOpType() == TernaryOpType::Where) {
      code_ << gen(top->in1()) << " ? ";
      // Make sure the two operands of where has the same
      // type. Note that compiling "where(0.0f, 0.0)" fails because of
      // the overloading ambiguity.
      auto cast = scalarCast(top->in2(), top->in3());
      code_ << (top->in2()->isScalar() ? cast : "") << gen(top->in2()) << " : "
            << (top->in3()->isScalar() ? cast : "") << gen(top->in3());
    } else {
      code_ << top->getTernaryOpType() << "(" << gen(top->in1()) << ", "
            << gen(top->in2()) << ", " << gen(top->in3()) << ")";
    }

    if (!print_inline_) {
      code_ << ";\n";
    }
  }

  void handle(const ArrayConstruct* aop) final {
    if (!print_inline_) {
      indent() << gen(aop->out()) << " = ";
    }

    code_ << aop->out()->dtype() << "{";
    bool first = true;
    for (auto in : aop->inputs()) {
      if (!first) {
        code_ << ", ";
      }
      first = false;
      code_ << gen(in);
    }
    code_ << "}";

    if (!print_inline_) {
      code_ << ";\n";
    }
  }

  void handle(const GetItem* gop) final {
    if (!print_inline_) {
      indent() << gen(gop->out()) << " = ";
    }

    code_ << gen(gop->array()) << "[" << gen(gop->index()) << "]";

    if (!print_inline_) {
      code_ << ";\n";
    }
  }

  void handle(const IndexSelectOp* sop) final {
    NVF_ERROR(sop->output(0)->isA<kir::TensorIndex>());

    // Get vectorization information
    auto out_tv = sop->output(0)->as<kir::TensorIndex>()->view();
    int64_t vector_word_size = ir_utils::getVectorizeSize(out_tv);
    bool is_vector_op = vectorize_scope_ && vector_word_size != 1;
    // generate vectorized load and return.
    if (is_vector_op) {
      indent();
      generateVectorizedLdSt(
          sop->input(0), sop->output(0), CacheOp::AllLevels, vector_word_size);
      code_ << ";\n";
      return;
    }

    // generate non-vectorized load
    if (!print_inline_) {
      indent() << gen(sop->output(0));
      if (!sop->output(0)->isScalar()) {
        code_ << "\n";
        indent() << kTab;
      }
      code_ << " = ";
    }

    code_ << gen(sop->input(0)) << ";\n";
  }

  void handle(const ScatterOp* sop) final {
    if (sop->accumulate()) {
      handleScatterAccumulate(sop);
      return;
    }

    // Generate code like T_output[... T_index[...]] = op(T_src[...]);
    //
    // When value of index_tv are not unique, the behavior of Set is
    // non-deterministic
    indent() << gen(sop->out()) << " = " << gen(sop->src()) << ";\n";
  }

  // Atomic-based accumulation. Only supported with integer data or
  // non determinism is excplicitly permitted
  void handleScatterAccumulate(const ScatterOp* sop) {
    const bool non_deterministic = isFloatingPointType(sop->src()->dtype()) &&
        (sop->accumulateOp() != BinaryOpType::Max ||
         sop->accumulateOp() != BinaryOpType::Min);

    NVF_ERROR(
        !at::globalContext().deterministicAlgorithms() || !non_deterministic,
        "Trying to use non-deterministic instructions even though "
        "deterministic algorithm is requested: ",
        sop->toString());

    NVF_ERROR(
        sop->src()->dtype() == DataType::Int ||
            sop->src()->dtype() == DataType::Int32 ||
            sop->src()->dtype() == DataType::Float ||
            sop->src()->dtype() == DataType::Double,
        "Data type not supported: ",
        sop->src()->dtype());

    const auto dst = gen(sop->out());
    const auto src = gen(sop->src());

    indent();

    switch (sop->accumulateOp()) {
      case BinaryOpType::Add:
        if (sop->in()->dtype() == DataType::Int) {
          // atomicAdd does not provide an overload for int64_t
          code_ << "atomicAdd("
                << "reinterpret_cast<unsigned long long*>(&" << dst << "), "
                << "static_cast<unsigned long long>(" << src << "));\n";
        } else {
          code_ << "atomicAdd(" << "&" << dst << ", " << src << ");\n";
        }
        break;
      case BinaryOpType::Max:
        // CUDA doesn't provide atomicMax for float. Could be
        // implemented using atomicCAS
        NVF_ERROR(
            isIntegralType(sop->src()->dtype()),
            "Floating point max accumulation not supported");
        code_ << "atomicMax(" << "&" << dst << ", " << src << ");\n";
        break;
      case BinaryOpType::Min:
        // CUDA doesn't provide atomicMin for float. Could be
        // implemented using atomicCAS
        NVF_ERROR(
            isIntegralType(sop->src()->dtype()),
            "Floating point min accumulation not supported");
        code_ << "atomicMin(" << "&" << dst << ", " << src << ");\n";
        break;
      default:
        NVF_THROW("Unsupported accumulation op: ", sop->accumulateOp());
    }
  }

  void handle(const ArgsortOp* aop) final {
    NVF_ERROR(isAligned(), "Argsort with divergent threads not supported");

    const auto& parallel_dimension_map =
        kernel_->summary().parallel_dimension_map;

    NVF_ERROR(aop->out()->isA<kir::TensorIndex>());
    const auto output = aop->out()->as<kir::TensorIndex>();

    auto sorted_logical_id = output->view()->getLogicalDomain().at(aop->dim());
    auto sorted_ids = DependencyCheck::getAllValsBetween(
        {sorted_logical_id},
        {output->view()->getLoopDomain().begin(),
         output->view()->getLoopDomain().end()});
    std::vector<IterDomain*> sorted_loop_ids;
    std::ranges::copy_if(
        output->view()->getLoopDomain(),
        std::back_inserter(sorted_loop_ids),
        [&](IterDomain* id) {
          return std::ranges::find(sorted_ids, id) != sorted_ids.end();
        });

    ParallelTypeBitmap sorted_parallel_types;
    IterDomain* grouped_id = nullptr;
    for (auto id : sorted_loop_ids) {
      if (isParallelTypeThreadDim(id->getParallelType())) {
        sorted_parallel_types.set(id->getParallelType());
      } else if (id->getParallelType() == ParallelType::Group) {
        NVF_ERROR(
            grouped_id == nullptr,
            "Multiple grouped IDs not supported: ",
            aop->toString());
        grouped_id = id;
      } else {
        NVF_THROW(
            "Invalid parallel type: ", id->toString(), " of ", aop->toString());
      }
    }

    // TID parallel types must only be used for the sorted IDs with the static
    // dimension.
    ArgumentBuilder template_args;
    for (const auto pt : kParallelTypeTIDs) {
      // Unused parallel type should be just ignored
      if (parallel_dimension_map.get(pt) == nullptr) {
        template_args.arg(1); // BLOCK_DIM
        continue;
      }

      // If a parallel type used in the fusion, it must be also used in the
      // argsort.
      NVF_ERROR(
          sorted_parallel_types.get(pt),
          "Parallel type ",
          pt,
          " used in the fusion must be also used in the argsort");
      auto pt_extent = parallel_dimension_map.get(pt);
      NVF_ERROR(
          pt_extent->isConstInt(),
          "Argsort only supports constant dimension for now: ",
          pt_extent->toInlineString());
      template_args.arg(pt_extent->evaluate().as<int64_t>()); // BLOCK_DIM
    }

    for (const auto pt : kParallelTypeTIDs) {
      if (parallel_dimension_map.get(pt) != nullptr) {
        template_args.arg(0); // State::Sort
      } else {
        template_args.arg(1); // State::Iter
      }
    }

    const int64_t items_per_thread = grouped_id != nullptr
        ? grouped_id->extent()->evaluate().as<int64_t>()
        : 1;

    const auto input = aop->in()->as<kir::TensorIndex>();

    template_args.arg(input->dtype()); // DataT
    template_args.arg(items_per_thread); // ITEMS_PER_THREAD

    ArgumentBuilder func_args;
    // Both inputs and outputs are guaranteed to be allocated as a
    // contiguous chunk of buffer of size items_per_thread. Predicates
    // are not used here because out-of-bounds elements are initizlied
    // to the max or min value accordingly.
    func_args.arg("*(int64_t(*)[")
        .append(items_per_thread)
        .append("])")
        .append("(&")
        .append(genInline(output))
        .append(")");
    func_args.arg("*(")
        .append(input->dtype())
        .append("(*)[")
        .append(items_per_thread)
        .append("])")
        .append("(&")
        .append(genInline(input))
        .append(")");

    func_args.arg(aop->isDescending() ? "true" : "false"); // descending flag
    func_args.arg(genComputeBlockDim());

    indent() << genCall("argsort::blockArgsort", template_args, func_args)
             << ";\n";
  }

  std::string genLoadBlockDim() {
    std::stringstream ss;
    const auto& pdim_map = kernel_->summary().parallel_dimension_map;
    Val* tidx = pdim_map.getRawAsync(ParallelType::TIDx);
    Val* tidy = pdim_map.getRawAsync(ParallelType::TIDy);
    Val* tidz = pdim_map.getRawAsync(ParallelType::TIDz);
    int64_t num_threads = tidx->value().as<int64_t>() +
        tidy->value().as<int64_t>() + tidz->value().as<int64_t>();
    NVF_ERROR(
        num_threads == 128,
        "Expected 128 threads in AsyncWarp, but found ",
        num_threads);
    NVF_ERROR(pdim_map.hasWarpSpecialization());
    ss << "dim3(" << genInlineOrOne(tidx) << ", " << genInlineOrOne(tidy)
       << ", " << genInlineOrOne(tidz) << ")";
    return ss.str();
  }

  std::string genComputeBlockDim() {
    std::stringstream ss;
    const auto& pdim_map = kernel_->summary().parallel_dimension_map;
    if (!pdim_map.hasWarpSpecialization()) {
      ss << "DefaultBlockDim()";
    } else if (
        kernel_->summary()
            .circular_buffer_info.hasIndependentComputeWarpGroups() &&
        is_within_warp_specialized_compute_loop_) {
      ParallelType wspt =
          kernel_->summary().circular_buffer_info.getWarpSpecializedOn();
      const std::string xdim = wspt == ParallelType::TIDx
          ? "1"
          : genInlineOrOne(pdim_map.getRawCompute(ParallelType::TIDx));
      const std::string ydim = wspt == ParallelType::TIDy
          ? "1"
          : genInlineOrOne(pdim_map.getRawCompute(ParallelType::TIDy));
      const std::string zdim = wspt == ParallelType::TIDz
          ? "1"
          : genInlineOrOne(pdim_map.getRawCompute(ParallelType::TIDz));
      ss << "dim3(" << xdim << ", " << ydim << ", " << zdim << ")";
    } else {
      ss << "dim3("
         << genInlineOrOne(pdim_map.getRawCompute(ParallelType::TIDx)) << ", "
         << genInlineOrOne(pdim_map.getRawCompute(ParallelType::TIDy)) << ", "
         << genInlineOrOne(pdim_map.getRawCompute(ParallelType::TIDz)) << ")";
    }
    return ss.str();
  }

  void handle(const TopKOp* top) final {
    NVF_ERROR(isAligned(), "Topk with divergent threads not supported");

    const auto& parallel_dimension_map =
        kernel_->summary().parallel_dimension_map;

    // TopKOp has dual outputs: values and indices
    NVF_ERROR(top->outValues()->isA<kir::TensorIndex>());
    NVF_ERROR(top->outIndices()->isA<kir::TensorIndex>());
    const auto output_values = top->outValues()->as<kir::TensorIndex>();
    const auto output_indices = top->outIndices()->as<kir::TensorIndex>();

    auto sorted_logical_id =
        output_values->view()->getLogicalDomain().at(top->dim());
    auto sorted_ids = DependencyCheck::getAllValsBetween(
        {sorted_logical_id},
        {output_values->view()->getLoopDomain().begin(),
         output_values->view()->getLoopDomain().end()});
    std::vector<IterDomain*> sorted_loop_ids;
    std::ranges::copy_if(
        output_values->view()->getLoopDomain(),
        std::back_inserter(sorted_loop_ids),
        [&](IterDomain* id) {
          return std::ranges::find(sorted_ids, id) != sorted_ids.end();
        });

    // At this moment, we only support topk on thread parallelized
    // dimensions. No serial dimension is allowed either.
    ParallelTypeBitmap sorted_parallel_types;
    for (auto id : sorted_loop_ids) {
      NVF_ERROR(
          isParallelTypeThreadDim(id->getParallelType()),
          "TopK on non-thread dimension is not supported");
      sorted_parallel_types.set(id->getParallelType());
    }

    // TID parallel types must only be used for the sorted IDs with the static
    // dimension.
    ArgumentBuilder template_args;
    for (const auto pt : kParallelTypeTIDs) {
      // Unused parallel type should be just ignored
      if (parallel_dimension_map.get(pt) == nullptr) {
        template_args.arg(1); // BLOCK_DIM
        continue;
      }

      // If a parallel type used in the fusion, it must be also used in the
      // topk.
      NVF_ERROR(
          sorted_parallel_types.get(pt),
          "Parallel type ",
          pt,
          " used in the fusion must be also used in the topk");

      // TopK only supports static dimension for now.
      // TODO: Verify the extent of the parallelized ID is equal to
      // pt_extent. Can be done here, but should be done as part of
      // the lowering verification.
      auto pt_extent = parallel_dimension_map.get(pt);
      NVF_ERROR(
          pt_extent->isConstInt(),
          "TopK only supports constant dimension for now: ",
          pt_extent->toInlineString());
      template_args.arg(pt_extent->evaluate().as<int64_t>()); // BLOCK_DIM
    }

    for (const auto pt : kParallelTypeTIDs) {
      if (parallel_dimension_map.get(pt) != nullptr) {
        template_args.arg(0); // State::Sort
      } else {
        template_args.arg(1); // State::Iter
      }
    }

    // TODO: support ITEMS_PER_THREAD > 1
    constexpr int items_per_thread = 1;

    const auto input = top->in()->as<kir::TensorIndex>();

    template_args.arg(input->dtype()); // DataT
    template_args.arg(items_per_thread); // ITEMS_PER_THREAD

    // Call the runtime topk function with dual outputs
    ArgumentBuilder func_args;

    // First argument: top_values output array
    func_args.arg("*(")
        .append(input->dtype())
        .append("(*)[")
        .append(items_per_thread)
        .append("])")
        .append("(&")
        .append(genInline(output_values))
        .append(")");

    // Second argument: top_indices output array
    func_args.arg("*(int64_t(*)[")
        .append(items_per_thread)
        .append("])")
        .append("(&")
        .append(genInline(output_indices))
        .append(")");

    // Third argument: input data array
    func_args.arg("*(")
        .append(input->dtype())
        .append("(*)[")
        .append(std::to_string(items_per_thread))
        .append("])")
        .append("(&")
        .append(genInline(input))
        .append(")");

    // Fourth argument: k value
    func_args.arg(genInline(top->k()));

    // Fifth argument: largest flag
    func_args.arg(top->isLargest() ? "true" : "false");

    // Sixth argument: sorted flag
    func_args.arg(top->isSorted() ? "true" : "false");

    // Seventh argument: block dimensions
    func_args.arg(genComputeBlockDim());

    indent() << genCall("topk::blockTopK", template_args, func_args) << ";\n";
  }

<<<<<<< HEAD
  void handle(const BlockQuantizationOp* bqop) final {
    auto vectorized_input_to_reshape =
        bqop->quantizedOutput()->as<kir::TensorIndex>()->view();
    int64_t vector_word_size =
        ir_utils::getVectorizeSize(vectorized_input_to_reshape);
    NVF_ERROR(
        vector_word_size == 4,
        "Vectorization size should be 4 for "
        "BlockQuantizationOp: ",
        bqop->toString());
    ArgumentBuilder template_args;
    template_args.arg(vector_word_size); // ITEMS_PER_THREAD

    // Function arguments
    ArgumentBuilder func_args;

    // We pass the entire Tensors without any indices.
    // The device functions will write out values based on
    // its parallelization.
    // First argument: input data array
    // Second argument: quantized output
    // Third argument: block scale output
    func_args.arg(ir_utils::varName(bqop->input(0)));
    func_args.arg(ir_utils::varName(bqop->quantizedOutput()));
    func_args.arg(genInline(bqop->blockScales()));

    indent() << genCall("bq::block_quantize_to_nvfp4", template_args, func_args)
             << ";\n";
  }

=======
>>>>>>> 55bb2c37
  void handle(const ScanOp* scan) final {
    NVF_ERROR(isAligned(), "Scan with divergent threads not supported");

    const auto& parallel_dimension_map =
        kernel_->summary().parallel_dimension_map;

    const auto output = scan->out()->as<kir::TensorIndex>();
    const auto input = scan->in()->as<kir::TensorIndex>();

    // Build template arguments following TopKOp pattern
    ArgumentBuilder template_args;
    for (const auto pt : kParallelTypeTIDs) {
      // Unused parallel type should be just ignored
      if (parallel_dimension_map.get(pt) == nullptr) {
        template_args.arg(1); // BLOCK_DIM
        continue;
      }

      // Scan supports static dimensions
      auto pt_extent = parallel_dimension_map.get(pt);
      NVF_ERROR(
          pt_extent->isConstInt(),
          "Scan only supports constant block dimension for now: ",
          pt_extent->toInlineString());
      template_args.arg(pt_extent->evaluate().as<int64_t>()); // BLOCK_DIM
    }

    for (const auto pt : kParallelTypeTIDs) {
      if (parallel_dimension_map.get(pt) != nullptr) {
        template_args.arg(0); // State::Scan
      } else {
        template_args.arg(1); // State::Iter
      }
    }

    // TODO: support ITEMS_PER_THREAD > 1
    constexpr int items_per_thread = 1;

    template_args.arg(input->dtype()); // DataT
    template_args.arg(items_per_thread); // ITEMS_PER_THREAD

    // BlockDim type - using DefaultBlockDim pattern
    template_args.arg("DefaultBlockDim");

    // Call the runtime scan function
    ArgumentBuilder func_args;

    // First argument: scan output array.
    // The output tensor is assumed to be a register tensor, and thus
    // its storage should always be available without predication.
    NVF_ERROR_EQ(
        output->view()->getMemoryType(),
        MemoryType::Local,
        "Scan output must be a Local tensor: ",
        output->toString());
    func_args.arg("*(")
        .append(input->dtype())
        .append("(*)[")
        .append(items_per_thread)
        .append("])")
        .append("(&")
        .append(genInline(output))
        .append(")");

    // Second argument: input data array
    NVF_ERROR(scan->predicate() != nullptr && scan->predicate()->hasValue());
    func_args.arg("{")
        .append(genInline(scan->predicate()))
        .append(" ? ")
        .append(genInline(input))
        .append(" : ")
        .append(genInline(scan->init()))
        .append("}");

    // Third argument: init value
    func_args.arg(genInline(scan->init()));

    // Fourth argument: binary operation lambda
    // This is slightly different from getReductionOp
    std::stringstream lambda;
    lambda << "[](const " << input->dtype() << "& a, const " << input->dtype()
           << "& b) "
           << "{ return "
           << genBinaryOp(scan->opType(), input->dtype(), "a", "b") << "; }";
    func_args.arg(lambda.str());

    // Fifth argument: block dimensions
    func_args.arg(genComputeBlockDim());

    indent() << genCall("scan::blockScan", template_args, func_args) << ";\n";
  }

  // Special handling of BlockQuantizationOp to call the runtime function.
  // TODO: add support for global scaling factor
  // TODO: make sure we can handle BF16 input
  void handle(const BlockQuantizationOp* bqop) final {
    // Block quantization takes in a reshaped input
    // so a (m, k) input becomes (m, k/16, 16)
    // The 16 is the block size and is "reduced".
    // For FP32 input each thread locally reduces 4 elements and a quad of
    // thread reduces 16. For BF16 input each thread locally reduces 8 elements
    // and a pair of thread reduces 16. The device function for block
    // quantization. Due to these assumptions we have to have the inner
    // dimension of the  bqop input (and outputs) vectorized by 4 or 8 for the
    // current device function to work.
    auto output = bqop->quantizedOutput()->as<kir::TensorIndex>()->view();
    int64_t vector_word_size = ir_utils::getVectorizeSize(output);

    auto input_dtype =
        bqop->in()->as<kir::TensorIndex>()->view()->getDataType();

    if (input_dtype == DataType::BFloat16) {
      NVF_ERROR(
          vector_word_size == 8,
          "Vectorization size should be 8 for "
          "BlockQuantizationOp: ",
          bqop->toString());

    } else {
      NVF_ERROR(
          vector_word_size == 4,
          "Vectorization size should be 4 for "
          "BlockQuantizationOp: ",
          bqop->toString());
    }

    ArgumentBuilder template_args;
    template_args.arg(vector_word_size); // ITEMS_PER_THREAD

    // Function arguments
    ArgumentBuilder func_args;

    // First argument: input data array
    // Second argument: quantized output
    // Third argument: block scale output
    func_args.arg(genInline(bqop->input(0)->as<kir::TensorIndex>()->view()));
    func_args.arg(genInline(output));
    func_args.arg(genInline(bqop->blockScales()));

    indent() << genCall("bq::block_quantize_to_nvfp4", template_args, func_args)
             << ";\n";
  }

  std::string genReductionOp(BinaryOpType op_type, DataType data_type) {
    std::stringstream lambda;
    lambda << "[](" << data_type << " &a, " << data_type << " b) "
           << "{ a = " << genBinaryOp(op_type, data_type, "a", "b") << "; }";
    return lambda.str();
  }

  void handle(const BroadcastOp* stmt) final {
    NVF_ERROR(stmt->out()->isA<kir::TensorIndex>());

    const ParallelTypeBitmap parallel_types =
        kernel_->summary().broadcast_parallel_types.at(stmt);

    if (parallel_types.none()) {
      // Not parallelized
      indent() << gen(stmt->out()) << "\n";
      indent() << kTab << " = " << gen(stmt->in()) << ";\n";
      return;
    }

    NVF_ERROR(
        !parallel_types.hasBID(),
        "Parallel broadcast across blocks should have been translated to a "
        "GridBroadcast IR node");

    ArgumentBuilder template_args;
    for (const ParallelType pt : kParallelTypeTIDs) {
      template_args.arg(parallel_types.get(pt));
    }
    template_args.arg(isAligned());

    const auto data_type = stmt->out()->dtype();

    ArgumentBuilder func_args;
    func_args.arg(gen(stmt->out()));
    func_args.arg(gen(stmt->in()));
    func_args.arg(genStaticCast(genPtrType(data_type), "shared_mem"));
    NVF_ERROR(stmt->predicate() != nullptr && stmt->predicate()->hasValue());
    func_args.arg(genInline(stmt->predicate()));
    func_args.arg(genComputeBlockDim());

    indent() << genCall("broadcast::blockBroadcast", template_args, func_args)
             << ";\n";
  }

  void genSerialReduction(
      const kir::TensorIndex* output,
      const Val* input,
      BinaryOpType reduction_op_type) {
    const auto gen_out = gen(output);
    indent() << gen_out << " = "
             << genBinaryOp(
                    reduction_op_type, output->dtype(), gen_out, gen(input))
             << ";\n";
    return;
  }
  int64_t getComputeThreadsBdimx() {
    return warp_specialized_on_ == ParallelType::TIDx
        ? lparams_.bdimx() - kWarpSpecializationPaddedThreads
        : lparams_.bdimx();
  }
  void genWarpReduction(
      const kir::TensorIndex* output,
      const kir::TensorIndex* input,
      const Val* init,
      BinaryOpType reduction_op_type,
      kir::Predicate* read_pred,
      std::pair<IterDomain*, IterDomain*> reduction_dims,
      bool is_all_reduce) {
    ArgumentBuilder func_args;
    func_args.arg(gen(output));
    func_args.arg(gen(input));
    func_args.arg(genReductionOp(reduction_op_type, output->dtype()));
    ArgumentBuilder template_args;

    if (has_warp_specialized_ && is_all_reduce) {
      if (has_independent_compute_warp_groups_) {
        func_args.arg(
            genStaticCast(genPtrType(output->dtype()), "shared_mem") + " + " +
            genSmemOffset());
        func_args.arg(genBarrierId(true));

      } else {
        func_args.arg(genStaticCast(genPtrType(output->dtype()), "shared_mem"));
      }
      template_args.arg(
          kernel_->paddedParallelDimensions().is_tidx_single_warp);
      template_args.arg(/*Aligned=*/false);
      template_args.arg(reduction_scheduler_utils::getComputeBdimx(
          warp_specialized_on_, lparams_.bdimx()));

      indent() << genCall(
                      "warp::staticWarpAllReduceTIDX", template_args, func_args)
               << ";\n";
      return;
    }

    func_args.arg(genStaticCast(genPtrType(output->dtype()), "shared_mem"));
    NVF_ERROR(read_pred != nullptr && read_pred->hasValue());
    func_args.arg(genInline(read_pred));
    func_args.arg(genStaticCast(output->dtype(), genInline(init)));
    func_args.arg(genComputeBlockDim());
    if (reduction_dims.first->getParallelType() == ParallelType::TIDx &&
        reduction_dims.second == nullptr) {
      template_args.arg(
          kernel_->paddedParallelDimensions().is_tidx_single_warp);
      template_args.arg(isAligned());
      indent() << genCall("warp::warpReduceTIDX", template_args, func_args)
               << ";\n";
    } else if (
        reduction_dims.first->getParallelType() == ParallelType::TIDx &&
        reduction_dims.second->getParallelType() == ParallelType::TIDy) {
      auto bdimx = reduction_dims.first->extent()->evaluate();
      auto bdimy = reduction_dims.second->extent()->evaluate();
      template_args.arg(bdimx);
      template_args.arg(bdimy);
      template_args.arg(isAligned());
      indent() << genCall("warp::warpReduceTIDXY", template_args, func_args)
               << ";\n";
    } else {
      NVF_ERROR(false, "Invalid warp reduction dims");
    }
  }

  void genBlockReduction(
      const kir::TensorIndex* output,
      const kir::TensorIndex* input,
      const Val* init,
      BinaryOpType reduction_op_type,
      kir::Predicate* read_pred,
      kir::Predicate* write_pred) {
    const auto par_domains = ir_utils::getParallelDomains(output);
    // Get parallel reduction domains
    const bool tidx =
        par_domains.find(ParallelType::TIDx) != par_domains.end() &&
        par_domains.at(ParallelType::TIDx)->isReduction();
    const bool tidy =
        par_domains.find(ParallelType::TIDy) != par_domains.end() &&
        par_domains.at(ParallelType::TIDy)->isReduction();
    const bool tidz =
        par_domains.find(ParallelType::TIDz) != par_domains.end() &&
        par_domains.at(ParallelType::TIDz)->isReduction();

    const auto data_type = output->dtype();

    ArgumentBuilder template_args;
    template_args.arg(tidx).arg(tidy).arg(tidz);
    template_args.arg(isAligned());

    ArgumentBuilder func_args;
    func_args.arg(gen(output));
    func_args.arg(gen(input));
    func_args.arg(genReductionOp(reduction_op_type, output->dtype()));
    func_args.arg(genStaticCast(genPtrType(data_type), "shared_mem"));
    NVF_ERROR(read_pred != nullptr && read_pred->hasValue());
    func_args.arg(genInline(read_pred));
    // Pass the write predicate if available and different from the
    // default predicate. The blockReduce runtime function uses the
    // default predicate for both read and write when only the
    // default one is given.
    if (write_pred != nullptr) {
      NVF_ERROR(write_pred->hasValue());
      func_args.arg(genInline(write_pred));
    }
    func_args.arg(genCall(data_type, genInline(init)));
    func_args.arg(genComputeBlockDim());

    indent() << genCall("blockReduce", template_args, func_args) << ";\n";
  }

  void handle(const ReductionOp* rop) final {
    NVF_ERROR(rop->out()->isA<kir::TensorIndex>());

    const auto output = rop->out()->as<kir::TensorIndex>();
    const auto input = rop->in()->as<kir::TensorIndex>();
    const auto domain = output->view()->domain();
    const auto op_type = rop->getReductionOpType();

    const bool has_block_reduce = domain->hasBlockReduction();
    const bool has_grid_reduce = domain->hasGridReduction();

    NVF_ERROR(
        !has_grid_reduce,
        "ReductionOp does not support block parallelization. GridReductionOp "
        "must be used. ",
        rop->toString());

    if (!has_block_reduce) {
      genSerialReduction(output, input, op_type);
    } else if (
        auto reduction_ids =
            ir_utils::getMaybeWarpReductionDim(output, input)) {
      genWarpReduction(
          output,
          input,
          rop->init(),
          op_type,
          rop->predicate(),
          reduction_ids.value(),
          rop->isAllreduce());
    } else {
      genBlockReduction(
          output,
          input,
          rop->init(),
          op_type,
          rop->predicate(),
          rop->writePredicate());
    }
  }

  void handle(const LoadStoreOp* ldst) final {
    auto optype = ldst->opType();
    NVF_ERROR(
        optype != LoadStoreOpType::LdMatrix &&
            optype != LoadStoreOpType::StMatrix &&
            optype != LoadStoreOpType::CpAsync,
        "ldmatrix and cp.async should be lowered as kir::Asm");

    if (ldst->out()->isA<kir::TensorIndex>()) {
      auto out_ti = ldst->out()->as<kir::TensorIndex>();
      auto out_tv = out_ti->view();

      // dispatch mma initialization
      if (std::any_of(
              out_tv->getLoopDomain().begin(),
              out_tv->getLoopDomain().end(),
              [&](IterDomain* id) { return id->isMma(); })) {
        auto mma = dynamic_cast<MmaOp*>(out_tv->definition());
        NVF_ERROR(mma != nullptr, "CodeGen: mma op not in mma loop");
        NVF_ERROR(optype == LoadStoreOpType::Set);
        indent() << "(" << gen(ldst->out()) << ").set(0);\n";
        return;
      }

      // Get vectorization information
      int64_t vector_word_size = ir_utils::getVectorizeSize(out_tv);
      bool is_vector_op = vectorize_scope_ && vector_word_size != 1;

      if (is_vector_op && !ldst->in()->isScalar() &&
          !ir_utils::isLdMatrixOp(ldst)) {
        NVF_ERROR(
            ldst->out()->dtype() == ldst->in()->dtype(),
            "Vectorized store/load requires input and output datatypes match.");
      }

      // dispatch cp.async.bulk.{tensor}
      if (optype == LoadStoreOpType::CpAsyncBulk ||
          optype == LoadStoreOpType::CpAsyncBulkTensorTile) {
        genCpAsyncBulkMaybeTensorTile(ldst);
        return;
      }

      // dispatch vectorized load/store
      if (is_vector_op) {
        NVF_ERROR(optype == LoadStoreOpType::Set);
        if (ldst->in()->isScalar()) {
          // Note:
          //  Circular buffered local tensors need indexed initialization,
          //   so will need to use `arraySet` option.
          if (out_tv->getMemoryType() == MemoryType::Local &&
              !out_tv->isCircularBuffered()) {
            // Vectorized initialization, explicit type conversion is needed for
            // complex numbers
            indent() << genVariableName(out_tv) << ".set("
                     << genCall(out_tv->dtype(), gen(ldst->in())) << ");\n";
          } else {
            // Note: currently arraySet option is not vectorized, so it will
            //  rely on auto vectorization pass of cuda compiler.
            indent() << "arraySet<" << out_tv->getDataType().value() << ", "
                     << vector_word_size << ">(&" << gen(ldst->out()) << ", "
                     << "(" << out_tv->getDataType().value() << ")"
                     << gen(ldst->in()) << ");\n";
          }
        } else {
          // Vectorized load
          NVF_ERROR(
              ldst->in()->isA<kir::TensorIndex>(),
              "Invalid input to unary op with tensor output, found: ",
              ldst->in()->toString());

          indent();
          generateVectorizedLdSt(
              ldst->in(), ldst->out(), ldst->cacheOp(), vector_word_size);
          code_ << ";\n";
        }
        return;
      }
    }

    // Generic set op
    NVF_ERROR(optype == LoadStoreOpType::Set);

    if (!print_inline_ &&
        std::holds_alternative<StructType>(ldst->out()->dtype().type)) {
      auto out_type = std::get<StructType>(ldst->out()->dtype().type);
      auto in_type = std::get<StructType>(ldst->in()->dtype().type);
      for (const auto& field : out_type.fields) {
        if (!field.used_in_kernel) {
          continue;
        }
        indent() << gen(ldst->out()) << "." << field.name << " = "
                 << gen(ldst->in()) << "." << field.name << ";\n";
      }
      return;
    }

    if (!print_inline_) {
      indent() << gen(ldst->out());
      if (!ldst->out()->isScalar() && !ldst->in()->isScalar()) {
        code_ << "\n";
        indent() << kTab;
      }
      code_ << " = ";
    }
    code_ << gen(ldst->in());
    if (!print_inline_) {
      code_ << ";\n";
    }
  }

  // No for-loop is created for grouped loops, so just create a new
  // one for assigning the input scalar for the group_size values
  void handle(const kir::GroupedLoadStoreOp* ldst) final {
    NVF_ERROR(!print_inline_, "Inline printing not supported");
    kir::TensorIndex* out_ti = ldst->out();
    indent() << "#pragma unroll\n";
    indent() << "for (int i = 0; i < " << ldst->groupSize() << "; ++i) {\n";
    indent() << kTab << genVariableName(out_ti->view()) << "[("
             << genInline(out_ti->index()) << ") + i]"
             << " = " << gen(ldst->in()) << ";\n";
    indent() << "}\n";
  }

  void genBlockWelford(const WelfordOp* wop) {
    NVF_ERROR(
        ir_utils::getTvOutput(wop)->domain()->hasBlockReduction(),
        "Not block-parallel WelfordOp: ",
        wop->toString());

    const auto has_grid_reduce =
        ir_utils::getTvOutput(wop)->domain()->hasGridReduction();
    const auto data_type = wop->outAvg()->dtype();
    const auto index_type = wop->outN()->dtype();

    // TODO: Instead of decomposing block and grid-parallel welford
    // into blockWelford and gridWelford calls, thus requiring
    // temporary variables like below, extend gridWelford to
    // support block reductions. gridReduce already supports block
    // reductions as well.

    auto out_avg = has_grid_reduce
        ? "block_result_avg_" + std::to_string(block_reduce_name_)
        : gen(wop->outAvg());
    auto out_var = has_grid_reduce
        ? "block_result_var_" + std::to_string(block_reduce_name_)
        : gen(wop->outVar());
    auto out_n = has_grid_reduce
        ? "block_result_n_" + std::to_string(block_reduce_name_)
        : gen(wop->outN());

    if (has_grid_reduce) {
      // allocate block result
      indent() << data_type << " " << out_avg << " = " << gen(wop->initAvg())
               << ";\n";
      indent() << data_type << " " << out_var << " = " << gen(wop->initVar())
               << ";\n";
      indent() << index_type << " " << out_n << " = " << gen(wop->initN())
               << ";\n";
    }

    const auto par_domains = ir_utils::getParallelDomains(wop->out());
    // Get parallel reduction domains
    const bool tidx =
        par_domains.find(ParallelType::TIDx) != par_domains.end() &&
        par_domains.at(ParallelType::TIDx)->isReduction();
    const bool tidy =
        par_domains.find(ParallelType::TIDy) != par_domains.end() &&
        par_domains.at(ParallelType::TIDy)->isReduction();
    const bool tidz =
        par_domains.find(ParallelType::TIDz) != par_domains.end() &&
        par_domains.at(ParallelType::TIDz)->isReduction();

    ArgumentBuilder template_args;
    template_args.arg(tidx).arg(tidy).arg(tidz);
    template_args.arg(isAligned());

    ArgumentBuilder func_args;
    func_args.arg(out_avg);
    func_args.arg(out_var);
    func_args.arg(out_n);
    func_args.arg(gen(wop->inAvg()));
    // inVar can be ZeroVal, and in that case cast seems necessary
    if (wop->inVar()->isZeroInt()) {
      func_args.arg(genStaticCast(data_type, gen(wop->inVar())));
    } else {
      func_args.arg(gen(wop->inVar()));
    }
    // This seems always necessary
    func_args.arg(genStaticCast(index_type, gen(wop->inN())));
    func_args.arg(genReinterpretCast(genPtrType(data_type), "shared_mem_avg"));
    func_args.arg(genReinterpretCast(genPtrType(data_type), "shared_mem_var"));
    func_args.arg(genReinterpretCast(genPtrType(index_type), "shared_mem_n"));
    NVF_ERROR(wop->predicate() != nullptr);
    NVF_ERROR(wop->predicate() != nullptr && wop->predicate()->hasValue());
    func_args.arg(genInline(wop->predicate()));
    if (wop->writePredicate() != nullptr) {
      NVF_ERROR(wop->writePredicate()->hasValue());
      func_args.arg(genInline(wop->writePredicate()));
    }
    func_args.arg(genStaticCast(data_type, 0));
    func_args.arg(genComputeBlockDim());

    indent() << genCall("blockWelford", template_args, func_args) << ";\n";
  }

  void handle(const WelfordOp* wop) final {
    NVF_ERROR(wop->out()->isA<kir::TensorIndex>());

    const auto out = wop->out()->as<kir::TensorIndex>();
    const auto& domain = out->view()->domain();

    const auto out_var = wop->outVar();
    const auto out_avg = wop->outAvg();
    const auto out_N = wop->outN();

    const auto in_var = wop->inVar();
    const auto in_avg = wop->inAvg();
    const auto in_N = wop->inN();

    // inVar was allowed to be nullptr. Make sure it isn't.
    NVF_ERROR(in_var != nullptr, "Welford var input nullptr not allowed");

    const bool has_block_reduce = domain->hasBlockReduction();
    const bool has_grid_reduce = domain->hasGridReduction();

    if (!has_block_reduce && !has_grid_reduce) {
      indent() << "welfordCombine ("
               << "\n";
      indent() << kTab << gen(out_avg) << ",\n";
      indent() << kTab << gen(out_var) << ",\n";
      indent() << kTab << gen(out_N) << ",\n";
      indent() << kTab << gen(in_avg) << ",\n";
      indent() << kTab << "(" << out_avg->dtype() << ")" << gen(in_var)
               << ",\n";
      indent() << kTab << "(" << out_N->dtype() << ")" << gen(in_N) << ");\n";
    } else if (has_block_reduce) {
      genBlockWelford(wop);
    }
  }

  void handle(const kir::VectorizedWelfordOp* wop) final {
    const auto out_var = wop->outVar();
    const auto out_avg = wop->outAvg();
    const auto out_N = wop->outN();
    const auto in_avg = wop->inAvg();

    bool output_gmem =
        std::any_of(wop->outputs().begin(), wop->outputs().end(), [](Val* out) {
          return out->as<kir::TensorIndex>()->view()->getMemoryType() ==
              MemoryType::Global;
        });

    auto pred_bool = wop->hoistedPredicate()->value();
    bool is_predicated = !(pred_bool.hasValue() && pred_bool.as<bool>());

    ArgumentBuilder func_args;
    func_args.arg(gen(out_avg));
    func_args.arg(gen(out_var));
    func_args.arg(gen(out_N));
    func_args.arg(gen(in_avg));
    func_args.arg(gen(wop->reciprocalOfCount()));
    func_args.arg(gen(wop->count()));
    if (is_predicated) {
      func_args.arg(gen(wop->hoistedPredicate()));
    }

    ArgumentBuilder template_args;
    template_args.arg(out_avg->getDataType().value());
    if (is_predicated) {
      template_args.arg(output_gmem);
    }

    indent() << genCall("welfordVectorized", template_args, func_args) << ";\n";
  }

  // Support ReductionOp and WelfordOp
  template <typename REDUCTION_OP>
  std::string generateGridReduceTemplateFlags(
      const REDUCTION_OP* rop,
      const ParallelTypeBitmap& thread_pred) {
    NVF_ERROR(
        !rop->isAllreduce(),
        "This is not for the allreduce reduction kernel\n");

    const auto par_domains = ir_utils::getParallelDomains(rop->outputs()[0]);
    ArgumentBuilder flags;
    for (const ParallelType pt : kParallelTypeThreads) {
      const bool parallel_reduction =
          par_domains.find(pt) != par_domains.end() &&
          par_domains.at(pt)->isReduction();
      const bool pred = thread_pred.get(pt);
      NVF_ERROR(
          !(parallel_reduction && pred), "Cannot reduce predicated axis: ", pt);
      bool flag = false;
      if (isParallelTypeBlockDim(pt)) {
        flag = parallel_reduction;
      } else {
        flag = !pred && !parallel_reduction;
      }
      flags.arg(flag);
    }
    return flags.str();
  }

  // TODO: This should replace generateGridReduceTemplateFlags once
  // GridWelford is refactored as GridReduction.
  template <typename REDUCTION_OP>
  std::string generateGridReduceTemplateFlags2(
      const REDUCTION_OP* rop,
      const ParallelTypeBitmap& thread_pred) {
    NVF_ERROR(
        !rop->isAllreduce(),
        "This is not for the allreduce reduction kernel\n");

    const auto par_domains =
        ir_utils::getParallelDomains(ir_utils::getTvOutput(rop));
    ArgumentBuilder flags;
    for (const ParallelType pt : kParallelTypeThreads) {
      const bool parallel_reduction =
          par_domains.find(pt) != par_domains.end() &&
          par_domains.at(pt)->isReduction();
      const bool pred = thread_pred.get(pt);
      NVF_ERROR(
          !(parallel_reduction && pred), "Cannot reduce predicated axis: ", pt);
      flags.arg(parallel_reduction);
    }
    return flags.str();
  }

  void addProfileArguments(ArgumentBuilder& func_args, const Expr* expr) {
    if (isOptionEnabled(EnableOption::KernelProfile) &&
        kernel_->profile().isProfiled(expr)) {
      const auto& buffer_indices =
          kernel_->profile().getIndicesInProfileBuffer(expr);
      auto buffer = kernel_->profile().getBuffer();
      NVF_ERROR(buffer != nullptr);
      for (const auto& index : buffer_indices) {
        func_args.arg(genVariableName(buffer))
            .append("[")
            .append(index)
            .append("]");
      }
    }
  }

  void handle(const kir::GridReduction* grop) final {
    NVF_ERROR(grop->out()->isA<kir::TensorIndex>());

    const auto out = grop->out()->as<kir::TensorIndex>();
    const auto domain = out->view()->domain();
    NVF_ERROR(domain->hasGridReduction());

    const auto data_type = grop->out()->dtype();
    const auto op_type = grop->getReductionOpType();

    if (grop->isSerial()) {
      generateSerialGridReduction(grop);
      return;
    }

    NVF_ERROR(grop->reduction_buffer()->buffer()->isA<TensorView>());
    NVF_ERROR(grop->sync_buffer()->buffer()->isA<TensorView>());
    const auto work_buffer =
        grop->reduction_buffer()->buffer()->as<TensorView>();
    const auto sync_buffer = grop->sync_buffer()->buffer()->as<TensorView>();

    if (grop->isAllreduce()) {
      generateGridAllreduce(grop);
      return;
    }

    const std::string flags_str =
        generateGridReduceTemplateFlags2(grop, grop->threadPredicate());

    const bool persistent_sync =
        kernel_->summary().has_cooperative_grid_reduction;

    // Since block-level reduction is already done, those dimensions
    // with tidx/y/z being true do not participate in the grid
    // reduction.
    ArgumentBuilder template_args;
    template_args.arg(flags_str).arg(persistent_sync).arg(isAligned());

    ArgumentBuilder func_args(block_nest_level_ + 1, kTab);
    func_args.arg(gen(grop->out()));
    func_args.arg(gen(grop->in()));
    func_args.arg(genReductionOp(op_type, out->dtype()));
    func_args.arg("&").append(genVariableName(work_buffer)).append("[0]");
    func_args.arg("&").append(genVariableName(sync_buffer)).append("[0]");
    func_args.arg(genCall("static_cast", ptrType(data_type), "shared_mem"));
    // read and write predicates
    NVF_ERROR(grop->predicate() != nullptr && grop->predicate()->hasValue());
    const auto read_pred = genInline(grop->predicate());
    func_args.arg(read_pred);
    if (grop->writePredicate() != nullptr) {
      NVF_ERROR(grop->writePredicate()->hasValue());
      func_args.arg(genInline(grop->writePredicate()));
    } else {
      func_args.arg(read_pred);
    }
    // Init val
    func_args.arg(genCall(data_type, genInline(grop->init())));
    func_args.arg(genInline(grop->entrance_index()));
    func_args.arg(genInline(grop->entrances()));
    func_args.arg(genComputeBlockDim());

    addProfileArguments(func_args, grop);

    indent() << "reduction::gridReduce<" << template_args << ">(\n";
    indent() << kTab << func_args << ");\n";
  }

  std::string genFusedReductionName(const TensorView* reduction_out) {
    return genVariableName(reduction_out) + "_reduction";
  }

  void generateSerialGridReduction(const kir::GridReduction* grop) {
    NVF_ERROR(grop->isSerial());

    const auto out = grop->out()->as<kir::TensorIndex>();

    const auto data_type = grop->out()->dtype();
    const auto op_type = grop->getReductionOpType();

    const auto par_domains =
        ir_utils::getParallelDomains(ir_utils::getTvOutput(grop));
    ArgumentBuilder block_flags;

    for (const ParallelType pt :
         {ParallelType::BIDx, ParallelType::BIDy, ParallelType::BIDz}) {
      const bool parallel_reduction =
          par_domains.find(pt) != par_domains.end() &&
          par_domains.at(pt)->isReduction();
      block_flags.arg(parallel_reduction);
    }

    std::string idx_in_segment = genCall(
        "index_utils::maskedOffset",
        block_flags,
        ArgumentBuilder().arg("blockIdx").arg("gridDim"));
    std::string segment_size = genCall(
        "index_utils::maskedSize",
        block_flags,
        ArgumentBuilder().arg("gridDim"));

    int64_t vectorize_size = ir_utils::getVectorizeSize(out->view());

    ArgumentBuilder template_args;
    template_args.arg("/*vec_size=*/").append(std::to_string(vectorize_size));

    ArgumentBuilder func_args(block_nest_level_ + 1, kTab);
    func_args.arg("&").append(gen(out));
    func_args.arg("&").append(gen(grop->in()));
    func_args.arg(gen(grop->init()));
    func_args.arg("&").append(gen(grop->serialReductionTensor()));
    func_args.arg(genReductionOp(op_type, out->dtype()));

    // Whether this is the first or last step
    func_args.arg(idx_in_segment).append(" == 0");
    func_args.arg(idx_in_segment)
        .append(" == ")
        .append(segment_size)
        .append(" - 1");
    // TODO: can we hoist the first and last step predicates? We might need to
    // attach them to grop in order to do that?

    // read and write predicates
    NVF_ERROR(grop->predicate() != nullptr && grop->predicate()->hasValue());
    const auto read_pred = genInline(grop->predicate());
    func_args.arg(read_pred);
    if (grop->writePredicate() != nullptr) {
      NVF_ERROR(grop->writePredicate()->hasValue());
      func_args.arg(genInline(grop->writePredicate()));
    } else {
      func_args.arg(read_pred);
    }

    indent() << "reduction::serialReductionStep<" << template_args << ">(\n";
    indent() << kTab << func_args << ");\n";
  }

  void generateGridAllreduce(const kir::GridReduction* grop) {
    NVF_ERROR(grop->isAllreduce());

    const auto out = grop->out()->as<kir::TensorIndex>();

    const auto data_type = grop->out()->dtype();
    const auto op_type = grop->getReductionOpType();

    const auto work_buffer =
        grop->reduction_buffer()->buffer()->as<TensorView>();
    const auto sync_buffer = grop->sync_buffer()->buffer()->as<TensorView>();

    const auto reduction_name = genFusedReductionName(out->view());

    // template <bool Aligned, typename Func, typename... Types>
    // __device__ __inline__ void reduce(
    //   RefTuple<Types...> out,
    //   const LocalTuple<Types...>& inp,
    //   VolatilePtrTuple<Types...> global_work_buffer,
    //   int64_t* global_sync_buffer, // Allocated as product of all
    //                                // non-participating Grid dimension
    //   PtrTuple<Types...> shared_buf,
    //   bool read_pred, // Prevent reading from out of bounds memory
    //   bool write_pred, // Prevent from writing out of bounds
    //   const LocalTuple<Types...>& init_val,
    //   Func reduction_op);

    ArgumentBuilder template_args;
    template_args.arg(isAligned());

    ArgumentBuilder func_args(block_nest_level_ + 1, kTab);
    // out
    func_args.arg(genCall("RefTuple", data_type, gen(grop->out())));
    // inp
    func_args.arg(genCall("ConstRefTuple", data_type, gen(grop->in())));
    // global_work_buffer
    func_args.arg(genCall(
        "VolatilePtrTuple",
        data_type,
        "&" + genVariableName(work_buffer) + "[0]"));
    // global_sync_buffer
    func_args.arg("&").append(genVariableName(sync_buffer)).append("[0]");
    // shared_buf
    func_args.arg(genCall(
        "PtrTuple",
        data_type,
        genCall("static_cast", ptrType(data_type), "shared_mem")));
    // read and write predicates
    NVF_ERROR(grop->predicate() != nullptr && grop->predicate()->hasValue());
    const auto read_pred = genInline(grop->predicate());
    auto write_pred = read_pred;
    if (grop->writePredicate() != nullptr) {
      NVF_ERROR(grop->writePredicate()->hasValue());
      write_pred = genInline(grop->writePredicate());
    }
    func_args.arg(read_pred).arg(write_pred);
    // init_val
    func_args.arg(genCall("LocalTuple", data_type, genInline(grop->init())));
    // block_dim
    func_args.arg(genComputeBlockDim());
    // reduction_op
    func_args.arg(genReductionOp(op_type, out->dtype()));

    addProfileArguments(func_args, grop);

    indent() << genCall(reduction_name + ".reduce", template_args, func_args)
             << ";\n";
  }

  void generateIterGroupedGridReduction(
      const int num_grouped_iterations,
      const kir::GroupedGridReduction* grop) {
    NVF_ERROR(grop->output(0)->isA<kir::TensorIndex>());
    const auto output = grop->output(0)->as<kir::TensorIndex>();
    const auto input = grop->input(0)->as<kir::TensorIndex>();
    const auto op_type = grop->getReductionOpType(0);
    const auto data_type = grop->output(0)->dtype();

    const std::string flags_str =
        generateGridReduceTemplateFlags2(grop, grop->threadPredicate());

    const bool persistent_sync =
        kernel_->summary().has_cooperative_grid_reduction;

    // Since block-level reduction is already done, those dimensions
    // with tidx/y/z being true do not participate in the grid
    // reduction.
    ArgumentBuilder template_args;
    template_args.arg(flags_str)
        .arg(persistent_sync)
        .arg(isAligned())
        .arg(num_grouped_iterations);

    const auto work_buffer =
        grop->reduction_buffers().at(0)->buffer()->as<TensorView>();
    const auto sync_buffer = grop->sync_buffer()->buffer()->as<TensorView>();

    ArgumentBuilder func_args(block_nest_level_ + 1, kTab);
    func_args.arg("*(")
        .append(data_type)
        .append("(*)[")
        .append(num_grouped_iterations)
        .append("])(&")
        .append(genInline(output))
        .append(")");
    func_args.arg("*(")
        .append(data_type)
        .append("(*)[")
        .append(num_grouped_iterations)
        .append("])(&")
        .append(genInline(input))
        .append(")");
    func_args.arg(genReductionOp(op_type, data_type));
    func_args.arg("&").append(genVariableName(work_buffer)).append("[0]");
    func_args.arg("&").append(genVariableName(sync_buffer)).append("[0]");
    func_args.arg(genCall("static_cast", ptrType(data_type), "shared_mem"));
    // read and write predicates
    NVF_ERROR(grop->predicate() != nullptr && grop->predicate()->hasValue());
    const auto read_pred = genInline(grop->predicate());
    func_args.arg(read_pred);
    if (grop->writePredicate() != nullptr) {
      NVF_ERROR(grop->writePredicate()->hasValue());
      func_args.arg(genInline(grop->writePredicate()));
    } else {
      func_args.arg(read_pred);
    }
    // Init val
    func_args.arg(genCall(data_type, genInline(grop->initVal(0))));
    // block_dim
    func_args.arg(genComputeBlockDim());

    addProfileArguments(func_args, grop);

    indent() << "reduction::iterGroupedGridReduce<" << template_args << ">(\n";
    indent() << kTab << func_args << ");\n";
  }

  void handle(const kir::GroupedGridReduction* grouped_grop) final {
    const auto out = ir_utils::getTvOutput(grouped_grop);
    const auto domain = out->domain();
    NVF_ERROR(domain->hasGridReduction());
    NVF_ERROR(grouped_grop->sync_buffer()->buffer()->isA<TensorView>());
    const auto sync_buffer =
        grouped_grop->sync_buffer()->buffer()->as<TensorView>();
    if (grouped_grop->isAllreduce()) {
      generateGroupedGridAllreduce(grouped_grop);
      return;
    }

    // iter domain grouped grid reduction, used for outer reduction
    // where iter domain is vectorized.
    if (grouped_grop->numHorizontallyGroupedExprs() == 1) {
      const auto num_grouped_iterations =
          getGroupedLoopIndexConcreteIntSets().size();
      NVF_ERROR(
          num_grouped_iterations > 1,
          "num_grouped_iterations should be greater than 1. Got: ",
          num_grouped_iterations);
      return generateIterGroupedGridReduction(
          (int)num_grouped_iterations, grouped_grop);
    }

    NVF_ERROR(
        grouped_grop->numHorizontallyGroupedExprs() == 2,
        "Only grouping of 2 reductions is supported. ",
        grouped_grop->toString());

    const std::string flags_str = generateGridReduceTemplateFlags2(
        grouped_grop, grouped_grop->threadPredicate());

    const bool persistent_sync =
        kernel_->summary().has_cooperative_grid_reduction;

    // Since block-level reduction is already done, those dimensions
    // with tidx/y/z being true do not participate in the grid
    // reduction.
    ArgumentBuilder template_args;
    template_args.arg(flags_str).arg(persistent_sync).arg(isAligned());

    ArgumentBuilder func_args(block_nest_level_ + 1, kTab);

    // Append arguments for each reduction
    for (const auto i : arange(grouped_grop->numHorizontallyGroupedExprs())) {
      NVF_ERROR(
          grouped_grop->reduction_buffers().at(i)->buffer()->isA<TensorView>());
      const auto work_buffer =
          grouped_grop->reduction_buffers().at(i)->buffer()->as<TensorView>();

      func_args.arg(gen(grouped_grop->output(i)));
      func_args.arg(gen(grouped_grop->input(i)));
      func_args.arg(genCall(
          grouped_grop->output(i)->dtype(),
          genInline(grouped_grop->initVal(i))));
      func_args.arg(genReductionOp(
          grouped_grop->getReductionOpType(i),
          grouped_grop->output(i)->dtype()));
      func_args.arg("&").append(genVariableName(work_buffer)).append("[0]");
    }

    // The rest of the arguments are common between the reductions
    func_args.arg("&").append(genVariableName(sync_buffer)).append("[0]");
    func_args.arg("shared_mem");
    // read and write predicates
    NVF_ERROR(
        grouped_grop->predicate() != nullptr &&
        grouped_grop->predicate()->hasValue());
    const auto read_pred = genInline(grouped_grop->predicate());
    func_args.arg(read_pred);
    if (grouped_grop->writePredicate() != nullptr) {
      NVF_ERROR(grouped_grop->writePredicate()->hasValue());
      func_args.arg(genInline(grouped_grop->writePredicate()));
    } else {
      func_args.arg(read_pred);
    }

    func_args.arg(genInline(grouped_grop->entrance_index()));
    func_args.arg(genInline(grouped_grop->entrances()));
    func_args.arg(genComputeBlockDim());

    addProfileArguments(func_args, grouped_grop);

    indent() << "reduction::gridReduceGroup<" << template_args << ">(\n";
    indent() << kTab << func_args << ");\n";
  }

  void handle(const kir::GroupedGridWelford* grouped_gwop) final {
    if (grouped_gwop->isAllreduce()) {
      if (grouped_gwop->useOuterOpt()) {
        generateGroupedGridAllreduceWelfordOuter(grouped_gwop);
      } else {
        generateGroupedGridAllreduceWelford(grouped_gwop);
      }
      return;
    } else {
      NVF_THROW("Non-allreduce grouped grid welford is not yet supported");
    }
  }

  // Enumerates all combinations of index values of grouped
  // loops. Each combination is a vector of loop index values. The
  // length of the vector is the number of grouped loops.
  //
  // Example 1: only one domain of extent 2 is grouped: {{0}, {1}}.
  // Example 2: two domains of extents 2 and 3 are grouped: {{0, 0},
  // {0, 1}, {0, 2}, {1, 0}, {1, 1}, {1, 2}}
  std::vector<std::vector<int64_t>> getGroupedLoopIndexConcreteIntSets() {
    std::vector<std::vector<int64_t>> index_combinationsatoins;

    // Initialize with an empty vector
    index_combinationsatoins.emplace_back();

    // Incrementally build a combinatorial set
    for (const auto loop : grouped_loops_) {
      const auto iter_count = loop->stop()->evaluate();
      std::vector<std::vector<int64_t>> new_combinations;
      // Append integers from 0 to iter_count to all the vectors built
      // so far
      for (const auto& index_vec : index_combinationsatoins) {
        for (int64_t i = 0; i < iter_count; ++i) {
          auto index_vec_appended = index_vec;
          index_vec_appended.push_back(i);
          new_combinations.push_back(index_vec_appended);
        }
      }
      index_combinationsatoins = std::move(new_combinations);
    }

    return index_combinationsatoins;
  }

  //! Returns all combinations of maps from index Vals of grouped loops to their
  //! conrete integers.
  std::vector<std::unordered_map<const Val*, int64_t>>
  getLoopIndexReplacementMaps() {
    std::vector<std::unordered_map<const Val*, int64_t>> maps;

    if (grouped_loops_.empty()) {
      std::unordered_map<const Val*, int64_t> empty_map;
      return {empty_map};
    }

    // Vector of indices of grouped loops
    std::vector<Val*> loop_indices;
    std::transform(
        grouped_loops_.begin(),
        grouped_loops_.end(),
        std::back_inserter(loop_indices),
        [](const kir::ForLoop* loop) { return loop->index(); });

    // All combinations of loop index integer values
    const auto index_val_sets = getGroupedLoopIndexConcreteIntSets();

    // Create maps from loop index Vals to integers
    for (const auto& index_values : index_val_sets) {
      NVF_ERROR(loop_indices.size() == index_values.size());
      std::unordered_map<const Val*, int64_t> index_val_map;
      for (const auto i : arange(loop_indices.size())) {
        auto loop_index = loop_indices.at(i);
        auto index_val = index_values.at(i);
        index_val_map.emplace(loop_index, index_val);
      }
      maps.emplace_back(std::move(index_val_map));
    }

    return maps;
  }

  void generateGroupedGridAllreduce(
      const kir::GroupedGridReduction* grouped_grop) {
    NVF_ERROR(grouped_grop->isAllreduce());

    // There are two dimensions of grouping: horizontal grouping and
    // iteration grouping. The total number of individual reductions
    // is the number of horizontal reductions * the extent of grouped
    // iterations. All of them are packed into a single grid reduction
    // call. The number of reductions is limited, and currently it is
    // simply an error if exceeded. This could be avoided by
    // decomposing grouped_grop into smaller groups within the
    // limit. TODO: Support a larger number of reductions.

    // First, enumerate all combinations of loop index values of
    // grouped IterDomains. If only a single domain is grouped, this
    // is simply just a 1D vector of integer from 0 to extent-1. If
    // two domains are grouped, combinations of two integer vectors
    // are returned. These loop index value vectors are returned as a
    // map from loop index Vals to concrete int values.
    const auto index_replacement_maps = getLoopIndexReplacementMaps();
    const auto num_grouped_iterations = index_replacement_maps.size();

    // This is also checked at the lowering validaiton time, so it
    // isn't strictly necessary.
    NVF_ERROR(
        num_grouped_iterations * grouped_grop->numHorizontallyGroupedExprs() <=
            kMaxNumGroupedReductions,
        "Too many grouped reductions: ",
        grouped_grop->toString(),
        ". Up to ",
        kMaxNumGroupedReductions,
        " reductions are allowed.");

    ArgumentBuilder template_flags;
    template_flags.arg(isAligned());

    ArgumentBuilder types;
    ArgumentBuilder outputs;
    ArgumentBuilder inputs;
    ArgumentBuilder work_bufs;
    ArgumentBuilder init_vals;
    ArgumentBuilder reduction_ops;

    ArgumentBuilder bool_types;
    ArgumentBuilder read_preds;
    ArgumentBuilder write_preds;

    for (const auto expr_index :
         arange(grouped_grop->numHorizontallyGroupedExprs())) {
      const auto data_type = grouped_grop->outputs().at(expr_index)->dtype();
      NVF_ERROR(grouped_grop->reduction_buffers()
                    .at(expr_index)
                    ->buffer()
                    ->isA<TensorView>());

      auto expr_out =
          grouped_grop->outputs().at(expr_index)->as<kir::TensorIndex>();
      auto expr_inp =
          grouped_grop->inputs().at(expr_index)->as<kir::TensorIndex>();
      // global_work_buffer
      const auto work_buffer = grouped_grop->reduction_buffers()
                                   .at(expr_index)
                                   ->buffer()
                                   ->as<TensorView>();
      auto iv = grouped_grop->initVal(expr_index);

      for (const auto& group_index : arange(index_replacement_maps.size())) {
        types.arg(data_type);

        outputs.arg(genVariableName(expr_out->view()))
            .append("[(")
            .append(genInline(expr_out->index()))
            .append(") + ")
            .append(group_index)
            .append("]");

        inputs.arg(genVariableName(expr_inp->view()))
            .append("[(")
            .append(genInline(expr_inp->index()))
            .append(") + ")
            .append(group_index)
            .append("]");

        work_bufs.arg("&")
            .append(genVariableName(work_buffer))
            .append("[(")
            .append(genInline(grouped_grop->buffer_stride()).append(") * "))
            .append(group_index)
            .append("]");

        // Python scalar only has double, int64_t and complex double, there is
        // no float, int32 and complex float. PyTorch scalar has the same design
        // as python scalar, so the dtype might not match explicit type
        // conversion is needed for complex<float> to complex<double>
        if (iv->dtype() != data_type) {
          init_vals.arg(genCall(data_type, gen(iv)));
        } else {
          init_vals.arg(genInline(iv));
        }

        reduction_ops.arg(genReductionOp(
            grouped_grop->getReductionOpType(expr_index),
            grouped_grop->output(expr_index)->dtype()));

        // read and write predicates
        bool_types.arg("bool");
        // Same argument for all inputs. Different predicates would be
        // used when grouping is done across iterations
        NVF_ERROR(
            grouped_grop->predicate() != nullptr &&
            grouped_grop->predicate()->hasValue());
        const auto read_pred = genInline(grouped_grop->predicate());
        read_preds.arg(read_pred);
        if (grouped_grop->writePredicate() != nullptr) {
          NVF_ERROR(grouped_grop->writePredicate()->hasValue());
          write_preds.arg(genInline(grouped_grop->writePredicate()));
        } else {
          write_preds.arg(read_pred);
        }
      }
    }

    ArgumentBuilder func_args(block_nest_level_ + 1, kTab);
    func_args.arg(genCall("RefTuple", types, outputs));
    func_args.arg(genCall("ConstRefTuple", types, inputs));
    func_args.arg(genCall("VolatilePtrTuple", types, work_bufs));
    func_args.arg(genCall("LocalTuple", types, init_vals));
    func_args.arg(genComputeBlockDim());

    // global_sync_buffer
    const auto sync_buffer =
        grouped_grop->sync_buffer()->buffer()->as<TensorView>();
    func_args.arg("&").append(genVariableName(sync_buffer)).append("[0]");

    // shared_buf
    func_args.arg("shared_mem");

    func_args.arg(genCall("LocalTuple", bool_types, read_preds));
    func_args.arg(genCall("LocalTuple", bool_types, write_preds));

    addProfileArguments(func_args, grouped_grop);

    func_args.arg(reduction_ops);

    indent() << genCall(
                    genFusedReductionName(ir_utils::getTvOutput(grouped_grop)) +
                        ".reduceGroup",
                    template_flags,
                    func_args)
             << ";\n";
  }

  // Mostly the same as the grouped grid redution version
  void generateGroupedGridAllreduceWelford(
      const kir::GroupedGridWelford* grouped_gwop) {
    NVF_ERROR(grouped_gwop->isAllreduce());

    const auto index_replacement_maps = getLoopIndexReplacementMaps();
    const auto num_grouped_iterations = index_replacement_maps.size();

    // This is also checked at the lowering validaiton time, so it
    // isn't strictly necessary.
    NVF_ERROR(
        num_grouped_iterations * grouped_gwop->numHorizontallyGroupedExprs() <=
            kMaxNumGroupedReductions,
        "Too many grouped reductions: ",
        grouped_gwop->toString(),
        ". Up to ",
        kMaxNumGroupedReductions,
        " reductions are allowed.");

    ArgumentBuilder data_types;
    ArgumentBuilder index_types;

    // Note that the data type of var and avg and that of N are the
    // same with all the welford ops since we only support
    // grouping of iterations.
    const auto data_type = grouped_gwop->outputVals().at(0).avg()->dtype();
    const auto index_type = grouped_gwop->outputVals().at(0).N()->dtype();

    std::array<ArgumentBuilder, 3> out_args;
    std::array<ArgumentBuilder, 3> in_args;
    std::array<ArgumentBuilder, 3> init_args;
    std::array<ArgumentBuilder, 3> work_bufs;

    ArgumentBuilder bool_types;
    ArgumentBuilder read_preds;
    ArgumentBuilder write_preds;

    auto output_vals = grouped_gwop->outputVals();
    auto input_vals = grouped_gwop->inputVals();
    auto init_vals = grouped_gwop->initVals();

    for (const auto expr_index :
         arange(grouped_gwop->numHorizontallyGroupedExprs())) {
      const auto& output = output_vals.at(expr_index);
      const auto& input = input_vals.at(expr_index);
      const auto& init = init_vals.at(expr_index);

      for (const auto& group_index : arange(index_replacement_maps.size())) {
        data_types.arg(data_type);
        index_types.arg(index_type);

        auto work_buffer_offset = group_index == 0
            ? "0"
            : (genInline(grouped_gwop->buffer_stride()) + " * " +
               std::to_string(group_index));

        // Setup arguments for avg, var, and N
        for (const auto i : arange(3)) {
          auto out_ti = output.get(i)->as<kir::TensorIndex>();
          out_args[i]
              .arg(genVariableName(out_ti->view()))
              .append("[(")
              .append(genInline(out_ti->index()))
              .append(") + ")
              .append(group_index)
              .append("]");
          if (auto in_ti = dynamic_cast<kir::TensorIndex*>(input.get(i))) {
            in_args[i]
                .arg(genVariableName(in_ti->view()))
                .append("[(")
                .append(genInline(in_ti->index()))
                .append(") + ")
                .append(group_index)
                .append("]");
          } else {
            NVF_ERROR(input.get(i)->isScalar());
            in_args[i].arg(gen(input.get(i)));
          }
          init_args[i].arg(gen(init.get(i)));

          const auto work_buffer = grouped_gwop->reduction_buffers()[i]
                                       .at(expr_index)
                                       ->buffer()
                                       ->as<TensorView>();
          work_bufs[i]
              .arg("&")
              .append(genVariableName(work_buffer))
              .append("[(")
              .append(genInline(grouped_gwop->buffer_stride()).append(") * "))
              .append(group_index)
              .append("]");
        }

        // read and write predicates
        bool_types.arg("bool");
        // Same argument for all inputs. Different predicates would be
        // used when grouping is done across iterations
        NVF_ERROR(grouped_gwop->predicate() != nullptr);
        NVF_ERROR(
            grouped_gwop->predicate() != nullptr &&
            grouped_gwop->predicate()->hasValue());
        const auto read_pred = genInline(grouped_gwop->predicate());
        read_preds.arg(read_pred);
        if (grouped_gwop->writePredicate() != nullptr) {
          NVF_ERROR(grouped_gwop->writePredicate()->hasValue());
          write_preds.arg(genInline(grouped_gwop->writePredicate()));
        } else {
          write_preds.arg(read_pred);
        }

        index_replacement_map_.clear();
      }
    }

    ArgumentBuilder func_args(block_nest_level_ + 1, kTab);
    // output
    func_args.arg(genCall("RefTuple", data_types, out_args[0]));
    func_args.arg(genCall("RefTuple", data_types, out_args[1]));
    func_args.arg(genCall("RefTuple", index_types, out_args[2]));
    // input
    func_args.arg(genCall("ConstRefTuple", data_types, in_args[0]));
    func_args.arg(genCall("ConstRefTuple", data_types, in_args[1]));
    func_args.arg(genCall("ConstRefTuple", index_types, in_args[2]));
    // init
    func_args.arg(genCall("LocalTuple", data_types, init_args[0]));
    func_args.arg(genCall("LocalTuple", data_types, init_args[1]));
    func_args.arg(genCall("LocalTuple", index_types, init_args[2]));
    // block_dim
    func_args.arg(genComputeBlockDim());
    // work buffer
    func_args.arg(genCall("VolatilePtrTuple", data_types, work_bufs[0]));
    func_args.arg(genCall("VolatilePtrTuple", data_types, work_bufs[1]));
    func_args.arg(genCall("VolatilePtrTuple", index_types, work_bufs[2]));
    // global_sync_buffer
    const auto sync_buffer =
        grouped_gwop->sync_buffer()->buffer()->as<TensorView>();
    func_args.arg("&").append(genVariableName(sync_buffer)).append("[0]");

    // shared_buf
    ArgumentBuilder smem_buffer_args;
    smem_buffer_args.arg(
        genCall("reinterpret_cast", ptrType(data_type), "shared_mem_avg"));
    smem_buffer_args.arg(
        genCall("reinterpret_cast", ptrType(data_type), "shared_mem_var"));
    smem_buffer_args.arg(
        genCall("reinterpret_cast", ptrType(index_type), "shared_mem_n"));
    func_args.arg(genCall(
        "PtrTuple",
        ArgumentBuilder().arg(data_type).arg(data_type).arg(index_type),
        smem_buffer_args));

    func_args.arg(genCall("LocalTuple", bool_types, read_preds));
    func_args.arg(genCall("LocalTuple", bool_types, write_preds));

    addProfileArguments(func_args, grouped_gwop);

    ArgumentBuilder func_template_args;
    func_template_args.arg(isAligned());
    func_template_args.arg(
        grouped_gwop->numHorizontallyGroupedExprs() *
        index_replacement_maps.size());
    func_template_args.arg(data_type);
    func_template_args.arg(index_type);

    indent() << genCall(
                    genFusedReductionName(ir_utils::getTvOutput(grouped_gwop)) +
                        ".welfordGroup",
                    func_template_args,
                    func_args)
             << ";\n";
  }

  void generateGroupedGridAllreduceWelfordOuter(
      const kir::GroupedGridWelford* grouped_gwop) {
    NVF_ERROR(grouped_gwop->isAllreduce());

    const auto num_grouped_iterations =
        getGroupedLoopIndexConcreteIntSets().size();

    // This is also checked at the lowering validaiton time, so it
    // isn't strictly necessary.
    NVF_ERROR(
        num_grouped_iterations * grouped_gwop->numHorizontallyGroupedExprs() <=
            kMaxNumGroupedReductions,
        "Too many grouped reductions: ",
        grouped_gwop->toString(),
        ". Up to ",
        kMaxNumGroupedReductions,
        " reductions are allowed.");

    NVF_ERROR(
        grouped_gwop->numHorizontallyGroupedExprs() == 1,
        "Horizontal grouped Welford reduciton is not yet supported: ",
        grouped_gwop->toString());

    const auto data_type = grouped_gwop->outputVals().at(0).avg()->dtype();

    std::array<ArgumentBuilder, 3> out_args;
    std::array<ArgumentBuilder, 3> in_args;
    std::array<ArgumentBuilder, 3> init_args;
    std::array<ArgumentBuilder, 3> work_bufs;

    ArgumentBuilder bool_types;
    ArgumentBuilder read_preds;
    ArgumentBuilder write_preds;

    const auto output = grouped_gwop->outputVals().at(0);
    const auto input = grouped_gwop->inputVals().at(0);

    ArgumentBuilder func_args;

    // outputs
    for (const auto& out : output) {
      func_args.arg("*(")
          .append(out->dtype())
          .append("(*)[")
          .append(num_grouped_iterations)
          .append("])(&")
          .append(genInline(out))
          .append(")");
    }

    // inputs
    for (const auto& [i, inp] : enumerate(input)) {
      if (i == 2) {
        func_args.arg(genInline(inp));
      } else {
        func_args.arg("*(")
            .append(inp->dtype())
            .append("(*)[")
            .append(num_grouped_iterations)
            .append("])(&")
            .append(genInline(inp))
            .append(")");
      }
    }

    // block_dim
    func_args.arg(genComputeBlockDim());

    // global buf
    for (const auto i : arange(3)) {
      const auto work_buffer = grouped_gwop->reduction_buffers()[i]
                                   .at(0)
                                   ->buffer()
                                   ->as<TensorView>();
      func_args.arg("&")
          .append(genVariableName(work_buffer))
          .append("[")
          .append(0)
          .append("]");
    }

    // shared buf
    func_args.arg(
        genCall("reinterpret_cast", ptrType(data_type), "shared_mem"));

    // sync buf
    const auto sync_buffer =
        grouped_gwop->sync_buffer()->buffer()->as<TensorView>();
    func_args.arg("&").append(genVariableName(sync_buffer)).append("[0]");

    addProfileArguments(func_args, grouped_gwop);

    ArgumentBuilder func_template_args;
    func_template_args.arg(isAligned());
    func_template_args.arg(num_grouped_iterations);
    func_template_args.arg(data_type);

    const auto& par_dim_map = kernel_->summary().parallel_dimension_map;
    NVF_ERROR(par_dim_map.get(ParallelType::TIDx)->isConstInt());
    NVF_ERROR(par_dim_map.get(ParallelType::TIDy)->isConstInt());
    func_template_args.arg(genInline(par_dim_map.get(ParallelType::TIDx)));
    func_template_args.arg(genInline(par_dim_map.get(ParallelType::TIDy)));

    indent() << genCall(
                    genFusedReductionName(ir_utils::getTvOutput(grouped_gwop)) +
                        ".welfordGroupOuter",
                    func_template_args,
                    func_args)
             << ";\n";
  }

  void handle(const kir::GridBroadcast* grop) final {
    const auto bop = grop->broadcast_op();
    NVF_ERROR(bop->out()->isA<kir::TensorIndex>());

    const ParallelTypeBitmap parallel_types =
        kernel_->summary().broadcast_parallel_types.at(bop);

    NVF_ERROR(
        parallel_types.hasBID(),
        "GridBroadcast needs to be used with a broadcast op that is "
        "parallelized with the BID parallel types");

    NVF_ERROR(grop->broadcast_buffer()->buffer()->isA<TensorView>());
    NVF_ERROR(grop->sync_buffer()->buffer()->isA<TensorView>());
    const auto work_buffer =
        grop->broadcast_buffer()->buffer()->as<TensorView>();
    const auto sync_buffer = grop->sync_buffer()->buffer()->as<TensorView>();

    ArgumentBuilder template_args;
    for (const ParallelType pt : kParallelTypeThreads) {
      template_args.arg(parallel_types.get(pt));
    }
    template_args.arg(isAligned());

    // Since block-level broadcast has not necessarily been performed before
    // this function call, so grid broadcast may be broadcasting across both
    // the grid and the block level.
    ArgumentBuilder func_args;
    func_args.arg(gen(bop->out()));
    func_args.arg(gen(bop->in()));
    func_args.arg("&").append(genVariableName(work_buffer)).append("[0]");
    func_args.arg(genVariableName(sync_buffer));
    NVF_ERROR(grop->predicate() != nullptr && grop->predicate()->hasValue());
    func_args.arg(genInline(grop->predicate()));

    indent() << genCall("grid_broadcast::broadcast", template_args, func_args)
             << ";\n";
  }

  void handle(const kir::GridWelford* gwop) final {
    const auto wop = gwop->welford_op();
    NVF_ERROR(wop->outAvg()->isA<kir::TensorIndex>());

    const auto out = wop->out()->as<kir::TensorIndex>();
    const auto domain = out->view()->domain();
    NVF_ERROR(domain->hasGridReduction());

    const auto data_type = out->dtype();
    const auto index_type = wop->outN()->dtype();

    NVF_ERROR(gwop->var_buffer()->buffer()->isA<TensorView>());
    NVF_ERROR(gwop->sync_buffer()->buffer()->isA<TensorView>());

    const auto avg_buffer = gwop->avg_buffer()->buffer()->as<TensorView>();
    const auto var_buffer = gwop->var_buffer()->buffer()->as<TensorView>();
    const auto n_buffer = gwop->N_buffer()->buffer()->as<TensorView>();
    const auto sync_buffer = gwop->sync_buffer()->buffer()->as<TensorView>();

    if (wop->isAllreduce()) {
      generateGridAllreduce(gwop);
      return;
    }

    const bool persistent_sync =
        kernel_->summary().has_cooperative_grid_reduction;

    const std::string flags_str =
        generateGridReduceTemplateFlags(wop, gwop->threadPredicate());

    ArgumentBuilder template_args;
    template_args.arg(flags_str);
    template_args.arg(persistent_sync);
    template_args.arg(isAligned());

    ArgumentBuilder func_args;
    func_args.arg(gen(wop->outAvg()));
    func_args.arg(gen(wop->outVar()));
    func_args.arg(gen(wop->outN()));
    if (domain->hasBlockReduction()) {
      func_args.arg("block_result_avg_").append(block_reduce_name_);
      func_args.arg("block_result_var_").append(block_reduce_name_);
      func_args.arg("block_result_n_").append(block_reduce_name_);
      block_reduce_name_++;
    } else {
      func_args.arg(gen(wop->inAvg()));
      NVF_ERROR(
          wop->inVar() != nullptr, "Welford var input nullptr not allowed");
      func_args.arg(genStaticCast(data_type, gen(wop->inVar())));
      func_args.arg(genStaticCast(index_type, gen(wop->inN())));
    }
    func_args.arg("&").append(genVariableName(avg_buffer)).append("[0]");
    func_args.arg("&").append(genVariableName(var_buffer)).append("[0]");
    func_args.arg("&").append(genVariableName(n_buffer)).append("[0]");
    func_args.arg(genVariableName(sync_buffer));
    func_args.arg(genReinterpretCast(genPtrType(data_type), "shared_mem_avg"));
    func_args.arg(genReinterpretCast(genPtrType(data_type), "shared_mem_var"));
    func_args.arg(genReinterpretCast(genPtrType(index_type), "shared_mem_n"));
    NVF_ERROR(gwop->predicate() != nullptr && gwop->predicate()->hasValue());
    auto read_pred = genInline(gwop->predicate());
    func_args.arg(read_pred);
    if (gwop->writePredicate() != nullptr) {
      NVF_ERROR(gwop->writePredicate()->hasValue());
      auto write_pred = genInline(gwop->writePredicate());
      func_args.arg(write_pred);
    } else {
      func_args.arg(read_pred);
    }
    // TODO : init value support or remove.
    func_args.arg(genStaticCast(data_type, 0));
    func_args.arg(genInline(gwop->entrance_index()));
    func_args.arg(genInline(gwop->entrances()));
    func_args.arg(genComputeBlockDim());

    indent() << genCall("welford::gridWelford", template_args, func_args)
             << ";\n";
  }

  void generateGridAllreduce(const kir::GridWelford* gwop) {
    const auto wop = gwop->welford_op();
    NVF_ERROR(wop->isAllreduce());

    const auto out = wop->out()->as<kir::TensorIndex>();

    const auto data_type = wop->outAvg()->dtype();
    const auto index_type = wop->outN()->dtype();
    NVF_ERROR(wop->outAvg()->dtype() == wop->outVar()->dtype());

    ArgumentBuilder data_type_args;
    data_type_args.arg(data_type).arg(data_type).arg(index_type);

    const auto sync_buffer = gwop->sync_buffer()->buffer()->as<TensorView>();

    const auto reduction_name = genFusedReductionName(out->view());

    // template <bool Aligned, typename Func, typename... Types>
    // __device__ __inline__ void reduce(
    //   RefTuple<Types...> out,
    //   const LocalTuple<Types...>& inp,
    //   VolatilePtrTuple<Types...> global_work_buffer,
    //   int64_t* global_sync_buffer, // Allocated as product of all
    //                                // non-participating Grid dimension
    //   PtrTuple<Types...> shared_buf,
    //   bool read_pred, // Prevent reading from out of bounds memory
    //   bool write_pred, // Prevent from writing out of bounds
    //   const LocalTuple<Types...>& init_val,
    //   Func reduction_op);

    ArgumentBuilder template_args;
    template_args.arg(isAligned());

    ArgumentBuilder out_args;
    out_args.arg(gen(wop->outAvg()));
    out_args.arg(gen(wop->outVar()));
    out_args.arg(gen(wop->outN()));

    ArgumentBuilder in_args;
    in_args.arg(gen(wop->inAvg()));
    if (wop->inVar() != nullptr) {
      in_args.arg(gen(wop->inVar()));
    } else {
      in_args.arg("(").append(data_type).append(")0");
    }
    in_args.arg(gen(wop->inN()));

    ArgumentBuilder init_args;
    init_args.arg(gen(wop->initAvg()));
    init_args.arg(gen(wop->initVar()));
    init_args.arg(gen(wop->initN()));

    ArgumentBuilder work_buffer_args;
    work_buffer_args.arg("&")
        .append(genVariableName(gwop->avg_buffer()->buffer()->as<TensorView>()))
        .append("[0]");
    work_buffer_args.arg("&")
        .append(genVariableName(gwop->var_buffer()->buffer()->as<TensorView>()))
        .append("[0]");
    work_buffer_args.arg("&")
        .append(genVariableName(gwop->N_buffer()->buffer()->as<TensorView>()))
        .append("[0]");

    ArgumentBuilder smem_buffer_args;
    smem_buffer_args.arg(
        genCall("reinterpret_cast", ptrType(data_type), "shared_mem_avg"));
    smem_buffer_args.arg(
        genCall("reinterpret_cast", ptrType(data_type), "shared_mem_var"));
    smem_buffer_args.arg(
        genCall("reinterpret_cast", ptrType(index_type), "shared_mem_n"));

    ArgumentBuilder func_args(block_nest_level_ + 1, kTab);
    // out
    func_args.arg(genCall("RefTuple", data_type_args, out_args));
    // inp
    func_args.arg(genCall("ConstRefTuple", data_type_args, in_args));
    // global_work_buffer
    func_args.arg(
        genCall("VolatilePtrTuple", data_type_args, work_buffer_args));
    // global_sync_buffer
    func_args.arg("&").append(genVariableName(sync_buffer)).append("[0]");
    // shared_buf
    func_args.arg(genCall("PtrTuple", data_type_args, smem_buffer_args));
    // read and write predicates
    NVF_ERROR(gwop->predicate() != nullptr && gwop->predicate()->hasValue());
    const auto read_pred = genInline(gwop->predicate());
    auto write_pred = read_pred;
    if (gwop->writePredicate() != nullptr) {
      NVF_ERROR(gwop->writePredicate()->hasValue());
      write_pred = genInline(gwop->writePredicate());
    }
    func_args.arg(read_pred).arg(write_pred);
    // init_val
    func_args.arg(genCall("LocalTuple", data_type_args, init_args));
    // block_dim
    func_args.arg(genComputeBlockDim());
    // reduction_op
    func_args.arg(genTemplate(
        "welfordCombine", ArgumentBuilder().arg(data_type).arg(index_type)));

    indent() << genCall(reduction_name + ".reduce", template_args, func_args)
             << ";\n";
  }

  void handle(const kir::AllocateFusedReduction* alloc_fused_reduction) final {
    // See the runtime file of the fused reduction
    enum class ReductionParallelTypeState { Reduce, Iter, Pred, Inactive };

    using ReductionParallelTypeStateArray =
        ParallelTypeMap<ReductionParallelTypeState>;

    ReductionParallelTypeStateArray states(
        ReductionParallelTypeState::Inactive);

    for (const ParallelType pt : kParallelTypeThreads) {
      // It may be better to predicate grid reductions on dimensions they don't
      // actively use, however since that should generally be discouraged (they
      // should be part of the iter portion of the operation, or they should be
      // predciated out) we're just going to assume they're part of the iter
      // dimension. This would cause more communication than strictly necessary
      // but should not be a common use case.
      auto pt_dim = kernel_->summary().parallel_dimension_map.get(pt);
      if (pt_dim == nullptr || pt_dim->isOneInt()) {
        continue;
      }
      // Initialize pt_dim if used to an iter dimension. It may change to a
      // reduction or predicated dimension later.
      states[pt] = ReductionParallelTypeState::Iter;
    }

    for (auto id : alloc_fused_reduction->out()->view()->getLoopDomain()) {
      auto pt = id->getParallelType();
      if (isParallelTypeThread(pt)) {
        auto state = id->isReduction() ? ReductionParallelTypeState::Reduce
                                       : ReductionParallelTypeState::Iter;
        states[pt] = state;
      }
    }

    for (const auto predicated_pt : alloc_fused_reduction->threadPredicate()) {
      auto& state = states[predicated_pt];
      NVF_ERROR(
          state != ReductionParallelTypeState::Reduce,
          "Invalid thread predication: ",
          predicated_pt);
      state = ReductionParallelTypeState::Pred;
    }

    ArgumentBuilder flags;
    for (auto pt : kParallelTypeThreads) {
      flags.arg(static_cast<int>(states[pt]));
    }

    // Persistent
    flags.arg(true);

    // Broadcast is fused
    flags.arg(true);

    const auto reduction_name =
        genFusedReductionName(alloc_fused_reduction->out()->view());

    indent() << genTemplate("fused_reduction::ParallelReduce", flags) << " "
             << reduction_name << ";\n";
  }

  void handleTrivialLoop(const kir::ForLoop* loop) {
    if (loop->vectorize()) {
      vectorize_scope_ = true;
    } else if (loop->isGroup()) {
      grouped_loops_.push_back(loop);
    }
    kir::ConstIrVisitor::handle(loop);
    if (loop->vectorize()) {
      vectorize_scope_ = false;
    } else if (loop->isGroup()) {
      grouped_loops_.pop_back();
    }
  }

  void genIterGroupedBlockReduction(
      const int num_grouped_iterations,
      const kir::TensorIndex* output,
      const kir::TensorIndex* input,
      const Val* init,
      BinaryOpType reduction_op_type,
      kir::Predicate* read_pred,
      kir::Predicate* write_pred) {
    const auto par_domains = ir_utils::getParallelDomains(output);
    // Get parallel reduction domains
    const bool tidx =
        par_domains.find(ParallelType::TIDx) != par_domains.end() &&
        par_domains.at(ParallelType::TIDx)->isReduction();
    const bool tidy =
        par_domains.find(ParallelType::TIDy) != par_domains.end() &&
        par_domains.at(ParallelType::TIDy)->isReduction();
    const bool tidz =
        par_domains.find(ParallelType::TIDz) != par_domains.end() &&
        par_domains.at(ParallelType::TIDz)->isReduction();

    NVF_ERROR(
        !tidx && tidy && !tidz,
        "blockIterGroupedYdimReduce only supports reduction along TIDy");

    const auto data_type = output->dtype();

    ArgumentBuilder template_args;
    template_args.arg(isAligned());
    template_args.arg(num_grouped_iterations);

    ArgumentBuilder func_args;
    func_args.arg("*(")
        .append(data_type)
        .append("(*)[")
        .append(num_grouped_iterations)
        .append("])(&")
        .append(genInline(output))
        .append(")");
    func_args.arg("*(")
        .append(data_type)
        .append("(*)[")
        .append(num_grouped_iterations)
        .append("])(&")
        .append(genInline(input))
        .append(")");
    func_args.arg(genReductionOp(reduction_op_type, output->dtype()));
    func_args.arg(genStaticCast(genPtrType(data_type), "shared_mem"));
    NVF_ERROR(read_pred != nullptr && read_pred->hasValue());
    func_args.arg(genInline(read_pred));
    // Pass the write predicate if available and different from the
    // default predicate. The blockReduce runtime function uses the
    // default predicate for both read and write when only the
    // default one is given.
    if (write_pred != nullptr) {
      NVF_ERROR(write_pred->hasValue());
      func_args.arg(genInline(write_pred));
    }
    func_args.arg(genCall(data_type, genInline(init)));
    func_args.arg(genComputeBlockDim());

    indent() << genCall("blockIterGroupedYdimReduce", template_args, func_args)
             << ";\n";
  }
  std::string genSmemOffset() {
    std::stringstream offset_ss;
    offset_ss << genVariableName(
        NamedScalar::getParallelIndex(warp_specialized_on_));
    offset_ss << " * "
              << reduction_scheduler_utils::getComputeBdimx(
                     warp_specialized_on_, lparams_.bdimx());
    if (kernel_->summary().num_grouped_iterations > 1) {
      offset_ss << " * " << kernel_->summary().num_grouped_iterations;
    }
    if (kernel_->summary().all_block_reductions_are_warp_reduction) {
      offset_ss << " / 32";
    }
    return offset_ss.str();
  }

  std::string genBarrierId(bool is_computation_warp_groups) {
    std::stringstream ss;
    if (is_computation_warp_groups && has_independent_compute_warp_groups_) {
      ss << next_barrier_id_ << " + "
         << genInline(NamedScalar::getParallelIndex(warp_specialized_on_));
      NVF_ERROR(
          warp_specialized_on_ == ParallelType::TIDy,
          "Independent compute warp groups only supported for TIDy.");
      int64_t n_compute_groups = lparams_.bdimy() - 1;
      next_barrier_id_ += n_compute_groups;
    } else {
      ss << "(uint32_t)" << next_barrier_id_;
      next_barrier_id_++;
    }
    return ss.str();
  }

  void genGroupedWarpReduction(
      const int num_grouped_iterations,
      kir::TensorIndex* output,
      kir::TensorIndex* input,
      const Val* init,
      BinaryOpType reduction_op_type,
      kir::Predicate* read_pred) {
    ArgumentBuilder func_args;
    func_args.arg("*(")
        .append(output->dtype())
        .append("(*)[")
        .append(num_grouped_iterations)
        .append("])(&")
        .append(genInline(output))
        .append(")");
    func_args.arg("*(")
        .append(input->dtype())
        .append("(*)[")
        .append(num_grouped_iterations)
        .append("])(&")
        .append(genInline(input))
        .append(")");
    func_args.arg(genReductionOp(reduction_op_type, output->dtype()));
    if (has_independent_compute_warp_groups_) {
      func_args.arg(
          genStaticCast(genPtrType(output->dtype()), "shared_mem") + " + " +
          genSmemOffset());
    } else {
      func_args.arg(genStaticCast(genPtrType(output->dtype()), "shared_mem"));
    }

    ArgumentBuilder template_args;
    template_args.arg(kernel_->paddedParallelDimensions().is_tidx_single_warp);
    template_args.arg(isAligned());
    template_args.arg(num_grouped_iterations);
    template_args.arg(reduction_scheduler_utils::getComputeBdimx(
        warp_specialized_on_, lparams_.bdimx()));
    if (has_independent_compute_warp_groups_) {
      func_args.arg(genBarrierId(true));
    }
    indent() << genCall(
                    "warp::iterGroupedStaticWarpAllReduce",
                    template_args,
                    func_args)
             << ";\n";
  }
  void handle(const GroupedReductionOp* grouped_rop) final {
    const auto num_grouped_iterations =
        getGroupedLoopIndexConcreteIntSets().size();

    const auto num_grouped_exprs = grouped_rop->numHorizontallyGroupedExprs();

    // special version where only iteration is grouped.
    // used for outer reduction with vectorized iteration domain.
    if (num_grouped_iterations > 1 && num_grouped_exprs == 1) {
      const auto output = grouped_rop->output(0)->as<kir::TensorIndex>();
      const auto input = grouped_rop->input(0)->as<kir::TensorIndex>();
      const auto op_type = grouped_rop->getReductionOpType(0);
      const auto domain = output->view()->domain();
      const bool has_block_reduce = domain->hasBlockReduction();
      const bool has_grid_reduce = domain->hasGridReduction();
      NVF_ERROR(
          !has_grid_reduce, "IterGroupedGridReduction not implemented yet");
      NVF_ERROR(
          has_block_reduce,
          "To use IterGroupedBlockReduction, must have block reduce!");
      if (auto reduction_ids =
              ir_utils::getMaybeWarpReductionDim(output, input)) {
        NVF_ERROR(
            lparams_.bdimx() % 128 == 0,
            "iterGroupedStaticWarpAllReduce() requires bdimx % 128 == 0.");
        NVF_ERROR(
            grouped_rop->isAllreduce(),
            "iterGroupedStaticWarpAllReduce should be used for allreduce.");
        NVF_ERROR(
            reduction_ids.value().first &&
                reduction_ids.value().first->getParallelType() ==
                    ParallelType::TIDx &&
                reduction_ids.value().second == nullptr,
            "Grouped warp reduction is only supported for TIDx reduction with "
            "no second dimension.");
        return genGroupedWarpReduction(
            (int)num_grouped_iterations,
            output,
            input,
            grouped_rop->initVal(0),
            op_type,
            grouped_rop->predicate());
      } else {
        return genIterGroupedBlockReduction(
            (int)num_grouped_iterations,
            output,
            input,
            grouped_rop->initVal(0),
            op_type,
            grouped_rop->predicate(),
            grouped_rop->writePredicate());
      }
    }

    for (const auto i : arange(num_grouped_exprs)) {
      NVF_ERROR(grouped_rop->output(i)->isA<kir::TensorIndex>());

      const auto output = grouped_rop->output(i)->as<kir::TensorIndex>();
      const auto input = grouped_rop->input(i)->as<kir::TensorIndex>();
      const auto domain = output->view()->domain();
      const auto op_type = grouped_rop->getReductionOpType(i);

      const bool has_block_reduce = domain->hasBlockReduction();
      const bool has_grid_reduce = domain->hasGridReduction();

      NVF_ERROR(
          !has_grid_reduce,
          "GroupedReductionOp does not support block parallelization. "
          "GroupedGridReduction must be used. ",
          grouped_rop->toString());

      if (!has_block_reduce) {
        genSerialReduction(output, input, op_type);
      } else if (
          auto reduction_ids =
              ir_utils::getMaybeWarpReductionDim(output, input)) {
        genWarpReduction(
            output,
            input,
            grouped_rop->initVal(i),
            op_type,
            grouped_rop->predicate(),
            reduction_ids.value(),
            grouped_rop->isAllreduce());
      } else {
        genBlockReduction(
            output,
            input,
            grouped_rop->initVal(i),
            op_type,
            grouped_rop->predicate(),
            grouped_rop->writePredicate());
      }
    }
  }

  void handle(const GroupedWelfordOp* grouped_wop) final {
    NVF_THROW(
        "Should not reach here as grouped welford is only enabled for grid "
        "welford,",
        " which is handled by its own handler");
  }

  void handle(const kir::ForLoop* loop) final {
    if (loop->isTrivial()) {
      handleTrivialLoop(loop);
      return;
    }

    const auto gen_index = gen(loop->index());
    const auto gen_start = genInline(loop->start());
    const auto gen_stop = genInline(loop->simplifiedStop());
    const auto gen_step = genInline(loop->step());

    std::stringstream step_code;
    if (loop->step()->isOneInt()) {
      step_code << "++" << gen_index;
    } else {
      step_code << gen_index << " += " << gen_step;
    }
    // Don't special unroll non-mma compute loop, it may contains
    // complex ops, e.g. reduction, unroll may lead to instruction cache miss
    // which hurts performance.
    auto cbls = loop->circularBufferLoopStage();
    bool special_unroll = kernel_->summary().has_mma_op ||
        (cbls != CircularBufferLoopStage::ComputeWarp);
    if (cbls != CircularBufferLoopStage::NotApplicable && special_unroll) {
      // NOTE: requireUnroll is sometimes called on a circular-buffered matmul
      // loops when static shapes are used. To avoid hinting that the compiler
      // should maximally unroll such loops leading to very long compiles, we
      // handle that case explicitly here and ignore loop->isUnrolled().
      //
      // Unroll "prefetch" many circular buffered loops regardless of buffer
      // stage (prologue, main, or epilogue)
      int64_t prefetch = kernel_->summary()
                             .circular_buffer_info
                             .getCircularBufferOptionsFor(loop->iter_domain())
                             .prefetch;
      indent() << "#pragma unroll " << prefetch << "\n";
    } else if (loop->isUnrolled()) {
      indent() << "#pragma unroll\n";
    } else {
      indent() << "#pragma unroll 1\n";
    }

    indent() << "for(nvfuser_index_t " << gen_index << " = " << gen_start
             << "; " << gen_index << " < " << gen_stop << "; "
             << step_code.str() << ") ";
    startBlock(true);
    if (cbls == CircularBufferLoopStage::ComputeWarp) {
      is_within_warp_specialized_compute_loop_ = true;
      kir::ConstIrVisitor::handle(loop);
      is_within_warp_specialized_compute_loop_ = false;
    } else {
      kir::ConstIrVisitor::handle(loop);
    }
    endBlock();
  }

  void handle(const kir::IfThenElse* ite) final {
    auto conditional = ite->predicate()->value();
    if (conditional->isConst()) {
      // If the conditional is a constant, then the IfThenElse is not required
      if (conditional->value()) {
        handle(ite->thenBody().exprs());
      } else {
        handle(ite->elseBody().exprs());
      }
      return;
    }

    pushAlignmentInfo(ite);

    indent() << "if (" << genInline(conditional) << ") ";

    // "then" block
    startBlock(true);
    handle(ite->thenBody().exprs());

    // "else" block (optional)
    if (ite->hasElse()) {
      endBlock(" else ");
      startBlock(true);
      handle(ite->elseBody().exprs());
    }

    endBlock();

    popAlignmentInfo();
  }

  void handle(const kir::Allocate* alloc) final {
    const auto buffer_dtype = alloc->buffer()->dtype();

    NVF_ERROR(alloc->buffer() != nullptr);

    if (alloc->buffer()->isFusionOutput()) {
      return;
    }

    alloc_set_.emplace(alloc->buffer());

    if (!alloc->buffer()->isA<TensorView>()) {
      // Pointer TensorMap allocation must be const as kernel parametr assigned
      // to it is const by definition, see genDeclaration(...) for details
      const bool add_const = isTmaType(buffer_dtype);
      indent() << (add_const ? "const " : "") << buffer_dtype << " "
               << gen(alloc->buffer()) << ";\n";
      return;
    }

    const auto tv = alloc->buffer()->as<TensorView>();

    const auto size = alloc->size();
    NVF_ERROR(size != nullptr);

    if (alloc->alias() != nullptr) {
      // Allocate alias another Allocate stmt
      const auto alias_tv = alloc->alias()->buffer()->as<TensorView>();
      if (alias_tv->getDataType() == tv->getDataType()) {
        indent() << "// Alias Allocation - " << alloc->memoryType() << "\n";
        indent() << "auto& " << genVariableName(tv) << " = "
                 << genVariableName(alias_tv) << ";\n";
      } else {
        indent() << "// Alias Allocation (changing dtype) - "
                 << alloc->memoryType() << "\n";
        auto va = kernel_->summary().vectorized_accesses;
        auto it = va.find(tv);
        int64_t alias_alignment = it == va.end() ? 1 : it->second;
        indent() << "auto " << genVariableName(tv)
                 << " = *reinterpret_cast<Array<" << buffer_dtype << ", "
                 << genInline(size) << ", " << alias_alignment << ">*>(&"
                 << genVariableName(alias_tv) << ");\n";
        if (alloc->memoryType() == MemoryType::Local) {
          aligned_array_of_regs_.insert(tv);
        }
      }
      // If the original allocation is aligned, its aliasing tv should also
      // be aligned due to auto type derivation. For example, in test
      // `CombinedSchedulerTest.LayerNormBackward/dtype_float_batch_216_hidden_65536`
      // we have: `Array<float, 4, 4> T32; auto& T29 = T32;`
      // Compiler treats `T29` as aligned array instead of regular array, when
      // passing `T29` to a runtime function, should use `T29.array` instead of
      // `T29`.
      if (aligned_array_of_regs_.count(alias_tv) > 0) {
        aligned_array_of_regs_.insert(tv);
      }
    } else {
      // Standard Memory Allocation
      switch (tv->getMemoryType()) {
        case MemoryType::Global:
          indent() << "// Allocate global tensor " << genVariableName(tv)
                   << "\n";
          break;
        case MemoryType::Shared:
          // Assume we have already aligned offsets to 16B
          NVF_CHECK(
              alloc->address() != nullptr,
              "Allocation did not receive an address: ",
              alloc->toString());
          // Shared Memory Pointer
          indent() << buffer_dtype << "* " << genVariableName(tv)
                   << " = reinterpret_cast<" << buffer_dtype << "*>"
                   << "(array + smem_offset + " << genInline(alloc->address())
                   << ");\n";
          break;
        case MemoryType::Local: {
          auto va = kernel_->summary().vectorized_accesses;
          indent() << "Array<" << buffer_dtype << ", " << genInline(size)
                   << ", " << (va.find(tv) != va.end() ? va.at(tv) : 1) << "> "
                   << genVariableName(tv) << ";\n";
          if (va.find(tv) != va.end()) {
            aligned_array_of_regs_.insert(tv);
          }
          break;
        }
        case MemoryType::Tensor: {
          // Generate code like:
          // TMemTensor T2(T5[0], 0, 0);
          indent() << "TMemTensor " << genVariableName(tv) << "("
                   << genInline(alloc->address()) << ", "
                   << genInline(alloc->laneOffset()) << ", "
                   << genInline(alloc->colOffset()) << ");\n";
          break;
        }
        default:
          NVF_THROW("Unexpected memory type");
      }
    }
  }

  // Reference:
  // https://docs.nvidia.com/cuda/inline-ptx-assembly
  void handle(const kir::Asm* asm_) final {
    auto get_type_or_index_type = [](Val* value) {
      if (auto ti = dynamic_cast<kir::TensorIndex*>(value)) {
        if (isPointerType(ti->index()->dtype())) {
          return ti->index()->dtype();
        }
      }
      return value->dtype();
    };
    // If asm_ has a utility name, we will wrap the PTX code in a utility
    // function with that name. Otherwise, we just generate the PTX code
    // directly in the kernel.
    const std::string utility_name = asm_->utility();
    std::string namespace_name = "";
    std::string utility_name_no_ns = utility_name;
    if (size_t pos = utility_name.rfind("::"); pos != std::string::npos) {
      namespace_name = utility_name.substr(0, pos);
      utility_name_no_ns = utility_name.substr(pos + 2);
    }
    bool as_utility = !utility_name.empty();
    bool utility_generated = false; // Is the same utility function already
                                    // generated when handling another asm_?
    if (as_utility) {
      if (!generated_utilities_.insert(asm_->signature()).second) {
        utility_generated = true;
      }
    }
    // The stream to write the PTX code to
    std::stringstream& utilities = utilities_[namespace_name];
    std::stringstream* asm_target = as_utility ? &utilities : &code_;
    // Indentation for the PTX code
    int utility_block_nest_level = 1;
    std::function<std::ostream&()> indent_utility = [&]() -> std::ostream& {
      for (auto _ : arange(utility_block_nest_level)) {
        (void)_;
        utilities << kTab;
      }
      return utilities;
    };
    std::function<std::ostream&()> indent_code = [this]() -> std::ostream& {
      return this->indent();
    };
    std::function<std::ostream&()> indent =
        (as_utility ? indent_utility : indent_code);
    // Increase or decrease the indentation level for the PTX code
    auto next_level = [&]() {
      as_utility ? utility_block_nest_level++ : block_nest_level_++;
    };
    auto prev_level = [&]() {
      as_utility ? utility_block_nest_level-- : block_nest_level_--;
    };
    // Generate the utility function signature like below:
    //   void myFunc(float& out1, float in1) {
    if (as_utility) {
      if (!utility_generated) {
        const auto& outputs = asm_->outputs();
        const auto& inputs = asm_->inputs();
        if (!asm_->options().immediate_inputs.empty()) {
          utilities << "template <";
          bool first = true;
          for (auto in_i : arange((int64_t)inputs.size())) {
            if (asm_->options().immediate_inputs.count(in_i)) {
              if (!first) {
                utilities << ", ";
              }
              utilities << inputs.at(in_i)->dtype() << " in" << in_i;
              first = false;
            }
          }
          utilities << ">\n";
        }
        utilities << "__device__ __inline__ void " << utility_name_no_ns << "(";
        for (auto out_i : arange(outputs.size())) {
          if (out_i > 0) {
            utilities << ", ";
          }
          utilities << outputs.at(out_i)->dtype() << "& out" << out_i;
        }
        if (!outputs.empty()) {
          utilities << ", ";
        }
        for (auto in_i : arange((int64_t)inputs.size())) {
          if (asm_->options().immediate_inputs.count(in_i)) {
            continue;
          }
          if (in_i > 0) {
            utilities << ", ";
          }
          utilities << get_type_or_index_type(inputs.at(in_i)) << " in" << in_i;
        }
        utilities << ") {\n";
      }
      this->indent() << utility_name;
    }
    // Generate the actual PTX code like below:
    //   asm("bla.bla.bla": "=f"(out1): "f"(in1));
    // We may either generate it in utilities or in code_, depending on
    // whether we are generating a utility function or not.
    if (!as_utility || !utility_generated) {
      indent() << "asm";
      if (asm_->volatile_()) {
        (*asm_target) << " volatile";
      }
      bool multiline = asm_->hasBooleanInput() ||
          (asm_->code().size() +
               (asm_->inputs().size() + asm_->outputs().size()) * 5 >
           80);
      if (!multiline) {
        // If any of the operand is an array type, force using multiline
        for (const auto& l :
             std::array<std::reference_wrapper<const std::vector<Val*>>, 2>{
                 asm_->inputs(), asm_->outputs()}) {
          for (const auto& v : l.get()) {
            if (std::holds_alternative<ArrayType>(v->dtype().type)) {
              multiline = true;
              break;
            }
          }
        }
      }
      (*asm_target) << "(";
      if (multiline) {
        (*asm_target) << "\n";
        next_level();
        indent();
      }

      if (asm_->hasBooleanInput()) {
        (*asm_target) << "\"{\\n\"\n";
        int64_t boolean_counter = 0;
        int64_t counter = 0;
        std::array<const std::vector<Val*>*, 2> outputs_and_inputs = {
            &asm_->outputs(), &asm_->inputs()};
        for (const auto* io : outputs_and_inputs) {
          for (auto val : *io) {
            // don't treat pointer to bool as bool
            auto val_dtype = get_type_or_index_type(val);
            if (val_dtype == DataType::Bool) {
              indent() << "\"  .reg .pred p" << boolean_counter << "; \\n\"\n";
              indent() << "\"  setp.ne.b32 p" << boolean_counter << ", %"
                       << counter << ", 0;\\n\"\n";
              boolean_counter++;
            }
            if (std::holds_alternative<ArrayType>(val_dtype.type)) {
              counter += (int64_t)std::get<ArrayType>(val_dtype.type).size;
            } else {
              counter++;
            }
          }
        }
        indent() << "\"  " << asm_->code();
      } else {
        (*asm_target) << "\"" << asm_->code();
      }

      auto parameters = asm_->parameters();
      if (!parameters.empty()) {
        (*asm_target) << " " << parameters;
      }
      (*asm_target) << R"(;\n")";

      if (asm_->hasBooleanInput()) {
        (*asm_target) << "\n";
        indent() << R"("}\n")";
      }

      auto next_section = [&]() {
        if (multiline) {
          (*asm_target) << "\n";
          indent();
        }
        (*asm_target) << ":";
      };

      auto print_constraints_and_registers =
          [&](const auto& constraints_and_registers, std::string prefix) {
            int64_t counter = 0;
            for (auto [constraint, register_] : constraints_and_registers) {
              auto next_line = [&]() {
                (*asm_target) << ",";
                if (multiline) {
                  (*asm_target) << "\n";
                  indent() << " ";
                } else {
                  (*asm_target) << " ";
                }
              };
              if (counter > 0) {
                next_line();
              }
              auto reg_dtype = get_type_or_index_type(register_);
              if (std::holds_alternative<ArrayType>(reg_dtype.type)) {
                for (auto i :
                     arange(std::get<ArrayType>(reg_dtype.type).size)) {
                  if (i > 0) {
                    next_line();
                  }
                  (*asm_target)
                      << "\"" << constraint
                      << "\"("
                      // If generating a utility function, we need to generate
                      // the parameter name like out1, in1, etc. If generating
                      // directly in the kernel, we need to generate the the
                      // actual argument value like T0[i * 4 + j].
                      << (as_utility ? prefix + std::to_string(counter)
                                     : gen(register_))
                      << "[" << i << "]"
                      << ")";
                }
              } else {
                (*asm_target) << "\"" << constraint << "\"(";
                if (reg_dtype == DataType::Bool) {
                  (*asm_target) << "(uint32_t)(";
                }
                (*asm_target)
                    // If generating a utility function, we need to generate the
                    // parameter name like out1, in1, etc. If generating the
                    // PTX code directly in the kernel, we need to generate the
                    // the actual argument value like T0[i * 4 + j].
                    << (as_utility ? prefix + std::to_string(counter)
                                   : gen(register_));
                if (reg_dtype == DataType::Bool) {
                  (*asm_target) << ")";
                }
                (*asm_target) << ")";
              }
              counter++;
            }
          };

      // outputs
      if (!asm_->outputs().empty() || !asm_->inputs().empty() ||
          asm_->memory()) {
        next_section();
      }
      print_constraints_and_registers(asm_->constraintsAndOutputs(), "out");

      if (!asm_->inputs().empty() || asm_->memory()) {
        next_section();
      }
      print_constraints_and_registers(asm_->constraintsAndInputs(), "in");

      if (asm_->memory()) {
        next_section();
        (*asm_target) << "\"memory\"";
      }
      if (multiline) {
        (*asm_target) << "\n";
        prev_level();
        indent();
      }
      (*asm_target) << ");\n";
    }
    // If the PTX code is wrapped as a utility function, we still need to
    // generate the function call to the utility function in the kernel code.
    // Something like:
    //   myFunc(T1[0], T0[0]);
    if (as_utility) {
      if (!asm_->options().immediate_inputs.empty()) {
        code_ << "<";
        bool first = true;
        for (auto&& [constraint, register_] : asm_->constraintsAndInputs()) {
          if (constraint == "n") {
            if (!first) {
              code_ << ", ";
            }
            code_ << gen(register_);
            first = false;
          }
        }
        code_ << ">";
      }
      code_ << "(";
      bool first = true;
      for (auto&& [_, register_] : asm_->constraintsAndOutputs()) {
        if (!first) {
          code_ << ", ";
        }
        code_ << gen(register_);
        first = false;
      }
      for (auto&& [constraint, register_] : asm_->constraintsAndInputs()) {
        if (constraint == "n") {
          continue;
        }
        if (!first) {
          code_ << ", ";
        }
        code_ << gen(register_);
        first = false;
      }
    }
    // The closing } for the utility function definition, and the ); for the
    // utility call.
    if (as_utility) {
      if (!utility_generated) {
        utilities << "}\n";
      }
      code_ << ");\n";
    }
  }

  void handle(const kir::BlockSync* sync) final {
    // Use a custom synchronization method if enabled
    if (getNvFuserEnv("USE_BLOCK_SYNC_ATOMIC")) {
      indent() << "block_sync::sync();\n";
    } else if (isAligned()) {
      indent() << "__syncthreads();\n";
    } else if (sync->isAsyncWarpSync()) {
      ArgumentBuilder template_args;
      template_args.arg(isAligned());
      ArgumentBuilder func_args;
      func_args.arg(genLoadBlockDim());
      indent() << genCall("block_sync::sync", template_args, func_args)
               << ";\n";
    } else if (sync->isComputeWarpSync()) {
      ArgumentBuilder template_args;
      template_args.arg(isAligned());
      ArgumentBuilder func_args;
      func_args.arg(genComputeBlockDim());
      indent() << genCall("block_sync::sync", template_args, func_args)
               << ";\n";
    } else {
      indent() << "__barrier_sync(0);\n";
    }
  }

  void handle(const kir::GridSync* sync) final {
    // Use a custom synchronization method if enabled
    bool bidx = sync->syncDims().get(ParallelType::BIDx);
    bool bidy = sync->syncDims().get(ParallelType::BIDy);
    bool bidz = sync->syncDims().get(ParallelType::BIDz);

    ArgumentBuilder sync_call_template_parms;
    sync_call_template_parms.arg(bidx)
        .arg(bidy)
        .arg(bidz)
        .arg(/*PERSISTENT=*/true)
        .arg(/*Aligned=*/
             has_warp_specialized_ ? false : isAligned());

    auto sync_idx = genCall(
        "index_utils::maskedOffset",
        ArgumentBuilder().arg(!bidx).arg(!bidy).arg(!bidz),
        ArgumentBuilder().arg("blockIdx").arg("gridDim"));

    auto sync_segment_size = genCall(
        "index_utils::maskedSize",
        ArgumentBuilder().arg(bidx).arg(bidy).arg(bidz),
        ArgumentBuilder().arg("gridDim"));

    ArgumentBuilder sync_call_args;
    sync_call_args.arg(genVariableName(sync->syncBuffer()))
        .append("[")
        .append(sync_idx)
        .append("]");
    sync_call_args.arg(sync_segment_size);
    sync_call_args.arg(genComputeBlockDim());
    if (has_independent_compute_warp_groups_) {
      sync_call_args.arg(genBarrierId(/*is_computation_warp_groups=*/false));
    }
    auto sync_call =
        genCall("grid_sync::sync", sync_call_template_parms, sync_call_args);

    indent() << sync_call << ";\n";
  }

  void handle(const kir::MBarrierInit* init) final {
    auto call = genCall(
        "mbarrier::init",
        ArgumentBuilder()
            .arg(genInline(init->mbarrier()))
            .arg(genInline(init->threadCount())));
    indent() << call << ";\n";
  }

  void handle(const kir::MBarrierInvalidate* inval) final {
    auto call = genCall(
        "mbarrier::inval", ArgumentBuilder().arg(genInline(inval->mbarrier())));
    indent() << call << ";\n";
  }

  void handle(const kir::MBarrierArrive* arrive) final {
    if (!print_inline_) {
      indent();
    }
    if (arrive->state() != nullptr) {
      code_ << gen(arrive->state()) << " = ";
    }
    auto call = genCall(
        "mbarrier::arrive",
        ArgumentBuilder().arg(genInline(arrive->mbarrier())));
    code_ << call;
    if (!print_inline_) {
      code_ << ";\n";
    }
  }

  void handle(const kir::MBarrierArriveExpectTx* arrive) final {
    if (!print_inline_) {
      indent();
    }
    if (arrive->state() != nullptr) {
      code_ << gen(arrive->state()) << " = ";
    }
    auto call = genCall(
        "mbarrier::arriveExpectTX",
        ArgumentBuilder()
            .arg(genInline(arrive->mbarrier()))
            .arg(genInline(arrive->txCount())));
    code_ << call;
    if (!print_inline_) {
      code_ << ";\n";
    }
  }

  void handle(const kir::MBarrierWait* wait) final {
    auto call = genCall(
        "mbarrier::wait",
        ArgumentBuilder()
            .arg(genInline(wait->mbarrier()))
            .arg(genInline(wait->state())));
    indent() << call << ";\n";
  }

  void handle(const kir::MBarrierWaitParity* wait) final {
    auto call = genCall(
        "mbarrier::waitParity",
        ArgumentBuilder()
            .arg(genInline(wait->mbarrier()))
            .arg(genInline(wait->parity())));
    indent() << call << ";\n";
  }

  void handle(const kir::BlockSerializeWait* sync) final {
    // Use a custom synchronization method if enabled
    bool bidx = sync->syncDims().get(ParallelType::BIDx);
    bool bidy = sync->syncDims().get(ParallelType::BIDy);
    bool bidz = sync->syncDims().get(ParallelType::BIDz);
    NVF_ERROR(
        isAligned(),
        "Serialization of blocks requires syncing in non-divergent threads");

    ArgumentBuilder sync_call_template_parms;
    sync_call_template_parms.arg(bidx).arg(bidy).arg(bidz);

    auto sync_idx = genCall(
        "index_utils::maskedOffset",
        ArgumentBuilder().arg(!bidx).arg(!bidy).arg(!bidz),
        ArgumentBuilder().arg("blockIdx").arg("gridDim"));

    ArgumentBuilder sync_call_args;
    sync_call_args.arg("&")
        .append(genVariableName(sync->syncBuffer()))
        .append("[")
        .append(sync_idx)
        .append("]");

    auto sync_call = genCall(
        "grid_sync::blockSerializeWait",
        sync_call_template_parms,
        sync_call_args);

    indent() << sync_call << ";\n";
  }

  void handle(const kir::BlockSerializeRelease* sync) final {
    // Use a custom synchronization method if enabled
    bool bidx = sync->syncDims().get(ParallelType::BIDx);
    bool bidy = sync->syncDims().get(ParallelType::BIDy);
    bool bidz = sync->syncDims().get(ParallelType::BIDz);
    NVF_ERROR(
        isAligned(),
        "Serialization of blocks requires syncing in non-divergent threads");

    ArgumentBuilder sync_call_template_parms;
    sync_call_template_parms.arg(bidx).arg(bidy).arg(bidz);

    auto sync_idx = genCall(
        "index_utils::maskedOffset",
        ArgumentBuilder().arg(!bidx).arg(!bidy).arg(!bidz),
        ArgumentBuilder().arg("blockIdx").arg("gridDim"));

    ArgumentBuilder sync_call_args;
    sync_call_args.arg("&")
        .append(genVariableName(sync->syncBuffer()))
        .append("[")
        .append(sync_idx)
        .append("]");

    auto sync_call = genCall(
        "grid_sync::blockSerializeRelease",
        sync_call_template_parms,
        sync_call_args);

    indent() << sync_call << ";\n";
  }

  void handle(const kir::InitMagicZero*) final {
    indent() << "NVFUSER_DEFINE_MAGIC_ZERO;\n";
  }

  void handle(const kir::UpdateMagicZero*) final {
    indent() << "NVFUSER_UPDATE_MAGIC_ZERO;\n";
  }

  void handle(const kir::Continue* cont) final {
    indent() << "continue;\n";
  }

  void handle(const kir::Return* ret) final {
    indent() << "return;\n";
  }

  void handle(const PreprocessGroupedMatmulInputSf* layout_op) final {
    const auto output = layout_op->out()->as<kir::TensorIndex>();
    const auto input = layout_op->in()->as<kir::TensorIndex>();
    ArgumentBuilder template_args;
    template_args.arg(input->view()->dtype()); // DataT
    template_args.arg(layout_op->inputOffsets()->dtype()); // OffsetsDataT
    switch (layout_op->layout()) {
      case BlockScalingFactorLayout::Block128x4:
        template_args.arg(32); // block_row_outer
        template_args.arg(4); // block_row_inner
        template_args.arg(4); // block_col
        break;
      default:
        NVF_THROW("unrecognized layout");
        break;
    }

    int64_t vector_word_size = ir_utils::getVectorizeSize(output->view());
    bool is_vector_op = vectorize_scope_ && vector_word_size != 1;
    // TODO: Implement vectorized load/store. Currently vectorization is done
    // via unrolled for loop.
    if (is_vector_op) {
      template_args.arg(vector_word_size);
    } else {
      template_args.arg(1);
    }

    ArgumentBuilder func_args;
    // NOTE: genInline(output) always point to the beginning of the buffer,
    // since its index value is const 0;
    func_args.arg("&").append(genInline(output));
    func_args.arg("&").append(genInline(input));
    // index lowering for PreprocessGroupedMatmulInputSf stored logical index
    // into its attribute position 1 and 2.
    func_args.arg(genInline(layout_op->attributeVal(1)));
    func_args.arg(genInline(layout_op->attributeVal(2)));
    func_args.arg("&").append(
        genVariableName(layout_op->inputOffsets()) + "[0]");
    func_args.arg("&").append(
        genVariableName(layout_op->outputOffsets()) + "[0]");

    func_args.arg(genInline(layout_op->k()));
    func_args.arg(genInline(layout_op->g()));

    indent() << genCall(
                    "block_layout::preprocessGroupedMatmulInputSf",
                    template_args,
                    func_args)
             << ";\n";
  }

 private:
  // Our generated string has two parts: a utilities section that contains PTX
  // wrappers and other definitions derived from kernel IR, and a kernel section
  // that contains the kernel code itself.
  //
  //   // Utility section
  //   namespace feature1 {
  //   void myFunc(float& out1, float in1) {
  //     asm("bla.bla.bla": "=f"(out1): "f"(in1));
  //   }
  //   }
  //   // Kernel section
  //   __global__ void kernel_name(Tensor T0, Tensor T1, ...) {
  //     ...
  //     myFunc(T1[0], T0[0]);
  //     ...
  //   }

  // string for utility section. namespace -> utility code
  // using std::map instead of std::unordered_map for determinism
  std::map<std::string, std::stringstream> utilities_;
  // string kernel section
  std::stringstream code_;

  const kir::Kernel* kernel_;
  int block_nest_level_ = 0;
  int block_reduce_name_ = 0;
  bool print_inline_ = false;

  // Mark when we are inside of a vectorized for-loop
  bool vectorize_scope_ = false;
  //! Keep track of Allocate node for Val. Used to determine if Val
  //! should be inlined.
  std::unordered_set<const Val*> alloc_set_;
  //! Keep track of grouped loops
  std::deque<const kir::ForLoop*> grouped_loops_;
  //! Used to replace symbolic indices with concrete values
  std::unordered_map<const Val*, int64_t> index_replacement_map_;
  //! Keep track of thread alignment property
  std::vector<bool> aligned_scope_exprs_;
  //! Keep track of the Val* and its generated variable name
  std::unordered_map<const Val*, std::string> val_to_name_;
  //! basically kernel_->parameters(), but as a set so it's faster to lookup
  std::unordered_set<const Val*> kernel_params_;
  //! Utility names already generated
  std::unordered_set<std::string> generated_utilities_;
  //! iterGroupedStaticWarpAllReduce requires static threads per CTA
  LaunchParams lparams_;
  //! Whether the kernel has warp specialization
  bool has_warp_specialized_ = false;
  //! Whether the kernel has independent compute warp groups
  bool has_independent_compute_warp_groups_ = false;
  //! Warp specialized on parallel type
  ParallelType warp_specialized_on_ = ParallelType::Serial;
  //! Track barrier ids used in the kernel
  //! 0 is system reserved, start from 1
  int64_t next_barrier_id_ = 1;
  //! Track whether we are generating code for warp specialized computation loop
  bool is_within_warp_specialized_compute_loop_ = false;
};

} // namespace

std::string generateCudaKernel(
    const kir::Kernel* kernel,
    const std::string& kernel_name,
    const LaunchParams& lparams) {
  FUSER_PERF_SCOPE("generateCudaKernel");
  return CudaKernelGenerator::generateKernelDefinition(
      kernel, kernel_name, lparams);
}

} // namespace codegen
} // namespace nvfuser<|MERGE_RESOLUTION|>--- conflicted
+++ resolved
@@ -1668,39 +1668,6 @@
     indent() << genCall("topk::blockTopK", template_args, func_args) << ";\n";
   }
 
-<<<<<<< HEAD
-  void handle(const BlockQuantizationOp* bqop) final {
-    auto vectorized_input_to_reshape =
-        bqop->quantizedOutput()->as<kir::TensorIndex>()->view();
-    int64_t vector_word_size =
-        ir_utils::getVectorizeSize(vectorized_input_to_reshape);
-    NVF_ERROR(
-        vector_word_size == 4,
-        "Vectorization size should be 4 for "
-        "BlockQuantizationOp: ",
-        bqop->toString());
-    ArgumentBuilder template_args;
-    template_args.arg(vector_word_size); // ITEMS_PER_THREAD
-
-    // Function arguments
-    ArgumentBuilder func_args;
-
-    // We pass the entire Tensors without any indices.
-    // The device functions will write out values based on
-    // its parallelization.
-    // First argument: input data array
-    // Second argument: quantized output
-    // Third argument: block scale output
-    func_args.arg(ir_utils::varName(bqop->input(0)));
-    func_args.arg(ir_utils::varName(bqop->quantizedOutput()));
-    func_args.arg(genInline(bqop->blockScales()));
-
-    indent() << genCall("bq::block_quantize_to_nvfp4", template_args, func_args)
-             << ";\n";
-  }
-
-=======
->>>>>>> 55bb2c37
   void handle(const ScanOp* scan) final {
     NVF_ERROR(isAligned(), "Scan with divergent threads not supported");
 
