// clang-format off
/*
 * SPDX-FileCopyrightText: Copyright (c) 2023-present NVIDIA CORPORATION & AFFILIATES.
 * All rights reserved.
 * SPDX-License-Identifier: BSD-3-Clause
 */
// clang-format on
#include <codegen.h>
#include <device_lower/utils.h>
#include <instrumentation.h>
#include <ir/utils.h>
#include <kernel_ir.h>
#include <kernel_ir_dispatch.h>
#include <options.h>
#include <scheduler/mma_utils.h>
#include <type.h>
#include <utils.h>

#include <array>
#include <cmath>
#include <sstream>
#include <typeindex>
#include <vector>

namespace nvfuser {
namespace codegen {

namespace {

std::string ptrType(DataType dt) {
  std::stringstream ss;
  ss << dt << "*";
  return ss.str();
}

bool isTmaType(const DataType& dtype) {
  return std::visit(
      [](auto&& dtype) -> bool {
        using T = std::decay_t<decltype(dtype)>;
        if constexpr (std::is_same_v<T, PointerType>) {
          return isTmaType(*dtype.type);
        }
        if constexpr (std::is_same_v<T, OpaqueType>) {
          return 0 == dtype.name.compare("TensorMap");
        }
        return false;
      },
      dtype.type);
}

//! Utility class to build an argument list
class ArgumentBuilder {
 public:
  //! Build an argument list where each argument is separated with a comma
  ArgumentBuilder() = default;

  //! Build an argument list where each argument has its own line
  ArgumentBuilder(int indent_level, const char* tab) {
    std::stringstream ss;
    for (const auto i : c10::irange(indent_level)) {
      (void)i; // Suppress unused variable warning
      ss << tab;
    }
    sep_ = ",\n" + ss.str();
  }

  //! Add a new argument
  template <typename T>
  ArgumentBuilder& arg(const T& x) {
    addSeparator();
    return append(x);
  }

  //! Append to the last argument
  template <typename T>
  ArgumentBuilder& append(const T& arg) {
    ss_ << arg;
    return *this;
  }

  //! Get a string of the argument list
  std::string str() const {
    return ss_.str();
  }

  friend std::ostream& operator<<(std::ostream& os, const ArgumentBuilder& ab) {
    return os << ab.str();
  }

 private:
  void addSeparator() {
    if (ss_.tellp() != 0) {
      ss_ << sep_;
    }
  }

 private:
  std::string sep_ = ", ";
  std::stringstream ss_;
};

//! Append to the last argument
template <>
ArgumentBuilder& ArgumentBuilder::append<bool>(const bool& arg) {
  ss_ << (arg ? "true" : "false");
  return *this;
}

//! Returns "template_name<template_arg>"
template <typename TemplateNameT, typename TemplateArgT>
std::string genTemplate(
    const TemplateNameT& template_name,
    const TemplateArgT& template_arg) {
  std::stringstream ss;
  ss << template_name << "<" << template_arg << ">";
  return ss.str();
}

//! Returns "func_name(func_arg)"
template <typename FuncNameT, typename FuncArgT>
std::string genCall(const FuncNameT& func_name, const FuncArgT& func_arg) {
  std::stringstream ss;
  ss << func_name << "(" << func_arg << ")";
  return ss.str();
}

//! Returns "func_name<template_arg>(func_arg)"
template <typename FuncNameT, typename TemplateArgT, typename FuncArgT>
std::string genCall(
    const FuncNameT& func_name,
    const TemplateArgT& template_arg,
    const FuncArgT& func_arg) {
  std::stringstream ss;
  ss << func_name << "<" << template_arg << ">(" << func_arg << ")";
  return ss.str();
}

template <typename T>
std::string genPtrType(const T& type) {
  std::stringstream ss;
  ss << type << "*";
  return ss.str();
}

template <typename CastType, typename ArgType>
std::string genStaticCast(const CastType& type, const ArgType& arg) {
  return genCall("static_cast", type, arg);
}

template <typename CastType, typename ArgType>
std::string genReinterpretCast(const CastType& type, const ArgType& arg) {
  return genCall("reinterpret_cast", type, arg);
}

class CudaKernelGenerator : private kir::ConstIrVisitor {
  static constexpr const char* kTab = "  ";

 public:
  static std::string generateKernelDefinition(
      const kir::Kernel* kernel,
      const std::string& kernel_name) {
    CudaKernelGenerator codegen(kernel);
    codegen.genDeclaration(kernel_name);
    codegen.startBlock();
    codegen.genPrologue();
    codegen.genBody();
    codegen.endBlock();
    NVF_CHECK(codegen.block_nest_level_ == 0);
    return codegen.code_.str();
  }

 private:
  explicit CudaKernelGenerator(const kir::Kernel* kernel) : kernel_(kernel) {
    initStringStreamFormat(code_);
  }

  // aligned array of registers used in the kernel
  std::unordered_set<Val*> aligned_array_of_regs_;

  using kir::ConstIrVisitor::handle;

  void initStringStreamFormat(std::stringstream& ss) {
    ss.imbue(std::locale("C"));
    ss << std::scientific;
    // Set the default precision as Double
    setPrecision(ss, DataType::Double);
  }

  void setPrecision(std::stringstream& ss, DataType dtype) {
    NVF_ERROR(isFloatingPointType(dtype));
    ss << std::setprecision(max_digits10(dtype));
  }

  std::string getLiteralSuffix(DataType dtype) {
    switch (std::get<PrimDataType>(dtype.type)) {
      case DataType::Float:
        return "f";
      case DataType::Int:
        // We use the LL suffix for int64_t literals
        // See https://en.cppreference.com/w/cpp/language/integer_literal
        // and https://en.cppreference.com/w/cpp/language/types
        // For 64-bit Unix systems, int is 32-bit, long and long long are 64-bit
        // For 64-bit Windows, int and long are 32-bit, long long are 64-bit
        return "LL";
      case DataType::UInt:
        return "ULL";
      case DataType::UInt32:
        return "U";
      case DataType::Index:
        return getLiteralSuffix(kernel_->indexType());
      default:
        return "";
    }
  }

  std::string genVariableName(const Val* v) {
    if (auto ns = dynamic_cast<const NamedScalar*>(v)) {
      // dim3 components are unsigned int. Cast to signed integer to
      // support negative indexing
      if (ns->getParallelIndex().has_value() ||
          ns->getParallelDim().has_value()) {
        return "((nvfuser_index_t)" + ns->name() + ")";
      } else {
        return ns->name();
      }
    }
    // We keep the name of TensorIndex and TensorView as is, because in our unit
    // tests, we often write code like
    //  auto tv5 = someOp(tv3, tv4);
    // And we want to keep the name of tv5 as T5, so that it is more convenient
    // for debugging.
    if (v->isOneOf<kir::TensorIndex, TensorView>()) {
      return ir_utils::varName(v);
    }
    // Instead of using the original v->name(), we assign variables a new name,
    // so that the variable name in the generated code is not sensitive to the
    // number of intermediates generated by simplifyExpr. This is important
    // because we have multiple unit tests that assert the generated code string
    // match. We need to make sure that the generated variable name does not
    // easily change, so that we don't need to update these tests often. This
    // remapping also make the generated code more readable.
    if (isOptionDisabled(DisableOption::VarNameRemapping)) {
      return ir_utils::varName(v);
    }
    if (val_to_name_.find(v) == val_to_name_.end()) {
      val_to_name_[v] =
          typePrefix(v->dtype()) + std::to_string(val_to_name_.size());
    }
    return val_to_name_.at(v);
  }

  // If the variable is an aligned array, append ".array" to use the reguar
  // array. This avoid the type mismatch in template functions when one of the
  // arguments is an aligned array (Array<T,N>) while the other is a regular
  // array T[N].
  std::string genVariableNameConvertAlignedArray(Val* v) {
    TensorView* tv = nullptr;
    if (v->isA<kir::TensorIndex>()) {
      tv = v->as<kir::TensorIndex>()->view();
    } else if (v->isA<TensorView>()) {
      tv = v->as<TensorView>();
    }
    if (tv && aligned_array_of_regs_.count(tv)) {
      return genVariableName(tv).append(".array");
    } else {
      return genVariableName(v);
    }
  }

  // Generates the kernel function declaration
  void genDeclaration(const std::string& kernel_name) {
    code_ << "__global__ void " << kernel_name << "(";

    std::unordered_set<Val*> unique_args;

    std::vector<Val*> params;

    // Generate parameter declarations
    kernel_params_.reserve(kernel_->parameters().size());
    unsigned int duplicate_counter = 0;
    for (auto i : c10::irange(kernel_->parameters().size())) {
      std::stringstream var_name_ss;
      auto param = kernel_->parameters().at(i);
      kernel_params_.insert(param);

      if (param->isA<TensorView>()) {
        var_name_ss << genVariableName(param->as<TensorView>());
      } else {
        var_name_ss << gen(param);
      }

      // If value is duplicate in arguments change the name to avoid name
      // conflicts in args.
      if (!unique_args.emplace(param).second) {
        var_name_ss << "_duplicate_" << duplicate_counter++;
      }

      if (const auto tv = dynamic_cast<TensorView*>(param)) {
        if (tv->isCpuScalar()) {
          code_ << " CpuScalarTensor<" << param->dtype() << "> "
                << var_name_ss.str();
        } else {
          code_ << "Tensor<" << param->dtype() << ", "
                << TensorDomain::noReductions(tv->getLogicalDomain()).size()
                << ", "
                << TensorDomain::noReductions(tv->getMaybeAllocationDomain())
                       .size()
                << "> " << var_name_ss.str();
        }
      } else {
        NVF_ERROR(param->isScalar()); // NOLINT (LLVM bug 48525)
        if (isTmaType(param->dtype())) {
          code_ << "const __grid_constant__ " << param->dtype() << " "
                << var_name_ss.str();
        } else {
          code_ << param->dtype() << " " << var_name_ss.str();
        }
      }

      if (i + 1 != kernel_->parameters().size()) {
        code_ << ", ";
      }
    }

    code_ << ") ";
  }

  // Generates setup code which is executed before the kernel body
  void genPrologue() {
    const auto& kernel_summary = kernel_->summary();

    if (kernel_summary.has_philox_op) {
      indent() << "uint4 rng_result;\n";
      indent() << "nvfuser_index_t rng_subseq = -1;\n";
      indent() << "nvfuser_index_t rng_offset = -1;\n";
    }

    // Do we have any dynamic shared memory buffers?
    const bool has_dynamic_smem =
        !kernel_summary.dynamic_smem_allocations.empty();

    // Do we have any reductions?
    const bool has_reductions = kernel_summary.has_block_reductions ||
        kernel_summary.has_grid_reductions;
    const bool has_parallel_welford =
        kernel_summary.has_block_welford || kernel_summary.has_grid_welford;

    // Shared memory
    if (has_dynamic_smem || has_reductions || has_parallel_welford) {
      indent() << "alignas("
               << 16 // always align to 16B for any shared mem allocation
               << ") extern __shared__ char array[];\n";

      if (has_reductions || has_parallel_welford) {
        indent() << "void* shared_mem = array;\n";
        if (has_dynamic_smem) {
          std::stringstream smem_buf_size_ss;
          smem_buf_size_ss << "blockDim.x * blockDim.y * blockDim.z * sizeof("
                           << kernel_summary.largest_smem_data_type << ")";
          if (has_parallel_welford) {
            smem_buf_size_ss << " * 3";
          }
          std::string smem_buf_size = smem_buf_size_ss.str();
          if (kernel_summary.has_outer_grouped_grid_welford) {
            std::stringstream smem_buf_size_with_outer_opt;
            smem_buf_size_with_outer_opt
                << "max(" << smem_buf_size << ", "
                << kernel_summary.outer_grouped_grid_welford_largest_smem_size
                << ")";
            smem_buf_size = smem_buf_size_with_outer_opt.str();
          }
          // Ensure that smem_offset remains 16-byte aligned, like shared_mem
          indent() << "const unsigned smem_offset = alignBufferSize("
                   << smem_buf_size << ", 16);\n";
        }

        if (has_parallel_welford) {
          // Unpack shared mem pointer
          auto space_type = kernel_summary.largest_smem_data_type;
          indent()
              << "nvfuser_index_t block_size = blockDim.x*blockDim.y*blockDim.z;\n";
          indent() << space_type << " *shared_mem_var = "
                   << "static_cast<" << space_type << "*>("
                   << "shared_mem);\n";
          indent() << space_type
                   << " *shared_mem_avg = shared_mem_var + block_size;\n";
          indent() << space_type
                   << " *shared_mem_n = shared_mem_avg + block_size;\n";
        }
      } else if (has_dynamic_smem) {
        indent() << "const unsigned smem_offset = 0;\n";
      }
    }

    // Call the initialization function if using a custom block sync
    if (getNvFuserEnv("USE_BLOCK_SYNC_ATOMIC")) {
      indent() << "block_sync::init();\n";
    }
  }

  // Cannot just use ConstIrVisitor::handle as it expects a vector of
  // const Expr*, whereas most of the IR API returns a vector of
  // non-const Expr*.
  void handle(const std::vector<Expr*>& exprs) {
    for (Expr* expr : exprs) {
      kir::ConstIrVisitor::dispatch(expr);
    }
  }

  void genBody() {
    handle(kernel_->topLevelExprs());
  }

  void startBlock(bool continuation = false) {
    if (continuation) {
      code_ << "{\n";
    } else {
      indent() << "{\n";
    }
    ++block_nest_level_;
  }

  void endBlock(const char* sep = "\n") {
    --block_nest_level_;
    NVF_CHECK(block_nest_level_ >= 0);
    indent() << "}" << sep;
  }

  //! Remember the alignment info of a new scope expr (IfThenElse or ForLoop)
  void pushAlignmentInfo(const Expr* scope_expr) {
    aligned_scope_exprs_.push_back(ir_utils::isAlignedScopeExpr(scope_expr));
  }

  void popAlignmentInfo() {
    aligned_scope_exprs_.pop_back();
  }

  //! Check if the current scope is aligned, i.e., guaranteed to cause
  //! no thread divergence
  bool isAligned() const {
    return std::all_of(
        aligned_scope_exprs_.begin(), aligned_scope_exprs_.end(), [](bool b) {
          return b;
        });
  }

  std::ostream& indent() {
    for (const auto i : c10::irange(block_nest_level_)) {
      (void)i; // Suppress unused variable warning
      code_ << kTab;
    }
    return code_;
  }

  std::string gen(const Statement* stmt) {
    if (stmt->isA<Expr>()) {
      // This expr should just be an individul expr with no nested
      // scope
      NVF_ERROR(
          !stmt->isA<kir::IfThenElse>() && !stmt->isA<ForLoop>(),
          "Invalid expr: ",
          stmt->toString());
    } else {
      NVF_ERROR(
          stmt->isA<Val>(), "Unknown Statement IR type: ", stmt->toString());
    }

    std::stringstream tmp_code;
    initStringStreamFormat(tmp_code);
    std::swap(tmp_code, code_);
    dispatch(stmt);
    std::swap(tmp_code, code_);
    return tmp_code.str();
  }

  std::string genInline(const Statement* stmt) {
    const bool saved_inline = print_inline_;
    print_inline_ = true;
    auto result = gen(stmt);
    print_inline_ = saved_inline;
    // NOLINTNEXTLINE(performance-no-automatic-move)
    return result;
  }

  void handle(const kir::Predicate* pred) final {
    NVF_ERROR(pred->hasValue());
    code_ << gen(pred->value());
  }

  void stringify(const PolymorphicValue& value, const DataType dtype) {
    if (value.is<bool>()) {
      code_ << (value ? "true" : "false");
    } else if (value.is<int64_t>()) {
      if (isUnsignedIntegralType(dtype)) {
        code_ << (uint64_t)value << getLiteralSuffix(dtype);
      } else {
        code_ << value << getLiteralSuffix(dtype);
      }
    } else if (value.is<double>()) {
      auto val = value.as<double>();
      // note: default inf/nan doesn't work and should be replaced with macros
      // `NAN`, `POS_INFINITY` and `NEG_INFINITY` instead.
      if (std::isinf(val)) {
        if (val > 0) {
          code_ << "POS_INFINITY";
        } else {
          code_ << "NEG_INFINITY";
        }
      } else if (std::isnan(val)) {
        code_ << "NAN";
      } else {
        setPrecision(code_, dtype);
        code_ << val << getLiteralSuffix(dtype);
      }
    } else if (value.is<std::complex<double>>()) {
      if (dtype == DataType::ComplexFloat) {
        code_ << "std::complex<float>" << value;
      } else {
        NVF_ERROR(dtype == DataType::ComplexDouble);
        code_ << "std::complex<double>" << value;
      }
    } else if (std::holds_alternative<ArrayType>(dtype.type)) {
      // print out the vector.
      code_ << to_str(dtype);
      NVF_ERROR(
          value.is<std::vector>(),
          "Value expected to be a vector",
          dtype,
          " ",
          value);
      auto atype = std::get<ArrayType>(dtype.type);
      auto dims = static_cast<int64_t>(value.as<std::vector>().size());
      code_ << "{ ";
      for (auto i = 0; i < dims; i++) {
        if (i > 0) {
          code_ << ", ";
        }
        stringify(value[i], *atype.type);
      }
      code_ << "}";
    } else {
      NVF_ERROR(false, "Unhandled constant type: ", dtype, " ", value);
    }
  }

  void handle(const Val* s) final {
    // Check the replacement map first. If there's an entry for s, use
    // the corresponding replacement.
    auto replace_it = index_replacement_map_.find(s);
    if (replace_it != index_replacement_map_.end()) {
      code_ << replace_it->second;
      return;
    }
    const auto def = s->definition();
    const bool has_alloc = alloc_set_.find(s) != alloc_set_.end();
    const bool is_param = kernel_params_.find(s) != kernel_params_.end();
    if (def != nullptr && !has_alloc && !is_param) {
      if (def->isOneOf<GetAttr, GetItem, GetMetaData>() ||
          (def->isA<UnaryOp>() &&
           !inline_op_str(def->as<UnaryOp>()->getUnaryOpType()).has_value())) {
        code_ << genInline(def);
      } else {
        code_ << "(" << genInline(def) << ")";
      }
    } else if (s->isConst()) {
      stringify(s->value(), s->dtype());
    } else {
      code_ << genVariableName(s);
    }
  }

  void handle(const NamedScalar* ns) final {
    if (ns->definition() != nullptr &&
        alloc_set_.find(ns) == alloc_set_.end()) {
      code_ << genInline(ns->definition());
    } else {
      code_ << genVariableName(ns);
    }
  }

  void handle(const kir::TensorIndex* ti) final {
    bool is_volatile = ti->view()->getMemoryType() == MemoryType::Global &&
        kernel_->summary().sync_map->needsRawSync(ti->view()).hasBID();
    bool is_pointer = isPointerType(ti->index()->dtype());
    if (is_pointer) {
      bool is_u32_ptr = ti->index()->dtype() == DataType::SMemAddress;
      if (is_u32_ptr) {
        // DataType::SMemAddress is implemented as uint32_t in C++. The problem
        // for this implementation is, the type promotion rule in C++ for
        // uint32_t mismatch with the type promotion rule for
        // DataType::SMemAddress in nvFuser. As a workaround, we always cast to
        // the correct type in the generated code.
        code_ << "(uint32_t)(";
      }
      code_ << genInline(ti->index());
      if (is_u32_ptr) {
        code_ << ")";
      }
      return;
    }
    bool different_dtype = ti->view()->dtype() != ti->dtype();
    if (is_volatile) {
      code_ << "*(volatile " << ti->getDataType().value() << "*)&";
    }
    if (different_dtype) {
      code_ << "(*reinterpret_cast<" << ti->getDataType().value() << "*>(&";
    }
    code_ << genVariableName(ti->view()) << "[" << genInline(ti->index())
          << "]";
    if (different_dtype) {
      code_ << "))";
    }
  }

  void handle(const IterDomain*) final {
    NVF_ERROR(false, "Unreachable");
  }

  void handle(const TensorDomain*) final {
    NVF_ERROR(false, "Unreachable");
  }

  void handle(const TensorView* tv) final {
    code_ << genVariableName(tv);
  }

  void genCpAsyncBulkTensorTile(const LoadStoreOp* ldst) {
    auto in = ldst->in()->as<kir::TensorIndex>();
    auto out = ldst->out()->as<kir::TensorIndex>();

    auto in_tv = in->view();
    auto out_tv = out->view();

    kir::TensorIndex* gmem_ti = nullptr;
    kir::TensorIndex* smem_ti = nullptr;
    std::string func_name;

    if (out->view()->getMemoryType() == MemoryType::Shared) {
      func_name = "Hopper::cpAsyncBulkTensorTileG2S";
      NVF_ERROR(
          in_tv->getMemoryType() == MemoryType::Global,
          "Expected input in global for G2S operation");
      smem_ti = out;
      gmem_ti = in;
    } else {
      NVF_ERROR(
          in_tv->getMemoryType() == MemoryType::Shared,
          "Expected input in shared for S2G operation");
      NVF_ERROR(
          out_tv->getMemoryType() == MemoryType::Global,
          "Expected input in shared for S2G operation");
      func_name = "Hopper::cpAsyncBulkTensorTileS2G";
      smem_ti = in;
      gmem_ti = out;
    }

    ArgumentBuilder func_args;
    func_args.arg(genInline(gmem_ti->index()));
    func_args.arg(genInline(smem_ti->index()));

    indent() << genCall(func_name, func_args) << ";\n";
  }

  void handle(const GetMetaData* gop) final {
    if (print_inline_) {
      code_ << gen(gop->in());
    } else {
      auto out_type = gop->output(0)->dtype();
      std::visit(
          [&](auto&& dtype) {
            using T = std::decay_t<decltype(dtype)>;
            if constexpr (std::is_same_v<T, StructType>) {
              for (const auto& field : dtype.fields) {
                if (!field.used_in_kernel) {
                  continue;
                }
                indent() << gen(gop->output(0)) << "." << field.name << " = "
                         << gen(gop->in()) << "." << field.name << ";\n";
              }
            } else {
              indent() << gen(gop->output(0)) << " = " << gen(gop->in())
                       << ";\n";
            }
          },
          out_type.type);
    }
  }

  void handle(const StructConstruct* sop) final {
    if (!print_inline_) {
      indent() << gen(sop->output(0)) << " = ";
    }
    auto dtype = std::get<StructType>(sop->output(0)->dtype().type);
    code_ << dtype.name << "{ ";
    for (auto i : c10::irange(sop->inputs().size())) {
      if (i > 0) {
        code_ << ", ";
      }
      // TODO: upgrade to C++20 and use dot initialization
      code_ << /*"." << sop->fieldName(i) << " = " <<*/ gen(sop->input(i));
    }
    code_ << " }";
    if (!print_inline_) {
      code_ << ";\n";
    }
  }

  void handle(const GetAttr* gop) final {
    if (!print_inline_) {
      indent() << gen(gop->output(0)) << " = ";
    }
    code_ << gen(gop->struct_()) << "." << gop->attr();
    if (!print_inline_) {
      code_ << ";\n";
    }
  }

  void handle(const UnaryOp* uop) final {
    const auto op_type = uop->getUnaryOpType();

    if (!print_inline_) {
      indent() << gen(uop->out());
      if (!uop->out()->isScalar() && !uop->in()->isScalar()) {
        code_ << "\n";
        indent() << kTab;
      }
      code_ << " = ";
    }

    if (auto op = inline_op_str(op_type)) {
      code_ << *op << gen(uop->in());
    } else {
      if (op_type == UnaryOpType::Cast) {
        const auto cast_str =
            cast_func_str({uop->in()->dtype(), uop->out()->dtype()});
        NVF_ERROR(
            cast_str.has_value(),
            "Invalid cast. Input type: ",
            uop->in()->dtype(),
            ", output type: ",
            uop->out()->dtype());
        code_ << cast_str.value();
      } else if (op_type == UnaryOpType::BitCast) {
        code_ << "std::bit_cast<" << uop->out()->dtype() << ">";
      } else if (op_type == UnaryOpType::RefCast) {
        code_ << "(*reinterpret_cast<" << uop->out()->dtype() << "*>(&";
      } else {
        code_ << op_type;
        if (needFloatSuffix(op_type) &&
            uop->out()->dtype() == DataType::Float) {
          code_ << "f";
        }
      }

      code_ << "(" << gen(uop->in()) << ")";
      if (op_type == UnaryOpType::RefCast) {
        code_ << "))";
      }
    }

    if (!print_inline_) {
      code_ << ";\n";
    }
  }

  void handle(const RNGOp* rop) final {
    // TODO: NVF_ERROR that the scheduler correctly creates an
    // innermost ID of size 4 (float) or size 2 (double)?
    auto index = genInline(rop->getPhiloxIndex());
    int multiple = rop->getPhiloxMultiple();
    indent() << "nvfuser_index_t linear_index" << rop->name() << " = " << index
             << ";\n";
    indent() << "nvfuser_index_t rng_subseq" << rop->name() << " = linear_index"
             << rop->name() << " / " << multiple << ";\n";
    indent() << "nvfuser_index_t rng_component" << rop->name()
             << " = linear_index" << rop->name() << " % " << multiple << ";\n";
    indent() << "nvfuser_index_t rng_offset" << rop->name() << " = "
             << genInline(rop->getRNGOffsetVal()) << ";\n";
    indent() << "if (rng_subseq != rng_subseq" << rop->name()
             << " || rng_offset != rng_offset" << rop->name() << ") {\n";
    indent() << "  rng_result = philox(" << genInline(rop->getRNGSeedVal())
             << ", rng_subseq" << rop->name() << ", "
             << "rng_offset" << rop->name() << ");\n";
    indent() << "  rng_subseq = rng_subseq" << rop->name() << ";\n";
    indent() << "  rng_offset = rng_offset" << rop->name() << ";\n";
    indent() << "}\n";
    auto op_type = rop->getRNGOpType();
    indent() << gen(rop->output(0)) << " = " << op_type;
    if (needFloatSuffix(op_type)) {
      if (rop->dtype() == DataType::Float) {
        code_ << "f";
      } else if (rop->dtype() == DataType::BFloat16) {
        code_ << "_bfloat";
      } else if (rop->dtype() == DataType::Half) {
        code_ << "_half";
      }
      // Generate other datatypes in double
    }
    code_ << "(rng_result, rng_component" << rop->name();
    switch (op_type) {
      case RNGOpType::UniformRange:
      case RNGOpType::NormalGeneral: {
        auto parameters = rop->getParameters();
        NVF_ERROR(parameters.size() == 2);
        code_ << ", " << gen(parameters[0]) << ", " << gen(parameters[1]);
        break;
      }
      default:;
    }
    code_ << ");\n";
  }

  std::string genBinaryOp(
      BinaryOpType op_type,
      DataType data_type,
      const std::string& lhs,
      const std::string& rhs) {
    std::stringstream expr;
    if (auto op = inline_op_str(op_type)) {
      expr << lhs << " " << *op << " " << rhs;
    } else {
      if (integer_op_str(op_type) && isIntegralType(data_type)) {
        auto int_op = integer_op_str(op_type);
        expr << *int_op;
      } else if (bool_op_str(op_type) && isBooleanType(data_type)) {
        auto bool_op = bool_op_str(op_type);
        expr << *bool_op;
      } else {
        expr << op_type;
        if (needFloatSuffix(op_type) && data_type == DataType::Float) {
          expr << "f";
        }
      }
      expr << "(" << lhs << ", " << rhs << ")";
    }
    return expr.str();
  }

  // If one argument is a tensorview and the other is a scalar, make sure we
  // cast the scalar to the tensorview type
  std::string scalarCast(Val* lhs, Val* rhs) {
    // If neither are scalars return
    if (!((lhs->isScalar() || rhs->isScalar()) &&
          (lhs->isA<kir::TensorIndex>() || rhs->isA<kir::TensorIndex>()))) {
      return "";
    }

    // Looking for mixed tensorview scalar options where types don't match
    // but are either both floating or both int types. We should cast
    // scalar to tensorview type in these instances.
    auto lhs_t = lhs->dtype();
    auto rhs_t = rhs->dtype();

    // If same type, don't cast anything
    if (lhs_t == rhs_t) {
      return "";
    }

    // Don't do anything when dealing with bools
    if (lhs_t == DataType::Bool || rhs_t == DataType::Bool) {
      return "";
    }

    // Mixing floating and int combination
    if ((isFloatingPointType(lhs_t) != isFloatingPointType(rhs_t)) ||
        (isIntegralType(lhs_t) != isIntegralType(rhs_t))) {
      return "";
    }

    std::stringstream cast;
    cast << "(" << (lhs->isA<kir::TensorIndex>() ? lhs_t : rhs_t) << ") ";
    return cast.str();
  }

  // If possible, replace pow with mul. Return true when successful.
  bool genPowerWithMul(const BinaryOp* bop) {
    if (bop->getBinaryOpType() != BinaryOpType::Pow) {
      return false;
    }

    auto rhs = bop->rhs();
    PolymorphicValue exponent;
    if (auto val_int = dynamic_cast<Val*>(rhs)) {
      if (val_int->isConst()) {
        exponent = val_int->value();
      }
    } else if (auto val_float = dynamic_cast<Val*>(rhs)) {
      if (val_float->isConst()) {
        auto fp_exp = val_float->value().as<double>();
        double int_exp = 0;
        if (std::modf(fp_exp, &int_exp) == 0) {
          exponent = int_exp;
        }
      }
    }

    if (!exponent.hasValue()) {
      return false;
    }

    // Only **2 and **3 are considered
    if (!(exponent == 2 || exponent == 3)) {
      return false;
    }

    auto lhs = gen(bop->lhs());

    if (print_inline_) {
      code_ << lhs << " * " << lhs;
      if (exponent == 3) {
        code_ << " * " << lhs;
      }
    } else {
      indent() << gen(bop->out());
      if (bop->out()->isScalar()) {
        code_ << " = " << lhs << " * " << lhs;
        if (exponent == 3) {
          code_ << " * " << lhs;
        }
      } else {
        code_ << "\n";
        indent() << kTab << "= " << lhs << "\n";
        indent() << kTab << "* " << lhs;
        if (exponent == 3) {
          code_ << "\n";
          indent() << kTab << "* " << lhs;
        }
      }
    }

    code_ << ";\n";
    return true;
  }

  void handle(const BinaryOp* bop) final {
    // Try replacing pow with mul
    if (genPowerWithMul(bop)) {
      return;
    }

    const auto op_type = bop->getBinaryOpType();
    if (print_inline_) {
      // Inline expression: `lhs op rhs`
      code_ << genBinaryOp(
          op_type, bop->out()->dtype(), gen(bop->lhs()), gen(bop->rhs()));
    } else {
      indent() << gen(bop->out());
      if (bop->out()->isScalar()) {
        // Single line: `out = lhs op rhs;`
        code_ << " = "
              << genBinaryOp(
                     op_type,
                     bop->out()->dtype(),
                     gen(bop->lhs()),
                     gen(bop->rhs()));
      } else {
        // Split TensorView expressions across multiple lines:
        //
        // out
        //    =  lhs
        //    op rhs;
        //

        auto cast = scalarCast(bop->lhs(), bop->rhs());
        if (auto op = inline_op_str(op_type)) {
          code_ << "\n";
          indent() << kTab << "= " << (bop->lhs()->isScalar() ? cast : "")
                   << gen(bop->lhs()) << "\n";
          indent() << kTab;
          code_ << *op << " " << (bop->rhs()->isScalar() ? cast : "")
                << gen(bop->rhs());
        } else {
          if (integer_op_str(op_type) && isIntegralType(bop->out()->dtype())) {
            auto int_op = integer_op_str(op_type);
            code_ << " = " << *int_op << "(\n";
          } else if (
              bool_op_str(op_type) && isBooleanType(bop->out()->dtype())) {
            auto bool_op = bool_op_str(op_type);
            code_ << " = " << *bool_op << "(\n";
          } else {
            std::stringstream op_str;
            op_str << op_type;
            if (needFloatSuffix(op_type) &&
                bop->out()->dtype() == DataType::Float) {
              op_str << "f";
            }
            code_ << " = " << op_str.str() << "(\n";
          }
          indent() << kTab << (bop->lhs()->isScalar() ? cast : "")
                   << gen(bop->lhs()) << ",\n";
          indent() << kTab << (bop->rhs()->isScalar() ? cast : "")
                   << gen(bop->rhs()) << ")";
        }
      }
      code_ << ";\n";
    }
  }

  void handle(const TernaryOp* top) final {
    if (!print_inline_) {
      indent() << gen(top->out());
      if (!top->out()->isScalar()) {
        code_ << "\n";
        indent() << kTab;
      }
      code_ << " = ";
    }

    // Don't use a runtime device function for where as the second and
    // third aguments should not be evaluated unless picked by the
    // condition. If a device function is implemnted as pass-by-value,
    // both arguments would be evaluated. Could be worked around by
    // pass-by-reference, but it's just simpler to use the C++ ? operator.
    if (top->getTernaryOpType() == TernaryOpType::Where) {
      code_ << gen(top->in1()) << " ? ";
      // Make sure the two operands of where has the same
      // type. Note that compiling "where(0.0f, 0.0)" fails because of
      // the overloading ambiguity.
      auto cast = scalarCast(top->in2(), top->in3());
      code_ << (top->in2()->isScalar() ? cast : "") << gen(top->in2()) << " : "
            << (top->in3()->isScalar() ? cast : "") << gen(top->in3());
    } else {
      code_ << top->getTernaryOpType() << "(" << gen(top->in1()) << ", "
            << gen(top->in2()) << ", " << gen(top->in3()) << ")";
    }

    if (!print_inline_) {
      code_ << ";\n";
    }
  }

  void handle(const ArrayConstruct* aop) final {
    if (!print_inline_) {
      indent() << gen(aop->out()) << " = ";
    }

    code_ << aop->out()->dtype() << "{";
    bool first = true;
    for (auto in : aop->inputs()) {
      if (!first) {
        code_ << ", ";
      }
      first = false;
      code_ << gen(in);
    }
    code_ << "}";

    if (!print_inline_) {
      code_ << ";\n";
    }
  }

  void handle(const GetItem* gop) final {
    if (!print_inline_) {
      indent() << gen(gop->out()) << " = ";
    }

    code_ << gen(gop->array()) << "[" << gen(gop->index()) << "]";

    if (!print_inline_) {
      code_ << ";\n";
    }
  }

  void handle(const IndexSelectOp* sop) final {
    // generate code
    if (!print_inline_) {
      indent() << gen(sop->output(0));
      if (!sop->output(0)->isScalar()) {
        code_ << "\n";
        indent() << kTab;
      }
      code_ << " = ";
    }

    code_ << gen(sop->input(0)) << ";\n";
  }

  void handle(const ScatterOp* sop) final {
    // generate code like T_output[... T_index[...]] = op(T_src[...]);
    if (sop->getScatterOpType() == ScatterOpType::Set) {
      // When value of index_tv are not unique, the behavior of Set is
      // non-deterministic
      indent() << gen(sop->output(0)) << " = " << gen(sop->input(2)) << ";\n";
    } else {
      NVF_ERROR(false, "unkown scatterOp");
    }
  }

  std::string genReductionOp(BinaryOpType op_type, DataType data_type) {
    std::stringstream lambda;
    lambda << "[](" << data_type << " &a, " << data_type << " b) "
           << "{ a = " << genBinaryOp(op_type, data_type, "a", "b") << "; }";
    return lambda.str();
  }

  void handle(const BroadcastOp* stmt) final {
    NVF_ERROR(stmt->out()->isA<kir::TensorIndex>());

    const ParallelTypeBitmap parallel_types =
        kernel_->summary().broadcast_parallel_types.at(stmt);

    if (parallel_types.none()) {
      // Not parallelized
      indent() << gen(stmt->out()) << "\n";
      indent() << kTab << " = " << gen(stmt->in()) << ";\n";
      return;
    }

    NVF_ERROR(
        !parallel_types.hasBID(),
        "Parallel broadcast across blocks should have been translated to a GridBroadcast IR node");

    ArgumentBuilder template_args;
    for (const ParallelType pt : kParallelTypeTIDs) {
      template_args.arg(parallel_types.get(pt));
    }
    template_args.arg(isAligned());

    const auto data_type = stmt->out()->dtype();

    ArgumentBuilder func_args;
    func_args.arg(gen(stmt->out()));
    func_args.arg(gen(stmt->in()));
    func_args.arg(genStaticCast(genPtrType(data_type), "shared_mem"));
    NVF_ERROR(stmt->predicate() != nullptr && stmt->predicate()->hasValue());
    func_args.arg(genInline(stmt->predicate()));

    indent() << genCall("broadcast::blockBroadcast", template_args, func_args)
             << ";\n";
  }

  void genSerialReduction(
      const kir::TensorIndex* output,
      const Val* input,
      BinaryOpType reduction_op_type) {
    const auto gen_out = gen(output);
    indent() << gen_out << " = "
             << genBinaryOp(
                    reduction_op_type, output->dtype(), gen_out, gen(input))
             << ";\n";
    return;
  }

  void genWarpReduction(
      const kir::TensorIndex* output,
      const kir::TensorIndex* input,
      const Val* init,
      BinaryOpType reduction_op_type,
      kir::Predicate* read_pred) {
    ArgumentBuilder template_args;
    template_args.arg(kernel_->getWarpPaddedParallelInfo().is_tidx_single_warp);
    template_args.arg(isAligned());

    ArgumentBuilder func_args;
    func_args.arg(gen(output));
    func_args.arg(gen(input));
    func_args.arg(genReductionOp(reduction_op_type, output->dtype()));
    func_args.arg(genStaticCast(genPtrType(output->dtype()), "shared_mem"));
    NVF_ERROR(read_pred != nullptr && read_pred->hasValue());
    func_args.arg(genInline(read_pred));
    func_args.arg(genStaticCast(output->dtype(), genInline(init)));

    indent() << genCall("warp::warpReduceTIDX", template_args, func_args)
             << ";\n";
  }

  void genBlockReduction(
      const kir::TensorIndex* output,
      const kir::TensorIndex* input,
      const Val* init,
      BinaryOpType reduction_op_type,
      kir::Predicate* read_pred,
      kir::Predicate* write_pred) {
    const auto par_domains = ir_utils::getParallelDomains(output);
    // Get parallel reduction domains
    const bool tidx =
        par_domains.find(ParallelType::TIDx) != par_domains.end() &&
        par_domains.at(ParallelType::TIDx)->isReduction();
    const bool tidy =
        par_domains.find(ParallelType::TIDy) != par_domains.end() &&
        par_domains.at(ParallelType::TIDy)->isReduction();
    const bool tidz =
        par_domains.find(ParallelType::TIDz) != par_domains.end() &&
        par_domains.at(ParallelType::TIDz)->isReduction();

    const auto data_type = output->dtype();

    ArgumentBuilder template_args;
    template_args.arg(tidx).arg(tidy).arg(tidz);
    template_args.arg(isAligned());

    ArgumentBuilder func_args;
    func_args.arg(gen(output));
    func_args.arg(gen(input));
    func_args.arg(genReductionOp(reduction_op_type, output->dtype()));
    func_args.arg(genStaticCast(genPtrType(data_type), "shared_mem"));
    NVF_ERROR(read_pred != nullptr && read_pred->hasValue());
    func_args.arg(genInline(read_pred));
    // Pass the write predicate if available and different from the
    // default predicate. The blockReduce runtime function uses the
    // default predicate for both read and write when only the
    // default one is given.
    if (write_pred != nullptr) {
      NVF_ERROR(write_pred->hasValue());
      func_args.arg(genInline(write_pred));
    }
    func_args.arg(genCall(data_type, genInline(init)));

    indent() << genCall("blockReduce", template_args, func_args) << ";\n";
  }

  void handle(const ReductionOp* rop) final {
    NVF_ERROR(rop->out()->isA<kir::TensorIndex>());

    const auto output = rop->out()->as<kir::TensorIndex>();
    const auto input = rop->in()->as<kir::TensorIndex>();
    const auto domain = output->view()->domain();
    const auto op_type = rop->getReductionOpType();

    const bool has_block_reduce = domain->hasBlockReduction();
    const bool has_grid_reduce = domain->hasGridReduction();

    NVF_ERROR(
        !has_grid_reduce,
        "ReductionOp does not support block parallelization. GridReductionOp must be used. ",
        rop->toString());

    if (!has_block_reduce) {
      genSerialReduction(output, input, op_type);
    } else if (
        auto reduction_id = ir_utils::getMaybeWarpReductionDim(output, input)) {
      genWarpReduction(output, input, rop->init(), op_type, rop->predicate());
    } else {
      genBlockReduction(
          output,
          input,
          rop->init(),
          op_type,
          rop->predicate(),
          rop->writePredicate());
    }
  }

  void handle(const LoadStoreOp* ldst) final {
    auto optype = ldst->opType();
    NVF_ERROR(
        optype != LoadStoreOpType::LdMatrix &&
            optype != LoadStoreOpType::CpAsync,
        "ldmatrix and cp.async should be lowered as kir::Asm");

    if (ldst->out()->isA<kir::TensorIndex>()) {
      auto out_ti = ldst->out()->as<kir::TensorIndex>();
      auto out_tv = out_ti->view();

      // dispatch mma initialization
      if (std::any_of(
              out_tv->getLoopDomain().begin(),
              out_tv->getLoopDomain().end(),
              [&](IterDomain* id) { return id->isMma(); })) {
        auto mma = dynamic_cast<MmaOp*>(out_tv->definition());
        NVF_ERROR(mma != nullptr, "CodeGen: mma op not in mma loop");
        NVF_ERROR(optype == LoadStoreOpType::Set);
        indent() << "(" << gen(ldst->out()) << ").set(0);\n";
        return;
      }

      // Get vectorization information
      int64_t vector_word_size = ir_utils::getVectorizeSize(out_tv);
      bool is_vector_op = vectorize_scope_ && vector_word_size != 1;

      if (is_vector_op && !ldst->in()->isScalar() &&
          !ir_utils::isLdMatrixOp(ldst)) {
        NVF_ERROR(
            ldst->out()->dtype() == ldst->in()->dtype(),
            "Vectorized store/load requires input and output datatypes match.");
      }

      // dispatch cp.async.bulk.tensor.tile
      if (optype == LoadStoreOpType::CpAsyncBulkTensorTile) {
        genCpAsyncBulkTensorTile(ldst);
        return;
      }

      // dispatch vectorized load/store
      if (is_vector_op) {
        NVF_ERROR(optype == LoadStoreOpType::Set);
        if (ldst->in()->isScalar()) {
          // Note:
          //  Circular buffered local tensors need indexed initialization,
          //   so will need to use `arraySet` option.
          if (out_tv->getMemoryType() == MemoryType::Local &&
              !out_tv->isCircularBuffered()) {
            // Vectorized initialization, explicit type conversion is needed for
            // complex numbers
            indent() << genVariableName(out_tv) << ".set("
                     << genCall(out_tv->dtype(), gen(ldst->in())) << ");\n";
          } else {
            // Note: currently arraySet option is not vectorized, so it will
            //  rely on auto vectorization pass of cuda compiler.
            indent() << "arraySet<" << out_tv->getDataType().value() << ", "
                     << vector_word_size << ">(&" << gen(ldst->out()) << ", "
                     << "(" << out_tv->getDataType().value() << ")"
                     << gen(ldst->in()) << ");\n";
          }
        } else {
          // Vectorized load
          NVF_ERROR(
              ldst->in()->isA<kir::TensorIndex>(),
              "Invalid input to unary op with tensor output, found: ",
              ldst->in()->toString());

          auto in_tv = ldst->in()->as<kir::TensorIndex>()->view();
          bool localToGlobal = out_tv->getMemoryType() == MemoryType::Global &&
              in_tv->getMemoryType() == MemoryType::Local;

          bool globalToLocal = out_tv->getMemoryType() == MemoryType::Local &&
              in_tv->getMemoryType() == MemoryType::Global;

          bool globalToGlobal = out_tv->getMemoryType() == MemoryType::Global &&
              in_tv->getMemoryType() == MemoryType::Global;

          bool is_volatile_to = out_tv->getMemoryType() == MemoryType::Global &&
              kernel_->summary().sync_map->needsRawSync(out_tv).hasBID();

          bool is_volatile_from =
              in_tv->getMemoryType() == MemoryType::Global &&
              kernel_->summary().sync_map->needsRawSync(in_tv).hasBID();

          if (localToGlobal) {
            indent() << "loadLocalToGlobal<" << ldst->out()->dtype()
                     << ", /*vec_size=*/" << vector_word_size
                     << ", /*is_volatile=*/"
                     << (is_volatile_to ? "true" : "false") << ">(";
            code_ << " &" << gen(ldst->out()) << ", &" << gen(ldst->in())
                  << ");\n";
          } else if (globalToLocal) {
            indent() << "loadGlobalToLocal<" << ldst->out()->dtype()
                     << ", /*vec_size=*/" << vector_word_size
                     << ", /*is_volatile=*/"
                     << (is_volatile_from ? "true" : "false") << ", "
                     << "CacheOp::" << ldst->cacheOp() << ">(&"
                     << gen(ldst->out()) << ", ";
            code_ << " &" << gen(ldst->in()) << ");\n";
          } else if (globalToGlobal) {
            indent() << "loadGlobalToGlobal<" << ldst->out()->dtype()
                     << ", /*vec_size=*/" << vector_word_size
                     << ", /*is_volatile_to=*/"
                     << (is_volatile_to ? "true" : "false")
                     << ", /*is_volatile_from=*/"
                     << (is_volatile_from ? "true" : "false") << ">(";
            code_ << " &" << gen(ldst->out()) << ", ";
            code_ << " &" << gen(ldst->in()) << ");\n";
          } else {
            indent() << "loadGeneric<" << ldst->out()->dtype() << ", "
                     << vector_word_size << ">(";
            code_ << " &" << gen(ldst->out()) << ", ";
            code_ << " &" << gen(ldst->in()) << ");\n";
          }
        }
        return;
      }
    }

    // Generic set op
    NVF_ERROR(optype == LoadStoreOpType::Set);

    if (!print_inline_ &&
        std::holds_alternative<StructType>(ldst->out()->dtype().type)) {
      auto out_type = std::get<StructType>(ldst->out()->dtype().type);
      auto in_type = std::get<StructType>(ldst->in()->dtype().type);
      for (const auto& field : out_type.fields) {
        if (!field.used_in_kernel) {
          continue;
        }
        indent() << gen(ldst->out()) << "." << field.name << " = "
                 << gen(ldst->in()) << "." << field.name << ";\n";
      }
      return;
    }

    if (!print_inline_) {
      indent() << gen(ldst->out());
      if (!ldst->out()->isScalar() && !ldst->in()->isScalar()) {
        code_ << "\n";
        indent() << kTab;
      }
      code_ << " = ";
    }
    code_ << gen(ldst->in());
    if (!print_inline_) {
      code_ << ";\n";
    }
  }

  void genBlockWelford(const WelfordOp* wop) {
    NVF_ERROR(
        ir_utils::getTvOutput(wop)->domain()->hasBlockReduction(),
        "Not block-parallel WelfordOp: ",
        wop->toString());

    const auto has_grid_reduce =
        ir_utils::getTvOutput(wop)->domain()->hasGridReduction();
    const auto data_type = wop->outAvg()->dtype();
    const auto index_type = wop->outN()->dtype();

    // TODO: Instead of decomposing block and grid-parallel welford
    // into blockWelford and gridWelford calls, thus requiring
    // temporary variables like below, extend gridWelford to
    // support block reductions. gridReduce already supports block
    // reductions as well.

    auto out_avg = has_grid_reduce
        ? "block_result_avg_" + std::to_string(block_reduce_name_)
        : gen(wop->outAvg());
    auto out_var = has_grid_reduce
        ? "block_result_var_" + std::to_string(block_reduce_name_)
        : gen(wop->outVar());
    auto out_n = has_grid_reduce
        ? "block_result_n_" + std::to_string(block_reduce_name_)
        : gen(wop->outN());

    if (has_grid_reduce) {
      // allocate block result
      indent() << data_type << " " << out_avg << " = " << gen(wop->initAvg())
               << ";\n";
      indent() << data_type << " " << out_var << " = " << gen(wop->initVar())
               << ";\n";
      indent() << index_type << " " << out_n << " = " << gen(wop->initN())
               << ";\n";
    }

    const auto par_domains = ir_utils::getParallelDomains(wop->out());
    // Get parallel reduction domains
    const bool tidx =
        par_domains.find(ParallelType::TIDx) != par_domains.end() &&
        par_domains.at(ParallelType::TIDx)->isReduction();
    const bool tidy =
        par_domains.find(ParallelType::TIDy) != par_domains.end() &&
        par_domains.at(ParallelType::TIDy)->isReduction();
    const bool tidz =
        par_domains.find(ParallelType::TIDz) != par_domains.end() &&
        par_domains.at(ParallelType::TIDz)->isReduction();

    ArgumentBuilder template_args;
    template_args.arg(tidx).arg(tidy).arg(tidz);
    template_args.arg(isAligned());

    ArgumentBuilder func_args;
    func_args.arg(out_avg);
    func_args.arg(out_var);
    func_args.arg(out_n);
    func_args.arg(gen(wop->inAvg()));
    // inVar can be ZeroVal, and in that case cast seems necessary
    if (wop->inVar()->isZeroInt()) {
      func_args.arg(genStaticCast(data_type, gen(wop->inVar())));
    } else {
      func_args.arg(gen(wop->inVar()));
    }
    // This seems always necessary
    func_args.arg(genStaticCast(index_type, gen(wop->inN())));
    func_args.arg(genReinterpretCast(genPtrType(data_type), "shared_mem_avg"));
    func_args.arg(genReinterpretCast(genPtrType(data_type), "shared_mem_var"));
    func_args.arg(genReinterpretCast(genPtrType(index_type), "shared_mem_n"));
    NVF_ERROR(wop->predicate() != nullptr);
    NVF_ERROR(wop->predicate() != nullptr && wop->predicate()->hasValue());
    func_args.arg(genInline(wop->predicate()));
    if (wop->writePredicate() != nullptr) {
      NVF_ERROR(wop->writePredicate()->hasValue());
      func_args.arg(genInline(wop->writePredicate()));
    }
    func_args.arg(genStaticCast(data_type, 0));

    indent() << genCall("blockWelford", template_args, func_args) << ";\n";
  }

  void handle(const WelfordOp* wop) final {
    NVF_ERROR(wop->out()->isA<kir::TensorIndex>());

    const auto out = wop->out()->as<kir::TensorIndex>();
    const auto& domain = out->view()->domain();

    const auto out_var = wop->outVar();
    const auto out_avg = wop->outAvg();
    const auto out_N = wop->outN();

    const auto in_var = wop->inVar();
    const auto in_avg = wop->inAvg();
    const auto in_N = wop->inN();

    // inVar was allowed to be nullptr. Make sure it isn't.
    NVF_ERROR(in_var != nullptr, "Welford var input nullptr not allowed");

    const bool has_block_reduce = domain->hasBlockReduction();
    const bool has_grid_reduce = domain->hasGridReduction();

    if (!has_block_reduce && !has_grid_reduce) {
      indent() << "welfordCombine ("
               << "\n";
      indent() << kTab << gen(out_avg) << ",\n";
      indent() << kTab << gen(out_var) << ",\n";
      indent() << kTab << gen(out_N) << ",\n";
      indent() << kTab << gen(in_avg) << ",\n";
      indent() << kTab << "(" << out_avg->dtype() << ")" << gen(in_var)
               << ",\n";
      indent() << kTab << "(" << out_N->dtype() << ")" << gen(in_N) << ");\n";
    } else if (has_block_reduce) {
      genBlockWelford(wop);
    }
  }

  void handle(const kir::VectorizedWelfordOp* wop) final {
    const auto out_var = wop->outVar();
    const auto out_avg = wop->outAvg();
    const auto out_N = wop->outN();
    const auto in_avg = wop->inAvg();

    bool output_gmem =
        std::any_of(wop->outputs().begin(), wop->outputs().end(), [](Val* out) {
          return out->as<kir::TensorIndex>()->view()->getMemoryType() ==
              MemoryType::Global;
        });

    auto pred_bool = wop->hoistedPredicate()->value();
    bool is_predicated = !(pred_bool.hasValue() && pred_bool.as<bool>());

    ArgumentBuilder func_args;
    func_args.arg(gen(out_avg));
    func_args.arg(gen(out_var));
    func_args.arg(gen(out_N));
    func_args.arg(gen(in_avg));
    func_args.arg(gen(wop->reciprocalOfCount()));
    func_args.arg(gen(wop->count()));
    if (is_predicated) {
      func_args.arg(gen(wop->hoistedPredicate()));
    }

    ArgumentBuilder template_args;
    template_args.arg(out_avg->getDataType().value());
    if (is_predicated) {
      template_args.arg(output_gmem);
    }

    indent() << genCall("welfordVectorized", template_args, func_args) << ";\n";
  }

  // Support ReductionOp and WelfordOp
  template <typename REDUCTION_OP>
  std::string generateGridReduceTemplateFlags(
      const REDUCTION_OP* rop,
      const ParallelTypeBitmap& thread_pred) {
    NVF_ERROR(
        !rop->isAllreduce(),
        "This is not for the allreduce reduction kernel\n");

    const auto par_domains = ir_utils::getParallelDomains(rop->outputs()[0]);
    ArgumentBuilder flags;
    for (const ParallelType pt : kParallelTypeThreads) {
      const bool parallel_reduction =
          par_domains.find(pt) != par_domains.end() &&
          par_domains.at(pt)->isReduction();
      const bool pred = thread_pred.get(pt);
      NVF_ERROR(
          !(parallel_reduction && pred), "Cannot reduce predicated axis: ", pt);
      bool flag = false;
      if (isParallelTypeBlockDim(pt)) {
        flag = parallel_reduction;
      } else {
        flag = !pred && !parallel_reduction;
      }
      flags.arg(flag);
    }
    return flags.str();
  }

  // TODO: This should replace generateGridReduceTemplateFlags once
  // GridWelford is refactored as GridReduction.
  template <typename REDUCTION_OP>
  std::string generateGridReduceTemplateFlags2(
      const REDUCTION_OP* rop,
      const ParallelTypeBitmap& thread_pred) {
    NVF_ERROR(
        !rop->isAllreduce(),
        "This is not for the allreduce reduction kernel\n");

    const auto par_domains =
        ir_utils::getParallelDomains(ir_utils::getTvOutput(rop));
    ArgumentBuilder flags;
    for (const ParallelType pt : kParallelTypeThreads) {
      const bool parallel_reduction =
          par_domains.find(pt) != par_domains.end() &&
          par_domains.at(pt)->isReduction();
      const bool pred = thread_pred.get(pt);
      NVF_ERROR(
          !(parallel_reduction && pred), "Cannot reduce predicated axis: ", pt);
      flags.arg(parallel_reduction);
    }
    return flags.str();
  }

  void addProfileArguments(ArgumentBuilder& func_args, const Expr* expr) {
    if (isOptionEnabled(EnableOption::KernelProfile) &&
        kernel_->profile().isProfiled(expr)) {
      const auto& buffer_indices =
          kernel_->profile().getIndicesInProfileBuffer(expr);
      auto buffer = kernel_->profile().getBuffer();
      NVF_ERROR(buffer != nullptr);
      for (const auto& index : buffer_indices) {
        func_args.arg(genVariableName(buffer))
            .append("[")
            .append(index)
            .append("]");
      }
    }
  }

  void handle(const kir::GridReduction* grop) final {
    NVF_ERROR(grop->out()->isA<kir::TensorIndex>());

    const auto out = grop->out()->as<kir::TensorIndex>();
    const auto domain = out->view()->domain();
    NVF_ERROR(domain->hasGridReduction());

    const auto data_type = grop->out()->dtype();
    const auto op_type = grop->getReductionOpType();

    if (grop->isSerial()) {
      generateSerialGridReduction(grop);
      return;
    }

    NVF_ERROR(grop->reduction_buffer()->buffer()->isA<TensorView>());
    NVF_ERROR(grop->sync_buffer()->buffer()->isA<TensorView>());
    const auto work_buffer =
        grop->reduction_buffer()->buffer()->as<TensorView>();
    const auto sync_buffer = grop->sync_buffer()->buffer()->as<TensorView>();

    if (grop->isAllreduce()) {
      generateGridAllreduce(grop);
      return;
    }

    const std::string flags_str =
        generateGridReduceTemplateFlags2(grop, grop->threadPredicate());

    const bool persistent_sync =
        kernel_->summary().has_cooperative_grid_reduction;

    // Since block-level reduction is already done, those dimensions
    // with tidx/y/z being true do not participate in the grid
    // reduction.
    ArgumentBuilder template_args;
    template_args.arg(flags_str).arg(persistent_sync).arg(isAligned());

    ArgumentBuilder func_args(block_nest_level_ + 1, kTab);
    func_args.arg(gen(grop->out()));
    func_args.arg(gen(grop->in()));
    func_args.arg(genReductionOp(op_type, out->dtype()));
    func_args.arg("&").append(genVariableName(work_buffer)).append("[0]");
    func_args.arg("&").append(genVariableName(sync_buffer)).append("[0]");
    func_args.arg(genCall("static_cast", ptrType(data_type), "shared_mem"));
    // read and write predicates
    NVF_ERROR(grop->predicate() != nullptr && grop->predicate()->hasValue());
    const auto read_pred = genInline(grop->predicate());
    func_args.arg(read_pred);
    if (grop->writePredicate() != nullptr) {
      NVF_ERROR(grop->writePredicate()->hasValue());
      func_args.arg(genInline(grop->writePredicate()));
    } else {
      func_args.arg(read_pred);
    }
    // Init val
    func_args.arg(genCall(data_type, genInline(grop->init())));
    func_args.arg(genInline(grop->entrance_index()));
    func_args.arg(genInline(grop->entrances()));

    addProfileArguments(func_args, grop);

    indent() << "reduction::gridReduce<" << template_args << ">(\n";
    indent() << kTab << func_args << ");\n";
  }

  std::string genFusedReductionName(const TensorView* reduction_out) {
    return genVariableName(reduction_out) + "_reduction";
  }

  void generateSerialGridReduction(const kir::GridReduction* grop) {
    NVF_ERROR(grop->isSerial());

    const auto out = grop->out()->as<kir::TensorIndex>();

    const auto data_type = grop->out()->dtype();
    const auto op_type = grop->getReductionOpType();

    const auto par_domains =
        ir_utils::getParallelDomains(ir_utils::getTvOutput(grop));
    ArgumentBuilder block_flags;

    for (const ParallelType pt :
         {ParallelType::BIDx, ParallelType::BIDy, ParallelType::BIDz}) {
      const bool parallel_reduction =
          par_domains.find(pt) != par_domains.end() &&
          par_domains.at(pt)->isReduction();
      block_flags.arg(parallel_reduction);
    }

    std::string idx_in_segment = genCall(
        "index_utils::maskedOffset",
        block_flags,
        ArgumentBuilder().arg("blockIdx").arg("gridDim"));
    std::string segment_size = genCall(
        "index_utils::maskedSize",
        block_flags,
        ArgumentBuilder().arg("gridDim"));

    int64_t vectorize_size = ir_utils::getVectorizeSize(out->view());

    ArgumentBuilder template_args;
    template_args.arg("/*vec_size=*/").append(std::to_string(vectorize_size));

    ArgumentBuilder func_args(block_nest_level_ + 1, kTab);
    func_args.arg("&").append(gen(out));
    func_args.arg("&").append(gen(grop->in()));
    func_args.arg(gen(grop->init()));
    func_args.arg("&").append(gen(grop->serialReductionTensor()));
    func_args.arg(genReductionOp(op_type, out->dtype()));

    // Whether this is the first or last step
    func_args.arg(idx_in_segment).append(" == 0");
    func_args.arg(idx_in_segment)
        .append(" == ")
        .append(segment_size)
        .append(" - 1");
    // TODO: can we hoist the first and last step predicates? We might need to
    // attach them to grop in order to do that?

    // read and write predicates
    NVF_ERROR(grop->predicate() != nullptr && grop->predicate()->hasValue());
    const auto read_pred = genInline(grop->predicate());
    func_args.arg(read_pred);
    if (grop->writePredicate() != nullptr) {
      NVF_ERROR(grop->writePredicate()->hasValue());
      func_args.arg(genInline(grop->writePredicate()));
    } else {
      func_args.arg(read_pred);
    }

    indent() << "reduction::serialReductionStep<" << template_args << ">(\n";
    indent() << kTab << func_args << ");\n";
  }

  void generateGridAllreduce(const kir::GridReduction* grop) {
    NVF_ERROR(grop->isAllreduce());

    const auto out = grop->out()->as<kir::TensorIndex>();

    const auto data_type = grop->out()->dtype();
    const auto op_type = grop->getReductionOpType();

    const auto work_buffer =
        grop->reduction_buffer()->buffer()->as<TensorView>();
    const auto sync_buffer = grop->sync_buffer()->buffer()->as<TensorView>();

    const auto reduction_name = genFusedReductionName(out->view());

    // template <bool Aligned, typename Func, typename... Types>
    // __device__ __inline__ void reduce(
    //   RefTuple<Types...> out,
    //   const LocalTuple<Types...>& inp,
    //   VolatilePtrTuple<Types...> global_work_buffer,
    //   int64_t* global_sync_buffer, // Allocated as product of all
    //                                // non-participating Grid dimension
    //   PtrTuple<Types...> shared_buf,
    //   bool read_pred, // Prevent reading from out of bounds memory
    //   bool write_pred, // Prevent from writing out of bounds
    //   const LocalTuple<Types...>& init_val,
    //   Func reduction_op);

    ArgumentBuilder template_args;
    template_args.arg(isAligned());

    ArgumentBuilder func_args(block_nest_level_ + 1, kTab);
    // out
    func_args.arg(genCall("RefTuple", data_type, gen(grop->out())));
    // inp
    func_args.arg(genCall("ConstRefTuple", data_type, gen(grop->in())));
    // global_work_buffer
    func_args.arg(genCall(
        "VolatilePtrTuple",
        data_type,
        "&" + genVariableName(work_buffer) + "[0]"));
    // global_sync_buffer
    func_args.arg("&").append(genVariableName(sync_buffer)).append("[0]");
    // shared_buf
    func_args.arg(genCall(
        "PtrTuple",
        data_type,
        genCall("static_cast", ptrType(data_type), "shared_mem")));
    // read and write predicates
    NVF_ERROR(grop->predicate() != nullptr && grop->predicate()->hasValue());
    const auto read_pred = genInline(grop->predicate());
    auto write_pred = read_pred;
    if (grop->writePredicate() != nullptr) {
      NVF_ERROR(grop->writePredicate()->hasValue());
      write_pred = genInline(grop->writePredicate());
    }
    func_args.arg(read_pred).arg(write_pred);
    // init_val
    func_args.arg(genCall("LocalTuple", data_type, genInline(grop->init())));
    // reduction_op
    func_args.arg(genReductionOp(op_type, out->dtype()));

    addProfileArguments(func_args, grop);

    indent() << genCall(reduction_name + ".reduce", template_args, func_args)
             << ";\n";
  }

  void generateIterGroupedGridReduction(
      const int num_grouped_iterations,
      const kir::GroupedGridReduction* grop) {
    NVF_ERROR(grop->output(0)->isA<kir::TensorIndex>());
    const auto output = grop->output(0)->as<kir::TensorIndex>();
    const auto input = grop->input(0)->as<kir::TensorIndex>();
    const auto op_type = grop->getReductionOpType(0);
    const auto data_type = grop->output(0)->dtype();

    const std::string flags_str =
        generateGridReduceTemplateFlags2(grop, grop->threadPredicate());

    const bool persistent_sync =
        kernel_->summary().has_cooperative_grid_reduction;

    // Since block-level reduction is already done, those dimensions
    // with tidx/y/z being true do not participate in the grid
    // reduction.
    ArgumentBuilder template_args;
    template_args.arg(flags_str)
        .arg(persistent_sync)
        .arg(isAligned())
        .arg(num_grouped_iterations);

    const auto work_buffer =
        grop->reduction_buffers().at(0)->buffer()->as<TensorView>();
    const auto sync_buffer = grop->sync_buffer()->buffer()->as<TensorView>();

    ArgumentBuilder func_args(block_nest_level_ + 1, kTab);
    auto output_tv = output->view();
    auto va = kernel_->summary().vectorized_accesses;
    if (va.find(output_tv) != va.end()) {
      func_args.arg(genVariableName(output) + ".array");
    } else {
      func_args.arg(genVariableName(output));
    }
    func_args.arg(genVariableName(input));
    func_args.arg(genReductionOp(op_type, data_type));
    func_args.arg("&").append(genVariableName(work_buffer)).append("[0]");
    func_args.arg("&").append(genVariableName(sync_buffer)).append("[0]");
    func_args.arg(genCall("static_cast", ptrType(data_type), "shared_mem"));
    // read and write predicates
    NVF_ERROR(grop->predicate() != nullptr && grop->predicate()->hasValue());
    const auto read_pred = genInline(grop->predicate());
    func_args.arg(read_pred);
    if (grop->writePredicate() != nullptr) {
      NVF_ERROR(grop->writePredicate()->hasValue());
      func_args.arg(genInline(grop->writePredicate()));
    } else {
      func_args.arg(read_pred);
    }
    // Init val
    func_args.arg(genCall(data_type, genInline(grop->initVal(0))));

    addProfileArguments(func_args, grop);

    indent() << "reduction::iterGroupedGridReduce<" << template_args << ">(\n";
    indent() << kTab << func_args << ");\n";
  }

  void handle(const kir::GroupedGridReduction* grouped_grop) final {
    const auto out = ir_utils::getTvOutput(grouped_grop);
    const auto domain = out->domain();
    NVF_ERROR(domain->hasGridReduction());
    NVF_ERROR(grouped_grop->sync_buffer()->buffer()->isA<TensorView>());
    const auto sync_buffer =
        grouped_grop->sync_buffer()->buffer()->as<TensorView>();
    if (grouped_grop->isAllreduce()) {
      generateGroupedGridAllreduce(grouped_grop);
      return;
    }

    // iter domain grouped grid reduction, used for outer reduction
    // where iter domain is vectorized.
    if (grouped_grop->numHorizontallyGroupedExprs() == 1) {
      const auto num_grouped_iterations =
          getGroupedLoopIndexConcreteIntSets().size();
      NVF_ERROR(
          num_grouped_iterations > 1,
          "num_grouped_iterations should be greater than 1. Got: ",
          num_grouped_iterations);
      return generateIterGroupedGridReduction(
          (int)num_grouped_iterations, grouped_grop);
    }

    NVF_ERROR(
        grouped_grop->numHorizontallyGroupedExprs() == 2,
        "Only grouping of 2 reductions is supported. ",
        grouped_grop->toString());

    const std::string flags_str = generateGridReduceTemplateFlags2(
        grouped_grop, grouped_grop->threadPredicate());

    const bool persistent_sync =
        kernel_->summary().has_cooperative_grid_reduction;

    // Since block-level reduction is already done, those dimensions
    // with tidx/y/z being true do not participate in the grid
    // reduction.
    ArgumentBuilder template_args;
    template_args.arg(flags_str).arg(persistent_sync).arg(isAligned());

    ArgumentBuilder func_args(block_nest_level_ + 1, kTab);

    // Append arguments for each reduction
    for (const auto i :
         c10::irange(grouped_grop->numHorizontallyGroupedExprs())) {
      NVF_ERROR(
          grouped_grop->reduction_buffers().at(i)->buffer()->isA<TensorView>());
      const auto work_buffer =
          grouped_grop->reduction_buffers().at(i)->buffer()->as<TensorView>();

      func_args.arg(gen(grouped_grop->output(i)));
      func_args.arg(gen(grouped_grop->input(i)));
      func_args.arg(genCall(
          grouped_grop->output(i)->dtype(),
          genInline(grouped_grop->initVal(i))));
      func_args.arg(genReductionOp(
          grouped_grop->getReductionOpType(i),
          grouped_grop->output(i)->dtype()));
      func_args.arg("&").append(genVariableName(work_buffer)).append("[0]");
    }

    // The rest of the arguments are common between the reductions
    func_args.arg("&").append(genVariableName(sync_buffer)).append("[0]");
    func_args.arg("shared_mem");
    // read and write predicates
    NVF_ERROR(
        grouped_grop->predicate() != nullptr &&
        grouped_grop->predicate()->hasValue());
    const auto read_pred = genInline(grouped_grop->predicate());
    func_args.arg(read_pred);
    if (grouped_grop->writePredicate() != nullptr) {
      NVF_ERROR(grouped_grop->writePredicate()->hasValue());
      func_args.arg(genInline(grouped_grop->writePredicate()));
    } else {
      func_args.arg(read_pred);
    }

    func_args.arg(genInline(grouped_grop->entrance_index()));
    func_args.arg(genInline(grouped_grop->entrances()));

    addProfileArguments(func_args, grouped_grop);

    indent() << "reduction::gridReduceGroup<" << template_args << ">(\n";
    indent() << kTab << func_args << ");\n";
  }

  void handle(const kir::GroupedGridWelford* grouped_gwop) final {
    if (grouped_gwop->isAllreduce()) {
      if (grouped_gwop->useOuterOpt()) {
        generateGroupedGridAllreduceWelfordOuter(grouped_gwop);
      } else {
        generateGroupedGridAllreduceWelford(grouped_gwop);
      }
      return;
    } else {
      NVF_ERROR(
          false, "Non-allreduce grouped grid welford is not yet supported");
    }
  }

  // Enumerates all combinations of index values of grouped
  // loops. Each combination is a vector of loop index values. The
  // length of the vector is the number of grouped loops.
  //
  // Example 1: only one domain of extent 2 is grouped: {{0}, {1}}.
  // Example 2: two domains of extents 2 and 3 are grouped: {{0, 0},
  // {0, 1}, {0, 2}, {1, 0}, {1, 1}, {1, 2}}
  std::vector<std::vector<int64_t>> getGroupedLoopIndexConcreteIntSets() {
    std::vector<std::vector<int64_t>> index_combinationsatoins;

    // Initialize with an empty vector
    index_combinationsatoins.emplace_back();

    // Incrementally build a combinatorial set
    for (const auto loop : grouped_loops_) {
      const auto iter_count = loop->stop()->evaluate();
      std::vector<std::vector<int64_t>> new_combinations;
      // Append integers from 0 to iter_count to all the vectors built
      // so far
      for (const auto& index_vec : index_combinationsatoins) {
        for (int64_t i = 0; i < iter_count; ++i) {
          auto index_vec_appended = index_vec;
          index_vec_appended.push_back(i);
          new_combinations.push_back(index_vec_appended);
        }
      }
      index_combinationsatoins = std::move(new_combinations);
    }

    return index_combinationsatoins;
  }

  //! Returns all combinations of maps from index Vals of grouped loops to their
  //! conrete integers.
  std::vector<std::unordered_map<const Val*, int64_t>>
  getLoopIndexReplacementMaps() {
    std::vector<std::unordered_map<const Val*, int64_t>> maps;

    if (grouped_loops_.empty()) {
      std::unordered_map<const Val*, int64_t> empty_map;
      return {empty_map};
    }

    // Vector of indices of grouped loops
    std::vector<Val*> loop_indices;
    std::transform(
        grouped_loops_.begin(),
        grouped_loops_.end(),
        std::back_inserter(loop_indices),
        [](const ForLoop* loop) { return loop->index(); });

    // All combinations of loop index integer values
    const auto index_val_sets = getGroupedLoopIndexConcreteIntSets();

    // Create maps from loop index Vals to integers
    for (const auto& index_values : index_val_sets) {
      NVF_ERROR(loop_indices.size() == index_values.size());
      std::unordered_map<const Val*, int64_t> index_val_map;
      for (const auto i : c10::irange(loop_indices.size())) {
        auto loop_index = loop_indices.at(i);
        auto index_val = index_values.at(i);
        index_val_map.emplace(loop_index, index_val);
      }
      maps.emplace_back(std::move(index_val_map));
    }

    return maps;
  }

  void generateGroupedGridAllreduce(
      const kir::GroupedGridReduction* grouped_grop) {
    NVF_ERROR(grouped_grop->isAllreduce());

    // There are two dimensions of grouping: horizontal grouping and
    // iteration grouping. The total number of individual reductions
    // is the number of horizontal reductions * the extent of grouped
    // iterations. All of them are packed into a single grid reduction
    // call. The number of reductions is limited, and currently it is
    // simply an error if exceeded. This could be avoided by
    // decomposing grouped_grop into smaller groups within the
    // limit. TODO: Support a larger number of reductions.

    // First, enumerate all combinations of loop index values of
    // grouped IterDomains. If only a single domain is grouped, this
    // is simply just a 1D vector of integer from 0 to extent-1. If
    // two domains are grouped, combinations of two integer vectors
    // are returned. These loop index value vectors are returned as a
    // map from loop index Vals to concrete int values.
    const auto index_replacement_maps = getLoopIndexReplacementMaps();
    const auto num_grouped_iterations = index_replacement_maps.size();

    // This is also checked at the lowering validaiton time, so it
    // isn't strictly necessary.
    NVF_ERROR(
        num_grouped_iterations * grouped_grop->numHorizontallyGroupedExprs() <=
            kMaxNumGroupedReductions,
        "Too many grouped reductions: ",
        grouped_grop->toString(),
        ". Up to ",
        kMaxNumGroupedReductions,
        " reductions are allowed.");

    ArgumentBuilder template_flags;
    template_flags.arg(isAligned());

    ArgumentBuilder types;
    ArgumentBuilder outputs;
    ArgumentBuilder inputs;
    ArgumentBuilder work_bufs;
    ArgumentBuilder init_vals;
    ArgumentBuilder reduction_ops;

    ArgumentBuilder bool_types;
    ArgumentBuilder read_preds;
    ArgumentBuilder write_preds;

    for (const auto expr_index :
         c10::irange(grouped_grop->numHorizontallyGroupedExprs())) {
      const auto data_type = grouped_grop->outputs().at(expr_index)->dtype();
      NVF_ERROR(grouped_grop->reduction_buffers()
                    .at(expr_index)
                    ->buffer()
                    ->isA<TensorView>());

      for (const auto& group_index :
           c10::irange(index_replacement_maps.size())) {
        // Set the index replacement map with the concrete values of
        // indices of grouped loops.
        index_replacement_map_ = index_replacement_maps.at(group_index);

        types.arg(data_type);

        // out
        outputs.arg(gen(grouped_grop->outputs().at(expr_index)));

        // inp
        inputs.arg(gen(grouped_grop->inputs().at(expr_index)));

        // global_work_buffer
        const auto work_buffer = grouped_grop->reduction_buffers()
                                     .at(expr_index)
                                     ->buffer()
                                     ->as<TensorView>();
        // Separate Work buffer is used for each reduction.
        auto work_buffer_offset = group_index == 0
            ? "0"
            : (genInline(grouped_grop->buffer_stride()) + " * " +
               std::to_string(group_index));
        work_bufs.arg("&")
            .append(genVariableName(work_buffer))
            .append("[")
            .append(work_buffer_offset)
            .append("]");
        auto iv = (grouped_grop->initVal(expr_index));
        // Python scalar only has double, int64_t and complex double, there is
        // no float, int32 and complex float. PyTorch scalar has the same design
        // as python scalar, so the dtype might not match explicit type
        // conversion is needed for complex<float> to complex<double>
        if (iv->dtype() != data_type) {
          init_vals.arg(genCall(data_type, gen(iv)));
        } else {
          init_vals.arg(genInline(iv));
        }
        reduction_ops.arg(genReductionOp(
            grouped_grop->getReductionOpType(expr_index),
            grouped_grop->output(expr_index)->dtype()));

        // read and write predicates
        bool_types.arg("bool");
        // Same argument for all inputs. Different predicates would be
        // used when grouping is done across iterations
        NVF_ERROR(
            grouped_grop->predicate() != nullptr &&
            grouped_grop->predicate()->hasValue());
        const auto read_pred = genInline(grouped_grop->predicate());
        read_preds.arg(read_pred);
        if (grouped_grop->writePredicate() != nullptr) {
          NVF_ERROR(grouped_grop->writePredicate()->hasValue());
          write_preds.arg(genInline(grouped_grop->writePredicate()));
        } else {
          write_preds.arg(read_pred);
        }

        index_replacement_map_.clear();
      }
    }

    ArgumentBuilder func_args(block_nest_level_ + 1, kTab);
    func_args.arg(genCall("RefTuple", types, outputs));
    func_args.arg(genCall("ConstRefTuple", types, inputs));
    func_args.arg(genCall("VolatilePtrTuple", types, work_bufs));
    func_args.arg(genCall("LocalTuple", types, init_vals));

    // global_sync_buffer
    const auto sync_buffer =
        grouped_grop->sync_buffer()->buffer()->as<TensorView>();
    func_args.arg("&").append(genVariableName(sync_buffer)).append("[0]");

    // shared_buf
    func_args.arg("shared_mem");

    func_args.arg(genCall("LocalTuple", bool_types, read_preds));
    func_args.arg(genCall("LocalTuple", bool_types, write_preds));

    addProfileArguments(func_args, grouped_grop);

    func_args.arg(reduction_ops);

    indent() << genCall(
                    genFusedReductionName(ir_utils::getTvOutput(grouped_grop)) +
                        ".reduceGroup",
                    template_flags,
                    func_args)
             << ";\n";
  }

  // Mostly the same as the grouped grid redution version
  void generateGroupedGridAllreduceWelford(
      const kir::GroupedGridWelford* grouped_gwop) {
    NVF_ERROR(grouped_gwop->isAllreduce());

    const auto index_replacement_maps = getLoopIndexReplacementMaps();
    const auto num_grouped_iterations = index_replacement_maps.size();

    // This is also checked at the lowering validaiton time, so it
    // isn't strictly necessary.
    NVF_ERROR(
        num_grouped_iterations * grouped_gwop->numHorizontallyGroupedExprs() <=
            kMaxNumGroupedReductions,
        "Too many grouped reductions: ",
        grouped_gwop->toString(),
        ". Up to ",
        kMaxNumGroupedReductions,
        " reductions are allowed.");

    ArgumentBuilder data_types;
    ArgumentBuilder index_types;

    // Note that the data type of var and avg and that of N are the
    // same with all the welford ops since we only support
    // grouping of iterations.
    const auto data_type = grouped_gwop->outputVals().at(0).avg()->dtype();
    const auto index_type = grouped_gwop->outputVals().at(0).N()->dtype();

    std::array<ArgumentBuilder, 3> out_args;
    std::array<ArgumentBuilder, 3> in_args;
    std::array<ArgumentBuilder, 3> init_args;
    std::array<ArgumentBuilder, 3> work_bufs;

    ArgumentBuilder bool_types;
    ArgumentBuilder read_preds;
    ArgumentBuilder write_preds;

    auto output_vals = grouped_gwop->outputVals();
    auto input_vals = grouped_gwop->inputVals();
    auto init_vals = grouped_gwop->initVals();

    for (const auto expr_index :
         c10::irange(grouped_gwop->numHorizontallyGroupedExprs())) {
      const auto& output = output_vals.at(expr_index);
      const auto& input = input_vals.at(expr_index);
      const auto& init = init_vals.at(expr_index);

      for (const auto& group_index :
           c10::irange(index_replacement_maps.size())) {
        // Set the index replacement map with the concrete values of
        // indices of grouped loops.
        index_replacement_map_ = index_replacement_maps.at(group_index);

        data_types.arg(data_type);
        index_types.arg(index_type);

        auto work_buffer_offset = group_index == 0
            ? "0"
            : (genInline(grouped_gwop->buffer_stride()) + " * " +
               std::to_string(group_index));

        // Setup arguments for avg, var, and N
        for (const auto i : c10::irange(3)) {
          out_args[i].arg(gen(output.get(i)));
          in_args[i].arg(gen(input.get(i)));
          init_args[i].arg(gen(init.get(i)));
          const auto work_buffer = grouped_gwop->reduction_buffers()[i]
                                       .at(expr_index)
                                       ->buffer()
                                       ->as<TensorView>();
          work_bufs[i]
              .arg("&")
              .append(genVariableName(work_buffer))
              .append("[")
              .append(work_buffer_offset)
              .append("]");
        }

        // read and write predicates
        bool_types.arg("bool");
        // Same argument for all inputs. Different predicates would be
        // used when grouping is done across iterations
        NVF_ERROR(grouped_gwop->predicate() != nullptr);
        NVF_ERROR(
            grouped_gwop->predicate() != nullptr &&
            grouped_gwop->predicate()->hasValue());
        const auto read_pred = genInline(grouped_gwop->predicate());
        read_preds.arg(read_pred);
        if (grouped_gwop->writePredicate() != nullptr) {
          NVF_ERROR(grouped_gwop->writePredicate()->hasValue());
          write_preds.arg(genInline(grouped_gwop->writePredicate()));
        } else {
          write_preds.arg(read_pred);
        }

        index_replacement_map_.clear();
      }
    }

    ArgumentBuilder func_args(block_nest_level_ + 1, kTab);
    // output
    func_args.arg(genCall("RefTuple", data_types, out_args[0]));
    func_args.arg(genCall("RefTuple", data_types, out_args[1]));
    func_args.arg(genCall("RefTuple", index_types, out_args[2]));
    // input
    func_args.arg(genCall("ConstRefTuple", data_types, in_args[0]));
    func_args.arg(genCall("ConstRefTuple", data_types, in_args[1]));
    func_args.arg(genCall("ConstRefTuple", index_types, in_args[2]));
    // init
    func_args.arg(genCall("LocalTuple", data_types, init_args[0]));
    func_args.arg(genCall("LocalTuple", data_types, init_args[1]));
    func_args.arg(genCall("LocalTuple", index_types, init_args[2]));
    // work buffer
    func_args.arg(genCall("VolatilePtrTuple", data_types, work_bufs[0]));
    func_args.arg(genCall("VolatilePtrTuple", data_types, work_bufs[1]));
    func_args.arg(genCall("VolatilePtrTuple", index_types, work_bufs[2]));
    // global_sync_buffer
    const auto sync_buffer =
        grouped_gwop->sync_buffer()->buffer()->as<TensorView>();
    func_args.arg("&").append(genVariableName(sync_buffer)).append("[0]");

    // shared_buf
    ArgumentBuilder smem_buffer_args;
    smem_buffer_args.arg(
        genCall("reinterpret_cast", ptrType(data_type), "shared_mem_avg"));
    smem_buffer_args.arg(
        genCall("reinterpret_cast", ptrType(data_type), "shared_mem_var"));
    smem_buffer_args.arg(
        genCall("reinterpret_cast", ptrType(index_type), "shared_mem_n"));
    func_args.arg(genCall(
        "PtrTuple",
        ArgumentBuilder().arg(data_type).arg(data_type).arg(index_type),
        smem_buffer_args));

    func_args.arg(genCall("LocalTuple", bool_types, read_preds));
    func_args.arg(genCall("LocalTuple", bool_types, write_preds));

    addProfileArguments(func_args, grouped_gwop);

    ArgumentBuilder func_template_args;
    func_template_args.arg(isAligned());
    func_template_args.arg(
        grouped_gwop->numHorizontallyGroupedExprs() *
        index_replacement_maps.size());
    func_template_args.arg(data_type);
    func_template_args.arg(index_type);

    indent() << genCall(
                    genFusedReductionName(ir_utils::getTvOutput(grouped_gwop)) +
                        ".welfordGroup",
                    func_template_args,
                    func_args)
             << ";\n";
  }

  void generateGroupedGridAllreduceWelfordOuter(
      const kir::GroupedGridWelford* grouped_gwop) {
    NVF_ERROR(grouped_gwop->isAllreduce());

    const auto num_grouped_iterations =
        getGroupedLoopIndexConcreteIntSets().size();

    // This is also checked at the lowering validaiton time, so it
    // isn't strictly necessary.
    NVF_ERROR(
        num_grouped_iterations * grouped_gwop->numHorizontallyGroupedExprs() <=
            kMaxNumGroupedReductions,
        "Too many grouped reductions: ",
        grouped_gwop->toString(),
        ". Up to ",
        kMaxNumGroupedReductions,
        " reductions are allowed.");

    NVF_ERROR(
        grouped_gwop->numHorizontallyGroupedExprs() == 1,
        "Horizontal grouped Welford reduciton is not yet supported: ",
        grouped_gwop->toString());

    const auto data_type = grouped_gwop->outputVals().at(0).avg()->dtype();

    std::array<ArgumentBuilder, 3> out_args;
    std::array<ArgumentBuilder, 3> in_args;
    std::array<ArgumentBuilder, 3> init_args;
    std::array<ArgumentBuilder, 3> work_bufs;

    ArgumentBuilder bool_types;
    ArgumentBuilder read_preds;
    ArgumentBuilder write_preds;

    const auto output = grouped_gwop->outputVals().at(0);
    const auto input = grouped_gwop->inputVals().at(0);

    ArgumentBuilder func_args;

    // outputs
    func_args.arg(genVariableNameConvertAlignedArray(output.get(0)));
    func_args.arg(genVariableNameConvertAlignedArray(output.get(1)));
    func_args.arg(genVariableNameConvertAlignedArray(output.get(2)));
    // inputs
    func_args.arg(genVariableNameConvertAlignedArray(input.get(0)));
    func_args.arg(genVariableNameConvertAlignedArray(input.get(1)));
    func_args.arg(genVariableNameConvertAlignedArray(input.get(2)))
        .append("[0]");

    // global buf
    for (const auto i : c10::irange(3)) {
      const auto work_buffer = grouped_gwop->reduction_buffers()[i]
                                   .at(0)
                                   ->buffer()
                                   ->as<TensorView>();
      func_args.arg("&")
          .append(genVariableName(work_buffer))
          .append("[")
          .append(0)
          .append("]");
    }

    // shared buf
    func_args.arg(
        genCall("reinterpret_cast", ptrType(data_type), "shared_mem"));

    // sync buf
    const auto sync_buffer =
        grouped_gwop->sync_buffer()->buffer()->as<TensorView>();
    func_args.arg("&").append(genVariableName(sync_buffer)).append("[0]");

    addProfileArguments(func_args, grouped_gwop);

    ArgumentBuilder func_template_args;
    func_template_args.arg(isAligned());
    func_template_args.arg(num_grouped_iterations);
    func_template_args.arg(data_type);

    const auto& par_dim_map = kernel_->summary().parallel_dimension_map;
    NVF_ERROR(par_dim_map.get(ParallelType::TIDx)->isConstInt());
    NVF_ERROR(par_dim_map.get(ParallelType::TIDy)->isConstInt());
    func_template_args.arg(genInline(par_dim_map.get(ParallelType::TIDx)));
    func_template_args.arg(genInline(par_dim_map.get(ParallelType::TIDy)));

    indent() << genCall(
                    genFusedReductionName(ir_utils::getTvOutput(grouped_gwop)) +
                        ".welfordGroupOuter",
                    func_template_args,
                    func_args)
             << ";\n";
  }

  void handle(const kir::GridBroadcast* grop) final {
    const auto bop = grop->broadcast_op();
    NVF_ERROR(bop->out()->isA<kir::TensorIndex>());

    const ParallelTypeBitmap parallel_types =
        kernel_->summary().broadcast_parallel_types.at(bop);

    NVF_ERROR(
        parallel_types.hasBID(),
        "GridBroadcast needs to be used with a broadcast op that is parallelized with the BID parallel types");

    NVF_ERROR(grop->broadcast_buffer()->buffer()->isA<TensorView>());
    NVF_ERROR(grop->sync_buffer()->buffer()->isA<TensorView>());
    const auto work_buffer =
        grop->broadcast_buffer()->buffer()->as<TensorView>();
    const auto sync_buffer = grop->sync_buffer()->buffer()->as<TensorView>();

    ArgumentBuilder template_args;
    for (const ParallelType pt : kParallelTypeThreads) {
      template_args.arg(parallel_types.get(pt));
    }
    template_args.arg(isAligned());

    // Since block-level broadcast has not necessarily been performed before
    // this function call, so grid broadcast may be broadcasting across both
    // the grid and the block level.
    ArgumentBuilder func_args;
    func_args.arg(gen(bop->out()));
    func_args.arg(gen(bop->in()));
    func_args.arg("&").append(genVariableName(work_buffer)).append("[0]");
    func_args.arg(genVariableName(sync_buffer));
    NVF_ERROR(grop->predicate() != nullptr && grop->predicate()->hasValue());
    func_args.arg(genInline(grop->predicate()));

    indent() << genCall("grid_broadcast::broadcast", template_args, func_args)
             << ";\n";
  }

  void handle(const kir::GridWelford* gwop) final {
    const auto wop = gwop->welford_op();
    NVF_ERROR(wop->outAvg()->isA<kir::TensorIndex>());

    const auto out = wop->out()->as<kir::TensorIndex>();
    const auto domain = out->view()->domain();
    NVF_ERROR(domain->hasGridReduction());

    const auto data_type = out->dtype();
    const auto index_type = wop->outN()->dtype();

    NVF_ERROR(gwop->var_buffer()->buffer()->isA<TensorView>());
    NVF_ERROR(gwop->sync_buffer()->buffer()->isA<TensorView>());

    const auto avg_buffer = gwop->avg_buffer()->buffer()->as<TensorView>();
    const auto var_buffer = gwop->var_buffer()->buffer()->as<TensorView>();
    const auto n_buffer = gwop->N_buffer()->buffer()->as<TensorView>();
    const auto sync_buffer = gwop->sync_buffer()->buffer()->as<TensorView>();

    if (wop->isAllreduce()) {
      generateGridAllreduce(gwop);
      return;
    }

    const bool persistent_sync =
        kernel_->summary().has_cooperative_grid_reduction;

    const std::string flags_str =
        generateGridReduceTemplateFlags(wop, gwop->threadPredicate());

    ArgumentBuilder template_args;
    template_args.arg(flags_str);
    template_args.arg(persistent_sync);
    template_args.arg(isAligned());

    ArgumentBuilder func_args;
    func_args.arg(gen(wop->outAvg()));
    func_args.arg(gen(wop->outVar()));
    func_args.arg(gen(wop->outN()));
    if (domain->hasBlockReduction()) {
      func_args.arg("block_result_avg_").append(block_reduce_name_);
      func_args.arg("block_result_var_").append(block_reduce_name_);
      func_args.arg("block_result_n_").append(block_reduce_name_);
      block_reduce_name_++;
    } else {
      func_args.arg(gen(wop->inAvg()));
      NVF_ERROR(
          wop->inVar() != nullptr, "Welford var input nullptr not allowed");
      func_args.arg(genStaticCast(data_type, gen(wop->inVar())));
      func_args.arg(genStaticCast(index_type, gen(wop->inN())));
    }
    func_args.arg("&").append(genVariableName(avg_buffer)).append("[0]");
    func_args.arg("&").append(genVariableName(var_buffer)).append("[0]");
    func_args.arg("&").append(genVariableName(n_buffer)).append("[0]");
    func_args.arg(genVariableName(sync_buffer));
    func_args.arg(genReinterpretCast(genPtrType(data_type), "shared_mem_avg"));
    func_args.arg(genReinterpretCast(genPtrType(data_type), "shared_mem_var"));
    func_args.arg(genReinterpretCast(genPtrType(index_type), "shared_mem_n"));
    NVF_ERROR(gwop->predicate() != nullptr && gwop->predicate()->hasValue());
    auto read_pred = genInline(gwop->predicate());
    func_args.arg(read_pred);
    if (gwop->writePredicate() != nullptr) {
      NVF_ERROR(gwop->writePredicate()->hasValue());
      auto write_pred = genInline(gwop->writePredicate());
      func_args.arg(write_pred);
    } else {
      func_args.arg(read_pred);
    }
    // TODO : init value support or remove.
    func_args.arg(genStaticCast(data_type, 0));
    func_args.arg(genInline(gwop->entrance_index()));
    func_args.arg(genInline(gwop->entrances()));

    indent() << genCall("welford::gridWelford", template_args, func_args)
             << ";\n";
  }

  void generateGridAllreduce(const kir::GridWelford* gwop) {
    const auto wop = gwop->welford_op();
    NVF_ERROR(wop->isAllreduce());

    const auto out = wop->out()->as<kir::TensorIndex>();

    const auto data_type = wop->outAvg()->dtype();
    const auto index_type = wop->outN()->dtype();
    NVF_ERROR(wop->outAvg()->dtype() == wop->outVar()->dtype());

    ArgumentBuilder data_type_args;
    data_type_args.arg(data_type).arg(data_type).arg(index_type);

    const auto sync_buffer = gwop->sync_buffer()->buffer()->as<TensorView>();

    const auto reduction_name = genFusedReductionName(out->view());

    // template <bool Aligned, typename Func, typename... Types>
    // __device__ __inline__ void reduce(
    //   RefTuple<Types...> out,
    //   const LocalTuple<Types...>& inp,
    //   VolatilePtrTuple<Types...> global_work_buffer,
    //   int64_t* global_sync_buffer, // Allocated as product of all
    //                                // non-participating Grid dimension
    //   PtrTuple<Types...> shared_buf,
    //   bool read_pred, // Prevent reading from out of bounds memory
    //   bool write_pred, // Prevent from writing out of bounds
    //   const LocalTuple<Types...>& init_val,
    //   Func reduction_op);

    ArgumentBuilder template_args;
    template_args.arg(isAligned());

    ArgumentBuilder out_args;
    out_args.arg(gen(wop->outAvg()));
    out_args.arg(gen(wop->outVar()));
    out_args.arg(gen(wop->outN()));

    ArgumentBuilder in_args;
    in_args.arg(gen(wop->inAvg()));
    if (wop->inVar() != nullptr) {
      in_args.arg(gen(wop->inVar()));
    } else {
      in_args.arg("(").append(data_type).append(")0");
    }
    in_args.arg(gen(wop->inN()));

    ArgumentBuilder init_args;
    init_args.arg(gen(wop->initAvg()));
    init_args.arg(gen(wop->initVar()));
    init_args.arg(gen(wop->initN()));

    ArgumentBuilder work_buffer_args;
    work_buffer_args.arg("&")
        .append(genVariableName(gwop->avg_buffer()->buffer()->as<TensorView>()))
        .append("[0]");
    work_buffer_args.arg("&")
        .append(genVariableName(gwop->var_buffer()->buffer()->as<TensorView>()))
        .append("[0]");
    work_buffer_args.arg("&")
        .append(genVariableName(gwop->N_buffer()->buffer()->as<TensorView>()))
        .append("[0]");

    ArgumentBuilder smem_buffer_args;
    smem_buffer_args.arg(
        genCall("reinterpret_cast", ptrType(data_type), "shared_mem_avg"));
    smem_buffer_args.arg(
        genCall("reinterpret_cast", ptrType(data_type), "shared_mem_var"));
    smem_buffer_args.arg(
        genCall("reinterpret_cast", ptrType(index_type), "shared_mem_n"));

    ArgumentBuilder func_args(block_nest_level_ + 1, kTab);
    // out
    func_args.arg(genCall("RefTuple", data_type_args, out_args));
    // inp
    func_args.arg(genCall("ConstRefTuple", data_type_args, in_args));
    // global_work_buffer
    func_args.arg(
        genCall("VolatilePtrTuple", data_type_args, work_buffer_args));
    // global_sync_buffer
    func_args.arg("&").append(genVariableName(sync_buffer)).append("[0]");
    // shared_buf
    func_args.arg(genCall("PtrTuple", data_type_args, smem_buffer_args));
    // read and write predicates
    NVF_ERROR(gwop->predicate() != nullptr && gwop->predicate()->hasValue());
    const auto read_pred = genInline(gwop->predicate());
    auto write_pred = read_pred;
    if (gwop->writePredicate() != nullptr) {
      NVF_ERROR(gwop->writePredicate()->hasValue());
      write_pred = genInline(gwop->writePredicate());
    }
    func_args.arg(read_pred).arg(write_pred);
    // init_val
    func_args.arg(genCall("LocalTuple", data_type_args, init_args));
    // reduction_op
    func_args.arg(genTemplate(
        "welfordCombine", ArgumentBuilder().arg(data_type).arg(index_type)));

    indent() << genCall(reduction_name + ".reduce", template_args, func_args)
             << ";\n";
  }

  void handle(const kir::AllocateFusedReduction* alloc_fused_reduction) final {
    // See the runtime file of the fused reduction
    enum class ReductionParallelTypeState { Reduce, Iter, Pred, Inactive };

    using ReductionParallelTypeStateArray =
        ParallelTypeMap<ReductionParallelTypeState>;

    ReductionParallelTypeStateArray states(
        ReductionParallelTypeState::Inactive);

    for (const ParallelType pt : kParallelTypeThreads) {
      // It may be better to predicate grid reductions on dimensions they don't
      // actively use, however since that should generally be discouraged (they
      // should be part of the iter portion of the operation, or they should be
      // predciated out) we're just going to assume they're part of the iter
      // dimension. This would cause more communication than strictly necessary
      // but should not be a common use case.
      auto pt_dim = kernel_->summary().parallel_dimension_map.get(pt);
      if (pt_dim == nullptr || pt_dim->isOneInt()) {
        continue;
      }
      // Initialize pt_dim if used to an iter dimension. It may change to a
      // reduction or predicated dimension later.
      states[pt] = ReductionParallelTypeState::Iter;
    }

    for (auto id : alloc_fused_reduction->out()->view()->getLoopDomain()) {
      auto pt = id->getParallelType();
      if (isParallelTypeThread(pt)) {
        auto state = id->isReduction() ? ReductionParallelTypeState::Reduce
                                       : ReductionParallelTypeState::Iter;
        states[pt] = state;
      }
    }

    for (const auto predicated_pt : alloc_fused_reduction->threadPredicate()) {
      auto& state = states[predicated_pt];
      NVF_ERROR(
          state != ReductionParallelTypeState::Reduce,
          "Invalid thread predication: ",
          predicated_pt);
      state = ReductionParallelTypeState::Pred;
    }

    ArgumentBuilder flags;
    for (auto pt : kParallelTypeThreads) {
      flags.arg(static_cast<int>(states[pt]));
    }

    // Persistent
    flags.arg(true);

    // Broadcast is fused
    flags.arg(true);

    const auto reduction_name =
        genFusedReductionName(alloc_fused_reduction->out()->view());

    indent() << genTemplate("fused_reduction::ParallelReduce", flags) << " "
             << reduction_name << ";\n";
  }

  void handleTrivialLoop(const ForLoop* loop) {
    if (loop->vectorize()) {
      vectorize_scope_ = true;
    }
    kir::ConstIrVisitor::handle(loop);
    if (loop->vectorize()) {
      vectorize_scope_ = false;
    }
  }

  void genIterGroupedBlockReduction(
      const int num_grouped_iterations,
      const kir::TensorIndex* output,
      const kir::TensorIndex* input,
      const Val* init,
      BinaryOpType reduction_op_type,
      kir::Predicate* read_pred,
      kir::Predicate* write_pred) {
    const auto par_domains = ir_utils::getParallelDomains(output);
    // Get parallel reduction domains
    const bool tidx =
        par_domains.find(ParallelType::TIDx) != par_domains.end() &&
        par_domains.at(ParallelType::TIDx)->isReduction();
    const bool tidy =
        par_domains.find(ParallelType::TIDy) != par_domains.end() &&
        par_domains.at(ParallelType::TIDy)->isReduction();
    const bool tidz =
        par_domains.find(ParallelType::TIDz) != par_domains.end() &&
        par_domains.at(ParallelType::TIDz)->isReduction();

    NVF_ERROR(
        !tidx && tidy && !tidz,
        "blockIterGroupedYdimReduce only supports reduction along TIDy");

    const auto data_type = output->dtype();

    ArgumentBuilder template_args;
    template_args.arg(isAligned());
    template_args.arg(num_grouped_iterations);

    ArgumentBuilder func_args;
    auto output_tv = output->view();
    auto va = kernel_->summary().vectorized_accesses;
    if (va.find(output_tv) != va.end()) {
      func_args.arg(genVariableName(output) + ".array");
    } else {
      func_args.arg(genVariableName(output));
    }
    func_args.arg(genVariableName(input));
    func_args.arg(genReductionOp(reduction_op_type, output->dtype()));
    func_args.arg(genStaticCast(genPtrType(data_type), "shared_mem"));
    NVF_ERROR(read_pred != nullptr && read_pred->hasValue());
    func_args.arg(genInline(read_pred));
    // Pass the write predicate if available and different from the
    // default predicate. The blockReduce runtime function uses the
    // default predicate for both read and write when only the
    // default one is given.
    if (write_pred != nullptr) {
      NVF_ERROR(write_pred->hasValue());
      func_args.arg(genInline(write_pred));
    }
    func_args.arg(genCall(data_type, genInline(init)));

    indent() << genCall("blockIterGroupedYdimReduce", template_args, func_args)
             << ";\n";
  }

  void handle(const GroupedReductionOp* grouped_rop) final {
    const auto num_grouped_iterations =
        getGroupedLoopIndexConcreteIntSets().size();

    const auto num_grouped_exprs = grouped_rop->numHorizontallyGroupedExprs();

    // special version where only iteration is grouped.
    // used for outer reduction with vectorized iteration domain.
    if (num_grouped_iterations > 1 && num_grouped_exprs == 1) {
      const auto output = grouped_rop->output(0)->as<kir::TensorIndex>();
      const auto input = grouped_rop->input(0)->as<kir::TensorIndex>();
      const auto op_type = grouped_rop->getReductionOpType(0);
      const auto domain = output->view()->domain();
      const bool has_block_reduce = domain->hasBlockReduction();
      const bool has_grid_reduce = domain->hasGridReduction();
      NVF_ERROR(
          !has_grid_reduce, "IterGroupedGridReduction not implemented yet");
      NVF_ERROR(
          has_block_reduce,
          "To use IterGroupedBlockReduction, must have block reduce!");
      return genIterGroupedBlockReduction(
          (int)num_grouped_iterations,
          output,
          input,
          grouped_rop->initVal(0),
          op_type,
          grouped_rop->predicate(),
          grouped_rop->writePredicate());
    }

    for (const auto i : c10::irange(num_grouped_exprs)) {
      NVF_ERROR(grouped_rop->output(i)->isA<kir::TensorIndex>());

      const auto output = grouped_rop->output(i)->as<kir::TensorIndex>();
      const auto input = grouped_rop->input(i)->as<kir::TensorIndex>();
      const auto domain = output->view()->domain();
      const auto op_type = grouped_rop->getReductionOpType(i);

      const bool has_block_reduce = domain->hasBlockReduction();
      const bool has_grid_reduce = domain->hasGridReduction();

      NVF_ERROR(
          !has_grid_reduce,
          "GroupedReductionOp does not support block parallelization. GroupedGridReduction must be used. ",
          grouped_rop->toString());

      if (!has_block_reduce) {
        genSerialReduction(output, input, op_type);
      } else if (
          auto reduction_id =
              ir_utils::getMaybeWarpReductionDim(output, input)) {
        genWarpReduction(
            output,
            input,
            grouped_rop->initVal(i),
            op_type,
            grouped_rop->predicate());
      } else {
        genBlockReduction(
            output,
            input,
            grouped_rop->initVal(i),
            op_type,
            grouped_rop->predicate(),
            grouped_rop->writePredicate());
      }
    }
  }

  void handle(const GroupedWelfordOp* grouped_wop) final {
    NVF_ERROR(
        false,
        "Should not reach here as grouped welford is only enabled for grid welford,",
        " which is handled by its own handler");
  }

  void handle(const ForLoop* loop) final {
    if (loop->isTrivial()) {
      handleTrivialLoop(loop);
      return;
    }

    // If a loop is grouped, no loop is created, but it isn't
    // considered trivial as the loop trip count is not one.
    if (loop->isGroup()) {
      grouped_loops_.push_back(loop);
      kir::ConstIrVisitor::handle(loop);
      grouped_loops_.pop_back();
      return;
    }

    const auto gen_index = gen(loop->index());
    const auto gen_start = genInline(loop->start());
    const auto gen_stop = genInline(loop->simplifiedStop());
    const auto gen_step = genInline(loop->step());

    std::stringstream step_code;
    if (loop->step()->isOneInt()) {
      step_code << "++" << gen_index;
    } else {
      step_code << gen_index << " += " << gen_step;
    }
    if (loop->isUnrolled()) {
      indent() << "#pragma unroll\n";
    } else {
      indent() << "#pragma unroll 1\n";
    }

<<<<<<< HEAD
    indent() << "for(nvfuser_index_t " << gen_index;
    if (loop->iter_domain()->isParallelized() ||
        loop->circularBufferLoopStage() !=
            CircularBufferLoopStage::NotApplicable) {
      code_ << " = " << gen_start << "; ";
    } else {
      // Do not start at  the start of the ID when not parallelized. Instead,
      // start at 0. Predicates will protect buffers between 0 and ID->start(),
      // however if we started at ID->start and extent == ID->start, we could
      // have a "degenerate" loop (loop with no iterations). It may not be an
      // issue to have a 0-sized loop, but all potential consequences haven't
      // been covered. One example is WAR analysis which could incorrectly think
      // a barrier inside a 0-sized loop actually provides protection.
      code_ << " = 0; ";
    }
    code_ << gen_index << " < " << gen_stop << "; " << step_code.str() << ") ";
=======
    indent() << "for(nvfuser_index_t " << gen_index << " = " << gen_start
             << "; " << gen_index << " < " << gen_stop << "; "
             << step_code.str() << ") ";
>>>>>>> 88f6a629
    startBlock(true);
    kir::ConstIrVisitor::handle(loop);
    endBlock();
  }

  void handle(const kir::IfThenElse* ite) final {
    auto conditional = ite->predicate()->value();
    if (conditional->isConst()) {
      // If the conditional is a constant, then the IfThenElse is not required
      if (conditional->value()) {
        handle(ite->thenBody().exprs());
      } else {
        handle(ite->elseBody().exprs());
      }
      return;
    }

    pushAlignmentInfo(ite);

    indent() << "if (" << genInline(conditional) << ") ";

    // "then" block
    startBlock(true);
    handle(ite->thenBody().exprs());

    // "else" block (optional)
    if (ite->hasElse()) {
      endBlock(" else ");
      startBlock(true);
      handle(ite->elseBody().exprs());
    }

    endBlock();

    popAlignmentInfo();
  }

  void handle(const kir::Allocate* alloc) final {
    const auto buffer_dtype = alloc->buffer()->dtype();

    NVF_ERROR(alloc->buffer() != nullptr);
    alloc_set_.emplace(alloc->buffer());

    if (!alloc->buffer()->isA<TensorView>()) {
      // Pointer TensorMap allocation must be const as kernel parametr assigned
      // to it is const by definition, see genDeclaration(...) for details
      const bool add_const = isTmaType(buffer_dtype);
      indent() << (add_const ? "const " : "") << buffer_dtype << " "
               << gen(alloc->buffer()) << ";\n";
      return;
    }

    const auto tv = alloc->buffer()->as<TensorView>();

    const auto size = alloc->size();
    NVF_ERROR(size != nullptr);

    if (alloc->alias() != nullptr) {
      // Allocate alias another Allocate stmt
      const auto alias_tv = alloc->alias()->buffer()->as<TensorView>();
      if (alias_tv->getDataType() == tv->getDataType()) {
        indent() << "// Alias Allocation - " << alloc->memoryType() << "\n";
        indent() << "auto& " << genVariableName(tv) << " = "
                 << genVariableName(alias_tv) << ";\n";
      } else {
        indent() << "// Alias Allocation (changing dtype) - "
                 << alloc->memoryType() << "\n";
        indent() << "auto " << genVariableName(tv)
                 << " = *reinterpret_cast<Array<" << buffer_dtype << ", "
                 << genInline(size) << ">*>(&" << genVariableName(alias_tv)
                 << ");\n";
        if (alloc->memoryType() == MemoryType::Local) {
          aligned_array_of_regs_.insert(tv);
        }
      }
    } else {
      // Standard Memory Allocation
      switch (tv->getMemoryType()) {
        case MemoryType::Global:
          indent() << "// Allocate global tensor " << genVariableName(tv)
                   << "\n";
          break;
        case MemoryType::Shared:
          // Assume we have already aligned offsets to 16B
          NVF_CHECK(
              alloc->address() != nullptr,
              "Allocation did not receive an address: ",
              alloc->toString());
          // Shared Memory Pointer
          indent() << buffer_dtype << "* " << genVariableName(tv)
                   << " = reinterpret_cast<" << buffer_dtype << "*>"
                   << "(array + smem_offset + " << genInline(alloc->address())
                   << ");\n";
          break;
        case MemoryType::Local: {
          auto va = kernel_->summary().vectorized_accesses;
          if (va.find(tv) != va.end()) {
            indent() << "Array<" << buffer_dtype << ", " << genInline(size)
                     << ", " << va.at(tv) << "> " << genVariableName(tv)
                     << ";\n";
            aligned_array_of_regs_.insert(tv);
          } else {
            indent() << buffer_dtype << " " << genVariableName(tv) << "["
                     << genInline(size) << "];\n";
          }
        } break;
        default:
          NVF_ERROR(false, "Unexpected memory type");
      }
    }
  }

  void handle(const kir::Asm* asm_) final {
    // Reference:
    // https://docs.nvidia.com/cuda/inline-ptx-assembly/
    indent() << "asm";
    if (asm_->volatile_()) {
      code_ << " volatile";
    }
    bool multiline = asm_->hasBooleanInput() ||
        (asm_->code().size() +
             (asm_->inputs().size() + asm_->outputs().size()) * 5 >
         80);
    if (!multiline) {
      // If any of the operand is an array type, force using multiline
      for (const auto& l :
           std::array<std::reference_wrapper<const std::vector<Val*>>, 2>{
               asm_->inputs(), asm_->outputs()}) {
        for (const auto& v : l.get()) {
          if (std::holds_alternative<ArrayType>(v->dtype().type)) {
            multiline = true;
            break;
          }
        }
      }
    }
    code_ << "(";
    if (multiline) {
      code_ << "\n";
      block_nest_level_++;
      indent();
    }

    if (asm_->hasBooleanInput()) {
      code_ << "\"{\\n\"\n";
      int64_t boolean_counter = 0;
      int64_t counter = 0;
      std::array<const std::vector<Val*>*, 2> outputs_and_inputs = {
          &asm_->outputs(), &asm_->inputs()};
      for (const auto* io : outputs_and_inputs) {
        for (auto val : *io) {
          if (val->dtype() == DataType::Bool) {
            indent() << "\"  .reg .pred p" << boolean_counter << "; \\n\"\n";
            indent() << "\"  setp.ne.b32 p" << boolean_counter << ", %"
                     << counter << ", 0;\\n\"\n";
            boolean_counter++;
          }
          if (std::holds_alternative<ArrayType>(val->dtype().type)) {
            counter += (int64_t)std::get<ArrayType>(val->dtype().type).size;
          } else {
            counter++;
          }
        }
      }
      indent() << "\"  " << asm_->code();
    } else {
      code_ << "\"" << asm_->code();
    }

    auto parameters = asm_->parameters();
    if (!parameters.empty()) {
      code_ << " " << parameters;
    }
    code_ << R"(;\n")";

    if (asm_->hasBooleanInput()) {
      code_ << "\n";
      indent() << R"("}\n")";
    }

    auto next_section = [&]() {
      if (multiline) {
        code_ << "\n";
        indent();
      }
      code_ << ":";
    };

    auto print_constraints_and_registers =
        [&](const auto& constraints_and_registers) {
          bool first = true;
          for (auto [constraint, register_] : constraints_and_registers) {
            auto next_line = [&]() {
              code_ << ",";
              if (multiline) {
                code_ << "\n";
                indent() << " ";
              } else {
                code_ << " ";
              }
            };
            if (!first) {
              next_line();
            }
            first = false;
            if (std::holds_alternative<ArrayType>(register_->dtype().type)) {
              for (auto i : c10::irange(
                       std::get<ArrayType>(register_->dtype().type).size)) {
                if (i > 0) {
                  next_line();
                }
                code_ << "\"" << constraint << "\"(" << gen(register_) << "["
                      << i << "]"
                      << ")";
              }
            } else {
              code_ << "\"" << constraint << "\"(";
              if (register_->dtype() == DataType::Bool) {
                code_ << "(uint32_t)(";
              }
              code_ << gen(register_);
              if (register_->dtype() == DataType::Bool) {
                code_ << ")";
              }
              code_ << ")";
            }
          }
        };

    // outputs
    if (!asm_->outputs().empty() || !asm_->inputs().empty() || asm_->memory()) {
      next_section();
    }
    print_constraints_and_registers(asm_->constraintsAndOutputs());

    if (!asm_->inputs().empty() || asm_->memory()) {
      next_section();
    }
    print_constraints_and_registers(asm_->constraintsAndInputs());

    if (asm_->memory()) {
      next_section();
      code_ << "\"memory\"";
    }
    if (multiline) {
      code_ << "\n";
      block_nest_level_--;
      indent();
    }
    code_ << ");\n";
  }

  void handle(const kir::BlockSync* sync) final {
    // Use a custom synchronization method if enabled
    if (getNvFuserEnv("USE_BLOCK_SYNC_ATOMIC")) {
      indent() << "block_sync::sync();\n";
    } else if (isAligned()) {
      indent() << "__syncthreads();\n";
    } else {
      indent() << "__barrier_sync(0);\n";
    }
  }

  void handle(const kir::GridSync* sync) final {
    // Use a custom synchronization method if enabled
    bool bidx = sync->syncDims().get(ParallelType::BIDx);
    bool bidy = sync->syncDims().get(ParallelType::BIDy);
    bool bidz = sync->syncDims().get(ParallelType::BIDz);

    ArgumentBuilder sync_call_template_parms;
    sync_call_template_parms.arg(bidx).arg(bidy).arg(bidz).arg(true).arg(
        isAligned());

    auto sync_idx = genCall(
        "index_utils::maskedOffset",
        ArgumentBuilder().arg(!bidx).arg(!bidy).arg(!bidz),
        ArgumentBuilder().arg("blockIdx").arg("gridDim"));

    auto sync_segment_size = genCall(
        "index_utils::maskedSize",
        ArgumentBuilder().arg(bidx).arg(bidy).arg(bidz),
        ArgumentBuilder().arg("gridDim"));

    ArgumentBuilder sync_call_args;
    sync_call_args.arg(genVariableName(sync->syncBuffer()))
        .append("[")
        .append(sync_idx)
        .append("]");
    sync_call_args.arg(sync_segment_size);

    auto sync_call =
        genCall("grid_sync::sync", sync_call_template_parms, sync_call_args);

    indent() << sync_call << ";\n";
  }

  void handle(const kir::MBarrierInit* init) final {
    auto call = genCall(
        "mbarrier::init",
        ArgumentBuilder()
            .arg(genInline(init->mbarrier()))
            .arg(genInline(init->threadCount())));
    indent() << call << ";\n";
  }

  void handle(const kir::MBarrierInvalidate* inval) final {
    auto call = genCall(
        "mbarrier::inval", ArgumentBuilder().arg(genInline(inval->mbarrier())));
    indent() << call << ";\n";
  }

  void handle(const kir::MBarrierArrive* arrive) final {
    if (!print_inline_) {
      indent() << gen(arrive->state()) << " = ";
    }
    auto call = genCall(
        "mbarrier::arrive",
        ArgumentBuilder().arg(genInline(arrive->mbarrier())));
    code_ << call;
    if (!print_inline_) {
      code_ << ";\n";
    }
  }

  void handle(const kir::MBarrierArriveExpectTx* arrive) final {
    if (!print_inline_) {
      indent() << gen(arrive->state()) << " = ";
    }
    auto call = genCall(
        "mbarrier::arriveExpectTX",
        ArgumentBuilder()
            .arg(genInline(arrive->mbarrier()))
            .arg(genInline(arrive->txCount())));
    code_ << call;
    if (!print_inline_) {
      code_ << ";\n";
    }
  }

  void handle(const kir::MBarrierWait* wait) final {
    auto call = genCall(
        "mbarrier::wait",
        ArgumentBuilder()
            .arg(genInline(wait->mbarrier()))
            .arg(genInline(wait->state())));
    indent() << call << ";\n";
  }

  void handle(const kir::BlockSerializeWait* sync) final {
    // Use a custom synchronization method if enabled
    bool bidx = sync->syncDims().get(ParallelType::BIDx);
    bool bidy = sync->syncDims().get(ParallelType::BIDy);
    bool bidz = sync->syncDims().get(ParallelType::BIDz);
    NVF_ERROR(
        isAligned(),
        "Serialization of blocks requires syncing in non-divergent threads");

    ArgumentBuilder sync_call_template_parms;
    sync_call_template_parms.arg(bidx).arg(bidy).arg(bidz);

    auto sync_idx = genCall(
        "index_utils::maskedOffset",
        ArgumentBuilder().arg(!bidx).arg(!bidy).arg(!bidz),
        ArgumentBuilder().arg("blockIdx").arg("gridDim"));

    ArgumentBuilder sync_call_args;
    sync_call_args.arg("&")
        .append(genVariableName(sync->syncBuffer()))
        .append("[")
        .append(sync_idx)
        .append("]");

    auto sync_call = genCall(
        "grid_sync::blockSerializeWait",
        sync_call_template_parms,
        sync_call_args);

    indent() << sync_call << ";\n";
  }

  void handle(const kir::BlockSerializeRelease* sync) final {
    // Use a custom synchronization method if enabled
    bool bidx = sync->syncDims().get(ParallelType::BIDx);
    bool bidy = sync->syncDims().get(ParallelType::BIDy);
    bool bidz = sync->syncDims().get(ParallelType::BIDz);
    NVF_ERROR(
        isAligned(),
        "Serialization of blocks requires syncing in non-divergent threads");

    ArgumentBuilder sync_call_template_parms;
    sync_call_template_parms.arg(bidx).arg(bidy).arg(bidz);

    auto sync_idx = genCall(
        "index_utils::maskedOffset",
        ArgumentBuilder().arg(!bidx).arg(!bidy).arg(!bidz),
        ArgumentBuilder().arg("blockIdx").arg("gridDim"));

    ArgumentBuilder sync_call_args;
    sync_call_args.arg("&")
        .append(genVariableName(sync->syncBuffer()))
        .append("[")
        .append(sync_idx)
        .append("]");

    auto sync_call = genCall(
        "grid_sync::blockSerializeRelease",
        sync_call_template_parms,
        sync_call_args);

    indent() << sync_call << ";\n";
  }

  void handle(const kir::InitMagicZero*) final {
    indent() << "NVFUSER_DEFINE_MAGIC_ZERO;\n";
  }

  void handle(const kir::UpdateMagicZero*) final {
    indent() << "NVFUSER_UPDATE_MAGIC_ZERO;\n";
  }

  void handle(const CatOp* cat) final {
    auto out = gen(cat->output(0));

    // Generate code like:
    // if (consumer_idx < producer_0_extent) {
    //   consumer[consumer_idx] = produce_0[producer_idx0];
    // } else if (consumer_idx < producer_1_extent) {
    //   consumer[consumer_idx] = produce_1[producer_idx1];
    // } else if (consumer_idx < producer_2_extent) {
    //   consumer[consumer_idx] = produce_2[producer_idx2];
    // } else {
    //   consumer[consumer_idx] = produce_3[producer_idx3];
    // }

    for (const auto i : c10::irange(cat->inputs().size())) {
      auto inp = cat->input(i)->as<kir::TensorIndex>();
      auto inp_str = gen(inp);
      if (i < cat->inputs().size() - 1) {
        if (i == 0) {
          indent() << "if (";
        } else {
          indent() << "} else if (";
        }
        code_ << gen(cat->getPred((int)i)) << ") {\n";
      } else {
        // last case doesn't need to be predicated
        indent() << "} else {\n";
      }

      indent() << kTab << out << " = " << gen(inp) << ";\n";
    }

    indent() << "}\n";
  }

 private:
  std::stringstream code_;
  const kir::Kernel* kernel_;
  int block_nest_level_ = 0;
  int block_reduce_name_ = 0;
  bool print_inline_ = false;

  // Mark when we are inside of a vectorized for-loop
  bool vectorize_scope_ = false;
  //! Keep track of Allocate node for Val. Used to determine if Val
  //! should be inlined.
  std::unordered_set<const Val*> alloc_set_;
  //! Keep track of grouped loops
  std::deque<const ForLoop*> grouped_loops_;
  //! Used to replace symbolic indices with concrete values
  std::unordered_map<const Val*, int64_t> index_replacement_map_;
  //! Keep track of thread alignment property
  std::vector<bool> aligned_scope_exprs_;
  //! Keep track of the Val* and its generated variable name
  std::unordered_map<const Val*, std::string> val_to_name_;
  //! basically kernel_->parameters(), but as a set so it's faster to lookup
  std::unordered_set<const Val*> kernel_params_;
};

} // namespace

std::string generateCudaKernel(
    const kir::Kernel* kernel,
    const std::string& kernel_name) {
  FUSER_PERF_SCOPE("generateCudaKernel");
  return CudaKernelGenerator::generateKernelDefinition(kernel, kernel_name);
}

} // namespace codegen
} // namespace nvfuser<|MERGE_RESOLUTION|>--- conflicted
+++ resolved
@@ -2895,28 +2895,9 @@
       indent() << "#pragma unroll 1\n";
     }
 
-<<<<<<< HEAD
-    indent() << "for(nvfuser_index_t " << gen_index;
-    if (loop->iter_domain()->isParallelized() ||
-        loop->circularBufferLoopStage() !=
-            CircularBufferLoopStage::NotApplicable) {
-      code_ << " = " << gen_start << "; ";
-    } else {
-      // Do not start at  the start of the ID when not parallelized. Instead,
-      // start at 0. Predicates will protect buffers between 0 and ID->start(),
-      // however if we started at ID->start and extent == ID->start, we could
-      // have a "degenerate" loop (loop with no iterations). It may not be an
-      // issue to have a 0-sized loop, but all potential consequences haven't
-      // been covered. One example is WAR analysis which could incorrectly think
-      // a barrier inside a 0-sized loop actually provides protection.
-      code_ << " = 0; ";
-    }
-    code_ << gen_index << " < " << gen_stop << "; " << step_code.str() << ") ";
-=======
     indent() << "for(nvfuser_index_t " << gen_index << " = " << gen_start
              << "; " << gen_index << " < " << gen_stop << "; "
              << step_code.str() << ") ";
->>>>>>> 88f6a629
     startBlock(true);
     kir::ConstIrVisitor::handle(loop);
     endBlock();
