// clang-format off
/*
 * SPDX-FileCopyrightText: Copyright (c) 2023-present NVIDIA CORPORATION & AFFILIATES.
 * All rights reserved.
 * SPDX-License-Identifier: BSD-3-Clause
 */
// clang-format on
#include <kernel_cache.h>

#include <dynamic_transform.h>
#include <executor_params.h>
#include <executor_utils.h>
#include <instrumentation.h>
#include <ir/utils.h>
#include <optimization/pre_segmenter.h>
#include <parser.h>
#include <scheduler/debug_utils.h>
#include <scheduler/registry.h>
#include <torch/csrc/jit/jit_log.h>
#include <torch/csrc/jit/runtime/graph_executor.h>

#include <c10/core/thread_pool.h>
#include <c10/cuda/CUDAGuard.h>
#include <c10/util/irange.h>
#include <torch/csrc/jit/jit_log.h>
namespace nvfuser {

namespace {

int getNumThreads() {
  const char* option_env_name = "NVFUSER_NUM_THREADS";
  auto dump_options = std::getenv(option_env_name);
  if (dump_options == nullptr) {
    constexpr int default_num_threads = 8;
    return default_num_threads;
  }
  auto num_threads_value = std::atoi(dump_options);
  int max_num_threads = (int)std::thread::hardware_concurrency();
  return std::max(std::min(num_threads_value, max_num_threads), 1);
}

// TODO: clean this up with some knobs
c10::ThreadPool* getThreadPool() {
  static auto num_threads = getNumThreads();
  static c10::ThreadPool pool(num_threads);
  return &pool;
}

// Copy bytes of value to back of buffer. This is templated in order to avoid
// implicit cast such as int64_t -> size_t that might lose information.
template <typename T>
void encodeBuffer(T value, std::string& buffer) {
  const char* v = reinterpret_cast<char*>(&value);
  for (const auto i : c10::irange(sizeof(T))) {
    (void)i; // Suppress unused variable warning
    buffer.push_back(*(v++));
  }
}

// This ArgumentManager do two things
// (1) add outputs from a segment to the global fusion args to pass it to next
// segment (2) delete args no longer being used to save memory. For task (2), it
// checks the input and output arguments of each segment and make a map from val
// to the segment_id where the val is lastly used. The arguments representing
// these vals are then deleted after the segment runs.
class ArgumentManager {
 public:
  ArgumentManager(
      KernelArgumentHolder& args,
      const RuntimeWorkSpace& runtime_workspace,
      const std::vector<Val*>& fusion_inputs)
      : fusion_args_(args) {
    // map from val to args
    mapFusionInputsToArgs(
        fusion_inputs, runtime_workspace.group_extent_binding_order);
    setLastUsedSegmentID(runtime_workspace.group_run_order);
  }
  const std::unordered_map<Val*, const ArgAbstract*>& getTensorMap() {
    return tensor_map_;
  }
  const ArgAbstract* checkTensorMap(Val* v) {
    return tensor_map_.at(v);
  }
  // T is assumed to be either std::vector<at::Tensro> or KernelArgumentHolder
  // (from dry run)
  // TODO: make the output type uniform no matter it's a real or dry run
  template <typename T>
  void updateWithSegmentOutputs(
      const std::vector<Val*>& group_outputs,
      const T& group_runtime_outputs,
      const int64_t group_id) {
    addOutputsToArgsAndTensorMap(group_outputs, group_runtime_outputs);
    deleteUnusedArgs(group_id);
  }

 private:
  KernelArgumentHolder& fusion_args_;
  // map from val to args
  std::unordered_map<Val*, const ArgAbstract*> tensor_map_;
  // map segment_id to vector of fusion vals lastly used at this segment
  std::unordered_map<int64_t, std::vector<Val*>> vals_last_used_at_segment_;

  void mapFusionInputsToArgs(
      const std::vector<Val*>& fusion_inputs,
      const std::vector<Val*>& group_extent_binding_order) {
    int extent_index = 0;
    auto original_args_size = fusion_args_.size();
    // Bind args in the tensor_map
    for (const auto i : c10::irange(original_args_size)) {
      tensor_map_.emplace(fusion_inputs[i], fusion_args_[i]);
      // Bind tensorview inputs values in case some segmented group
      //  needs it down the road.
      // TODO: we probably have done this already up to this point
      //      should consider caching the expression evaluators, both
      //      more convenient and safer than replication
      if (auto tensor_arg_abstract =
              dynamic_cast<const TensorArgAbstract*>(fusion_args_[i])) {
        // Note this is very ugly way. We are pushing every single extent to
        // args, because we don't have a better place to hold them.
        auto rank = tensor_arg_abstract->getRank();
        for (const auto dim : c10::irange(rank)) {
          fusion_args_.push(tensor_arg_abstract->getSize((int)dim));
          tensor_map_.emplace(
              group_extent_binding_order[extent_index++], fusion_args_.back());
        }
      }
    }
  }

  void setLastUsedSegmentID(
      const std::vector<SegmentedGroup*>& group_run_order) {
    // never delete global fusion inputs and outputs
    auto isFusionInputOrOutput = [](Val* val) {
      return val->isFusionInput() || val->isFusionOutput();
    };
    // map val to segment_id where arg is lastly used
    std::unordered_map<Val*, int64_t> last_used_segment_map;
    const int64_t num_groups = (int64_t)group_run_order.size();
    // only need to set lifetime of vals if there are more than 3 groups
    if (num_groups >= 3) {
      // start from the 2nd group, since the input of the first group is always
      // the global input and its outputs are always used by at least one of the
      // following groups
      for (auto group_id : c10::irange(1l, num_groups)) {
        auto group_to_run = group_run_order.at(group_id);
        // set/update life of vals in inputs of this group
        for (auto val : group_to_run->inputs()) {
          // skip fusion inputs and outputs, they may be used by other fusions
          // or code
          if (!isFusionInputOrOutput(val)) {
            last_used_segment_map[val] = group_id;
          }
        }
        // set/update life of vals in outputs of this group
        // skip the last group since its outputs are always the global outputs
        if (group_id < num_groups - 1) {
          for (auto val : group_to_run->outputs()) {
            // skip fusion inputs and outputs, they may be used by other fusions
            // or code
            if (!isFusionInputOrOutput(val)) {
              last_used_segment_map[val] = group_id;
            }
          }
        }
      }
      // convert to vals_last_used_at_segment_, so we don't need to iterate over
      // all vals when erasing
      for (auto item : last_used_segment_map) {
        vals_last_used_at_segment_[item.second].push_back(item.first);
      }
    }
  }
  void deleteUnusedArgs(int64_t group_id) {
    // erase args corresponding to vals lastly used in this segment
    if (group_id >= 1 && vals_last_used_at_segment_.count(group_id)) {
      for (auto val : vals_last_used_at_segment_[group_id]) {
        fusion_args_.erase(tensor_map_.at(val));
        tensor_map_.erase(val);
      }
    }
  }
  template <typename T>
  void addOutputsToArgsAndTensorMap(
      const std::vector<Val*>& group_outputs,
      const T& group_runtime_outputs) {
    // Insert graph segment output to tensor map
    TORCH_INTERNAL_ASSERT(
        group_outputs.size() == group_runtime_outputs.size(),
        "Output size does not match.");

    // Trivial forwarding outputs an empty tensor to save bandwidth. We skip
    // updating the tensor_map because we want all future use of inputs on
    // the original tensor input. See note [Trivial Forwarding]
    for (const size_t group_out_i : c10::irange(group_outputs.size())) {
      if (!group_outputs[group_out_i]->isFusionInput()) {
        fusion_args_.push(group_runtime_outputs[group_out_i]);
        tensor_map_.emplace(group_outputs[group_out_i], fusion_args_.back());
      }
    }
  }
};

} // namespace

InputsIdLookup::IdLookupReturn InputsIdLookup::lookupId(
    const at::ArrayRef<c10::IValue>& inputs,
    const std::unordered_set<size_t>& scalar_inputs_to_record,
    int8_t device) {
  IdLookupReturn ret;

  // lock mutex_ because we are touching encoding_
  std::lock_guard<std::mutex> guard(mutex_);
  encoding_.clear();
  encodeBuffer(device, encoding_);
  for (const auto i : c10::irange(inputs.size())) {
    auto input = inputs[i];
    if (input.isTensor()) {
      auto& input_tensor = input.toTensor();

      for (auto size : input_tensor.sizes()) {
        encodeBuffer(size, encoding_);
        encoding_.push_back(' ');
      }
      encoding_.push_back('X');
      encoding_.push_back(' ');
      for (auto stride : input_tensor.strides()) {
        encodeBuffer(stride, encoding_);
        encoding_.push_back(' ');
      }
      encoding_.push_back('a');
      encodeBuffer(
          SchedulerRuntimeInfo::computeAlignmentSize(
              (size_t)input_tensor.data_ptr()),
          encoding_);
      // NOTE: device is set for the whole set of inputs first using device arg
    } else {
      // encode s for scalar;
      encoding_.push_back('s');
      if (scalar_inputs_to_record.find(i) != scalar_inputs_to_record.end()) {
        // Add value of scalars here only if it is one of the scalars
        // provided, as these are used in determining concretization.
        // Note that although most commonly these will be Int or Bool scalars,
        // any DataType might appear via `cast` and `where`, so we handle all
        // cases here.
        if (input.isInt()) {
          encodeBuffer(input.toInt(), encoding_);
        } else if (input.isBool()) {
          encodeBuffer(input.toBool(), encoding_);
        } else if (input.isDouble()) {
          encodeBuffer(input.toDouble(), encoding_);
        } else if (input.isComplexDouble()) {
          encodeBuffer(input.toComplexDouble(), encoding_);
        } else {
          TORCH_INTERNAL_ASSERT(
              false,
              "Unhandled input type when creating input ID. Cannot record ",
              input);
        }
      }
    }
    encoding_.push_back(';');
  }

  auto& entry = encoding_lookup_[encoding_];

  if (entry.id == 0) {
    // no entry existed for given input set, set id for given entry
    entry.id = current_id_++;
    if (used_entry_.size() == max_cache_size_) {
      // pop least recently used cache;
      const auto& remove_iter = encoding_lookup_.find(used_entry_.back());
      used_entry_.pop_back();
      ret.evict_id = remove_iter->second.id;
      ret.eviction = true;
      encoding_lookup_.erase(remove_iter);
    }
  } else {
    // short-cut to leave LRU entry as is
    if (entry.lru_iter == used_entry_.begin()) {
      ret.id = entry.id;
      return ret;
    }

    used_entry_.erase(entry.lru_iter);
  }

  ret.id = entry.id;
  entry.lru_iter = used_entry_.insert(used_entry_.begin(), encoding_);
  return ret;
}

FusionExecutorCache::FusionExecutorCache(std::unique_ptr<Fusion> fusion)
    : fusion_(std::move(fusion)) {}

KernelArgumentHolder FusionExecutorCache::prepareInputs(
    const at::ArrayRef<c10::IValue>& inputs,
    std::optional<int8_t> selected_device) {
  FUSER_PERF_SCOPE("FusionExecutorCache::prepareInputs");

  KernelArgumentHolder args =
      KernelArgumentHolder::createKernelArgumentHolder(inputs, selected_device);

  // TODO: move InputsIdLookup inside KernelArgumentHolder;
  // NOTE: We must ensure that the cache id is in fact unique. Dynamic fusions
  // may contain transformations that depend on input scalars, not just on the
  // extents of tensor inputs, so we must at times include those scalars in the
  // unique id. Currently, we include all integer scalar inputs for dynamic
  // fusions. This may not be ideal in all cases, since it will prevent
  // short-circuiting here, resulting in avoidable rebuilds of concretization
  // info.
  auto id_lookup_ret = inputs_id_lookup_.lookupId(
      inputs,
      initialInfo().scalarInputsAffectingConcretization(),
      args.getDeviceIndex());
  if (id_lookup_ret.eviction) {
    evictCache(id_lookup_ret.evict_id);
  }

  args.setCacheId(id_lookup_ret.id);
  return args;
}

bool FusionExecutorCache::isCompiled(
    const at::ArrayRef<c10::IValue>& inputs,
    int8_t device) {
  FUSER_PERF_SCOPE("FusionExecutorCache::isCompiled");

  // Access kernels associated with the common device id
  KernelArgumentHolder args = prepareInputs(inputs);
  args.setDeviceIndex(device);

  return getKernelRuntimeFor(args)->isCompiled();
}

// Note [ Permutation support in nvfuser ]
//
// Background:
// To support permutation in nvfuser with optimal performance, we would want to
// allow dimension collapsing in generated code on channels-last tensors, which
// greatly simplifies indexing. Current API in codegen only allows dimensional
// collapsing on neighboring axes. The unfortunate thing is that memory format
// design in PyTorch is implicitly marked by strides, while the semantics
// meaning of axes remain unchanged. i.e. A 4d tensor with axes [N, C, H, W]
// would have the same shape in both format, while contiguous tensor carries
// strides [C*H*W, H*W, W, 1] and channels-last tensor [H*W*C, 1, W*C, C]
//
// Approach:
// Part_1. To allow axes collapsing for permuted tensor in codegen, we can
// permute input tensor to have axes in decending order by their strides, so
// they would be viewed as `contiguous` in codegen, hence collapsed to simple
// indexing.
//
// Part_2. To ensure correct results, we need to ensure computation in
// NvFuser carries the same semantics as the TorchScript graph.
//
// Part_2_1. We need to maintain a bookkeeping where each codegen tensor is
// tagged with their permutation.
//
// Part_2_2. The parsing rule should handle and propagate the tag properly.
// e.g. Batch normalization has special rules for `channels_last` input tensor,
// so it should mark its output tensor with the right permutation.
//
// Part_3. The permuted, output tensor generated by codegen should be restored
// to the original layout before returning to TorchScript.
//
// For details on Part_2, refer to the implementation note. [ Permutation
// Bookkeeping and Propagation in Parser ]
std::vector<at::Tensor> FusionExecutorCache::runFusionWithInputs(
    const at::ArrayRef<c10::IValue>& inputs,
    std::optional<PrimDataType> forced_index_type,
    std::optional<int8_t> selected_device) {
  FUSER_PERF_SCOPE("FusionExecutorCache::runFusionWithInputs");

  // Permute input tensor for kernel execution.
  // See Part_1 in Note [ Channels-Last support in nvfuser ]
  at::ArrayRef<c10::IValue> perm_inputs = inputs;
  const auto& to_be_permuted_inputs = fusion_->getPermutationInputMap();
  std::vector<c10::IValue> inputs_vec;
  if (!to_be_permuted_inputs.empty()) {
    inputs_vec = inputs.vec();
    for (const auto& pair : to_be_permuted_inputs) {
      auto v = inputs_vec[pair.first];
      TORCH_CHECK(
          v.isTensor(), "input permutation can only be applied at tensor");
      auto tensor = v.toTensor();
      inputs_vec[pair.first] = tensor.permute(pair.second);
    }
    perm_inputs = inputs_vec;
  }

  KernelArgumentHolder args = prepareInputs(perm_inputs, selected_device);
  auto kernel_runtime = getKernelRuntimeFor(args, forced_index_type);

  if (!kernel_runtime->isCompiled()) {
    kernel_runtime->compileFusionParallel(args);
  }

  if (measure_kernel_time_) {
    kernel_runtime->enableKernelTimeMeasurement();
  }

  most_recent_runtime_ = kernel_runtime;

  auto fusion = kernel_runtime->fusionSegments()->completeFusion();

  // Make sure the forced index type is indeed used
  if (forced_index_type.has_value()) {
    TORCH_INTERNAL_ASSERT(
        kernel_runtime->getIndexType() == forced_index_type.value(),
        "Enforcing index type of ",
        forced_index_type.value(),
        " failed");
  }

  int seq_id = 0;
  // Record kernel input and output tensors so profiler can construct
  // the data flow graph
  RECORD_FUNCTION(
      "run_fused_kernel",
      std::vector<c10::IValue>(inputs.begin(), inputs.end()),
      seq_id);
  auto outputs = kernel_runtime->runWithInputs(args);
  RECORD_OUTPUTS(outputs);

  // Kernel time measurement is off by default
  kernel_runtime->disableKernelTimeMeasurement();

  // Permute output tensor returned by kernel execution.
  // See Part_3 in Note [ Permutation support in nvfuser ]
  for (const auto& pair : fusion->getPermutationOutputMap()) {
    if (size_t(pair.first) < outputs.size()) {
      outputs[pair.first] = outputs[pair.first].permute(pair.second);
    }
  }

  // Removing aliased outputs, since those are updated by the Fusion. It is not
  // semantically correct to actually return them as outputs from
  // fusion.
  int offset = 0;
  const auto& indices = fusion->getIndicesOfAliasedOutputs();
  std::set<int> aliased_output_indices(indices.begin(), indices.end());
  for (const auto& v : aliased_output_indices) {
    outputs.erase(outputs.begin() + v - offset);
    offset++;
  }

  return outputs;
}

std::string FusionExecutorCache::getCode(
    FusionKernelRuntime* kernel_runtime,
    bool intrinsic_code) const {
  std::string kernel_code;
  TORCH_CHECK(kernel_runtime != nullptr, "Invalid fusion definition!");
  TORCH_CHECK(kernel_runtime->isCompiled(), "Fusion is not compiled!");

  bool first_kernel = true;
  for (const auto& exec : kernel_runtime->executors()) {
    if (first_kernel) {
      first_kernel = false;
    } else {
      kernel_code += "\n";
    }
    kernel_code += exec.kernelString();
  }

  if (intrinsic_code) {
    const auto& execs = kernel_runtime->executors();
    const FusionExecutor& fe = execs[0];
    auto index_type = fe.kernel()->indexType();
    // Make sure all the segment index types match. All segments currently
    // use the same index type but this code change in the future.
    for (const auto& exec : execs) {
      TORCH_CHECK(
          index_type == exec.kernel()->indexType(),
          "Index Type mismatch between Segment Executors: ",
          index_type,
          " ",
          exec.kernel()->indexType());
    }
    std::string full_code = fe.getStructuredCode(kernel_code, index_type);
    return full_code;
  } else {
    return kernel_code;
  }
}

std::string FusionExecutorCache::getMostRecentCode(bool intrinsic_code) const {
  return getCode(most_recent_runtime_, intrinsic_code);
}

std::string FusionExecutorCache::getCodeFor(
    const at::ArrayRef<c10::IValue>& inputs,
    bool intrinsic_code) {
  KernelArgumentHolder args = prepareInputs(inputs);
  auto kernel_runtime = getKernelRuntimeFor(args);
  return getCode(kernel_runtime, intrinsic_code);
}

std::string FusionExecutorCache::getScheduledIr(
    FusionKernelRuntime* kernel_runtime,
    bool tensor_transforms) const {
  TORCH_CHECK(kernel_runtime != nullptr, "Invalid fusion definition!");
  TORCH_CHECK(kernel_runtime->isCompiled(), "Fusion is not compiled!");
  std::stringstream ss;
  if (kernel_runtime->isSegmented()) {
    auto fs = kernel_runtime->fusionSegments();
    ss << "Segmented_Fusion Dump: -- Re-written complete fusion:{\n";
    fs->completeFusion()->print(ss, false);
    ss << "} // {Re-written complete fusion}\n";
    ss << fs << "\n";
  }
  for (auto& exec : kernel_runtime->executors()) {
    auto sched_ir = exec.kernel()->as<Fusion>();
    sched_ir->print(ss, tensor_transforms);
  }
  return ss.str();
}

std::string FusionExecutorCache::getMostRecentScheduledIr(
    bool tensor_transforms) const {
  return getScheduledIr(most_recent_runtime_, tensor_transforms);
}

std::string FusionExecutorCache::getScheduledIrFor(
    const at::ArrayRef<c10::IValue>& inputs,
    bool tensor_transforms) {
  KernelArgumentHolder args = prepareInputs(inputs);
  auto kernel_runtime = getKernelRuntimeFor(args);
  return getScheduledIr(kernel_runtime, tensor_transforms);
}

void FusionExecutorCache::evictCache(size_t cache_id) {
  auto it = id_to_kernel_runtime_.find(cache_id);
  TORCH_INTERNAL_ASSERT(it != id_to_kernel_runtime_.end());
  it->second->evictCache(cache_id);
  id_to_kernel_runtime_.erase(it);
}

DynamicTransformInitialInfo& FusionExecutorCache::initialInfo() {
  if (!initial_info_.has_value()) {
    initial_info_ = DynamicTransform::getInitialInfo(fusion());
    fusion()->manage(
        "initial_info",
        initial_info_.value(),
        [](IrCloner& ir_cloner, std::any data) -> std::any {
          return std::any_cast<DynamicTransformInitialInfo>(data).clone(
              ir_cloner);
        });
  }
  return initial_info_.value();
}

FusionKernelRuntime* FusionExecutorCache::getKernelRuntimeFor(
    const KernelArgumentHolder& args,
    std::optional<PrimDataType> forced_index_type) {
  // Check for id hit case
  auto unique_id_opt = args.getCacheId();
  TORCH_CHECK(
      unique_id_opt.has_value(),
      "KernelArgumentHolder has no cache ID in getKernelRuntimeFor");
  auto unique_id = *unique_id_opt;
  auto id_it = id_to_kernel_runtime_.find(unique_id);
  if (id_it != id_to_kernel_runtime_.end()) {
    // If the forced index type is given, don't use the cached runtime
    // if its index type does not match with the forced type
    if (!forced_index_type.has_value() ||
        forced_index_type.value() == id_it->second->getIndexType()) {
      return id_it->second;
    }
  }

  // Compute or get cached initial concretization info
  const auto& initial_info = initialInfo();

<<<<<<< HEAD
  // Compute concretization info given inputs. This object points to Vals in
  // the unconcretized Fusion, so we will not use it directly, but rather it
  // will be used only as a cache key.
  std::optional<DynamicTransformConcretizationInfo> conc_info = std::nullopt;
  size_t conc_info_index = 0;
  if (initial_info.isDynamic()) {
    conc_info = DynamicTransform::getConcretizationInfo(
        fusion_.get(), &initial_info, &args);
    TORCH_CHECK(
        conc_info.has_value(),
        "Unable to get concretization info for dynamic Fusion");
    // We use the Fusion-managed data facility to allow conc_info to survive
    // cloning fusion_.
    // See note [Fusion managed data] in fusion.h for more information.
    conc_info_index = fusion_->manage(
        conc_info.value(), [](IrCloner& ir_cloner, std::any data) -> std::any {
          auto orig_conc_info =
              std::any_cast<DynamicTransformConcretizationInfo>(data);
          return orig_conc_info.clone(ir_cloner);
        });
=======
  // Compute concretization info to use as cache key
  DynamicTransformConcretizationInfo* conc_info = nullptr;
  if (initial_info.hasDynamicTransforms()) {
    // This class needs to own conc_info so it can be compared in subsequent
    // invocations.
    auto expr_eval = executor_utils::bindInputs(args, fusion_.get());
    cached_conc_info_.emplace_back(
        std::make_unique<DynamicTransformConcretizationInfo>(
            &initial_info, &expr_eval));
    conc_info = cached_conc_info_.back().get();
>>>>>>> d0d8fa00
  }

  // Initialize or fetch vector of FusionKernelRuntime objects associated with
  // each pair of device ID and
  auto& kernel_runtimes =
      kernel_runtimes_
          .try_emplace(std::make_pair(args.getDeviceIndex(), conc_info))
          .first->second;

  // Check for re-use hit case
  //  a kernel runtime is re-usable if all the compiled
  //  kernels have the same heuristic parameters
  std::unique_ptr<FusionHeuristics> new_heuristics;

  auto reuse_it = std::find_if(
      kernel_runtimes.begin(),
      kernel_runtimes.end(),
      [&args, &new_heuristics, &forced_index_type](auto& kernel_runtime) {
        auto maybe_heuristics =
            kernel_runtime->getMaybeHeuristicsFor(args, forced_index_type);
        if (!maybe_heuristics.has_value()) {
          return false;
        }
        new_heuristics = std::move(maybe_heuristics.value());
        return true;
      });

  FusionKernelRuntime* kernel_runtime = nullptr;
  if (reuse_it != kernel_runtimes.end()) {
    kernel_runtime = reuse_it->get();
    kernel_runtime->updateHeuristicsLaunchParams(new_heuristics.get());
  } else {
    // cache miss, need to re-build an optimized graph for this case

    // Clone fusion_ so that we can safely use an ExpressionEvaluator on it, for
    // the purposes of computing the concretization info.
    auto conc_fusion = std::make_unique<Fusion>(*fusion_);

    // concretize fusion_ for use in this runtime
<<<<<<< HEAD
    auto fusion = std::make_unique<Fusion>(*fusion_);
    if (isDebugDumpEnabled(DebugDumpOption::FusionIrConcretized)) {
      std::cout << "Fusion Before Concretization:" << std::endl;
      fusion->printMath();
    }
    FusionGuard fg(fusion.get());
    if (initial_info.isDynamic()) {
      const auto& cloned_conc_info =
          fusion->getManagedSafe<DynamicTransformConcretizationInfo>(
              conc_info_index);
      TORCH_INTERNAL_ASSERT(
          cloned_conc_info.has_value(),
          "Copied Fusion is missing managed concretization info");
      DynamicTransform::concretizeFusion(cloned_conc_info.value());
      // The information in initial_info and cloned_conc_info refers to
      // variables in the copied symbolic fusion which get replaced during
      // concretization. Keeping these around during a subsequent fusion copy
      // would lead to an attempt to clone them, ending in a segfault. Instead,
      // we reset the object here, effectively as if it now describes a
      // non-dynamic Fusion.
      fusion->stopManaging(conc_info_index);
      fusion->stopManaging("initial_info");
    }
    if (isDebugDumpEnabled(DebugDumpOption::FusionIrConcretized)) {
      std::cout << "\nConcretized Fusion:" << std::endl;
      fusion->printMath();
=======
    FusionGuard fg(conc_fusion.get());
    if (initial_info.hasDynamicTransforms()) {
      const auto& conc_initial_info =
          conc_fusion->getManaged<DynamicTransformInitialInfo>("initial_info");
      TORCH_INTERNAL_ASSERT(conc_info);
      conc_info->setInitialInfo(&conc_initial_info);

      if (isDebugDumpEnabled(DebugDumpOption::FusionIrConcretized)) {
        std::cout << "Fusion before concretization:" << std::endl;
        conc_fusion->printMath();
      }

      DynamicTransform::concretizeFusion(conc_fusion.get(), conc_info);
      // Initial info is used during concretization and is owned by conc_fusion.
      // After concretization, we stop managing it so that we won't keep cloning
      // it for every subsequent Fusion copy.
      conc_fusion->stopManaging("initial_info");

      if (isDebugDumpEnabled(DebugDumpOption::FusionIrConcretized)) {
        std::cout << "Concretized Fusion:" << std::endl;
        conc_fusion->printMath();
      }
>>>>>>> d0d8fa00
    }
    kernel_runtimes.emplace_back(std::make_unique<FusionKernelRuntime>(
        std::move(conc_fusion), args, forced_index_type));
    kernel_runtime = kernel_runtimes.back().get();

    if (profiling_) {
      kernel_runtime->profile(true);
    }
  }

<<<<<<< HEAD
  if (initial_info.isDynamic()) {
    // In the case of cache hits, we tend to accumulate managed data in
    // fusion_. Here we release the concretization info we created to avoid
    // cloning more and more entries.
    fusion_->stopManaging(conc_info_index);
  }

=======
>>>>>>> d0d8fa00
  id_to_kernel_runtime_[unique_id] = kernel_runtime;
  return kernel_runtime;
}

FusionKernelRuntime::FusionKernelRuntime(
    std::unique_ptr<Fusion> fusion,
    const KernelArgumentHolder& args,
    std::optional<PrimDataType> forced_index_type) {
  FUSER_PERF_SCOPE("FusionKernelRuntime::FusionKernelRuntime");

  TORCH_INTERNAL_ASSERT(
      !fusion->hasDynamicTransform(),
      "Fusion must be concretized before constructing FusionKernelRuntime");

  optimization::OptimizationPass<optimization::PreSegmenter>::runPass(
      fusion.get());

  all_tvs_ = ir_utils::allTvs(fusion.get());

  // Run segmentation on the copied fusion
  SchedulerRuntimeInfo runtime_info(
      fusion.get(), args, nullptr, all_tvs_, forced_index_type);

  // Initialize the evaluator simplifer
  precomputed_values_ = std::make_unique<PrecomputedValues>(fusion.get());

  segmented_fusion_ =
      SegmentCandidateFinder::segment(std::move(fusion), args, runtime_info);

  heuristics_ = segmented_fusion_->makeInitialHeuristics(args, runtime_info);

  executors_ = std::vector<FusionExecutor>(segmented_fusion_->groups().size());
  if (isDebugDumpEnabled(DebugDumpOption::FusionSegments)) {
    segmented_fusion_->print();
  }

  // Even if we go through the segmented path we may still end up
  //  with a segmented fusion with one group. This case still
  //  counts as un-segmented.
  is_segmented_ = segmented_fusion_->groups().size() > 1;

  // Pre-compute the executor order so that the run time path
  //  would go directly to kernel launch.
  prepareRuntimeOrder();
}

std::vector<at::Tensor> FusionKernelRuntime::runKernelWithInput(
    KernelArgumentHolder& args,
    SegmentedGroup* sg) {
  FUSER_PERF_SCOPE("FusionKernelRuntime::runKernelWithInput");
  std::lock_guard<std::mutex> guard(mutex_);
  // This function will be called once on un-segmented fusion,
  // for segmented fusion, this function will be called on each segment
  // In the case of segmented fusion, segmented group needs to be given so
  // a kernel is compiled and run for a segmented group
  // In the case of complete fusion, sg = nullptr, and the original fusion
  // is complied and run.
  TORCH_INTERNAL_ASSERT(sg, "runKernelWithInput: need valid group to run");
  auto [launch_params, compile_params] = getKernelConfig(args, sg);
  auto group_id = sg->groupId();
  auto scheduler_entry = schedulers().at(group_id).get();
  auto& executor = executors_.at(group_id);

  if (profiling_) {
    most_recent_executor_log_.fusion_executor = &executor;
    most_recent_executor_log_.params = scheduler_entry->params()->clone();
  }

  if (isDebugDumpEnabled(DebugDumpOption::PerfDebugVerbose) ||
      measure_kernel_time_) {
    executor.setMeasureKernelTimeFlag(true);
  }

  auto outputs = executor.runFusion(args, launch_params, compile_params);

  // Accumulate the kernel time of each segment
  kernel_time_ms_ += executor.kernelTimeMs();

  // Print relevant information all at once for easy debuging of perf
  if (isDebugDumpEnabled(DebugDumpOption::PerfDebugVerbose)) {
    std::cout << "\nRun kernel:\n";
    if (sg) {
      segmented_fusion_->makeFusion(sg)->printMath();
    } else {
      segmented_fusion_->completeFusion()->printMath();
    }
    std::cout << "With inputs:\n";
    for (auto i : c10::irange(args.size())) {
      std::cout << "  " << args[i]->toString() << std::endl;
    }
    std::cout << "Compiler log: " << executor.compilerLog() << "\n";
    std::cout << scheduler_entry->params()->toString() << "\n";
    std::cout << "With arguments: " << executor.lastLaunchParams().toString();
    std::cout << executor.kernelName() << " " << executor.bytesProcessed()
              << " bytes/ " << std::setprecision(3) << executor.kernelTimeMs()
              << " ms "
              << ((double)executor.bytesProcessed() /
                  ((double)executor.kernelTimeMs() / 1000)) /
            (double)1.0e9
              << " GB/s" << std::endl;
    executor.setMeasureKernelTimeFlag(false);
  }

  return outputs;
}

void FusionKernelRuntime::prepareRuntimeOrder() {
  // Setup group run order:
  std::unordered_set<Val*> available_input;

  // setup the order tensor dimensions are bound
  for (const size_t i : c10::irange(segmented_fusion_->inputs().size())) {
    auto input_val = segmented_fusion_->inputs()[i];
    available_input.insert(input_val);

    if (auto input_tv = dynamic_cast<TensorView*>(input_val)) {
      auto root_dom = TensorDomain::noReductions(input_tv->getRootDomain());
      for (const size_t dim : c10::irange(root_dom.size())) {
        const auto extent = root_dom[dim]->extent();
        available_input.insert(extent);
        runtime_workspace_.group_extent_binding_order.push_back(extent);
      }
    }
  }

  // Keep track of groups that has run
  std::vector<bool> group_ran(segmented_fusion_->groups().size(), false);

  while (!std::all_of(
      group_ran.begin(), group_ran.end(), [](bool b) { return b; })) {
    bool one_ran = false;

    // Find the first segment with all inputs available to run
    for (const size_t group_i :
         c10::irange(segmented_fusion_->groups().size())) {
      auto& group = segmented_fusion_->groups()[group_i];
      if (group_ran[group_i]) {
        continue;
      }
      const auto& group_inputs = group->inputs();
      bool ready_to_run = std::all_of(
          group_inputs.begin(),
          group_inputs.end(),
          [&available_input](Val* val) { return available_input.count(val); });

      if (ready_to_run) {
        runtime_workspace_.group_run_order.push_back(group);
        const auto& group_outputs = group->outputs();

        // Insert graph segment output to tensor map
        for (const size_t group_out_i : c10::irange(group_outputs.size())) {
          available_input.insert(group_outputs[group_out_i]);
        }
        group_ran[group_i] = true;
        one_ran = true;
      }
    }
    TORCH_INTERNAL_ASSERT(
        one_ran,
        "Couldn't run all groups, something must have gone wrong in segmentation.");
  }
}

// passing args by value because we will be modify this
void FusionKernelRuntime::compileFusionParallel(KernelArgumentHolder args) {
  std::lock_guard<std::mutex> guard(mutex_);

  TORCH_INTERNAL_ASSERT(
      args.size() == segmented_fusion_->inputs().size(),
      "Inputs were not set up correctly, received ",
      args.size(),
      " inputs but expecting ",
      segmented_fusion_->inputs().size());

  ArgumentManager args_manager(
      args, runtime_workspace_, segmented_fusion_->inputs());

  // group should share cache id.
  auto group_cache_id = args.getCacheId();

  const int64_t num_groups = (int64_t)runtime_workspace_.group_run_order.size();
  num_live_args_after_segment_runs_.reserve(num_groups);
  for (int64_t group_id = 0; group_id < num_groups; ++group_id) {
    auto group_to_run = runtime_workspace_.group_run_order.at(group_id);

    // TODO: index mode should be updated per segmented kernel
    // Prepare input vector
    KernelArgumentHolder group_runtime_inputs;
    group_runtime_inputs.setDeviceIndex(args.getDeviceIndex());
    if (group_cache_id.has_value()) {
      group_runtime_inputs.setCacheId(group_cache_id.value());
    }
    for (auto input : group_to_run->inputs()) {
      group_runtime_inputs.push(args_manager.checkTensorMap(input));
    }

    // launch compileKernel thread here
    getThreadPool()->run([=]() {
      FUSER_PERF_SCOPE("FusionKernelRuntime::compileFusionParallel");
      c10::cuda::CUDAGuard dg(args.getDeviceIndex());
      c10::Device device(c10::DeviceType::CUDA, args.getDeviceIndex());
      compileKernel(group_runtime_inputs, group_to_run);
    });

    auto fusion_to_run = segmented_fusion_->makeFusion(group_to_run);
    auto group_runtime_outputs =
        executors_[group_to_run->groupId()].inferOutputSizes(
            fusion_to_run.get(), group_runtime_inputs);

    // map output args to tensor map
    args_manager.updateWithSegmentOutputs(
        group_to_run->outputs(), group_runtime_outputs, group_id);
    num_live_args_after_segment_runs_.push_back((int64_t)args.size());
  }

  // wait until all segments finish compiling
  getThreadPool()->waitWorkComplete();
}

void FusionKernelRuntime::compileKernel(
    const KernelArgumentHolder& args,
    SegmentedGroup* sg) {
  FUSER_PERF_SCOPE("FusionKernelRuntime::compileKernel");
  auto group_id = sg->groupId();
  auto scheduler_entry = schedulers().at(group_id).get();

  // Check that the heuristics are matched, in the case of segmented fusion
  TORCH_INTERNAL_ASSERT(!sg || scheduler_entry->heuristic() == sg->heuristic());
  TORCH_INTERNAL_ASSERT(!executors_.at(group_id).compiled());

  // Running a segment group as a single kernel,
  // make a fusion to run from segmented fusion
  auto fusion_to_run = segmented_fusion_->makeFusion(sg);
  FusionGuard fg(fusion_to_run.get());
  scheduler_entry->schedule(fusion_to_run.get());
  TORCH_INTERNAL_ASSERT(
      scheduler_entry->params()->cparams.index_type.has_value(),
      "Kernel index type is not defined.");
  executors_.at(group_id).compileFusion(
      fusion_to_run.get(),
      args,
      scheduler_entry->params()->lparams,
      scheduler_entry->params()->cparams);
}

std::pair<LaunchParams, CompileParams> FusionKernelRuntime::getKernelConfig(
    const KernelArgumentHolder& args,
    SegmentedGroup* sg) {
  FUSER_PERF_SCOPE("FusionKernelRuntime::getKernelConfig");
  auto group_id = sg->groupId();
  auto scheduler_entry = schedulers().at(group_id).get();

  // Check that the heuristics are matched, in the case of segmented fusion
  TORCH_INTERNAL_ASSERT(!sg || scheduler_entry->heuristic() == sg->heuristic());
  TORCH_INTERNAL_ASSERT(executors_.at(group_id).compiled());

  return std::make_pair(
      scheduler_entry->params()->lparams, scheduler_entry->params()->cparams);
}

std::vector<at::Tensor> FusionKernelRuntime::runWithInputs(
    KernelArgumentHolder& args) {
  FUSER_PERF_SCOPE("FusionKernelRuntime::runWithInputs");

  if (isDebugDumpEnabled(DebugDumpOption::PerfDebugVerbose)) {
    std::cout << "=================RUNNING FUSION SEGMENTS================="
              << std::endl;
  }

  c10::Device device(c10::DeviceType::CUDA, (int8_t)args.getDeviceIndex());
  const auto& tensor_map = runSegmentsWithInputs(args);

  if (isDebugDumpEnabled(DebugDumpOption::PerfDebugVerbose)) {
    std::cout << "============= FINISHED RUNNING FUSION SEGMENTS ============"
              << std::endl;
  }

  // Produce final global output
  std::vector<at::Tensor> fusion_outputs;
  for (auto output : segmented_fusion_->outputs()) {
    const auto iter = tensor_map.find(output);
    if (iter != tensor_map.end()) {
      // Note [ trivial forwarding ]
      //
      // Background:
      // NvFuser codegen does not handle aliases. When we have a fusion that
      // forwards an input to output without any operations on it, this is
      // a no-op for codegen and the output tensor is never written to. However,
      // the codegen cannot "forward" an input to output, since all outputs are
      // allocated in integration. If we do not special case it, we'll ended up
      // having a "fresh" tensor allocated for the forwarded-input.
      //
      // Approach:
      // There are two aspects of the support:
      // 1) Codegen handles forwarding implicitly. Forwarded inputs do not
      // have any producer in the IR, so the output argument is not used in
      // the code. However, it is required to be a kernel argument, which acts
      // as a place-holder, so we can map the arguments correctly.
      //
      // 2) Integration handles the trivial forwarding of inputs. When we put
      // together `fusion_outputs` for a given fusion and the outputs are
      // fusion inputs, we directly return the input tensor.
      auto tensor_arg_abstract =
          dynamic_cast<const TensorArgAbstract*>(iter->second);
      TORCH_INTERNAL_ASSERT(tensor_arg_abstract != nullptr);
      fusion_outputs.push_back(tensor_arg_abstract->getTensor());
    } else {
      bool empty_type_check = output->getDataType().has_value() &&
          output->getDataType().value() == DataType::Float;

      // Only support two cases of empty tensor here, since this is hot path.
      auto out_tv = output->as<TensorView>();

      // TODO: should be only one of the two once the "empty"
      //  definition has been unified throughout the ops.
      bool empty_tensor_check = out_tv->isZeroDim() || out_tv->isEmptyTensor();

      // This is the check for an empty tensor;
      TORCH_INTERNAL_ASSERT(
          empty_tensor_check && empty_type_check,
          "Is empty tensor? ",
          !empty_tensor_check,
          " Is empty type check? ",
          !empty_type_check,
          " Output empty tensor check failed for tensor: ",
          out_tv->toString(),
          " In function: ",
          __FUNCTION__);

      // TODO: would need to clean up this part when
      //   we have a unified and consistent way to generate
      //   size-0 tensors.
      const auto tensor_options =
          at::TensorOptions().dtype(at::kFloat).device(device);
      fusion_outputs.emplace_back(at::empty({0}, tensor_options));
    }
  }
  return fusion_outputs;
}

std::unordered_map<Val*, const ArgAbstract*> FusionKernelRuntime::
    runSegmentsWithInputs(KernelArgumentHolder& args) {
  TORCH_INTERNAL_ASSERT(
      args.size() == segmented_fusion_->inputs().size(),
      "Inputs were not set up correctly, received ",
      args.size(),
      " inputs but expected ",
      segmented_fusion_->inputs().size());

  ArgumentManager args_manager(
      args, runtime_workspace_, segmented_fusion_->inputs());

  // group should share cache id.
  auto group_cache_id = args.getCacheId();
  const int64_t num_groups = (int64_t)runtime_workspace_.group_run_order.size();
  num_live_args_after_segment_runs_.reserve(num_groups);
  kernel_time_ms_ = 0;
  for (auto group_id : c10::irange(num_groups)) {
    // TODO: index mode should be updated per segmented kernel
    // Prepare input vector
    auto group_to_run = runtime_workspace_.group_run_order.at(group_id);
    KernelArgumentHolder group_runtime_inputs;
    group_runtime_inputs.setDeviceIndex(args.getDeviceIndex());
    if (group_cache_id.has_value()) {
      group_runtime_inputs.setCacheId(group_cache_id.value());
    }
    for (auto input : group_to_run->inputs()) {
      group_runtime_inputs.push(args_manager.checkTensorMap(input));
    }

    // TODO: currently we are still outputing PyTorch tensors, instead of
    // something abstract. This is quite unsatisfying.

    // Run graph segment
    std::vector<at::Tensor> group_runtime_outputs =
        runKernelWithInput(group_runtime_inputs, group_to_run);
    args_manager.updateWithSegmentOutputs(
        group_to_run->outputs(), group_runtime_outputs, group_id);
    num_live_args_after_segment_runs_.push_back((int64_t)args.size());
  }

  return args_manager.getTensorMap();
}

const std::vector<FusionKernelRuntime::SchedulerEntryPtr>& FusionKernelRuntime::
    schedulers() const {
  return heuristics_->heuristicsList();
}

void FusionKernelRuntime::updateHeuristicsLaunchParams(
    FusionHeuristics* update_heuristics) {
  FUSER_PERF_SCOPE("FusionKernelRuntime::updateHeuristicsLaunchParams");
  auto scheduler_list_length = heuristics_->heuristicsList().size();
  TORCH_INTERNAL_ASSERT(
      update_heuristics->heuristicsList().size() == scheduler_list_length);
  for (const auto i : c10::irange(scheduler_list_length)) {
    auto& schedulerPtr = heuristics_->heuristicsList()[i];
    schedulerPtr->updateLaunchConstraint(
        update_heuristics->heuristicsList()[i]->params()->lparams);
  }
}

c10::optional<FusionKernelRuntime::HeuristicsPtr> FusionKernelRuntime::
    getMaybeHeuristicsFor(
        const KernelArgumentHolder& args,
        std::optional<PrimDataType> forced_index_type) {
  FUSER_PERF_SCOPE("FusionKernelRuntime::getMaybeHeuristicsFor");
  auto complete_fusion = segmented_fusion_->completeFusion();
  precomputed_values_->bindInputs(args);
  precomputed_values_->evaluate();
  SchedulerRuntimeInfo runtime_info(
      complete_fusion,
      args,
      precomputed_values_.get(),
      all_tvs_,
      forced_index_type);

  c10::optional<FusionKernelRuntime::HeuristicsPtr> ret;
  ret = std::make_unique<FusionHeuristics>();
  size_t total_groups = segmented_fusion_->groups().size();
  for (const auto group_index : c10::irange(total_groups)) {
    auto group = segmented_fusion_->groups()[group_index];

    auto maybe_scheduler_entry = group->getMaybeSchedulerEntry(runtime_info);
    if (!maybe_scheduler_entry.has_value()) {
      return c10::nullopt;
    }
    auto scheduler_entry = std::move(maybe_scheduler_entry.value());
    if (!scheduler_entry->sameAs(
            heuristics_->heuristicsList()[group_index].get())) {
      return c10::nullopt;
    }
    ret.value()->emplaceBack(std::move(scheduler_entry));
  }

  return ret;
}

void GraphCache::createFusion(const std::shared_ptr<torch::jit::Graph>& graph) {
  FUSER_PERF_SCOPE("GraphCache::createFusion");

  fusion_executor_cache_ =
      std::make_unique<FusionExecutorCache>(parseJitIR(graph));

  num_of_outputs_ = graph->outputs().size();
}

// NOLINTNEXTLINE(cppcoreguidelines-pro-type-member-init)
GraphCache::GraphCache(const std::shared_ptr<torch::jit::Graph>& graph) {
  FUSER_PERF_SCOPE("GraphCache::GraphCache");
  TORCH_INTERNAL_ASSERT(
      torch::jit::IsNewExecutorEnabled(),
      "legacy executor is not supported by nvfuser");

  GRAPH_DEBUG("GraphCache constructor: ", this);
  GRAPH_DUMP("GraphCache created for graph", graph);
  createFusion(graph);
}

std::vector<at::Tensor> GraphCache::runGraphWithInputs(
    const at::ArrayRef<c10::IValue>& inputs) {
  FUSER_PERF_SCOPE("GraphCache::runGraphWithInputs");

  GRAPH_DEBUG("running GraphCache: ", this);
  auto outputs = fusion_executor_cache_->runFusionWithInputs(inputs);
  TORCH_INTERNAL_ASSERT(
      outputs.size() == num_of_outputs_,
      "FusionExecutorCache returned ",
      outputs.size(),
      " outputs, doesn't match computational graph, which requires ",
      num_of_outputs_);

  return outputs;
}

} // namespace nvfuser<|MERGE_RESOLUTION|>--- conflicted
+++ resolved
@@ -573,31 +573,9 @@
   // Compute or get cached initial concretization info
   const auto& initial_info = initialInfo();
 
-<<<<<<< HEAD
-  // Compute concretization info given inputs. This object points to Vals in
-  // the unconcretized Fusion, so we will not use it directly, but rather it
-  // will be used only as a cache key.
-  std::optional<DynamicTransformConcretizationInfo> conc_info = std::nullopt;
-  size_t conc_info_index = 0;
-  if (initial_info.isDynamic()) {
-    conc_info = DynamicTransform::getConcretizationInfo(
-        fusion_.get(), &initial_info, &args);
-    TORCH_CHECK(
-        conc_info.has_value(),
-        "Unable to get concretization info for dynamic Fusion");
-    // We use the Fusion-managed data facility to allow conc_info to survive
-    // cloning fusion_.
-    // See note [Fusion managed data] in fusion.h for more information.
-    conc_info_index = fusion_->manage(
-        conc_info.value(), [](IrCloner& ir_cloner, std::any data) -> std::any {
-          auto orig_conc_info =
-              std::any_cast<DynamicTransformConcretizationInfo>(data);
-          return orig_conc_info.clone(ir_cloner);
-        });
-=======
   // Compute concretization info to use as cache key
   DynamicTransformConcretizationInfo* conc_info = nullptr;
-  if (initial_info.hasDynamicTransforms()) {
+  if (initial_info.isDynamic()) {
     // This class needs to own conc_info so it can be compared in subsequent
     // invocations.
     auto expr_eval = executor_utils::bindInputs(args, fusion_.get());
@@ -605,7 +583,6 @@
         std::make_unique<DynamicTransformConcretizationInfo>(
             &initial_info, &expr_eval));
     conc_info = cached_conc_info_.back().get();
->>>>>>> d0d8fa00
   }
 
   // Initialize or fetch vector of FusionKernelRuntime objects associated with
@@ -645,36 +622,8 @@
     auto conc_fusion = std::make_unique<Fusion>(*fusion_);
 
     // concretize fusion_ for use in this runtime
-<<<<<<< HEAD
-    auto fusion = std::make_unique<Fusion>(*fusion_);
-    if (isDebugDumpEnabled(DebugDumpOption::FusionIrConcretized)) {
-      std::cout << "Fusion Before Concretization:" << std::endl;
-      fusion->printMath();
-    }
-    FusionGuard fg(fusion.get());
+    FusionGuard fg(conc_fusion.get());
     if (initial_info.isDynamic()) {
-      const auto& cloned_conc_info =
-          fusion->getManagedSafe<DynamicTransformConcretizationInfo>(
-              conc_info_index);
-      TORCH_INTERNAL_ASSERT(
-          cloned_conc_info.has_value(),
-          "Copied Fusion is missing managed concretization info");
-      DynamicTransform::concretizeFusion(cloned_conc_info.value());
-      // The information in initial_info and cloned_conc_info refers to
-      // variables in the copied symbolic fusion which get replaced during
-      // concretization. Keeping these around during a subsequent fusion copy
-      // would lead to an attempt to clone them, ending in a segfault. Instead,
-      // we reset the object here, effectively as if it now describes a
-      // non-dynamic Fusion.
-      fusion->stopManaging(conc_info_index);
-      fusion->stopManaging("initial_info");
-    }
-    if (isDebugDumpEnabled(DebugDumpOption::FusionIrConcretized)) {
-      std::cout << "\nConcretized Fusion:" << std::endl;
-      fusion->printMath();
-=======
-    FusionGuard fg(conc_fusion.get());
-    if (initial_info.hasDynamicTransforms()) {
       const auto& conc_initial_info =
           conc_fusion->getManaged<DynamicTransformInitialInfo>("initial_info");
       TORCH_INTERNAL_ASSERT(conc_info);
@@ -695,7 +644,6 @@
         std::cout << "Concretized Fusion:" << std::endl;
         conc_fusion->printMath();
       }
->>>>>>> d0d8fa00
     }
     kernel_runtimes.emplace_back(std::make_unique<FusionKernelRuntime>(
         std::move(conc_fusion), args, forced_index_type));
@@ -706,16 +654,6 @@
     }
   }
 
-<<<<<<< HEAD
-  if (initial_info.isDynamic()) {
-    // In the case of cache hits, we tend to accumulate managed data in
-    // fusion_. Here we release the concretization info we created to avoid
-    // cloning more and more entries.
-    fusion_->stopManaging(conc_info_index);
-  }
-
-=======
->>>>>>> d0d8fa00
   id_to_kernel_runtime_[unique_id] = kernel_runtime;
   return kernel_runtime;
 }
