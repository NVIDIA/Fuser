--- conflicted
+++ resolved
@@ -443,7 +443,7 @@
     std::optional<PrimDataType> forced_index_type,
     std::optional<int8_t> selected_device) {
   FUSER_PERF_SCOPE("FusionExecutorCache::runFusionWithInputs");
-
+  // NOTE: This should be the first code in the method to capture all host time 
   if (isProfilerEnabled()) {
     FusionProfiler::get()->start(isProfilerEnabledWithoutCupti());
   }
@@ -533,8 +533,9 @@
       new_size++;
     }
   }
-<<<<<<< HEAD
-
+  outputs.resize(new_size);
+  
+  // NOTE: This should be the last code in the method to capture all host time 
   if (isProfilerEnabled()) {
     FusionProfiler::get()->stop();
   }
@@ -542,9 +543,6 @@
     debug() << FusionProfiler::get()->profile();
   }
 
-=======
-  outputs.resize(new_size);
->>>>>>> 44a6b05f
   return outputs;
 }
 
