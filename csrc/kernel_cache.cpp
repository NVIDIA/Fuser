--- conflicted
+++ resolved
@@ -359,12 +359,7 @@
     perm_inputs = inputs_vec;
   }
 
-<<<<<<< HEAD
   KernelArgumentHolder args = prepareInputs(perm_inputs, selected_device);
-
-=======
-  KernelArgumentHolder args = prepareInputs(perm_inputs);
->>>>>>> 618875e8
   auto kernel_runtime = getKernelRuntimeFor(args, forced_index_type);
 
   if (!isCompiled(perm_inputs)) {
