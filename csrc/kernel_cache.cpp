// clang-format off
/*
 * SPDX-FileCopyrightText: Copyright (c) 2023-present NVIDIA CORPORATION & AFFILIATES.
 * All rights reserved.
 * SPDX-License-Identifier: BSD-3-Clause
 */
// clang-format on
#include <kernel_cache.h>

#include <dynamic_transform.h>
#include <executor_params.h>
#include <instrumentation.h>
#include <ir_utils.h>
#include <parser.h>
#include <scheduler/debug_utils.h>
#include <scheduler/registry.h>
#include <torch/csrc/jit/jit_log.h>
#include <torch/csrc/jit/runtime/graph_executor.h>

#include <c10/core/thread_pool.h>
#include <c10/cuda/CUDAGuard.h>
#include <c10/util/irange.h>
#include <torch/csrc/jit/jit_log.h>
namespace nvfuser {

namespace {

int getNumThreads() {
  const char* option_env_name = "NVFUSER_NUM_THREADS";
  auto dump_options = std::getenv(option_env_name);
  if (dump_options == nullptr) {
    constexpr int default_num_threads = 8;
    return default_num_threads;
  }
  auto num_threads_value = std::atoi(dump_options);
  int max_num_threads = (int)std::thread::hardware_concurrency();
  return std::max(std::min(num_threads_value, max_num_threads), 1);
}

// TODO: clean this up with some knobs
c10::ThreadPool* getThreadPool() {
  static auto num_threads = getNumThreads();
  static c10::ThreadPool pool(num_threads);
  return &pool;
}

void encodeBuffer(size_t value, std::string& buffer) {
  const char* v = reinterpret_cast<char*>(&value);
  for (const auto i : c10::irange(sizeof(size_t))) {
    (void)i; // Suppress unused variable warning
    buffer.push_back(*(v++));
  }
}

// This ArgumentManager do two things
// (1) add outputs from a segment to the global fusion args to pass it to next
// segment (2) delete args no longer being used to save memory. For task (2), it
// checks the input and output arguments of each segment and make a map from val
// to the segment_id where the val is lastly used. The arguments representing
// these vals are then deleted after the segment runs.
class ArgumentManager {
 public:
  ArgumentManager(
      KernelArgumentHolder& args,
      const RuntimeWorkSpace& runtime_workspace,
      const std::vector<Val*>& fusion_inputs)
      : fusion_args_(args) {
    // map from val to args
    mapFusionInputsToArgs(
        fusion_inputs, runtime_workspace.group_extent_binding_order);
    setLastUsedSegmentID(runtime_workspace.group_run_order);
  }
  const std::unordered_map<Val*, const ArgAbstract*>& getTensorMap() {
    return tensor_map_;
  }
  const ArgAbstract* checkTensorMap(Val* v) {
    return tensor_map_.at(v);
  }
  // T is assumed to be either std::vector<at::Tensro> or KernelArgumentHolder
  // (from dry run)
  // TODO: make the output type uniform no matter it's a real or dry run
  template <typename T>
  void updateWithSegmentOutputs(
      const std::vector<Val*>& group_outputs,
      const T& group_runtime_outputs,
      const int64_t group_id) {
    addOutputsToArgsAndTensorMap(group_outputs, group_runtime_outputs);
    deleteUnusedArgs(group_id);
  }

 private:
  KernelArgumentHolder& fusion_args_;
  // map from val to args
  std::unordered_map<Val*, const ArgAbstract*> tensor_map_;
  // map segment_id to vector of fusion vals lastly used at this segment
  std::unordered_map<int64_t, std::vector<Val*>> vals_last_used_at_segment_;

  void mapFusionInputsToArgs(
      const std::vector<Val*>& fusion_inputs,
      const std::vector<Val*>& group_extent_binding_order) {
    int extent_index = 0;
    auto original_args_size = fusion_args_.size();
    // Bind args in the tensor_map
    for (const auto i : c10::irange(original_args_size)) {
      tensor_map_.emplace(fusion_inputs[i], fusion_args_[i]);
      // Bind tensorview inputs values in case some segmented group
      //  needs it down the road.
      // TODO: we probably have done this already up to this point
      //      should consider caching the expression evaluators, both
      //      more convenient and safer than replication
      if (auto tensor_arg_abstract =
              dynamic_cast<const TensorArgAbstract*>(fusion_args_[i])) {
        // Note this is very ugly way. We are pushing every single extent to
        // args, because we don't have a better place to hold them.
        auto rank = tensor_arg_abstract->getRank();
        for (const auto dim : c10::irange(rank)) {
          fusion_args_.push(tensor_arg_abstract->getSize((int)dim));
          tensor_map_.emplace(
              group_extent_binding_order[extent_index++], fusion_args_.back());
        }
      }
    }
  }

  void setLastUsedSegmentID(
      const std::vector<SegmentedGroup*>& group_run_order) {
    // never delete global fusion inputs and outputs
    auto isFusionInputOrOutput = [](Val* val) {
      return val->isFusionInput() || val->isFusionOutput();
    };
    // map val to segment_id where arg is lastly used
    std::unordered_map<Val*, int64_t> last_used_segment_map;
    const int64_t num_groups = (int64_t)group_run_order.size();
    // only need to set lifetime of vals if there are more than 3 groups
    if (num_groups >= 3) {
      // start from the 2nd group, since the input of the first group is always
      // the global input and its outputs are always used by at least one of the
      // following groups
      for (auto group_id : c10::irange(1l, num_groups)) {
        auto group_to_run = group_run_order.at(group_id);
        // set/update life of vals in inputs of this group
        for (auto val : group_to_run->inputs()) {
          // skip fusion inputs and outputs, they may be used by other fusions
          // or code
          if (!isFusionInputOrOutput(val)) {
            last_used_segment_map[val] = group_id;
          }
        }
        // set/update life of vals in outputs of this group
        // skip the last group since its outputs are always the global outputs
        if (group_id < num_groups - 1) {
          for (auto val : group_to_run->outputs()) {
            // skip fusion inputs and outputs, they may be used by other fusions
            // or code
            if (!isFusionInputOrOutput(val)) {
              last_used_segment_map[val] = group_id;
            }
          }
        }
      }
      // convert to vals_last_used_at_segment_, so we don't need to iterate over
      // all vals when erasing
      for (auto item : last_used_segment_map) {
        vals_last_used_at_segment_[item.second].push_back(item.first);
      }
    }
  }
  void deleteUnusedArgs(int64_t group_id) {
    // erase args corresponding to vals lastly used in this segment
    if (group_id >= 1 && vals_last_used_at_segment_.count(group_id)) {
      for (auto val : vals_last_used_at_segment_[group_id]) {
        fusion_args_.erase(tensor_map_.at(val));
        tensor_map_.erase(val);
      }
    }
  }
  template <typename T>
  void addOutputsToArgsAndTensorMap(
      const std::vector<Val*>& group_outputs,
      const T& group_runtime_outputs) {
    // Insert graph segment output to tensor map
    TORCH_INTERNAL_ASSERT(
        group_outputs.size() == group_runtime_outputs.size(),
        "Output size does not match.");

    // Trivial forwarding outputs an empty tensor to save bandwidth. We skip
    // updating the tensor_map because we want all future use of inputs on
    // the original tensor input. See note [Trivial Forwarding]
    for (const size_t group_out_i : c10::irange(group_outputs.size())) {
      if (!group_outputs[group_out_i]->isFusionInput()) {
        fusion_args_.push(group_runtime_outputs[group_out_i]);
        tensor_map_.emplace(group_outputs[group_out_i], fusion_args_.back());
      }
    }
  }
};

} // namespace

flatbuffers::Offset<serde::InputsIdLookup> InputsIdLookup::serialize(
    flatbuffers::FlatBufferBuilder& builder) const {
  // struct EncodingEntry {
  //   id: ulong;
  //   lru_iter: ulong;
  // }
  //
  // table InputsIdLookup {
  //   max_cache_size : ulong;
  //   currrent_id : ulong;
  //   lru_cache : [string];
  //   encoding_lookup_keys : [string];
  //   encoding_lookup_values : [EncodingEntry];
  // }
  using fb_string = flatbuffers::Offset<flatbuffers::String>;

  // Used to get the ordering for the lru_cache
  std::unordered_map<std::string, size_t> lru_ordering;

  std::vector<fb_string> lru_cache_fb;
  for (const auto& str : used_entry_) {
    lru_cache_fb.push_back(builder.CreateString(str));
    lru_ordering.emplace(str, lru_ordering.size());
  }

  std::vector<fb_string> encoding_lookup_keys_fb;
  std::vector<serde::EncodingEntry> encoding_lookup_values_fb;
  for (auto&& [key, value] : encoding_lookup_) {
    encoding_lookup_keys_fb.push_back(builder.CreateString(key));
    encoding_lookup_values_fb.emplace_back(value.id, lru_ordering.at(key));
  }

  return serde::CreateInputsIdLookupDirect(
      builder,
      max_cache_size_,
      current_id_,
      &lru_cache_fb,
      &encoding_lookup_keys_fb,
      &encoding_lookup_values_fb);
}

void InputsIdLookup::deserialize(const serde::InputsIdLookup* buffer) {
  // struct EncodingEntry {
  //   id: ulong;
  //   lru_iter: ulong;
  // }
  //
  // table InputsIdLookup {
  //   max_cache_size : ulong;
  //   currrent_id : ulong;
  //   lru_cache : [string];
  //   encoding_lookup_keys : [string];
  //   encoding_lookup_values : [EncodingEntry];
  // }
  using list_iter = std::list<std::string>::iterator;
  std::vector<list_iter> used_entry_iterators;

  max_cache_size_ = buffer->max_cache_size();
  current_id_ = buffer->current_id();
  for (auto fb_str : *buffer->lru_cache()) {
    used_entry_.emplace_back(fb_str->str());
    used_entry_iterators.emplace_back(std::prev(used_entry_.end()));
  }

  for (auto idx : c10::irange(buffer->encoding_lookup_keys()->size())) {
    auto fb_encoding_lookup_str = buffer->encoding_lookup_keys()->Get(idx);
    auto fb_encoding_entry = buffer->encoding_lookup_values()->Get(idx);

    EncodingEntry entry{
        fb_encoding_entry->id(),
        used_entry_iterators.at(fb_encoding_entry->lru_iter())};
    encoding_lookup_.emplace(fb_encoding_lookup_str->str(), entry);
  }
}

InputsIdLookup::IdLookupReturn InputsIdLookup::lookupId(
    const at::ArrayRef<c10::IValue>& inputs,
    bool hash_scalars) {
  IdLookupReturn ret;

  // lock mutex_ because we are touching encoding_
  std::lock_guard<std::mutex> guard(mutex_);
  encoding_.clear();
  for (const auto& input : inputs) {
    if (input.isTensor()) {
      auto& input_tensor = input.toTensor();

      for (auto size : input_tensor.sizes()) {
        encodeBuffer(size, encoding_);
        encoding_.push_back(' ');
      }
      encoding_.push_back('X');
      encoding_.push_back(' ');
      for (auto stride : input_tensor.strides()) {
        encodeBuffer(stride, encoding_);
        encoding_.push_back(' ');
      }
      encoding_.push_back('a');
      encodeBuffer(
          SchedulerRuntimeInfo::computeAlignmentSize(
              (size_t)input_tensor.data_ptr()),
          encoding_);
      encoding_.push_back('d');
      encodeBuffer(input_tensor.device().index(), encoding_);
    } else {
      // encode s for scalar;
      encoding_.push_back('s');
      if (hash_scalars && input.isInt()) {
        // add value of integer scalars here
        encoding_ += std::to_string(input.toInt());
      }
    }
    encoding_.push_back(';');
  }

  auto& entry = encoding_lookup_[encoding_];

  if (entry.id == 0) {
    // no entry existed for given input set, set id for given entry
    entry.id = current_id_++;
    if (used_entry_.size() == max_cache_size_) {
      // pop least recently used cache;
      const auto& remove_iter = encoding_lookup_.find(used_entry_.back());
      used_entry_.pop_back();
      ret.evict_id = remove_iter->second.id;
      ret.eviction = true;
      encoding_lookup_.erase(remove_iter);
    }
  } else {
    // short-cut to leave LRU entry as is
    if (entry.lru_iter == used_entry_.begin()) {
      ret.id = entry.id;
      return ret;
    }

    used_entry_.erase(entry.lru_iter);
  }

  ret.id = entry.id;
  entry.lru_iter = used_entry_.insert(used_entry_.begin(), encoding_);
  return ret;
}

FusionExecutorCache::FusionExecutorCache(std::unique_ptr<Fusion> fusion)
    : fusion_(std::move(fusion)) {}

KernelArgumentHolder FusionExecutorCache::prepareInputs(
    const at::ArrayRef<c10::IValue>& inputs) {
  FUSER_PERF_SCOPE("FusionExecutorCache::prepareInputs");

  KernelArgumentHolder args =
      KernelArgumentHolder::createKernelArgumentHolder(inputs);

  // TODO: move InputsIdLookup inside KernelArgumentHolder;
  // NOTE: We must ensure that the cache id is in fact unique. Dynamic fusions
  // may contain transformations that depend on input scalars, not just on the
  // extents of tensor inputs, so we must at times include those scalars in the
  // unique id. Currently, we include all integer scalar inputs for dynamic
  // fusions. This may not be ideal in all cases, since it will prevent
  // short-circuiting here, resulting in avoidable rebuilds of concretization
  // info.
  auto id_lookup_ret =
      inputs_id_lookup_.lookupId(inputs, /*hash_scalars*/ isDynamic());
  if (id_lookup_ret.eviction) {
    evictCache(id_lookup_ret.evict_id);
  }

  args.setCacheId(id_lookup_ret.id);
  return args;
}

bool FusionExecutorCache::isCompiled(const at::ArrayRef<c10::IValue>& inputs) {
  FUSER_PERF_SCOPE("FusionExecutorCache::isCompiled");

  // Access kernels associated with the common device id
  KernelArgumentHolder args = prepareInputs(inputs);

  return getKernelRuntimeFor(args)->isCompiled();
}

// Note [ Permutation support in nvfuser ]
//
// Background:
// To support permutation in nvfuser with optimal performance, we would want to
// allow dimension collapsing in generated code on channels-last tensors, which
// greatly simplifies indexing. Current API in codegen only allows dimensional
// collapsing on neighboring axes. The unfortunate thing is that memory format
// design in PyTorch is implicitly marked by strides, while the semantics
// meaning of axes remain unchanged. i.e. A 4d tensor with axes [N, C, H, W]
// would have the same shape in both format, while contiguous tensor carries
// strides [C*H*W, H*W, W, 1] and channels-last tensor [H*W*C, 1, W*C, C]
//
// Approach:
// Part_1. To allow axes collapsing for permuted tensor in codegen, we can
// permute input tensor to have axes in decending order by their strides, so
// they would be viewed as `contiguous` in codegen, hence collapsed to simple
// indexing.
//
// Part_2. To ensure correct results, we need to ensure computation in
// NvFuser carries the same semantics as the TorchScript graph.
//
// Part_2_1. We need to maintain a bookkeeping where each codegen tensor is
// tagged with their permutation.
//
// Part_2_2. The parsing rule should handle and propagate the tag properly.
// e.g. Batch normalization has special rules for `channels_last` input tensor,
// so it should mark its output tensor with the right permutation.
//
// Part_3. The permuted, output tensor generated by codegen should be restored
// to the original layout before returning to TorchScript.
//
// For details on Part_2, refer to the implementation note. [ Permutation
// Bookkeeping and Propagation in Parser ]
std::vector<at::Tensor> FusionExecutorCache::runFusionWithInputs(
    const at::ArrayRef<c10::IValue>& inputs,
    std::optional<PrimDataType> forced_index_type) {
  FUSER_PERF_SCOPE("FusionExecutorCache::runFusionWithInputs");

  // Permute input tensor for kernel execution.
  // See Part_1 in Note [ Channels-Last support in nvfuser ]
  at::ArrayRef<c10::IValue> perm_inputs = inputs;
  const auto& to_be_permuted_inputs = fusion_->getPermutationInputMap();
  std::vector<c10::IValue> inputs_vec;
  if (!to_be_permuted_inputs.empty()) {
    inputs_vec = inputs.vec();
    for (const auto& pair : to_be_permuted_inputs) {
      auto v = inputs_vec[pair.first];
      TORCH_CHECK(
          v.isTensor(), "input permutation can only be applied at tensor");
      auto tensor = v.toTensor();
      inputs_vec[pair.first] = tensor.permute(pair.second);
    }
    perm_inputs = inputs_vec;
  }

  KernelArgumentHolder args = prepareInputs(perm_inputs);
  auto kernel_runtime = getKernelRuntimeFor(args, forced_index_type);

  if (!isCompiled(perm_inputs)) {
    kernel_runtime->compileFusionParallel(args);
  }

  most_recent_runtime_ = kernel_runtime;

  auto fusion = kernel_runtime->fusionSegments()->completeFusion();

  // Make sure the forced index type is indeed used
  if (forced_index_type.has_value()) {
    TORCH_INTERNAL_ASSERT(
        kernel_runtime->getIndexType() == forced_index_type.value(),
        "Enforcing index type of ",
        forced_index_type.value(),
        " failed");
  }

  int seq_id = 0;
  // Record kernel input and output tensors so profiler can construct
  // the data flow graph
  RECORD_FUNCTION(
      "run_fused_kernel",
      std::vector<c10::IValue>(inputs.begin(), inputs.end()),
      seq_id);
  auto outputs = kernel_runtime->runWithInputs(args);
  RECORD_OUTPUTS(outputs);

  // Permute output tensor returned by kernel execution.
  // See Part_3 in Note [ Permutation support in nvfuser ]
  for (const auto& pair : fusion->getPermutationOutputMap()) {
    if (size_t(pair.first) < outputs.size()) {
      outputs[pair.first] = outputs[pair.first].permute(pair.second);
    }
  }

  // Removing aliased outputs, since those are updated by the Fusion. It is not
  // semantically correct to actually return them as outputs from
  // fusion.
  int offset = 0;
  const auto& indices = fusion->getIndicesOfAliasedOutputs();
  std::set<int> aliased_output_indices(indices.begin(), indices.end());
  for (const auto& v : aliased_output_indices) {
    outputs.erase(outputs.begin() + v - offset);
    offset++;
  }

  return outputs;
}

std::string FusionExecutorCache::getCode(
    FusionKernelRuntime* kernel_runtime,
    bool intrinsic_code) const {
  std::string kernel_code;
  TORCH_CHECK(kernel_runtime != nullptr, "Invalid fusion definition!");
  TORCH_CHECK(kernel_runtime->isCompiled(), "Fusion is not compiled!");

  bool first_kernel = true;
  for (const auto& exec : kernel_runtime->executors()) {
    if (first_kernel) {
      first_kernel = false;
    } else {
      kernel_code += "\n";
    }
    kernel_code += exec.kernelString();
  }

  if (intrinsic_code) {
    const auto& execs = kernel_runtime->executors();
    const FusionExecutor& fe = execs[0];
    auto index_type = fe.kernel()->indexType();
    // Make sure all the segment index types match. All segments currently
    // use the same index type but this code change in the future.
    for (const auto& exec : execs) {
      TORCH_CHECK(
          index_type == exec.kernel()->indexType(),
          "Index Type mismatch between Segment Executors: ",
          index_type,
          " ",
          exec.kernel()->indexType());
    }
    std::string full_code = fe.getStructuredCode(kernel_code, index_type);
    return full_code;
  } else {
    return kernel_code;
  }
}

std::string FusionExecutorCache::getMostRecentCode(bool intrinsic_code) const {
  return getCode(most_recent_runtime_, intrinsic_code);
}

std::string FusionExecutorCache::getCodeFor(
    const at::ArrayRef<c10::IValue>& inputs,
    bool intrinsic_code) {
  KernelArgumentHolder args = prepareInputs(inputs);
  auto kernel_runtime = getKernelRuntimeFor(args);
  return getCode(kernel_runtime, intrinsic_code);
}

std::string FusionExecutorCache::getScheduledIr(
    FusionKernelRuntime* kernel_runtime,
    bool tensor_transforms) const {
  TORCH_CHECK(kernel_runtime != nullptr, "Invalid fusion definition!");
  TORCH_CHECK(kernel_runtime->isCompiled(), "Fusion is not compiled!");
  std::stringstream ss;
  if (kernel_runtime->isSegmented()) {
    auto fs = kernel_runtime->fusionSegments();
    ss << "Segmented_Fusion Dump: -- Re-written complete fusion:{\n";
    fs->completeFusion()->print(ss, false);
    ss << "} // {Re-written complete fusion}\n";
    ss << fs << "\n";
  }
  for (auto& exec : kernel_runtime->executors()) {
    auto sched_ir = exec.kernel()->as<Fusion>();
    sched_ir->print(ss, tensor_transforms);
  }
  return ss.str();
}

std::string FusionExecutorCache::getMostRecentScheduledIr(
    bool tensor_transforms) const {
  return getScheduledIr(most_recent_runtime_, tensor_transforms);
}

std::string FusionExecutorCache::getScheduledIrFor(
    const at::ArrayRef<c10::IValue>& inputs,
    bool tensor_transforms) {
  KernelArgumentHolder args = prepareInputs(inputs);
  auto kernel_runtime = getKernelRuntimeFor(args);
  return getScheduledIr(kernel_runtime, tensor_transforms);
}

void FusionExecutorCache::evictCache(size_t cache_id) {
  auto it = id_to_kernel_runtime_.find(cache_id);
  TORCH_INTERNAL_ASSERT(it != id_to_kernel_runtime_.end());
  it->second->evictCache(cache_id);
  id_to_kernel_runtime_.erase(it);
}

FusionKernelRuntime* FusionExecutorCache::getKernelRuntimeFor(
    const KernelArgumentHolder& args,
    std::optional<PrimDataType> forced_index_type) {
  // Check for id hit case
  auto unique_id_opt = args.getCacheId();
  TORCH_CHECK(
      unique_id_opt.has_value(),
      "KernelArgumentHolder has no cache ID in getKernelRuntimeFor");
  auto unique_id = *unique_id_opt;
  auto id_it = id_to_kernel_runtime_.find(unique_id);
  if (id_it != id_to_kernel_runtime_.end()) {
    // If the forced index type is given, don't use the cached runtime
    // if its index type does not match with the forced type
    if (!forced_index_type.has_value() ||
        forced_index_type.value() == id_it->second->getIndexType()) {
      return id_it->second;
    }
  }

  // Compute concretization info given inputs. This object points to Vals in
  // the unconcretized Fusion, so we will not use it directly, but rather it
  // will be used only as a cache key.
  std::optional<DynamicTransformConcretizationInfo> conc_info = std::nullopt;
  size_t conc_info_index = 0;
  if (isDynamic()) {
    conc_info = DynamicTransform::getConcretizationInfo(fusion_.get(), &args);
    TORCH_CHECK(
        conc_info.has_value(),
        "Unable to get concretization info for dynamic Fusion");
    // We use the Fusion-managed data facility to allow conc_info to survive
    // cloning fusion_.
    // See note [Fusion managed data] in fusion.h for more information.
    conc_info_index = fusion_->manage(
        conc_info.value(), [](IrCloner& ir_cloner, std::any data) -> std::any {
          auto orig_conc_info =
              std::any_cast<DynamicTransformConcretizationInfo>(data);
          return orig_conc_info.clone(ir_cloner);
        });
  }

  // Initialize or fetch vector of FusionKernelRuntime objects associated with
  // each pair of device ID and
  auto& kernel_runtimes =
      kernel_runtimes_
          .try_emplace(std::make_pair(args.getDeviceIndex(), conc_info), 0)
          .first->second;

  // Check for re-use hit case
  //  a kernel runtime is re-usable if all the compiled
  //  kernels have the same heuristic parameters
  std::unique_ptr<FusionHeuristics> new_heuristics;

  auto reuse_it = std::find_if(
      kernel_runtimes.begin(),
      kernel_runtimes.end(),
      [&args, &new_heuristics, &forced_index_type](auto& kernel_runtime) {
        auto maybe_heuristics =
            kernel_runtime->getMaybeHeuristicsFor(args, forced_index_type);
        if (!maybe_heuristics.has_value()) {
          return false;
        }
        new_heuristics = std::move(maybe_heuristics.value());
        return true;
      });

  FusionKernelRuntime* kernel_runtime = nullptr;
  if (reuse_it != kernel_runtimes.end()) {
    kernel_runtime = reuse_it->get();
    kernel_runtime->updateHeuristicsLaunchParams(new_heuristics.get());
  } else {
    // graph miss, need to re-build an optimized graph for this case

    // concretize fusion_ for use in this runtime
    auto fusion = std::make_unique<Fusion>(*fusion_);
    FusionGuard fg(fusion.get());
    if (isDynamic()) {
      const auto& cloned_conc_info =
          fusion->getManagedSafe<DynamicTransformConcretizationInfo>(
              conc_info_index);
      TORCH_INTERNAL_ASSERT(
          cloned_conc_info.has_value(),
          "Copied Fusion is missing managed concretization info");
      DynamicTransform::concretizeFusion(
          fusion.get(), cloned_conc_info.value());
      // The information in cloned_conc_info refers to variables in the copied
      // symbolic fusion which get replaced during concretization. Keeping
      // these around during a subsequent fusion copy would lead to an attempt
      // to clone them, ending in a segfault. Instead, we reset the object
      // here, effectively as if it now describes a non-dynamic Fusion.
      // cloned_conc_info.clear();
      fusion->stopManaging(conc_info_index);
    }
    kernel_runtimes.emplace_back(std::make_unique<FusionKernelRuntime>(
        std::move(fusion), args, forced_index_type));
    kernel_runtime = kernel_runtimes.back().get();
    if (profiling_) {
      kernel_runtime->profile(true);
    }
  }

  if (isDynamic()) {
    // In the case of cache hits, we tend to accumulate managed data in
    // fusion_. Here we release the concretization info we created to avoid
    // cloning more and more entries.
    fusion_->stopManaging(conc_info_index);
  }

  id_to_kernel_runtime_[unique_id] = kernel_runtime;
  return kernel_runtime;
}

flatbuffers::Offset<serde::FusionExecutorCache> FusionExecutorCache::serialize(
    flatbuffers::FlatBufferBuilder& builder) const {
  // table FusionExecutorCache {
  //    inputs_cache : InputsIdLookup;
  //    kernel_runtimes : [KernelRuntimes];
  //    kernel_cache_keys : [ulong];
  //    kernel_cache_values : [ulong];
  // }
  //
  // table KernelRuntimes {
  //    device_id : ulong;
  //    has_dynamic_transform_info : bool;
  //    values : [FusionKernelRuntime];
  // }

  using fb_fusion_kernel_runtime =
      flatbuffers::Offset<serde::FusionKernelRuntime>;
  using fb_kernel_runtimes = flatbuffers::Offset<serde::KernelRuntimes>;

  // Used to get the ordering for the lru_cache
  std::unordered_map<FusionKernelRuntime*, size_t> kernel_cache_ordering;

  std::vector<fb_kernel_runtimes> kernel_runtimes;
  kernel_runtimes.reserve(kernel_runtimes_.size());

  for (auto&& [config, device_runtimes] : kernel_runtimes_) {
    std::vector<fb_fusion_kernel_runtime> runtimes;
    runtimes.reserve(device_runtimes.size());

    for (auto kernel_id : c10::irange(device_runtimes.size())) {
      auto kernel_runtime_ptr = device_runtimes.at(kernel_id).get();
      runtimes.push_back(kernel_runtime_ptr->serialize(builder));

      kernel_cache_ordering.emplace(
          kernel_runtime_ptr, kernel_cache_ordering.size());
    }

    auto&& [device_id, dynamic_info] = config;
    kernel_runtimes.push_back(CreateKernelRuntimesDirect(
        builder, device_id, dynamic_info.has_value(), &runtimes));
  }

  std::vector<size_t> kernel_cache_keys;
  std::vector<size_t> kernel_cache_values;

  kernel_cache_keys.reserve(id_to_kernel_runtime_.size());
  kernel_cache_values.reserve(id_to_kernel_runtime_.size());

  for (auto&& [id, kernel_runtime_ptr] : id_to_kernel_runtime_) {
    kernel_cache_keys.push_back(id);
    kernel_cache_values.push_back(kernel_cache_ordering.at(kernel_runtime_ptr));
  }

  return serde::CreateFusionExecutorCacheDirect(
      builder,
      inputs_id_lookup_.serialize(builder),
      &kernel_runtimes,
      &kernel_cache_keys,
      &kernel_cache_values);
}

void FusionExecutorCache::deserialize(
    const serde::FusionExecutorCache* buffer) {
  // table FusionExecutorCache {
  //    inputs_cache : InputsIdLookup;
  //    kernel_runtimes : [KernelRuntimes];
  //    kernel_cache_keys : [ulong];
  //    kernel_cache_values : [ulong];
  // }
  //
  // table KernelRuntimes {
  //    device_id : ulong;
  //    has_dynamic_transform_info : bool;
  //    values : [FusionKernelRuntime];
  // }
  inputs_id_lookup_.deserialize(buffer->inputs_cache());

  // For the id_to_kernel_runtime_ cache, we need a flat collection of all
  // fusion kernel runtimes.
  std::vector<FusionKernelRuntime*> all_runtimes;

  for (auto device_runtimes : *buffer->kernel_runtimes()) {
    TORCH_INTERNAL_ASSERT(
        isDynamic() == device_runtimes->has_dynamic_transform_info());
    std::vector<std::unique_ptr<FusionKernelRuntime>> runtimes;

    std::optional<DynamicTransformConcretizationInfo> conc_info = std::nullopt;
    size_t conc_info_index = 0;
    if (isDynamic()) {
      // Construct args from flatbuffer object
      KernelArgumentHolder args;
      args.deserialize(device_runtimes->runtimes()->begin()->args());

      conc_info = DynamicTransform::getConcretizationInfo(fusion_.get(), &args);
      TORCH_CHECK(
          conc_info.has_value(),
          "Unable to get concretization info for dynamic Fusion");
      // We use the Fusion-managed data facility to allow conc_info to survive
      // cloning fusion_.
      // See note [Fusion managed data] in fusion.h for more information.
      conc_info_index = fusion_->manage(
          conc_info.value(),
          [](IrCloner& ir_cloner, std::any data) -> std::any {
            auto orig_conc_info =
                std::any_cast<DynamicTransformConcretizationInfo>(data);
            return orig_conc_info.clone(ir_cloner);
          });
    }

    for (auto runtime : *device_runtimes->runtimes()) {
      // Construct args from flatbuffer object
      KernelArgumentHolder args;
      args.deserialize(runtime->args());

      // concretize fusion_ for use in this runtime
      auto fusion = std::make_unique<Fusion>(*fusion_);
      FusionGuard fg(fusion.get());
      if (is_dynamic_.value_or(false)) {
        const auto& cloned_conc_info =
            fusion->getManagedSafe<DynamicTransformConcretizationInfo>(
                conc_info_index);
        TORCH_INTERNAL_ASSERT(
            cloned_conc_info.has_value(),
            "Copied Fusion is missing managed concretization info");
        DynamicTransform::concretizeFusion(
            fusion.get(), cloned_conc_info.value());
        // The information in cloned_conc_info refers to variables in the copied
        // symbolic fusion which get replaced during concretization. Keeping
        // these around during a subsequent fusion copy would lead to an attempt
        // to clone them, ending in a segfault. Instead, we reset the object
        // here, effectively as if it now describes a non-dynamic Fusion.
        // cloned_conc_info.clear();
        fusion->stopManaging(conc_info_index);
      }

      // Create new FusionKernelRuntime
      runtimes.emplace_back(
          std::make_unique<FusionKernelRuntime>(std::move(fusion), args));

      // Deserialize FusionExecutors in FusionKernelRuntime
      runtimes.back()->deserialize(runtime);

      all_runtimes.emplace_back(runtimes.back().get());
    }
    kernel_runtimes_.emplace(
        std::make_pair(device_runtimes->device_id(), conc_info),
        std::move(runtimes));
  }

  for (auto idx : c10::irange(buffer->kernel_cache_keys()->size())) {
    size_t key = buffer->kernel_cache_keys()->Get(idx);
    size_t value_id = buffer->kernel_cache_values()->Get(idx);
    id_to_kernel_runtime_.emplace(key, all_runtimes.at(value_id));
  }
}

FusionKernelRuntime::FusionKernelRuntime(
    std::unique_ptr<Fusion> fusion,
    const KernelArgumentHolder& args,
    std::optional<PrimDataType> forced_index_type)
    : args_metadata_{args} {
  FUSER_PERF_SCOPE("FusionKernelRuntime::FusionKernelRuntime");

  TORCH_INTERNAL_ASSERT(
      !fusion->hasDynamicTransform(),
      "Fusion must be concretized before constructing FusionKernelRuntime");

  all_tvs_ = ir_utils::allTvs(fusion.get());

  // Run segmentation on the copied fusion
  SchedulerRuntimeInfo runtime_info(
      fusion.get(), args, nullptr, all_tvs_, forced_index_type);

  // Initialize the evaluator simplifer
  precomputed_values_ = std::make_unique<PrecomputedValues>(fusion.get());

  segmented_fusion_ =
      SegmentCandidateFinder::segment(std::move(fusion), args, runtime_info);

  heuristics_ = segmented_fusion_->makeInitialHeuristics(args, runtime_info);

  executors_ = std::vector<FusionExecutor>(segmented_fusion_->groups().size());
  if (isDebugDumpEnabled(DebugDumpOption::FusionSegments)) {
    segmented_fusion_->print();
  }

  // Even if we go through the segmented path we may still end up
  //  with a segmented fusion with one group. This case still
  //  counts as un-segmented.
  is_segmented_ = segmented_fusion_->groups().size() > 1;

  // Pre-compute the executor order so that the run time path
  //  would go directly to kernel launch.
  prepareRuntimeOrder();
}

flatbuffers::Offset<serde::FusionKernelRuntime> FusionKernelRuntime::serialize(
    flatbuffers::FlatBufferBuilder& builder) const {
  // table FusionKernelRuntime {
  //  args : KernelArgumentHolder;
  //  executors : [FusionExecutor];
  //  device : ulong;
  // }
  using fb_fusion_executor =
      flatbuffers::Offset<nvfuser::serde::FusionExecutor>;
  std::vector<fb_fusion_executor> executors_fb;
  executors_fb.reserve(executors_.size());
  for (auto& executor : executors_) {
    executors_fb.push_back(executor.serialize(builder));
  }

  return serde::CreateFusionKernelRuntimeDirect(
      builder, args_metadata_.serialize(builder), &executors_fb);
}

void FusionKernelRuntime::deserialize(
    const serde::FusionKernelRuntime* buffer) {
  // table FusionKernelRuntime {
  //  args : KernelArgumentHolder;
  //  executors : [FusionExecutor];
  // }
  TORCH_INTERNAL_ASSERT(
      runtime_workspace_.group_run_order.size() == executors_.size());

  for (auto idx : c10::irange(buffer->executors()->size())) {
    auto sg = runtime_workspace_.group_run_order.at(idx);

    // Schedule Fusion
    auto group_id = sg->groupId();
    auto scheduler_entry = schedulers().at(group_id).get();
    TORCH_INTERNAL_ASSERT(
        !sg || scheduler_entry->heuristic() == sg->heuristic(),
        "Heuristics do not match.");
    std::unique_ptr<Fusion> fusion_to_run = segmented_fusion_->makeFusion(sg);
    FusionGuard fg(fusion_to_run.get());
    scheduler_entry->schedule(fusion_to_run.get());
    fusions_.emplace_back(std::move(fusion_to_run));

    executors_.at(idx).deserialize(
        buffer->executors()->Get(idx), fusions_.back().get());
  }
}

std::vector<at::Tensor> FusionKernelRuntime::runKernelWithInput(
    KernelArgumentHolder& args,
    SegmentedGroup* sg) {
  FUSER_PERF_SCOPE("FusionKernelRuntime::runKernelWithInput");
  std::lock_guard<std::mutex> guard(mutex_);
  // This function will be called once on un-segmented fusion,
  // for segmented fusion, this function will be called on each segment
  // In the case of segmented fusion, segmented group needs to be given so
  // a kernel is compiled and run for a segmented group
  // In the case of complete fusion, sg = nullptr, and the original fusion
  // is complied and run.
  TORCH_INTERNAL_ASSERT(sg, "runKernelWithInput: need valid group to run");
  auto [launch_params, compile_params] = getKernelConfig(args, sg);
  auto group_id = sg->groupId();
  auto scheduler_entry = schedulers().at(group_id).get();
  auto& executor = executors_.at(group_id);

  if (profiling_) {
    most_recent_executor_log_.fusion_executor = &executor;
    most_recent_executor_log_.params = scheduler_entry->params()->clone();
  }

  if (isDebugDumpEnabled(DebugDumpOption::PerfDebugVerbose) ||
      measure_kernel_time_) {
    executor.setMeasureKernelTimeFlag(true);
  }

  auto outputs = executor.runFusion(args, launch_params, compile_params);

  // Print relevant information all at once for easy debuging of perf
  if (isDebugDumpEnabled(DebugDumpOption::PerfDebugVerbose)) {
    std::cout << "\nRun kernel:\n";
    if (sg) {
      segmented_fusion_->makeFusion(sg)->printMath();
    } else {
      segmented_fusion_->completeFusion()->printMath();
    }
    std::cout << "With inputs:\n";
    for (auto i : c10::irange(args.size())) {
      std::cout << "  " << args[i]->toString() << std::endl;
    }
    std::cout << "Compiler log: " << executor.compilerLog() << "\n";
    std::cout << scheduler_entry->params()->toString() << "\n";
    std::cout << "With arguments: " << executor.lastLaunchParams().toString();
    std::cout << executor.kernelName() << " " << executor.bytesProcessed()
              << " bytes/ " << std::setprecision(3) << executor.kernelTimeMs()
              << " ms "
              << ((double)executor.bytesProcessed() /
                  ((double)executor.kernelTimeMs() / 1000)) /
            (double)1.0e9
              << " GB/s" << std::endl;
    executor.setMeasureKernelTimeFlag(false);
  }

  return outputs;
}

void FusionKernelRuntime::prepareRuntimeOrder() {
  // Setup group run order:
  std::unordered_set<Val*> available_input;

  // setup the order tensor dimensions are bound
  for (const size_t i : c10::irange(segmented_fusion_->inputs().size())) {
    auto input_val = segmented_fusion_->inputs()[i];
    available_input.insert(input_val);

    if (auto input_tv = dynamic_cast<TensorView*>(input_val)) {
      auto root_dom = TensorDomain::noReductions(input_tv->getRootDomain());
      for (const size_t dim : c10::irange(root_dom.size())) {
        const auto extent = root_dom[dim]->extent();
        available_input.insert(extent);
        runtime_workspace_.group_extent_binding_order.push_back(extent);
      }
    }
  }

  // Keep track of groups that has run
  std::vector<bool> group_ran(segmented_fusion_->groups().size(), false);

  while (!std::all_of(
      group_ran.begin(), group_ran.end(), [](bool b) { return b; })) {
    bool one_ran = false;

    // Find the first segment with all inputs available to run
    for (const size_t group_i :
         c10::irange(segmented_fusion_->groups().size())) {
      auto& group = segmented_fusion_->groups()[group_i];
      if (group_ran[group_i]) {
        continue;
      }
      const auto& group_inputs = group->inputs();
      bool ready_to_run = std::all_of(
          group_inputs.begin(),
          group_inputs.end(),
          [&available_input](Val* val) { return available_input.count(val); });

      if (ready_to_run) {
        runtime_workspace_.group_run_order.push_back(group);
        const auto& group_outputs = group->outputs();

        // Insert graph segment output to tensor map
        for (const size_t group_out_i : c10::irange(group_outputs.size())) {
          available_input.insert(group_outputs[group_out_i]);
        }
        group_ran[group_i] = true;
        one_ran = true;
      }
    }
    TORCH_INTERNAL_ASSERT(
        one_ran,
        "Couldn't run all groups, something must have gone wrong in segmentation.");
  }
}

// passing args by value because we will be modify this
void FusionKernelRuntime::compileFusionParallel(KernelArgumentHolder args) {
  std::lock_guard<std::mutex> guard(mutex_);

  TORCH_INTERNAL_ASSERT(
      args.size() == segmented_fusion_->inputs().size(),
      "Inputs were not set up correctly, received ",
      args.size(),
      " inputs but expecting ",
      segmented_fusion_->inputs().size());

  ArgumentManager args_manager(
      args, runtime_workspace_, segmented_fusion_->inputs());

  // group should share cache id.
  auto group_cache_id = args.getCacheId();

  const int64_t num_groups = (int64_t)runtime_workspace_.group_run_order.size();
  num_live_args_after_segment_runs_.reserve(num_groups);
  for (int64_t group_id = 0; group_id < num_groups; ++group_id) {
    auto group_to_run = runtime_workspace_.group_run_order.at(group_id);

    // TODO: index mode should be updated per segmented kernel
    // Prepare input vector
    KernelArgumentHolder group_runtime_inputs;
    group_runtime_inputs.setDeviceIndex(args.getDeviceIndex());
    if (group_cache_id.has_value()) {
      group_runtime_inputs.setCacheId(group_cache_id.value());
    }
    for (auto input : group_to_run->inputs()) {
      group_runtime_inputs.push(args_manager.checkTensorMap(input));
    }

    // launch compileKernel thread here
    getThreadPool()->run([=]() {
      FUSER_PERF_SCOPE("FusionKernelRuntime::compileFusionParallel");
      c10::cuda::CUDAGuard dg(args.getDeviceIndex());
      c10::Device device(c10::DeviceType::CUDA, args.getDeviceIndex());
      compileKernel(group_runtime_inputs, group_to_run);
    });

    auto fusion_to_run = segmented_fusion_->makeFusion(group_to_run);
    auto group_runtime_outputs =
        executors_[group_to_run->groupId()].inferOutputSizes(
            fusion_to_run.get(), group_runtime_inputs);

    // map output args to tensor map
    args_manager.updateWithSegmentOutputs(
        group_to_run->outputs(), group_runtime_outputs, group_id);
    num_live_args_after_segment_runs_.push_back((int64_t)args.size());
  }

  // wait until all segments finish compiling
  getThreadPool()->waitWorkComplete();
}

void FusionKernelRuntime::compileKernel(
    const KernelArgumentHolder& args,
    SegmentedGroup* sg) {
  FUSER_PERF_SCOPE("FusionKernelRuntime::compileKernel");
  auto group_id = sg->groupId();
  auto scheduler_entry = schedulers().at(group_id).get();

  // Check that the heuristics are matched, in the case of segmented fusion
  TORCH_INTERNAL_ASSERT(!sg || scheduler_entry->heuristic() == sg->heuristic());
  TORCH_INTERNAL_ASSERT(!executors_.at(group_id).compiled());

<<<<<<< HEAD
  if (!executors_.at(group_id).isCompiled()) {
    FUSER_PERF_SCOPE("FusionKernelRuntime::compileKernel::Compile");
    // Running a segment group as a single kernel,
    // make a fusion to run from segmented fusion
    std::unique_ptr<Fusion> fusion_to_run = segmented_fusion_->makeFusion(sg);
    FusionGuard fg(fusion_to_run.get());
=======
  // Running a segment group as a single kernel,
  // make a fusion to run from segmented fusion
  auto fusion_to_run = segmented_fusion_->makeFusion(sg);
  FusionGuard fg(fusion_to_run.get());
  scheduler_entry->schedule(fusion_to_run.get());
  TORCH_INTERNAL_ASSERT(
      scheduler_entry->params()->cparams.index_type.has_value(),
      "Kernel index type is not defined.");
  executors_.at(group_id).compileFusion(
      fusion_to_run.get(),
      args,
      scheduler_entry->params()->lparams,
      scheduler_entry->params()->cparams);
}
>>>>>>> 454d0205

std::pair<LaunchParams, CompileParams> FusionKernelRuntime::getKernelConfig(
    const KernelArgumentHolder& args,
    SegmentedGroup* sg) {
  FUSER_PERF_SCOPE("FusionKernelRuntime::getKernelConfig");
  auto group_id = sg->groupId();
  auto scheduler_entry = schedulers().at(group_id).get();

  // Check that the heuristics are matched, in the case of segmented fusion
  TORCH_INTERNAL_ASSERT(!sg || scheduler_entry->heuristic() == sg->heuristic());
  TORCH_INTERNAL_ASSERT(executors_.at(group_id).compiled());

  return std::make_pair(
      scheduler_entry->params()->lparams, scheduler_entry->params()->cparams);
}

std::vector<at::Tensor> FusionKernelRuntime::runWithInputs(
    KernelArgumentHolder& args) {
  FUSER_PERF_SCOPE("FusionKernelRuntime::runWithInputs");

  if (isDebugDumpEnabled(DebugDumpOption::PerfDebugVerbose)) {
    std::cout << "=================RUNNING FUSION SEGMENTS================="
              << std::endl;
  }

  c10::Device device(c10::DeviceType::CUDA, (int8_t)args.getDeviceIndex());
  const auto& tensor_map = runSegmentsWithInputs(args);

  if (isDebugDumpEnabled(DebugDumpOption::PerfDebugVerbose)) {
    std::cout << "============= FINISHED RUNNING FUSION SEGMENTS ============"
              << std::endl;
  }

  // Produce final global output
  std::vector<at::Tensor> fusion_outputs;
  for (auto output : segmented_fusion_->outputs()) {
    const auto iter = tensor_map.find(output);
    if (iter != tensor_map.end()) {
      // Note [ trivial forwarding ]
      //
      // Background:
      // NvFuser codegen does not handle aliases. When we have a fusion that
      // forwards an input to output without any operations on it, this is
      // a no-op for codegen and the output tensor is never written to. However,
      // the codegen cannot "forward" an input to output, since all outputs are
      // allocated in integration. If we do not special case it, we'll ended up
      // having a "fresh" tensor allocated for the forwarded-input.
      //
      // Approach:
      // There are two aspects of the support:
      // 1) Codegen handles forwarding implicitly. Forwarded inputs do not
      // have any producer in the IR, so the output argument is not used in
      // the code. However, it is required to be a kernel argument, which acts
      // as a place-holder, so we can map the arguments correctly.
      //
      // 2) Integration handles the trivial forwarding of inputs. When we put
      // together `fusion_outputs` for a given fusion and the outputs are
      // fusion inputs, we directly return the input tensor.
      auto tensor_arg_abstract =
          dynamic_cast<const TensorArgAbstract*>(iter->second);
      TORCH_INTERNAL_ASSERT(tensor_arg_abstract != nullptr);
      fusion_outputs.push_back(tensor_arg_abstract->getTensor());
    } else {
      bool empty_type_check = output->getDataType().has_value() &&
          output->getDataType().value() == DataType::Float;

      // Only support two cases of empty tensor here, since this is hot path.
      auto out_tv = output->as<TensorView>();

      // TODO: should be only one of the two once the "empty"
      //  definition has been unified throughout the ops.
      bool empty_tensor_check = out_tv->isZeroDim() || out_tv->isEmptyTensor();

      // This is the check for an empty tensor;
      TORCH_INTERNAL_ASSERT(
          empty_tensor_check && empty_type_check,
          "Is empty tensor? ",
          !empty_tensor_check,
          " Is empty type check? ",
          !empty_type_check,
          " Output empty tensor check failed for tensor: ",
          out_tv->toString(),
          " In function: ",
          __FUNCTION__);

      // TODO: would need to clean up this part when
      //   we have a unified and consistent way to generate
      //   size-0 tensors.
      const auto tensor_options =
          at::TensorOptions().dtype(at::kFloat).device(device);
      fusion_outputs.emplace_back(at::empty({0}, tensor_options));
    }
  }
  return fusion_outputs;
}

std::unordered_map<Val*, const ArgAbstract*> FusionKernelRuntime::
    runSegmentsWithInputs(KernelArgumentHolder& args) {
  TORCH_INTERNAL_ASSERT(
      args.size() == segmented_fusion_->inputs().size(),
      "Inputs were not set up correctly, received ",
      args.size(),
      " inputs but expected ",
      segmented_fusion_->inputs().size());

  ArgumentManager args_manager(
      args, runtime_workspace_, segmented_fusion_->inputs());

  // group should share cache id.
  auto group_cache_id = args.getCacheId();
  const int64_t num_groups = (int64_t)runtime_workspace_.group_run_order.size();
  num_live_args_after_segment_runs_.reserve(num_groups);
  for (auto group_id : c10::irange(num_groups)) {
    // TODO: index mode should be updated per segmented kernel
    // Prepare input vector
    auto group_to_run = runtime_workspace_.group_run_order.at(group_id);
    KernelArgumentHolder group_runtime_inputs;
    group_runtime_inputs.setDeviceIndex(args.getDeviceIndex());
    if (group_cache_id.has_value()) {
      group_runtime_inputs.setCacheId(group_cache_id.value());
    }
    for (auto input : group_to_run->inputs()) {
      group_runtime_inputs.push(args_manager.checkTensorMap(input));
    }

    // TODO: currently we are still outputing PyTorch tensors, instead of
    // something abstract. This is quite unsatisfying.

    // Run graph segment
    std::vector<at::Tensor> group_runtime_outputs =
        runKernelWithInput(group_runtime_inputs, group_to_run);
    args_manager.updateWithSegmentOutputs(
        group_to_run->outputs(), group_runtime_outputs, group_id);
    num_live_args_after_segment_runs_.push_back((int64_t)args.size());
  }

  return args_manager.getTensorMap();
}

const std::vector<FusionKernelRuntime::SchedulerEntryPtr>& FusionKernelRuntime::
    schedulers() const {
  return heuristics_->heuristicsList();
}

void FusionKernelRuntime::updateHeuristicsLaunchParams(
    FusionHeuristics* update_heuristics) {
  FUSER_PERF_SCOPE("FusionKernelRuntime::updateHeuristicsLaunchParams");
  auto scheduler_list_length = heuristics_->heuristicsList().size();
  TORCH_INTERNAL_ASSERT(
      update_heuristics->heuristicsList().size() == scheduler_list_length);
  for (const auto i : c10::irange(scheduler_list_length)) {
    auto& schedulerPtr = heuristics_->heuristicsList()[i];
    schedulerPtr->updateLaunchConstraint(
        update_heuristics->heuristicsList()[i]->params()->lparams);
  }
}

c10::optional<FusionKernelRuntime::HeuristicsPtr> FusionKernelRuntime::
    getMaybeHeuristicsFor(
        const KernelArgumentHolder& args,
        std::optional<PrimDataType> forced_index_type) {
  FUSER_PERF_SCOPE("FusionKernelRuntime::getMaybeHeuristicsFor");
  auto complete_fusion = segmented_fusion_->completeFusion();
  precomputed_values_->bindInputs(args);
  precomputed_values_->evaluate();
  SchedulerRuntimeInfo runtime_info(
      complete_fusion,
      args,
      precomputed_values_.get(),
      all_tvs_,
      forced_index_type);

  c10::optional<FusionKernelRuntime::HeuristicsPtr> ret;
  ret = std::make_unique<FusionHeuristics>();
  size_t total_groups = segmented_fusion_->groups().size();
  for (const auto group_index : c10::irange(total_groups)) {
    auto group = segmented_fusion_->groups()[group_index];

    auto maybe_scheduler_entry = group->getMaybeSchedulerEntry(runtime_info);
    if (!maybe_scheduler_entry.has_value()) {
      return c10::nullopt;
    }
    auto scheduler_entry = std::move(maybe_scheduler_entry.value());
    if (!scheduler_entry->sameAs(
            heuristics_->heuristicsList()[group_index].get())) {
      return c10::nullopt;
    }
    ret.value()->emplaceBack(std::move(scheduler_entry));
  }

  return ret;
}

void GraphCache::createFusion(const std::shared_ptr<torch::jit::Graph>& graph) {
  FUSER_PERF_SCOPE("GraphCache::createFusion");

  fusion_executor_cache_ =
      std::make_unique<FusionExecutorCache>(parseJitIR(graph));

  num_of_outputs_ = graph->outputs().size();
}

// NOLINTNEXTLINE(cppcoreguidelines-pro-type-member-init)
GraphCache::GraphCache(const std::shared_ptr<torch::jit::Graph>& graph) {
  FUSER_PERF_SCOPE("GraphCache::GraphCache");
  TORCH_INTERNAL_ASSERT(
      torch::jit::IsNewExecutorEnabled(),
      "legacy executor is not supported by nvfuser");

  GRAPH_DEBUG("GraphCache constructor: ", this);
  GRAPH_DUMP("GraphCache created for graph", graph);
  createFusion(graph);
}

std::vector<at::Tensor> GraphCache::runGraphWithInputs(
    const at::ArrayRef<c10::IValue>& inputs) {
  FUSER_PERF_SCOPE("GraphCache::runGraphWithInputs");

  GRAPH_DEBUG("running GraphCache: ", this);
  auto outputs = fusion_executor_cache_->runFusionWithInputs(inputs);
  TORCH_INTERNAL_ASSERT(
      outputs.size() == num_of_outputs_,
      "FusionExecutorCache returned ",
      outputs.size(),
      " outputs, doesn't match computational graph, which requires ",
      num_of_outputs_);

  return outputs;
}

} // namespace nvfuser<|MERGE_RESOLUTION|>--- conflicted
+++ resolved
@@ -1107,16 +1107,8 @@
 
   // Check that the heuristics are matched, in the case of segmented fusion
   TORCH_INTERNAL_ASSERT(!sg || scheduler_entry->heuristic() == sg->heuristic());
-  TORCH_INTERNAL_ASSERT(!executors_.at(group_id).compiled());
-
-<<<<<<< HEAD
-  if (!executors_.at(group_id).isCompiled()) {
-    FUSER_PERF_SCOPE("FusionKernelRuntime::compileKernel::Compile");
-    // Running a segment group as a single kernel,
-    // make a fusion to run from segmented fusion
-    std::unique_ptr<Fusion> fusion_to_run = segmented_fusion_->makeFusion(sg);
-    FusionGuard fg(fusion_to_run.get());
-=======
+  TORCH_INTERNAL_ASSERT(!executors_.at(group_id).isCompiled());
+
   // Running a segment group as a single kernel,
   // make a fusion to run from segmented fusion
   auto fusion_to_run = segmented_fusion_->makeFusion(sg);
@@ -1131,7 +1123,6 @@
       scheduler_entry->params()->lparams,
       scheduler_entry->params()->cparams);
 }
->>>>>>> 454d0205
 
 std::pair<LaunchParams, CompileParams> FusionKernelRuntime::getKernelConfig(
     const KernelArgumentHolder& args,
@@ -1142,7 +1133,7 @@
 
   // Check that the heuristics are matched, in the case of segmented fusion
   TORCH_INTERNAL_ASSERT(!sg || scheduler_entry->heuristic() == sg->heuristic());
-  TORCH_INTERNAL_ASSERT(executors_.at(group_id).compiled());
+  TORCH_INTERNAL_ASSERT(executors_.at(group_id).isCompiled());
 
   return std::make_pair(
       scheduler_entry->params()->lparams, scheduler_entry->params()->cparams);
