--- conflicted
+++ resolved
@@ -453,11 +453,7 @@
 
 // passing args by value, since we will be modify this
 void FusionKernelRuntime::startAsyncCompile(
-<<<<<<< HEAD
-    const KernelArgumentHolder& args_old) {
-=======
     const KernelArgumentHolder& input_args) {
->>>>>>> 4076a306
   // only single compilation is supported at this moment.
   std::unique_lock<std::mutex> unique_lock(mutex_, std::try_to_lock);
   TORCH_CHECK(
@@ -468,61 +464,6 @@
   std::unique_lock<std::mutex> unique_lock2(compiling_, std::try_to_lock);
   TORCH_CHECK(
       unique_lock2.owns_lock(),
-<<<<<<< HEAD
-      "Calling startAsyncCompile on a FusionKernelRuntime that's already starting a compilation thread is not supported 2");
-
-  // for some reason I can't seem to move unique_lock and it keeps using copy.
-  // auto compile_fusion = [args = std::move(args_old), lock =
-  // std::move(unique_lock), this] () mutable {
-  //
-  // KernelArgumentHolder args_old is captured as const reference in lamda
-  // function
-  auto compile_fusion = [args = args_old, this]() mutable {
-    std::lock_guard<std::mutex> guard(compiling_);
-
-    // locking mutex_ since we are touching executors_ during compilation.
-    // c10::DeviceGuard dg(c10::Device(c10::DeviceType::CUDA,
-    // args.getDeviceIndex())); CUDAGuard uses runtime API directly, which is
-    // thread safe.
-    c10::cuda::CUDAGuard dg((int8_t)args.getDeviceIndex());
-
-    FUSER_PERF_SCOPE("FusionKernelRuntime::startAsyncCompile");
-
-    TORCH_INTERNAL_ASSERT(
-        args.size() == segmented_fusion_->inputs().size(),
-        "Inputs were not set up correctly, received ",
-        args.size(),
-        " inputs but expecting ",
-        segmented_fusion_->inputs().size());
-
-    c10::Device device(c10::DeviceType::CUDA, (int8_t)args.getDeviceIndex());
-    std::unordered_map<Val*, const ArgAbstract*> tensor_map;
-    mapFusionInputsToArgs(tensor_map, args);
-
-    // TODO: compilation can happen in parallel! We can have output sizes
-    // inferred on un-compiled kernel and setup all tensor_map prior to
-    // compilation.
-    for (auto group_to_run : runtime_workspace_.group_run_order) {
-      // TODO: index mode should be updated per segmented kernel
-      // Prepare input vector
-      KernelArgumentHolder group_runtime_inputs(args.getIndexMode());
-      group_runtime_inputs.setDeviceIndex(args.getDeviceIndex());
-      for (auto input : group_to_run->inputs()) {
-        group_runtime_inputs.push(tensor_map.at(input));
-      }
-
-      // Run graph segment
-      KernelArgumentHolder group_runtime_outputs =
-          compileKernel(group_runtime_inputs, group_to_run);
-
-      // map output args to tensor map
-      const auto& group_outputs = group_to_run->outputs();
-      for (const size_t group_out_i : c10::irange(group_outputs.size())) {
-        args.push(group_runtime_outputs[group_out_i]);
-        tensor_map.emplace(group_outputs[group_out_i], args.back());
-      }
-    }
-=======
       "Calling startAsyncCompile on a FusionKernelRuntime that has already",
       " started a compilation thread is not supported.",
       " - unique_lock2");
@@ -544,7 +485,6 @@
 
     FUSER_PERF_SCOPE("FusionKernelRuntime::startAsyncCompile");
     runSegmentsWithInputs(args, true /* is_dry_run */);
->>>>>>> 4076a306
   };
 
   getThreadPool()->run(compile_fusion);
@@ -621,31 +561,9 @@
   return tensor_map;
 }
 
-<<<<<<< HEAD
-std::vector<at::Tensor> FusionKernelRuntime::runWithInput(
-    KernelArgumentHolder& args) {
-  FUSER_PERF_SCOPE("FusionKernelRuntime::runWithInput");
-
-  TORCH_INTERNAL_ASSERT(
-      args.size() == segmented_fusion_->inputs().size(),
-      "Inputs were not set up correctly, received ",
-      args.size(),
-      " inputs but expecting ",
-      segmented_fusion_->inputs().size());
-
-  c10::Device device(c10::DeviceType::CUDA, (int8_t)args.getDeviceIndex());
-
-  std::unordered_map<Val*, const ArgAbstract*> tensor_map;
-  mapFusionInputsToArgs(tensor_map, args);
-
-  // TODO: we don't need this any more, since TensorArgAbstract already holds a
-  // reference to tensor
-  std::unordered_map<Val*, at::Tensor> output_holder;
-=======
 std::vector<at::Tensor> FusionKernelRuntime::runWithInputs(
     KernelArgumentHolder&& args) {
   FUSER_PERF_SCOPE("FusionKernelRuntime::runWithInputs");
->>>>>>> 4076a306
 
   if (isDebugDumpEnabled(DebugDumpOption::PerfDebugVerbose)) {
     std::cout << "=================RUNNING FUSION SEGMENTS================="
