--- conflicted
+++ resolved
@@ -1070,7 +1070,7 @@
 
   // Pre-compute the executor order so that the run time path
   //  would go directly to kernel launch.
-  prepareRuntimeOrder();
+  prepareRuntimeOrder(segmented_fusion_.get(), runtime_workspace_);
 
   executors_ = std::vector<FusionExecutor>(segmented_fusion_->groups().size());
   if (isDebugDumpEnabled(DebugDumpOption::FusionSegments)) {
@@ -1082,17 +1082,11 @@
   //  counts as un-segmented.
   is_segmented_ = segmented_fusion_->groups().size() > 1;
 
-<<<<<<< HEAD
   // Create Initial Heuristics for Segmented Fusion
   auto maybe_heuristics = getMaybeHeuristicsFor(
       args, forced_index_type, /*initial_heuristics=*/true);
   NVF_CHECK(maybe_heuristics.has_value());
   heuristics_ = std::move(maybe_heuristics.value());
-=======
-  // Pre-compute the executor order so that the run time path
-  //  would go directly to kernel launch.
-  prepareRuntimeOrder(segmented_fusion_.get(), runtime_workspace_);
->>>>>>> ddb2f1f0
 }
 
 flatbuffers::Offset<serde::FusionKernelRuntime> FusionKernelRuntime::serialize(
