--- conflicted
+++ resolved
@@ -172,11 +172,7 @@
   GpuLower::current()->commonScalarMap().hoistScalar(result, for_loops_);
 
   auto lowered =
-<<<<<<< HEAD
-      IrBuilder::create<LoadStoreOp>(LoadStoreOpType::Automatic, out, result);
-=======
       IrBuilder::create<LoadStoreOp>(LoadStoreOpType::Set, out, result);
->>>>>>> 8b4ed29f
   pushBack(lowered);
   GpuLower::current()->propagateExprInfo(fop, back());
 }
@@ -197,11 +193,7 @@
       aop->step(),
       aop->dtype());
   auto lowered =
-<<<<<<< HEAD
-      IrBuilder::create<LoadStoreOp>(LoadStoreOpType::Automatic, out, result);
-=======
       IrBuilder::create<LoadStoreOp>(LoadStoreOpType::Set, out, result);
->>>>>>> 8b4ed29f
 
   pushBack(lowered);
   GpuLower::current()->propagateExprInfo(aop, back());
@@ -215,11 +207,7 @@
   const auto out = lowerDstIndex(out_tv);
   auto result = Index::eye(out_tv, for_loops_, getRotatedLoop(), eop->dtype());
   auto lowered =
-<<<<<<< HEAD
-      IrBuilder::create<LoadStoreOp>(LoadStoreOpType::Automatic, out, result);
-=======
       IrBuilder::create<LoadStoreOp>(LoadStoreOpType::Set, out, result);
->>>>>>> 8b4ed29f
 
   pushBack(lowered);
   GpuLower::current()->propagateExprInfo(eop, back());
@@ -292,12 +280,7 @@
   auto input = lowerSrcIndex(top->lookupTv(), top->output(0), override_index);
 
   const auto out = lowerDstIndex(top->output(0));
-<<<<<<< HEAD
-  pushBack(
-      IrBuilder::create<LoadStoreOp>(LoadStoreOpType::Automatic, out, input));
-=======
   pushBack(IrBuilder::create<LoadStoreOp>(LoadStoreOpType::Set, out, input));
->>>>>>> 8b4ed29f
   GpuLower::current()->propagateExprInfo(top, back());
 }
 
@@ -341,12 +324,7 @@
 
   const auto out = lowerDstIndex(sop->output(0));
 
-<<<<<<< HEAD
-  pushBack(
-      IrBuilder::create<LoadStoreOp>(LoadStoreOpType::Automatic, out, input));
-=======
   pushBack(IrBuilder::create<LoadStoreOp>(LoadStoreOpType::Set, out, input));
->>>>>>> 8b4ed29f
   GpuLower::current()->propagateExprInfo(sop, back());
 }
 
@@ -1481,11 +1459,7 @@
   const auto in = lowerSrcIndex(slice->in(), slice->out());
   const auto out = lowerDstIndex(slice->out());
 
-<<<<<<< HEAD
-  pushBack(IrBuilder::create<LoadStoreOp>(LoadStoreOpType::Automatic, out, in));
-=======
   pushBack(IrBuilder::create<LoadStoreOp>(LoadStoreOpType::Set, out, in));
->>>>>>> 8b4ed29f
   GpuLower::current()->propagateExprInfo(slice, back());
 }
 
