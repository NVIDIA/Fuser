--- conflicted
+++ resolved
@@ -1256,26 +1256,17 @@
 }
 
 void IndexLowering::handle(const LoadStoreOp* ldst) {
-<<<<<<< HEAD
-  // Today, LoadStoreOp can only be ld.matrix and cp.async. In the future, when
-  // we start to work on hopper support, this can also be TMA operations.
-=======
->>>>>>> 83999aba
   const auto in = lowerSrcIndex(
       ldst->in(),
       ldst->out(),
       {},
-<<<<<<< HEAD
-      !ldst->in()->as<TensorView>()->shouldLiftReadAddress());
+      !ldst->in()->as<TensorView>()->shouldLiftReadAddress() &&
+          (ir_utils::isLdMatrixOp(ldst) || ir_utils::isCpAsyncOp(ldst)));
   const auto out = lowerDstIndex(
       ldst->out(),
       {},
       !ldst->out()->as<TensorView>()->shouldLiftWriteAddress() &&
-          !ir_utils::isLdMatrixOp(ldst));
-=======
-      ir_utils::isLdMatrixOp(ldst) || ir_utils::isCpAsyncOp(ldst));
-  const auto out = lowerDstIndex(ldst->out(), {}, ir_utils::isCpAsyncOp(ldst));
->>>>>>> 83999aba
+          ir_utils::isCpAsyncOp(ldst));
   auto new_ldst = IrBuilder::create<LoadStoreOp>(ldst->opType(), out, in)
                       ->withPredicate(ldst->predicate());
   pushBack(new_ldst);
