--- conflicted
+++ resolved
@@ -26,60 +26,7 @@
   return option_;
 }
 
-<<<<<<< HEAD
-namespace {
-
-// Utility to get ldmatrix direction a mma layout and operand
-LoadStoreOpType getLdMatrixType(MmaOptions options) {
-  bool transpose = false;
-  switch (options.macro) {
-    case MmaMacro::Turing_16_8_16:
-    case MmaMacro::Ampere_16_8_16:
-    case MmaMacro::Ampere_16_16_16:
-    case MmaMacro::Turing_16_16_16:
-      // Turing mma assumes TN as default
-      transpose = (options.operand == MmaOptions::Operand::A &&
-                   !isOperandTransposed(options)) ||
-          (options.operand == MmaOptions::Operand::B &&
-           isOperandTransposed(options));
-      break;
-    default:
-      NVF_ERROR(false, "unsupported op with ldmatrix");
-      break;
-  }
-  return transpose ? LoadStoreOpType::LdMatrixTranspose
-                   : LoadStoreOpType::LdMatrix;
-}
-
-} // namespace
-
-LoadStoreOpType MmaBuilder::ldMatrix() const {
-  return getLdMatrixType(option_);
-}
-
-bool isOperandTransposed(MmaOptions options) {
-  switch (options.operand) {
-    case MmaOptions::Operand::A:
-      return options.layout == MmaOptions::MmaLayout::TT ||
-          options.layout == MmaOptions::MmaLayout::TN;
-    case MmaOptions::Operand::B:
-      return options.layout == MmaOptions::MmaLayout::TT ||
-          options.layout == MmaOptions::MmaLayout::NT;
-    default:
-      NVF_CHECK(false, "isOperandTransposed: please specify operand");
-  }
-  return false;
-}
-
-GemmTile getMmaOpShape(MmaMacro macro) {
-=======
-void MmaBuilder::configureMma(MmaOp* mma) const {
-  NVF_CHECK(mma, "configureMma: invalid op object ", mma);
-  mma->configureOptions(option_);
-}
-
 GemmTile getMmaOpShape(MmaOptions::MacroType macro) {
->>>>>>> d720bdba
   return {getM(macro), getN(macro), getK(macro)};
 }
 
