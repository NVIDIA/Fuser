// clang-format off
/*
 * SPDX-FileCopyrightText: Copyright (c) 2023-present NVIDIA CORPORATION & AFFILIATES.
 * All rights reserved.
 * SPDX-License-Identifier: BSD-3-Clause
 */
// clang-format on
#include <transform_rfactor.h>

#include <fusion.h>
#include <instrumentation.h>
#include <ir/builder.h>
#include <ir/iostream.h>
#include <ir/utils.h>
#include <iter_visitor.h>
#include <linked_hash_map.h>
#include <ops/arith.h>

namespace nvfuser {

namespace {

// This class replays the root domains of the producer of an logical domain.
// Axes must be replayed to mark rfactor iter domains as being reductions in the
// producer, but converting the other reductions in the producer as iter
// domains. Those (previously reductions in the producer) iter domains are then
// converted to reduction domains in the consumer. This breaks up the reduction
// into two stages, but maintains the correct values are reduced across those
// stages.
//
// The logical domain of the producer must match the consumers root domain to
// maintain producer-consumer mappings. The following uses the original domain
// being rfactored and marked iter domains as "static_logical_ids". These static
// IDs cannot be changed in the producer as it would invalidate the rfactor, no
// longer matching the consumer.
//
// To find the logical domain in the producer which will be used as the root
// domain in the consumer, we start at the roots of producer, and replay forward
// the root iter domains if that iter domain is marked as a "static_logical_id".
// To do this we maintain the ordering of the iter domains. For example:
//
//       I1
//       /\           //
//     I2  \          //
//     /\  I3
//    / I4  /
//   /    \/
//  I5    I6
//
// If rfactor_axes = {I6}, then "static_logical_id" IDs will be {I6, I4, I3, I2,
// I1}. Then, as we perform the replay the logical domain will be updated as:
// [I1] -> [I2, I3] -> [I5, I4, I3] -> [I5, I6]
//
// ReplayTransformations typically updates the loop ids, but we'll simply use
// the mapping from the original tensor domain so we won't bother updating them
// in this replay.
class ReplayRFactor : public ReplayTransformations {
 private:
  void splitId(Split* split) {
    auto it = logical_domain_.erase(split->in()).second;
    logical_domain_.insert(it, split->outer(), std::monostate());
    logical_domain_.insert(it, split->inner(), std::monostate());
  }

  void mergeId(Merge* merge) {
    auto outer_it = logical_domain_.erase(merge->outer()).second;
    logical_domain_.insert(outer_it, merge->out(), std::monostate());
    logical_domain_.erase(merge->inner());
  }

  void updateRFactorDomain(Expr* expr) {
    if (expr->isA<Split>()) {
      splitId(expr->as<Split>());
    }
    if (expr->isA<Merge>()) {
      mergeId(expr->as<Merge>());
    }
    NVF_ERROR("Unrecognized expression: ", expr->toString());
  }

  // Took a good bit of this from ReplayTransformations::handle(Split...)
  void handle(Split* s) override {
    // Grab input to the split operation
    auto id_in = s->in();
    // Grab our mapping of that ID to the one we're replaying
    auto it = id_map_.find(id_in);
    // Make sure it exists in the map
    NVF_ERROR(
        it != id_map_.end(),
        "Transform traversal failed, dependencies not met.");
    // Grab the ID we're going to replay on
    auto mapped = (*it).second;
    // This ID should be a loop ID (meaning it has no uses we generated)
    NVF_ERROR(
        loop_ids_.find(mapped) != loop_ids_.end(),
        "Transform traversal failed, modified a node but it was not a loop "
        "node.");

    // Check if we need to mark the outputs as an logical domain meaning this
    // transformation must be present in replays otherwise it breaks the compute
    // definition of the fusion. Iter domains are actually not static, its the
    // transformation that's static or not, so if one output is marked as a
    // static id, then both must be.
    bool static_logical_outputs = static_logical_ids_.count(s->outer()) ||
        static_logical_ids_.count(s->inner());

    // A split of a reduction ID may output a non-reduction ID when the split
    // is involved in a prior rfactor transformation. In that case, we need to
    // preserve the non-reduction iteration type, which is not automatically
    // done by IterDomain::split.  This happens when a TV is rfactored multiple
    // times, e.g., test_communication.py::test_allreduce and
    // test_schedule_ops.py::test_rfactor_twice
    std::optional<IterType> outer_iter_type;
    std::optional<IterType> inner_iter_type;
    if (s->in()->isReduction()) {
      if (!rfactor_dep_ids_.count(s->outer())) {
        outer_iter_type = IterType::Iteration;
      }
      if (!rfactor_dep_ids_.count(s->inner())) {
        inner_iter_type = IterType::Iteration;
      }
    }

    auto [ido, idi] = IterDomain::split(
        mapped,
        s->factor(),
        s->innerSplit(),
        static_logical_outputs,
        outer_iter_type,
        inner_iter_type);

    // Remove mapped id from loop IDs
    loop_ids_.erase(mapped);
    // Add outputs to loop IDs
    loop_ids_[ido] = newCounter();
    loop_ids_[idi] = newCounter();

    // Update our ID map to include these outputs
    id_map_[s->outer()] = ido;
    id_map_[s->inner()] = idi;

    if (static_logical_ids_.count(s->in())) {
      updateRFactorDomain(s);
    }
  }

  void handle(Merge* m) override {
    auto id_outer = m->outer();
    auto id_inner = m->inner();
    auto it_outer = id_map_.find(id_outer);
    auto it_inner = id_map_.find(id_inner);
    NVF_ERROR(
        it_outer != id_map_.end() && it_inner != id_map_.end(),
        "Transform traversal failed, dependencies not met.");

    auto id_outer_mapped = (*it_outer).second;
    auto id_inner_mapped = (*it_inner).second;

    NVF_ERROR(
        loop_ids_.find(id_outer_mapped) != loop_ids_.end() &&
            loop_ids_.find(id_inner_mapped) != loop_ids_.end(),
        "Transform traversal failed, modified ",
        id_outer_mapped,
        " and ",
        id_inner_mapped,
        " however one or both are not loop nodes.");

    // Let IterDomain::merge determine the correct IterType, except
    // when the output is a reduction domain but not part of the
    // rfactored domains. If it isn't involved in the rfactor, it's no
    // longer a redunction domain
    std::optional<IterType> iter_type;
    if (m->out()->isReduction() && !rfactor_dep_ids_.count(m->out())) {
      iter_type = IterType::Iteration;
    }

    IterDomain* merged_id = IterDomain::merge(
        id_outer_mapped,
        id_inner_mapped,
        static_logical_ids_.count(m->out()),
        iter_type);

    // Remove inputs from the loop IDs
    loop_ids_.erase(id_outer_mapped);
    loop_ids_.erase(id_inner_mapped);

    // Add the output to the loop IDs
    loop_ids_[merged_id] = newCounter();

    id_map_[m->out()] = merged_id;

    // Similar to split replay above, check if output needs to be marked as
    // rfactor indicating this transofrmation is static.
    if (static_logical_ids_.count(m->inner()) ||
        static_logical_ids_.count(m->outer())) {
      NVF_ERROR(
          static_logical_ids_.count(m->inner()) ==
              static_logical_ids_.count(m->outer()),
          "If one input to a merge is a static logical id, the other must be "
          "as well.");
      updateRFactorDomain(m);
    }
  }

  void handle(Resize* resize) override {
    NVF_THROW("Unexpected expression: ", resize->toString());
  }

  void handle(Swizzle* swizzle) override {
    NVF_THROW("Unexpected expression: ", swizzle->toString());
  }

  void handle(Swizzle2D* swizzle) override {
    NVF_THROW("Unexpected expression: ", swizzle->toString());
  }

  // The IterDomains in the original_domain that are being factored into the
  // first stage of the two stage reduction (the producer).
  std::unordered_set<IterDomain*> rfactor_axes_;
  // All iter domains between the logical and the loop that the
  // rfactor_axes_ depend on
  std::unordered_set<IterDomain*> rfactor_dep_ids_;
  // Iter domains whose history cannot be changed as it would break rfactor
  // dependencies.
  std::unordered_set<IterDomain*> static_logical_ids_;

 public:
  // The updated domain matching the producer's logical domain. This rfactor
  // domain is relative to the iter domains in the origianl_domain and must be
  // updated to grab the mapped id's later.
  LinkedHashMap<IterDomain*, std::monostate> logical_domain_;

  ReplayRFactor(
      // Original domain the rfactor is in reference to.
      TensorDomain* original_domain,
      // The root mapping from the original root domain, to the roots of the
      // domain to be replayed.
      std::unordered_map<IterDomain*, IterDomain*> id_map,
      // The rfactor axes in original_domain->loop() to be factored into the
      // two stage reduction.
      std::unordered_set<IterDomain*> rfactor_axes,
      // All the iter domains in original_domain that the rfactor axes are
      // dependant on.
      std::unordered_set<IterDomain*> static_logical_ids)
      : ReplayTransformations(original_domain->loop(), std::move(id_map)),
        rfactor_axes_(std::move(rfactor_axes)),
        static_logical_ids_(std::move(static_logical_ids)) {
    const auto all_dep_vals = DependencyCheck::getAllValsBetween(
        {original_domain->maybeRoot().begin(),
         original_domain->maybeRoot().end()},
        {rfactor_axes_.begin(), rfactor_axes_.end()});

    auto all_dep_ids = ir_utils::filterByType<IterDomain>(all_dep_vals);
    rfactor_dep_ids_.insert(all_dep_ids.begin(), all_dep_ids.end());

    for (IterDomain* id : original_domain->logical()) {
      logical_domain_.pushBack(id, std::monostate());
    }

    setErrorOnFailure(false);
  }

  std::vector<IterDomain*> logical() const {
    auto logical_ids = std::views::keys(logical_domain_);
    std::vector<IterDomain*> transformed_logical(
        logical_ids.begin(), logical_ids.end());
    return transformed_logical;
  }
};

// Use the `replay_to_target_map` to replay the `replay_domain`.
// `ignore_ids` is the set of ids that should not be replayed. If
// `propagate_padding = true`, padding to multiple of warp is applied to the
// replayed ids. If `propagate_parallelization = true`, replayed id is
// parallelized to the original id's parallel type. Device and stream parallel
// types are always be preserved in replay.
std::vector<IterDomain*> replayDomain(
    const std::vector<IterDomain*>& replay_domain,
    const std::unordered_map<IterDomain*, IterDomain*>& replay_to_target_map,
    const std::unordered_set<IterDomain*>& ignore_ids = {},
    bool propagate_padding = false,
    bool propagate_parallelization = false) {
  std::vector<IterDomain*> target_domain;
  target_domain.reserve(replay_domain.size());
  for (const auto& replay_id :
       replay_domain | std::views::filter([&ignore_ids](IterDomain* replay_id) {
         return !ignore_ids.contains(replay_id);
       })) {
    auto target_id_it = replay_to_target_map.find(replay_id);
    NVF_ERROR(
        target_id_it != replay_to_target_map.end(),
        "Error during rfactor replay, missing an axis.",
        replay_id->toString());
    IterDomain* target_id = target_id_it->second;

    // Device and stream parallel types should always be preserved in replay.
    // Other parallel types are only relevant to replay of the loop domain.
    if (propagate_parallelization || replay_id->isDeviceDim() ||
        replay_id->isStream()) {
      target_id->parallelize(replay_id->getParallelType());
    }

    if (propagate_padding) {
      if (replay_id->hasPaddingToMultipleOfWarp()) {
        target_id->padToMultipleOfWarp(replay_id->getMaybeSizeAfterPadding());
      }
    }
    target_domain.push_back(target_id);
  }
  return target_domain;
}

} // namespace

std::pair<TensorDomain*, TensorDomain*> TransformRFactor::runReplay(
    TensorDomain* original_td,
    std::vector<int64_t> axes) {
  FUSER_PERF_SCOPE("TransformRFactor::runReplay");

  NVF_CHECK(!axes.empty(), "No axes provided to rfactor replay.");

  int64_t ndims = original_td->nDims();

  // Adjust and check provided axes
  std::transform(axes.begin(), axes.end(), axes.begin(), [ndims](int64_t i) {
    NVF_CHECK(
        i >= -ndims && i < ndims,
        "Rfactor replay received an axis outside the number of dims in the "
        "tensor, acceptable inclusive range is ",
        -ndims,
        " to ",
        ndims - 1);
    return i < 0 ? i + ndims : i;
  });

  // remove duplicates, and put into a set for searching
  std::unordered_set<int64_t> axes_set(axes.begin(), axes.end());

  NVF_ERROR(
      std::all_of(
          axes_set.begin(),
          axes_set.end(),
          [original_td](int64_t i) {
            return original_td->axis(i)->isReduction();
          }),
      "Cannot rfactor axes that are not reduction axes.");

  // RFactor requires at least one reduction axis to be marked as factored out,
  // and at least one reduction axis that won't. Otherwise it's just a pointwise
  // cacheing operation.
  bool found_non_rfactor_reduction = false;

  // Make a set of final axes that are marked to be rfactored
  std::unordered_set<IterDomain*> rfactor_axes(axes_set.size());
  {
    int i = 0;
    for (auto id : original_td->loop()) {
      if (axes_set.find(i++) != axes_set.end()) {
        rfactor_axes.emplace(id);
      } else if (id->isReduction()) {
        found_non_rfactor_reduction = true;
      }
    }
  }

  NVF_CHECK(
      found_non_rfactor_reduction,
      "Must have at least one reduction axis not marked as rfactor.");

  // Get root IterDomains of the logical domains, these will be the ones we will
  // replay marked as rfactor axes, those marked in the axes set will be
  // reduction=false
  auto rfactor_root_vals = IterVisitor::getInputsTo(
      std::vector<Val*>(rfactor_axes.begin(), rfactor_axes.end()));
  auto rfactor_root_ids = ir_utils::filterByType<IterDomain>(rfactor_root_vals);

  // Put in a set to make searching easy
  std::unordered_set<IterDomain*> rfactor_root_axes(
      rfactor_root_ids.begin(), rfactor_root_ids.end());

  NVF_ERROR(
      std::none_of(
          rfactor_root_ids.begin(),
          rfactor_root_ids.end(),
          [](IterDomain* id) { return id->maybePartial(); }),
      "rFactor of partial domains not allowed, but at least one found.");

  // For hopper matmuls, the mma_result logical domain is reordered as [M, N, K]
  // using commitLeafToLogical. Thus, the original logical domain is moved to
  // the root domain. In this case, map from producer to consumer's root domain.
  auto original_td_root = original_td->maybeRoot();

  // Generate a new TensorDomain and set up map from one root to this one.
  std::vector<IterDomain*> new_producer_root(original_td_root.size(), nullptr);
  std::unordered_map<IterDomain*, IterDomain*> original_to_producer_root_map;

  {
    for (auto i : arange(original_td_root.size())) {
      auto id = original_td_root[i];
      // If this is an rfactor root, it will be a reduction in this stage
      if (rfactor_root_axes.find(id) != rfactor_root_axes.end()) {
        new_producer_root[i] = IterDomainBuilder(id->start(), id->extent())
                                   .stop_offset(id->stopOffset())
                                   .iter_type(IterType::Reduction)
                                   .is_rfactor_domain(true)
                                   .build();
        // If this is not an rfactor root, but a reduction root, it should be
        // turned into an iteration domain
      } else if (id->isReduction()) {
        new_producer_root[i] = IterDomainBuilder(id->start(), id->extent())
                                   .stop_offset(id->stopOffset())
                                   .build();
      } else {
        new_producer_root[i] = id->cloneWithoutRFactor();
      }
      original_to_producer_root_map[id] = new_producer_root[i];
    }
  }

  // Axes in the original_td that are in the history of the rfactored domains.
  // These will mark which iter domains must be preserved as static
  // transformations to preserve compute semantics.
  auto all_deps_of_logical = DependencyCheck::getAllValsBetween(
      {original_td->logical().begin(), original_td->logical().end()},
      {rfactor_axes.begin(), rfactor_axes.end()});

  auto all_id_deps_of_logical =
      ir_utils::filterByType<IterDomain>(all_deps_of_logical);

  std::unordered_set<IterDomain*> static_logical_ids(
      {all_id_deps_of_logical.begin(), all_id_deps_of_logical.end()});

  // Replay producer dimensions.
  ReplayRFactor replay_rfactor(
      original_td,
      original_to_producer_root_map,
      rfactor_axes,
      static_logical_ids);

  std::unordered_map<IterDomain*, IterDomain*> original_to_producer_id_map =
      replay_rfactor.getReplay();

<<<<<<< HEAD
  std::vector<IterDomain*> new_producer_domain(original_td->nDims(), nullptr);
  {
    for (auto i : arange(original_td->nDims())) {
      auto orig_id = original_td->axis(i);
      auto replayed_id_it = original_to_producer_id_map.find(orig_id);
      NVF_ERROR(
          replayed_id_it != original_to_producer_id_map.end(),
          "Error during rfactor replay, missing an axis.");
      auto replayed_id = replayed_id_it->second;
      replayed_id->parallelize(orig_id->getParallelType());
      if (orig_id->hasPaddingToMultipleOfWarp()) {
        replayed_id->padToMultipleOfWarp(orig_id->getMaybeSizeAfterPadding());
      }
      if (orig_id->isClusteredBlockDim()) {
        replayed_id->setClusteredBlocks(true);
      }
      new_producer_domain[i++] = replayed_id;
    }
  }
=======
  std::vector<IterDomain*> new_producer_domain = replayDomain(
      original_td->loop(),
      original_to_producer_id_map,
      /*ignore_ids=*/{},
      /*propagate_padding=*/true,
      /*propagate_parallelization=*/true);
>>>>>>> 2a356bcc

  // Specify the logical domain of the producer which will match the consumer
  // root domain.
  std::vector<IterDomain*> transformed_original_logical =
      replay_rfactor.logical();
  std::vector<IterDomain*> new_producer_logical_domain = replayDomain(
      transformed_original_logical,
      original_to_producer_id_map,
      /*ignore_ids=*/{},
      /*propagate_padding=*/false,
      /*propagate_parallelization=*/false);

  auto* producer_domain = IrBuilder::createInContainer<TensorDomain>(
      original_td->container(),
      new_producer_root,
      new_producer_logical_domain,
      new_producer_domain,
      TensorDomain::getContiguityFilledWith(new_producer_logical_domain, true));

  // Producer has been finished, now work on consumer.

  // For convenience flip the original to producer map
  std::unordered_map<IterDomain*, IterDomain*> producer_to_original_map;
  for (auto entry : original_to_producer_id_map) {
    producer_to_original_map[entry.second] = entry.first;
  }

  std::vector<IterDomain*> new_consumer_root_domain;
  new_consumer_root_domain.reserve(new_producer_logical_domain.size());
  std::unordered_map<IterDomain*, IterDomain*> original_to_consumer_root_map;
  for (auto p_root_id : new_producer_logical_domain) {
    if (p_root_id->isReduction()) {
      continue;
    }
    auto p2o_it = producer_to_original_map.find(p_root_id);
    NVF_ERROR(
        p2o_it != producer_to_original_map.end(),
        "Missing mapping from original tensor domain to producer tensor "
        "domain.");
    auto original_id = p2o_it->second;
    auto new_consumer_root =
        IterDomainBuilder(original_id->start(), original_id->extent())
            .stop_offset(original_id->stopOffset())
            .iter_type(original_id->getIterType())
            .build();
    new_consumer_root_domain.push_back(new_consumer_root);
    original_to_consumer_root_map[original_id] = new_consumer_root;
  }

  ReplayTransformations consumer_replay(
      original_td->loop(), original_to_consumer_root_map);
  consumer_replay.setErrorOnFailure(false).setReplayResize(true);

  auto original_to_consumer_map = consumer_replay.getReplay();

<<<<<<< HEAD
  std::vector<IterDomain*> new_consumer_domain;

  {
    // Construct the new consumer domain
    for (auto i : arange(original_td->nDims())) {
      auto orig_id = original_td->axis(i);
      auto replayed_id_it = original_to_consumer_map.find(orig_id);
      if (replayed_id_it != original_to_consumer_map.end()) {
        auto replayed_id = replayed_id_it->second;
        new_consumer_domain.push_back(replayed_id);
        replayed_id->parallelize(orig_id->getParallelType());
        if (orig_id->hasPaddingToMultipleOfWarp()) {
          replayed_id->padToMultipleOfWarp(orig_id->getMaybeSizeAfterPadding());
        }
        if (orig_id->isClusteredBlockDim()) {
          replayed_id->setClusteredBlocks(orig_id->isClusteredBlockDim());
        }
      }
    }
  }
=======
  std::vector<IterDomain*> new_consumer_domain = replayDomain(
      original_td->loop(),
      original_to_consumer_map,
      /*ignore_ids=*/rfactor_axes,
      /*propagate_padding=*/true,
      /*propagate_parallelization=*/true);
>>>>>>> 2a356bcc

  auto consumer_domain = IrBuilder::createInContainer<TensorDomain>(
      original_td->container(),
      new_consumer_root_domain,
      new_consumer_domain,
      TensorDomain::getContiguityFilledWith(new_consumer_root_domain, true));

  return std::make_pair(producer_domain, consumer_domain);
}

} // namespace nvfuser<|MERGE_RESOLUTION|>--- conflicted
+++ resolved
@@ -279,7 +279,8 @@
     const std::unordered_map<IterDomain*, IterDomain*>& replay_to_target_map,
     const std::unordered_set<IterDomain*>& ignore_ids = {},
     bool propagate_padding = false,
-    bool propagate_parallelization = false) {
+    bool propagate_parallelization = false,
+    bool propagate_clustered_blocks = false) {
   std::vector<IterDomain*> target_domain;
   target_domain.reserve(replay_domain.size());
   for (const auto& replay_id :
@@ -303,6 +304,11 @@
     if (propagate_padding) {
       if (replay_id->hasPaddingToMultipleOfWarp()) {
         target_id->padToMultipleOfWarp(replay_id->getMaybeSizeAfterPadding());
+      }
+    }
+    if (propagate_clustered_blocks) {
+      if (replay_id->isClusteredBlockDim()) {
+        target_id->setClusteredBlocks(true);
       }
     }
     target_domain.push_back(target_id);
@@ -440,34 +446,13 @@
   std::unordered_map<IterDomain*, IterDomain*> original_to_producer_id_map =
       replay_rfactor.getReplay();
 
-<<<<<<< HEAD
-  std::vector<IterDomain*> new_producer_domain(original_td->nDims(), nullptr);
-  {
-    for (auto i : arange(original_td->nDims())) {
-      auto orig_id = original_td->axis(i);
-      auto replayed_id_it = original_to_producer_id_map.find(orig_id);
-      NVF_ERROR(
-          replayed_id_it != original_to_producer_id_map.end(),
-          "Error during rfactor replay, missing an axis.");
-      auto replayed_id = replayed_id_it->second;
-      replayed_id->parallelize(orig_id->getParallelType());
-      if (orig_id->hasPaddingToMultipleOfWarp()) {
-        replayed_id->padToMultipleOfWarp(orig_id->getMaybeSizeAfterPadding());
-      }
-      if (orig_id->isClusteredBlockDim()) {
-        replayed_id->setClusteredBlocks(true);
-      }
-      new_producer_domain[i++] = replayed_id;
-    }
-  }
-=======
   std::vector<IterDomain*> new_producer_domain = replayDomain(
       original_td->loop(),
       original_to_producer_id_map,
       /*ignore_ids=*/{},
       /*propagate_padding=*/true,
-      /*propagate_parallelization=*/true);
->>>>>>> 2a356bcc
+      /*propagate_parallelization=*/true,
+      /*propagate_clustered_blocks=*/true);
 
   // Specify the logical domain of the producer which will match the consumer
   // root domain.
@@ -478,7 +463,8 @@
       original_to_producer_id_map,
       /*ignore_ids=*/{},
       /*propagate_padding=*/false,
-      /*propagate_parallelization=*/false);
+      /*propagate_parallelization=*/false,
+      /*propagate_clustered_blocks=*/false);
 
   auto* producer_domain = IrBuilder::createInContainer<TensorDomain>(
       original_td->container(),
@@ -523,35 +509,13 @@
 
   auto original_to_consumer_map = consumer_replay.getReplay();
 
-<<<<<<< HEAD
-  std::vector<IterDomain*> new_consumer_domain;
-
-  {
-    // Construct the new consumer domain
-    for (auto i : arange(original_td->nDims())) {
-      auto orig_id = original_td->axis(i);
-      auto replayed_id_it = original_to_consumer_map.find(orig_id);
-      if (replayed_id_it != original_to_consumer_map.end()) {
-        auto replayed_id = replayed_id_it->second;
-        new_consumer_domain.push_back(replayed_id);
-        replayed_id->parallelize(orig_id->getParallelType());
-        if (orig_id->hasPaddingToMultipleOfWarp()) {
-          replayed_id->padToMultipleOfWarp(orig_id->getMaybeSizeAfterPadding());
-        }
-        if (orig_id->isClusteredBlockDim()) {
-          replayed_id->setClusteredBlocks(orig_id->isClusteredBlockDim());
-        }
-      }
-    }
-  }
-=======
   std::vector<IterDomain*> new_consumer_domain = replayDomain(
       original_td->loop(),
       original_to_consumer_map,
       /*ignore_ids=*/rfactor_axes,
       /*propagate_padding=*/true,
-      /*propagate_parallelization=*/true);
->>>>>>> 2a356bcc
+      /*propagate_parallelization=*/true,
+      /*propagate_clustered_blocks=*/true);
 
   auto consumer_domain = IrBuilder::createInContainer<TensorDomain>(
       original_td->container(),
