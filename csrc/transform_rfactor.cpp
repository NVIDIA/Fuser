// clang-format off
/*
 * SPDX-FileCopyrightText: Copyright (c) 2023-present NVIDIA CORPORATION & AFFILIATES.
 * All rights reserved.
 * SPDX-License-Identifier: BSD-3-Clause
 */
// clang-format on
#include <transform_rfactor.h>

#include <fusion.h>
#include <instrumentation.h>
#include <ir/builder.h>
#include <ir/iostream.h>
#include <ir/utils.h>
#include <iter_visitor.h>
#include <linked_hash_map.h>
#include <ops/arith.h>

namespace nvfuser {

namespace {

// This class replays the root domains of the producer of an logical domain.
// Axes must be replayed to mark rfactor iter domains as being reductions in the
// producer, but converting the other reductions in the producer as iter
// domains. Those (previously reductions in the producer) iter domains are then
// converted to reduction domains in the consumer. This breaks up the reduction
// into two stages, but maintains the correct values are reduced across those
// stages.
//
// The logical domain of the producer must match the consumers root domain to
// maintain producer-consumer mappings. The following uses the original domain
// being rfactored and marked iter domains as "static_logical_ids". These static
// IDs cannot be changed in the producer as it would invalidate the rfactor, no
// longer matching the consumer.
//
// To find the logical domain in the producer which will be used as the root
// domain in the consumer, we start at the roots of producer, and replay forward
// the root iter domains if that iter domain is marked as a "static_logical_id".
// To do this we maintain the ordering of the iter domains. For example:
//
//       I1
//       /\           //
//     I2  \          //
//     /\  I3
//    / I4  /
//   /    \/
//  I5    I6
//
// If rfactor_axes = {I6}, then "static_logical_id" IDs will be {I6, I4, I3, I2,
// I1}. Then, as we perform the replay the logical domain will be updated as:
// [I1] -> [I2, I3] -> [I5, I4, I3] -> [I5, I6]
//
// ReplayTransformations typically updates the loop ids, but we'll simply use
// the mapping from the original tensor domain so we won't bother updating them
// in this replay.
class ReplayRFactor : public ReplayTransformations {
 private:
  void splitId(Split* split) {
    auto it = logical_domain_.erase(split->in()).second;
    logical_domain_.insert(it, split->outer(), std::monostate());
    logical_domain_.insert(it, split->inner(), std::monostate());
  }

  void mergeId(Merge* merge) {
    auto outer_it = logical_domain_.erase(merge->outer()).second;
    logical_domain_.insert(outer_it, merge->out(), std::monostate());
    logical_domain_.erase(merge->inner());
  }

  void updateRFactorDomain(Expr* expr) {
    if (expr->isA<Split>()) {
      splitId(expr->as<Split>());
    }
    if (expr->isA<Merge>()) {
      mergeId(expr->as<Merge>());
    }
    NVF_ERROR("Unrecognized expression: ", expr->toString());
  }

  // Took a good bit of this from ReplayTransformations::handle(Split...)
  void handle(Split* s) override {
    // Grab input to the split operation
    auto id_in = s->in();
    // Grab our mapping of that ID to the one we're replaying
    auto it = id_map_.find(id_in);
    // Make sure it exists in the map
    NVF_ERROR(
        it != id_map_.end(),
        "Transform traversal failed, dependencies not met.");
    // Grab the ID we're going to replay on
    auto mapped = (*it).second;
    // This ID should be a loop ID (meaning it has no uses we generated)
    NVF_ERROR(
        loop_ids_.find(mapped) != loop_ids_.end(),
        "Transform traversal failed, modified a node but it was not a loop "
        "node.");

    // Check if we need to mark the outputs as an logical domain meaning this
    // transformation must be present in replays otherwise it breaks the compute
    // definition of the fusion. Iter domains are actually not static, its the
    // transformation that's static or not, so if one output is marked as a
    // static id, then both must be.
    bool static_logical_outputs = static_logical_ids_.count(s->outer()) ||
        static_logical_ids_.count(s->inner());

    // A split of a reduction ID may output a non-reduction ID when the split
    // is involved in a prior rfactor transformation. In that case, we need to
    // preserve the non-reduction iteration type, which is not automatically
    // done by IterDomain::split.  This happens when a TV is rfactored multiple
    // times, e.g., test_communication.py::test_allreduce and
    // test_schedule_ops.py::test_rfactor_twice
    std::optional<IterType> outer_iter_type;
    std::optional<IterType> inner_iter_type;
    if (s->in()->isReduction()) {
      if (!rfactor_dep_ids_.count(s->outer())) {
        outer_iter_type = IterType::Iteration;
      }
      if (!rfactor_dep_ids_.count(s->inner())) {
        inner_iter_type = IterType::Iteration;
      }
    }

    auto [ido, idi] = IterDomain::split(
        mapped,
        s->factor(),
        s->innerSplit(),
        static_logical_outputs,
        outer_iter_type,
        inner_iter_type);

    // Remove mapped id from loop IDs
    loop_ids_.erase(mapped);
    // Add outputs to loop IDs
    loop_ids_[ido] = newCounter();
    loop_ids_[idi] = newCounter();

    // Update our ID map to include these outputs
    id_map_[s->outer()] = ido;
    id_map_[s->inner()] = idi;

    if (static_logical_ids_.count(s->in())) {
      updateRFactorDomain(s);
    }
  }

  void handle(Merge* m) override {
    auto id_outer = m->outer();
    auto id_inner = m->inner();
    auto it_outer = id_map_.find(id_outer);
    auto it_inner = id_map_.find(id_inner);
    NVF_ERROR(
        it_outer != id_map_.end() && it_inner != id_map_.end(),
        "Transform traversal failed, dependencies not met.");

    auto id_outer_mapped = (*it_outer).second;
    auto id_inner_mapped = (*it_inner).second;

    NVF_ERROR(
        loop_ids_.find(id_outer_mapped) != loop_ids_.end() &&
            loop_ids_.find(id_inner_mapped) != loop_ids_.end(),
        "Transform traversal failed, modified ",
        id_outer_mapped,
        " and ",
        id_inner_mapped,
        " however one or both are not loop nodes.");

    // Let IterDomain::merge determine the correct IterType, except
    // when the output is a reduction domain but not part of the
    // rfactored domains. If it isn't involved in the rfactor, it's no
    // longer a redunction domain
    std::optional<IterType> iter_type;
    if (m->out()->isReduction() && !rfactor_dep_ids_.count(m->out())) {
      iter_type = IterType::Iteration;
    }

    IterDomain* merged_id = IterDomain::merge(
        id_outer_mapped,
        id_inner_mapped,
        static_logical_ids_.count(m->out()),
        iter_type);

    // Remove inputs from the loop IDs
    loop_ids_.erase(id_outer_mapped);
    loop_ids_.erase(id_inner_mapped);

    // Add the output to the loop IDs
    loop_ids_[merged_id] = newCounter();

    id_map_[m->out()] = merged_id;

    // Similar to split replay above, check if output needs to be marked as
    // rfactor indicating this transofrmation is static.
    if (static_logical_ids_.count(m->inner()) ||
        static_logical_ids_.count(m->outer())) {
      NVF_ERROR(
          static_logical_ids_.count(m->inner()) ==
              static_logical_ids_.count(m->outer()),
          "If one input to a merge is a static logical id, the other must be "
          "as well.");
      updateRFactorDomain(m);
    }
  }

  void handle(Resize* resize) override {
    NVF_THROW("Unexpected expression: ", resize->toString());
  }

  void handle(Swizzle* swizzle) override {
    NVF_THROW("Unexpected expression: ", swizzle->toString());
  }

  void handle(Swizzle2D* swizzle) override {
    NVF_THROW("Unexpected expression: ", swizzle->toString());
  }

  // The IterDomains in the original_domain that are being factored into the
  // first stage of the two stage reduction (the producer).
  std::unordered_set<IterDomain*> rfactor_axes_;
  // All iter domains between the logical and the loop that the
  // rfactor_axes_ depend on
  std::unordered_set<IterDomain*> rfactor_dep_ids_;
  // Iter domains whose history cannot be changed as it would break rfactor
  // dependencies.
  std::unordered_set<IterDomain*> static_logical_ids_;

 public:
  // The updated domain matching the producer's logical domain. This rfactor
  // domain is relative to the iter domains in the origianl_domain and must be
  // updated to grab the mapped id's later.
  LinkedHashMap<IterDomain*, std::monostate> logical_domain_;

  ReplayRFactor(
      // Original domain the rfactor is in reference to.
      TensorDomain* original_domain,
      // The root mapping from the original root domain, to the roots of the
      // domain to be replayed.
      std::unordered_map<IterDomain*, IterDomain*> id_map,
      // The rfactor axes in original_domain->loop() to be factored into the
      // two stage reduction.
      std::unordered_set<IterDomain*> rfactor_axes,
      // All the iter domains in original_domain that the rfactor axes are
      // dependant on.
      std::unordered_set<IterDomain*> static_logical_ids)
      : ReplayTransformations(original_domain->loop(), std::move(id_map)),
        rfactor_axes_(std::move(rfactor_axes)),
        static_logical_ids_(std::move(static_logical_ids)) {
    const auto all_dep_vals = DependencyCheck::getAllValsBetween(
        {original_domain->maybeRoot().begin(),
         original_domain->maybeRoot().end()},
        {rfactor_axes_.begin(), rfactor_axes_.end()});

    auto all_dep_ids = ir_utils::filterByType<IterDomain>(all_dep_vals);
    rfactor_dep_ids_.insert(all_dep_ids.begin(), all_dep_ids.end());

    for (IterDomain* id : original_domain->logical()) {
      logical_domain_.pushBack(id, std::monostate());
    }

    setErrorOnFailure(false);
  }

  std::vector<IterDomain*> logical() const {
    auto logical_ids = std::views::keys(logical_domain_);
    std::vector<IterDomain*> transformed_logical(
        logical_ids.begin(), logical_ids.end());
    return transformed_logical;
  }
};
// Use the `replay_to_target_map` to replay the `replay_domain`.
// `ignore_rfactor_ids` is true for consumers where the replay will not have
// these ids since they are already reduced. If `propagate_padding = true`,
// padding to multiple of warp is applied to the replayed ids. If
// `propagate_parallelization = true`, replayed id is parallelized to the
// original id's parallel type. Device and stream parallel types are always be
// preserved in replay.
std::vector<IterDomain*> replayDomain(
    const std::vector<IterDomain*>& replay_domain,
    std::unordered_map<IterDomain*, IterDomain*>& replay_to_target_map,
    const std::unordered_set<IterDomain*>& ignore_ids = {},
    bool propagate_padding = false,
    bool propagate_parallelization = false) {
  std::vector<IterDomain*> target_domain;
  target_domain.reserve(replay_domain.size());
  for (const auto& replay_id : replay_domain) {
    auto target_id_it = replay_to_target_map.find(replay_id);

    if (ignore_ids.count(replay_id)) {
      continue;
    }

    NVF_ERROR(
        target_id_it != replay_to_target_map.end(),
        "Error during rfactor replay, missing an axis.",
        replay_id->toString());
    IterDomain* target_id = target_id_it->second;

    // Device and stream parallel types should always be preserved in replay.
    // Other parallel types are only relevant to replay of the loop domain.
    if (propagate_parallelization || replay_id->isDeviceDim() ||
        replay_id->isStream()) {
      target_id->parallelize(replay_id->getParallelType());
    }

    if (propagate_padding) {
      if (replay_id->hasPaddingToMultipleOfWarp()) {
        target_id->padToMultipleOfWarp(replay_id->getMaybeSizeAfterPadding());
      }
    }
    target_domain.push_back(target_id);
  }
  return target_domain;
}

} // namespace

std::pair<TensorDomain*, TensorDomain*> TransformRFactor::runReplay(
    TensorDomain* original_td,
    std::vector<int64_t> axes) {
  FUSER_PERF_SCOPE("TransformRFactor::runReplay");

  NVF_CHECK(!axes.empty(), "No axes provided to rfactor replay.");

  int64_t ndims = original_td->nDims();

  // Adjust and check provided axes
  std::transform(axes.begin(), axes.end(), axes.begin(), [ndims](int64_t i) {
    NVF_CHECK(
        i >= -ndims && i < ndims,
        "Rfactor replay received an axis outside the number of dims in the "
        "tensor, acceptable inclusive range is ",
        -ndims,
        " to ",
        ndims - 1);
    return i < 0 ? i + ndims : i;
  });

  // remove duplicates, and put into a set for searching
  std::unordered_set<int64_t> axes_set(axes.begin(), axes.end());

  NVF_ERROR(
      std::all_of(
          axes_set.begin(),
          axes_set.end(),
          [original_td](int64_t i) {
            return original_td->axis(i)->isReduction();
          }),
      "Cannot rfactor axes that are not reduction axes.");

  // RFactor requires at least one reduction axis to be marked as factored out,
  // and at least one reduction axis that won't. Otherwise it's just a pointwise
  // cacheing operation.
  bool found_non_rfactor_reduction = false;

  // Make a set of final axes that are marked to be rfactored
  std::unordered_set<IterDomain*> rfactor_axes(axes_set.size());
  {
    int i = 0;
    for (auto id : original_td->loop()) {
      if (axes_set.find(i++) != axes_set.end()) {
        rfactor_axes.emplace(id);
      } else if (id->isReduction()) {
        found_non_rfactor_reduction = true;
      }
    }
  }

  NVF_CHECK(
      found_non_rfactor_reduction,
      "Must have at least one reduction axis not marked as rfactor.");

  // Get root IterDomains of the logical domains, these will be the ones we will
  // replay marked as rfactor axes, those marked in the axes set will be
  // reduction=false
  auto rfactor_root_vals = IterVisitor::getInputsTo(
      std::vector<Val*>(rfactor_axes.begin(), rfactor_axes.end()));
  auto rfactor_root_ids = ir_utils::filterByType<IterDomain>(rfactor_root_vals);

  // Put in a set to make searching easy
  std::unordered_set<IterDomain*> rfactor_root_axes(
      rfactor_root_ids.begin(), rfactor_root_ids.end());

  NVF_ERROR(
      std::none_of(
          rfactor_root_ids.begin(),
          rfactor_root_ids.end(),
          [](IterDomain* id) { return id->maybePartial(); }),
      "rFactor of partial domains not allowed, but at least one found.");

  // For hopper matmuls, the mma_result logical domain is reordered as [M, N, K]
  // using commitLeafToLogical. Thus, the original logical domain is moved to
  // the root domain. In this case, map from producer to consumer's root domain.
  auto original_td_root = original_td->maybeRoot();

  // Generate a new TensorDomain and set up map from one root to this one.
  std::vector<IterDomain*> new_producer_root(original_td_root.size(), nullptr);
  std::unordered_map<IterDomain*, IterDomain*> original_to_producer_root_map;

  {
    for (auto i : arange(original_td_root.size())) {
      auto id = original_td_root[i];
      // If this is an rfactor root, it will be a reduction in this stage
      if (rfactor_root_axes.find(id) != rfactor_root_axes.end()) {
        new_producer_root[i] = IterDomainBuilder(id->start(), id->extent())
                                   .stop_offset(id->stopOffset())
                                   .iter_type(IterType::Reduction)
                                   .is_rfactor_domain(true)
                                   .build();
        // If this is not an rfactor root, but a reduction root, it should be
        // turned into an iteration domain
      } else if (id->isReduction()) {
        new_producer_root[i] = IterDomainBuilder(id->start(), id->extent())
                                   .stop_offset(id->stopOffset())
                                   .build();
      } else {
        new_producer_root[i] = id->cloneWithoutRFactor();
      }
      original_to_producer_root_map[id] = new_producer_root[i];
    }
  }

  // Axes in the original_td that are in the history of the rfactored domains.
  // These will mark which iter domains must be preserved as static
  // transformations to preserve compute semantics.
  auto all_deps_of_logical = DependencyCheck::getAllValsBetween(
      {original_td->logical().begin(), original_td->logical().end()},
      {rfactor_axes.begin(), rfactor_axes.end()});

  auto all_id_deps_of_logical =
      ir_utils::filterByType<IterDomain>(all_deps_of_logical);

  std::unordered_set<IterDomain*> static_logical_ids(
      {all_id_deps_of_logical.begin(), all_id_deps_of_logical.end()});

  // Replay producer dimensions.
  ReplayRFactor replay_rfactor(
      original_td,
      original_to_producer_root_map,
      rfactor_axes,
      static_logical_ids);

  std::unordered_map<IterDomain*, IterDomain*> original_to_producer_id_map =
      replay_rfactor.getReplay();

  std::vector<IterDomain*> new_producer_domain = replayDomain(
      original_td->loop(),
      original_to_producer_id_map,
      /*ignore_ids=*/{},
      /*propagate_padding=*/true,
      /*propagate_parallelization=*/true);

  // Specify the logical domain of the producer which will match the consumer
  // root domain.
<<<<<<< HEAD
  std::vector<IterDomain*> new_producer_logical_domain = replayDomain(
      replay_rfactor.logical_domain_,
      original_to_producer_id_map,
      /*ignore_ids=*/{},
      /*propagate_padding=*/false,
      /*propagate_parallelization=*/false);
=======
  std::vector<IterDomain*> new_producer_logical_domain;
  std::vector<IterDomain*> transformed_original_logical =
      replay_rfactor.logical();
  std::transform(
      transformed_original_logical.begin(),
      transformed_original_logical.end(),
      std::back_inserter(new_producer_logical_domain),
      [&](IterDomain* id) {
        auto replayed_id_it = original_to_producer_id_map.find(id);
        NVF_ERROR(
            replayed_id_it != original_to_producer_id_map.end(),
            "Error during rfactor replay, missing an axis.");
        return replayed_id_it->second;
      });
>>>>>>> 09278805

  auto* producer_domain = IrBuilder::createInContainer<TensorDomain>(
      original_td->container(),
      new_producer_root,
      new_producer_logical_domain,
      new_producer_domain,
      TensorDomain::getContiguityFilledWith(new_producer_logical_domain, true));

  // Producer has been finished, now work on consumer.

  // For convenience flip the original to producer map
  std::unordered_map<IterDomain*, IterDomain*> producer_to_original_map;
  for (auto entry : original_to_producer_id_map) {
    producer_to_original_map[entry.second] = entry.first;
  }

  std::vector<IterDomain*> new_consumer_root_domain;
  new_consumer_root_domain.reserve(new_producer_logical_domain.size());
  std::unordered_map<IterDomain*, IterDomain*> original_to_consumer_root_map;
  for (auto p_root_id : new_producer_logical_domain) {
    if (p_root_id->isReduction()) {
      continue;
    }
    auto p2o_it = producer_to_original_map.find(p_root_id);
    NVF_ERROR(
        p2o_it != producer_to_original_map.end(),
        "Missing mapping from original tensor domain to producer tensor "
        "domain.");
    auto original_id = p2o_it->second;
    auto new_consumer_root =
        IterDomainBuilder(original_id->start(), original_id->extent())
            .stop_offset(original_id->stopOffset())
            .iter_type(original_id->getIterType())
            .build();
    new_consumer_root_domain.push_back(new_consumer_root);
    original_to_consumer_root_map[original_id] = new_consumer_root;
  }

  ReplayTransformations consumer_replay(
      original_td->loop(), original_to_consumer_root_map);
  consumer_replay.setErrorOnFailure(false).setReplayResize(true);

  auto original_to_consumer_map = consumer_replay.getReplay();

  std::vector<IterDomain*> new_consumer_domain = replayDomain(
      original_td->loop(),
      original_to_consumer_map,
      /*ignore_ids=*/rfactor_axes,
      /*propagate_padding=*/true,
      /*propagate_parallelization=*/true);

  auto consumer_domain = IrBuilder::createInContainer<TensorDomain>(
      original_td->container(),
      new_consumer_root_domain,
      new_consumer_domain,
      TensorDomain::getContiguityFilledWith(new_consumer_root_domain, true));

  return std::make_pair(producer_domain, consumer_domain);
}

} // namespace nvfuser<|MERGE_RESOLUTION|>--- conflicted
+++ resolved
@@ -451,29 +451,12 @@
 
   // Specify the logical domain of the producer which will match the consumer
   // root domain.
-<<<<<<< HEAD
   std::vector<IterDomain*> new_producer_logical_domain = replayDomain(
       replay_rfactor.logical_domain_,
       original_to_producer_id_map,
       /*ignore_ids=*/{},
       /*propagate_padding=*/false,
       /*propagate_parallelization=*/false);
-=======
-  std::vector<IterDomain*> new_producer_logical_domain;
-  std::vector<IterDomain*> transformed_original_logical =
-      replay_rfactor.logical();
-  std::transform(
-      transformed_original_logical.begin(),
-      transformed_original_logical.end(),
-      std::back_inserter(new_producer_logical_domain),
-      [&](IterDomain* id) {
-        auto replayed_id_it = original_to_producer_id_map.find(id);
-        NVF_ERROR(
-            replayed_id_it != original_to_producer_id_map.end(),
-            "Error during rfactor replay, missing an axis.");
-        return replayed_id_it->second;
-      });
->>>>>>> 09278805
 
   auto* producer_domain = IrBuilder::createInContainer<TensorDomain>(
       original_td->container(),
