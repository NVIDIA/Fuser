// clang-format off
/*
 * SPDX-FileCopyrightText: Copyright (c) 2023-present NVIDIA CORPORATION & AFFILIATES.
 * All rights reserved.
 * SPDX-License-Identifier: BSD-3-Clause
 */
// clang-format on
#include <transform_rfactor.h>

#include <fusion.h>
#include <instrumentation.h>
#include <ir/builder.h>
#include <ir/iostream.h>
#include <ir/utils.h>
#include <iter_visitor.h>
#include <linked_hash_map.h>
#include <ops/arith.h>

namespace nvfuser {

namespace {

// Empty set for replayDomain calls that don't need to ignore any IDs
static const std::unordered_set<IterDomain*> kEmptyIgnoreIds{};

// This class replays the root domains of the producer of an logical domain.
// Axes must be replayed to mark rfactor iter domains as being reductions in the
// producer, but converting the other reductions in the producer as iter
// domains. Those (previously reductions in the producer) iter domains are then
// converted to reduction domains in the consumer. This breaks up the reduction
// into two stages, but maintains the correct values are reduced across those
// stages.
//
// The logical domain of the producer must match the consumers root domain to
// maintain producer-consumer mappings. The following uses the original domain
// being rfactored and marked iter domains as "static_logical_ids". These static
// IDs cannot be changed in the producer as it would invalidate the rfactor, no
// longer matching the consumer.
//
// To find the logical domain in the producer which will be used as the root
// domain in the consumer, we start at the roots of producer, and replay forward
// the root iter domains if that iter domain is marked as a "static_logical_id".
// To do this we maintain the ordering of the iter domains. For example:
//
//       I1
//       /\           //
//     I2  \          //
//     /\  I3
//    / I4  /
//   /    \/
//  I5    I6
//
// If rfactor_axes = {I6}, then "static_logical_id" IDs will be {I6, I4, I3, I2,
// I1}. Then, as we perform the replay the logical domain will be updated as:
// [I1] -> [I2, I3] -> [I5, I4, I3] -> [I5, I6]
//
// ReplayTransformations typically updates the loop ids, but we'll simply use
// the mapping from the original tensor domain so we won't bother updating them
// in this replay.
class ReplayRFactor : public ReplayTransformations {
 private:
<<<<<<< HEAD
  std::vector<IterDomain*>::iterator getPosInDomain(
      std::vector<IterDomain*>& domain,
      IterDomain* id) {
    auto pos = std::find(domain.begin(), domain.end(), id);
    NVF_ERROR(
        pos != domain.end(),
        "Could not find iter domain: ",
        id->toString(),
        " in the domain, domain=",
        toDelimitedString(domain));
    return pos;
  }

  // Perform the update of the given domain by replacing "replace0" with
  // "with0" and if not nullptr "with1", also removes "replace1" if not nullptr.
  void updateDomain(
      std::vector<IterDomain*>& domain,
      IterDomain* replace0,
      IterDomain* replace1,
      IterDomain* with0,
      IterDomain* with1) {
    NVF_ERROR(
        with0 != nullptr,
        "The first provided IterDomain should be a real pointer,",
        " the second iter domain provided can be a nullptr.");
    auto pos = getPosInDomain(domain, replace0);
    domain.insert(pos, with0);
    if (with1 != nullptr) {
      pos = getPosInDomain(domain, replace0);
      domain.insert(pos, with1);
    }
    pos = getPosInDomain(domain, replace0);
    domain.erase(pos);
    if (replace1 != nullptr) {
      pos = getPosInDomain(domain, replace1);
      domain.erase(pos);
    }
  }

  void updateRFactorDomain(
      IterDomain* replace0,
      IterDomain* replace1,
      IterDomain* with0,
      IterDomain* with1) {
    updateDomain(logical_domain_, replace0, replace1, with0, with1);
    if (!allocation_domain_.empty()) {
      updateDomain(allocation_domain_, replace0, replace1, with0, with1);
=======
  void splitId(Split* split) {
    auto it = logical_domain_.erase(split->in()).second;
    logical_domain_.insert(it, split->outer(), std::monostate());
    logical_domain_.insert(it, split->inner(), std::monostate());
  }

  void mergeId(Merge* merge) {
    auto outer_it = logical_domain_.erase(merge->outer()).second;
    logical_domain_.insert(outer_it, merge->out(), std::monostate());
    logical_domain_.erase(merge->inner());
  }

  void updateRFactorDomain(Expr* expr) {
    if (expr->isA<Split>()) {
      splitId(expr->as<Split>());
    }
    if (expr->isA<Merge>()) {
      mergeId(expr->as<Merge>());
>>>>>>> 248de65f
    }
    NVF_ERROR("Unrecognized expression: ", expr->toString());
  }

  // Took a good bit of this from ReplayTransformations::handle(Split...)
  void handle(Split* s) override {
    // Grab input to the split operation
    auto id_in = s->in();
    // Grab our mapping of that ID to the one we're replaying
    auto it = id_map_.find(id_in);
    // Make sure it exists in the map
    NVF_ERROR(
        it != id_map_.end(),
        "Transform traversal failed, dependencies not met.");
    // Grab the ID we're going to replay on
    auto mapped = (*it).second;
    // This ID should be a loop ID (meaning it has no uses we generated)
    NVF_ERROR(
        loop_ids_.find(mapped) != loop_ids_.end(),
        "Transform traversal failed, modified a node but it was not a loop "
        "node.");

    // Check if we need to mark the outputs as an logical domain meaning this
    // transformation must be present in replays otherwise it breaks the compute
    // definition of the fusion. Iter domains are actually not static, its the
    // transformation that's static or not, so if one output is marked as a
    // static id, then both must be.
    bool static_logical_outputs = static_logical_ids_.count(s->outer()) ||
        static_logical_ids_.count(s->inner());

    // A split of a reduction ID may output a non-reduction ID when the split
    // is involved in a prior rfactor transformation. In that case, we need to
    // preserve the non-reduction iteration type, which is not automatically
    // done by IterDomain::split.  This happens when a TV is rfactored multiple
    // times, e.g., test_communication.py::test_allreduce and
    // test_schedule_ops.py::test_rfactor_twice
    std::optional<IterType> outer_iter_type;
    std::optional<IterType> inner_iter_type;
    if (s->in()->isReduction()) {
      if (!rfactor_dep_ids_.count(s->outer())) {
        outer_iter_type = IterType::Iteration;
      }
      if (!rfactor_dep_ids_.count(s->inner())) {
        inner_iter_type = IterType::Iteration;
      }
    }

    auto [ido, idi] = IterDomain::split(
        mapped,
        s->factor(),
        s->innerSplit(),
        static_logical_outputs,
        outer_iter_type,
        inner_iter_type);

    // Remove mapped id from loop IDs
    loop_ids_.erase(mapped);
    // Add outputs to loop IDs
    loop_ids_[ido] = newCounter();
    loop_ids_[idi] = newCounter();

    // Update our ID map to include these outputs
    id_map_[s->outer()] = ido;
    id_map_[s->inner()] = idi;

    if (static_logical_ids_.count(s->in())) {
      updateRFactorDomain(s);
    }
  }

  void handle(Merge* m) override {
    auto id_outer = m->outer();
    auto id_inner = m->inner();
    auto it_outer = id_map_.find(id_outer);
    auto it_inner = id_map_.find(id_inner);
    NVF_ERROR(
        it_outer != id_map_.end() && it_inner != id_map_.end(),
        "Transform traversal failed, dependencies not met.");

    auto id_outer_mapped = (*it_outer).second;
    auto id_inner_mapped = (*it_inner).second;

    NVF_ERROR(
        loop_ids_.find(id_outer_mapped) != loop_ids_.end() &&
            loop_ids_.find(id_inner_mapped) != loop_ids_.end(),
        "Transform traversal failed, modified ",
        id_outer_mapped,
        " and ",
        id_inner_mapped,
        " however one or both are not loop nodes.");

    // Let IterDomain::merge determine the correct IterType, except
    // when the output is a reduction domain but not part of the
    // rfactored domains. If it isn't involved in the rfactor, it's no
    // longer a redunction domain
    std::optional<IterType> iter_type;
    if (m->out()->isReduction() && !rfactor_dep_ids_.count(m->out())) {
      iter_type = IterType::Iteration;
    }

    IterDomain* merged_id = IterDomain::merge(
        id_outer_mapped,
        id_inner_mapped,
        static_logical_ids_.count(m->out()),
        iter_type);

    // Remove inputs from the loop IDs
    loop_ids_.erase(id_outer_mapped);
    loop_ids_.erase(id_inner_mapped);

    // Add the output to the loop IDs
    loop_ids_[merged_id] = newCounter();

    id_map_[m->out()] = merged_id;

    // Similar to split replay above, check if output needs to be marked as
    // rfactor indicating this transofrmation is static.
    if (static_logical_ids_.count(m->inner()) ||
        static_logical_ids_.count(m->outer())) {
      NVF_ERROR(
          static_logical_ids_.count(m->inner()) ==
              static_logical_ids_.count(m->outer()),
          "If one input to a merge is a static logical id, the other must be "
          "as well.");
      updateRFactorDomain(m);
    }
  }

  void handle(Resize* resize) override {
    NVF_THROW("Unexpected expression: ", resize->toString());
  }

  void handle(Swizzle* swizzle) override {
    NVF_THROW("Unexpected expression: ", swizzle->toString());
  }

  void handle(Swizzle2D* swizzle) override {
    NVF_THROW("Unexpected expression: ", swizzle->toString());
  }

  // The IterDomains in the original_domain that are being factored into the
  // first stage of the two stage reduction (the producer).
  std::unordered_set<IterDomain*> rfactor_axes_;
  // All iter domains between the logical and the loop that the
  // rfactor_axes_ depend on
  std::unordered_set<IterDomain*> rfactor_dep_ids_;
  // Iter domains whose history cannot be changed as it would break rfactor
  // dependencies.
  std::unordered_set<IterDomain*> static_logical_ids_;

 public:
  // The updated domain matching the producer's logical domain. This rfactor
  // domain is relative to the iter domains in the origianl_domain and must be
<<<<<<< HEAD
  // updated to grab the mapped id's later. Similarly, the allocation domain is
  // the allocation domain of the original domain and updated similar to logical
  // domain. Empty if no allocation domain is present.
  std::vector<IterDomain*> logical_domain_;
  std::vector<IterDomain*> allocation_domain_;
=======
  // updated to grab the mapped id's later.
  LinkedHashMap<IterDomain*, std::monostate> logical_domain_;
>>>>>>> 248de65f

  ReplayRFactor(
      // Original domain the rfactor is in reference to.
      TensorDomain* original_domain,
      // The root mapping from the original root domain, to the roots of the
      // domain to be replayed.
      std::unordered_map<IterDomain*, IterDomain*> id_map,
      // The rfactor axes in original_domain->loop() to be factored into the
      // two stage reduction.
      std::unordered_set<IterDomain*> rfactor_axes,
      // All the iter domains in original_domain that the rfactor axes are
      // dependant on.
      std::unordered_set<IterDomain*> static_logical_ids)
      : ReplayTransformations(original_domain->loop(), std::move(id_map)),
        rfactor_axes_(std::move(rfactor_axes)),
        static_logical_ids_(std::move(static_logical_ids)) {
    const auto all_dep_vals = DependencyCheck::getAllValsBetween(
        {original_domain->maybeRoot().begin(),
         original_domain->maybeRoot().end()},
        {rfactor_axes_.begin(), rfactor_axes_.end()});

    auto all_dep_ids = ir_utils::filterByType<IterDomain>(all_dep_vals);
    rfactor_dep_ids_.insert(all_dep_ids.begin(), all_dep_ids.end());

<<<<<<< HEAD
    if (original_domain->hasAllocation()) {
      allocation_domain_ = original_domain->allocation();
=======
    for (IterDomain* id : original_domain->logical()) {
      logical_domain_.pushBack(id, std::monostate());
>>>>>>> 248de65f
    }

    setErrorOnFailure(false);
  }

  std::vector<IterDomain*> logical() const {
    auto logical_ids = std::views::keys(logical_domain_);
    std::vector<IterDomain*> transformed_logical(
        logical_ids.begin(), logical_ids.end());
    return transformed_logical;
  }
};

// Empty set for replayDomain calls that don't need to ignore any IDs
static const std::unordered_set<IterDomain*> kEmptyIgnoreIds{};

// Use the `replay_to_target_map` to replay the `replay_domain`.
// `ignore_rfactor_ids` is true for consumers where the replay will not have
// these ids since they are already reduced. If `propagate_padding = true`,
// padding to multiple of warp is applied to the replayed ids. If
// `propagate_parallelization = true`, replayed id is parallelized to the
// original id's parallel type. Device and stream parallel types are always be
// preserved in replay.
std::vector<IterDomain*> replayDomain(
    const std::vector<IterDomain*>& replay_domain,
    std::unordered_map<IterDomain*, IterDomain*>& replay_to_target_map,
    const std::unordered_set<IterDomain*>& ignore_ids = kEmptyIgnoreIds,
    bool propagate_padding = false,
    bool propagate_parallelization = false) {
  std::vector<IterDomain*> target_domain;
  target_domain.reserve(replay_domain.size());
  for (const auto& replay_id : replay_domain) {
    auto target_id_it = replay_to_target_map.find(replay_id);

    if (ignore_ids.count(replay_id)) {
      continue;
    }

    NVF_ERROR(
        target_id_it != replay_to_target_map.end(),
        "Error during rfactor replay, missing an axis.",
        replay_id->toString());
    IterDomain* target_id = target_id_it->second;

    // Device and stream parallel types should always be preserved in replay.
    // Other parallel types are only relevant to replay of the loop domain.
    if (propagate_parallelization || replay_id->isDeviceDim() ||
        replay_id->isStream()) {
      target_id->parallelize(replay_id->getParallelType());
    }

    if (propagate_padding) {
      if (replay_id->hasPaddingToMultipleOfWarp()) {
        target_id->padToMultipleOfWarp(replay_id->getMaybeSizeAfterPadding());
      }
    }
    target_domain.push_back(target_id);
  }
  return target_domain;
}

} // namespace

std::pair<TensorDomain*, TensorDomain*> TransformRFactor::runReplay(
    TensorDomain* original_td,
    std::vector<int64_t> axes) {
  FUSER_PERF_SCOPE("TransformRFactor::runReplay");

  NVF_CHECK(!axes.empty(), "No axes provided to rfactor replay.");

  int64_t ndims = original_td->nDims();

  // Adjust and check provided axes
  std::transform(axes.begin(), axes.end(), axes.begin(), [ndims](int64_t i) {
    NVF_CHECK(
        i >= -ndims && i < ndims,
        "Rfactor replay received an axis outside the number of dims in the "
        "tensor, acceptable inclusive range is ",
        -ndims,
        " to ",
        ndims - 1);
    return i < 0 ? i + ndims : i;
  });

  // remove duplicates, and put into a set for searching
  std::unordered_set<int64_t> axes_set(axes.begin(), axes.end());

  NVF_ERROR(
      std::all_of(
          axes_set.begin(),
          axes_set.end(),
          [original_td](int64_t i) {
            return original_td->axis(i)->isReduction();
          }),
      "Cannot rfactor axes that are not reduction axes.");

  // RFactor requires at least one reduction axis to be marked as factored out,
  // and at least one reduction axis that won't. Otherwise it's just a pointwise
  // cacheing operation.
  bool found_non_rfactor_reduction = false;

  // Make a set of final axes that are marked to be rfactored
  std::unordered_set<IterDomain*> rfactor_axes(axes_set.size());
  {
    int i = 0;
    for (auto id : original_td->loop()) {
      if (axes_set.find(i++) != axes_set.end()) {
        rfactor_axes.emplace(id);
      } else if (id->isReduction()) {
        found_non_rfactor_reduction = true;
      }
    }
  }

  NVF_CHECK(
      found_non_rfactor_reduction,
      "Must have at least one reduction axis not marked as rfactor.");

  // Get root IterDomains of the logical domains, these will be the ones we will
  // replay marked as rfactor axes, those marked in the axes set will be
  // reduction=false
  auto rfactor_root_vals = IterVisitor::getInputsTo(
      std::vector<Val*>(rfactor_axes.begin(), rfactor_axes.end()));
  auto rfactor_root_ids = ir_utils::filterByType<IterDomain>(rfactor_root_vals);

  // Put in a set to make searching easy
  std::unordered_set<IterDomain*> rfactor_root_axes(
      rfactor_root_ids.begin(), rfactor_root_ids.end());

  NVF_ERROR(
      std::none_of(
          rfactor_root_ids.begin(),
          rfactor_root_ids.end(),
          [](IterDomain* id) { return id->maybePartial(); }),
      "rFactor of partial domains not allowed, but at least one found.");

  // For hopper matmuls, the mma_result logical domain is reordered as [M, N, K]
  // using commitLeafToLogical. Thus, the original logical domain is moved to
  // the root domain. In this case, map from producer to consumer's root domain.
  auto original_td_root = original_td->maybeRoot();

  // Generate a new TensorDomain and set up map from one root to this one.
  std::vector<IterDomain*> new_producer_root(original_td_root.size(), nullptr);
  std::unordered_map<IterDomain*, IterDomain*> original_to_producer_root_map;

  {
    for (auto i : arange(original_td_root.size())) {
      auto id = original_td_root[i];
      // If this is an rfactor root, it will be a reduction in this stage
      if (rfactor_root_axes.find(id) != rfactor_root_axes.end()) {
        new_producer_root[i] = IterDomainBuilder(id->start(), id->extent())
                                   .stop_offset(id->stopOffset())
                                   .iter_type(IterType::Reduction)
                                   .is_rfactor_domain(true)
                                   .build();
        // If this is not an rfactor root, but a reduction root, it should be
        // turned into an iteration domain
      } else if (id->isReduction()) {
        new_producer_root[i] = IterDomainBuilder(id->start(), id->extent())
                                   .stop_offset(id->stopOffset())
                                   .build();
      } else {
        new_producer_root[i] = id->cloneWithoutRFactor();
      }
      original_to_producer_root_map[id] = new_producer_root[i];
    }
  }

  // Axes in the original_td that are in the history of the rfactored domains.
  // These will mark which iter domains must be preserved as static
  // transformations to preserve compute semantics.
  auto all_deps_of_logical = DependencyCheck::getAllValsBetween(
      {original_td->logical().begin(), original_td->logical().end()},
      {rfactor_axes.begin(), rfactor_axes.end()});

  auto all_id_deps_of_logical =
      ir_utils::filterByType<IterDomain>(all_deps_of_logical);

  std::unordered_set<IterDomain*> static_logical_ids(
      {all_id_deps_of_logical.begin(), all_id_deps_of_logical.end()});

  // Replay producer dimensions.
  ReplayRFactor replay_rfactor(
      original_td,
      original_to_producer_root_map,
      rfactor_axes,
      static_logical_ids);

  std::unordered_map<IterDomain*, IterDomain*> original_to_producer_id_map =
      replay_rfactor.getReplay();

  std::vector<IterDomain*> new_producer_domain = replayDomain(
      original_td->loop(),
      original_to_producer_id_map,
      /*ignore_ids=*/kEmptyIgnoreIds,
      /*propagate_padding=*/true,
      /*propagate_parallelization=*/true);

  // Specify the logical domain of the producer which will match the consumer
  // root domain.
<<<<<<< HEAD
  std::vector<IterDomain*> new_producer_logical_domain = replayDomain(
      replay_rfactor.logical_domain_,
      original_to_producer_id_map,
      /*ignore_ids=*/kEmptyIgnoreIds,
      /*propagate_padding=*/false,
      /*propagate_parallelization=*/false);
=======
  std::vector<IterDomain*> new_producer_logical_domain;
  std::vector<IterDomain*> transformed_original_logical =
      replay_rfactor.logical();
  std::transform(
      transformed_original_logical.begin(),
      transformed_original_logical.end(),
      std::back_inserter(new_producer_logical_domain),
      [&](IterDomain* id) {
        auto replayed_id_it = original_to_producer_id_map.find(id);
        NVF_ERROR(
            replayed_id_it != original_to_producer_id_map.end(),
            "Error during rfactor replay, missing an axis.");
        return replayed_id_it->second;
      });
>>>>>>> 248de65f

  auto* producer_domain = IrBuilder::createInContainer<TensorDomain>(
      original_td->container(),
      new_producer_root,
      new_producer_logical_domain,
      new_producer_domain,
      TensorDomain::getContiguityFilledWith(new_producer_logical_domain, true));

  if (original_td->hasAllocation()) {
    std::vector<IterDomain*> new_producer_allocation_domain;
    new_producer_allocation_domain.reserve(
        replay_rfactor.allocation_domain_.size());
    replayDomain(
        replay_rfactor.allocation_domain_,
        new_producer_allocation_domain,
        original_to_producer_id_map,
        /*ignore_ids=*/kEmptyIgnoreIds,
        /*propagate_padding=*/false,
        /*propagate_parallelization=*/false);
    producer_domain->setAllocationDomain(
        new_producer_allocation_domain,
        TensorDomain::getContiguityFilledWith(
            new_producer_allocation_domain, true));
  }

  // Producer has been finished, now work on consumer.

  // For convenience flip the original to producer map
  std::unordered_map<IterDomain*, IterDomain*> producer_to_original_map;
  for (auto entry : original_to_producer_id_map) {
    producer_to_original_map[entry.second] = entry.first;
  }

  std::vector<IterDomain*> new_consumer_root_domain;
  new_consumer_root_domain.reserve(new_producer_logical_domain.size());
  std::unordered_map<IterDomain*, IterDomain*> original_to_consumer_root_map;
  for (auto p_root_id : new_producer_logical_domain) {
    if (p_root_id->isReduction()) {
      continue;
    }
    auto p2o_it = producer_to_original_map.find(p_root_id);
    NVF_ERROR(
        p2o_it != producer_to_original_map.end(),
        "Missing mapping from original tensor domain to producer tensor "
        "domain.");
    auto original_id = p2o_it->second;
    auto new_consumer_root =
        IterDomainBuilder(original_id->start(), original_id->extent())
            .stop_offset(original_id->stopOffset())
            .iter_type(original_id->getIterType())
            .build();
    new_consumer_root_domain.push_back(new_consumer_root);
    original_to_consumer_root_map[original_id] = new_consumer_root;
  }

  ReplayTransformations consumer_replay(
      original_td->loop(), original_to_consumer_root_map);
  consumer_replay.setErrorOnFailure(false).setReplayResize(true);

  auto original_to_consumer_map = consumer_replay.getReplay();

  std::vector<IterDomain*> new_consumer_domain = replayDomain(
      original_td->loop(),
      original_to_consumer_map,
      /*ignore_ids=*/rfactor_axes,
      /*propagate_padding=*/true,
      /*propagate_parallelization=*/true);

  auto consumer_domain = IrBuilder::createInContainer<TensorDomain>(
      original_td->container(),
      new_consumer_root_domain,
      new_consumer_domain,
      TensorDomain::getContiguityFilledWith(new_consumer_root_domain, true));

  if (original_td->hasAllocation()) {
    std::vector<IterDomain*> new_consumer_allocation_domain;
    new_consumer_allocation_domain.reserve(
        replay_rfactor.allocation_domain_.size());
    replayDomain(
        replay_rfactor.allocation_domain_,
        new_consumer_allocation_domain,
        original_to_consumer_map,
        /*ignore_ids=*/rfactor_axes,
        /*propagate_padding=*/false,
        /*propagate_parallelization=*/false);
    consumer_domain->setAllocationDomain(
        new_consumer_allocation_domain,
        TensorDomain::getContiguityFilledWith(
            new_consumer_allocation_domain, true));
  }

  return std::make_pair(producer_domain, consumer_domain);
}

} // namespace nvfuser<|MERGE_RESOLUTION|>--- conflicted
+++ resolved
@@ -59,55 +59,6 @@
 // in this replay.
 class ReplayRFactor : public ReplayTransformations {
  private:
-<<<<<<< HEAD
-  std::vector<IterDomain*>::iterator getPosInDomain(
-      std::vector<IterDomain*>& domain,
-      IterDomain* id) {
-    auto pos = std::find(domain.begin(), domain.end(), id);
-    NVF_ERROR(
-        pos != domain.end(),
-        "Could not find iter domain: ",
-        id->toString(),
-        " in the domain, domain=",
-        toDelimitedString(domain));
-    return pos;
-  }
-
-  // Perform the update of the given domain by replacing "replace0" with
-  // "with0" and if not nullptr "with1", also removes "replace1" if not nullptr.
-  void updateDomain(
-      std::vector<IterDomain*>& domain,
-      IterDomain* replace0,
-      IterDomain* replace1,
-      IterDomain* with0,
-      IterDomain* with1) {
-    NVF_ERROR(
-        with0 != nullptr,
-        "The first provided IterDomain should be a real pointer,",
-        " the second iter domain provided can be a nullptr.");
-    auto pos = getPosInDomain(domain, replace0);
-    domain.insert(pos, with0);
-    if (with1 != nullptr) {
-      pos = getPosInDomain(domain, replace0);
-      domain.insert(pos, with1);
-    }
-    pos = getPosInDomain(domain, replace0);
-    domain.erase(pos);
-    if (replace1 != nullptr) {
-      pos = getPosInDomain(domain, replace1);
-      domain.erase(pos);
-    }
-  }
-
-  void updateRFactorDomain(
-      IterDomain* replace0,
-      IterDomain* replace1,
-      IterDomain* with0,
-      IterDomain* with1) {
-    updateDomain(logical_domain_, replace0, replace1, with0, with1);
-    if (!allocation_domain_.empty()) {
-      updateDomain(allocation_domain_, replace0, replace1, with0, with1);
-=======
   void splitId(Split* split) {
     auto it = logical_domain_.erase(split->in()).second;
     logical_domain_.insert(it, split->outer(), std::monostate());
@@ -126,7 +77,6 @@
     }
     if (expr->isA<Merge>()) {
       mergeId(expr->as<Merge>());
->>>>>>> 248de65f
     }
     NVF_ERROR("Unrecognized expression: ", expr->toString());
   }
@@ -280,16 +230,11 @@
  public:
   // The updated domain matching the producer's logical domain. This rfactor
   // domain is relative to the iter domains in the origianl_domain and must be
-<<<<<<< HEAD
   // updated to grab the mapped id's later. Similarly, the allocation domain is
   // the allocation domain of the original domain and updated similar to logical
   // domain. Empty if no allocation domain is present.
-  std::vector<IterDomain*> logical_domain_;
+  LinkedHashMap<IterDomain*, std::monostate> logical_domain_;
   std::vector<IterDomain*> allocation_domain_;
-=======
-  // updated to grab the mapped id's later.
-  LinkedHashMap<IterDomain*, std::monostate> logical_domain_;
->>>>>>> 248de65f
 
   ReplayRFactor(
       // Original domain the rfactor is in reference to.
@@ -314,17 +259,17 @@
     auto all_dep_ids = ir_utils::filterByType<IterDomain>(all_dep_vals);
     rfactor_dep_ids_.insert(all_dep_ids.begin(), all_dep_ids.end());
 
-<<<<<<< HEAD
+    for (IterDomain* id : original_domain->logical()) {
+      logical_domain_.pushBack(id, std::monostate());
+    }
+
     if (original_domain->hasAllocation()) {
       allocation_domain_ = original_domain->allocation();
-=======
-    for (IterDomain* id : original_domain->logical()) {
-      logical_domain_.pushBack(id, std::monostate());
->>>>>>> 248de65f
     }
 
     setErrorOnFailure(false);
   }
+
 
   std::vector<IterDomain*> logical() const {
     auto logical_ids = std::views::keys(logical_domain_);
@@ -521,29 +466,12 @@
 
   // Specify the logical domain of the producer which will match the consumer
   // root domain.
-<<<<<<< HEAD
   std::vector<IterDomain*> new_producer_logical_domain = replayDomain(
       replay_rfactor.logical_domain_,
       original_to_producer_id_map,
       /*ignore_ids=*/kEmptyIgnoreIds,
       /*propagate_padding=*/false,
       /*propagate_parallelization=*/false);
-=======
-  std::vector<IterDomain*> new_producer_logical_domain;
-  std::vector<IterDomain*> transformed_original_logical =
-      replay_rfactor.logical();
-  std::transform(
-      transformed_original_logical.begin(),
-      transformed_original_logical.end(),
-      std::back_inserter(new_producer_logical_domain),
-      [&](IterDomain* id) {
-        auto replayed_id_it = original_to_producer_id_map.find(id);
-        NVF_ERROR(
-            replayed_id_it != original_to_producer_id_map.end(),
-            "Error during rfactor replay, missing an axis.");
-        return replayed_id_it->second;
-      });
->>>>>>> 248de65f
 
   auto* producer_domain = IrBuilder::createInContainer<TensorDomain>(
       original_td->container(),
