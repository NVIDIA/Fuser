// clang-format off
/*
 * SPDX-FileCopyrightText: Copyright (c) 2023-present NVIDIA CORPORATION & AFFILIATES.
 * All rights reserved.
 * SPDX-License-Identifier: BSD-3-Clause
 */
// clang-format on
#include <transform_rfactor.h>

#include <fusion.h>
#include <instrumentation.h>
#include <ir/builder.h>
#include <ir/iostream.h>
#include <ir/utils.h>
#include <iter_visitor.h>
#include <ops/arith.h>

namespace nvfuser {

namespace {

// Empty set for replayDomain calls that don't need to ignore any IDs
static const std::unordered_set<IterDomain*> kEmptyIgnoreIds{};

// This class replays the root domains of the producer of an logical domain.
// Axes must be replayed to mark rfactor iter domains as being reductions in the
// producer, but converting the other reductions in the producer as iter
// domains. Those (previously reductions in the producer) iter domains are then
// converted to reduction domains in the consumer. This breaks up the reduction
// into two stages, but maintains the correct values are reduced across those
// stages.
//
// The logical domain of the producer must match the consumers root domain to
// maintain producer-consumer mappings. The following uses the original domain
// being rfactored and marked iter domains as "static_logical_ids". These static
// IDs cannot be changed in the producer as it would invalidate the rfactor, no
// longer matching the consumer.
//
// To find the logical domain in the producer which will be used as the root
// domain in the consumer, we start at the roots of producer, and replay forward
// the root iter domains if that iter domain is marked as a "static_logical_id".
// To do this we maintain the ordering of the iter domains. For example:
//
//       I1
//       /\           //
//     I2  \          //
//     /\  I3
//    / I4  /
//   /    \/
//  I5    I6
//
// If rfactor_axes = {I6}, then "static_logical_id" IDs will be {I6, I4, I3, I2,
// I1}. Then, as we perform the replay the logical domain will be updated as:
// [I1] -> [I2, I3] -> [I5, I4, I3] -> [I5, I6]
//
// ReplayTransformations typically updates the loop ids, but we'll simply use
// the mapping from the original tensor domain so we won't bother updating them
// in this replay.
class ReplayRFactor : public ReplayTransformations {
 private:
  std::vector<IterDomain*>::iterator getPosInDomain(
      std::vector<IterDomain*>& domain,
      IterDomain* id) {
    auto pos = std::find(domain.begin(), domain.end(), id);
    NVF_ERROR(
        pos != domain.end(),
        "Could not find iter domain: ",
        id->toString(),
        " in the domain, domain=",
        toDelimitedString(domain));
    return pos;
  }

  // Perform the update of the given domain by replacing "replace0" with
  // "with0" and if not nullptr "with1", also removes "replace1" if not nullptr.
  void updateDomain(
      std::vector<IterDomain*>& domain,
      IterDomain* replace0,
      IterDomain* replace1,
      IterDomain* with0,
      IterDomain* with1) {
    NVF_ERROR(
        with0 != nullptr,
        "The first provided IterDomain should be a real pointer,",
        " the second iter domain provided can be a nullptr.");
    auto pos = getPosInDomain(domain, replace0);
    domain.insert(pos, with0);
    if (with1 != nullptr) {
      pos = getPosInDomain(domain, replace0);
      domain.insert(pos, with1);
    }
    pos = getPosInDomain(domain, replace0);
    domain.erase(pos);
    if (replace1 != nullptr) {
      pos = getPosInDomain(domain, replace1);
      domain.erase(pos);
    }
  }

  void updateRFactorDomain(
      IterDomain* replace0,
      IterDomain* replace1,
      IterDomain* with0,
      IterDomain* with1) {
    updateDomain(logical_domain_, replace0, replace1, with0, with1);
    if (!allocation_domain_.empty()) {
      updateDomain(allocation_domain_, replace0, replace1, with0, with1);
    }
  }

  // Took a good bit of this from ReplayTransformations::handle(Split...)
  void handle(Split* s) override {
    // Grab input to the split operation
    auto id_in = s->in();
    // Grab our mapping of that ID to the one we're replaying
    auto it = id_map_.find(id_in);
    // Make sure it exists in the map
    NVF_ERROR(
        it != id_map_.end(),
        "Transform traversal failed, dependencies not met.");
    // Grab the ID we're going to replay on
    auto mapped = (*it).second;
    // This ID should be a loop ID (meaning it has no uses we generated)
    NVF_ERROR(
        loop_ids_.find(mapped) != loop_ids_.end(),
        "Transform traversal failed, modified a node but it was not a loop "
        "node.");

    // Check if we need to mark the outputs as an logical domain meaning this
    // transformation must be present in replays otherwise it breaks the compute
    // definition of the fusion. Iter domains are actually not static, its the
    // transformation that's static or not, so if one output is marked as a
    // static id, then both must be.
    bool static_logical_outputs = static_logical_ids_.count(s->outer()) ||
        static_logical_ids_.count(s->inner());

    // A split of a reduction ID may output a non-reduction ID when the split
    // is involved in a prior rfactor transformation. In that case, we need to
    // preserve the non-reduction iteration type, which is not automatically
    // done by IterDomain::split.  This happens when a TV is rfactored multiple
    // times, e.g., test_communication.py::test_allreduce and
    // test_schedule_ops.py::test_rfactor_twice
    std::optional<IterType> outer_iter_type;
    std::optional<IterType> inner_iter_type;
    if (s->in()->isReduction()) {
      if (!rfactor_dep_ids_.count(s->outer())) {
        outer_iter_type = IterType::Iteration;
      }
      if (!rfactor_dep_ids_.count(s->inner())) {
        inner_iter_type = IterType::Iteration;
      }
    }

    auto [ido, idi] = IterDomain::split(
        mapped,
        s->factor(),
        s->innerSplit(),
        static_logical_outputs,
        outer_iter_type,
        inner_iter_type);

    // Remove mapped id from loop IDs
    loop_ids_.erase(mapped);
    // Add outputs to loop IDs
    loop_ids_[ido] = newCounter();
    loop_ids_[idi] = newCounter();

    // Update our ID map to include these outputs
    id_map_[s->outer()] = ido;
    id_map_[s->inner()] = idi;

    if (static_logical_ids_.count(s->in())) {
      updateRFactorDomain(s->in(), nullptr, s->outer(), s->inner());
    }
  }

  void handle(Merge* m) override {
    auto id_outer = m->outer();
    auto id_inner = m->inner();
    auto it_outer = id_map_.find(id_outer);
    auto it_inner = id_map_.find(id_inner);
    NVF_ERROR(
        it_outer != id_map_.end() && it_inner != id_map_.end(),
        "Transform traversal failed, dependencies not met.");

    auto id_outer_mapped = (*it_outer).second;
    auto id_inner_mapped = (*it_inner).second;

    NVF_ERROR(
        loop_ids_.find(id_outer_mapped) != loop_ids_.end() &&
            loop_ids_.find(id_inner_mapped) != loop_ids_.end(),
        "Transform traversal failed, modified ",
        id_outer_mapped,
        " and ",
        id_inner_mapped,
        " however one or both are not loop nodes.");

    // Let IterDomain::merge determine the correct IterType, except
    // when the output is a reduction domain but not part of the
    // rfactored domains. If it isn't involved in the rfactor, it's no
    // longer a redunction domain
    std::optional<IterType> iter_type;
    if (m->out()->isReduction() && !rfactor_dep_ids_.count(m->out())) {
      iter_type = IterType::Iteration;
    }

    IterDomain* merged_id = IterDomain::merge(
        id_outer_mapped,
        id_inner_mapped,
        static_logical_ids_.count(m->out()),
        iter_type);

    // Remove inputs from the loop IDs
    loop_ids_.erase(id_outer_mapped);
    loop_ids_.erase(id_inner_mapped);

    // Add the output to the loop IDs
    loop_ids_[merged_id] = newCounter();

    id_map_[m->out()] = merged_id;

    // Similar to split replay above, check if output needs to be marked as
    // rfactor indicating this transofrmation is static.
    if (static_logical_ids_.count(m->inner()) ||
        static_logical_ids_.count(m->outer())) {
      NVF_ERROR(
          static_logical_ids_.count(m->inner()) ==
              static_logical_ids_.count(m->outer()),
          "If one input to a merge is a static logical id, the other must be "
          "as well.");
      updateRFactorDomain(m->outer(), m->inner(), m->out(), nullptr);
    }
  }

  void handle(Resize* resize) override {
    NVF_THROW("Unexpected expression: ", resize->toString());
  }

  void handle(Swizzle* swizzle) override {
    NVF_THROW("Unexpected expression: ", swizzle->toString());
  }

  void handle(Swizzle2D* swizzle) override {
    NVF_THROW("Unexpected expression: ", swizzle->toString());
  }

  // The IterDomains in the original_domain that are being factored into the
  // first stage of the two stage reduction (the producer).
  std::unordered_set<IterDomain*> rfactor_axes_;
  // All iter domains between the logical and the loop that the
  // rfactor_axes_ depend on
  std::unordered_set<IterDomain*> rfactor_dep_ids_;
  // Iter domains whose history cannot be changed as it would break rfactor
  // dependencies.
  std::unordered_set<IterDomain*> static_logical_ids_;

 public:
  // The updated domain matching the producer's logical domain. This rfactor
  // domain is relative to the iter domains in the origianl_domain and must be
  // updated to grab the mapped id's later. Similarly, the allocation domain is
  // the allocation domain of the original domain and updated similar to logical
  // domain. Empty if no allocation domain is present.
  std::vector<IterDomain*> logical_domain_;
  std::vector<IterDomain*> allocation_domain_;

  ReplayRFactor(
      // Original domain the rfactor is in reference to.
      TensorDomain* original_domain,
      // The root mapping from the original root domain, to the roots of the
      // domain to be replayed.
      std::unordered_map<IterDomain*, IterDomain*> id_map,
      // The rfactor axes in original_domain->loop() to be factored into the
      // two stage reduction.
      std::unordered_set<IterDomain*> rfactor_axes,
      // All the iter domains in original_domain that the rfactor axes are
      // dependant on.
      std::unordered_set<IterDomain*> static_logical_ids)
      : ReplayTransformations(original_domain->loop(), std::move(id_map)),
        rfactor_axes_(std::move(rfactor_axes)),
        static_logical_ids_(std::move(static_logical_ids)),
        logical_domain_(original_domain->logical()) {
    const auto all_dep_vals = DependencyCheck::getAllValsBetween(
        {original_domain->maybeRoot().begin(),
         original_domain->maybeRoot().end()},
        {rfactor_axes_.begin(), rfactor_axes_.end()});

    auto all_dep_ids = ir_utils::filterByType<IterDomain>(all_dep_vals);
    rfactor_dep_ids_.insert(all_dep_ids.begin(), all_dep_ids.end());

    if (original_domain->hasAllocation()) {
      allocation_domain_ = original_domain->allocation();
    }

    setErrorOnFailure(false);
  }
};

<<<<<<< HEAD
// Use the replay_to_target_map to replay the replay_domain to the
// target_domain. ignore_rfactor_ids is true for consumers where the replay will
// not have these ids since they are already reduced. propagate_padding = true
// for loop domain. propagate_parallelization = true for consumers. Device and
// stream parallel types should always be preserved in replay.
void replayDomain(
    const std::vector<IterDomain*>& replay_domain,
    std::vector<IterDomain*>& target_domain,
=======
// Empty set for replayDomain calls that don't need to ignore any IDs
static const std::unordered_set<IterDomain*> kEmptyIgnoreIds{};

// Use the `replay_to_target_map` to replay the `replay_domain`.
// `ignore_rfactor_ids` is true for consumers where the replay will not have
// these ids since they are already reduced. If `propagate_padding = true`,
// padding to multiple of warp is applied to the replayed ids. If
// `propagate_parallelization = true`, replayed id is parallelized to the
// original id's parallel type. Device and stream parallel types are always be
// preserved in replay.
std::vector<IterDomain*> replayDomain(
    const std::vector<IterDomain*>& replay_domain,
>>>>>>> cea43e76
    std::unordered_map<IterDomain*, IterDomain*>& replay_to_target_map,
    const std::unordered_set<IterDomain*>& ignore_ids = kEmptyIgnoreIds,
    bool propagate_padding = false,
    bool propagate_parallelization = false) {
<<<<<<< HEAD
=======
  std::vector<IterDomain*> target_domain;
  target_domain.reserve(replay_domain.size());
>>>>>>> cea43e76
  for (const auto& replay_id : replay_domain) {
    auto target_id_it = replay_to_target_map.find(replay_id);

    if (ignore_ids.count(replay_id)) {
      continue;
    }

    NVF_ERROR(
        target_id_it != replay_to_target_map.end(),
        "Error during rfactor replay, missing an axis.",
        replay_id->toString());
    IterDomain* target_id = target_id_it->second;

    // Device and stream parallel types should always be preserved in replay.
    // Other parallel types are only relevant to replay of the loop domain.
    if (propagate_parallelization || replay_id->isDeviceDim() ||
        replay_id->isStream()) {
      target_id->parallelize(replay_id->getParallelType());
    }

    if (propagate_padding) {
      if (replay_id->hasPaddingToMultipleOfWarp()) {
        target_id->padToMultipleOfWarp(replay_id->getMaybeSizeAfterPadding());
      }
    }
    target_domain.push_back(target_id);
  }
<<<<<<< HEAD
=======
  return target_domain;
>>>>>>> cea43e76
}

} // namespace

std::pair<TensorDomain*, TensorDomain*> TransformRFactor::runReplay(
    TensorDomain* original_td,
    std::vector<int64_t> axes) {
  FUSER_PERF_SCOPE("TransformRFactor::runReplay");

  NVF_CHECK(!axes.empty(), "No axes provided to rfactor replay.");

  int64_t ndims = original_td->nDims();

  // Adjust and check provided axes
  std::transform(axes.begin(), axes.end(), axes.begin(), [ndims](int64_t i) {
    NVF_CHECK(
        i >= -ndims && i < ndims,
        "Rfactor replay received an axis outside the number of dims in the "
        "tensor, acceptable inclusive range is ",
        -ndims,
        " to ",
        ndims - 1);
    return i < 0 ? i + ndims : i;
  });

  // remove duplicates, and put into a set for searching
  std::unordered_set<int64_t> axes_set(axes.begin(), axes.end());

  NVF_ERROR(
      std::all_of(
          axes_set.begin(),
          axes_set.end(),
          [original_td](int64_t i) {
            return original_td->axis(i)->isReduction();
          }),
      "Cannot rfactor axes that are not reduction axes.");

  // RFactor requires at least one reduction axis to be marked as factored out,
  // and at least one reduction axis that won't. Otherwise it's just a pointwise
  // cacheing operation.
  bool found_non_rfactor_reduction = false;

  // Make a set of final axes that are marked to be rfactored
  std::unordered_set<IterDomain*> rfactor_axes(axes_set.size());
  {
    int i = 0;
    for (auto id : original_td->loop()) {
      if (axes_set.find(i++) != axes_set.end()) {
        rfactor_axes.emplace(id);
      } else if (id->isReduction()) {
        found_non_rfactor_reduction = true;
      }
    }
  }

  NVF_CHECK(
      found_non_rfactor_reduction,
      "Must have at least one reduction axis not marked as rfactor.");

  // Get root IterDomains of the logical domains, these will be the ones we will
  // replay marked as rfactor axes, those marked in the axes set will be
  // reduction=false
  auto rfactor_root_vals = IterVisitor::getInputsTo(
      std::vector<Val*>(rfactor_axes.begin(), rfactor_axes.end()));
  auto rfactor_root_ids = ir_utils::filterByType<IterDomain>(rfactor_root_vals);

  // Put in a set to make searching easy
  std::unordered_set<IterDomain*> rfactor_root_axes(
      rfactor_root_ids.begin(), rfactor_root_ids.end());

  NVF_ERROR(
      std::none_of(
          rfactor_root_ids.begin(),
          rfactor_root_ids.end(),
          [](IterDomain* id) { return id->maybePartial(); }),
      "rFactor of partial domains not allowed, but at least one found.");

  // For hopper matmuls, the mma_result logical domain is reordered as [M, N, K]
  // using commitLeafToLogical. Thus, the original logical domain is moved to
  // the root domain. In this case, map from producer to consumer's root domain.
  auto original_td_root = original_td->maybeRoot();

  // Generate a new TensorDomain and set up map from one root to this one.
  std::vector<IterDomain*> new_producer_root(original_td_root.size(), nullptr);
  std::unordered_map<IterDomain*, IterDomain*> original_to_producer_root_map;

  {
    for (auto i : arange(original_td_root.size())) {
      auto id = original_td_root[i];
      // If this is an rfactor root, it will be a reduction in this stage
      if (rfactor_root_axes.find(id) != rfactor_root_axes.end()) {
        new_producer_root[i] = IterDomainBuilder(id->start(), id->extent())
                                   .stop_offset(id->stopOffset())
                                   .iter_type(IterType::Reduction)
                                   .is_rfactor_domain(true)
                                   .build();
        // If this is not an rfactor root, but a reduction root, it should be
        // turned into an iteration domain
      } else if (id->isReduction()) {
        new_producer_root[i] = IterDomainBuilder(id->start(), id->extent())
                                   .stop_offset(id->stopOffset())
                                   .build();
      } else {
        new_producer_root[i] = id->cloneWithoutRFactor();
      }
      original_to_producer_root_map[id] = new_producer_root[i];
    }
  }

  // Axes in the original_td that are in the history of the rfactored domains.
  // These will mark which iter domains must be preserved as static
  // transformations to preserve compute semantics.
  auto all_deps_of_logical = DependencyCheck::getAllValsBetween(
      {original_td->logical().begin(), original_td->logical().end()},
      {rfactor_axes.begin(), rfactor_axes.end()});

  auto all_id_deps_of_logical =
      ir_utils::filterByType<IterDomain>(all_deps_of_logical);

  std::unordered_set<IterDomain*> static_logical_ids(
      {all_id_deps_of_logical.begin(), all_id_deps_of_logical.end()});

  // Replay producer dimensions.
  ReplayRFactor replay_rfactor(
      original_td,
      original_to_producer_root_map,
      rfactor_axes,
      static_logical_ids);

  std::unordered_map<IterDomain*, IterDomain*> original_to_producer_id_map =
      replay_rfactor.getReplay();

<<<<<<< HEAD
  std::vector<IterDomain*> new_producer_domain;
  new_producer_domain.reserve(original_td->nDims());
  replayDomain(
      original_td->loop(),
      new_producer_domain,
=======
  std::vector<IterDomain*> new_producer_domain = replayDomain(
      original_td->loop(),
>>>>>>> cea43e76
      original_to_producer_id_map,
      /*ignore_ids=*/kEmptyIgnoreIds,
      /*propagate_padding=*/true,
      /*propagate_parallelization=*/true);

  // Specify the logical domain of the producer which will match the consumer
  // root domain.
<<<<<<< HEAD
  std::vector<IterDomain*> new_producer_logical_domain;
  new_producer_logical_domain.reserve(replay_rfactor.logical_domain_.size());
  replayDomain(
      replay_rfactor.logical_domain_,
      new_producer_logical_domain,
=======
  std::vector<IterDomain*> new_producer_logical_domain = replayDomain(
      replay_rfactor.logical_domain_,
>>>>>>> cea43e76
      original_to_producer_id_map,
      /*ignore_ids=*/kEmptyIgnoreIds,
      /*propagate_padding=*/false,
      /*propagate_parallelization=*/false);

  auto* producer_domain = IrBuilder::createInContainer<TensorDomain>(
      original_td->container(),
      new_producer_root,
      new_producer_logical_domain,
      new_producer_domain,
      TensorDomain::getContiguityFilledWith(new_producer_logical_domain, true));

  if (original_td->hasAllocation()) {
    std::vector<IterDomain*> new_producer_allocation_domain;
    new_producer_allocation_domain.reserve(
        replay_rfactor.allocation_domain_.size());
    replayDomain(
        replay_rfactor.allocation_domain_,
        new_producer_allocation_domain,
        original_to_producer_id_map,
        /*ignore_ids=*/kEmptyIgnoreIds,
        /*propagate_padding=*/false,
        /*propagate_parallelization=*/false);
    producer_domain->setAllocationDomain(
        new_producer_allocation_domain,
        TensorDomain::getContiguityFilledWith(
            new_producer_allocation_domain, true));
  }

  // Producer has been finished, now work on consumer.

  // For convenience flip the original to producer map
  std::unordered_map<IterDomain*, IterDomain*> producer_to_original_map;
  for (auto entry : original_to_producer_id_map) {
    producer_to_original_map[entry.second] = entry.first;
  }

  std::vector<IterDomain*> new_consumer_root_domain;
  new_consumer_root_domain.reserve(new_producer_logical_domain.size());
  std::unordered_map<IterDomain*, IterDomain*> original_to_consumer_root_map;
  for (auto p_root_id : new_producer_logical_domain) {
    if (p_root_id->isReduction()) {
      continue;
    }
    auto p2o_it = producer_to_original_map.find(p_root_id);
    NVF_ERROR(
        p2o_it != producer_to_original_map.end(),
        "Missing mapping from original tensor domain to producer tensor "
        "domain.");
    auto original_id = p2o_it->second;
    auto new_consumer_root =
        IterDomainBuilder(original_id->start(), original_id->extent())
            .stop_offset(original_id->stopOffset())
            .iter_type(original_id->getIterType())
            .build();
    new_consumer_root_domain.push_back(new_consumer_root);
    original_to_consumer_root_map[original_id] = new_consumer_root;
  }

  ReplayTransformations consumer_replay(
      original_td->loop(), original_to_consumer_root_map);
  consumer_replay.setErrorOnFailure(false).setReplayResize(true);

  auto original_to_consumer_map = consumer_replay.getReplay();

<<<<<<< HEAD
  std::vector<IterDomain*> new_consumer_domain;
  new_consumer_domain.reserve(original_td->nDims());
  replayDomain(
      original_td->loop(),
      new_consumer_domain,
=======
  std::vector<IterDomain*> new_consumer_domain = replayDomain(
      original_td->loop(),
>>>>>>> cea43e76
      original_to_consumer_map,
      /*ignore_ids=*/rfactor_axes,
      /*propagate_padding=*/true,
      /*propagate_parallelization=*/true);

  auto consumer_domain = IrBuilder::createInContainer<TensorDomain>(
      original_td->container(),
      new_consumer_root_domain,
      new_consumer_domain,
      TensorDomain::getContiguityFilledWith(new_consumer_root_domain, true));

  if (original_td->hasAllocation()) {
    std::vector<IterDomain*> new_consumer_allocation_domain;
    new_consumer_allocation_domain.reserve(
        replay_rfactor.allocation_domain_.size());
    replayDomain(
        replay_rfactor.allocation_domain_,
        new_consumer_allocation_domain,
        original_to_consumer_map,
        /*ignore_ids=*/rfactor_axes,
        /*propagate_padding=*/false,
        /*propagate_parallelization=*/false);
    consumer_domain->setAllocationDomain(
        new_consumer_allocation_domain,
        TensorDomain::getContiguityFilledWith(
            new_consumer_allocation_domain, true));
  }

  return std::make_pair(producer_domain, consumer_domain);
}

} // namespace nvfuser<|MERGE_RESOLUTION|>--- conflicted
+++ resolved
@@ -295,16 +295,6 @@
   }
 };
 
-<<<<<<< HEAD
-// Use the replay_to_target_map to replay the replay_domain to the
-// target_domain. ignore_rfactor_ids is true for consumers where the replay will
-// not have these ids since they are already reduced. propagate_padding = true
-// for loop domain. propagate_parallelization = true for consumers. Device and
-// stream parallel types should always be preserved in replay.
-void replayDomain(
-    const std::vector<IterDomain*>& replay_domain,
-    std::vector<IterDomain*>& target_domain,
-=======
 // Empty set for replayDomain calls that don't need to ignore any IDs
 static const std::unordered_set<IterDomain*> kEmptyIgnoreIds{};
 
@@ -317,16 +307,12 @@
 // preserved in replay.
 std::vector<IterDomain*> replayDomain(
     const std::vector<IterDomain*>& replay_domain,
->>>>>>> cea43e76
     std::unordered_map<IterDomain*, IterDomain*>& replay_to_target_map,
     const std::unordered_set<IterDomain*>& ignore_ids = kEmptyIgnoreIds,
     bool propagate_padding = false,
     bool propagate_parallelization = false) {
-<<<<<<< HEAD
-=======
   std::vector<IterDomain*> target_domain;
   target_domain.reserve(replay_domain.size());
->>>>>>> cea43e76
   for (const auto& replay_id : replay_domain) {
     auto target_id_it = replay_to_target_map.find(replay_id);
 
@@ -354,10 +340,7 @@
     }
     target_domain.push_back(target_id);
   }
-<<<<<<< HEAD
-=======
   return target_domain;
->>>>>>> cea43e76
 }
 
 } // namespace
@@ -490,16 +473,8 @@
   std::unordered_map<IterDomain*, IterDomain*> original_to_producer_id_map =
       replay_rfactor.getReplay();
 
-<<<<<<< HEAD
-  std::vector<IterDomain*> new_producer_domain;
-  new_producer_domain.reserve(original_td->nDims());
-  replayDomain(
-      original_td->loop(),
-      new_producer_domain,
-=======
   std::vector<IterDomain*> new_producer_domain = replayDomain(
       original_td->loop(),
->>>>>>> cea43e76
       original_to_producer_id_map,
       /*ignore_ids=*/kEmptyIgnoreIds,
       /*propagate_padding=*/true,
@@ -507,16 +482,8 @@
 
   // Specify the logical domain of the producer which will match the consumer
   // root domain.
-<<<<<<< HEAD
-  std::vector<IterDomain*> new_producer_logical_domain;
-  new_producer_logical_domain.reserve(replay_rfactor.logical_domain_.size());
-  replayDomain(
-      replay_rfactor.logical_domain_,
-      new_producer_logical_domain,
-=======
   std::vector<IterDomain*> new_producer_logical_domain = replayDomain(
       replay_rfactor.logical_domain_,
->>>>>>> cea43e76
       original_to_producer_id_map,
       /*ignore_ids=*/kEmptyIgnoreIds,
       /*propagate_padding=*/false,
@@ -582,16 +549,8 @@
 
   auto original_to_consumer_map = consumer_replay.getReplay();
 
-<<<<<<< HEAD
-  std::vector<IterDomain*> new_consumer_domain;
-  new_consumer_domain.reserve(original_td->nDims());
-  replayDomain(
-      original_td->loop(),
-      new_consumer_domain,
-=======
   std::vector<IterDomain*> new_consumer_domain = replayDomain(
       original_td->loop(),
->>>>>>> cea43e76
       original_to_consumer_map,
       /*ignore_ids=*/rfactor_axes,
       /*propagate_padding=*/true,
