// clang-format off
/*
 * SPDX-FileCopyrightText: Copyright (c) 2023-present NVIDIA CORPORATION & AFFILIATES.
 * All rights reserved.
 * SPDX-License-Identifier: BSD-3-Clause
 */
// clang-format on
#include <transform_rfactor.h>

#include <fusion.h>
#include <instrumentation.h>
#include <ir/builder.h>
#include <ir/iostream.h>
#include <ir/utils.h>
#include <iter_visitor.h>
#include <linked_hash_map.h>
#include <ops/arith.h>

namespace nvfuser {

namespace {

// This class replays the root domains of the producer of an logical domain.
// Axes must be replayed to mark rfactor iter domains as being reductions in the
// producer, but converting the other reductions in the producer as iter
// domains. Those (previously reductions in the producer) iter domains are then
// converted to reduction domains in the consumer. This breaks up the reduction
// into two stages, but maintains the correct values are reduced across those
// stages.
//
// The logical domain of the producer must match the consumers root domain to
// maintain producer-consumer mappings. The following uses the original domain
// being rfactored and marked iter domains as "static_logical_ids". These static
// IDs cannot be changed in the producer as it would invalidate the rfactor, no
// longer matching the consumer.
//
// To find the logical domain in the producer which will be used as the root
// domain in the consumer, we start at the roots of producer, and replay forward
// the root iter domains if that iter domain is marked as a "static_logical_id".
// To do this we maintain the ordering of the iter domains. For example:
//
//       I1
//       /\           //
//     I2  \          //
//     /\  I3
//    / I4  /
//   /    \/
//  I5    I6
//
// If rfactor_axes = {I6}, then "static_logical_id" IDs will be {I6, I4, I3, I2,
// I1}. Then, as we perform the replay the logical domain will be updated as:
// [I1] -> [I2, I3] -> [I5, I4, I3] -> [I5, I6]
//
// ReplayTransformations typically updates the loop ids, but we'll simply use
// the mapping from the original tensor domain so we won't bother updating them
// in this replay.
class ReplayRFactor : public ReplayTransformations {
 private:
<<<<<<< HEAD
  void splitId(LinkedHashMap<IterDomain*, std::monostate>& domain, Split* split) {
    auto it = domain.erase(split->in()).second;
    domain.insert(it, split->outer(), std::monostate());
    domain.insert(it, split->inner(), std::monostate());
  }

  void mergeId(LinkedHashMap<IterDomain*, std::monostate>& domain, Merge* merge) {
    auto outer_it = domain.erase(merge->outer()).second;
    domain.insert(outer_it, merge->out(), std::monostate());
    domain.erase(merge->inner());
=======
  void splitId(Split* split) {
    auto it = logical_domain_.erase(split->in()).second;
    logical_domain_.insert(it, split->outer(), std::monostate());
    logical_domain_.insert(it, split->inner(), std::monostate());
  }

  void mergeId(Merge* merge) {
    auto outer_it = logical_domain_.erase(merge->outer()).second;
    logical_domain_.insert(outer_it, merge->out(), std::monostate());
    logical_domain_.erase(merge->inner());
>>>>>>> bbf238a5
  }

  void updateRFactorDomain(Expr* expr) {
    if (expr->isA<Split>()) {
<<<<<<< HEAD
      splitId(logical_domain_, expr->as<Split>());
      if (static_allocation_ids_.count(expr->as<Split>()->in())) {
        splitId(allocation_domain_, expr->as<Split>());
      }
    }
    if (expr->isA<Merge>()) {
      mergeId(logical_domain_, expr->as<Merge>());
      if (static_allocation_ids_.count(expr->as<Merge>()->outer())) {
        mergeId(allocation_domain_, expr->as<Merge>());
      }
=======
      splitId(expr->as<Split>());
    }
    if (expr->isA<Merge>()) {
      mergeId(expr->as<Merge>());
>>>>>>> bbf238a5
    }
    NVF_ERROR("Unrecognized expression: ", expr->toString());
  }

  // Took a good bit of this from ReplayTransformations::handle(Split...)
  void handle(Split* s) override {
    // Grab input to the split operation
    auto id_in = s->in();
    // Grab our mapping of that ID to the one we're replaying
    auto it = id_map_.find(id_in);
    // Make sure it exists in the map
    NVF_ERROR(
        it != id_map_.end(),
        "Transform traversal failed, dependencies not met.");
    // Grab the ID we're going to replay on
    auto mapped = (*it).second;
    // This ID should be a loop ID (meaning it has no uses we generated)
    NVF_ERROR(
        loop_ids_.find(mapped) != loop_ids_.end(),
        "Transform traversal failed, modified a node but it was not a loop "
        "node.");

    // Check if we need to mark the outputs as an logical domain meaning this
    // transformation must be present in replays otherwise it breaks the compute
    // definition of the fusion. Iter domains are actually not static, its the
    // transformation that's static or not, so if one output is marked as a
    // static id, then both must be.
    bool static_logical_outputs = static_logical_ids_.count(s->outer()) ||
        static_logical_ids_.count(s->inner());

    // A split of a reduction ID may output a non-reduction ID when the split
    // is involved in a prior rfactor transformation. In that case, we need to
    // preserve the non-reduction iteration type, which is not automatically
    // done by IterDomain::split.  This happens when a TV is rfactored multiple
    // times, e.g., test_communication.py::test_allreduce and
    // test_schedule_ops.py::test_rfactor_twice
    std::optional<IterType> outer_iter_type;
    std::optional<IterType> inner_iter_type;
    if (s->in()->isReduction()) {
      if (!rfactor_dep_ids_.count(s->outer())) {
        outer_iter_type = IterType::Iteration;
      }
      if (!rfactor_dep_ids_.count(s->inner())) {
        inner_iter_type = IterType::Iteration;
      }
    }

    auto [ido, idi] = IterDomain::split(
        mapped,
        s->factor(),
        s->innerSplit(),
        static_logical_outputs,
        outer_iter_type,
        inner_iter_type);

    // Remove mapped id from loop IDs
    loop_ids_.erase(mapped);
    // Add outputs to loop IDs
    loop_ids_[ido] = newCounter();
    loop_ids_[idi] = newCounter();

    // Update our ID map to include these outputs
    id_map_[s->outer()] = ido;
    id_map_[s->inner()] = idi;

    if (static_logical_ids_.count(s->in())) {
      updateRFactorDomain(s);
    }
  }

  void handle(Merge* m) override {
    auto id_outer = m->outer();
    auto id_inner = m->inner();
    auto it_outer = id_map_.find(id_outer);
    auto it_inner = id_map_.find(id_inner);
    NVF_ERROR(
        it_outer != id_map_.end() && it_inner != id_map_.end(),
        "Transform traversal failed, dependencies not met.");

    auto id_outer_mapped = (*it_outer).second;
    auto id_inner_mapped = (*it_inner).second;

    NVF_ERROR(
        loop_ids_.find(id_outer_mapped) != loop_ids_.end() &&
            loop_ids_.find(id_inner_mapped) != loop_ids_.end(),
        "Transform traversal failed, modified ",
        id_outer_mapped,
        " and ",
        id_inner_mapped,
        " however one or both are not loop nodes.");

    // Let IterDomain::merge determine the correct IterType, except
    // when the output is a reduction domain but not part of the
    // rfactored domains. If it isn't involved in the rfactor, it's no
    // longer a redunction domain
    std::optional<IterType> iter_type;
    if (m->out()->isReduction() && !rfactor_dep_ids_.count(m->out())) {
      iter_type = IterType::Iteration;
    }

    IterDomain* merged_id = IterDomain::merge(
        id_outer_mapped,
        id_inner_mapped,
        static_logical_ids_.count(m->out()),
        iter_type);

    // Remove inputs from the loop IDs
    loop_ids_.erase(id_outer_mapped);
    loop_ids_.erase(id_inner_mapped);

    // Add the output to the loop IDs
    loop_ids_[merged_id] = newCounter();

    id_map_[m->out()] = merged_id;

    // Similar to split replay above, check if output needs to be marked as
    // rfactor indicating this transofrmation is static.
    if (static_logical_ids_.count(m->inner()) ||
        static_logical_ids_.count(m->outer())) {
      NVF_ERROR(
          static_logical_ids_.count(m->inner()) ==
              static_logical_ids_.count(m->outer()),
          "If one input to a merge is a static logical id, the other must be "
          "as well.");
      updateRFactorDomain(m);
    }
  }

  void handle(Resize* resize) override {
    NVF_THROW("Unexpected expression: ", resize->toString());
  }

  void handle(Swizzle* swizzle) override {
    NVF_THROW("Unexpected expression: ", swizzle->toString());
  }

  void handle(Swizzle2D* swizzle) override {
    NVF_THROW("Unexpected expression: ", swizzle->toString());
  }

  // The IterDomains in the original_domain that are being factored into the
  // first stage of the two stage reduction (the producer).
  std::unordered_set<IterDomain*> rfactor_axes_;
  // All iter domains between the logical and the loop that the
  // rfactor_axes_ depend on
  std::unordered_set<IterDomain*> rfactor_dep_ids_;
  // Iter domains whose history cannot be changed as it would break rfactor
  // dependencies.
  std::unordered_set<IterDomain*> static_logical_ids_;
  std::unordered_set<IterDomain*> static_allocation_ids_;

 public:
  // The updated domain matching the producer's logical domain. This rfactor
  // domain is relative to the iter domains in the origianl_domain and must be
<<<<<<< HEAD
  // updated to grab the mapped id's later. Similarly, the allocation domain is
  // the allocation domain of the original domain and updated similar to logical
  // domain. Empty if no allocation domain is present.
  LinkedHashMap<IterDomain*, std::monostate> logical_domain_;
  LinkedHashMap<IterDomain*, std::monostate> allocation_domain_;
=======
  // updated to grab the mapped id's later.
  LinkedHashMap<IterDomain*, std::monostate> logical_domain_;
>>>>>>> bbf238a5

  ReplayRFactor(
      // Original domain the rfactor is in reference to.
      TensorDomain* original_domain,
      // The root mapping from the original root domain, to the roots of the
      // domain to be replayed.
      std::unordered_map<IterDomain*, IterDomain*> id_map,
      // The rfactor axes in original_domain->loop() to be factored into the
      // two stage reduction.
      std::unordered_set<IterDomain*> rfactor_axes,
      // All the iter domains in original_domain that the rfactor axes are
      // dependant on.
      std::unordered_set<IterDomain*> static_logical_ids,
      std::unordered_set<IterDomain*> static_allocation_ids)
      : ReplayTransformations(original_domain->loop(), std::move(id_map)),
        rfactor_axes_(std::move(rfactor_axes)),
<<<<<<< HEAD
        static_logical_ids_(std::move(static_logical_ids)),
        static_allocation_ids_(std::move(static_allocation_ids)) {
=======
        static_logical_ids_(std::move(static_logical_ids)) {
>>>>>>> bbf238a5
    const auto all_dep_vals = DependencyCheck::getAllValsBetween(
        {original_domain->maybeRoot().begin(),
         original_domain->maybeRoot().end()},
        {rfactor_axes_.begin(), rfactor_axes_.end()});

    auto all_dep_ids = ir_utils::filterByType<IterDomain>(all_dep_vals);
    rfactor_dep_ids_.insert(all_dep_ids.begin(), all_dep_ids.end());

    for (IterDomain* id : original_domain->logical()) {
      logical_domain_.pushBack(id, std::monostate());
    }

<<<<<<< HEAD
    for (IterDomain* id : original_domain->allocation()) {
      allocation_domain_.pushBack(id, std::monostate());
    }

    setErrorOnFailure(false);
  }


=======
    setErrorOnFailure(false);
  }

>>>>>>> bbf238a5
  std::vector<IterDomain*> logical() const {
    auto logical_ids = std::views::keys(logical_domain_);
    std::vector<IterDomain*> transformed_logical(
        logical_ids.begin(), logical_ids.end());
    return transformed_logical;
  }
<<<<<<< HEAD

  std::vector<IterDomain*> allocation() const {
    auto allocation_ids = std::views::keys(allocation_domain_);
    std::vector<IterDomain*> transformed_allocation(
        allocation_ids.begin(), allocation_ids.end());
    return transformed_allocation;
  }
};

// Empty set for replayDomain calls that don't need to ignore any IDs
static const std::unordered_set<IterDomain*> kEmptyIgnoreIds{};

// Use the `replay_to_target_map` to replay the `replay_domain`.
// `ignore_rfactor_ids` is true for consumers where the replay will not have
// these ids since they are already reduced. If `propagate_padding = true`,
// padding to multiple of warp is applied to the replayed ids. If
// `propagate_parallelization = true`, replayed id is parallelized to the
// original id's parallel type. Device and stream parallel types are always be
// preserved in replay.
std::vector<IterDomain*> replayDomain(
    const std::vector<IterDomain*>& replay_domain,
    std::unordered_map<IterDomain*, IterDomain*>& replay_to_target_map,
    const std::unordered_set<IterDomain*>& ignore_ids = kEmptyIgnoreIds,
=======
};

// Use the `replay_to_target_map` to replay the `replay_domain`.
// `ignore_ids` is the set of ids that should not be replayed. If
// `propagate_padding = true`, padding to multiple of warp is applied to the
// replayed ids. If `propagate_parallelization = true`, replayed id is
// parallelized to the original id's parallel type. Device and stream parallel
// types are always be preserved in replay.
std::vector<IterDomain*> replayDomain(
    const std::vector<IterDomain*>& replay_domain,
    const std::unordered_map<IterDomain*, IterDomain*>& replay_to_target_map,
    const std::unordered_set<IterDomain*>& ignore_ids = {},
>>>>>>> bbf238a5
    bool propagate_padding = false,
    bool propagate_parallelization = false) {
  std::vector<IterDomain*> target_domain;
  target_domain.reserve(replay_domain.size());
<<<<<<< HEAD
  for (const auto& replay_id : replay_domain) {
    auto target_id_it = replay_to_target_map.find(replay_id);

    if (ignore_ids.count(replay_id)) {
      continue;
    }

=======
  for (const auto& replay_id :
       replay_domain | std::views::filter([&ignore_ids](IterDomain* replay_id) {
         return !ignore_ids.contains(replay_id);
       })) {
    auto target_id_it = replay_to_target_map.find(replay_id);
>>>>>>> bbf238a5
    NVF_ERROR(
        target_id_it != replay_to_target_map.end(),
        "Error during rfactor replay, missing an axis.",
        replay_id->toString());
    IterDomain* target_id = target_id_it->second;

    // Device and stream parallel types should always be preserved in replay.
    // Other parallel types are only relevant to replay of the loop domain.
    if (propagate_parallelization || replay_id->isDeviceDim() ||
        replay_id->isStream()) {
      target_id->parallelize(replay_id->getParallelType());
    }

    if (propagate_padding) {
      if (replay_id->hasPaddingToMultipleOfWarp()) {
        target_id->padToMultipleOfWarp(replay_id->getMaybeSizeAfterPadding());
      }
    }
    target_domain.push_back(target_id);
  }
  return target_domain;
}

} // namespace

std::pair<TensorDomain*, TensorDomain*> TransformRFactor::runReplay(
    TensorDomain* original_td,
    std::vector<int64_t> axes) {
  FUSER_PERF_SCOPE("TransformRFactor::runReplay");

  NVF_CHECK(!axes.empty(), "No axes provided to rfactor replay.");

  int64_t ndims = original_td->nDims();

  // Adjust and check provided axes
  std::transform(axes.begin(), axes.end(), axes.begin(), [ndims](int64_t i) {
    NVF_CHECK(
        i >= -ndims && i < ndims,
        "Rfactor replay received an axis outside the number of dims in the "
        "tensor, acceptable inclusive range is ",
        -ndims,
        " to ",
        ndims - 1);
    return i < 0 ? i + ndims : i;
  });

  // remove duplicates, and put into a set for searching
  std::unordered_set<int64_t> axes_set(axes.begin(), axes.end());

  NVF_ERROR(
      std::all_of(
          axes_set.begin(),
          axes_set.end(),
          [original_td](int64_t i) {
            return original_td->axis(i)->isReduction();
          }),
      "Cannot rfactor axes that are not reduction axes.");

  // RFactor requires at least one reduction axis to be marked as factored out,
  // and at least one reduction axis that won't. Otherwise it's just a pointwise
  // cacheing operation.
  bool found_non_rfactor_reduction = false;

  // Make a set of final axes that are marked to be rfactored
  std::unordered_set<IterDomain*> rfactor_axes(axes_set.size());
  {
    int i = 0;
    for (auto id : original_td->loop()) {
      if (axes_set.find(i++) != axes_set.end()) {
        rfactor_axes.emplace(id);
      } else if (id->isReduction()) {
        found_non_rfactor_reduction = true;
      }
    }
  }

  NVF_CHECK(
      found_non_rfactor_reduction,
      "Must have at least one reduction axis not marked as rfactor.");

  // Get root IterDomains of the logical domains, these will be the ones we will
  // replay marked as rfactor axes, those marked in the axes set will be
  // reduction=false
  auto rfactor_root_vals = IterVisitor::getInputsTo(
      std::vector<Val*>(rfactor_axes.begin(), rfactor_axes.end()));
  auto rfactor_root_ids = ir_utils::filterByType<IterDomain>(rfactor_root_vals);

  // Put in a set to make searching easy
  std::unordered_set<IterDomain*> rfactor_root_axes(
      rfactor_root_ids.begin(), rfactor_root_ids.end());

  NVF_ERROR(
      std::none_of(
          rfactor_root_ids.begin(),
          rfactor_root_ids.end(),
          [](IterDomain* id) { return id->maybePartial(); }),
      "rFactor of partial domains not allowed, but at least one found.");

  // For hopper matmuls, the mma_result logical domain is reordered as [M, N, K]
  // using commitLeafToLogical. Thus, the original logical domain is moved to
  // the root domain. In this case, map from producer to consumer's root domain.
  auto original_td_root = original_td->maybeRoot();

  // Generate a new TensorDomain and set up map from one root to this one.
  std::vector<IterDomain*> new_producer_root(original_td_root.size(), nullptr);
  std::unordered_map<IterDomain*, IterDomain*> original_to_producer_root_map;

  {
    for (auto i : arange(original_td_root.size())) {
      auto id = original_td_root[i];
      // If this is an rfactor root, it will be a reduction in this stage
      if (rfactor_root_axes.find(id) != rfactor_root_axes.end()) {
        new_producer_root[i] = IterDomainBuilder(id->start(), id->extent())
                                   .stop_offset(id->stopOffset())
                                   .iter_type(IterType::Reduction)
                                   .is_rfactor_domain(true)
                                   .build();
        // If this is not an rfactor root, but a reduction root, it should be
        // turned into an iteration domain
      } else if (id->isReduction()) {
        new_producer_root[i] = IterDomainBuilder(id->start(), id->extent())
                                   .stop_offset(id->stopOffset())
                                   .build();
      } else {
        new_producer_root[i] = id->cloneWithoutRFactor();
      }
      original_to_producer_root_map[id] = new_producer_root[i];
    }
  }

  // Axes in the original_td that are in the history of the rfactored domains.
  // These will mark which iter domains must be preserved as static
  // transformations to preserve compute semantics.
  auto all_deps_of_logical = DependencyCheck::getAllValsBetween(
      {original_td->logical().begin(), original_td->logical().end()},
      {rfactor_axes.begin(), rfactor_axes.end()});

  auto all_id_deps_of_logical =
      ir_utils::filterByType<IterDomain>(all_deps_of_logical);

  std::unordered_set<IterDomain*> static_logical_ids(
      {all_id_deps_of_logical.begin(), all_id_deps_of_logical.end()});

  std::unordered_set<IterDomain*> static_allocation_ids;
  if (original_td->hasAllocation()) {
    auto all_deps_of_allocation = DependencyCheck::getAllValsBetween(
        {original_td->allocation().begin(), original_td->allocation().end()},
        {rfactor_axes.begin(), rfactor_axes.end()});
    auto all_id_deps_of_allocation =
        ir_utils::filterByType<IterDomain>(all_deps_of_allocation);
    static_allocation_ids = {all_id_deps_of_allocation.begin(), all_id_deps_of_allocation.end()};
  }

  // Replay producer dimensions.
  ReplayRFactor replay_rfactor(
      original_td,
      original_to_producer_root_map,
      rfactor_axes,
      static_logical_ids,
      static_allocation_ids);

  std::unordered_map<IterDomain*, IterDomain*> original_to_producer_id_map =
      replay_rfactor.getReplay();

  std::vector<IterDomain*> new_producer_domain = replayDomain(
      original_td->loop(),
      original_to_producer_id_map,
<<<<<<< HEAD
      /*ignore_ids=*/kEmptyIgnoreIds,
=======
      /*ignore_ids=*/{},
>>>>>>> bbf238a5
      /*propagate_padding=*/true,
      /*propagate_parallelization=*/true);

  // Specify the logical domain of the producer which will match the consumer
  // root domain.
<<<<<<< HEAD
  std::vector<IterDomain*> replay_rfactor_logical_domain = replay_rfactor.logical();
  std::vector<IterDomain*> new_producer_logical_domain = replayDomain(
      replay_rfactor_logical_domain,
      original_to_producer_id_map,
      /*ignore_ids=*/kEmptyIgnoreIds,
=======
  std::vector<IterDomain*> transformed_original_logical =
      replay_rfactor.logical();
  std::vector<IterDomain*> new_producer_logical_domain = replayDomain(
      transformed_original_logical,
      original_to_producer_id_map,
      /*ignore_ids=*/{},
>>>>>>> bbf238a5
      /*propagate_padding=*/false,
      /*propagate_parallelization=*/false);

  auto* producer_domain = IrBuilder::createInContainer<TensorDomain>(
      original_td->container(),
      new_producer_root,
      new_producer_logical_domain,
      new_producer_domain,
      TensorDomain::getContiguityFilledWith(new_producer_logical_domain, true));

  if (original_td->hasAllocation()) {
    std::vector<IterDomain*> replay_rfactor_allocation_domain = replay_rfactor.allocation();
    std::vector<IterDomain*> new_producer_allocation_domain = replayDomain(
        replay_rfactor_allocation_domain,
        original_to_producer_id_map,
        /*ignore_ids=*/kEmptyIgnoreIds,
        /*propagate_padding=*/false,
        /*propagate_parallelization=*/false);
    producer_domain->setAllocationDomain(
        new_producer_allocation_domain,
        TensorDomain::getContiguityFilledWith(
            new_producer_allocation_domain, true));
  }

  // Producer has been finished, now work on consumer.

  // For convenience flip the original to producer map
  std::unordered_map<IterDomain*, IterDomain*> producer_to_original_map;
  for (auto entry : original_to_producer_id_map) {
    producer_to_original_map[entry.second] = entry.first;
  }

  std::vector<IterDomain*> new_consumer_root_domain;
  new_consumer_root_domain.reserve(new_producer_logical_domain.size());
  std::unordered_map<IterDomain*, IterDomain*> original_to_consumer_root_map;
  for (auto p_root_id : new_producer_logical_domain) {
    if (p_root_id->isReduction()) {
      continue;
    }
    auto p2o_it = producer_to_original_map.find(p_root_id);
    NVF_ERROR(
        p2o_it != producer_to_original_map.end(),
        "Missing mapping from original tensor domain to producer tensor "
        "domain.");
    auto original_id = p2o_it->second;
    auto new_consumer_root =
        IterDomainBuilder(original_id->start(), original_id->extent())
            .stop_offset(original_id->stopOffset())
            .iter_type(original_id->getIterType())
            .build();
    new_consumer_root_domain.push_back(new_consumer_root);
    original_to_consumer_root_map[original_id] = new_consumer_root;
  }

  ReplayTransformations consumer_replay(
      original_td->loop(), original_to_consumer_root_map);
  consumer_replay.setErrorOnFailure(false).setReplayResize(true);

  auto original_to_consumer_map = consumer_replay.getReplay();

  std::vector<IterDomain*> new_consumer_domain = replayDomain(
      original_td->loop(),
      original_to_consumer_map,
      /*ignore_ids=*/rfactor_axes,
      /*propagate_padding=*/true,
      /*propagate_parallelization=*/true);

  auto consumer_domain = IrBuilder::createInContainer<TensorDomain>(
      original_td->container(),
      new_consumer_root_domain,
      new_consumer_domain,
      TensorDomain::getContiguityFilledWith(new_consumer_root_domain, true));

  if (original_td->hasAllocation()) {
    std::vector<IterDomain*> replay_rfactor_allocation_domain = replay_rfactor.allocation();
    std::vector<IterDomain*> new_consumer_allocation_domain = replayDomain(
        replay_rfactor_allocation_domain,
        original_to_consumer_map,
        /*ignore_ids=*/rfactor_axes,
        /*propagate_padding=*/false,
        /*propagate_parallelization=*/false);
    consumer_domain->setAllocationDomain(
        new_consumer_allocation_domain,
        TensorDomain::getContiguityFilledWith(
            new_consumer_allocation_domain, true));
  }

  return std::make_pair(producer_domain, consumer_domain);
}

} // namespace nvfuser<|MERGE_RESOLUTION|>--- conflicted
+++ resolved
@@ -56,7 +56,6 @@
 // in this replay.
 class ReplayRFactor : public ReplayTransformations {
  private:
-<<<<<<< HEAD
   void splitId(LinkedHashMap<IterDomain*, std::monostate>& domain, Split* split) {
     auto it = domain.erase(split->in()).second;
     domain.insert(it, split->outer(), std::monostate());
@@ -67,23 +66,10 @@
     auto outer_it = domain.erase(merge->outer()).second;
     domain.insert(outer_it, merge->out(), std::monostate());
     domain.erase(merge->inner());
-=======
-  void splitId(Split* split) {
-    auto it = logical_domain_.erase(split->in()).second;
-    logical_domain_.insert(it, split->outer(), std::monostate());
-    logical_domain_.insert(it, split->inner(), std::monostate());
-  }
-
-  void mergeId(Merge* merge) {
-    auto outer_it = logical_domain_.erase(merge->outer()).second;
-    logical_domain_.insert(outer_it, merge->out(), std::monostate());
-    logical_domain_.erase(merge->inner());
->>>>>>> bbf238a5
   }
 
   void updateRFactorDomain(Expr* expr) {
     if (expr->isA<Split>()) {
-<<<<<<< HEAD
       splitId(logical_domain_, expr->as<Split>());
       if (static_allocation_ids_.count(expr->as<Split>()->in())) {
         splitId(allocation_domain_, expr->as<Split>());
@@ -94,12 +80,6 @@
       if (static_allocation_ids_.count(expr->as<Merge>()->outer())) {
         mergeId(allocation_domain_, expr->as<Merge>());
       }
-=======
-      splitId(expr->as<Split>());
-    }
-    if (expr->isA<Merge>()) {
-      mergeId(expr->as<Merge>());
->>>>>>> bbf238a5
     }
     NVF_ERROR("Unrecognized expression: ", expr->toString());
   }
@@ -254,16 +234,11 @@
  public:
   // The updated domain matching the producer's logical domain. This rfactor
   // domain is relative to the iter domains in the origianl_domain and must be
-<<<<<<< HEAD
   // updated to grab the mapped id's later. Similarly, the allocation domain is
   // the allocation domain of the original domain and updated similar to logical
   // domain. Empty if no allocation domain is present.
   LinkedHashMap<IterDomain*, std::monostate> logical_domain_;
   LinkedHashMap<IterDomain*, std::monostate> allocation_domain_;
-=======
-  // updated to grab the mapped id's later.
-  LinkedHashMap<IterDomain*, std::monostate> logical_domain_;
->>>>>>> bbf238a5
 
   ReplayRFactor(
       // Original domain the rfactor is in reference to.
@@ -280,12 +255,8 @@
       std::unordered_set<IterDomain*> static_allocation_ids)
       : ReplayTransformations(original_domain->loop(), std::move(id_map)),
         rfactor_axes_(std::move(rfactor_axes)),
-<<<<<<< HEAD
         static_logical_ids_(std::move(static_logical_ids)),
         static_allocation_ids_(std::move(static_allocation_ids)) {
-=======
-        static_logical_ids_(std::move(static_logical_ids)) {
->>>>>>> bbf238a5
     const auto all_dep_vals = DependencyCheck::getAllValsBetween(
         {original_domain->maybeRoot().begin(),
          original_domain->maybeRoot().end()},
@@ -298,7 +269,6 @@
       logical_domain_.pushBack(id, std::monostate());
     }
 
-<<<<<<< HEAD
     for (IterDomain* id : original_domain->allocation()) {
       allocation_domain_.pushBack(id, std::monostate());
     }
@@ -307,18 +277,12 @@
   }
 
 
-=======
-    setErrorOnFailure(false);
-  }
-
->>>>>>> bbf238a5
   std::vector<IterDomain*> logical() const {
     auto logical_ids = std::views::keys(logical_domain_);
     std::vector<IterDomain*> transformed_logical(
         logical_ids.begin(), logical_ids.end());
     return transformed_logical;
   }
-<<<<<<< HEAD
 
   std::vector<IterDomain*> allocation() const {
     auto allocation_ids = std::views::keys(allocation_domain_);
@@ -342,25 +306,10 @@
     const std::vector<IterDomain*>& replay_domain,
     std::unordered_map<IterDomain*, IterDomain*>& replay_to_target_map,
     const std::unordered_set<IterDomain*>& ignore_ids = kEmptyIgnoreIds,
-=======
-};
-
-// Use the `replay_to_target_map` to replay the `replay_domain`.
-// `ignore_ids` is the set of ids that should not be replayed. If
-// `propagate_padding = true`, padding to multiple of warp is applied to the
-// replayed ids. If `propagate_parallelization = true`, replayed id is
-// parallelized to the original id's parallel type. Device and stream parallel
-// types are always be preserved in replay.
-std::vector<IterDomain*> replayDomain(
-    const std::vector<IterDomain*>& replay_domain,
-    const std::unordered_map<IterDomain*, IterDomain*>& replay_to_target_map,
-    const std::unordered_set<IterDomain*>& ignore_ids = {},
->>>>>>> bbf238a5
     bool propagate_padding = false,
     bool propagate_parallelization = false) {
   std::vector<IterDomain*> target_domain;
   target_domain.reserve(replay_domain.size());
-<<<<<<< HEAD
   for (const auto& replay_id : replay_domain) {
     auto target_id_it = replay_to_target_map.find(replay_id);
 
@@ -368,13 +317,6 @@
       continue;
     }
 
-=======
-  for (const auto& replay_id :
-       replay_domain | std::views::filter([&ignore_ids](IterDomain* replay_id) {
-         return !ignore_ids.contains(replay_id);
-       })) {
-    auto target_id_it = replay_to_target_map.find(replay_id);
->>>>>>> bbf238a5
     NVF_ERROR(
         target_id_it != replay_to_target_map.end(),
         "Error during rfactor replay, missing an axis.",
@@ -542,30 +484,18 @@
   std::vector<IterDomain*> new_producer_domain = replayDomain(
       original_td->loop(),
       original_to_producer_id_map,
-<<<<<<< HEAD
-      /*ignore_ids=*/kEmptyIgnoreIds,
-=======
       /*ignore_ids=*/{},
->>>>>>> bbf238a5
       /*propagate_padding=*/true,
       /*propagate_parallelization=*/true);
 
   // Specify the logical domain of the producer which will match the consumer
   // root domain.
-<<<<<<< HEAD
-  std::vector<IterDomain*> replay_rfactor_logical_domain = replay_rfactor.logical();
-  std::vector<IterDomain*> new_producer_logical_domain = replayDomain(
-      replay_rfactor_logical_domain,
-      original_to_producer_id_map,
-      /*ignore_ids=*/kEmptyIgnoreIds,
-=======
   std::vector<IterDomain*> transformed_original_logical =
       replay_rfactor.logical();
   std::vector<IterDomain*> new_producer_logical_domain = replayDomain(
       transformed_original_logical,
       original_to_producer_id_map,
       /*ignore_ids=*/{},
->>>>>>> bbf238a5
       /*propagate_padding=*/false,
       /*propagate_parallelization=*/false);
 
