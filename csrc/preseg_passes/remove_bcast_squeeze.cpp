// clang-format off
/*
 * SPDX-FileCopyrightText: Copyright (c) 2023-present NVIDIA CORPORATION & AFFILIATES.
 * All rights reserved.
 * SPDX-License-Identifier: BSD-3-Clause
 */
// clang-format on
#include <debug.h>
#include <ir/utils.h>
#include <logical_domain_map.h>
#include <multidevice/utils.h>
#include <ops/alias.h>
#include <ops/arith.h>
#include <options.h>
#include <preseg_passes/remove_bcast_squeeze.h>

namespace nvfuser::preseg_passes {

namespace {

enum class AxisOp { PRESERVE, SQUEEZE, BROADCAST };

std::ostream& operator<<(std::ostream& os, AxisOp op) {
  switch (op) {
    case AxisOp::PRESERVE:
      os << "PRESERVE";
      break;
    case AxisOp::SQUEEZE:
      os << "SQUEEZE";
      break;
    case AxisOp::BROADCAST:
      os << "BROADCAST";
      break;
  }
  return os;
}

//! This represents the combined state of a collection of broadcast and squeeze
//! operations
using AxisOps = std::vector<AxisOp>;

//! Convert a broadcast Expr to an AxisOps descriptor
AxisOps broadcastToAxisOps(BroadcastOp* bcast) {
  AxisOps ops;
  const std::vector<bool>& flags = bcast->getBroadcastDimFlags();
  ops.reserve(flags.size());
  for (bool flag : flags) {
    ops.push_back(flag ? AxisOp::BROADCAST : AxisOp::PRESERVE);
  }
  return ops;
}

//! Convert a squeeze Expr to an AxisOps descriptor
AxisOps squeezeToAxisOps(SqueezeOp* squeeze) {
  AxisOps ops;
  const std::vector<bool>& flags = squeeze->getSqueezeDimFlags();
  ops.reserve(flags.size());
  for (bool flag : flags) {
    ops.push_back(flag ? AxisOp::SQUEEZE : AxisOp::PRESERVE);
  }
  return ops;
}

//! Checks whether this is a simple Set of a TensorView. If not, then this might
//! represent a scalar set, or a segment_set.
bool isSimpleTVSet(Expr* expr) {
  auto* ldst = dynamic_cast<LoadStoreOp*>(expr);
  if (ldst == nullptr) {
    return false;
  }
  auto in_tv = dynamic_cast<TensorView*>(ldst->in());
  auto out_tv = dynamic_cast<TensorView*>(ldst->out());
  return ldst->opType() == LoadStoreOpType::Set && in_tv != nullptr &&
      out_tv != nullptr
      // The hasRoot() check is to prevent picking up Set.Permute ops here
      && !ldst->out()->as<TensorView>()->hasRoot();
}

//! This defines the types of operations that are eligible for simplification in
//! this pass.
bool isReplaceableExpr(Expr* expr) {
  if (expr == nullptr) {
    return false;
  }
  if (isResharding(expr)) {
    return false;
  }
  return expr->isA<BroadcastOp>() || expr->isA<SqueezeOp>() ||
      isSimpleTVSet(expr);
}

//! Convert a LoadStoreOp to an AxisOps of all PRESERVE ops
AxisOps setToAxisOps(LoadStoreOp* ldst) {
  NVF_ERROR(isSimpleTVSet(ldst));
  return AxisOps(
      TensorDomain::noReductions(
          ldst->in()->as<TensorView>()->getLogicalDomain())
          .size(),
      AxisOp::PRESERVE);
}

//! Convert a replaceable op to an AxisOps object
AxisOps exprToAxisOps(Expr* expr) {
  if (auto* squeeze = dynamic_cast<SqueezeOp*>(expr)) {
    return squeezeToAxisOps(squeeze);
  } else if (auto* bcast = dynamic_cast<BroadcastOp*>(expr)) {
    return broadcastToAxisOps(bcast);
  } else if (auto* ldst = dynamic_cast<LoadStoreOp*>(expr)) {
    return setToAxisOps(ldst);
  }
  NVF_THROW(
      "exprToAxisOps expects BroadcastOp or SqueezeOp. Found ",
      expr->toString());
}

//! Return non-null if we are unable to simplify this combination to a single
//! operation. Otherwise returns the type of operation (PRESERVE indicates this
//! is a set operation).
std::optional<AxisOp> getSimplifiedOpType(const AxisOps& ops) {
  bool has_broadcast = false, has_squeeze = false;
  for (const AxisOp op : ops) {
    switch (op) {
      case AxisOp::PRESERVE:
        break;
      case AxisOp::SQUEEZE:
        has_squeeze = true;
        break;
      case AxisOp::BROADCAST:
        has_broadcast = true;
        break;
    }
  }
  if (has_broadcast && has_squeeze) {
    // Composite op
    return std::nullopt;
  }
  if (has_broadcast) {
    return AxisOp::BROADCAST;
  }
  if (has_squeeze) {
    return AxisOp::SQUEEZE;
  }
  // PRESERVE indicates this is a set op
  return AxisOp::PRESERVE;
}

//! This is useful for getting the axis flags needed to create a new BroadcastOp
//! or SqueezeOp.
std::vector<bool> nonPreservedDims(const AxisOps& ops) {
  std::vector<bool> flags;
  flags.reserve(ops.size());
  for (size_t i : c10::irange(ops.size())) {
    flags.push_back(ops[i] != AxisOp::PRESERVE);
  }
  return flags;
}

//! Given a descriptors of two sequences of broadcast+squeeze ops, return a
//! descriptor of their composition
AxisOps composeOps(const AxisOps& prev, const AxisOps& next) {
  // We build ops by iterating in both prev and next simultaneously. To do this,
  // we hold the indices in each vector of ops that are "aligned". Alignment in
  // this context means that the previous op results in an axes (i.e. the
  // previous op is not a SQUEEZE) that is used by the next op (i.e. the next op
  // is not a BROADCAST).
  //
  // The outer loop below performs one iteration for every dimension in the
  // _intermediate_ tensor between prev and next. This means there is one main
  // loop iteration per "aligned" pair of ops.
  //
  // In each main loop iteration, we first process _unaligned_ ops in next and
  // prev, i.e. previous squeezes and next broadcasts. We cancel as many of
  // these operations as possible by converting them to PRESERVE ops and we
  // insert the remainder unmodified. After processing unaligned ops, we know
  // the next op pair is an aligned pair, meaning the previous op in the pair
  // results in an intermediate axis that is consumed in the next op. This
  // implies that the previous op is not a SQUEEZE and the next op is not a
  // BROADCAST. If either is PRESERVE, then we can simplify the composition by
  // simply using the other op. The only case left is then "broadcast then
  // squeeze", which we ignore since it does not consume an input axis or
  // produce an output axis.
  //
  // For example:
  //   prev = [ S S P B P P S ]
  //   next = [ B P P S P B B ]
  //
  // The input has dimension 6, the intermediate tensor has dimension 4, and the
  // output has dimension 6. The composition is equivalent to [ S P P P P P B ].
  // We perform 4 main loop iterations corresponding to the four intermediate
  // dimensions.
  //
  //   ops = []
  //   prev = [ (prev_pos)S S P B P P S ]
  //   next = [ (next_pos)B P P S P B B ]
  //
  //   (run processUnalignedOps()): // one cancelled SQUEEZE becomes PRESERVE
  //   ops = [ S P ]
  //   prev = [ S S (prev_pos)P B P P S ]
  //   next = [ B (next_pos)P P S P B B ]
  //
  //   First main loop iteration:
  //     (process aligned ops "preserve then preserve")
  //     ops = [ S P P ]
  //     prev = [ S S P (prev_pos)B P P S ]
  //     next = [ B P (next_pos)P S P B B ]
  //
  //     (run processUnalignedOps()) // no change
  //
  //   Second main loop iteration:
  //     (process aligned ops "broadcast then preserve")
  //     ops = [ S P P B ]
  //     prev = [ S S P B (prev_pos)P P S ]
  //     next = [ B P P (next_pos)S P B B ]
  //
  //     (run processUnalignedOps()) // no change
  //
  //   Third main loop iteration:
  //     (process aligned ops "preserve then squeeze")
  //     // Note that we would normally insert SQUEEZE resulting in
  //        ops = [ S P P B S ], but instead we change the
  //        previously-inserted BROADCAST to PRESERVE in pushOp(AxisOp::SQUEEZE)
  //     ops = [ S P P P ]
  //     prev = [ S S P B P (prev_pos)P S ]
  //     next = [ B P P S (next_pos)P B B ]
  //
  //     (run processUnalignedOps()) // no change
  //
  //   Fourth main loop iteration:
  //     (process aligned ops "preserve then preserve")
  //     ops = [ S P P P P ]
  //     prev = [ S S P B P P (prev_pos)S ]
  //     next = [ B P P S P (next_pos)B B ]
  //
  //     (run processUnalignedOps()) // one cancelled SQUEEZE becomes PRESERVE
  //     ops = [ S P P P P P B ]
  //     prev = [ S S P B P S (prev_pos) ]
  //     next = [ B P P S B B (next_pos) ]
  size_t prev_pos = 0, next_pos = 0;
  size_t prev_size = prev.size(), next_size = next.size();
  AxisOps ops;

  // This does op.push_back(op), unless this op can be combined with the
  // previous op on the ops stack
  const auto pushOp = [&](AxisOp op) {
    if (ops.empty()) {
      ops.push_back(op);
      return;
    }
    AxisOp existing_op = ops.back();

    if ((existing_op == AxisOp::SQUEEZE && op == AxisOp::BROADCAST) ||
        (existing_op == AxisOp::BROADCAST && op == AxisOp::SQUEEZE)) {
      ops.back() = AxisOp::PRESERVE;
    } else {
      ops.push_back(op);
    }
  };

  // This is run when we are unsure whether prev[prev_pos] is aligned with
  // next[next_pos]. It processes previous squeezes and next broadcasts,
  // combining them when possible.
  const auto processUnalignedOps = [&]() {
    // Count number of consecutive previous SQUEEZE ops
    while (prev_pos < prev_size && prev[prev_pos] == AxisOp::SQUEEZE) {
      pushOp(AxisOp::SQUEEZE);
      prev_pos++;
    }

    // Count number of consecutive next BROADCAST ops
    while (next_pos < next_size && next[next_pos] == AxisOp::BROADCAST) {
      pushOp(AxisOp::BROADCAST);
      next_pos++;
    }
  };

  // Process unaligned ops at the beginning of each op list
  processUnalignedOps();

  // main loop
  while (prev_pos < prev_size && next_pos < next_size) {
    // Now we have prev[prev_pos] != SQUEEZE and next[next_pos] != BROADCAST,
    // which means prev[prev_pos] provides the next op with its input. So here
    // we are actually composing these aligned ops.

    if (prev[prev_pos] == AxisOp::PRESERVE) {
      pushOp(next[next_pos]);
    } else if (next[next_pos] == AxisOp::PRESERVE) {
      // NOTE: else here implies prev[prev_pos] == AxisOp::BROADCAST
      pushOp(prev[prev_pos]);
    } else {
      // Otherwise this is a "broadcast then squeeze" pattern, which means this
      // intermediate axis did not exist in the input and does not exist in the
      // output, so skip the op altogether
      NVF_ERROR(
          next[next_pos] == AxisOp::SQUEEZE &&
          prev[prev_pos] == AxisOp::BROADCAST);
    }

    // Move to next position and process unaligned ops until we reach the end of
    // the lists or another aligned op
    prev_pos++;
    next_pos++;
    processUnalignedOps();
  }

  // If we have not exhausted prev or next, it means that there are more
  // intermediate axes that have not yet been processed, which should not
  // happen.
  NVF_ERROR(
      prev_pos == prev_size && next_pos == next_size,
      "Failed to align some ops");

  return ops;
}

TensorView* maybeDoReplacement(TensorView* orig) {
  Expr* second = orig->definition();
  if (!isReplaceableExpr(second)) {
    return orig;
  }
  Expr* first = second->input(0)->definition();
  if (!isReplaceableExpr(first)) {
    return orig;
  }

  AxisOps first_ops = exprToAxisOps(first);
  AxisOps second_ops = exprToAxisOps(second);
  AxisOps simplified_ops = composeOps(first_ops, second_ops);
  std::optional<AxisOp> simple_op_type_opt =
      getSimplifiedOpType(simplified_ops);
  if (!simple_op_type_opt.has_value()) {
    return orig;
  }
  TensorView* replacement = orig;
  if (simplified_ops == first_ops) {
    // The second op was simply a "Set" operation, so we just skip it
    replacement = first->output(0)->as<TensorView>();
  } else {
    TensorView* input_tv = first->input(0)->as<TensorView>();
    switch (simple_op_type_opt.value()) {
      case AxisOp::PRESERVE:
        // This is equivalent to a set Op
        replacement = input_tv;
        break;
      case AxisOp::SQUEEZE:
        replacement = squeeze(input_tv, nonPreservedDims(simplified_ops));
        break;
      case AxisOp::BROADCAST:
        replacement = broadcast(input_tv, nonPreservedDims(simplified_ops));
        break;
    }
  }
  NVF_ERROR(replacement != orig, "Expected non-trivial replacement");

  std::vector<IterDomain*> old_loop =
      TensorDomain::noReductions(orig->getLoopDomain());
  std::vector<IterDomain*> new_loop =
      TensorDomain::noReductions(replacement->getLoopDomain());
  NVF_ERROR(
      new_loop.size() == old_loop.size(),
      "Replacement ",
      replacement->toString(),
      " has different dimension than original ",
      orig->toString());
<<<<<<< HEAD
  bool resharded = false;
=======
  // Replacing `orig` with `replacement` can introduce resharding on the
  // consumer of `orig`, e.g., the `cast` in the following example.
  //
  // [bDID{1}, i0]: replacement
  //      |
  //      | squeeze
  //      v
  //     [i0]
  //      |
  //      | broadcast
  //      v
  //  [b{1}, i0]: orig
  //      |
  //      | cast
  //      v
  //  [b{1}, i0]
  //
  // Such resharding expressions won't be resolved by `insert_reshardings`
  // because `insert_reshardings` runs before `remove_bcast_squeeze`.
  // Therefore, if resharding is needed, instead of replacing `orig` with
  // `replacement`, we link them with a resharding `set`.
  bool needs_resharding = false;
>>>>>>> 9de157f4
  for (size_t i : c10::irange(old_loop.size())) {
    if (old_loop[i]->getParallelType() != new_loop[i]->getParallelType()) {
      NVF_ERROR(
          old_loop[i]->isDeviceDim() || new_loop[i]->isDeviceDim(),
          "Before scheduling, we expect the only parallelized ",
          "dimensions to be device dims");
<<<<<<< HEAD
      resharded = true;
=======
      needs_resharding = true;
>>>>>>> 9de157f4
      break;
    }
  }

<<<<<<< HEAD
  if (resharded) {
=======
  if (needs_resharding) {
>>>>>>> 9de157f4
    IrBuilder::create<LoadStoreOp>(LoadStoreOpType::Set, orig, replacement);
    return orig;
  } else {
    ir_utils::replaceValInAllExprInputsAndFusionOutputs(orig, replacement);
    return replacement;
  }
}

// Remove broadcast-squeeze and squeeze-broadcast patterns
void removeBcastSqueeze(Fusion* fusion) {
  // Iterate from outputs toward producers using a depth-first search for
  // replaceable patterns
  std::vector<TensorView*> stack;
  for (Val* outp : fusion->outputs()) {
    if (auto* tv = dynamic_cast<TensorView*>(outp)) {
      stack.push_back(tv);
    }
  }
  std::unordered_set<TensorView*> visited;
  while (!stack.empty()) {
    TensorView* tv = stack.back();
    stack.pop_back();
    if (visited.count(tv) > 0) {
      continue;
    }
    // avoid re-visiting producers when they have multiple uses
    visited.insert(tv);
    TensorView* maybe_replaced_tv = maybeDoReplacement(tv);
    if (maybe_replaced_tv != tv) {
      // If we made a replacement, process it before proceeding. For example, if
      // we have broadcast->broadcast->squeeze, we might combine the second
      // broadcast with the squeeze to form a new pattern of broadcast->squeeze,
      // which we then need to process next.
      stack.push_back(maybe_replaced_tv);
    } else if (tv->definition() != nullptr) {
      // Recurse to TensorView producers of tv
      const auto producers =
          ir_utils::filterByType<TensorView>(tv->definition()->inputs());
      stack.insert(stack.end(), producers.begin(), producers.end());
    }
  }
}

} // namespace

void RemoveBcastSqueeze::runPass(Fusion* fusion) {
  removeBcastSqueeze(fusion);
}

} // namespace nvfuser::preseg_passes<|MERGE_RESOLUTION|>--- conflicted
+++ resolved
@@ -362,9 +362,6 @@
       replacement->toString(),
       " has different dimension than original ",
       orig->toString());
-<<<<<<< HEAD
-  bool resharded = false;
-=======
   // Replacing `orig` with `replacement` can introduce resharding on the
   // consumer of `orig`, e.g., the `cast` in the following example.
   //
@@ -387,27 +384,18 @@
   // Therefore, if resharding is needed, instead of replacing `orig` with
   // `replacement`, we link them with a resharding `set`.
   bool needs_resharding = false;
->>>>>>> 9de157f4
   for (size_t i : c10::irange(old_loop.size())) {
     if (old_loop[i]->getParallelType() != new_loop[i]->getParallelType()) {
       NVF_ERROR(
           old_loop[i]->isDeviceDim() || new_loop[i]->isDeviceDim(),
           "Before scheduling, we expect the only parallelized ",
           "dimensions to be device dims");
-<<<<<<< HEAD
-      resharded = true;
-=======
       needs_resharding = true;
->>>>>>> 9de157f4
       break;
     }
   }
 
-<<<<<<< HEAD
-  if (resharded) {
-=======
   if (needs_resharding) {
->>>>>>> 9de157f4
     IrBuilder::create<LoadStoreOp>(LoadStoreOpType::Set, orig, replacement);
     return orig;
   } else {
