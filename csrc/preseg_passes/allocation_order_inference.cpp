// clang-format off
/*
 * SPDX-FileCopyrightText: Copyright (c) 2023-present NVIDIA CORPORATION & AFFILIATES.
 * All rights reserved.
 * SPDX-License-Identifier: BSD-3-Clause
 */
// clang-format on
#include <ir/all_nodes.h>
#include <ir/utils.h>
#include <iter_visitor.h>
#include <preseg_passes/allocation_order_inference.h>
#include <root_domain_map.h>

namespace nvfuser::preseg_passes {

namespace {

// performs permutation by `alloc_order` on `tv`'s rfactor_domain.
std::vector<IterDomain*> constructAllocationDomain(
    TensorView* tv,
    const AllocationOrder& alloc_order) {
  auto rfactor_dom = tv->getMaybeRFactorDomain();
  auto rank = rfactor_dom.size();

  std::vector<IterDomain*> allocation_domain(rank, nullptr);
  // specify allocation domain with dimension per allocation order.
  for (auto i : c10::irange(rank)) {
    allocation_domain[i] = rfactor_dom.at(alloc_order.at(i));
  }

  return allocation_domain;
}

class AllocationOrderInferencer : public IterVisitor {
 public:
  AllocationOrderInferencer(
      std::unordered_map<const TensorView*, AllocationOrder>& alloc_order_map)
      : alloc_order_map_(alloc_order_map) {}

 protected:
  using IterVisitor::handle;

  void handle(FullOp*) override;
  void handle(UnaryOp*) override;
  void handle(BroadcastOp*) override;
  void handle(BinaryOp*) override;
  void handle(TernaryOp*) override;
  void handle(PadOp*) override;
  void handle(ReductionOp*) override;
  // TODO: Add more propagation rules
  // void handle(LoadStoreOp*) override;
  // void handle(SqueezeOp*) override;
  // void handle(ExpandOp*) override;

 private:
  // mapping allocation domain from producer to consumer without reduction
  //
  // e.g.
  //   producer rfactor dom [r0', i0', i1', i2'] @ allocation order {0, 1, 3, 2}
  //    |       alloc dom [r0', i0', i2', i1']
  //    |
  //    Operation
  //    |
  //    v
  //   consumer rfactor dom [..., i0, ..., i1, ..., i2, ...]
  //
  // we construct allocation domain on producer, filtering out reduction, apply
  // root domain map from producer to consumer.
  //   [r0', i0', i2', i1'] -> [i0', i2', i1'] -> [i0, i2, i1]
  // so the function would return [i0, i2, i1]
  std::vector<IterDomain*> propagateAllocationDomain(
      TensorView* producer,
      TensorView* consumer) {
    // constructing alloc_domain for producer from its root domain, while
    // filtering out reduction because they won't appear in consumer's domain.
    std::vector<IterDomain*> alloc_domain = TensorDomain::noReductions(
        constructAllocationDomain(producer, alloc_order_map_.at(producer)));
    // creating producer to consumer root domain map
    std::unordered_map<IterDomain*, IterDomain*> p2c_map =
        PairwiseRootDomainMap(producer, consumer).mapProducerToConsumer();
    // map alloc_domain to consumer
    std::transform(
        alloc_domain.cbegin(),
        alloc_domain.cend(),
        alloc_domain.begin(),
        [&p2c_map](IterDomain* id) { return p2c_map.at(id); });
    return alloc_domain;
  }

  // propagate allocation order from producer to consumer. Returns true when
  // producer has a recorded allocation order, false otherwise. This function
  // assumes that all root domain in consumer can be mapped to producer.
  bool propagateAllocationOrder(
      TensorView* producer,
      TensorView* consumer,
      const std::vector<IterDomain*>& permutation_ref) {
    if (auto iter = alloc_order_map_.find(producer);
        iter != alloc_order_map_.end()) {
<<<<<<< HEAD
      if (iter->second.empty()) {
        alloc_order_map_[consumer] = {};
      }
=======
>>>>>>> b43743bf
      std::vector<IterDomain*> alloc_domain =
          propagateAllocationDomain(producer, consumer);
      // compute allocation order
      std::optional<AllocationOrder> permutation =
          ir_utils::computePermutation(permutation_ref, alloc_domain);

      NVF_ERROR(
          permutation.has_value(),
          "allocation order propagation from ",
          producer->toString(0),
          " to ",
          consumer->toString(0),
          " failed!");
      alloc_order_map_[consumer] = permutation.value();
      return true;
    }
    return false;
  }

  bool propagateAllocationOrder(TensorView* producer, TensorView* consumer) {
    return propagateAllocationOrder(
        producer, consumer, consumer->getMaybeRFactorDomain());
  }

  // Returns the candidate operand that dominates the allocation order.
  //
  // It scans through each candidate to find the first one that:
  //   1. is a TensorView
  //   2. has the highest number of non_broadcast IterDomain
  //
  // The function returns a nullptr when it encounters a TensorView that does
  // not have an entry in alloc_order_map_, since this means we failed to
  // propagate memory format for an entry, we do NOT want to aggressively insert
  // output memory format.
  //
  // The function is used to resolve allocation order propagation for operator
  // with multiple operands. The operand with the most number of
  // non-broadcast IterDomain will be dominating the output allocation order.
  // The motivation behind it to avoid breaking allocation order propagation
  // from operands produced by broadcast. e.g. When a binary operator could take
  // in a channels_last 4d tensor and an unsqueezed bias vector. We'll want to
  // propagate the channels_last allocation order to output.
  //
  // Pre-condition: `candidates` must be the input operands of the same Expr.
  TensorView* resolveAllocationOrder(const std::vector<Val*>& candidates);

  // alloc_order_map_ records the allocation order of each TensorView.
  // Since it only handles permutation from a rfactor domain to allocation
  // domain, it can be interpreted as:
  //
  // e.g. TV0 rfactor domain [i0, i1, i2]
  //            alloc domain [i0, i2, i1]
  //        allocation order   0,  2,  1
  std::unordered_map<const TensorView*, AllocationOrder>& alloc_order_map_;
};

TensorView* AllocationOrderInferencer::resolveAllocationOrder(
    const std::vector<Val*>& candidates) {
  TensorView* src = nullptr;
  size_t non_bc_high_water_mark = 0;

  // helper utils to count the number of non broadcast / non reduction
  // iterdomain
  auto countLoopIterDomains = [](const TensorView* tv) -> size_t {
    return std::count_if(
        tv->getMaybeRFactorDomain().begin(),
        tv->getMaybeRFactorDomain().end(),
        [&](auto ptr_id) {
          return !ptr_id->isBroadcast() && !ptr_id->isReduction();
        });
  };

  for (auto* val : candidates) {
    auto* tv = dynamic_cast<TensorView*>(val);
    // skip non TensorView entry
    if (tv == nullptr) {
      continue;
    }

    auto iter = alloc_order_map_.find(tv);
    // skip entry that doesn't have an allocation order
    if (iter == alloc_order_map_.end()) {
      return nullptr;
    }

    if (iter->second.empty()) {
      // skip if unspecified
      continue;

      if (src == nullptr) {
        src = tv;
      }
    }

    // check if current entry sets new record for num of non broadcast / non
    // reduction iterdomain
    if (size_t non_bc_count = countLoopIterDomains(tv);
        non_bc_count > non_bc_high_water_mark) {
      non_bc_high_water_mark = non_bc_count;
      src = tv;
    }
  }

  return src;
}

// FullOp set empty allocation order to output
void AllocationOrderInferencer::handle(FullOp* op) {
  auto* out = static_cast<TensorView*>(op->output(0));
  alloc_order_map_[out] = {};
}

// UnaryOp propagation forward allocation order from input to output
void AllocationOrderInferencer::handle(UnaryOp* op) {
  auto* out = dynamic_cast<TensorView*>(op->out());
  if (out == nullptr) {
    return;
  }
  auto* in = op->in()->as<TensorView>();
  propagateAllocationOrder(in, out);
}

// BroadcastOp propagation:
//   1. preserves all allocation order of input iterdomain;
//   2. stacks all added broadcast iter domain on outputs as outer dimensions in
//   their natural position
//
// e.g.
//   TV0 rfactor dom [i0', i1', i2'] @ allocation order {0, 2, 1}
//    |    alloc dom [i0', i2', i1']
//    |
//    |
//    BroadcastOp
//    |
//    v
//   TV1 rfactor dom [i0, b3, i1, i2, b4]
//
//   step 0:
//       scan through all iterdomain in output TV1's rfactor domain
//       insert all broadcast domain to alloc_domain[b3, b4];
//
//   step 1:
//       computing iterdomain mapping from input to output;
//       [i0', i2', i1'] -> [i0, i2, i1]
//
//   step 2:
//       follow allocation order on input, insert the mapped iter domain on
//       output to alloc_domain[b3, b4, i0, i2, i1];
//
//   step 3:
//       compute permutation from alloc_domain to TV1's rfactor domain;
//       so output TV1 will have allocation order {1, 4, 0, 3, 2}
void AllocationOrderInferencer::handle(BroadcastOp* op) {
  auto* out = dynamic_cast<TensorView*>(op->out());
  if (out == nullptr) {
    return;
  }
  auto* in = op->in()->as<TensorView>();

  auto iter = alloc_order_map_.find(in);
  // early return when there's no recorded allocation order for `in`
  if (iter == alloc_order_map_.end()) {
    return;
  }

  // propagate empty allocation order;
  if (iter->second.empty()) {
    alloc_order_map_[out] = {};
    return;
  }

  size_t out_rank = out->nDims();
  std::vector<IterDomain*> alloc_domain;
  alloc_domain.reserve(out_rank);

  // step 0: insert all broadcast iterdomain in output
  for (auto i : c10::irange(out_rank)) {
    if (op->isBroadcastDim(i)) {
      alloc_domain.push_back(out->getMaybeRFactorDomain()[i]);
    }
  }

  // step 1: computing iterdomain mapping from input to output
  std::vector<IterDomain*> mapped_alloc_dom =
      propagateAllocationDomain(in, out);

  // step 2: push each mapped iterdomain
  std::copy(
      mapped_alloc_dom.begin(),
      mapped_alloc_dom.end(),
      std::back_inserter(alloc_domain));

  // step 3: compute permutation
  std::optional<AllocationOrder> permutation =
      ir_utils::computePermutation(out->getMaybeRFactorDomain(), alloc_domain);

  NVF_ERROR(
      permutation.has_value(),
      "allocation order propagation on broadcast op failed to compute valid permutation");
  alloc_order_map_[out] = permutation.value();
}

void AllocationOrderInferencer::handle(BinaryOp* op) {
  auto* out = dynamic_cast<TensorView*>(op->out());
  if (out == nullptr) {
    return;
  }
  propagateAllocationOrder(resolveAllocationOrder(op->inputs()), out);
}

void AllocationOrderInferencer::handle(TernaryOp* op) {
  auto* out = dynamic_cast<TensorView*>(op->out());
  if (out == nullptr) {
    return;
  }
  propagateAllocationOrder(resolveAllocationOrder(op->inputs()), out);
}

void AllocationOrderInferencer::handle(PadOp* op) {
  auto* out = dynamic_cast<TensorView*>(op->out());
  auto* in = dynamic_cast<TensorView*>(op->in());
  // Note: `out` from pad has rfactor domain that cannot be mapped back to
  // `in`'s domain. Hence we use `out`'s root domain to match permutation.
  propagateAllocationOrder(in, out, out->getRootDomain());
}

void AllocationOrderInferencer::handle(ReductionOp* op) {
  auto* out = dynamic_cast<TensorView*>(op->out());
  auto* in = dynamic_cast<TensorView*>(op->in());
  propagateAllocationOrder(in, out);
}

} // namespace

// Note [ Allocation Order Propagation ]
//
// The propagation tries to propagate allocation order from inputs to the entire
// fusion:
//   1. Iterates through all inputs, looking for TensorView with allocation
//   domain that's a permutation of its corresponding rfactor domain and record
//   it as the allocation order of the tensor;
//   2. Traverse the fusion IR, propagate allocation order and record results in
//   alloc_order_map.
std::unordered_map<const TensorView*, AllocationOrder> inferenceAllocationOrder(
    Fusion* fusion) {
  std::unordered_map<const TensorView*, AllocationOrder> alloc_order_map;

  // Note: we only consider simple permutation of allocation domain to rfactor
  // domain.
  for (auto tv : ir_utils::filterByType<TensorView>(fusion->inputs())) {
    std::optional<AllocationOrder> permutation = ir_utils::computePermutation(
        TensorDomain::noReductions(tv->getMaybeRFactorDomain()),
        TensorDomain::noReductions(tv->getMaybeAllocationDomain()));
    if (permutation.has_value()) {
      alloc_order_map[tv] = permutation.value();
    }
  }

  // Initialize AllocationOrderInferencer with allocation order of input tensor
  // views
  AllocationOrderInferencer infer(alloc_order_map);
  infer.traverse(fusion);

  // return the propagated map
  return alloc_order_map;
}

void AllocationDomainPass::runPass(Fusion* fusion) {
  std::unordered_map<const TensorView*, AllocationOrder> stride_mapping =
      inferenceAllocationOrder(fusion);

  for (Val* out_val : fusion->outputs()) {
    auto* out_tv = dynamic_cast<TensorView*>(out_val);
    // skip:
    //   1. non-tensor output;
    //   2. tensor output with allocation specified, assuming everything is
    //   semantical
    //   3. tensor output that's aliasing (Does aliased src matter?)
    if (out_tv == nullptr || out_tv->hasAllocation() ||
        fusion->getOutputAlias(out_val).type != AllocationType::New) {
      continue;
    }

    auto mapped_entry = stride_mapping.find(out_tv);
    if (mapped_entry == stride_mapping.end() || mapped_entry->second.empty()) {
      continue;
    }

    out_tv->setAllocationDomain(
        constructAllocationDomain(out_tv, mapped_entry->second), true);
  }
}

} // namespace nvfuser::preseg_passes<|MERGE_RESOLUTION|>--- conflicted
+++ resolved
@@ -96,12 +96,9 @@
       const std::vector<IterDomain*>& permutation_ref) {
     if (auto iter = alloc_order_map_.find(producer);
         iter != alloc_order_map_.end()) {
-<<<<<<< HEAD
       if (iter->second.empty()) {
         alloc_order_map_[consumer] = {};
       }
-=======
->>>>>>> b43743bf
       std::vector<IterDomain*> alloc_domain =
           propagateAllocationDomain(producer, consumer);
       // compute allocation order
@@ -187,13 +184,15 @@
       return nullptr;
     }
 
+    // skip entry that has an allocation order
     if (iter->second.empty()) {
-      // skip if unspecified
-      continue;
-
+      // We still want to ensure that we propagate empty allocation order if there's no candidate with a non-empty allocation order
       if (src == nullptr) {
         src = tv;
       }
+
+      // skip if unspecified
+      continue;
     }
 
     // check if current entry sets new record for num of non broadcast / non
