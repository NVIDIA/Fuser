--- conflicted
+++ resolved
@@ -85,10 +85,7 @@
   void handle(BinaryOp*) override;
   void handle(TernaryOp*) override;
   void handle(PadOp*) override;
-<<<<<<< HEAD
   void handle(ReductionOp*) override;
-=======
->>>>>>> 95011511
   // TODO: Add more propagation rules
   // void handle(LoadStoreOp*) override;
   // void handle(SqueezeOp*) override;
@@ -106,11 +103,7 @@
     return false;
   }
 
-<<<<<<< HEAD
-  // returns the candidate that dominates the allocation order.
-=======
   // Returns the candidate operand that dominates the allocation order.
->>>>>>> 95011511
   //
   // It scans through each candidate to find the first one that:
   //   1. is a TensorView
@@ -118,21 +111,14 @@
   //   3. has the highest number of non_broadcast IterDomain
   //
   // The function is used to resolve allocation order propagation for operator
-<<<<<<< HEAD
-  // with multiple operands. The one operand with the most number of
-=======
   // with multiple operands. The operand with the most number of
->>>>>>> 95011511
   // non-broadcast IterDomain will be dominating the output allocation order.
   // The motivation behind it to avoid breaking allocation order propagation
   // from operands produced by broadcast. e.g. When a binary operator could take
   // in a channels_last 4d tensor and an unsqueezed bias vector. We'll want to
   // propagate the channels_last allocation order to output.
-<<<<<<< HEAD
-=======
   //
   // Pre-condition: `candidates` must be the input operands of the same Expr.
->>>>>>> 95011511
   TensorView* resolveAllocationOrder(const std::vector<Val*>& candidates);
 
   // alloc_order_map_ records the allocation order of each TensorView.
@@ -150,7 +136,6 @@
   TensorView* src = nullptr;
   size_t non_bc_high_water_mark = 0;
 
-<<<<<<< HEAD
   // helper utils to count the number of non broadcast / non reduction
   // iterdomain
   auto countLoopID = [](const TensorView* tv) -> size_t {
@@ -162,51 +147,24 @@
         });
   };
 
-  for (auto* val_ptr : candidates) {
-    auto* tv_ptr = dynamic_cast<TensorView*>(val_ptr);
-    // skip non TensorView entry
-    if (tv_ptr == nullptr) {
-=======
-  // helper utils to count the number of non broadcast iterdomain
-  auto countNonBroadcastID = [](const TensorView* tv) -> size_t {
-    return std::count_if(
-        tv->getMaybeRFactorDomain().begin(),
-        tv->getMaybeRFactorDomain().end(),
-        [&](auto ptr_id) { return !ptr_id->isBroadcast(); });
-  };
-
   for (auto* val : candidates) {
     auto* tv = dynamic_cast<TensorView*>(val);
     // skip non TensorView entry
     if (tv == nullptr) {
->>>>>>> 95011511
       continue;
     }
 
     // skip entry that doesn't have an allocation order
-<<<<<<< HEAD
-    if (alloc_order_map_.count(tv_ptr) == 0) {
+    if (alloc_order_map_.count(tv) == 0) {
       continue;
     }
 
     // check if current entry sets new record for num of non broadcast / non
     // reduction iterdomain
-    if (size_t non_bc_count = countLoopID(tv_ptr);
-        non_bc_count > non_bc_high_water_mark) {
-      non_bc_high_water_mark = non_bc_count;
-      src = tv_ptr;
-=======
-    if (alloc_order_map_.count(tv) == 0) {
-      continue;
-    }
-
-    // check if current entry sets new record for num of non broadcast
-    // iterdomain
-    if (size_t non_bc_count = countNonBroadcastID(tv);
+    if (size_t non_bc_count = countLoopID(tv);
         non_bc_count > non_bc_high_water_mark) {
       non_bc_high_water_mark = non_bc_count;
       src = tv;
->>>>>>> 95011511
     }
   }
 
@@ -304,7 +262,6 @@
   }
   propagateAllocationOrder(resolveAllocationOrder(op->inputs()), out);
 }
-<<<<<<< HEAD
 
 void AllocationOrderInferencer::handle(TernaryOp* op) {
   auto* out = dynamic_cast<TensorView*>(op->out());
@@ -321,18 +278,6 @@
 }
 
 void AllocationOrderInferencer::handle(ReductionOp* op) {
-=======
-
-void AllocationOrderInferencer::handle(TernaryOp* op) {
-  auto* out = dynamic_cast<TensorView*>(op->out());
-  if (out == nullptr) {
-    return;
-  }
-  propagateAllocationOrder(resolveAllocationOrder(op->inputs()), out);
-}
-
-void AllocationOrderInferencer::handle(PadOp* op) {
->>>>>>> 95011511
   auto* out = dynamic_cast<TensorView*>(op->out());
   auto* in = dynamic_cast<TensorView*>(op->in());
   propagateAllocationOrder(in, out);
