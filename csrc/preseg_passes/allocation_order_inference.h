// clang-format off
/*
 * SPDX-FileCopyrightText: Copyright (c) 2023-present NVIDIA CORPORATION & AFFILIATES.
 * All rights reserved.
 * SPDX-License-Identifier: BSD-3-Clause
 */
// clang-format on
#include <unordered_map>

#include <fusion.h>
#include <preseg_passes/optimization_pass.h>

namespace nvfuser::preseg_passes {

// allocation order is the permutation to apply on a tensor view's rfactor
// domain to its allocation domain.
//
// i.e. For a channels last 4d tensor, we mark it as (0, 2, 3, 1). This is
// trying to present it more consistently with how we construct it with c++ API.
//     std::vector<IterDomain*> tv0_nhwc = {
//         tv0->axis(0), tv0->axis(2), tv0->axis(3), tv0->axis(1)};
//     tv0->setAllocationDomain(tv0_nhwc, true);
using AllocationOrder = std::vector<int64_t>;

// Propagate allocation order from input to the entire fusion. It does NOT
// modify any fusion IR, but instead stores the propagated allocation order as
// an unordered_map from TensorView to permutation.
//
// See details in Note [ Allocation Order Propagation ]
std::unordered_map<const TensorView*, AllocationOrder> inferenceAllocationOrder(
    Fusion* fusion);

<<<<<<< HEAD
// Realize allocation order propagation on fusion inputs to optimize allocation domain of output tensor. This optimization pass currently only applies to fusion outputs, but not intermediate tensors.
class AllocationDomainPass : public OptimizationPass<AllocationDomainPass> {
  friend class OptimizationPass<AllocationDomainPass>;

 protected:
  static void runPass(Fusion* fusion);
};

} // namespace nvfuser
=======
} // namespace nvfuser::preseg_passes
>>>>>>> 5132db0b
<|MERGE_RESOLUTION|>--- conflicted
+++ resolved
@@ -30,7 +30,6 @@
 std::unordered_map<const TensorView*, AllocationOrder> inferenceAllocationOrder(
     Fusion* fusion);
 
-<<<<<<< HEAD
 // Realize allocation order propagation on fusion inputs to optimize allocation domain of output tensor. This optimization pass currently only applies to fusion outputs, but not intermediate tensors.
 class AllocationDomainPass : public OptimizationPass<AllocationDomainPass> {
   friend class OptimizationPass<AllocationDomainPass>;
@@ -39,7 +38,4 @@
   static void runPass(Fusion* fusion);
 };
 
-} // namespace nvfuser
-=======
-} // namespace nvfuser::preseg_passes
->>>>>>> 5132db0b
+} // namespace nvfuser::preseg_passes