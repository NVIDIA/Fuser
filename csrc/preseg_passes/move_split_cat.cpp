--- conflicted
+++ resolved
@@ -149,7 +149,6 @@
   return {pads, cat_axis};
 }
 
-<<<<<<< HEAD
 // If `exprs` are `SliceOp`s that form a split, returns the base tensor of the
 // split. Returns null otherwise.
 TensorView* exprsFormSplit(
@@ -231,33 +230,9 @@
   return split_in;
 }
 
-// Finds the canceling split of `cat` and returns the input TensorView of the
-// split. A split (implemented as multiple `slice`s) and a cat cancel when they
-// work on the same dimension. For example, when
-//
-//   s0 = in[:, :5]
-//   s1 = in[:, 5:]
-//   out = cat([s0, s1], dim=-1)
-//
-// findCancelingSplit(out) returns `in`.
-//
-// `cat` doesn't have to immediately follow the split. For example, when
-//
-//   s0 = in[:, :5]
-//   s1 = in[:, 5:]
-//   t0 = permute(s0)
-//   t1 = permute(s1)
-//   out = cat([t0, t1], dim=0)
-//
-// In addition to returning `in`, findCancelingSplit(out) puts `t0`'s defining
-// `permute` into `use_def_chain` so the caller can reconstruct `out` by
-// replaying `use_def_chain` (in reverse order) on `in`.
-TensorView* findCancelingSplit(CatOp* cat, std::vector<Expr*>& use_def_chain) {
-=======
 TensorView* CancelSplitCat::findCancelingSplit(
     CatOp* cat,
     std::vector<Expr*>& use_def_chain) {
->>>>>>> 299074a6
   NVF_CHECK(!cat->inputs().empty(), "`cat` has zero inputs: ", cat);
 
   auto [pads, cat_axis] = getCatInputsAndAxis(cat);
