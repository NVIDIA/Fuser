--- conflicted
+++ resolved
@@ -134,7 +134,6 @@
   }
 }
 
-<<<<<<< HEAD
 void canonicalizeLoopDomain(TensorView* tv) {
   LinkedHashMap<IterDomain*, std::monostate> loop;
   for (IterDomain* id : tv->getLoopDomain()) {
@@ -169,7 +168,8 @@
 
   auto keys_view = std::views::keys(loop);
   tv->setLoopDomain({keys_view.begin(), keys_view.end()});
-=======
+}
+
 void decomposeRowParallelLinearWithBias(Fusion* fusion) {
   for (Expr* e : fusion->exprs()) {
     auto* linear_op = dynamic_cast<LinearOp*>(e);
@@ -211,7 +211,6 @@
         out->domain(), new_out->domain(), /*ignore_reductions=*/true);
     ir_utils::replaceValInAllExprInputsAndFusionOutputs(out, new_out);
   }
->>>>>>> 80e848cf
 }
 
 // If a TensorView has a reduction dimension that's DID-split, we R-factor the
