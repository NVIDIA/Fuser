// clang-format off
/*
 * SPDX-FileCopyrightText: Copyright (c) 2024-present NVIDIA CORPORATION & AFFILIATES.
 * All rights reserved.
 * SPDX-License-Identifier: BSD-3-Clause
 */
// clang-format on
#include <preseg_passes/insert_reshardings.h>

#include <device_lower/utils.h>
#include <fusion.h>
#include <ir/base_nodes.h>
#include <ir/interface_nodes.h>
#include <ir/utils.h>
#include <multidevice/lower_communication.h>
#include <multidevice/utils.h>
#include <ops/alias.h>

namespace nvfuser::preseg_passes {
namespace {
// TODO: We can either reshard the inputs of a resharding expression or
// the outputs. Currently, we reshard the outputs when there is only one
// input, otherwise we reshard the inputs. This heuristic should be smarter
// and attempt to minimize communication.
// We do no support resharding multi-output expressions. Fusions may contain
// multi-output expressions if they don't require resharding.
bool shouldReshardAfter(Expr* expr) {
  return expr->inputs().size() == 1 && expr->outputs().size() == 1;
}

void insertReshardingsBefore(Fusion* fusion) {
  // Remove this after we refactor this as a pre-segmenter pass.
  FusionGuard fg(fusion);
  for (auto expr : fusion->exprs()) {
    if (isLowerableToCommunication(expr) || shouldReshardAfter(expr)) {
      continue;
    }

<<<<<<< HEAD
    // Verify that multi-op expression requires no resharding.
=======
    // Verify that multi-output expression requires no resharding.
>>>>>>> eda52d39
    if (expr->outputs().size() > 1) {
      for (auto output : ir_utils::filterByType<TensorView>(expr->outputs())) {
        for (auto input : ir_utils::filterByType<TensorView>(expr->inputs())) {
          NVF_CHECK(
              !haveDifferentShardings(input, output),
              "Cannot handle resharding a multi-output expression ",
              expr->toString());
        }
      }
      continue;
    }

    auto output = expr->outputs().at(0)->as<TensorView>();
    std::unordered_set<TensorView*> inputs;
    for (auto input : ir_utils::filterByType<TensorView>(expr->inputs())) {
      if (haveDifferentShardings(input, output)) {
        inputs.insert(input);
      }
    }

    // Reshard each input of expr to match output if necessary
    std::vector<TensorView*> new_inputs;
    for (auto input : inputs) {
      // TODO: reuse cacheAfter?
      // TODO: here we should add a mechanism to potentially reuse the
      // inserted resharding accross all the consumer of the resharded tensor.
      // This way we could avoid wasteful resharding set insertion.
      TensorView* new_input = set(input);
      new_inputs.push_back(new_input);
      expr = ir_utils::replaceValInExprInputs(expr, input, new_input);
    }
    shardAllLike(output, new_inputs);
  }
}

void insertReshardingsAfter(Fusion* fusion) {
  // Remove this after we refactor this as a pre-segmenter pass.
  FusionGuard fg(fusion);
  // Iterate backwards over fusion expressions. Reshard after will
  // replace expressions that occur downstream from the current expression.
  // This will ensure we don't process an expression that has been deleted.
  auto exprs = fusion->exprs();
  for (auto it = std::rbegin(exprs); it != std::rend(exprs); it++) {
    Expr* expr = *it;
    if (isLowerableToCommunication(expr) || !shouldReshardAfter(expr)) {
      continue;
    }

    auto output = expr->outputs().at(0)->as<TensorView>();
    std::unordered_set<TensorView*> inputs;
    for (auto input : ir_utils::filterByType<TensorView>(expr->inputs())) {
      if (haveDifferentShardings(input, output)) {
        inputs.insert(input);
      }
    }

    // Insert resharding set after the expr and update
    // output of expr to match input's sharding.
    // input [expr] output [set] new_output
    if (!inputs.empty()) {
      TensorView* input = *inputs.begin();
      TensorView* new_output = set(output);
      ir_utils::replaceValInAllExprInputsAndFusionOutputs(output, new_output);
      // Update shardings new_output takes output's sharding,
      // output takes input's sharding
      shardAllLike(output, {new_output});
      shardAllLike(input, {output});
    }
  }
}
} // namespace

void InsertReshardingsPass::runPass(Fusion* fusion) {
  // shouldReshardAfter selects whether insertReshardingsAfter or
  // insertReshardingsBefore is used.
  insertReshardingsAfter(fusion);
  insertReshardingsBefore(fusion);
}

} // namespace nvfuser::preseg_passes<|MERGE_RESOLUTION|>--- conflicted
+++ resolved
@@ -36,11 +36,7 @@
       continue;
     }
 
-<<<<<<< HEAD
-    // Verify that multi-op expression requires no resharding.
-=======
     // Verify that multi-output expression requires no resharding.
->>>>>>> eda52d39
     if (expr->outputs().size() > 1) {
       for (auto output : ir_utils::filterByType<TensorView>(expr->outputs())) {
         for (auto input : ir_utils::filterByType<TensorView>(expr->inputs())) {
