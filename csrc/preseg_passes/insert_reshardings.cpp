--- conflicted
+++ resolved
@@ -9,10 +9,6 @@
 
 #include <device_lower/utils.h>
 #include <fusion.h>
-<<<<<<< HEAD
-#include <host_ir/lower.h>
-=======
->>>>>>> 20e714ea
 #include <host_ir/lower_to_communication.h>
 #include <ir/base_nodes.h>
 #include <ir/interface_nodes.h>
@@ -402,15 +398,7 @@
   // Validate
   for (Expr* e : fusion->exprs()) {
     if (isResharding(e)) {
-<<<<<<< HEAD
       getCommunicationInfo(e);
-=======
-      NVF_ERROR(
-          getCommunicationInfo(e).has_value(),
-          "After decomposition, any resharding expression is expected to be a "
-          "lowerable communication: ",
-          e);
->>>>>>> 20e714ea
     }
   }
 }
