// clang-format off
/*
 * SPDX-FileCopyrightText: Copyright (c) 2024-present NVIDIA CORPORATION & AFFILIATES.
 * All rights reserved.
 * SPDX-License-Identifier: BSD-3-Clause
 */
// clang-format on
#include <preseg_passes/insert_reshardings.h>

#include <device_lower/utils.h>
#include <fusion.h>
#include <host_ir/lower.h>
#include <ir/base_nodes.h>
#include <ir/interface_nodes.h>
#include <ir/iostream.h>
#include <ir/utils.h>
#include <linked_hash_map.h>
#include <multidevice/utils.h>
#include <ops/alias.h>
#include <ops/arith.h>
#include <ops/composite.h>
#include <ops/utils.h>
#include <transform_replay.h>

namespace nvfuser::preseg_passes {
namespace {
// TODO: We can either reshard the inputs of a resharding expression or
// the outputs. Currently, we reshard the outputs when there is only one
// input, otherwise we reshard the inputs. This heuristic should be smarter
// and attempt to minimize communication.
// We do no support resharding multi-output expressions. Fusions may contain
// multi-output expressions if they don't require resharding.
bool shouldReshardAfter(Expr* expr) {
  return expr->inputs().size() == 1 && expr->outputs().size() == 1;
}

void insertReshardingSetsBefore(Fusion* fusion) {
  // Remove this after we refactor this as a pre-segmenter pass.
  FusionGuard fg(fusion);
  for (Expr* expr : fusion->exprs()) {
    if (HostIrLower::canLower(expr, /*ignore_inner_resharding=*/true) ||
        shouldReshardAfter(expr)) {
      continue;
    }

    // Verify that multi-output expression requires no resharding.
    if (expr->outputs().size() > 1) {
      NVF_CHECK(
          !isResharding(expr),
          "Cannot handle resharding a multi-output expression: ",
          expr);
      continue;
    }

    if (!expr->output(0)->isA<TensorView>()) {
      continue;
    }
    auto output = expr->output(0)->as<TensorView>();

    std::unordered_set<TensorView*> inputs;
    for (auto input : ir_utils::filterByType<TensorView>(expr->inputs())) {
      if (haveDifferentShardings(input, output)) {
        inputs.insert(input);
      }
    }

    // Reshard each input of expr to match output if necessary
    std::vector<TensorView*> new_inputs;
    for (auto input : inputs) {
      // TODO: reuse cacheAfter?
      // TODO: here we should add a mechanism to potentially reuse the
      // inserted resharding accross all the consumer of the resharded tensor.
      // This way we could avoid wasteful resharding set insertion.
      TensorView* new_input = set(input);
      new_inputs.push_back(new_input);
      expr = ir_utils::replaceValInExprInputs(expr, input, new_input);
    }

    shardAllLike(output, new_inputs, allParallelTypes());
  }
}

void insertReshardingSetsAfter(Fusion* fusion) {
  // Remove this after we refactor this as a pre-segmenter pass.
  FusionGuard fg(fusion);
  // Iterate backwards over fusion expressions. Reshard after will
  // replace expressions that occur downstream from the current expression.
  // This will ensure we don't process an expression that has been deleted.
  auto exprs = fusion->exprs();
  for (auto it = std::rbegin(exprs); it != std::rend(exprs); it++) {
    Expr* expr = *it;
    if (HostIrLower::canLower(expr, /*ignore_inner_resharding=*/true) ||
        !shouldReshardAfter(expr)) {
      continue;
    }

    if (!expr->output(0)->isA<TensorView>()) {
      continue;
    }
    auto output = expr->output(0)->as<TensorView>();

    std::unordered_set<TensorView*> inputs;
    for (auto input : ir_utils::filterByType<TensorView>(expr->inputs())) {
      if (haveDifferentShardings(input, output)) {
        inputs.insert(input);
      }
    }

    // Insert resharding set after the expr and update
    // output of expr to match input's sharding.
    // input [expr] output [set] new_output
    if (!inputs.empty()) {
      TensorView* input = *inputs.begin();
      TensorView* new_output = set(output);
      ir_utils::replaceValInAllExprInputsAndFusionOutputs(output, new_output);
      // Update shardings new_output takes output's sharding,
      // output takes input's sharding
      shardAllLike(output, {new_output}, deviceAndStreamParallelTypes());

      // Consider a reshard case:
      //
      //   input [DIDx(i0), i1] -> op -> output [i0, DIDx(i1)]
      //
      // This is decomposed into:
      //
      //   input [DIDx(i0), i1] -> op -> output [DIDx(i0), i1] -> set ->
      //   new_output [i0, DIDx(i1)]
      //
      // ParallelType::Serial is required here so the output is sharded as
      // [DIDx(i0), i1] instead of [DIDx(i0), DIDx(i1)] when sharding using
      // input as the reference.
      shardAllLike(input, {output}, allParallelTypes());
    }
  }
}

<<<<<<< HEAD
=======
// Canonicalizes tv's loop domain for simplicity and working around schedulers'
// limitations. Many schedulers panic when seeing the input fusion segment
// contains non-DID loop splits. For example, an rFactor tensor may look like
// the following:
//
//                            r{k}
//                            /  \.
// [i{m}         i{n}    iDIDx{d}  r{k/d}]
//               /  \.
//            i{d} i{n/d}
//
// The split of i{n} is unnecessary because i{d} and i{n/d} are both
// ParallelType::Serial. This function replaces the two with i{n} in the loop
// domain.
>>>>>>> 21864b03
void canonicalizeLoopDomain(TensorView* tv) {
  LinkedHashMap<IterDomain*, std::monostate> loop;
  for (IterDomain* id : tv->getLoopDomain()) {
    loop.pushBack(id, std::monostate());
  }

  for (Expr* transform :
       DependencyCheck::getAllExprsBetween(
           {tv->getLogicalDomain().begin(), tv->getLogicalDomain().end()},
           {tv->getLoopDomain().begin(), tv->getLoopDomain().end()}) |
           std::views::reverse) {
    auto* split = dynamic_cast<Split*>(transform);
<<<<<<< HEAD
    if (split == nullptr) {
      continue;
    }
=======
    NVF_ERROR(
        split != nullptr,
        "Only splits are expected so far, but found: ",
        transform);
>>>>>>> 21864b03

    if (split->outer()->isParallelized() || split->inner()->isParallelized()) {
      continue;
    }

    if (!loop.contains(split->outer()) || !loop.contains(split->inner())) {
      continue;
    }

    loop.erase(split->outer());
    const auto inner_i = loop.erase(split->inner()).second;
    // `inner_i` is picked arbitrarily as the insertion point. Given `in`,
    // `outer` and `inner` are all serial, `in`'s position in the loop domain
    // doesn't matter.
    loop.insert(inner_i, split->in(), std::monostate());
  }

<<<<<<< HEAD
  auto keys_view = std::views::keys(loop);
  tv->setLoopDomain({keys_view.begin(), keys_view.end()});
=======
  auto new_loop = std::views::keys(loop);
  tv->setLoopDomain({new_loop.begin(), new_loop.end()});
>>>>>>> 21864b03
}

void decomposeRowParallelLinearWithBias(Fusion* fusion) {
  for (Expr* e : fusion->exprs()) {
    auto* linear_op = dynamic_cast<LinearOp*>(e);
    if (linear_op == nullptr) {
      continue;
    }

    if (!linear_op->hasBias()) {
      continue;
    }

    TensorView* out = linear_op->out();
    if (std::none_of(
            out->getLoopDomain().begin(),
            out->getLoopDomain().end(),
            [](IterDomain* id) {
              return id->isReduction() && id->isParallelized();
            })) {
      continue;
    }

    auto* without_bias = linear(linear_op->inA(), linear_op->inB());
    TransformReplay::selfReplay(out->domain(), without_bias->domain());

    TensorView* broadcasted_bias = [&]() {
      const int64_t rank_after_broadcast = std::ssize(
          TensorDomain::noReductions(without_bias->getLogicalDomain()));
      NVF_ERROR(
          rank_after_broadcast > 0,
          "without_bias is expected to be at least 1D: ",
          without_bias);
      std::vector<bool> is_broadcast_dim(rank_after_broadcast, true);
      is_broadcast_dim.back() = false;
      return broadcast(linear_op->bias(), is_broadcast_dim);
    }();

    TensorView* new_out = add(without_bias, broadcasted_bias);
    TransformReplay::selfReplay(
        out->domain(), new_out->domain(), /*ignore_reductions=*/true);
    ir_utils::replaceValInAllExprInputsAndFusionOutputs(out, new_out);
  }
}

// If a TensorView has a reduction dimension that's DID-split, we R-factor the
// TensorView into a local reduction followed by an allreduce.
//
// For example,
//
//   [i{m} i{k}]               [i{n} i{k}]
//         /   \                     /   \.
//     iDID{d} i{k/d}           iDID{d}  i{k/d}
//                    |
//                    | linear
//                    v
//               [i{m} i{n} r{k}]
//                         /   \.
//                    rDID{d}  r{k/d}
//
// is decomposed into
//
//                    |
//                    | linear (local)
//                    v
//                          r{k}
//                         /   \.
//          [i{m} i{n} iDID{d}  r{k/d}
//                    |
//                    | reduce (allreduce)
//                    v
//             [i{m} i{n} rDID{d}]
//
void rFactorLoopSplits(Fusion* fusion) {
  for (TensorView* tv : fusion->allTvs()) {
    std::vector<int64_t> rfactor_axes;
    rfactor_axes.reserve(tv->nDims());

    std::unordered_set<ParallelType> reduced_parallel_types;

    for (auto&& [i, loop_id] : enumerate(tv->getLoopDomain())) {
      if (!loop_id->isReduction()) {
        // rFactor only applies to reduction dimensions.
        continue;
      }

      if (std::count(
              tv->getLogicalDomain().begin(),
              tv->getLogicalDomain().end(),
              loop_id) > 0) {
        // No need to rFactor if loop_id is in the logical domain.
        continue;
      }

      const ParallelType parallel_type = loop_id->getParallelType();
      if (parallel_type == ParallelType::Serial) {
        // rFactor non-parallelized IDs so they get reduced locally.
        rfactor_axes.push_back(i);
      } else {
        reduced_parallel_types.insert(parallel_type);
      }
    }

    if (!rfactor_axes.empty()) {
      TensorView* local = tv->rFactor(rfactor_axes);
      // Before rFactor:
      //
      // [i{m}         i{n}         r{k}]
      //               /  \         /   \.
      //         iDIDx{d} i{n/d} rDIDx{d}  r{k/d}
      //
      // After rFactor:
      //
      //                            r{k}
      //                            /  \.
      // [i{m}         i{n}    iDIDx{d}  r{k/d}]
      //               /  \.
      //         iDIDx{d} i{n/d}
      //
      //                 |
      //                 | reduce
      //                 v
      //
      // [i{m}         i{n}    rDIDx{d}]
      //               /  \.
      //         iDIDx{d} i{n/d}
      //
      // The TensorView returned by rFactor has two iDIDx, which is disallowed.
      // The following code unparallelizes the first iDIDx{d}.
      for (IterDomain* loop_id : local->getLoopDomain()) {
        if (!loop_id->isRFactorProduct() &&
            reduced_parallel_types.count(loop_id->getParallelType())) {
          loop_id->parallelize(ParallelType::Serial);
        }
      }

      canonicalizeLoopDomain(local);
    }
  }
}

} // namespace

void InsertReshardingsPass::runPass(Fusion* fusion) {
  decomposeRowParallelLinearWithBias(fusion);

  rFactorLoopSplits(fusion);

  // shouldReshardAfter selects whether insertReshardingSetsAfter or
  // insertReshardingSetsBefore is used.
  insertReshardingSetsAfter(fusion);
  insertReshardingSetsBefore(fusion);
}

} // namespace nvfuser::preseg_passes<|MERGE_RESOLUTION|>--- conflicted
+++ resolved
@@ -134,8 +134,6 @@
   }
 }
 
-<<<<<<< HEAD
-=======
 // Canonicalizes tv's loop domain for simplicity and working around schedulers'
 // limitations. Many schedulers panic when seeing the input fusion segment
 // contains non-DID loop splits. For example, an rFactor tensor may look like
@@ -150,7 +148,6 @@
 // The split of i{n} is unnecessary because i{d} and i{n/d} are both
 // ParallelType::Serial. This function replaces the two with i{n} in the loop
 // domain.
->>>>>>> 21864b03
 void canonicalizeLoopDomain(TensorView* tv) {
   LinkedHashMap<IterDomain*, std::monostate> loop;
   for (IterDomain* id : tv->getLoopDomain()) {
@@ -163,16 +160,10 @@
            {tv->getLoopDomain().begin(), tv->getLoopDomain().end()}) |
            std::views::reverse) {
     auto* split = dynamic_cast<Split*>(transform);
-<<<<<<< HEAD
-    if (split == nullptr) {
-      continue;
-    }
-=======
     NVF_ERROR(
         split != nullptr,
         "Only splits are expected so far, but found: ",
         transform);
->>>>>>> 21864b03
 
     if (split->outer()->isParallelized() || split->inner()->isParallelized()) {
       continue;
@@ -190,13 +181,8 @@
     loop.insert(inner_i, split->in(), std::monostate());
   }
 
-<<<<<<< HEAD
-  auto keys_view = std::views::keys(loop);
-  tv->setLoopDomain({keys_view.begin(), keys_view.end()});
-=======
   auto new_loop = std::views::keys(loop);
   tv->setLoopDomain({new_loop.begin(), new_loop.end()});
->>>>>>> 21864b03
 }
 
 void decomposeRowParallelLinearWithBias(Fusion* fusion) {
