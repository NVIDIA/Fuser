--- conflicted
+++ resolved
@@ -547,13 +547,9 @@
       replacement_map[cat->output(0)] = res;
     }
   }
-<<<<<<< HEAD
-  ir_utils::replaceValue(fusion, replacement_map, /*replace_output=*/true);
-=======
   // defer the update to after the for loop on a generator to avoid deleting
   // nodes in the replacement
-  ir_utils::replaceValue(fusion, replacement_map);
->>>>>>> 86312929
+  ir_utils::replaceValue(fusion, replacement_map, /*replace_output=*/true);
 }
 
 } // namespace
