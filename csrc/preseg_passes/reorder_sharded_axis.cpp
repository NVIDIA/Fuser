// clang-format off
/*
 * SPDX-FileCopyrightText: Copyright (c) 2024-present NVIDIA CORPORATION & AFFILIATES.
 * All rights reserved.
 * SPDX-License-Identifier: BSD-3-Clause
 */
// clang-format on
#include <preseg_passes/reorder_sharded_axis.h>

#include <fusion.h>
<<<<<<< HEAD
=======
#include <host_ir/lower_to_communication.h>
#include <ir/allocation_utils.h>
>>>>>>> ce2f0779
#include <ir/base_nodes.h>
#include <ir/interface_nodes.h>
#include <ir/utils.h>
#include <multidevice/utils.h>
#include <ops/alias.h>
#include <scheduler/utils.h>

namespace nvfuser::preseg_passes {

namespace {

// Returns the position of an IterDomain in given domain.
int64_t posInDomain(
    const std::vector<IterDomain*>& domain,
    const IterDomain* id) {
  auto pos = std::find(domain.begin(), domain.end(), id);
  NVF_ERROR(
      pos != domain.end(),
      "Expected id ",
      id->toString(),
      " in domain ",
      domain);
  return std::distance(domain.begin(), pos);
}

// Propagates the DID transformations of ref to tv and parallelizes tv like ref.
void transformAndParallelizeLike(TensorView* ref, TensorView* tv) {
  auto old2new = reorderDIDToFront(ref);
  propagateDIDTransform(
      ref, {tv}, /*did_pos=*/old2new.size(), PropagateDirection::kForward);
  shardAllLike(ref, {tv}, {kParallelTypeDIDs.begin(), kParallelTypeDIDs.end()});
}

bool isReduceOrAllreduce(CommunicationInfo communication_info) {
  return communication_info.type == CommunicationType::Reduce ||
      communication_info.type == CommunicationType::Allreduce;
}

void makeCommunicationLayoutCompliant(
    Expr* expr,
    CommunicationInfo communication_info) {
  auto* input = expr->inputs().at(0)->as<TensorView>();
  auto* output = expr->outputs().at(0)->as<TensorView>();

  IterDomain* p_sharded_id = communication_info.p_sharded_id;
  IterDomain* c_sharded_id = communication_info.c_sharded_id;

  // Copy input if:
  // 1. Input is not contiguous.
  // 2. Input is not allocation compliant and is not a reduce/allreduce.
  if (isTvContiguous(input) &&
      (isReduceOrAllreduce(communication_info) ||
       isAllocationOrderCompliant(input, p_sharded_id))) {
    // If the input is already in the required memory layout,
    // set its allocation explicitly to avoid changes by other passes.
    input->setAllocationDomain(input->getMaybeAllocationDomain(), true);
  } else {
    // Copy input into required memory layout.
    // Note: If input is not a fusion input, we should ideally be able to
    // specify allocation domain of input instead. However, some schedulers
    // (e.g. reduction) may not support this, so creating a copy here.
    // This cannot always be done, for example, when this input is
    // noncontiguous.

    TensorView* input_copy = set(input);

    // Find index of p_sharded_id in input_copy's logical domain.
    // Reduction axis in input can change the position of p_sharded_id in
    // input_copy's logical domain.
    // This reordering is not needed for reduce/allreduce.
    std::unordered_map<int64_t, int64_t> reorder_map;
    if (!isReduceOrAllreduce(communication_info)) {
      auto p2c =
          PairwiseLogicalDomainMap(input, input_copy).mapProducerToConsumer();

      IterDomain* input_copy_sharded_id = p2c.at(p_sharded_id);
      int64_t input_copy_sharded_idx = posInDomain(
          input_copy->getMaybeAllocationDomain(), input_copy_sharded_id);
      reorder_map[input_copy_sharded_idx] = 0;
    }

    input_copy->setAllocationDomain(
        TensorDomain::orderedAs(
            input_copy->getMaybeAllocationDomain(), reorder_map),
        true);

    // New communication expression.
    // We do not create a new output tensorview for the communication.
    // Instead, we replace the input of the communication with the input_copy
    // in the communication expression. This preserves the sharding annotations
    // of the original communication output.
    if (expr->isA<LoadStoreOp>()) {
      IrBuilder::create<LoadStoreOp>(LoadStoreOpType::Set, output, input_copy);
    } else {
      IrBuilder::create<ReductionOp>(
          expr->as<ReductionOp>()->getReductionOpType(),
          expr->as<ReductionOp>()->init(),
          output,
          input_copy);
    }
    transformAndParallelizeLike(input, input_copy);
  }

  // For reduce/allreduce, c_sharded_id is reduction axis and considered
  // compliant.
  if (isAllocationOrderCompliant(output, c_sharded_id)) {
    // If the output is already in the required memory layout,
    // set its allocation explicitly to avoid changes by other passes.
    output->setAllocationDomain(output->getMaybeAllocationDomain(), true);
  } else {
    std::optional<Layout> output_layout = canonicalizeLayout(output);

    NVF_ERROR(
        output_layout.has_value(),
        "Cannot canonicalize layout for ",
        output->domain()->toString(0, false));
    int64_t output_sharded_idx =
        posInDomain((*output_layout).allocation_domain, c_sharded_id);

    // If the output has allocation domain,
    // create a copy of the output to revert the allocation domain.
    if (output->hasAllocation()) {
      TensorView* output_copy = set(output);

      auto p2c_map =
          PairwiseLogicalDomainMap(output, output_copy).mapProducerToConsumer();
      std::vector<IterDomain*> output_copy_allocation_domain;

      for (IterDomain* output_id :
           TensorDomain::noReductions((*output_layout).allocation_domain)) {
        IterDomain* output_copy_id = p2c_map.at(output_id);
        output_copy_allocation_domain.push_back(output_copy_id);
      }

      output_copy->setAllocationDomain(output_copy_allocation_domain, true);
      ir_utils::replaceValInAllExprInputsAndFusionOutputs(output, output_copy);
      transformAndParallelizeLike(output, output_copy);
    }

    output->setAllocationDomain(
        TensorDomain::orderedAs(
            (*output_layout).allocation_domain, {{output_sharded_idx, 0}}),
        true);
  }
}

} // namespace

void ReorderShardedAxisPass::runPass(Fusion* fusion) {
  FusionGuard fg(fusion);

  const std::vector<Expr*>& exprs = fusion->exprs();

  for (auto it = std::rbegin(exprs); it != std::rend(exprs); it++) {
    Expr* expr = *it;
<<<<<<< HEAD
=======

>>>>>>> ce2f0779
    if (!isResharding(expr)) {
      continue;
    }

    NVF_ERROR(
        (expr->isA<LoadStoreOp>() &&
         (expr->as<LoadStoreOp>()->opType() == LoadStoreOpType::Set)) ||
            expr->isA<ReductionOp>(),
        "Expected the resharding expression to be LoadStoreOp::Set or "
        "ReductionOp, got ",
        expr->toString());

    if (isCommunicationLayoutCompliant(expr)) {
      // Set the allocation domain explicitly to avoid changes by other passes.
      // No reordering / copying is needed.
      auto* input = expr->inputs().at(0)->as<TensorView>();
      auto* output = expr->outputs().at(0)->as<TensorView>();
      input->setAllocationDomain(input->getMaybeAllocationDomain(), true);
      output->setAllocationDomain(output->getMaybeAllocationDomain(), true);
      continue;
    }

    auto communication_info = getCommunicationInfo(expr);
    NVF_ERROR(
        communication_info.has_value(),
        "Communication info not found for ",
        expr->toString());

    makeCommunicationLayoutCompliant(expr, *communication_info);
  }

  if (isDebugDumpEnabled(DebugDumpOption::PreSegmenterLogging)) {
    debug() << std::endl
            << "Fusion Transforms after " << name() << ":" << std::endl;
    fusion->printTransforms();
  }
}

} // namespace nvfuser::preseg_passes<|MERGE_RESOLUTION|>--- conflicted
+++ resolved
@@ -8,11 +8,8 @@
 #include <preseg_passes/reorder_sharded_axis.h>
 
 #include <fusion.h>
-<<<<<<< HEAD
-=======
 #include <host_ir/lower_to_communication.h>
 #include <ir/allocation_utils.h>
->>>>>>> ce2f0779
 #include <ir/base_nodes.h>
 #include <ir/interface_nodes.h>
 #include <ir/utils.h>
@@ -168,10 +165,6 @@
 
   for (auto it = std::rbegin(exprs); it != std::rend(exprs); it++) {
     Expr* expr = *it;
-<<<<<<< HEAD
-=======
-
->>>>>>> ce2f0779
     if (!isResharding(expr)) {
       continue;
     }
