// clang-format off
/*
 * SPDX-FileCopyrightText: Copyright (c) 2023-present NVIDIA CORPORATION & AFFILIATES.
 * All rights reserved.
 * SPDX-License-Identifier: BSD-3-Clause
 */
// clang-format on
#pragma once

#include <c10/macros/Export.h>
#include <c10/util/Exception.h>
#include <ir/internal_nodes.h>
#include <maxinfo_propagator.h>

#include <algorithm>
#include <unordered_map>
#include <unordered_set>
#include <vector>

namespace nvfuser {

/*
 * compute_at is a relative property between two TensorViews which marks at what
 * iteration domain we're going to generate a tensor to be consumed by another.
 * For example if we have: T2[I, J, K] = T1[I, J, K] * 2.0 and then we call
 * T2.split(axis = 0, factor = ...): T2[Io, Ii, J, K] = T1[I, J, K] * 2.0 where
 * Io is the outer axes from the split, and Ii is the inner axes from the split.
 * then we call T1.compute_at(T2, axis=1) we would expect to have:
 * T2[Io, Ii, J, K] = T1[Io, Ii, J, K] * 2.0
 * which would produce the following loop nest structure:
 *
 * for(io : Io)
 *  for(ii : Ii)
 *   for(j : J)
 *    for(k : K)
 *     //produce T1:
 *     T1[io, ii, j, k] = ...
 *  for(ii : Ii)
 *   for(j : J)
 *    for(k : K)
 *     //consume T1, produce T2
 *     T2[io, ii, j, k] = T1[io, ii, j, k] * 2.0
 *
 * This file provides the replay function that allows us to construct T1's
 * domain from T2 at a desired level (compute_at_axis) without modifying any
 * unnecessary parts of the domain.
 *
 * EXAMPLES:
 *
 * ANOTHER ITER EXAMPLE:
 *   T2[I, J, K] = T1[I, J, K] * 2.0
 * T2.split(axis = 0, factor = ...)
 *   T2[Io, Ii, J, K] = T1[I, J, K] * 2.0
 * T2.split(axis = 2, factor = ...)
 *   T2[Io, Ii, Jo, Ji, K] = T1[I, J, K] * 2.0
 * T1.compute_at(T2, axis=1)
 *   T2[Io, Ii, Jo, Ji, K] = T1[Io, Ii, J, K] * 2.0
 *
 * Note: compute_at axis:
 * T2[ 0 Io, 1 Ii, 2 Jo, 3 Ji, 4 K 5 ] //5 is inline, 0 is at "root" which means
 * completely separate loop nests.
 *
 * for(io : Io)
 *  for(ii : Ii)
 *   for(j : J)
 *    for(k : K)
 *     //produce T1, this is the view that replay generates:
 *     T1[io, ii, j, k] = ...
 *  for(ii : Ii)
 *   for(jo : Jo)
 *     for(ji : Ji)
 *      for(k : K)
 *       //consume T1, produce T2
 *       T2[io, ii, jo, ji, k] = T1[io, ii, jo, ji, k] * 2.0
 *       //consumer view on T1 will be produced at a later stage.
 *
 *
 * SIMPLE REDUCTION EXAMPLE:
 *   T1[I, J, K] = ...
 *   T2[I, R, K] = T1[I, J, K] //.sum(axis = 1), we reduce on R/J to produce
 * T2[I, K] T2.split(axis = 0, factor = ...) T2[Io, Ii, R, K] = T1[I, J, K]
 * T1.compute_at(T2, axis=3)
 *   T2[Io, Ii, R, K] = T1[Io, Ii, J, K]
 *
 * for(io : Io)
 *  for(ii : Ii)
 *   for(k : K)
 *    T2[io, ii, k] = init
 *   for(r : R)
 *    for(k : K)
 *     //produce T1:
 *     T1[io, ii, r, k] = ...
 *     //consume T1 produce T2:
 *     T2[io, ii, k] += T1[io, ii, r, k]
 *
 *
 * REDUCTION EXAMPLE RESULTING IN AN ERROR:
 *   T1[I, R, K] = ... //R is reduction domain, we reduce on R to produce T1[I,
 * K] T2[I, K] = T1[I, K]
 *
 * for(i : I)
 *   for(k : K)
 *     T1[i, k] = init
 *   for(r : R)
 *     for(k : K)
 *       T1[i, k] += ...[i, r, k]
 * for(i : I)
 *   for(k : K)
 *     T2[i, k] = T1[i, k]
 *
 * T1.compute_at(T2, axis=2)
 * This should be an error, or a warning and changed to:
 * T1.compute_at(T2, axis=1)
 * The error is because the kernel would have to be:
 *
 * for(i : I)
 *   T1[i, k] = init
 *   for(r : R)
 *     for(k : K)
 *       T1[i, k] += ...[i, r, k]
 *   for(k : K)
 *     T2[i, k] = T1[i, k]
 *
 * Otherwise we would produce incorrect results.
 *
 */

class TensorDomain;
class TensorView;
class RootDomainMap;

struct TransformReplayOptions {
  // In theory, it makes more sense to have skip_target_swizzle = true by
  // default because this is how we index into the producer and how we propagate
  // transformations. However, we are in a very funny situation that:
  // BestEffortReplay for swizzle is broken. For example, if we have a
  // producer <=> consumer pair like:
  //       I1             I0
  //      /  \           /  |
  //     I1o I1i        I0o I0i
  //      |   |          |   |
  // swizzle I1i    swizzle I0i     <=>     I3  I2
  //      |   |          |   |
  //    I1o' I1i       I0o' I0i
  //      \  /           \  /
  //       I1'            I0'
  // where I1o', I0o' = swizzle(I1o, I0o), we never really skipped swizzle to
  // map I1' with I3 and I0' with I2. But even with this error, our swizzle
  // indexing worked due to luck. So effectively we were doing
  // skip_target_swizzle = false. But today, we can not make this `true` for
  // vectorization validation and indexing, because of another bug in
  // BestEffortReplay: swizzle skip should happen in an all-or-nothing fashion.
  // We can not just skip X but not skip Y, but we are not implementing this
  // skip like that. If we make it `true`, this will trigger some error in some
  // schedule. So here, in order to avoid exposing one bug, we are more
  // explicitly using a wrong behavior that we have been using because this
  // wrong behavior has a better luck.
<<<<<<< HEAD
=======
  // For more info, see https://github.com/NVIDIA/Fuser/issues/554
>>>>>>> 59453e94
  bool skip_target_swizzle = false;
  bool replay_swizzle = false;
  bool replay_resize = false;
  bool replay_allocation = false;

  TransformReplayOptions& skipTargetSwizzle(bool value = true) {
    skip_target_swizzle = value;
    return *this;
  }

  TransformReplayOptions& replaySwizzle(bool value = true) {
    replay_swizzle = value;
    return *this;
  }

  TransformReplayOptions& replayResize(bool value = true) {
    replay_resize = value;
    return *this;
  }

  TransformReplayOptions& replayAllocation(bool value = true) {
    replay_allocation = value;
    return *this;
  }
};

class TORCH_CUDA_CU_API TransformReplay {
 public:
  // Replay producer as consumer, returns {producer, producer_compute_at_axis}.
  //
  // replay_resize indicates whether resize should be replayed or
  // ignored. It is only replayed when replaying a producer for
  // indexing.
  // replay_allocation indicates whether to replace the producer's allocation
  // domain with corresponding consumer's allocation domain. By default, we
  // should preserve producer's current allocation domain, and if that
  // allocation domain is inconsistent with the replay, an error will be raised.
  // This option is used in cacheBefore, cacheAfter, and cacheFork
  static std::pair<TensorDomain*, size_t> replayPasC(
      const TensorView* producer,
      const TensorView* consumer,
      int64_t consumer_compute_at_axis,
      TransformReplayOptions opt = {});
  static std::pair<TensorDomain*, size_t> replayPasC(
      const TensorView* producer,
      const TensorView* consumer,
      int64_t consumer_compute_at_axis,
      const RootDomainMap& root_map,
      TransformReplayOptions opt = {});

  // Replay producer as consumer, returns {replayed_consumer_domain,
  // consumer_compute_at_axis}.
  //
  // Unlike replayPasC, it always ignores resize.
  static std::pair<TensorDomain*, size_t> replayCasP(
      const TensorView* consumer,
      const TensorView* producer,
      int64_t producer_compute_at_axis,
      TransformReplayOptions opt = {});
  static std::pair<TensorDomain*, size_t> replayCasP(
      const TensorView* consumer,
      const TensorView* producer,
      int64_t producer_compute_at_axis,
      const RootDomainMap& root_map,
      TransformReplayOptions opt = {});

  // Self replay.
  static TensorDomain* fullSelfReplay(
      const TensorDomain* new_self_root,
      const TensorDomain* self);

  // Returns the leaf position in producer that matches with `consumer_pos` in
  // consumer. Returns -1 if matching is impossible. This function can be used
  // to test if replay is needed for getting matching outer dims. This function
  // should be consistent with `replayPasC`: if you pass the tensors just
  // replayed by replayPasC as inputs, you should return exactly the same
  // position as `replayPasC`. However, this function is more tolerant than
  // fully matching `replayPasC`: if in the consumer, there are unmappable
  // dimensions, these dimensions are just ignored.
  //
  // When skip_resize is true, mapping is done more permissively by
  // skipping resize ops. For example, that is done when this is used
  // by TransformPropagator, whereas it isn't when used for
  // determining the inlining position by MaxPosCalculator as inlining
  // isn't allowed with different extents.
  static int64_t getMatchedLeafPosWithoutReplayPasC(
      const TensorView* producer,
      const TensorView* consumer,
      int64_t consumer_pos,
      bool skip_resize = false);

  // Returns the leaf position in consumer that matches with `producer_pos` in
  // producer. Behavior similar to getMatchedLeafPosWithoutReplayPasC, except
  // that we are also ignoring reductions in the producer.
  //
  // When skip_resize is true, mapping is done more permissively by
  // skipping resize ops. For example, that is done when this is used
  // by TransformPropagator, whereas it isn't when used for
  // determining the inlining position by MaxPosCalculator as inlining
  // isn't allowed with different extents.
  static int64_t getMatchedLeafPosWithoutReplayCasP(
      const TensorView* consumer,
      const TensorView* producer,
      int64_t producer_pos,
      bool skip_resize = false);

  // tests if two tensors has fully matching transformations
  static bool fullSelfMatching(
      const TensorView* replay,
      const TensorView* target);
};

class TORCH_CUDA_CU_API TransformPropagator
    : public MaxRootDomainInfoSpanningTree::Propagator {
 protected:
  std::unordered_map<TensorView*, int64_t> replayed_pos_;

 public:
  void propagateC2P(TensorView* from, TensorView* to) override;
  void propagateP2C(TensorView* from, TensorView* to) override;
  void propagateSibling(TensorView* from, TensorView* to) override;
  TransformPropagator(TensorView* from, int64_t pos = -1);
};

struct TORCH_CUDA_CU_API MostInlinedTransformPropagator
    : public MaxRootDomainInfoSpanningTree::Propagator {
  void propagateC2P(TensorView* from, TensorView* to) override;
  void propagateP2C(TensorView* from, TensorView* to) override;
  void propagateSibling(TensorView* from, TensorView* to) override;
};

} // namespace nvfuser<|MERGE_RESOLUTION|>--- conflicted
+++ resolved
@@ -155,10 +155,7 @@
   // schedule. So here, in order to avoid exposing one bug, we are more
   // explicitly using a wrong behavior that we have been using because this
   // wrong behavior has a better luck.
-<<<<<<< HEAD
-=======
   // For more info, see https://github.com/NVIDIA/Fuser/issues/554
->>>>>>> 59453e94
   bool skip_target_swizzle = false;
   bool replay_swizzle = false;
   bool replay_resize = false;
