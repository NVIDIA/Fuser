--- conflicted
+++ resolved
@@ -73,20 +73,6 @@
 
 namespace {
 
-<<<<<<< HEAD
-std::unordered_set<Val*> getNonUnswitchedRootDomains(
-    const Expr* expr,
-    const std::vector<ForLoop*>& loops,
-    size_t unswitched_loop_index) {
-  std::vector<Val*> non_unswitched_loop_domains;
-  std::transform(
-      loops.begin(),
-      loops.begin() + (int64_t)unswitched_loop_index,
-      std::back_inserter(non_unswitched_loop_domains),
-      [&](ForLoop* loop) { return loop->iter_domain(); });
-  auto non_unswitched_inputs =
-      IterVisitor::getInputsTo(non_unswitched_loop_domains);
-=======
 // For a given loop nest represented by a vector of ForLoops, returns
 // all unswitched parallel loop IDs that do not require parallel type
 // predicates. An ID is considered fully unswitched when all of its
@@ -120,7 +106,6 @@
       });
 
   const auto predicate_ids = getPredicateDomains(out_tv, expr);
->>>>>>> 1ebba064
 
   const IndexingTraversal::ExprPath predicate_path =
       IndexingTraversal::getExprsBetween(
@@ -144,18 +129,6 @@
     }
   }
 
-<<<<<<< HEAD
-  std::transform(
-      non_unswitched_root_doms.begin(),
-      non_unswitched_root_doms.end(),
-      std::inserter(
-          non_unswitched_concrete_root_domains,
-          non_unswitched_concrete_root_domains.end()),
-      [&](IterDomain* root_dom) {
-        return GpuLower::current()->caMap()->getConcreteMappedID(
-            root_dom, IdMappingMode::EXACT);
-      });
-=======
   // Find all IDs along the predicate indexing path that depend on the
   // non unswitched loop IDs.
   for (const auto& [expr_g, dir] : predicate_path) {
@@ -168,7 +141,6 @@
       non_unswitch_dep_ids.pushBack(outputs);
     }
   }
->>>>>>> 1ebba064
 
   std::vector<IterDomain*> unswitch_protected_loop_ids;
   unswitch_found = false;
@@ -184,15 +156,6 @@
     const auto unswitched_loop_id = loop->iter_domain();
     const ParallelType pt = unswitched_loop_id->getParallelType();
 
-<<<<<<< HEAD
-  return std::none_of(
-      root_domains.begin(), root_domains.end(), [&](IterDomain* root_dom) {
-        auto concrete_root_dom =
-            GpuLower::current()->caMap()->getConcreteMappedID(
-                root_dom, IdMappingMode::EXACT);
-        return non_unswitched_root_domains.count(concrete_root_dom) > 0;
-      });
-=======
     // Don't care serial loops
     if (!isParallelTypeThread(pt)) {
       continue;
@@ -250,7 +213,6 @@
   }
 
   return unswitch_protected_loop_ids;
->>>>>>> 1ebba064
 }
 
 std::vector<IterDomain*> getFullyUnswitchedLoopIds(
@@ -384,13 +346,8 @@
   bool within_unswitch = false;
   std::unordered_set<Val*> non_unswitched_root_domains;
 
-<<<<<<< HEAD
-  auto fully_unswitched_loop_ids =
-      getFullyUnswitchedLoopIds(expr, loops, unswitched_loop);
-=======
   auto unswitch_protected_loop_ids =
       getUnswitchProtectedParallelLoopIds(expr, loops, unswitched_loop);
->>>>>>> 1ebba064
 
   for (const auto i : c10::irange(loops.size())) {
     auto loop = loops[i];
@@ -424,15 +381,9 @@
     // predicate is sufficient even when blockDim.x > K.
     if (within_unswitch &&
         std::find(
-<<<<<<< HEAD
-            fully_unswitched_loop_ids.begin(),
-            fully_unswitched_loop_ids.end(),
-            loop_id) != fully_unswitched_loop_ids.end()) {
-=======
             unswitch_protected_loop_ids.begin(),
             unswitch_protected_loop_ids.end(),
             loop_id) != unswitch_protected_loop_ids.end()) {
->>>>>>> 1ebba064
       continue;
     }
 
