// clang-format off
/*
 * SPDX-FileCopyrightText: Copyright (c) 2023-present NVIDIA CORPORATION & AFFILIATES.
 * All rights reserved.
 * SPDX-License-Identifier: BSD-3-Clause
 */
// clang-format on
#include <predicate_compute.h>

#include <device_lower/lower2device.h>
#include <expr_evaluator.h>
#include <fusion.h>
#include <index_compute.h>
#include <instrumentation.h>
#include <ir/utils.h>
#include <ops/arith.h>
#include <transform_iter.h>

#include <c10/util/irange.h>

namespace nvfuser {

namespace {

bool isTensorIndexOp(Expr* expr) {
  const auto& outputs = expr->outputs();
  return !outputs.empty() && outputs[0]->isA<kir::TensorIndex>();
}

bool isOutputLocal(const Expr* expr) {
  return std::all_of(
      expr->outputs().begin(), expr->outputs().end(), [](const Val* output) {
        return !output->isA<TensorView>() ||
            output->as<TensorView>()->getMemoryType() == MemoryType::Local;
      });
}

} // namespace

bool ParallelizedDomainPredicate::PredicateInfo::addDomain(IterDomain* id) {
  auto concrete_id = GpuLower::current()->caMap()->getConcreteMappedID(
      id, IdMappingMode::EXACT);
  if (std::find(ids_.begin(), ids_.end(), concrete_id) == ids_.end()) {
    ids_.push_back(concrete_id);
    return true;
  } else {
    return false;
  }
}

Scalar* ParallelizedDomainPredicate::PredicateInfo::getPredicate() const {
  Scalar* pred = nullptr;

  auto index = SimplifyingIrBuilder::create<NamedScalar>(
      stringifyThread(pt_), DataType::Int);

  for (const auto& pred_id : ids()) {
    // Just sanity check that pred_id is concrete
    TORCH_INTERNAL_ASSERT(
        pred_id ==
        GpuLower::current()->caMap()->getConcreteMappedID(
            pred_id, IdMappingMode::EXACT));
    auto new_pred = SimplifyingIrBuilder::ltExpr(index, pred_id->extent());
    pred = SimplifyingIrBuilder::andExpr(pred, new_pred)->as<Scalar>();
  }

  return pred;
}

namespace {

std::unordered_set<Val*> getNonUnswitchedRootDomains(
    const std::vector<kir::ForLoop*>& loops,
    size_t unswitched_loop_index) {
  std::vector<Val*> non_unswited_leaf_domains;
  std::transform(
      loops.begin(),
      loops.begin() + (int64_t)unswitched_loop_index,
      std::back_inserter(non_unswited_leaf_domains),
      [&](kir::ForLoop* loop) { return loop->iter_domain(); });

  auto non_unswitched_inputs =
      IterVisitor::getInputsTo(non_unswited_leaf_domains);

  auto non_unswitched_root_doms =
      ir_utils::filterByType<IterDomain>(non_unswitched_inputs);

  std::unordered_set<Val*> non_unswitched_concrete_root_domains;

  std::transform(
      non_unswitched_root_doms.begin(),
      non_unswitched_root_doms.end(),
      std::inserter(
          non_unswitched_concrete_root_domains,
          non_unswitched_concrete_root_domains.end()),
      [&](auto root_dom) {
        return GpuLower::current()->caMap()->getConcreteMappedID(
            root_dom, IdMappingMode::EXACT);
      });

  return non_unswitched_concrete_root_domains;
}

bool isFullyUnswitched(
    IterDomain* loop_id,
    const std::unordered_set<Val*>& non_unswitched_root_domains) {
  auto root_vals = IterVisitor::getInputsTo({loop_id});

  auto root_domains = ir_utils::filterByType<IterDomain>(root_vals);

  return std::none_of(
      root_domains.begin(), root_domains.end(), [&](auto root_dom) {
        auto concrete_root_dom =
            GpuLower::current()->caMap()->getConcreteMappedID(
                root_dom, IdMappingMode::EXACT);
        return non_unswitched_root_domains.count(concrete_root_dom) > 0;
      });
}

} // namespace

std::unordered_map<ParallelType, ParallelizedDomainPredicate::PredicateInfo>
ParallelizedDomainPredicate::getPredicateMap(
    const Expr* expr,
    const std::vector<kir::ForLoop*>& loops,
    kir::ForLoop* unswitched_loop) {
  const auto gpu_lower = GpuLower::current();
  auto output_tvs = ir_utils::getTvs(expr->outputs());

  if (output_tvs.empty()) {
    return {};
  }

  // Initialize a map with empty predicate info
  std::unordered_map<ParallelType, PredicateInfo> map;
  for (auto pt : kParallelTypeThreads) {
    map.insert({pt, PredicateInfo(pt)});
  }

  // For each loop, check if it's parallelized by an non-exact
  // threading dimension. If yes and it's used in the given expr, the
  // domain needs to be protected by a predicate on the thread/block
  // index.

  bool within_unswitch = false;
  std::unordered_set<Val*> non_unswitched_root_domains;

  for (const auto i : c10::irange(loops.size())) {
    auto loop = loops[i];

    // Parallel dimensions need not be predicated if fully unswitched.
    if (loop == unswitched_loop) {
      within_unswitch = true;
      non_unswitched_root_domains = getNonUnswitchedRootDomains(loops, i);
    }

    auto loop_id = loop->iter_domain();
    auto loop_ptype = loop_id->getParallelType();

    // Not necessary to add a predicate if the paralle type is exact
    if (!isParallelTypeThread(loop_ptype) ||
        gpu_lower->parallelDimensionMap().isExact(loop_ptype)) {
      continue;
    }
    auto parallel_dim = gpu_lower->parallelDimensionMap().getRaw(loop_ptype);

    // Parallel dimensions need not be predicated if fully unswitched.
    if (within_unswitch &&
        isFullyUnswitched(loop_id, non_unswitched_root_domains)) {
      continue;
    }

    for (auto tv : output_tvs) {
      // Check if the loop domain is used by the output tensor
      auto it = std::find_if(
          tv->getLeafDomain().begin(),
          tv->getLeafDomain().end(),
          [&](auto tv_id) {
            return gpu_lower->caMap()->areMapped(
                loop_id, tv_id, IdMappingMode::EXACT);
          });
      if (it == tv->getLeafDomain().end()) {
        continue;
      }

      IterDomain* tv_id = *it;

      // If the corresponding domain is a broadcast, it's not really used.
      if (tv_id->isBroadcast()) {
        continue;
      }

      // If it's a root domain, it should be covered by the root
      // predicates, so no extra predicate is required.
      if (std::find(
              tv->getRootDomain().begin(), tv->getRootDomain().end(), tv_id) !=
          tv->getRootDomain().end()) {
        continue;
      }

      // loop_ptype not being exact does not mean the predicate is not trivial.
      // For example, if I have T1[blockIdx.x{3}] and T2[blockIdx.x{5}], then
      // blockIdx.x will not be exact. However, the predicate blockIdx.x < 5 is
      // still trivial.
      if (tv_id->extent()->sameAs(parallel_dim)) {
        continue;
      }

      // tv_id needs to be predicated. Adds it to the PredicateInfo map.
      auto& info = map.at(loop_ptype);
      info.addDomain(tv_id);
    }
  }

  return map;
}

Scalar* ParallelizedDomainPredicate::getPredicate(
    const Expr* expr,
    const std::vector<kir::ForLoop*>& loops) {
  auto pred_map = getPredicateMap(expr, loops);

  Val* pred = GpuLower::current()->kernel()->trueVal();

  for (auto pt : kParallelTypeThreads) {
    auto pred_info_it = pred_map.find(pt);
    if (pred_info_it != pred_map.end()) {
      const auto& pred_info = pred_info_it->second;
      auto tid_pred = pred_info.getPredicate();
      pred = SimplifyingIrBuilder::andExpr(pred, tid_pred);
    }
  }

  TORCH_INTERNAL_ASSERT(pred != nullptr);
  return pred->as<Scalar>();
}

UnswitchPredicateKey::UnswitchPredicateKey()
    : predicated_concrete_id_(nullptr) {
  for (auto pt : kParallelTypeThreads) {
    parallel_concrete_ids_.insert({pt, nullptr});
  }
}

// For a predicated concrete domain, id, find which thread parallel
// types are used. For each used parallel type, find the concrete
// domain that the paralllel type is associated with. The parallelized
// concrete domains are used to uniquely collect all necessary
// unswitch predicates.
UnswitchPredicateKey::UnswitchPredicateKey(
    IterDomain* predicated_consumer_id,
    TensorView* consumer_tv,
    IterDomain* predicated_concrete_id)
    : predicated_concrete_id_(predicated_concrete_id) {
  // Initialize the parallelized domain map
  for (auto pt : kParallelTypeThreads) {
    parallel_concrete_ids_.insert({pt, nullptr});
  }

  std::vector<Val*> all_parallelized_consumer_leaf_ids;
  std::copy_if(
      consumer_tv->getLeafDomain().begin(),
      consumer_tv->getLeafDomain().end(),
      std::back_inserter(all_parallelized_consumer_leaf_ids),
      [](IterDomain* x) { return isParallelTypeThread(x->getParallelType()); });

  // If the consumer domais are not parallelized at all, no need to
  // differentiate keys based on how the predicated id is parallelized
  if (all_parallelized_consumer_leaf_ids.empty()) {
    return;
  }

  // All domains that are parallelized descendants of predicated_consumer_id
  auto all_parallelized_consumer_ids = DependencyCheck::getAllValsBetween(
      {predicated_consumer_id}, all_parallelized_consumer_leaf_ids);
  // Just pick leaf domains
  std::vector<IterDomain*> parallelized_consumer_leaf_ids;
  std::copy_if(
      consumer_tv->getLeafDomain().begin(),
      consumer_tv->getLeafDomain().end(),
      std::back_inserter(parallelized_consumer_leaf_ids),
      [&](IterDomain* x) {
        return std::find(
                   all_parallelized_consumer_ids.begin(),
                   all_parallelized_consumer_ids.end(),
                   x) != all_parallelized_consumer_ids.end();
      });

  if (parallelized_consumer_leaf_ids.empty()) {
    // None of the parallelized leaf domains are derived from
    // predicated_consumer_id
    return;
  }

  // Find the corresponding concrete id for each parallel type
  for (auto consumer_leaf : parallelized_consumer_leaf_ids) {
    auto pt = consumer_leaf->getParallelType();
    auto concrete_leaf = GpuLower::current()->caMap()->getConcreteMappedID(
        consumer_leaf, IdMappingMode::EXACT);
    parallel_concrete_ids_.at(pt) = concrete_leaf;
  }
}

std::string UnswitchPredicateKey::toString() const {
  std::stringstream ss;
  ss << "Predicated domain: ";
  if (predicatedId() != nullptr) {
    ss << predicatedId();
  } else {
    ss << "null";
  }
  for (auto pt : kParallelTypeThreads) {
    auto pid = parallelId(pt);
    ss << ", " << pt << ": ";
    if (pid) {
      ss << pid;
    } else {
      ss << "null";
    }
  }
  return ss.str();
}

std::size_t UnswitchPredicateKeyHash::operator()(
    const UnswitchPredicateKey& key) const {
  auto h = std::hash<const IterDomain*>{}(key.predicatedId());
  for (auto pt : kParallelTypeThreads) {
    h = h ^ std::hash<const IterDomain*>{}(key.parallelId(pt));
  }
  return h;
};

Scalar* PredicateCompute::getInlinePredicate(
    const Expr* expr,
    const std::vector<kir::ForLoop*>& loops,
    const std::unordered_set<kir::ForLoop*>& rotated_loops,
    Scalar* thread_pred,
    PredicateType pred_type) {
  FUSER_PERF_SCOPE("GpuLower::Lower::getInlinePredicate");

  const auto gpu_lower = GpuLower::current();

  // If outputs are registers, no need to predicate for threads
  if (isOutputLocal(expr)) {
    thread_pred = gpu_lower->kernel()->trueVal();
    // If it is a initilization op, return immediately.
    if (ir_utils::isTensorScalarFillOp(expr)) {
      return thread_pred;
    }
  }

  if (loops.empty()) {
    TORCH_INTERNAL_ASSERT(thread_pred != nullptr);
    return thread_pred;
  }

  auto out_tv = ir_utils::getTvOutput(expr);
  TORCH_INTERNAL_ASSERT(out_tv != nullptr, "Missing TensorView output");

  if (gpu_lower->predicateElimination().canOmitPredicate(expr)) {
<<<<<<< HEAD
    return SimplifyingIrBuilder::andExpr(thread_pred, parallel_dom_pred)
        ->as<Scalar>();
=======
    return thread_pred;
>>>>>>> c39ebf29
  }

  auto pred_info_vec = Index::getReferenceRootPredicates(
      out_tv,
      loops,
      rotated_loops,
      nullptr,
      pred_type == PredicateType::Padding);

  std::vector<Scalar*> preds;

  // When pred_type is ReductionWrite, filter out predicates for
  // reduction axes. For blockReduce, this is necessary when reduction
  // axes start at non-zero offsets and parallelized with TID since
  // blockReduce returns a valid output only at offset-zero
  // threads. Similarly, for gridReduce, the last block to store the
  // output may be predicated out with the read predicate, so the
  // write predicate needs to ignore the reduction axes.
  bool non_zero_start_found = false;
  for (const auto& pred_info : pred_info_vec) {
    if (pred_type == PredicateType::ReductionWrite) {
      const auto& consumer_ids = pred_info.rootIds();
      bool pred_for_reduction_axis = false;
      for (auto consumer_id : consumer_ids) {
        if (consumer_id->isReduction()) {
          if (!consumer_id->start()->isZeroInt()) {
            non_zero_start_found = true;
          }
          pred_for_reduction_axis = true;
          break;
        }
      }
      // Don't add the predicate if it corresponds to a reduction axis
      if (pred_for_reduction_axis) {
        continue;
      }
    }
    preds.push_back(pred_info.startPredicate());
    preds.push_back(pred_info.stopPredicate());
  }

  // When generating a predicate for blockReduce writes and not for
  // gridReduce, if all reduction axes start with zero, we can just
  // use the same predicate for reads. nullptr is returned then.
  if (pred_type == PredicateType::ReductionWrite && !non_zero_start_found &&
      !out_tv->domain()->hasGridReduction()) {
    return nullptr;
  }

  auto parallel_dom_pred =
      ParallelizedDomainPredicate::getPredicate(expr, loops);
  TORCH_INTERNAL_ASSERT(parallel_dom_pred != nullptr);

  preds.push_back(parallel_dom_pred);

  if (thread_pred != nullptr) {
    preds.push_back(thread_pred);
  }

  if (preds.empty()) {
    return GpuLower::current()->kernel()->trueVal();
  }

  Val* cond = preds[0];
  for (const auto i : c10::irange(1, preds.size())) {
    cond = SimplifyingIrBuilder::andExpr(cond, preds[i]);
  }

  return cond->as<Scalar>();
}

Scalar* UnswitchPredicate::get(
    const std::vector<kir::ForLoop*>& outer_loops,
    kir::ForLoop* unrolled_loop) {
  FUSER_PERF_SCOPE("GpuLower::Lower::UnswitchPredicate::get");

  UnswitchPredicate up(outer_loops, unrolled_loop);

  Val* unswitch_pred = GpuLower::current()->kernel()->trueVal();
  for (auto pred : up.predicates_) {
    unswitch_pred = SimplifyingIrBuilder::andExpr(unswitch_pred, pred);
  }

  return unswitch_pred->as<Scalar>();
}

void UnswitchPredicate::predicateOn(Expr* tv_expr) {
  FUSER_PERF_SCOPE("GpuLower::Lower::UnswitchPredicate::predicateOn");

  if (for_loops_.empty()) {
    return;
  }

  const auto gpu_lower = GpuLower::current();

  // FIXME:
  //   Needed to keep the predicate of cp.async initialization to get the
  //   inverted predicate,
  // see [Predicate Inversion for CpAsync]. In a follow up both this part and
  // the [Predicate Inversion for CpAsync] should be cleaned up together.
  if (gpu_lower->predicateElimination().canOmitPredicate(tv_expr) &&
      !ir_utils::isCpAsyncInit(tv_expr)) {
    return;
  }

  auto out_tv = ir_utils::getTvOutput(tv_expr);
  TORCH_INTERNAL_ASSERT(out_tv != nullptr, "Missing TensorView output");

  auto ref_pred_info = Index::getReferenceRootPredicates(
      out_tv, for_loops_, rotated_loop_, unrolled_loop_, false);

  // If RootPredicateInfo has a static predicate that is more
  // restrictive than the current one, replace the current with the
  // new one. If it has a dynamic predicate, add it to the dynamic
  // predicate list. Since the final static predicate can't be
  // determined until all expressions are analyzed, predicates are
  // temporarily placed in the predicated_keys map and the final
  // predicates are generated in the finalize function.

  for (const auto& pred_info : ref_pred_info) {
    TORCH_INTERNAL_ASSERT(pred_info.startPredicate() != nullptr);
    TORCH_INTERNAL_ASSERT(pred_info.stopPredicate() != nullptr);

    const auto& root_ids = pred_info.rootIds();

    bool add_pred = false;

    // Used to find a matching existing MergedPredicates
    UnswitchPredicateKey first_key;
    bool first_key_set = false;

    for (auto root_id : root_ids) {
      auto concrete_root_id = gpu_lower->caMap()->getConcreteMappedID(
          root_id, IdMappingMode::EXACT);

      if (root_id->isBroadcast()) {
        continue;
      }

      UnswitchPredicateKey key(root_id, out_tv, concrete_root_id);
      auto inserted = predicated_keys_.insert(key).second;
      add_pred = add_pred || inserted;

      if (!first_key_set) {
        first_key = key;
        first_key_set = true;
      }
    }

    if (!first_key_set) {
      // No predicate generated
      continue;
    }

    // The start and stop offsets may need to be merged to avoid
    // redundant predicates. When these offsets are zero, nothing is
    // done. When non-zero, find the corresponding MergedPredicates
    // and merge both the start and stop offsets. Note that the
    // offsets are non-zero, the predicates must be generated at a
    // root domain, so root_ids.size() must be one. That unique root
    // domain is used as a key to find the corresponding
    // MergedPredicate.

    // Initialize with an invalid iterator to signal no corresponding
    // MergedPredicates is found yet.
    auto merged_pred_it = pending_predicates_.end();

    if (add_pred) {
      // This is a new predicate for the root domain. Initialize a new
      // MergedPredicates and add it to the pending list.
      UnswitchPredicate::MergedPredicates merged_pred;

      // To look up this MergedPredicates for other predicates
      // generated for the same predicate key
      if (root_ids.size() == 1) {
        merged_pred.predicate_key = first_key;
      }

      pending_predicates_.push_back(merged_pred);

      merged_pred_it =
          pending_predicates_.begin() + (int64_t)pending_predicates_.size() - 1;
    } else if (root_ids.size() == 1) {
      // If not new, try to find a corresponding MergedPredicates.
      merged_pred_it = std::find_if(
          pending_predicates_.begin(),
          pending_predicates_.end(),
          [&first_key](const auto& merged_predicates) {
            return merged_predicates.predicate_key == first_key;
          });
      // Note: It is possible that no matching merged predicate info
      // is found. Since add_pred is false here, the root domain is
      // already predicated. It must mean that the root domain
      // is included in a contiguous merged domain, which means there
      // must be no halo-extended domain involved.
    }

    // If a corresponding MergedPredicates is found, merge both the
    // start and stop offsets.
    if (merged_pred_it != pending_predicates_.end()) {
      mergeUnswitchPredicateOffsets(
          pred_info.startPredicate(),
          pred_info.startOffset(),
          merged_pred_it->start,
          true);

      mergeUnswitchPredicateOffsets(
          pred_info.stopPredicate(),
          pred_info.stopOffset(),
          merged_pred_it->stop,
          false);
    }
  }

  addParallelizedDomainPredicates(tv_expr);
}

void UnswitchPredicate::addParallelizedDomainPredicates(Expr* tv_expr) {
  auto pred_map = ParallelizedDomainPredicate::getPredicateMap(
      tv_expr, for_loops_, unrolled_loop_);
  for (auto pt : kParallelTypeThreads) {
    auto pred_info_it = pred_map.find(pt);
    if (pred_info_it == pred_map.end()) {
      continue;
    }
    const auto& new_info = pred_info_it->second;
    auto& predicated =
        parallelized_dom_predicates_
            .insert({pt, ParallelizedDomainPredicate::PredicateInfo{pt}})
            .first->second;
    for (auto id : new_info.ids()) {
      if (predicated.addDomain(id)) {
        predicates_.push_back(new_info.getPredicate());
      }
    }
  }
}

void UnswitchPredicate::openLoop(kir::ForLoop* fl) {
  FUSER_PERF_SCOPE("GpuLower::Lower::UnswitchPredicate::openLoop");

  for_loops_.push_back(fl);

  for (auto expr : fl->body().exprs()) {
    if (ir_utils::isTvOp(expr) || isTensorIndexOp(expr)) {
      predicateOn(expr);
    } else if (auto ite = dynamic_cast<kir::IfThenElse*>(expr)) {
      openIte(ite);
    } else if (auto for_loop = dynamic_cast<kir::ForLoop*>(expr)) {
      openLoop(for_loop);
    }
  }

  for_loops_.pop_back();
}

void UnswitchPredicate::openIte(kir::IfThenElse* ite) {
  FUSER_PERF_SCOPE("GpuLower::Lower::UnswitchPredicate::openIte");

  // Loop rotation transform loops like
  //  for i ...
  //    statement1(i)
  //    statement2(i)
  //    statement3(i)
  //    statement4(i)
  // into
  //  statement1(0)
  //  statement2(0)
  //  for i ...
  //    statement3(i)
  //    statement4(i)
  //    if LoopRotation:
  //      statement1(i+1)
  //      statement2(i+1)
  // So when we see an `if LoopRotation` during visiting, the last loop is
  // rotated, and we need to use `i+1` instead of `i` as loop index.
  if (ite->predicate()->predicate_type() == PredicateType::LoopRotation) {
    rotated_loop_.insert(for_loops_.back());
  }

  // only expand the ite thenBody
  for (auto expr : ite->thenBody().exprs()) {
    if (ir_utils::isTvOp(expr) || isTensorIndexOp(expr)) {
      predicateOn(expr);
    } else if (auto ite = dynamic_cast<kir::IfThenElse*>(expr)) {
      openIte(ite);
    } else if (auto for_loop = dynamic_cast<kir::ForLoop*>(expr)) {
      openLoop(for_loop);
    }
  }

  if (ite->predicate()->predicate_type() == PredicateType::LoopRotation) {
    rotated_loop_.erase(for_loops_.back());
  }
}

void UnswitchPredicate::finalize() {
  for (const auto& merged_pred : pending_predicates_) {
    const auto& start_info = merged_pred.start;
    if (start_info.static_pred) {
      predicates_.push_back(start_info.static_pred);
    }
    for (auto dynamic_pred : start_info.dynamic_preds) {
      predicates_.push_back(dynamic_pred);
    }
    const auto& stop_info = merged_pred.stop;
    if (stop_info.static_pred) {
      predicates_.push_back(stop_info.static_pred);
    }
    for (auto dynamic_pred : stop_info.dynamic_preds) {
      predicates_.push_back(dynamic_pred);
    }
  }
}

void UnswitchPredicate::mergeUnswitchPredicateOffsets(
    Scalar* predicate,
    Val* offset,
    MergedPredicates::Info& merged_predicate_info,
    bool is_start) {
  auto is_more_restrictive = [&is_start](int64_t new_val, int64_t current_val) {
    if (is_start) {
      return new_val < current_val;
    } else {
      return new_val > current_val;
    }
  };

  auto offset_int = dynamic_cast<Scalar*>(offset);
  // If it's a static predicate, replace the current one if it's
  // more restrictive. If it's dynamic, just adds it to the dynamic
  // predicate list.
  if (offset_int && offset_int->isConst()) {
    auto offset_const = offset_int->value().value();
    auto& static_pred = merged_predicate_info.static_pred;
    auto& static_offset = merged_predicate_info.static_offset;
    if (static_pred == nullptr ||
        is_more_restrictive(offset_const, static_offset)) {
      static_pred = predicate;
      static_offset = offset_const;
    }
  } else {
    merged_predicate_info.dynamic_preds.push_back(predicate);
  }
}

UnswitchPredicate::UnswitchPredicate(
    std::vector<kir::ForLoop*> outer_loops,
    kir::ForLoop* unrolled_loop)
    : for_loops_(std::move(outer_loops)), unrolled_loop_(unrolled_loop) {
  openLoop(unrolled_loop);
  finalize();
}

} // namespace nvfuser<|MERGE_RESOLUTION|>--- conflicted
+++ resolved
@@ -358,12 +358,7 @@
   TORCH_INTERNAL_ASSERT(out_tv != nullptr, "Missing TensorView output");
 
   if (gpu_lower->predicateElimination().canOmitPredicate(expr)) {
-<<<<<<< HEAD
-    return SimplifyingIrBuilder::andExpr(thread_pred, parallel_dom_pred)
-        ->as<Scalar>();
-=======
     return thread_pred;
->>>>>>> c39ebf29
   }
 
   auto pred_info_vec = Index::getReferenceRootPredicates(
