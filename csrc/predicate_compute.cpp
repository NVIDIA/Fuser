--- conflicted
+++ resolved
@@ -812,13 +812,7 @@
   std::vector<PredicateInfo> ref_pred_info;
 
   if (!ir_utils::hasRootToLoopLinearTransformations(out_tv) ||
-<<<<<<< HEAD
-      (isIdModelOptionEnabled(IdModelEnableOption::UnswitchPredicate) &&
-       GpuLower::current()->isTensorIndexerEnabled() &&
-       TensorIndexer::isSupported(GpuLower::current()->kernel()))) {
-=======
       GpuLower::current()->idModelOptions().unswitchPredicate()) {
->>>>>>> fec42c02
     ref_pred_info = gpu_lower->tensorIndexer().getPredicates(
         out_tv, tv_expr, for_loops_, unrolled_loop_);
   } else {
