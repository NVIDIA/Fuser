// clang-format off
/*
 * SPDX-FileCopyrightText: Copyright (c) 2023-present NVIDIA CORPORATION & AFFILIATES.
 * All rights reserved.
 * SPDX-License-Identifier: BSD-3-Clause
 */
// clang-format on
#include <predicate_compute.h>

#include <device_lower/lower2device.h>
#include <expr_evaluator.h>
#include <fusion.h>
#include <index_compute.h>
#include <instrumentation.h>
#include <ir/utils.h>
#include <ops/arith.h>
#include <transform_iter.h>

#include <c10/util/irange.h>
#include <device_lower/utils.h>

namespace nvfuser {

namespace {

bool isTensorIndexOp(Expr* expr) {
  const auto& outputs = expr->outputs();
  return !outputs.empty() && outputs[0]->isA<kir::TensorIndex>();
}

bool isOutputLocal(const Expr* expr) {
  return std::all_of(
      expr->outputs().begin(), expr->outputs().end(), [](const Val* output) {
        return !output->isA<TensorView>() ||
            output->as<TensorView>()->getMemoryType() == MemoryType::Local;
      });
}

} // namespace

bool ParallelizedDomainPredicate::PredicateInfo::addDomain(IterDomain* id) {
  auto concrete_id = GpuLower::current()->caMap()->getConcreteMappedID(
      id, IdMappingMode::EXACT);
  if (std::find(ids_.begin(), ids_.end(), concrete_id) == ids_.end()) {
    ids_.push_back(concrete_id);
    return true;
  } else {
    return false;
  }
}

Val* ParallelizedDomainPredicate::PredicateInfo::getPredicate() const {
  Val* pred = nullptr;

  auto index = SimplifyingIrBuilder::create<NamedScalar>(
      stringifyThread(pt_), DataType::Int);

  for (const auto& pred_id : ids()) {
    // Just sanity check that pred_id is concrete
    NVF_ERROR(
        pred_id ==
        GpuLower::current()->caMap()->getConcreteMappedID(
            pred_id, IdMappingMode::EXACT));
    auto new_pred = SimplifyingIrBuilder::ltExpr(index, pred_id->extent());
    pred = SimplifyingIrBuilder::logicalAndExpr(pred, new_pred);
  }

  return pred;
}

namespace {

std::unordered_set<Val*> getNonUnswitchedRootDomains(
    const std::vector<kir::ForLoop*>& loops,
    size_t unswitched_loop_index) {
  std::vector<Val*> non_unswited_leaf_domains;
  std::transform(
      loops.begin(),
      loops.begin() + (int64_t)unswitched_loop_index,
      std::back_inserter(non_unswited_leaf_domains),
      [&](kir::ForLoop* loop) { return loop->iter_domain(); });

  auto non_unswitched_inputs =
      IterVisitor::getInputsTo(non_unswited_leaf_domains);

  auto non_unswitched_root_doms =
      ir_utils::filterByType<IterDomain>(non_unswitched_inputs);

  std::unordered_set<Val*> non_unswitched_concrete_root_domains;

  std::transform(
      non_unswitched_root_doms.begin(),
      non_unswitched_root_doms.end(),
      std::inserter(
          non_unswitched_concrete_root_domains,
          non_unswitched_concrete_root_domains.end()),
      [&](auto root_dom) {
        return GpuLower::current()->caMap()->getConcreteMappedID(
            root_dom, IdMappingMode::EXACT);
      });

  return non_unswitched_concrete_root_domains;
}

bool isFullyUnswitched(
    IterDomain* loop_id,
    const std::unordered_set<Val*>& non_unswitched_root_domains) {
  auto root_vals = IterVisitor::getInputsTo({loop_id});

  auto root_domains = ir_utils::filterByType<IterDomain>(root_vals);

  return std::none_of(
      root_domains.begin(), root_domains.end(), [&](auto root_dom) {
        auto concrete_root_dom =
            GpuLower::current()->caMap()->getConcreteMappedID(
                root_dom, IdMappingMode::EXACT);
        return non_unswitched_root_domains.count(concrete_root_dom) > 0;
      });
}

} // namespace

std::unordered_map<ParallelType, ParallelizedDomainPredicate::PredicateInfo>
ParallelizedDomainPredicate::getPredicateMap(
    const Expr* expr,
    const std::vector<kir::ForLoop*>& loops,
    kir::ForLoop* unswitched_loop) {
  const auto gpu_lower = GpuLower::current();
  auto output_tvs = ir_utils::getTvs(expr->outputs());

  if (output_tvs.empty()) {
    return {};
  }

  // Initialize a map with empty predicate info
  std::unordered_map<ParallelType, PredicateInfo> map;
  for (auto pt : kParallelTypeThreads) {
    map.insert({pt, PredicateInfo(pt)});
  }

  // For each loop, check if it's parallelized by an non-exact
  // threading dimension. If yes and it's used in the given expr, the
  // domain needs to be protected by a predicate on the thread/block
  // index.

  bool within_unswitch = false;
  std::unordered_set<Val*> non_unswitched_root_domains;

  for (const auto i : c10::irange(loops.size())) {
    auto loop = loops[i];

    // Parallel dimensions need not be predicated if fully unswitched.
    if (loop == unswitched_loop) {
      within_unswitch = true;
      non_unswitched_root_domains = getNonUnswitchedRootDomains(loops, i);
    }

    auto loop_id = loop->iter_domain();
    auto loop_ptype = loop_id->getParallelType();

    // Not necessary to add a predicate if the paralle type is exact
    if (!isParallelTypeThread(loop_ptype) ||
        lower_utils::isExtentEqualToMaxParallelTypeExtent(loop_id)) {
      continue;
    }
    auto parallel_dim = gpu_lower->parallelDimensionMap().getRaw(loop_ptype);

    // Parallel dimensions need not be predicated if fully unswitched.
    if (within_unswitch &&
        isFullyUnswitched(loop_id, non_unswitched_root_domains)) {
      continue;
    }

    for (auto tv : output_tvs) {
      // Check if the loop domain is used by the output tensor
      auto it = std::find_if(
          tv->getLeafDomain().begin(),
          tv->getLeafDomain().end(),
          [&](auto tv_id) {
            return gpu_lower->caMap()->areMapped(
                loop_id, tv_id, IdMappingMode::EXACT);
          });
      if (it == tv->getLeafDomain().end()) {
        continue;
      }

      IterDomain* tv_id = *it;

      // If the corresponding domain is a broadcast, it's not really used.
      if (tv_id->isBroadcast()) {
        continue;
      }

      // If it's a root domain, it should be covered by the root
      // predicates, so no extra predicate is required.
      if (std::find(
              tv->getRootDomain().begin(), tv->getRootDomain().end(), tv_id) !=
          tv->getRootDomain().end()) {
        continue;
      }

      // loop_ptype not being exact does not mean the predicate is not trivial.
      // For example, if I have T1[blockIdx.x{3}] and T2[blockIdx.x{5}], then
      // blockIdx.x will not be exact. However, the predicate blockIdx.x < 5 is
      // still trivial.
      if (tv_id->extent()->sameAs(parallel_dim)) {
        continue;
      }

      // tv_id needs to be predicated. Adds it to the PredicateInfo map.
      auto& info = map.at(loop_ptype);
      info.addDomain(tv_id);
    }
  }

  return map;
}

Val* ParallelizedDomainPredicate::getPredicate(
    const Expr* expr,
    const std::vector<kir::ForLoop*>& loops) {
  DEBUG_PRINT_SCOPE_NAME(
      "ParallelizedDomainPredicate::getPredicate", "expr = ", expr);
  auto pred_map = getPredicateMap(expr, loops);

  Val* pred = GpuLower::current()->kernel()->trueVal();

  for (auto pt : kParallelTypeThreads) {
    auto pred_info_it = pred_map.find(pt);
    if (pred_info_it != pred_map.end()) {
      const auto& pred_info = pred_info_it->second;
      auto tid_pred = pred_info.getPredicate();
      pred = SimplifyingIrBuilder::logicalAndExpr(pred, tid_pred);
    }
  }

  NVF_ERROR(pred != nullptr);
  RECORD_AND_RETURN(pred);
}

UnswitchPredicateKey::UnswitchPredicateKey()
    : predicated_concrete_id_(nullptr) {
  for (auto pt : kParallelTypeThreads) {
    parallel_concrete_ids_.insert({pt, nullptr});
  }
}

// For a predicated concrete domain, id, find which thread parallel
// types are used. For each used parallel type, find the concrete
// domain that the paralllel type is associated with. The parallelized
// concrete domains are used to uniquely collect all necessary
// unswitch predicates.
UnswitchPredicateKey::UnswitchPredicateKey(
    IterDomain* predicated_consumer_id,
    TensorView* consumer_tv,
    IterDomain* predicated_concrete_id)
    : predicated_concrete_id_(predicated_concrete_id) {
  // Initialize the parallelized domain map
  for (auto pt : kParallelTypeThreads) {
    parallel_concrete_ids_.insert({pt, nullptr});
  }

  std::vector<Val*> all_parallelized_consumer_leaf_ids;
  std::copy_if(
      consumer_tv->getLeafDomain().begin(),
      consumer_tv->getLeafDomain().end(),
      std::back_inserter(all_parallelized_consumer_leaf_ids),
      [](IterDomain* x) { return isParallelTypeThread(x->getParallelType()); });

  // If the consumer domais are not parallelized at all, no need to
  // differentiate keys based on how the predicated id is parallelized
  if (all_parallelized_consumer_leaf_ids.empty()) {
    return;
  }

  // All domains that are parallelized descendants of predicated_consumer_id
  auto all_parallelized_consumer_ids = DependencyCheck::getAllValsBetween(
      {predicated_consumer_id}, all_parallelized_consumer_leaf_ids);
  // Just pick leaf domains
  std::vector<IterDomain*> parallelized_consumer_leaf_ids;
  std::copy_if(
      consumer_tv->getLeafDomain().begin(),
      consumer_tv->getLeafDomain().end(),
      std::back_inserter(parallelized_consumer_leaf_ids),
      [&](IterDomain* x) {
        return std::find(
                   all_parallelized_consumer_ids.begin(),
                   all_parallelized_consumer_ids.end(),
                   x) != all_parallelized_consumer_ids.end();
      });

  if (parallelized_consumer_leaf_ids.empty()) {
    // None of the parallelized leaf domains are derived from
    // predicated_consumer_id
    return;
  }

  // Find the corresponding concrete id for each parallel type
  for (auto consumer_leaf : parallelized_consumer_leaf_ids) {
    auto pt = consumer_leaf->getParallelType();
    auto concrete_leaf = GpuLower::current()->caMap()->getConcreteMappedID(
        consumer_leaf, IdMappingMode::EXACT);
    parallel_concrete_ids_.at(pt) = concrete_leaf;
  }
}

std::string UnswitchPredicateKey::toString() const {
  std::stringstream ss;
  ss << "Predicated domain: ";
  if (predicatedId() != nullptr) {
    ss << predicatedId();
  } else {
    ss << "null";
  }
  for (auto pt : kParallelTypeThreads) {
    auto pid = parallelId(pt);
    ss << ", " << pt << ": ";
    if (pid) {
      ss << pid;
    } else {
      ss << "null";
    }
  }
  return ss.str();
}

std::size_t UnswitchPredicateKeyHash::operator()(
    const UnswitchPredicateKey& key) const {
  auto h = std::hash<const IterDomain*>{}(key.predicatedId());
  for (auto pt : kParallelTypeThreads) {
    h = h ^ std::hash<const IterDomain*>{}(key.parallelId(pt));
  }
  return h;
};

Val* PredicateCompute::getInlinePredicate(
    const Expr* expr,
    const std::vector<kir::ForLoop*>& loops,
    const std::unordered_set<kir::ForLoop*>& rotated_loops,
    Val* thread_pred,
    PredicateType pred_type) {
  DEBUG_PRINT_SCOPE(
      "expr = ",
      expr,
      "thread_pred = ",
      thread_pred,
      "pred_type = ",
      pred_type);
  FUSER_PERF_SCOPE("GpuLower::Lower::getInlinePredicate");

  const auto gpu_lower = GpuLower::current();

  // If outputs are registers, no need to predicate for threads
  if (isOutputLocal(expr)) {
    thread_pred = gpu_lower->kernel()->trueVal();
    // If it is a initilization op, return immediately.
    if (ir_utils::isTensorScalarFillOp(expr)) {
      RECORD_AND_RETURN(thread_pred);
    }
  }

  if (loops.empty()) {
    NVF_ERROR(thread_pred != nullptr);
    RECORD_AND_RETURN(thread_pred);
  }

  auto out_tv = ir_utils::getTvOutput(expr);
  NVF_ERROR(out_tv != nullptr, "Missing TensorView output");

  if (gpu_lower->predicateElimination().canOmitPredicate(expr)) {
    RECORD_AND_RETURN(thread_pred);
  }

  auto parallel_dom_pred =
      ParallelizedDomainPredicate::getPredicate(expr, loops);
  NVF_ERROR(parallel_dom_pred != nullptr);

  // TMA handles out-of-bounds accesses in hardware, so parallel_dom_pred
  // itself is sufficient to predicate the accesses.
  if (ir_utils::isCpAsyncBulk(expr)) {
    RECORD_AND_RETURN(parallel_dom_pred);
  }

<<<<<<< HEAD
  std::vector<RootPredicateInfo> pred_info_vec;
  if (hasEnableOptionArgument(EnableOption::IdModel, "inline_predicate") &&
      TensorIndexer::isSupported(GpuLower::current()->kernel())) {
    pred_info_vec = gpu_lower->tensorIndexer().getPredicates(
        out_tv,
        expr,
        loops,
        false);
  } else {
    pred_info_vec = Index::getReferenceRootPredicates(
        out_tv,
        loops,
        rotated_loops,
        nullptr,
        pred_type == PredicateType::Padding);
  }
=======
  auto pred_info_vec =
      Index::getReferenceRootPredicates(out_tv, loops, rotated_loops, nullptr);
>>>>>>> 18de5237

  std::vector<Val*> preds;

  // When pred_type is ReductionWrite, filter out predicates for
  // reduction axes. For blockReduce, this is necessary when reduction
  // axes start at non-zero offsets and parallelized with TID since
  // blockReduce returns a valid output only at offset-zero
  // threads. Similarly, for gridReduce, the last block to store the
  // output may be predicated out with the read predicate, so the
  // write predicate needs to ignore the reduction axes.
  bool non_zero_start_found = false;
  for (const auto& pred_info : pred_info_vec) {
    if (pred_type == PredicateType::ReductionWrite) {
      const auto& consumer_ids = pred_info.rootIds();
      bool pred_for_reduction_axis = false;
      for (auto consumer_id : consumer_ids) {
        if (consumer_id->isReduction()) {
          if (!consumer_id->start()->isZeroInt()) {
            non_zero_start_found = true;
          }
          pred_for_reduction_axis = true;
          break;
        }
      }
      // Don't add the predicate if it corresponds to a reduction axis
      if (pred_for_reduction_axis) {
        continue;
      }
    }
    preds.push_back(pred_info.startPredicate());
    preds.push_back(pred_info.stopPredicate());
  }

  // When generating a predicate for blockReduce writes and not for
  // gridReduce, if all reduction axes start with zero, we can just
  // use the same predicate for reads. nullptr is returned then.
  if (pred_type == PredicateType::ReductionWrite && !non_zero_start_found &&
      !out_tv->domain()->hasGridReduction()) {
    RECORD_AND_RETURN(nullptr);
  }

  preds.push_back(parallel_dom_pred);

  if (thread_pred != nullptr) {
    preds.push_back(thread_pred);
  }

  if (preds.empty()) {
    RECORD_AND_RETURN(GpuLower::current()->kernel()->trueVal());
  }

  Val* cond = preds[0];
  for (const auto i : c10::irange(1, preds.size())) {
    cond = SimplifyingIrBuilder::logicalAndExpr(cond, preds[i]);
  }

  //std::cerr << "Predicate: " << cond->toInlineString() << std::endl;

  RECORD_AND_RETURN(cond);
}

Val* UnswitchPredicate::get(
    const std::vector<kir::ForLoop*>& outer_loops,
    kir::ForLoop* unrolled_loop) {
  FUSER_PERF_SCOPE("GpuLower::Lower::UnswitchPredicate::get");

  UnswitchPredicate up(outer_loops, unrolled_loop);

  Val* unswitch_pred = GpuLower::current()->kernel()->trueVal();
  for (auto pred : up.predicates_) {
    unswitch_pred = SimplifyingIrBuilder::logicalAndExpr(unswitch_pred, pred);
  }

  return unswitch_pred;
}

void UnswitchPredicate::predicateOn(Expr* tv_expr) {
  FUSER_PERF_SCOPE("GpuLower::Lower::UnswitchPredicate::predicateOn");

  if (for_loops_.empty()) {
    return;
  }

  const auto gpu_lower = GpuLower::current();

  if (gpu_lower->predicateElimination().canOmitPredicate(tv_expr)) {
    return;
  }

  auto out_tv = ir_utils::getTvOutput(tv_expr);
  NVF_ERROR(out_tv != nullptr, "Missing TensorView output");

<<<<<<< HEAD
  std::vector<RootPredicateInfo> ref_pred_info;
  bool is_unswitch = unrolled_loop_->iter_domain()->getParallelType() == ParallelType::Unswitch ||
      unrolled_loop_->iter_domain()->getParallelType() == ParallelType::Unroll;
  if (TensorIndexer::isSupported(GpuLower::current()->kernel()) &&
      ((is_unswitch &&
        hasEnableOptionArgument(EnableOption::IdModel, "unswitch_predicate")) ||
       (!is_unswitch &&
        hasEnableOptionArgument(
            EnableOption::IdModel, "vectorize_predicate")))) {
    ref_pred_info = gpu_lower->tensorIndexer().getPredicates(
        out_tv, tv_expr, for_loops_, is_unswitch);
  } else {
    ref_pred_info = Index::getReferenceRootPredicates(
        out_tv, for_loops_, rotated_loop_, unrolled_loop_, false);
  }
=======
  auto ref_pred_info = Index::getReferenceRootPredicates(
      out_tv, for_loops_, rotated_loop_, unrolled_loop_);
>>>>>>> 18de5237

  // If RootPredicateInfo has a static predicate that is more
  // restrictive than the current one, replace the current with the
  // new one. If it has a dynamic predicate, add it to the dynamic
  // predicate list. Since the final static predicate can't be
  // determined until all expressions are analyzed, predicates are
  // temporarily placed in the predicated_keys map and the final
  // predicates are generated in the finalize function.

  for (const auto& pred_info : ref_pred_info) {
    NVF_ERROR(pred_info.startPredicate() != nullptr);
    NVF_ERROR(pred_info.stopPredicate() != nullptr);

    const auto& root_ids = pred_info.rootIds();

    bool add_pred = false;

    // Used to find a matching existing MergedPredicates
    UnswitchPredicateKey first_key;
    bool first_key_set = false;

    for (auto root_id : root_ids) {
      auto concrete_root_id = gpu_lower->caMap()->getConcreteMappedID(
          root_id, IdMappingMode::EXACT);

      if (root_id->isBroadcast()) {
        continue;
      }

      UnswitchPredicateKey key(root_id, out_tv, concrete_root_id);
      auto inserted = predicated_keys_.insert(key).second;
      add_pred = add_pred || inserted;

      if (!first_key_set) {
        first_key = key;
        first_key_set = true;
      }
    }

    if (!first_key_set) {
      // No predicate generated
      continue;
    }

    // The start and stop offsets may need to be merged to avoid
    // redundant predicates. When these offsets are zero, nothing is
    // done. When non-zero, find the corresponding MergedPredicates
    // and merge both the start and stop offsets. Note that the
    // offsets are non-zero, the predicates must be generated at a
    // root domain, so root_ids.size() must be one. That unique root
    // domain is used as a key to find the corresponding
    // MergedPredicate.

    // Initialize with an invalid iterator to signal no corresponding
    // MergedPredicates is found yet.
    auto merged_pred_it = pending_predicates_.end();

    if (add_pred) {
      // This is a new predicate for the root domain. Initialize a new
      // MergedPredicates and add it to the pending list.
      UnswitchPredicate::MergedPredicates merged_pred;

      // To look up this MergedPredicates for other predicates
      // generated for the same predicate key
      if (root_ids.size() == 1) {
        merged_pred.predicate_key = first_key;
      }

      pending_predicates_.push_back(merged_pred);

      merged_pred_it =
          pending_predicates_.begin() + (int64_t)pending_predicates_.size() - 1;
    } else if (root_ids.size() == 1) {
      // If not new, try to find a corresponding MergedPredicates.
      merged_pred_it = std::find_if(
          pending_predicates_.begin(),
          pending_predicates_.end(),
          [&first_key](const auto& merged_predicates) {
            return merged_predicates.predicate_key == first_key;
          });
      // Note: It is possible that no matching merged predicate info
      // is found. Since add_pred is false here, the root domain is
      // already predicated. It must mean that the root domain
      // is included in a contiguous merged domain, which means there
      // must be no halo-extended domain involved.
    }

    // If a corresponding MergedPredicates is found, merge both the
    // start and stop offsets.
    if (merged_pred_it != pending_predicates_.end()) {
      mergeUnswitchPredicateOffsets(
          pred_info.startPredicate(),
          pred_info.startOffset(),
          merged_pred_it->start,
          true);

      mergeUnswitchPredicateOffsets(
          pred_info.stopPredicate(),
          pred_info.stopOffset(),
          merged_pred_it->stop,
          false);
    }
  }

  addParallelizedDomainPredicates(tv_expr);
}

void UnswitchPredicate::addParallelizedDomainPredicates(Expr* tv_expr) {
  auto pred_map = ParallelizedDomainPredicate::getPredicateMap(
      tv_expr, for_loops_, unrolled_loop_);
  for (auto pt : kParallelTypeThreads) {
    auto pred_info_it = pred_map.find(pt);
    if (pred_info_it == pred_map.end()) {
      continue;
    }
    const auto& new_info = pred_info_it->second;
    auto& predicated =
        parallelized_dom_predicates_
            .insert({pt, ParallelizedDomainPredicate::PredicateInfo{pt}})
            .first->second;
    for (auto id : new_info.ids()) {
      if (predicated.addDomain(id)) {
        predicates_.push_back(new_info.getPredicate());
      }
    }
  }
}

void UnswitchPredicate::openLoop(kir::ForLoop* fl) {
  FUSER_PERF_SCOPE("GpuLower::Lower::UnswitchPredicate::openLoop");

  for_loops_.push_back(fl);

  for (auto expr : fl->body().exprs()) {
    if (ir_utils::isTvOp(expr) || isTensorIndexOp(expr)) {
      predicateOn(expr);
    } else if (auto ite = dynamic_cast<kir::IfThenElse*>(expr)) {
      openIte(ite);
    } else if (auto for_loop = dynamic_cast<kir::ForLoop*>(expr)) {
      openLoop(for_loop);
    }
  }

  for_loops_.pop_back();
}

void UnswitchPredicate::openIte(kir::IfThenElse* ite) {
  FUSER_PERF_SCOPE("GpuLower::Lower::UnswitchPredicate::openIte");

  // Loop rotation transform loops like
  //  for i ...
  //    statement1(i)
  //    statement2(i)
  //    statement3(i)
  //    statement4(i)
  // into
  //  statement1(0)
  //  statement2(0)
  //  for i ...
  //    statement3(i)
  //    statement4(i)
  //    if LoopRotation:
  //      statement1(i+1)
  //      statement2(i+1)
  // So when we see an `if LoopRotation` during visiting, the last loop is
  // rotated, and we need to use `i+1` instead of `i` as loop index.
  if (ite->predicate()->predicate_type() == PredicateType::LoopRotation) {
    rotated_loop_.insert(for_loops_.back());
  }

  // only expand the ite thenBody
  for (auto expr : ite->thenBody().exprs()) {
    if (ir_utils::isTvOp(expr) || isTensorIndexOp(expr)) {
      predicateOn(expr);
    } else if (auto ite = dynamic_cast<kir::IfThenElse*>(expr)) {
      openIte(ite);
    } else if (auto for_loop = dynamic_cast<kir::ForLoop*>(expr)) {
      openLoop(for_loop);
    }
  }

  if (ite->predicate()->predicate_type() == PredicateType::LoopRotation) {
    rotated_loop_.erase(for_loops_.back());
  }
}

void UnswitchPredicate::finalize() {
  for (const auto& merged_pred : pending_predicates_) {
    const auto& start_info = merged_pred.start;
    if (start_info.static_pred) {
      predicates_.push_back(start_info.static_pred);
    }
    for (auto dynamic_pred : start_info.dynamic_preds) {
      predicates_.push_back(dynamic_pred);
    }
    const auto& stop_info = merged_pred.stop;
    if (stop_info.static_pred) {
      predicates_.push_back(stop_info.static_pred);
    }
    for (auto dynamic_pred : stop_info.dynamic_preds) {
      predicates_.push_back(dynamic_pred);
    }
  }
}

void UnswitchPredicate::mergeUnswitchPredicateOffsets(
    Val* predicate,
    Val* offset,
    MergedPredicates::Info& merged_predicate_info,
    bool is_start) {
  auto is_more_restrictive = [&is_start](auto new_val, auto current_val) {
    if (is_start) {
      return new_val < current_val;
    } else {
      return new_val > current_val;
    }
  };

  auto offset_int = dynamic_cast<Val*>(offset);
  // If it's a static predicate, replace the current one if it's
  // more restrictive. If it's dynamic, just adds it to the dynamic
  // predicate list.
  if (offset_int && offset_int->isConst()) {
    auto offset_const = offset_int->value();
    auto& static_pred = merged_predicate_info.static_pred;
    auto& static_offset = merged_predicate_info.static_offset;
    if (static_pred == nullptr ||
        is_more_restrictive(offset_const, static_offset)) {
      static_pred = predicate;
      static_offset = offset_const;
    }
  } else {
    merged_predicate_info.dynamic_preds.push_back(predicate);
  }
}

UnswitchPredicate::UnswitchPredicate(
    std::vector<kir::ForLoop*> outer_loops,
    kir::ForLoop* unrolled_loop)
    : for_loops_(std::move(outer_loops)), unrolled_loop_(unrolled_loop) {
  openLoop(unrolled_loop);
  finalize();
}

} // namespace nvfuser<|MERGE_RESOLUTION|>--- conflicted
+++ resolved
@@ -381,7 +381,6 @@
     RECORD_AND_RETURN(parallel_dom_pred);
   }
 
-<<<<<<< HEAD
   std::vector<RootPredicateInfo> pred_info_vec;
   if (hasEnableOptionArgument(EnableOption::IdModel, "inline_predicate") &&
       TensorIndexer::isSupported(GpuLower::current()->kernel())) {
@@ -395,13 +394,8 @@
         out_tv,
         loops,
         rotated_loops,
-        nullptr,
-        pred_type == PredicateType::Padding);
-  }
-=======
-  auto pred_info_vec =
-      Index::getReferenceRootPredicates(out_tv, loops, rotated_loops, nullptr);
->>>>>>> 18de5237
+        nullptr);
+  }
 
   std::vector<Val*> preds;
 
@@ -494,7 +488,6 @@
   auto out_tv = ir_utils::getTvOutput(tv_expr);
   NVF_ERROR(out_tv != nullptr, "Missing TensorView output");
 
-<<<<<<< HEAD
   std::vector<RootPredicateInfo> ref_pred_info;
   bool is_unswitch = unrolled_loop_->iter_domain()->getParallelType() == ParallelType::Unswitch ||
       unrolled_loop_->iter_domain()->getParallelType() == ParallelType::Unroll;
@@ -508,12 +501,8 @@
         out_tv, tv_expr, for_loops_, is_unswitch);
   } else {
     ref_pred_info = Index::getReferenceRootPredicates(
-        out_tv, for_loops_, rotated_loop_, unrolled_loop_, false);
-  }
-=======
-  auto ref_pred_info = Index::getReferenceRootPredicates(
-      out_tv, for_loops_, rotated_loop_, unrolled_loop_);
->>>>>>> 18de5237
+        out_tv, for_loops_, rotated_loop_, unrolled_loop_);
+  }
 
   // If RootPredicateInfo has a static predicate that is more
   // restrictive than the current one, replace the current with the
