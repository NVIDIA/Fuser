--- conflicted
+++ resolved
@@ -278,14 +278,11 @@
   //
   // TODO: Clean up once the migration to the new indexer is
   // completed.
-<<<<<<< HEAD
-=======
   //
   // When loop_ids_ is not empty, the correct loop domains are already
   // given to this class. That's the case when using the new
   // indexer. When given, use them to figure out which parallel type
   // is used for which loop domain.
->>>>>>> 1b81f082
   if (!loop_ids_.empty()) {
     for (auto loop_id : loop_ids_) {
       auto pt = loop_id->getParallelType();
@@ -304,17 +301,6 @@
       }
     }
     return;
-<<<<<<< HEAD
-  } else {
-    std::copy_if(
-        consumer_tv->getLoopDomain().begin(),
-        consumer_tv->getLoopDomain().end(),
-        std::back_inserter(all_parallelized_consumer_loop_ids),
-        [](IterDomain* x) {
-          return isParallelTypeThread(x->getParallelType());
-        });
-  }
-=======
   }
 
   std::copy_if(
@@ -322,7 +308,6 @@
       consumer_tv->getLoopDomain().end(),
       std::back_inserter(all_parallelized_consumer_loop_ids),
       [](IterDomain* x) { return isParallelTypeThread(x->getParallelType()); });
->>>>>>> 1b81f082
 
   // If the consumer domais are not parallelized at all, no need to
   // differentiate keys based on how the predicated id is parallelized
