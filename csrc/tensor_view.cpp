--- conflicted
+++ resolved
@@ -465,14 +465,9 @@
 
   NVF_CHECK(
       this->axis(axis)->getParallelType() == ParallelType::Serial,
-<<<<<<< HEAD
       "Splitting an axis (",
       this->axis(axis)->toString(),
       ") of non-Serial parallel type is not supported at this time."
-=======
-      "Splitting an axis of non-Serial parallel type is not supported at this "
-      "time."
->>>>>>> 3c0bb440
       " Parallelization strategy must be set after calling split: ",
       toString());
 
