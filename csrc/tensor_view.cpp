// clang-format off
/*
 * SPDX-FileCopyrightText: Copyright (c) 2023-present NVIDIA CORPORATION & AFFILIATES.
 * All rights reserved.
 * SPDX-License-Identifier: BSD-3-Clause
 */
// clang-format on
#include <c10/util/irange.h>
#include <compute_at.h>
#include <device_lower/analysis/circular_buffer.h>
#include <device_lower/lower2device.h>
#include <exceptions.h>
#include <fusion.h>
#include <ir/all_nodes.h>
#include <ir/builder.h>
#include <ir/cloner.h>
#include <ir/interface_nodes.h>
#include <ir/internal_nodes.h>
#include <ir/iostream.h>
#include <ir/printer.h>
#include <ir/utils.h>
#include <ops/arith.h>
#include <scheduler/mma_utils.h>
#include <scheduler/tools/inlining.h>

// Cleanup
#include <transform_iter.h>
#include <transform_replay.h>

namespace nvfuser {

namespace {
DataType aten_opt_type_map(const c10::optional<at::ScalarType>& scalar_type) {
  return scalar_type.has_value() ? aten_to_data_type(scalar_type.value())
                                 : DataType::Null;
}
} // namespace

TensorView::TensorView(
    IrBuilderPasskey passkey,
    TensorDomain* domain,
    DataType dtype,
    MemoryType mtype)
    : Val(passkey, ValType::TensorView, dtype),
      domain_(domain),
      memory_type_(mtype) {}

NVFUSER_DEFINE_CLONE(TensorView)

std::string TensorView::toString(int indent_size) const {
  std::stringstream ss;
  ss << ir_utils::varName(this);
  switch (getMemoryType()) {
    case MemoryType::Global:
      ss << "_g";
      break;
    case MemoryType::Shared:
      ss << "_s";
      break;
    case MemoryType::Local:
      ss << "_l";
      break;
    default:
      NVF_THROW("Unknown tensor memory type.");
  }
  ss << "_" << dtype() << domain()->toString(indent_size);

  if (getComputeAtPosition() > 0) {
    ss << " ca_pos( ";
    ss << getComputeAtPosition();
    ss << " )";
  }
  if (hasComputeWith()) {
    ss << " compute_with( ";
    bool first = true;
    if (hasResolvedComputeWith()) {
      for (auto consumer : getComputeWithConsumers()) {
        if (!first) {
          ss << ", ";
        }
        ss << ir_utils::varName(consumer);
        first = false;
      }
      ss << ", ";
    }
    ss << getComputeWithPosition();
    ss << " )";
  }
  if (getMaxProducerPosition() > 0) {
    ss << " produce_pos( ";
    ss << getMaxProducerPosition();
    ss << " )";
  }
  if (getMaybeMaxProducerPosition() > getMaxProducerPosition()) {
    ss << " maybe_produce_pos( ";
    ss << getMaybeMaxProducerPosition();
    ss << " )";
  }
  if (hasDeviceMesh()) {
    ss << " (" << getDeviceMesh() << ")";
  }
  return ss.str();
}

std::string TensorView::toInlineString(int indent_size) const {
  return toString(indent_size);
}

TensorView::TensorView(const TensorView* src, IrCloner* ir_cloner)
    : Val(src, ir_cloner),
      domain_(ir_cloner->clone(src->domain_)),
      compute_at_pos_(src->compute_at_pos_),
      max_producer_pos_(src->max_producer_pos_),
      memory_type_(src->memory_type_),
      circular_buffer_options_(src->circular_buffer_options_),
      cpu_scalar_(src->cpu_scalar_),
      has_swizzle_op_(src->has_swizzle_op_),
      compute_with_consumers_(ir_cloner->clone(src->compute_with_consumers_)),
      compute_with_pos_(src->compute_with_pos_),
      promote_reuse_(src->promote_reuse_),
      mesh_(src->mesh_) {}

void TensorView::printTransforms() const {
  IrTransformPrinter(std::cout).printTransforms(this);
}

// sets cpu_scalar_ value, which is special handling for CPU based zero-dim
// tensors (i.e. CPU Tensors that only have one value). This is only used if
// on an input value, otherwise ignored. This is important as special handling
// because these "scalars" should be type promoted as a tensor, but we want to
// avoid explicit copying of the data, so we want to pass the data value as a
// standard kernel argument value.
void TensorView::setCpuScalar(bool is_cpu_scalar) {
  NVF_ERROR(nDims() == 0, "Only 0-dim tensors can be marked as a cpu scalar.");
  cpu_scalar_ = is_cpu_scalar;
}

IterDomain* TensorView::axis(int64_t pos) const {
  NVF_ERROR(nDims() > 0, "Tried to access an axis in a 0-dim TensorView");
  return domain()->axis(wrapDim(pos));
}

void TensorView::inlineAt(
    int64_t pos,
    bool best_effort,
    MaxPosCalculator* calc) {
  NVF_ERROR(
      !container()->isA<kir::Kernel>(),
      "Function invalid for kernel container.");

  std::unique_ptr<MaxPosCalculator> calc_owner;
  if (calc == nullptr) {
    calc_owner = std::make_unique<MaxPosCalculator>();
    calc = calc_owner.get();
  }

  pos = nvfuser::wrapDim(pos, nDims() + 1);

  int64_t max_inline_pos = (int64_t)calc->getMaxPosAll(this, best_effort);

  if (best_effort) {
    pos = std::min<int64_t>(max_inline_pos, pos);
  }

  // hoist inner most broadcast
  while (pos > 0 && axis(pos - 1)->isBroadcast()) {
    pos--;
  }

  NVF_ERROR(
      pos <= max_inline_pos,
      "Invalid inline position for T",
      name(),
      ": ",
      pos,
      ". Maximum allowed value:",
      max_inline_pos);

  if (isFusionInput()) {
    return;
  }

  if (pos <= compute_at_pos_) {
    return;
  }

  compute_at_pos_ = pos;

  // If the new computeAt position is further inlined than the
  // computeWith position, reset the computeWith setting
  if (compute_at_pos_ >= compute_with_pos_) {
    clearComputeWith();
  }

  for (auto consumer : ir_utils::consumerTvsOf(this)) {
    consumer->updateMaxProducerPosition();
  }
}

namespace {

// Try to find the aligned position on consumer's domain corresponding to a
//  position of producer domain. No checking on actual
//  producer-consumer relationship.
int64_t getConsumerPosAlignedToProducerCA(
    TensorView* consumer,
    TensorView* producer,
    int64_t producer_pos) {
  // Locate consumer's position that aligns with
  //  the producer's position. We need broadcast axes forwarded so we
  //  need to replay PasC as CasP will not forward braodcast dims. For example
  //  if we have:
  // T2[ iS22{( 3 * 1 )} ] ca_pos( 1 ) = broadcast( T1[ iS1{3} ] ca_pos( 1 )
  // produce_pos( 1) ) CasP will have the mapping iS1{3} -> iS2{3} and PasC will
  // have the mapping iS22{( 3 * 1 )} <- iS1{3} We need the latter. Refer to
  // NVFuserTest.FusionComplexBCast1_CUDA

  int64_t consumer_pos = consumer->nDims();

  const bool may_need_forwarding =
      ir_utils::isLoopDomainFullyDerivedFromLogicalDomain(producer) &&
      ir_utils::isLoopDomainFullyDerivedFromLogicalDomain(consumer);

  if (may_need_forwarding) {
    auto disjoint_sets = BestEffortReplay::replayPasC(
                             producer,
                             consumer,
                             -1,
                             PairwiseLogicalDomainMap(producer, consumer))
                             .getIterDomainEquivalence();

    // Find the innermost position of consumer that has
    //  been mapped within the producer ca axis.

    while (consumer_pos > 0) {
      auto consumer_id = consumer->axis(consumer_pos - 1);
      const auto& p_dom = producer->getLoopDomain();
      if (std::any_of(
              p_dom.begin(),
              p_dom.begin() + producer_pos,
              [&consumer_id, &disjoint_sets](IterDomain* p_id) {
                return disjoint_sets.permissiveAreMapped(consumer_id, p_id);
              })) {
        break;
      }
      consumer_pos--;
    }
  } else {
    IdModel id_model({consumer->definition()}, {}, false);
    id_model.buildBroadcastGraph();
    const auto& inlining_graph = id_model.idGraph(IdMappingMode::BROADCAST);

    while (consumer_pos > 0) {
      auto consumer_id = consumer->axis(consumer_pos - 1);
      const auto& p_dom = producer->getLoopDomain();
      if (std::any_of(
              p_dom.begin(),
              p_dom.begin() + producer_pos,
              [&consumer_id, &inlining_graph](IterDomain* p_id) {
                return inlining_graph.disjointValSets().strictAreMapped(
                    consumer_id, p_id);
              })) {
        break;
      }
      consumer_pos--;
    }
  }

  return consumer_pos;
}

} // namespace

void TensorView::updateMaxProducerPosition() {
  for (auto producer : ir_utils::producerTvsOf(this)) {
    max_producer_pos_ = std::max(
        max_producer_pos_,
        getConsumerPosAlignedToProducerCA(
            this, producer, producer->getComputePosition(this)));
  }

  maybe_max_producer_pos_ = max_producer_pos_;

  // When a producer may be computed with this tensor, i.e., it isn't
  // yet resolved, reflect that in maybe_max_producer_pos_. If all
  // producers are already resolved, i.e., after the initial
  // resolveComputeWith in lowering, this should be just equal to
  // max_producer_pos_.
  for (auto producer : ir_utils::producerTvsOf(this)) {
    if (producer->hasComputeWith() && !producer->hasResolvedComputeWith()) {
      maybe_max_producer_pos_ = std::max(
          maybe_max_producer_pos_,
          getConsumerPosAlignedToProducerCA(
              this, producer, producer->getComputeWithPosition()));
    }
  }
}

TensorView* TensorView::computeAt(
    TensorView* consumer,
    int64_t position,
    ComputeAtMode mode) {
  NVF_ERROR(
      !container()->isA<kir::Kernel>(),
      "Function invalid for kernel container.");
  // Make sure this and consumer are not the same tensor, that's illegal
  NVF_CHECK(!sameAs(consumer), "Cannot call this->computeAt(this, ...)");

  // We support negative axes, so increment it by consumer->nDims() + 1 and make
  // sure the result is within consumer->nDims() + 1. being at consumer->nDims()
  // means producer will be computed inline with consumer, hence the +1.
  if (position < 0) {
    position += int64_t(consumer->nDims()) + 1;
  }

  NVF_CHECK(
      (position >= 0 && position < consumer->nDims() + 1) ||
          mode == ComputeAtMode::BestEffort,
      "Compute at called on an position outside valid range.");

  if (mode == ComputeAtMode::BestEffort) {
    position = std::max(-1L, position);
    position = std::min(consumer->nDims(), position);
  }

  ComputeAt::runAt(this, consumer, (unsigned int)position, mode);

  return this;
}

void TensorView::computeWith(int64_t pos, bool best_effort) {
  NVF_ERROR(
      !container()->isA<kir::Kernel>(),
      "Function invalid for kernel container.");

  if (isFusionInput()) {
    return;
  }

  NVF_CHECK(
      !ir_utils::consumerTvsOf(this).empty(),
      "There must be at least one consumer of this tensor to use computeWith: ",
      toString());

  pos = nvfuser::wrapDim(pos, nDims() + 1);

  const int64_t max_inline_pos =
      (int64_t)MaxPosCalculator({}, true).getMaxPosAll(this, best_effort);

  if (best_effort) {
    pos = std::min(max_inline_pos, pos);
  }

  // hoist inner most broadcast
  while (pos > 0 && axis(pos - 1)->isBroadcast()) {
    pos--;
  }

  NVF_CHECK(
      pos <= max_inline_pos,
      "Invalid computeWith position for T",
      name(),
      ": ",
      pos,
      ". Maximum allowed value:",
      max_inline_pos);

  // The position must be right of the computeAt position
  NVF_CHECK(
      pos >= getComputeAtPosition(),
      "Position must be right of the computeAt position. Position: ",
      pos,
      ", computeAt position: ",
      getComputeAtPosition());

  // If it's already set to be computed with the consumer and the
  // position is higher, nothing to change
  if (getComputeWithPosition() >= pos) {
    return;
  }

  // Update the siblings together
  auto siblings = ir_utils::filterByType<TensorView>(definition()->outputs());

  for (auto sibling : siblings) {
    sibling->clearComputeWith();
  }

  // If the given position is the same as the computeAt position, this
  // is a no-op
  if (pos == getComputeAtPosition()) {
    return;
  }

  for (auto sibling : siblings) {
    sibling->compute_with_pos_ = (unsigned int)pos;
  }

  for (auto consumer : ir_utils::consumerTvsOf(this)) {
    consumer->updateMaxProducerPosition();
  }
}

bool TensorView::isComputedWith(const TensorView* consumer) const {
  if (!hasComputeWith()) {
    return false;
  }

  // Quering is an error if the compute-with consumer is still unresolved
  NVF_ERROR(hasResolvedComputeWith(), "Not resolved yet: ", toString());

  return std::find(
             getComputeWithConsumers().begin(),
             getComputeWithConsumers().end(),
             consumer) != getComputeWithConsumers().end();
}

const std::vector<TensorView*>& TensorView::getComputeWithConsumers() const {
  NVF_ERROR(
      !hasComputeWith() || hasResolvedComputeWith(),
      "computeWith not yet resolved: ",
      toString());
  return compute_with_consumers_;
}

int64_t TensorView::getComputePosition(const TensorView* consumer) const {
  if (hasResolvedComputeWith() && isComputedWith(consumer)) {
    return getComputeWithPosition();
  } else {
    return getComputeAtPosition();
  }
}

bool TensorView::resolveComputeWith(const std::vector<Expr*>& sorted_exprs) {
  NVF_ERROR(container()->isA<kir::Kernel>(), "Function invalid for fusion.");

  auto siblings = ir_utils::filterByType<TensorView>(definition()->outputs());

  for (auto sibling : siblings) {
    NVF_ERROR(
        sibling->hasComputeWith(),
        "Invlaid attempt to resolve computeWith: ",
        sibling->toString());
  }

  // It may have been already resolved through its siblings
  if (hasResolvedComputeWith()) {
    return false;
  }

  std::unordered_set<Expr*> use_set;
  for (auto sibling : siblings) {
    use_set.insert(sibling->uses().begin(), sibling->uses().end());
  }

  for (auto expr : sorted_exprs) {
    if (!use_set.count(expr)) {
      continue;
    }

    // First use found. Set it as the computeWith target tensor
    std::vector<TensorView*> use_out_tvs{
        ir_utils::filterByType<TensorView>(expr->outputs()).begin(),
        ir_utils::filterByType<TensorView>(expr->outputs()).end()};

    for (auto sibling : siblings) {
      sibling->compute_with_consumers_ = use_out_tvs;
    }

    for (auto consumer_tv : compute_with_consumers_) {
      consumer_tv->updateMaxProducerPosition();
    }

    return true;
  }

  // No expr found
  NVF_THROW("No use expr found in the sorted expr list: ", toString());
}

void TensorView::clearComputeWith() {
  //! This should be only used while in a Fusion container.
  NVF_ERROR(
      !container()->isA<kir::Kernel>(),
      "Function invalid for kernel container.");

  compute_with_pos_ = getComputeAtPosition();

  // compute_with_consumers_ should still be empty
  NVF_ERROR(compute_with_consumers_.empty());
}

TensorView* TensorView::broadcast(int64_t axis, int64_t extent) {
  return broadcast(axis, IrBuilder::create<Val>(extent, DataType::Index));
}

TensorView* TensorView::broadcast(int64_t axis, Val* extent) {
  domain()->broadcast(axis, extent);
  return this;
}

TensorView* TensorView::split(int64_t axis, Val* factor, bool inner_split) {
  // Only check things associated with axis, factor will be validated in
  // IterDomain
  NVF_ERROR(
      nDims() > 0,
      "Tried to do split on a 0-dim TensorView. ",
      "Tensor: ",
      toString());

  axis = wrapDim(axis);

  NVF_CHECK(
      axis >= getMaxComputePosition(),
      "Cannot split axis within compute at position. Axis = ",
      axis,
      " computePosition = ",
      getMaxComputePosition(),
      ". Tensor: ",
      toString());

  NVF_CHECK(
      axis >= getMaybeMaxProducerPosition(),
      "Cannot split axis within max producer position. Axis = ",
      axis,
      " maxProducerPosition = ",
      getMaybeMaxProducerPosition(),
      ". Tensor: ",
      toString());

  NVF_CHECK(
      this->axis(axis)->getParallelType() == ParallelType::Serial,
      "Splitting an axis of non-Serial parallel type is not supported at this time."
      " Parallelization strategy must be set after calling split.",
      ". Tensor: ",
      toString());

  if (factor->dtype() != DataType::Index) {
    factor = castOp(DataType::Index, factor);
  }

  domain()->split(axis, factor, inner_split);
  return this;
}

TensorView* TensorView::split(int64_t axis, int64_t factor, bool inner_split) {
  // NOTE: safe cast to int64_t, factor (unsigned int) is within int64_t range
  NVF_CHECK(
      factor > 0,
      "Invalid factor for split. Factor must be greater than 0. Factor = ",
      factor);
  split(axis, IrBuilder::create<Val>(factor, DataType::Index), inner_split);
  return this;
}

// Merge "axis_o" and "axis_i" into 1 dimension
TensorView* TensorView::merge(int64_t axis_o, int64_t axis_i) {
  NVF_ERROR(nDims() > 0, "Tried to do merge on a 0-dim TensorView");
  axis_o = wrapDim(axis_o);
  axis_i = wrapDim(axis_i);

  NVF_CHECK(
      axis_o >= getMaxComputePosition() && axis_i >= getMaxComputePosition(),
      false,
      "Cannot merge axes within compute at position. Either axis ",
      axis_o,
      " or ",
      axis_i,
      " are within computePosition = ",
      getMaxComputePosition());

  NVF_CHECK(
      axis_o >= getMaybeMaxProducerPosition() &&
          axis_i >= getMaybeMaxProducerPosition(),
      "Cannot merge axes within max producer position. Either axis ",
      axis_o,
      " or ",
      axis_i,
      " are within maxProducerPosition = ",
      getMaybeMaxProducerPosition());

  NVF_CHECK(
      axis(axis_o)->getParallelType() == ParallelType::Serial ||
          axis(axis_i)->getParallelType() == ParallelType::Serial,
      "Merging axes of non-Serial parallel type is not supported at this time."
      " Parallelization strategy must be set after calling split.");

  domain()->merge(axis_o, axis_i);
  return this;
}

TensorView* TensorView::flatten(int64_t from, int64_t to) {
  NVF_ERROR(nDims() > 0, "Tried to do flatten on a 0-dim TensorView");
  from = wrapDim(from);
  to = wrapDim(to);
  NVF_CHECK(from <= to, "Invalid flatten range. From: ", from, " To: ", to);
  int64_t num_merges = to - from;
  for (auto _ : c10::irange(num_merges)) {
    (void)_;
    merge(from);
  }
  return this;
}

TensorView* TensorView::reorder(
    const std::unordered_map<int64_t, int64_t>& old2new_) {
  NVF_ERROR(
      !container()->isA<kir::Kernel>(),
      "Function invalid for kernel container.");
  NVF_ERROR(
      !(nDims() == 0 && !old2new_.empty()),
      "Tried to reorder a 0-dim TensorView");

  for (auto entry : old2new_) {
    auto old_pos = entry.first < 0 ? entry.first + nDims() : entry.first;
    auto new_pos = entry.second < 0 ? entry.second + nDims() : entry.second;
    if (old_pos == new_pos) {
      continue;
    }
    NVF_ERROR(
        old_pos >= 0,
        "Found \"old\" position that's less than 0 even though already adjusted by nDims: ",
        old_pos);
    NVF_ERROR(
        new_pos >= 0,
        "Found \"new\" position that's less than 0 even though already adjusted by nDims: ",
        new_pos);
    NVF_CHECK(
        old_pos >= getMaxComputePosition() &&
            new_pos >= getMaxComputePosition(),
        "Cannot reorder axes within compute at position. Either axis ",
        old_pos,
        " or ",
        new_pos,
        " are within computePosition = ",
        getMaxComputePosition());

    NVF_CHECK(
        old_pos >= getMaybeMaxProducerPosition() &&
            new_pos >= getMaybeMaxProducerPosition(),
        "Cannot reorder axes within max producer position. Either axis ",
        old_pos,
        " or ",
        new_pos,
        " are within maxProducerPosition = ",
        getMaybeMaxProducerPosition());
  }

  domain()->reorder(old2new_);
  return this;
}

TensorView* TensorView::reorder(
    const std::initializer_list<std::pair<const int64_t, int64_t>>& old2new) {
  return reorder(std::unordered_map<int64_t, int64_t>(old2new));
}

// We have to convert the above permutation to a map of old2new.
TensorView* TensorView::reorder(const std::vector<int64_t>& permutation) {
  std::unordered_map<int64_t, int64_t> reorder_map;
  int64_t idx = 0;
  std::transform(
      permutation.begin(),
      permutation.end(),
      std::inserter(reorder_map, reorder_map.end()),
      [&idx](const int64_t v) { return std::make_pair(idx++, v); });

  return reorder(reorder_map);
}

TensorView* TensorView::reorder(
    const std::initializer_list<int64_t>& permutation) {
  return reorder(std::vector<int64_t>(permutation));
}

TensorView* TensorView::swizzle(
    SwizzleType swizzle_type,
    int64_t x,
    int64_t y) {
  x = wrapDim(x);
  y = wrapDim(y);

  // Check swizzle specific constraints on the input axes:
  auto x_id = axis(x);
  auto y_id = axis(y);

  NVF_ERROR(
      x_id->extent()->isConstInt() && y_id->extent()->isConstInt(),
      "Only constant iterdomains supported on given swizzle type");

  int64_t in_x_size = x_id->extent()->evaluate().as<int64_t>();
  int64_t in_y_size = y_id->extent()->evaluate().as<int64_t>();

  // Check size constraints based on swizzle type
  if (swizzle_type == SwizzleType::XOR) {
    NVF_ERROR(in_x_size == in_y_size, "Swizzle: equal dim iterdomains only");
  }

  if (swizzle_type == SwizzleType::XOR) {
    // XOR swizzle only support power of 2 swizzle unit sizes:
    bool is_pow_of_2 = in_x_size > 1 && ((in_x_size & (in_x_size - 1)) == 0);
    NVF_ERROR(is_pow_of_2, "XOR swizzle only support power of 2 domain sizes.");
  }

  domain()->swizzle(swizzle_type, x, y);

  return this;
}

TensorView* TensorView::swizzle(
    Swizzle2DType swizzle_type,
    int64_t x,
    int64_t y,
    SwizzleMode swizzle_mode) {
  has_swizzle_op_ = true;
  x = wrapDim(x);
  y = wrapDim(y);

  NVF_CHECK(
      !(getMemoryType() == MemoryType::Global &&
        swizzle_mode == SwizzleMode::Data),
      "Data swizzle on global memory is not supported.");

  NVF_CHECK(
      x >= getMaxComputePosition(),
      "Cannot swizzle axes within compute at position. Axis ",
      x,
      " is within computePosition = ",
      getMaxComputePosition());

  NVF_CHECK(
      y >= getMaybeMaxProducerPosition(),
      "Cannot swizzle axes within max producer position. Axis ",
      y,
      " is within maxProducerPosition = ",
      getMaybeMaxProducerPosition());

  // Disable unsupported use cases at the current step.
  //  Currently do not support reducing or broadcasting
  //   swizzled dimensions.
  auto all_inputs = InputsOf::outputs({axis(x), axis(y)});
  for (auto id : ir_utils::filterByType<IterDomain>(all_inputs)) {
    NVF_ERROR(
        !id->isBroadcast() && !id->isReduction(),
        "Unsupported use case for swizzle.");
  }

  // Also checking that the scheduler is not trying to
  //  compose swizzles, which is not yet supported either.
  auto all_exprs = DependencyCheck::getAllValsBetween(
      {all_inputs.begin(), all_inputs.end()}, {axis(x), axis(y)});
  for (auto expr : all_exprs) {
    NVF_ERROR(
        !expr->isA<Swizzle2D>(), "Composing swizzles is not yet supported");
  }

  // Check swizzle specific constraints on the input axes:
  if (swizzle_type != Swizzle2DType::ZShape) {
    auto x_id = axis(x);
    auto y_id = axis(y);

    NVF_ERROR(
        x_id->extent()->isConstInt() && y_id->extent()->isConstInt(),
        "Only constant iterdomains supported on given swizzle type");

    int64_t in_x_size = x_id->extent()->evaluate().as<int64_t>();
    int64_t in_y_size = y_id->extent()->evaluate().as<int64_t>();

    // Check size constraints based on swizzle type
    if (swizzle_type == Swizzle2DType::XOR ||
        swizzle_type == Swizzle2DType::CyclicShift) {
      NVF_ERROR(in_x_size == in_y_size, "Swizzle: equal dim iterdomains only");
    }

    if (swizzle_type == Swizzle2DType::XOR) {
      // XOR swizzle only support power of 2 swizzle unit sizes:
      bool is_pow_of_2 = in_x_size > 1 && ((in_x_size & (in_x_size - 1)) == 0);
      NVF_ERROR(
          is_pow_of_2, "XOR swizzle only support power of 2 domain sizes.");
    }
  }

  domain()->swizzle(swizzle_type, x, y, swizzle_mode);

  return this;
}

TensorView* TensorView::rFactor(const std::vector<int64_t>& axes) {
  NVF_ERROR(
      !container()->isA<kir::Kernel>(),
      "Function invalid for kernel container.");
  // TODO: I think we should do this but
  // NVFuserTest.FusionSmemBlockGemmCache_CUDA prevents it from going in at the
  // moment.

  // NVF_ERROR(
  //     !hasComputeAt(), "Cannot rfactor tensors after compute at has been
  //     set.");
  NVF_ERROR(nDims() > 0, "Tried to rFactor a 0-dim TensorView");
  FusionGuard fg(fusion());
  NVF_CHECK(
      definition() != nullptr &&
          (definition()->isStrictlyOneOf<ReductionOp, MmaOp>()),
      "Error rfactoring ",
      this,
      " its definition is either a nullptr or not a reduction.");
  NVF_CHECK(
      !domain()->hasRoot(), "Cannot call rfactor on the same view twice.");

  NVF_CHECK(
      !definition()->isA<GroupedReductionOp>(),
      "For GroupedReductionOp, use TensorView::rFactor(const std::vector<int64_t>& axes, const std::vector<TensorView*>& tvs)");

  // Split tensor view into 2 parts
  auto domain_pair = domain()->rFactor(axes);

  // Producer in the pair
  auto producer_domain = domain_pair.first;
  // Consumer in the pair
  auto consumer_domain = domain_pair.second;

  // This domain will be the consumer, so create the producer
  TensorView* producer =
      IrBuilder::create<TensorView>(producer_domain, getDataType().value());

  producer->setDeviceMesh(mesh_);

  // Set domain of consumer
  setDomain(consumer_domain);
  TensorView* consumer = this;

  if (auto this_reduction = dynamic_cast<ReductionOp*>(definition())) {
    // Setup dependency chain, inserting producer before this op.
    // Expr* producer_definition =
    IrBuilder::create<ReductionOp>(
        this_reduction->getReductionOpType(),
        this_reduction->init(),
        producer,
        this_reduction->in());

    // Expr* consumer_definition =
    IrBuilder::create<ReductionOp>(
        this_reduction->getReductionOpType(),
        this_reduction->init(),
        consumer,
        producer);
  } else if (auto this_mma = dynamic_cast<MmaOp*>(definition())) {
    // Initial reduction that still uses mma to combine
    //  the input.
    IrBuilder::create<MmaOp>(
        producer,
        this_mma->inA(),
        this_mma->inB(),
        this_mma->init(),
        this_mma->axisMapping(),
        this_mma->macro());

    // Remaining reduction that can be scheduled cross
    //  warp or cta.
    IrBuilder::create<ReductionOp>(
        BinaryOpType::Add, this_mma->init(), consumer, producer);
  } else {
    NVF_THROW("RFactor: unsupported tensor definition");
  }
  return producer;
}

TensorView* TensorView::multiOutputRFactorHelper(
    TensorView* tv,
    const std::vector<int64_t>& axes) {
  NVF_ERROR(
      !container()->isA<kir::Kernel>(),
      "Function invalid for kernel container.");
  // Hack:
  // Semantically we should always keep the outputs of multi reduction ops
  // scheduled the same but the user end cannot guarantee that. In order to
  // guarantee that the rFactor is defined meaningfully the scheduling of the
  // output TV that got the rfactor call is force replayed towards the other two

  if (this != tv) {
    auto logical = tv->getLogicalDomain();
    auto this_logical = getLogicalDomain();

    // construct a trivial logical domain map
    std::unordered_map<IterDomain*, IterDomain*> id_map;
    for (const auto i : c10::irange(logical.size())) {
      id_map[this_logical[i]] = logical[i];
    }

    // replay on the target tv
    ReplayTransformations replay(getLoopDomain(), id_map);

    // construct the new tensor domain
    std::vector<IterDomain*> new_id;
    for (auto id : getLoopDomain()) {
      NVF_ERROR(
          replay.getReplay().count(id), "Multi-output reduction replay failed");
      new_id.push_back(replay.getReplay().at(id));
    }

    std::vector<std::optional<bool>> new_contig(tv->domain()->contiguity());
    // replace tensor domain of target tv
    tv->setDomain(IrBuilder::create<TensorDomain>(
        tv->getLogicalDomain(), new_id, new_contig));
  }

  // Split tensor view into 2 parts
  auto domain_pair = tv->domain()->rFactor(axes);
  // Producer in the pair
  auto producer_domain = domain_pair.first;
  // Consumer in the pair
  auto consumer_domain = domain_pair.second;

  // This domain will be the consumer, so create the producer
  TensorView* producer =
      IrBuilder::create<TensorView>(producer_domain, tv->getDataType().value());

  // Set domain of consumer
  tv->setDomain(consumer_domain);

  return producer;
}

std::vector<TensorView*> TensorView::rFactor(
    const std::vector<int64_t>& axes,
    const std::vector<TensorView*>& tvs) {
  NVF_CHECK(
      !container()->isA<kir::Kernel>(),
      "Function invalid for kernel container.");
  NVF_CHECK(nDims() > 0, "Tried to rFactor a 0-dim TensorView");
  FusionGuard fg(fusion());
  NVF_CHECK(
      definition() != nullptr && ir_utils::isReductionOp(definition()),
      "Error rfactoring multi-output reduction op ",
      this,
      " its definition is either a nullptr or not a GroupedReductionOp or a multi-output reduction op.");

  NVF_CHECK(
      !domain()->hasRoot(), "Cannot call rfactor on the same view twice.");

  NVF_CHECK(
      definition()->outputs().size() == tvs.size(),
      "Rfactor of a multi-output reduction not used correctly");

  for (const auto i : c10::irange(tvs.size())) {
    NVF_CHECK(
        definition()->output(i) == tvs.at(i),
        "Rfactor of a multi-output reduction not used correctly");
  }

  // Currently grouping of welford is only supported through
  // ParallelType::Group, so GroupedWelfordOp is only created during
  // the lowering time. As rFactor is done before lowering, there
  // should be no GroupedWelfordOp at this point.
  NVF_ERROR(
      !definition()->isA<GroupedWelfordOp>(),
      "GroupedWelfordOp found: ",
      definition()->toString());

  std::vector<TensorView*> rf_tvs(tvs.size());

  // Make sure this gets rfactored last so everybody gets
  //  replayed correctly
  for (const auto i : c10::irange(tvs.size())) {
    if (this != tvs.at(i)) {
      rf_tvs.at(i) = multiOutputRFactorHelper(tvs.at(i), axes);
    }
  }

  for (const auto i : c10::irange(tvs.size())) {
    if (this == tvs.at(i)) {
      rf_tvs.at(i) = multiOutputRFactorHelper(tvs.at(i), axes);
    }
  }

  if (auto wop = dynamic_cast<WelfordOp*>(definition())) {
    TensorView* producer_avg = rf_tvs.at(0);
    TensorView* producer_var = rf_tvs.at(1);
    TensorView* producer_n = rf_tvs.at(2);

    // Setup dependency chain, inserting producer before this op.
    // Expr* producer_definition =
    IrBuilder::create<WelfordOp>(
        producer_avg,
        producer_var,
        producer_n,
        wop->inAvg(),
        wop->inVar(),
        wop->inN(),
        wop->initAvg(),
        wop->initVar(),
        wop->initN());

    // Expr* consumer_definition =
    IrBuilder::create<WelfordOp>(
        wop->outAvg(),
        wop->outVar(),
        wop->outN(),
        producer_avg,
        producer_var,
        producer_n,
        wop->initAvg(),
        wop->initVar(),
        wop->initN());
  } else if (
      auto grouped_rop = dynamic_cast<GroupedReductionOp*>(definition())) {
    IrBuilder::create<GroupedReductionOp>(
        grouped_rop->getReductionOpTypes(),
        grouped_rop->initVals(),
        std::vector<Val*>{rf_tvs.begin(), rf_tvs.end()},
        grouped_rop->inputs());

    IrBuilder::create<GroupedReductionOp>(
        grouped_rop->getReductionOpTypes(),
        grouped_rop->initVals(),
        grouped_rop->outputs(),
        std::vector<Val*>{rf_tvs.begin(), rf_tvs.end()});
  } else {
    NVF_THROW("Invalid definition: ", definition()->toString());
  }

  return rf_tvs;
}

TensorView* TensorView::cacheBefore(LoadStoreOpType op_type) {
  NVF_ERROR(
      !container()->isA<kir::Kernel>(),
      "Function invalid for kernel container.");
  FusionGuard fg(fusion());

  NVF_CHECK(
      definition() != nullptr && !isFusionInput(),
      "Error adding cacheBefore ",
      this,
      " its definition is a nullptr and we restrict using cacheBefore on an input.");

  // Previously, caching computed-at tensors was allowed but was never
  // really robust. Make it an error unless it is really needed.
  NVF_CHECK(
      !hasComputeAt(),
      "Caching computed-at tensors is not allowed. Apply caching before computeAt");

  // It also did additional transformation when a producer tensor has computeAt.
  // Make sure we no longer rely on that behavior.
  for (TensorView* producer_of_producer :
       ir_utils::filterByType<TensorView>(definition()->inputs())) {
    NVF_CHECK(
        !producer_of_producer->hasComputeAt(),
        "Potentially invalid computeAt and caching detected. Apply caching before computeAt.");
  }

  // Create Producer Domain
  // This domain will be the consumer which needs a new domain, so replace the
  // producers domain with this domain.

  TensorView* producer = IrBuilder::createInContainer<TensorView>(
      container(),
      IrBuilder::createInContainer<TensorDomain>(
          container(),
          getRootDomain(),
          getLogicalDomain(),
          getAllocationDomain(),
          getLoopDomain(),
          getContiguity()),
      getDataType().value());

  // Set domain of consumer
  TensorView* consumer = this;

  size_t i = 0;
  auto no_reduction_logical_domain =
      TensorDomain::noReductions(getLogicalDomain());
  std::vector<IterDomain*> new_logical_domain(
      no_reduction_logical_domain.size());
  for (const auto& dom : no_reduction_logical_domain) {
    new_logical_domain[i++] = dom->cloneWithoutRFactor();
  }

  // Warning: allocation domain is temporarily discarded. It will be recovered
  // later.
  consumer->setDomain(IrBuilder::createInContainer<TensorDomain>(
      container(),
      new_logical_domain,
      TensorDomain::getContiguityFilledWith(new_logical_domain, true)));

  // Insert producer - Cache_Before (CB) - before this TV.
  // Before: Prev TV -> [Definition Op] -> This TV
  // After:  Prev TV -> [Definition Op] -> New CB TV -> [Set Op] -> This TV

  std::vector<Val*> replaced_siblings;
  replaced_siblings.reserve(definition()->outputs().size());
  for (auto outp : definition()->outputs()) {
    replaced_siblings.push_back(outp == this ? producer : outp);
  }
  ir_utils::transferDefinitionToNewOutputs(definition(), replaced_siblings);

  IrBuilder::createInContainer<LoadStoreOp>(
      container(), op_type, consumer, producer);

  // definition_ is no longer valid
  // setDefinition(nullptr);

  auto replayed_consumer_pair = TransformReplay::replayCasP(
      consumer, producer, -1, TransformReplayOptions().replayAllocation());

  consumer->setDomain(replayed_consumer_pair.first);

  if (consumer->hasDeviceMesh()) {
    producer->setDeviceMesh(consumer->getDeviceMesh());
  }

  return producer;
}

TensorView* TensorView::cacheFork() {
  NVF_ERROR(
      !container()->isA<kir::Kernel>(),
      "Function invalid for kernel container.");
  FusionGuard fg(fusion());

  // Before: [Expr] -> This TV (Global Output) -> [Usage Expr]
  // After:  [Expr] -> This TV (Local) -> [Usage Expr] > Next TV
  //                            (Fork) -> [Set Expr]   -> New TV (Global Output)

  NVF_CHECK(
      this->isFusionOutput() && !this->uses().empty(),
      "Error adding cacheFork ",
      this,
      " this TensorView must be an output with subsequent uses");

  // Previously, caching computed-at tensors was allowed but was never
  // really robust. Make it an error unless it is really needed.
  NVF_CHECK(
      !hasComputeAt(),
      "Caching computed-at tensors is not allowed. Apply caching before computeAt");

  // This domain will be the producer, so create the consumer
  auto logical_domain = TensorDomain::noReductions(getLogicalDomain());

  TensorView* new_output = IrBuilder::createInContainer<TensorView>(
      container(),
      IrBuilder::createInContainer<TensorDomain>(
          container(),
          IterDomain::clone(logical_domain),
          TensorDomain::getContiguityFilledWith(logical_domain, true)),
      getDataType().value());

  // Create write operation from this TV to new output
  IrBuilder::createInContainer<LoadStoreOp>(
      container(), LoadStoreOpType::Set, new_output, this);

  if (this->hasDeviceMesh()) {
    new_output->setDeviceMesh(this->getDeviceMesh());
  }

  // The new TV becomes an output.
  // New TV has global memory type.
  // This TV has local memory type.
  fusion()->replaceOutput(this, new_output);

  // Transform new output according to this TV
  auto replayed_output_pair = TransformReplay::replayCasP(
      new_output, this, -1, TransformReplayOptions().replayAllocation());
  new_output->setDomain(replayed_output_pair.first);

  return new_output;
}

TensorView* TensorView::cacheAfter(
    LoadStoreOpType op_type,
    CacheOp cache_op,
    bool propagate_allocation_domain,
    std::vector<Expr*> cached_uses) {
  NVF_ERROR(
      !container()->isA<kir::Kernel>(),
      "Function invalid for kernel container.");
  FusionGuard fg(fusion());

  if (!cached_uses.empty()) {
    std::unordered_set<Expr*> unique_uses = fusion()->unordered_uses(this);
    for (auto use : cached_uses) {
      NVF_ERROR(
          unique_uses.count(use),
          "cached_uses is not among the use of the TensorView");
    }
  } else {
    // avoid non-determinism and ensure unique
    std::unordered_set<Expr*> unique_uses;
    auto this_uses = uses();
    cached_uses.reserve(this_uses.size());
    for (Expr* use : this_uses) {
      NVF_ERROR(
          unique_uses.count(use) == 0,
          "detect duplicated entries in TensorView::uses()");
      cached_uses.push_back(use);
      unique_uses.insert(use);
    }
  }

  // Get all the uses for this Tensorview
  NVF_CHECK(
      !cached_uses.empty(),
      "Error adding cacheAfter ",
      this,
      " we restrict using cacheAfter on tensors that have no further uses.");

  // Previously, caching computed-at tensors was allowed but was never
  // really robust. Make it an error unless it is really needed.
  NVF_CHECK(
      !hasComputeAt(),
      "Caching computed-at tensors is not allowed. Apply caching before computeAt.");

  // disallow cache on operation where we require data remain in global memory.
  for (auto use : cached_uses) {
    NVF_ERROR(
        !(use->isOneOf<SliceOp, SelectOp, PadOp>()) &&
            !(use->isA<IndexSelectOp>() && use->input(0) == this),
        "Right now, caching tensors that are input to the select/slice/pad ops are not allowed as they must be in global memory.");
  }

  // It also did additional transformation when this tensor is an
  // input and the outputs of its consumers have computeAt. Make sure
  // we no longer rely on that behavior.
  if (isFusionInput()) {
    for (const auto& expr : cached_uses) {
      for (TensorView* output :
           ir_utils::filterByType<TensorView>(expr->outputs())) {
        NVF_CHECK(
            !output->hasComputeAt(),
            "Potentially invalid computeAt and caching detected. Apply caching before computeAt.");
      }
    }
  }

  // Create Consumer Domain
  // Keep Broadcast Axis (Permanent)
  // Remove Reduction Axis
  size_t i = 0;
  auto no_reduction_logical_domain =
      TensorDomain::noReductions(getLogicalDomain());
  std::vector<IterDomain*> new_logical_domain(
      no_reduction_logical_domain.size());
  for (const auto& dom : no_reduction_logical_domain) {
    new_logical_domain[i++] = dom->cloneWithoutRFactor();
  }

  // This domain will be the producer, so create the consumer
  TensorView* consumer = IrBuilder::createInContainer<TensorView>(
      container(),
      IrBuilder::createInContainer<TensorDomain>(
          container(),
          new_logical_domain,
          TensorDomain::getContiguityFilledWith(new_logical_domain, true)),
      getDataType().value());

  // Set domain of producer - No Change
  TensorView* producer = this;

  if (producer->hasDeviceMesh()) {
    consumer->setDeviceMesh(producer->getDeviceMesh());
  }

  // Insert consumer - Cache_After (CA) - after this TV.
  // Before: This TV -> [Use Op] -> Next TV
  // After:  This TV -> [Set Op] -> New CA TV -> [Use Op] -> Next TV

  // Expr* consumer_uses =
  for (auto expr : cached_uses) {
    ir_utils::replaceValInExprInputs(expr, this, consumer);
  }

  // Expr* consumer_definition =
  IrBuilder::createInContainer<LoadStoreOp>(
      container(), op_type, consumer, producer, cache_op);

  if (propagate_allocation_domain) {
    auto replayed_consumer_pair = TransformReplay::replayCasP(
        consumer, producer, -1, TransformReplayOptions().replayAllocation());

    consumer->setDomain(replayed_consumer_pair.first);
  }

  return consumer;
}

void TensorView::setMemoryType(MemoryType mt) {
  memory_type_ = mt;
  if (isFusionInput() || isFusionOutput()) {
    NVF_ERROR(
        mt == MemoryType::Global,
        "Tried to set an input or output to the fusion to a non-global memory type.");
  }
}

void TensorView::clearReductionIterDomains() {
  NVF_ERROR(
      !domain()->hasRoot(),
      "should not call clearReductionIterDomains on rfactor tv");

  NVF_ERROR(
      getLoopDomain() == getLogicalDomain(),
      "should not call clearReductionIterDomains on already transformed TensorDomains");

  const std::vector<IterDomain*>& logical = getLogicalDomain();
  const std::vector<IterDomain*>& alloc = getMaybeAllocationDomain();

  NVF_ERROR(
      std::is_permutation(
          logical.begin(), logical.end(), alloc.begin(), alloc.end()),
      "should not call clearReductionIterDomains on transformed allocation domain");

  std::vector<IterDomain*> new_logical;
  std::vector<IterDomain*> new_alloc;
  std::vector<std::optional<bool>> new_contig;
  for (const auto i : c10::irange(logical.size())) {
    auto root_i = logical.at(i);
    if (!root_i->isReduction()) {
      new_logical.push_back(root_i);
    }
    // contig flag is specified for on allocation domain
    auto alloc_i = alloc.at(i);
    if (!alloc_i->isReduction()) {
      new_alloc.push_back(alloc_i);
      new_contig.push_back(domain()->contiguity().at(i));
    }
  }

  if (new_alloc == new_logical) {
    // if new allocation domain is identical to new logical domain, we don't
    // need to specify allocation domain
    setDomain(IrBuilder::createInContainer<TensorDomain>(
        container(), new_logical, new_contig));
  } else {
    setDomain(IrBuilder::createInContainer<TensorDomain>(
        container(),
        std::vector<IterDomain*>(),
        new_logical,
        new_alloc,
        new_logical,
        new_contig));
  }
}

void TensorView::circularBuffer(
    int64_t number_of_stages,
    int64_t prefetch_distance,
<<<<<<< HEAD
    CircularBufferingType type) {
=======
    CircularBufferType type) {
>>>>>>> 769a4d24
  // Early correctness checking. May miss eventual errors as the
  // checks depend on memory types and parallelization, which may not
  // be finalized until lowering.
  NVF_CHECK(number_of_stages > 1, "Unsupported stage number");
  if (prefetch_distance < 0) {
    prefetch_distance += number_of_stages;
  }
  NVF_CHECK(
      prefetch_distance >= 0 && prefetch_distance < number_of_stages,
      "Invalid prefetch distance");
  validateCircularBufferedTensor(this);
  circular_buffer_options_.stage = number_of_stages;
  circular_buffer_options_.prefetch = prefetch_distance;
  circular_buffer_options_.type = type;
}

bool TensorView::isEmptyTensor() const {
  auto& logical_domain = getLogicalDomain();
  return std::all_of(
      logical_domain.begin(), logical_domain.end(), [](IterDomain* id) {
        return id->extent()->isZeroInt();
      });
}

void TensorView::applyMmaSwizzle(MmaOperand operand) {
  switch (operand) {
    case MmaOperand::A:
    case MmaOperand::B:
      mma_utils::MmaSwizzler::scheduleOperandRead(this, operand);
      if (ir_utils::isLdMatrixOp(definition())) {
        setAllocationDomain(getLoopDomain(), true);
        mma_utils::MmaSwizzler::scheduleLdMatrix(this, operand);
      }
      break;
    default:
      NVF_THROW("unknown operand flag");
      break;
  }
}

void TensorView::applyMmaSwizzle(MmaInputSmemSwizzle swizzle) {
  NVF_ERROR(
      getMemoryType() == MemoryType::Shared,
      "Shared memory swizzle is only supported for shared memory");
  mma_utils::MmaSwizzler::scheduleOperandRead(this, swizzle);
}

void TensorView::swizzleTMABox(MmaInputSmemSwizzle swizzle) {
  auto dtype = getDataType().value();
  // Input is on the form:
  // [...., K (assume is 16), N (16 .. say dtype is half and swizzle
  // size is 32B]. Here the TMA box is [16,16]. This box could have
  // been created by tiling [K(16), N(32)] -> [NO(2), K(16), N(16)], but
  // for the comments below, we'll focus on the inner two dims.

  NVF_ERROR(
      axis(-1)->extent()->evaluate().as<int64_t>() <=
          (getBytesFromSwizzle(swizzle) / dataTypeSize(dtype)),
      "The inner dimension of the box cannot be more than swizzle")

  // [..., K, N(16)] -> [..., KO(2), KI(8), N(16)]
  //  We use 8 because it's 128 / getBytesFromSwizzle(swizzle)  *
  //  getBytesFromSwizzle(swizzle) / 16
  split(-2, 8);

  // [..., KO(2), KI(8), N(16)]  ->
  // [..., KO(2), KIO(2), KII(4), N(16)]
  split(-2, (128 / (getBytesFromSwizzle(swizzle))));

  // [..., KO(2), KIO(2), KII(4), N(16)] ->
  // [..., KO(2), KIO(2), KII(4), NIO(2), NII(8)]
  split(-1, (core_matrix_width_bytes / dataTypeSize(dtype)));

  this->swizzle(SwizzleType::XOR, -4, -2);
}

void TensorView::applyMmaSwizzleForTMALoad(MmaInputSmemSwizzle swizzle) {
  NVF_ERROR(
      getMemoryType() == MemoryType::Shared,
      "Shared memory swizzle is only supported for shared memory");
  NVF_ERROR(
      definition()->as<LoadStoreOp>()->opType() ==
          LoadStoreOpType::CpAsyncBulkTensorTile,
      "Operation requires a TMA operation");
  mma_utils::MmaSwizzler::scheduleTMALoadForMma(this, swizzle);
}

void TensorView::commitLeafToLogical() {
  NVF_CHECK(
      ir_utils::consumerTvsOf(this).empty(),
      "Changing the logical domain of an intermediate tensor is not supported yet");
  setDomain(IrBuilder::createInContainer<TensorDomain>(
      container(),
      domain_->maybeRoot(),
      domain_->loop(),
      domain_->allocation(),
      domain_->loop(),
      // TODO: If needed, we can let commitLeafToLogical to take a parameter to
      // allow customizing contiguity. But there is no such need now, so I will
      // just fill the contiguity with true.
      TensorDomain::getContiguityFilledWith(
          (domain_->hasAllocation() ? domain_->allocation() : domain_->loop()),
          true)));
}

TensorViewBuilder& TensorViewBuilder::ndims(int64_t ndims) {
  NVF_CHECK(ndims >= 0);
  NVF_CHECK(shape_.empty() || (int64_t)shape_.size() == ndims);
  NVF_CHECK(contiguity_.empty() || (int64_t)contiguity_.size() == ndims);
  ndims_ = ndims;
  return *this;
}

TensorViewBuilder& TensorViewBuilder::dtype(DataType dtype) {
  dtype_ = dtype;
  return *this;
}

TensorViewBuilder& TensorViewBuilder::contiguity(
    std::vector<std::optional<bool>> contiguity) {
  NVF_CHECK(
      contiguity_.empty() && !uniform_contiguity_.has_value(),
      "Attempting to reset contiguity");
  contiguity_ = std::move(contiguity);
  return *this;
}

TensorViewBuilder& TensorViewBuilder::contiguity(bool contiguity) {
  NVF_CHECK(
      contiguity_.empty() && !uniform_contiguity_.has_value(),
      "Attempting to reset contiguity");
  uniform_contiguity_ = contiguity;
  return *this;
}

TensorViewBuilder& TensorViewBuilder::shape(const std::vector<int64_t>& shape) {
  NVF_CHECK(shape_.empty(), "Attempting to reset shape");
  if (!shape.empty()) {
    NVF_CHECK(ndims_ == 0 || ndims_ == (int64_t)shape.size());
    ndims_ = (int64_t)shape.size();
  }
  shape_.clear();
  shape_.reserve(shape.size());
  for (int64_t i : shape) {
    if (i == -1) {
      shape_.emplace_back(IrBuilder::create<Val>(DataType::Index));
    } else if (i == 1) {
      shape_.emplace_back(FusionGuard::getCurFusion()->oneVal());
    } else if (i == 0) {
      shape_.emplace_back(FusionGuard::getCurFusion()->zeroVal());
    } else {
      NVF_CHECK(
          i >= 0,
          "Invalid extent value. ",
          "For a tensor representing a single scalar use ndims = 0 with no sizes set.");
      shape_.emplace_back(IrBuilder::create<Val>(i, DataType::Index));
    }
  }
  return *this;
}

TensorViewBuilder& TensorViewBuilder::shape(std::vector<Val*> shape) {
  NVF_CHECK(shape_.empty(), "Attempting to reset shape");
  if (!shape.empty()) {
    NVF_CHECK(ndims_ == 0 || ndims_ == (int64_t)shape.size());
    ndims_ = (int64_t)shape.size();
  }
  shape_ = std::move(shape);
  return *this;
}

TensorViewBuilder& TensorViewBuilder::strideOrder(
    std::vector<int64_t> stride_order) {
  NVF_CHECK(stride_order_.empty(), "Attempting to reset stride_order");
  if (!stride_order.empty()) {
    NVF_CHECK(ndims_ == 0 || ndims_ == (int64_t)stride_order.size());
    ndims_ = (int64_t)stride_order.size();
  }

  // TODO: this shouldn't be necessary. For details see issue
  // https://github.com/NVIDIA/Fuser/issues/1399
  //
  // skip stride_order if its alloc_domain is in the same order as with rfactor
  // domain. We don't need this and we should be able to just use stride_order_,
  // but currently alloc_domain support isn't ideal and could prevent
  // vectorization. Adding this workaround to restore performance.
  if (std::adjacent_find(
          stride_order.begin(), stride_order.end(), [](int64_t l, int64_t r) {
            return l <= r;
          }) != stride_order.end()) {
    // stride_order is not in descending order, we cannot skip it.
    stride_order_ = std::move(stride_order);
  }
  return *this;
}

TensorViewBuilder& TensorViewBuilder::expanded(std::vector<bool> expanded) {
  NVF_CHECK(expanded_.empty(), "Attempting to reset expanded shape");
  if (!expanded.empty()) {
    NVF_CHECK(
        ndims_ == 0 || ndims_ == (int64_t)expanded.size(),
        ndims_,
        " vs ",
        expanded.size());
    ndims_ = (int64_t)expanded.size();
  }
  expanded_ = std::move(expanded);
  return *this;
}

TensorView* TensorViewBuilder::build() const {
  // Build the domain
  std::vector<IterDomain*> domain(ndims_, nullptr);
  for (const auto i : c10::irange(ndims_)) {
    bool is_expanded = false;
    Val* extent = nullptr;
    Val* expanded_extent = nullptr;

    // shape_extent means "which extent, `extent` or `expanded_extent`, is
    // shape_[i] describing?" If expanded_[i] is false, then we should create a
    // regular ID with extent shape_[i], that is, shape_[i] is describing
    // `extent`. If expanded_[i] is true, then we need to create a broadcasting
    // ID with extent 1 and expanded extent shape_[i], that is, shape_[i] is
    // describing `expanded_extent`.
    Val** shape_extent = &extent;

    if (!expanded_.empty()) {
      is_expanded = expanded_.at(i);
    }
    if (is_expanded) {
      extent = FusionGuard::getCurFusion()->oneVal();
      shape_extent = &expanded_extent;
    }
    if (shape_.empty()) {
      *shape_extent = IrBuilder::create<Val>(DataType::Index);
    } else {
      *shape_extent =
          SimplifyingIrBuilder::maybeCastExpr(DataType::Index, shape_.at(i));
    }
    IterDomainBuilder builder(FusionGuard::getCurFusion()->zeroVal(), extent);
    if (extent->isConstScalar() && extent->evaluate().as<int64_t>() == 1) {
      builder.iter_type(IterType::Broadcast);
    }
    if (expanded_extent != nullptr) {
      builder.expanded_extent(expanded_extent);
    }
    domain[i] = builder.build();
  }

  NVF_CHECK(
      contiguity_.empty() || contiguity_.size() == domain.size(),
      "The size of contiguity must equal to the number of non-broadcasting IterDomains");

  if (uniform_contiguity_.has_value()) {
    NVF_ERROR(
        contiguity_.empty(),
        "contiguity_ and uniform_contiguity_ can not be set at the same time");
    // Create the final TensorView
    return IrBuilder::create<TensorView>(
        IrBuilder::create<TensorDomain>(
            domain,
            stride_order_,
            TensorDomain::getContiguityFilledWith(
                domain, *uniform_contiguity_)),
        dtype_);
  } else {
    // Create the final TensorView
    return IrBuilder::create<TensorView>(
        IrBuilder::create<TensorDomain>(domain, stride_order_, contiguity_),
        dtype_);
  }
}

} // namespace nvfuser<|MERGE_RESOLUTION|>--- conflicted
+++ resolved
@@ -1344,11 +1344,7 @@
 void TensorView::circularBuffer(
     int64_t number_of_stages,
     int64_t prefetch_distance,
-<<<<<<< HEAD
-    CircularBufferingType type) {
-=======
     CircularBufferType type) {
->>>>>>> 769a4d24
   // Early correctness checking. May miss eventual errors as the
   // checks depend on memory types and parallelization, which may not
   // be finalized until lowering.
