--- conflicted
+++ resolved
@@ -1319,11 +1319,7 @@
 
   // Create write operation from this TV to new output
   IrBuilder::create<LoadStoreOp>(
-<<<<<<< HEAD
-      container(), LoadStoreOpType::Automatic, new_output, this);
-=======
       container(), LoadStoreOpType::Set, new_output, this);
->>>>>>> 8b4ed29f
 
   // The new TV becomes an output.
   // New TV has global memory type.
