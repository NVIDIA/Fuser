// clang-format off
/*
 * SPDX-FileCopyrightText: Copyright (c) 2023-present NVIDIA CORPORATION & AFFILIATES.
 * All rights reserved.
 * SPDX-License-Identifier: BSD-3-Clause
 */
// clang-format on
#include <c10/util/irange.h>
#include <compute_at.h>
#include <device_lower/lower2device.h>
#include <device_lower/pass/double_buffer.h>
#include <fusion.h>
#include <inlining.h>
#include <ir/all_nodes.h>
#include <ir/builder.h>
#include <ir/cloner.h>
#include <ir/interface_nodes.h>
#include <ir/iostream.h>
#include <ir/utils.h>
#include <ops/arith.h>
#include <scheduler/mma_utils.h>

// Cleanup
#include <transform_iter.h>
#include <transform_replay.h>

namespace nvfuser {

namespace {
DataType aten_opt_type_map(const c10::optional<at::ScalarType>& scalar_type) {
  return scalar_type.has_value() ? aten_to_data_type(scalar_type.value())
                                 : DataType::Null;
}
} // namespace

TensorView::TensorView(
    IrBuilderPasskey passkey,
    TensorDomain* domain,
    DataType dtype,
    MemoryType mtype)
    : Val(passkey, ValType::TensorView, dtype),
      domain_(domain),
      memory_type_(mtype) {}

TensorView::TensorView(
    IrBuilderPasskey passkey,
    const std::shared_ptr<c10::TensorType>& tensor_type)
    : Val(passkey,
          ValType::TensorView,
          aten_opt_type_map(tensor_type->scalarType())) {
  TORCH_INTERNAL_ASSERT(
      !container()->isA<kir::Kernel>(),
      "Function invalid for kernel container.");

  TORCH_CHECK(
      tensor_type->dim().has_value(), "Requires static rank for Tensor");

  // [ Note -- stride_properties in tensor type ]
  //
  // `stride_properties()` returns a vector<optional<Stride>>, while
  //     Stride {
  //       optional<size_t> stride_index_;
  //       optional<bool> contiguous_;
  //       optional<size_t> stride_;
  //     };
  // To keep things simple, we ignore all the optional wrapper, as in reality,
  // they would always be available unless we start doing multiple profiling
  // runs.
  //
  //   `stride_properties()` returns the vector of Stride, where it is ordered
  //   from the fastest to slowest dimensions. i.e. stride_properties()[i] would
  //   give us the i-th fastest dimension. where:
  //     1. `Stride::stride_index_` gives the index to the dimension;
  //     2. `Stride::contiguous_` indicates whether this dimension is
  //     memory-dense*;
  //     3. `Stride::stride_` is the actual stride for the given dimension.
  // * note that memory-dense means different things depending on the order of
  // the dimension. checkout `TensorType::computeStrideProps` for details

  std::vector<bool> is_stride_zero(*tensor_type->dim(), false);
  std::vector<bool> is_size_one(*tensor_type->dim(), false);
  for (const auto i : c10::irange(tensor_type->dim().value())) {
    is_size_one.at(i) = tensor_type->sizes()[i].has_value() &&
        tensor_type->sizes()[i].value() == 1;
    const auto& stride_property_i = tensor_type->stride_properties()[i];
    if (stride_property_i.has_value() &&
        stride_property_i->stride_index_.has_value() &&
        stride_property_i->stride_.has_value()) {
      is_stride_zero.at(*stride_property_i->stride_index_) =
          (stride_property_i->stride_ == 0u);
    }
  }

  std::vector<IterDomain*> sizes;
  sizes.reserve(*tensor_type->dim());

  for (const auto i : c10::irange(tensor_type->dim().value())) {
    if (is_stride_zero.at(i) || is_size_one.at(i)) {
      // If stride is known to be 0, assuem it needs to be broadcasted.
      auto builder =
          IterDomainBuilder(
              passkey.ir_container_->zeroVal(), passkey.ir_container_->oneVal())
              .iter_type(IterType::Broadcast);
      if (is_size_one.at(i)) {
        sizes.push_back(builder.build());
      } else {
        // if size is not 1, need to expand
        sizes.push_back(
            builder.expanded_extent(IrBuilder::create<Val>(DataType::Int))
                .build());
      }
    } else {
      sizes.push_back(IterDomainBuilder(
                          passkey.ir_container_->zeroVal(),
                          IrBuilder::create<Val>(DataType::Int))
                          .build());
    }
  }

  // default to non_contiguous;
  auto contig_info = TensorDomain::getContiguityFilledWith(sizes, false);

  int64_t inner_most_non_broadcast = (int64_t)tensor_type->dim().value() - 1;
  while (inner_most_non_broadcast >= 0) {
    if (sizes.at(inner_most_non_broadcast)->isBroadcast()) {
      inner_most_non_broadcast--;
    } else {
      break;
    }
  }
  // if all broadcast, then inner_most_non_broadcast == -1

  // we iterate through stride_index_, which goes from fastest changing
  // dimension to slowest, instead of iterating through sizes. This allows
  // easier contiguity check;
  bool found_innermost_non_broadcast = false;
  for (const auto i : c10::irange(tensor_type->dim().value())) {
    // if we don't have contiguous dimension at current stride index, don't
    // bother;
    const auto& stride_property_i = tensor_type->stride_properties()[i];
    size_t index = 0;
    if (stride_property_i.has_value() &&
        stride_property_i->stride_index_.has_value()) {
      index = stride_property_i->stride_index_.value();
    } else {
      continue;
    }
    if (sizes.at(index)->isBroadcast()) {
      continue;
    }
    if (stride_property_i->contiguous_.has_value() &&
        stride_property_i->contiguous_.value() == true) {
      if (!found_innermost_non_broadcast) {
        // mark fastest changing dimension collapsible only when it's
        // "innermost"
        contig_info.at(index) = ((int64_t)index == inner_most_non_broadcast);
      } else {
        // check the neighboring faster dimension, collapse if it is considered
        // as inner dimension per stride_index
        auto inner_index_opt =
            tensor_type->stride_properties()[static_cast<int>(i) - 1]
                ->stride_index_;
        if (inner_index_opt.has_value() &&
            inner_index_opt.value() == (index + 1)) {
          // collapse if inner dimension has non-broadcasted strides
          contig_info.at(index) = !sizes.at(index + 1)->isBroadcast();
        }
      }
    }
    found_innermost_non_broadcast = true;
  }

  domain_ = IrBuilder::create<TensorDomain>(sizes, contig_info);
}

TensorView::TensorView(
    IrBuilderPasskey passkey,
    const std::shared_ptr<torch::jit::Value>& jit_value)
    : TensorView(passkey, jit_value->type()->cast<c10::TensorType>()) {
  TORCH_INTERNAL_ASSERT(
      !container()->isA<kir::Kernel>(),
      "Function invalid for kernel container.");
}

NVFUSER_DEFINE_CLONE(TensorView)

std::string TensorView::toString(int indent_size) const {
  std::stringstream ss;
  ss << ir_utils::varName(this);
  switch (getMemoryType()) {
    case MemoryType::Global:
      ss << "_g";
      break;
    case MemoryType::Shared:
      ss << "_s";
      break;
    case MemoryType::Local:
      ss << "_l";
      break;
    default:
      TORCH_INTERNAL_ASSERT(false, "Unknown tensor memory type.");
  }
  ss << domain()->toString(indent_size);

  if (getComputeAtPosition() > 0) {
    ss << " ca_pos( ";
    ss << getComputeAtPosition();
    ss << " )";
  }
  if (hasComputeWith()) {
    ss << " compute_with( ";
    bool first = true;
    if (hasResolvedComputeWith()) {
      for (auto consumer : getComputeWithConsumers()) {
        if (!first) {
          ss << ", ";
        }
        ss << ir_utils::varName(consumer);
        first = false;
      }
      ss << ", ";
    }
    ss << getComputeWithPosition();
    ss << " )";
  }
  if (getMaxProducerPosition() > 0) {
    ss << " produce_pos( ";
    ss << getMaxProducerPosition();
    ss << " )";
  }
  if (getMaybeMaxProducerPosition() > getMaxProducerPosition()) {
    ss << " maybe_produce_pos( ";
    ss << getMaybeMaxProducerPosition();
    ss << " )";
  }
  return ss.str();
}

std::string TensorView::toInlineString(int indent_size) const {
  return toString(indent_size);
}

void TensorView::convertRfactorToRootDomain() {
  // For a given TensorView, does its domain (root / rfactor) contain any
  // concrete sized extents?
  auto is_concrete_tensor = [](TensorView* tv) {
    for (auto id : tv->getMaybeRFactorDomain()) {
      if (!id->extent()->isConstScalar()) {
        return false;
      }
    }
    return true;
  };

  // Create a new root domain and replacement TensorDomain.
  // Given an rfactor domain, create a new IterDomain.
  // Otherwise, clone the previous IterDomain
  auto createReplacementDomain =
      [this](const std::vector<Val*>& replacement_extents) {
        TORCH_INTERNAL_ASSERT(
            !replacement_extents.empty() &&
            getMaybeRFactorDomain().size() == replacement_extents.size());
        size_t idx = 0;
        std::vector<IterDomain*> new_root_domain(
            getMaybeRFactorDomain().size());
        for (const auto& id : getMaybeRFactorDomain()) {
          if (replacement_extents[idx] != nullptr) {
            new_root_domain[idx] = IterDomainBuilder(id)
                                       .extent(replacement_extents[idx])
                                       .resetSchedulingParams()
                                       .build();
            ++idx;
          } else {
            TORCH_INTERNAL_ASSERT(!id->isRFactorProduct());
            new_root_domain[idx++] = id->cloneWithoutRFactor();
          }
        }

        TORCH_INTERNAL_ASSERT(
            new_root_domain.size() == domain()->contiguity().size());
        setDomain(IrBuilder::create<TensorDomain>(
            container(), new_root_domain, domain()->contiguity()));
      };

  std::vector<Val*> rfactor_extents;
  std::unordered_map<Val*, Val*> replacement_map;
  const auto kThisIsConcreteTensor = is_concrete_tensor(this);
  for (const auto& id : getMaybeRFactorDomain()) {
    if (id->isRFactorProduct()) {
      // Create new symbolic extents for rfactor iterDomains
      auto domain_extent = (!kThisIsConcreteTensor)
          ? IrBuilder::create<Val>(container(), DataType::Int)
          : id->extent();
      rfactor_extents.push_back(domain_extent);
      replacement_map.emplace(id->extent(), domain_extent);
    } else {
      rfactor_extents.push_back(nullptr);
    }
  }
  createReplacementDomain(rfactor_extents);

  // Propagate new extent throughout fusion using ValReplacementMutator
  ir_utils::replaceValue(fusion(), replacement_map);
}

TensorView::TensorView(const TensorView* src, IrCloner* ir_cloner)
    : Val(src, ir_cloner),
      domain_(ir_cloner->clone(src->domain_)),
      compute_at_pos_(src->compute_at_pos_),
      max_producer_pos_(src->max_producer_pos_),
      memory_type_(src->memory_type_),
      is_double_buffered_(src->is_double_buffered_),
      is_circular_buffered_(src->is_circular_buffered_),
      circular_buffer_stage_(src->circular_buffer_stage_),
      cpu_scalar_(src->cpu_scalar_),
      has_swizzle_op_(src->has_swizzle_op_),
      compute_with_consumers_(ir_cloner->clone(src->compute_with_consumers_)),
      compute_with_pos_(src->compute_with_pos_) {}

// sets cpu_scalar_ value, which is special handling for CPU based zero-dim
// tensors (i.e. CPU Tensors that only have one value). This is only used if
// on an input value, otherwise ignored. This is important as special handling
// because these "scalars" should be type promoted as a tensor, but we want to
// avoid explicit copying of the data, so we want to pass the data value as a
// standard kernel argument value.
void TensorView::setCpuScalar(bool is_cpu_scalar) {
  TORCH_INTERNAL_ASSERT(
      nDims() == 0, "Only 0-dim tensors can be marked as a cpu scalar.");
  cpu_scalar_ = is_cpu_scalar;
}

IterDomain* TensorView::axis(int pos) const {
  TORCH_INTERNAL_ASSERT(
      nDims() > 0, "Tried to access an axis in a 0-dim TensorView");
  if (pos < 0)
    pos += (int)domain()->nDims();
  TORCH_CHECK(
      pos >= 0 && (unsigned int)pos < domain()->nDims(),
      "Tried to access position ",
      pos,
      " in domain: ",
      domain());
  return domain()->axis(pos);
}

void TensorView::inlineAt(
    int64_t pos,
    bool best_effort,
    MaxPosCalculator* calc) {
  TORCH_INTERNAL_ASSERT(
      !container()->isA<kir::Kernel>(),
      "Function invalid for kernel container.");

  std::unique_ptr<MaxPosCalculator> calc_owner;
  if (calc == nullptr) {
    calc_owner = std::make_unique<MaxPosCalculator>();
    calc = calc_owner.get();
  }

  if (pos < 0) {
    pos += int64_t(nDims()) + 1;
  }

  TORCH_INTERNAL_ASSERT(
      pos >= 0 && pos <= (int64_t)nDims(),
      "Invalid inline position for T",
      name(),
      ": ",
      pos);

  auto max_inline_pos = calc->getMaxPosAll(this, best_effort);

  if (best_effort) {
    pos = std::min<int64_t>((int64_t)max_inline_pos, pos);
  }

  // hoist inner most broadcast
  while (pos > 0 && axis((int)pos - 1)->isBroadcast()) {
    pos--;
  }

  TORCH_INTERNAL_ASSERT(
      pos <= (int64_t)max_inline_pos,
      "Invalid inline position for T",
      name(),
      ": ",
      pos,
      ". Maximum allowed value:",
      max_inline_pos);

  if (isFusionInput()) {
    return;
  }

  if (pos <= compute_at_pos_) {
    return;
  }

  compute_at_pos_ = pos;

  // If the new computeAt position is further inlined than the
  // computeWith position, reset the computeWith setting
  if (compute_at_pos_ >= compute_with_pos_) {
    clearComputeWith();
  }

  for (auto consumer : ir_utils::consumerTvsOf(this)) {
    consumer->updateMaxProducerPosition();
  }
}

namespace {

// Try to find the aligned position on consumer's domain corresponding to a
//  position of producer domain. No checking on actual
//  producer-consumer relationship.
unsigned int getConsumerPosAlignedToProducerCA(
    TensorView* consumer,
    TensorView* producer,
    unsigned int producer_pos) {
  // Locate consumer's position that aligns with
  //  the producer's position. We need broadcast axes forwarded so we
  //  need to replay PasC as CasP will not forward braodcast dims. For example
  //  if we have:
  // T2[ iS22{( 3 * 1 )} ] ca_pos( 1 ) = broadcast( T1[ iS1{3} ] ca_pos( 1 )
  // produce_pos( 1) ) CasP will have the mapping iS1{3} -> iS2{3} and PasC will
  // have the mapping iS22{( 3 * 1 )} <- iS1{3} We need the latter. Refer to
  // NVFuserTest.FusionComplexBCast1_CUDA

  auto disjoint_sets =
      BestEffortReplay::replayPasC(
          producer, consumer, -1, PairwiseRootDomainMap(producer, consumer))
          .getIterDomainEquivalence();

  // Find the innermost position of consumer that has
  //  been mapped within the producer ca axis.
  unsigned int consumer_pos = consumer->nDims();
  while (consumer_pos > 0) {
    auto consumer_id = consumer->axis((int)consumer_pos - 1);
    auto p_dom = producer->getLeafDomain();
    if (std::any_of(
            p_dom.begin(),
            p_dom.begin() + producer_pos,
            [&consumer_id, &disjoint_sets](IterDomain* p_id) {
              return disjoint_sets.permissiveAreMapped(consumer_id, p_id);
            })) {
      break;
    }
    consumer_pos--;
  }

  return consumer_pos;
}

} // namespace

void TensorView::updateMaxProducerPosition() {
  for (auto producer : ir_utils::producerTvsOf(this)) {
    max_producer_pos_ = std::max(
        max_producer_pos_,
        getConsumerPosAlignedToProducerCA(
            this, producer, producer->getComputePosition(this)));
  }

  maybe_max_producer_pos_ = max_producer_pos_;

  // When a producer may be computed with this tensor, i.e., it isn't
  // yet resolved, reflect that in maybe_max_producer_pos_. If all
  // producers are already resolved, i.e., after the initial
  // resolveComputeWith in lowering, this should be just equal to
  // max_producer_pos_.
  for (auto producer : ir_utils::producerTvsOf(this)) {
    if (producer->hasComputeWith() && !producer->hasResolvedComputeWith()) {
      maybe_max_producer_pos_ = std::max(
          maybe_max_producer_pos_,
          getConsumerPosAlignedToProducerCA(
              this, producer, producer->getComputeWithPosition()));
    }
  }
}

TensorView* TensorView::computeAt(
    TensorView* consumer,
    int position,
    ComputeAtMode mode) {
  TORCH_INTERNAL_ASSERT(
      !container()->isA<kir::Kernel>(),
      "Function invalid for kernel container.");
  // Make sure this and consumer are not the same tensor, that's illegal
  TORCH_CHECK(!sameAs(consumer), "Cannot call this->computeAt(this, ...)");

  // We support negative axes, so increment it by consumer->nDims() + 1 and make
  // sure the result is within consumer->nDims() + 1. being at consumer->nDims()
  // means producer will be computed inline with consumer, hence the +1.
  if (position < 0) {
    position += int(consumer->nDims()) + 1;
  }

  TORCH_CHECK(
      (position >= 0 && (unsigned int)position < consumer->nDims() + 1) ||
          mode == ComputeAtMode::BestEffort,
      "Compute at called on an position outside valid range.");

  if (mode == ComputeAtMode::BestEffort) {
    position = std::max(-1, position);
    position = std::min((int)consumer->nDims(), position);
  }

  ComputeAt::runAt(this, consumer, (unsigned int)position, mode);

  return this;
}

void TensorView::computeWith(int pos, bool best_effort) {
  TORCH_INTERNAL_ASSERT(
      !container()->isA<kir::Kernel>(),
      "Function invalid for kernel container.");

  if (isFusionInput()) {
    return;
  }

  TORCH_CHECK(
      !ir_utils::consumerTvsOf(this).empty(),
      "There must be at least one consumer of this tensor to use computeWith: ",
      toString());

  if (pos < 0) {
    pos += int(nDims()) + 1;
  }

  TORCH_INTERNAL_ASSERT(
      pos >= 0 && pos <= (int)nDims(),
      "Invalid inline position for ",
      toString(),
      ": ",
      pos);

  const auto max_inline_pos =
      MaxPosCalculator({}, true).getMaxPosAll(this, best_effort);

  if (best_effort) {
    pos = std::min<int>((int)max_inline_pos, pos);
  }

  // hoist inner most broadcast
  while (pos > 0 && axis(pos - 1)->isBroadcast()) {
    pos--;
  }

  TORCH_CHECK(
      pos <= (int)max_inline_pos,
      "Invalid computeWith position for T",
      name(),
      ": ",
      pos,
      ". Maximum allowed value:",
      max_inline_pos);

  // The position must be right of the computeAt position
  TORCH_CHECK(
      pos >= (int)getComputeAtPosition(),
      "Position must be right of the computeAt position. Position: ",
      pos,
      ", computeAt position: ",
      getComputeAtPosition());

  // If it's already set to be computed with the consumer and the
  // position is higher, nothing to change
  if ((int)getComputeWithPosition() >= pos) {
    return;
  }

  // Update the siblings together
  auto siblings = ir_utils::filterByType<TensorView>(definition()->outputs());

  for (auto sibling : siblings) {
    sibling->clearComputeWith();
  }

  // If the given position is the same as the computeAt position, this
  // is a no-op
  if (pos == (int)getComputeAtPosition()) {
    return;
  }

  for (auto sibling : siblings) {
    sibling->compute_with_pos_ = (unsigned int)pos;
  }

  for (auto consumer : ir_utils::consumerTvsOf(this)) {
    consumer->updateMaxProducerPosition();
  }
}

bool TensorView::isComputedWith(const TensorView* consumer) const {
  if (!hasComputeWith()) {
    return false;
  }

  // Quering is an error if the compute-with consumer is still unresolved
  TORCH_INTERNAL_ASSERT(
      hasResolvedComputeWith(), "Not resolved yet: ", toString());

  return std::find(
             getComputeWithConsumers().begin(),
             getComputeWithConsumers().end(),
             consumer) != getComputeWithConsumers().end();
}

const std::vector<TensorView*>& TensorView::getComputeWithConsumers() const {
  TORCH_INTERNAL_ASSERT(
      !hasComputeWith() || hasResolvedComputeWith(),
      "computeWith not yet resolved: ",
      toString());
  return compute_with_consumers_;
}

unsigned int TensorView::getComputePosition(const TensorView* consumer) const {
  if (hasResolvedComputeWith() && isComputedWith(consumer)) {
    return getComputeWithPosition();
  } else {
    return getComputeAtPosition();
  }
}

bool TensorView::resolveComputeWith(const std::vector<Expr*>& sorted_exprs) {
  TORCH_INTERNAL_ASSERT(
      container()->isA<kir::Kernel>(), "Function invalid for fusion.");

  auto siblings = ir_utils::filterByType<TensorView>(definition()->outputs());

  for (auto sibling : siblings) {
    TORCH_INTERNAL_ASSERT(
        sibling->hasComputeWith(),
        "Invlaid attempt to resolve computeWith: ",
        sibling->toString());
  }

  // It may have been already resolved through its siblings
  if (hasResolvedComputeWith()) {
    return false;
  }

  std::unordered_set<Expr*> use_set;
  for (auto sibling : siblings) {
    use_set.insert(sibling->uses().begin(), sibling->uses().end());
  }

  for (auto expr : sorted_exprs) {
    if (!use_set.count(expr)) {
      continue;
    }

    // First use found. Set it as the computeWith target tensor
    std::vector<TensorView*> use_out_tvs{
        ir_utils::filterByType<TensorView>(expr->outputs()).begin(),
        ir_utils::filterByType<TensorView>(expr->outputs()).end()};

    for (auto sibling : siblings) {
      sibling->compute_with_consumers_ = use_out_tvs;
    }

    for (auto consumer_tv : compute_with_consumers_) {
      consumer_tv->updateMaxProducerPosition();
    }

    return true;
  }

  // No expr found
  TORCH_INTERNAL_ASSERT(
      false, "No use expr found in the sorted expr list: ", toString());
}

void TensorView::clearComputeWith() {
  //! This should be only used while in a Fusion container.
  TORCH_INTERNAL_ASSERT(
      !container()->isA<kir::Kernel>(),
      "Function invalid for kernel container.");

  compute_with_pos_ = getComputeAtPosition();

  // compute_with_consumers_ should still be empty
  TORCH_INTERNAL_ASSERT(compute_with_consumers_.empty());
}

TensorView* TensorView::split(
    int axis_,
    Val* factor,
    bool inner_split,
    bool trim_out_of_bounds) {
  // Only check things associated with axis, factor will be validated in
  // IterDomain
  TORCH_INTERNAL_ASSERT(
      nDims() > 0,
      "Tried to do split on a 0-dim TensorView. ",
      "Tensor: ",
      toString());

  if (axis_ < 0)
    axis_ += (int)domain()->nDims();

  TORCH_INTERNAL_ASSERT(
      axis_ >= 0,
      "Split axis is less than 0 even after adjusting for nDims: ",
      axis_,
      ". Tensor: ",
      toString());

  TORCH_CHECK(
      axis_ >= (int)getMaxComputePosition(),
      "Cannot split axis within compute at position. Axis = ",
      axis_,
      " computePosition = ",
      getMaxComputePosition(),
      ". Tensor: ",
      toString());

  TORCH_CHECK(
      axis_ >= (int)getMaybeMaxProducerPosition(),
      "Cannot split axis within max producer position. Axis = ",
      axis_,
      " maxProducerPosition = ",
      getMaybeMaxProducerPosition(),
      ". Tensor: ",
      toString());

  TORCH_CHECK(
      axis(axis_)->getParallelType() == ParallelType::Serial,
      "Splitting an axis of non-Serial parallel type is not supported at this time."
      " Parallelization strategy must be set after calling split.",
      ". Tensor: ",
      toString());

  domain()->split(axis_, factor, inner_split, trim_out_of_bounds);
  return this;
}

TensorView* TensorView::split(
    int axis,
    unsigned int factor,
    bool inner_split,
    bool trim_out_of_bounds) {
<<<<<<< HEAD
  split(axis, IrBuilder::create<Val>(factor), inner_split, trim_out_of_bounds);
=======
  // NOTE: safe cast to int64_t, factor (unsigned int) is within int64_t range
  split(
      axis,
      IrBuilder::create<Scalar>((int64_t)factor),
      inner_split,
      trim_out_of_bounds);
>>>>>>> fb9845e7
  return this;
}

// Merge "axis_o" and "axis_i" into 1 dimension
TensorView* TensorView::merge(int axis_o, int axis_i) {
  TORCH_INTERNAL_ASSERT(nDims() > 0, "Tried to do merge on a 0-dim TensorView");

  if (axis_o < 0)
    axis_o += (int)domain()->nDims();

  if (axis_i < 0)
    axis_i += (int)domain()->nDims();

  TORCH_CHECK(
      axis_o >= (int)getMaxComputePosition() &&
          axis_i >= (int)getMaxComputePosition(),
      false,
      "Cannot merge axes within compute at position. Either axis ",
      axis_o,
      " or ",
      axis_i,
      " are within computePosition = ",
      getMaxComputePosition());

  TORCH_CHECK(
      axis_o >= (int)getMaybeMaxProducerPosition() &&
          axis_i >= (int)getMaybeMaxProducerPosition(),
      "Cannot merge axes within max producer position. Either axis ",
      axis_o,
      " or ",
      axis_i,
      " are within maxProducerPosition = ",
      getMaybeMaxProducerPosition());

  TORCH_CHECK(
      axis(axis_o)->getParallelType() == ParallelType::Serial ||
          axis(axis_i)->getParallelType() == ParallelType::Serial,
      "Merging axes of non-Serial parallel type is not supported at this time."
      " Parallelization strategy must be set after calling split.");

  domain()->merge(axis_o, axis_i);
  return this;
}

TensorView* TensorView::reorder(const std::unordered_map<int, int>& old2new_) {
  TORCH_INTERNAL_ASSERT(
      !container()->isA<kir::Kernel>(),
      "Function invalid for kernel container.");
  TORCH_INTERNAL_ASSERT(
      !(nDims() == 0 && !old2new_.empty()),
      "Tried to reorder a 0-dim TensorView");

  for (auto entry : old2new_) {
    auto old_pos = entry.first < 0 ? entry.first + (int)nDims() : entry.first;
    auto new_pos =
        entry.second < 0 ? entry.second + (int)nDims() : entry.second;
    if (old_pos == new_pos) {
      continue;
    }
    TORCH_INTERNAL_ASSERT(
        old_pos >= 0,
        "Found \"old\" position that's less than 0 even though already adjusted by nDims: ",
        old_pos);
    TORCH_INTERNAL_ASSERT(
        new_pos >= 0,
        "Found \"new\" position that's less than 0 even though already adjusted by nDims: ",
        new_pos);
    TORCH_CHECK(
        old_pos >= (int)getMaxComputePosition() &&
            new_pos >= (int)getMaxComputePosition(),
        "Cannot reorder axes within compute at position. Either axis ",
        old_pos,
        " or ",
        new_pos,
        " are within computePosition = ",
        getMaxComputePosition());

    TORCH_CHECK(
        old_pos >= (int)getMaybeMaxProducerPosition() &&
            new_pos >= (int)getMaybeMaxProducerPosition(),
        "Cannot reorder axes within max producer position. Either axis ",
        old_pos,
        " or ",
        new_pos,
        " are within maxProducerPosition = ",
        getMaybeMaxProducerPosition());
  }

  domain()->reorder(old2new_);
  return this;
}

TensorView* TensorView::swizzle(
    Swizzle2DType swizzle_type,
    int x,
    int y,
    SwizzleMode swizzle_mode) {
  has_swizzle_op_ = true;
  if (x < 0) {
    x += (int)domain()->nDims();
  }
  if (y < 0) {
    y += (int)domain()->nDims();
  }

  TORCH_CHECK(
      !(getMemoryType() == MemoryType::Global &&
        swizzle_mode == SwizzleMode::Data),
      "Data swizzle on global memory is not supported.");

  TORCH_CHECK(
      x >= (int)getMaxComputePosition(),
      "Cannot swizzle axes within compute at position. Axis ",
      x,
      " is within computePosition = ",
      getMaxComputePosition());

  TORCH_CHECK(
      y >= (int)getMaybeMaxProducerPosition(),
      "Cannot swizzle axes within max producer position. Axis ",
      y,
      " is within maxProducerPosition = ",
      getMaybeMaxProducerPosition());

  // Disable unsupported use cases at the current step.
  //  Currently do not support reducing or broadcasting
  //   swizzled dimensions.
  auto all_inputs = InputsOf::outputs(fusion(), {axis(x), axis(y)});
  for (auto id : ir_utils::filterByType<IterDomain>(all_inputs)) {
    TORCH_INTERNAL_ASSERT(
        !id->isBroadcast() && !id->isReduction(),
        "Unsupported use case for swizzle.");
  }

  // Also checking that the scheduler is not trying to
  //  compose swizzles, which is not yet supported either.
  auto all_exprs = DependencyCheck::getAllValsBetween(
      {all_inputs.begin(), all_inputs.end()}, {axis(x), axis(y)});
  for (auto expr : all_exprs) {
    TORCH_INTERNAL_ASSERT(
        !expr->isA<Swizzle2D>(), "Composing swizzles is not yet supported");
  }

  // Check swizzle specific constraints on the input axes:
  if (swizzle_type != Swizzle2DType::ZShape) {
    auto x_id = axis(x);
    auto y_id = axis(y);

    TORCH_INTERNAL_ASSERT(
        x_id->extent()->isConstInt() && y_id->extent()->isConstInt(),
        "Only constant iterdomains supported on given swizzle type");

    int in_x_size = (int)x_id->extent()->evaluateInt();
    int in_y_size = (int)y_id->extent()->evaluateInt();

    // Check size constraints based on swizzle type
    if (swizzle_type == Swizzle2DType::XOR ||
        swizzle_type == Swizzle2DType::CyclicShift) {
      TORCH_INTERNAL_ASSERT(
          in_x_size == in_y_size, "Swizzle: equal dim iterdomains only");
    }

    if (swizzle_type == Swizzle2DType::XOR) {
      // XOR swizzle only support power of 2 swizzle unit sizes:
      bool is_pow_of_2 = in_x_size > 1 && ((in_x_size & (in_x_size - 1)) == 0);
      TORCH_INTERNAL_ASSERT(
          is_pow_of_2, "XOR swizzle only support power of 2 domain sizes.");
    }
  }

  domain()->swizzle(swizzle_type, x, y, swizzle_mode);

  return this;
}

TensorView* TensorView::rFactor(const std::vector<int>& axes) {
  TORCH_INTERNAL_ASSERT(
      !container()->isA<kir::Kernel>(),
      "Function invalid for kernel container.");
  // TODO: I think we should do this but
  // NVFuserTest.FusionSmemBlockGemmCache_CUDA prevents it from going in at the
  // moment.

  // TORCH_INTERNAL_ASSERT(
  //     !hasComputeAt(), "Cannot rfactor tensors after compute at has been
  //     set.");
  TORCH_INTERNAL_ASSERT(nDims() > 0, "Tried to rFactor a 0-dim TensorView");
  FusionGuard fg(fusion());
  TORCH_CHECK(
      definition() != nullptr &&
          (definition()->isStrictlyOneOf<ReductionOp, MmaOp>()),
      "Error rfactoring ",
      this,
      " its definition is either a nullptr or not a reduction.");
  TORCH_CHECK(
      !domain()->hasRFactor(), "Cannot call rfactor on the same view twice.");

  TORCH_CHECK(
      !definition()->isA<GroupedReductionOp>(),
      "For GroupedReductionOp, use TensorView::rFactor(const std::vector<int>& axes, const std::vector<TensorView*>& tvs)");

  // Split tensor view into 2 parts
  auto domain_pair = domain()->rFactor(axes);

  // Producer in the pair
  auto producer_domain = domain_pair.first;
  // Consumer in the pair
  auto consumer_domain = domain_pair.second;

  // This domain will be the consumer, so create the producer
  TensorView* producer =
      IrBuilder::create<TensorView>(producer_domain, getDataType().value());

  // Set domain of consumer
  setDomain(consumer_domain);
  TensorView* consumer = this;

  if (auto this_reduction = dynamic_cast<ReductionOp*>(definition())) {
    // Setup dependency chain, inserting producer before this op.
    // Expr* producer_definition =
    IrBuilder::create<ReductionOp>(
        this_reduction->getReductionOpType(),
        this_reduction->init(),
        producer,
        this_reduction->in());

    // Expr* consumer_definition =
    IrBuilder::create<ReductionOp>(
        this_reduction->getReductionOpType(),
        this_reduction->init(),
        consumer,
        producer);
  } else if (auto this_mma = dynamic_cast<MmaOp*>(definition())) {
    // Initial reduction that still uses mma to combine
    //  the input.
    IrBuilder::create<MmaOp>(
        producer,
        this_mma->inA(),
        this_mma->inB(),
        this_mma->init(),
        this_mma->options(),
        this_mma->layout());

    // Remaining reduction that can be scheduled cross
    //  warp or cta.
    IrBuilder::create<ReductionOp>(
        BinaryOpType::Add, this_mma->init(), consumer, producer);
  } else {
    TORCH_INTERNAL_ASSERT(false, "RFactor: unsupported tensor definition");
  }
  return producer;
}

TensorView* TensorView::multiOutputRfactorHelper(
    TensorView* tv,
    const std::vector<int>& axes) {
  TORCH_INTERNAL_ASSERT(
      !container()->isA<kir::Kernel>(),
      "Function invalid for kernel container.");
  // Hack:
  // Semantically we should always keep the outputs of multi reduction ops
  // scheduled the same but the user end cannot guarantee that. In order to
  // guarantee that the rFactor is defined meaningfully the scheduling of the
  // output TV that got the rfactor call is force replayed towards the other two

  if (this != tv) {
    auto root = tv->getRootDomain();
    auto this_root = getRootDomain();

    // construct a trivial root domain map
    std::unordered_map<IterDomain*, IterDomain*> id_map;
    for (const auto i : c10::irange(root.size())) {
      id_map[this_root[i]] = root[i];
    }

    // replay on the target tv
    ReplayTransformations replay(getLeafDomain(), id_map);

    // construct the new tensor domain
    std::vector<IterDomain*> new_id;
    for (auto id : getLeafDomain()) {
      TORCH_INTERNAL_ASSERT(
          replay.getReplay().count(id), "Multi-output reduction replay failed");
      new_id.push_back(replay.getReplay().at(id));
    }

    std::vector<std::optional<bool>> new_contig(tv->domain()->contiguity());
    // replace tensor domain of target tv
    tv->setDomain(IrBuilder::create<TensorDomain>(
        tv->getRootDomain(), new_id, new_contig));
  }

  // Split tensor view into 2 parts
  auto domain_pair = tv->domain()->rFactor(axes);
  // Producer in the pair
  auto producer_domain = domain_pair.first;
  // Consumer in the pair
  auto consumer_domain = domain_pair.second;

  // This domain will be the consumer, so create the producer
  TensorView* producer =
      IrBuilder::create<TensorView>(producer_domain, tv->getDataType().value());

  // Set domain of consumer
  tv->setDomain(consumer_domain);

  return producer;
}

std::vector<TensorView*> TensorView::rFactor(
    const std::vector<int>& axes,
    const std::vector<TensorView*>& tvs) {
  TORCH_CHECK(
      !container()->isA<kir::Kernel>(),
      "Function invalid for kernel container.");
  TORCH_CHECK(nDims() > 0, "Tried to rFactor a 0-dim TensorView");
  FusionGuard fg(fusion());
  TORCH_CHECK(
      definition() != nullptr && ir_utils::isReductionOp(definition()),
      "Error rfactoring multi-output reduction op ",
      this,
      " its definition is either a nullptr or not a GroupedReductionOp or a multi-output reduction op.");

  TORCH_CHECK(
      !domain()->hasRFactor(), "Cannot call rfactor on the same view twice.");

  TORCH_CHECK(
      definition()->outputs().size() == tvs.size(),
      "Rfactor of a multi-output reduction not used correctly");

  for (const auto i : c10::irange(tvs.size())) {
    TORCH_CHECK(
        definition()->output(i) == tvs.at(i),
        "Rfactor of a multi-output reduction not used correctly");
  }

  // Currently grouping of welford is only supported through
  // ParallelType::Group, so GroupedWelfordOp is only created during
  // the lowering time. As rFactor is done before lowering, there
  // should be no GroupedWelfordOp at this point.
  TORCH_INTERNAL_ASSERT(
      !definition()->isA<GroupedWelfordOp>(),
      "GroupedWelfordOp found: ",
      definition()->toString());

  std::vector<TensorView*> rf_tvs(tvs.size());

  // Make sure this gets rfactored last so everybody gets
  //  replayed correctly
  for (const auto i : c10::irange(tvs.size())) {
    if (this != tvs.at(i)) {
      rf_tvs.at(i) = multiOutputRfactorHelper(tvs.at(i), axes);
    }
  }

  for (const auto i : c10::irange(tvs.size())) {
    if (this == tvs.at(i)) {
      rf_tvs.at(i) = multiOutputRfactorHelper(tvs.at(i), axes);
    }
  }

  if (auto wop = dynamic_cast<WelfordOp*>(definition())) {
    TensorView* producer_avg = rf_tvs.at(0);
    TensorView* producer_var = rf_tvs.at(1);
    TensorView* producer_n = rf_tvs.at(2);

    // Setup dependency chain, inserting producer before this op.
    // Expr* producer_definition =
    IrBuilder::create<WelfordOp>(
        producer_avg,
        producer_var,
        producer_n,
        wop->inAvg(),
        wop->inVar(),
        wop->inN(),
        wop->initAvg(),
        wop->initVar(),
        wop->initN());

    // Expr* consumer_definition =
    IrBuilder::create<WelfordOp>(
        wop->outAvg(),
        wop->outVar(),
        wop->outN(),
        producer_avg,
        producer_var,
        producer_n,
        wop->initAvg(),
        wop->initVar(),
        wop->initN());
  } else if (
      auto grouped_rop = dynamic_cast<GroupedReductionOp*>(definition())) {
    IrBuilder::create<GroupedReductionOp>(
        grouped_rop->getReductionOpTypes(),
        grouped_rop->initVals(),
        std::vector<Val*>{rf_tvs.begin(), rf_tvs.end()},
        grouped_rop->inputs());

    IrBuilder::create<GroupedReductionOp>(
        grouped_rop->getReductionOpTypes(),
        grouped_rop->initVals(),
        grouped_rop->outputs(),
        std::vector<Val*>{rf_tvs.begin(), rf_tvs.end()});
  } else {
    TORCH_INTERNAL_ASSERT(
        false, "Invalid definition: ", definition()->toString());
  }

  return rf_tvs;
}

TensorView* TensorView::cacheBefore(LoadStoreOpType cache_op) {
  TORCH_INTERNAL_ASSERT(
      !container()->isA<kir::Kernel>(),
      "Function invalid for kernel container.");
  FusionGuard fg(fusion());

  TORCH_CHECK(
      definition() != nullptr && !isFusionInput(),
      "Error adding cacheBefore ",
      this,
      " its definition is a nullptr and we restrict using cacheBefore on an input.");

  // Previously, caching computed-at tensors was allowed but was never
  // really robust. Make it an error unless it is really needed.
  TORCH_CHECK(
      !hasComputeAt(),
      "Caching computed-at tensors is not allowed. Apply caching before computeAt");

  // It also did additional transformation when a producer tensor has computeAt.
  // Make sure we no longer rely on that behavior.
  if (definition() != nullptr) {
    for (TensorView* producer_of_producer :
         ir_utils::filterByType<TensorView>(definition()->inputs())) {
      TORCH_CHECK(
          !producer_of_producer->hasComputeAt(),
          "Potentially invalid computeAt and caching detected. Apply caching before computeAt.");
    }
  }

  // Create Producer Domain
  // This domain will be the consumer which needs a new domain, so replace the
  // producers domain with this domain.

  TensorView* producer = IrBuilder::create<TensorView>(
      container(),
      IrBuilder::create<TensorDomain>(
          container(),
          getRootDomain(),
          getRFactorDomain(),
          getAllocationDomain(),
          getLeafDomain(),
          getContiguity()),
      getDataType().value());

  // Set domain of consumer
  TensorView* consumer = this;

  size_t i = 0;
  auto no_reduction_root_domain =
      TensorDomain::noReductions(getMaybeRFactorDomain());
  std::vector<IterDomain*> new_root_domain(no_reduction_root_domain.size());
  for (const auto& dom : no_reduction_root_domain) {
    new_root_domain[i++] = dom->cloneWithoutRFactor();
  }

  // Warning: allocation domain is temporarily discarded. It will be recovered
  // later.
  consumer->setDomain(IrBuilder::create<TensorDomain>(
      container(),
      new_root_domain,
      TensorDomain::getContiguityFilledWith(new_root_domain, true)));

  // Insert producer - Cache_Before (CB) - before this TV.
  // Before: Prev TV -> [Definition Op] -> This TV
  // After:  Prev TV -> [Definition Op] -> New CB TV -> [Set Op] -> This TV

  // Get inputs for origin expression
  auto expr_inputs = definition()->inputs();
  // Expr* producer_definition =
  ir_utils::replaceValInExpr(definition(), this, producer);

  // Expr* producer_uses =
  IrBuilder::create<LoadStoreOp>(container(), cache_op, consumer, producer);

  // definition_ is no longer valid
  // setDefinition(nullptr);

  auto replayed_consumer_pair = TransformReplay::replayCasP(
      consumer, producer, -1, TransformReplayOptions().replayAllocation());

  consumer->setDomain(replayed_consumer_pair.first);

  return producer;
}

TensorView* TensorView::cacheFork() {
  TORCH_INTERNAL_ASSERT(
      !container()->isA<kir::Kernel>(),
      "Function invalid for kernel container.");
  FusionGuard fg(fusion());

  // Before: [Expr] -> This TV (Global Output) -> [Usage Expr]
  // After:  [Expr] -> This TV (Local) -> [Usage Expr] > Next TV
  //                            (Fork) -> [Set Expr]   -> New TV (Global Output)

  TORCH_CHECK(
      this->isFusionOutput() && !this->uses().empty(),
      "Error adding cacheFork ",
      this,
      " this TensorView must be an output with subsequent uses");

  // Previously, caching computed-at tensors was allowed but was never
  // really robust. Make it an error unless it is really needed.
  TORCH_CHECK(
      !hasComputeAt(),
      "Caching computed-at tensors is not allowed. Apply caching before computeAt");

  // This domain will be the producer, so create the consumer
  auto root_domain = TensorDomain::noReductions(getMaybeRFactorDomain());

  TensorView* new_output = IrBuilder::create<TensorView>(
      container(),
      IrBuilder::create<TensorDomain>(
          container(),
          IterDomain::clone(root_domain),
          TensorDomain::getContiguityFilledWith(root_domain, true)),
      getDataType().value());

  // Create write operation from this TV to new output
  IrBuilder::create<LoadStoreOp>(
      container(), LoadStoreOpType::Set, new_output, this);

  // The new TV becomes an output.
  // New TV has global memory type.
  // This TV has local memory type.
  fusion()->replaceOutput(this, new_output);

  // Transform new output according to this TV
  auto replayed_output_pair = TransformReplay::replayCasP(
      new_output, this, -1, TransformReplayOptions().replayAllocation());
  new_output->setDomain(replayed_output_pair.first);

  return new_output;
}

TensorView* TensorView::cacheAfter(LoadStoreOpType cache_op) {
  TORCH_INTERNAL_ASSERT(
      !container()->isA<kir::Kernel>(),
      "Function invalid for kernel container.");
  FusionGuard fg(fusion());

  // Get all the uses for this Tensorview
  TORCH_CHECK(
      !uses().empty(),
      "Error adding cacheAfter ",
      this,
      " we restrict using cacheAfter on tensors that have no further uses.");

  // Previously, caching computed-at tensors was allowed but was never
  // really robust. Make it an error unless it is really needed.
  TORCH_CHECK(
      !hasComputeAt(),
      "Caching computed-at tensors is not allowed. Apply caching before computeAt.");

  TORCH_CHECK(
      !ir_utils::isSelectInput(this) && !ir_utils::isIndexSelectLookupTv(this),
      "Right now, caching tensors that are input to the select op is not allowed as they must be in global memory.")

  // It also did additional transformation when this tensor is an
  // input and the outputs of its consumers have computeAt. Make sure
  // we no longer rely on that behavior.
  if (isFusionInput()) {
    for (const auto& expr : uses()) {
      for (TensorView* output :
           ir_utils::filterByType<TensorView>(expr->outputs())) {
        TORCH_CHECK(
            !output->hasComputeAt(),
            "Potentially invalid computeAt and caching detected. Apply caching before computeAt.");
      }
    }
  }

  // Create Consumer Domain
  // Keep Broadcast Axis (Permanent)
  // Remove Reduction Axis
  size_t i = 0;
  auto no_reduction_root_domain =
      TensorDomain::noReductions(getMaybeRFactorDomain());
  std::vector<IterDomain*> new_root_domain(no_reduction_root_domain.size());
  for (const auto& dom : no_reduction_root_domain) {
    new_root_domain[i++] = dom->cloneWithoutRFactor();
  }

  // This domain will be the producer, so create the consumer
  TensorView* consumer = IrBuilder::create<TensorView>(
      container(),
      IrBuilder::create<TensorDomain>(
          container(),
          new_root_domain,
          TensorDomain::getContiguityFilledWith(new_root_domain, true)),
      getDataType().value());

  // Set domain of producer - No Change
  TensorView* producer = this;

  // Insert consumer - Cache_After (CA) - after this TV.
  // Before: This TV -> [Use Op] -> Next TV
  // After:  This TV -> [Set Op] -> New CA TV -> [Use Op] -> Next TV

  // Expr* consumer_uses =
  for (auto expr : fusion()->unordered_uses(this)) {
    ir_utils::replaceValInExpr(expr, this, consumer);
  }

  // Expr* consumer_definition =
  IrBuilder::create<LoadStoreOp>(container(), cache_op, consumer, producer);

  auto replayed_consumer_pair = TransformReplay::replayCasP(
      consumer, producer, -1, TransformReplayOptions().replayAllocation());

  consumer->setDomain(replayed_consumer_pair.first);

  return consumer;
}

void TensorView::setMemoryType(MemoryType mt) {
  memory_type_ = mt;
  if (isFusionInput() || isFusionOutput()) {
    TORCH_INTERNAL_ASSERT(
        mt == MemoryType::Global,
        "Tried to set an input or output to the fusion to a non-global memory type.");
  }
}

void TensorView::clearReductionIterDomains() {
  TORCH_INTERNAL_ASSERT(
      !domain()->hasRFactor(),
      "should not call clearReductionIterDomains on rfactor tv");

  TORCH_INTERNAL_ASSERT(
      getLeafDomain() == getRootDomain(),
      "should not call clearReductionIterDomains on already transformed TensorDomains");

  std::vector<IterDomain*> new_root;
  std::vector<std::optional<bool>> new_contig;
  for (const auto i : c10::irange(getRootDomain().size())) {
    auto root_i = getRootDomain().at(i);
    if (!root_i->isReduction()) {
      new_root.push_back(root_i);
      new_contig.push_back(domain()->contiguity().at(i));
    }
  }

  setDomain(IrBuilder::create<TensorDomain>(container(), new_root, new_contig));
}

void TensorView::doubleBuffer() {
  // Early correctness checking. May miss eventual errors as the
  // checks depend on memory types and parallelization, which may not
  // be finalized until lowering.
  validateDoubleBufferedTensor(this);
  is_double_buffered_ = true;
}

void TensorView::circularBuffer(unsigned int stage) {
  // Early correctness checking. May miss eventual errors as the
  // checks depend on memory types and parallelization, which may not
  // be finalized until lowering.
  TORCH_INTERNAL_ASSERT(stage > 1, "Unsupported stage number");
  if (stage == 2) {
    // Re-direct to double buffer interface if stage is 2;
    doubleBuffer();
    return;
  }
  validateDoubleBufferedTensor(this);
  is_circular_buffered_ = true;
  circular_buffer_stage_ = stage;
}

bool TensorView::isEmptyTensor() const {
  auto& root_domain = getMaybeRFactorDomain();
  return std::all_of(
      root_domain.begin(), root_domain.end(), [](IterDomain* id) {
        return id->extent()->isZeroInt();
      });
}

void TensorView::applyMmaSwizzle(MmaOptions options) {
  switch (options.operand) {
    case MmaOptions::Operand::Accumulator:
      mma_utils::WarpMmaSwizzler::scheduleMmaWarpOutput(this, options);
      break;
    case MmaOptions::Operand::A:
    case MmaOptions::Operand::B:
      mma_utils::WarpMmaSwizzler::scheduleOperandRead(this, options);
      break;
    default:
      TORCH_INTERNAL_ASSERT(false, "unknown operand flag");
      break;
  }
}

void TensorView::commitLeafToRFactor() {
  TORCH_CHECK(
      ir_utils::consumerTvsOf(this).empty(),
      "Changing the rFactor domain of an intermediate tensor is not supported yet");
  setDomain(IrBuilder::create<TensorDomain>(
      container(),
      domain_->root(),
      domain_->leaf(),
      domain_->allocation(),
      domain_->leaf(),
      // TODO: If needed, we can let commitLeafToRFactor to take a parameter to
      // allow customizing contiguity. But there is no such need now, so I will
      // just fill the contiguity with true.
      TensorDomain::getContiguityFilledWith(
          (domain_->hasAllocation() ? domain_->allocation() : domain_->leaf()),
          true)));
}

TensorViewBuilder& TensorViewBuilder::ndims(size_t ndims) {
  TORCH_CHECK(shape_.empty() || shape_.size() == ndims);
  TORCH_CHECK(contiguity_.empty() || contiguity_.size() == ndims);
  ndims_ = ndims;
  return *this;
}

TensorViewBuilder& TensorViewBuilder::dtype(DataType dtype) {
  dtype_ = dtype;
  return *this;
}

TensorViewBuilder& TensorViewBuilder::contiguity(
    std::vector<std::optional<bool>> contiguity) {
  TORCH_CHECK(
      contiguity_.empty() && !uniform_contiguity_.has_value(),
      "Attempting to reset contiguity");
  contiguity_ = std::move(contiguity);
  return *this;
}

TensorViewBuilder& TensorViewBuilder::contiguity(bool contiguity) {
  TORCH_CHECK(
      contiguity_.empty() && !uniform_contiguity_.has_value(),
      "Attempting to reset contiguity");
  uniform_contiguity_ = contiguity;
  return *this;
}

TensorViewBuilder& TensorViewBuilder::shape(const std::vector<int64_t>& shape) {
  TORCH_CHECK(shape_.empty(), "Attempting to reset shape");
  if (!shape.empty()) {
    TORCH_CHECK(ndims_ == 0 || ndims_ == shape.size());
    ndims_ = shape.size();
  }
  shape_.clear();
  shape_.reserve(shape.size());
  for (int64_t i : shape) {
    if (i == -1) {
      shape_.emplace_back(IrBuilder::create<Val>(DataType::Int));
    } else if (i == 1) {
      shape_.emplace_back(FusionGuard::getCurFusion()->oneVal());
    } else if (i == 0) {
      shape_.emplace_back(FusionGuard::getCurFusion()->zeroVal());
    } else {
      TORCH_CHECK(
          i >= 0,
          "Invalid extent value. ",
          "For a tensor representing a single scalar use ndims = 0 with no sizes set.");
      shape_.emplace_back(IrBuilder::create<Val>(i));
    }
  }
  return *this;
}

TensorViewBuilder& TensorViewBuilder::shape(std::vector<Val*> shape) {
  TORCH_CHECK(shape_.empty(), "Attempting to reset shape");
  if (!shape.empty()) {
    TORCH_CHECK(ndims_ == 0 || ndims_ == shape.size());
    ndims_ = shape.size();
  }
  shape_ = std::move(shape);
  return *this;
}

TensorViewBuilder& TensorViewBuilder::expanded(std::vector<bool> expanded) {
  TORCH_CHECK(expanded_.empty(), "Attempting to reset expanded shape");
  if (!expanded.empty()) {
    TORCH_CHECK(ndims_ == 0 || ndims_ == expanded.size());
    ndims_ = expanded.size();
  }
  expanded_ = std::move(expanded);
  return *this;
}

TensorView* TensorViewBuilder::build() const {
  // Build the domain
  std::vector<IterDomain*> domain(ndims_, nullptr);
  for (const auto i : c10::irange(ndims_)) {
    bool is_expanded = false;
    Val* extent = nullptr;
    Val* expanded_extent = nullptr;

    // shape_extent means "which extent, `extent` or `expanded_extent`, is
    // shape_[i] describing?" If expanded_[i] is false, then we should create a
    // regular ID with extent shape_[i], that is, shape_[i] is describing
    // `extent`. If expanded_[i] is true, then we need to create a broadcasting
    // ID with extent 1 and expanded extent shape_[i], that is, shape_[i] is
    // describing `expanded_extent`.
    Val** shape_extent = &extent;

    if (!expanded_.empty()) {
      is_expanded = expanded_.at(i);
    }
    if (is_expanded) {
      extent = FusionGuard::getCurFusion()->oneVal();
      shape_extent = &expanded_extent;
    }
    if (shape_.empty()) {
      *shape_extent = IrBuilder::create<Val>(DataType::Int);
    } else {
      *shape_extent = shape_.at(i);
    }
    IterDomainBuilder builder(FusionGuard::getCurFusion()->zeroVal(), extent);
    if (extent->isOneInt()) {
      builder.iter_type(IterType::Broadcast);
    }
    if (expanded_extent != nullptr) {
      builder.expanded_extent(expanded_extent);
    }
    domain[i] = builder.build();
  }

  TORCH_CHECK(
      contiguity_.empty() || contiguity_.size() == domain.size(),
      "The size of contiguity must equal to the number of non-broadcasting IterDomains");

  for (auto i : c10::irange(contiguity_.size())) {
    TORCH_CHECK(
        domain.at(i)->isBroadcast() != contiguity_.at(i).has_value(),
        "The contiguity of a broadcast dimension must be None. "
        "The contiguity of a non-broadcast dimension must be true/false");
  }

  if (uniform_contiguity_.has_value()) {
    TORCH_INTERNAL_ASSERT(
        contiguity_.empty(),
        "contiguity_ and uniform_contiguity_ can not be set at the same time");
    // Create the final TensorView
    return IrBuilder::create<TensorView>(
        IrBuilder::create<TensorDomain>(
            domain,
            TensorDomain::getContiguityFilledWith(
                domain, *uniform_contiguity_)),
        dtype_);
  } else {
    // Create the final TensorView
    return IrBuilder::create<TensorView>(
        IrBuilder::create<TensorDomain>(domain, contiguity_), dtype_);
  }
}

} // namespace nvfuser<|MERGE_RESOLUTION|>--- conflicted
+++ resolved
@@ -742,16 +742,12 @@
     unsigned int factor,
     bool inner_split,
     bool trim_out_of_bounds) {
-<<<<<<< HEAD
-  split(axis, IrBuilder::create<Val>(factor), inner_split, trim_out_of_bounds);
-=======
   // NOTE: safe cast to int64_t, factor (unsigned int) is within int64_t range
   split(
       axis,
-      IrBuilder::create<Scalar>((int64_t)factor),
+      IrBuilder::create<Val>((int64_t)factor),
       inner_split,
       trim_out_of_bounds);
->>>>>>> fb9845e7
   return this;
 }
 
