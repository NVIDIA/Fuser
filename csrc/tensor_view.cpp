// clang-format off
/*
 * SPDX-FileCopyrightText: Copyright (c) 2023-present NVIDIA CORPORATION & AFFILIATES.
 * All rights reserved.
 * SPDX-License-Identifier: BSD-3-Clause
 */
// clang-format on
#include <c10/util/irange.h>
#include <compute_at.h>
#include <device_lower/lower2device.h>
#include <device_lower/pass/double_buffer.h>
#include <exceptions.h>
#include <fusion.h>
#include <inlining.h>
#include <ir/all_nodes.h>
#include <ir/builder.h>
#include <ir/cloner.h>
#include <ir/interface_nodes.h>
#include <ir/internal_nodes.h>
#include <ir/iostream.h>
#include <ir/printer.h>
#include <ir/utils.h>
#include <ops/arith.h>
#include <scheduler/mma_utils.h>

// Cleanup
#include <transform_iter.h>
#include <transform_replay.h>

namespace nvfuser {

namespace {
DataType aten_opt_type_map(const c10::optional<at::ScalarType>& scalar_type) {
  return scalar_type.has_value() ? aten_to_data_type(scalar_type.value())
                                 : DataType::Null;
}
} // namespace

TensorView::TensorView(
    IrBuilderPasskey passkey,
    TensorDomain* domain,
    DataType dtype,
    MemoryType mtype)
    : Val(passkey, ValType::TensorView, dtype),
      domain_(domain),
      memory_type_(mtype) {}

NVFUSER_DEFINE_CLONE(TensorView)

std::string TensorView::toString(int indent_size) const {
  std::stringstream ss;
  ss << ir_utils::varName(this);
  switch (getMemoryType()) {
    case MemoryType::Global:
      ss << "_g";
      break;
    case MemoryType::Shared:
      ss << "_s";
      break;
    case MemoryType::Local:
      ss << "_l";
      break;
    default:
      NVF_ERROR(false, "Unknown tensor memory type.");
  }
  ss << domain()->toString(indent_size);

  if (getComputeAtPosition() > 0) {
    ss << " ca_pos( ";
    ss << getComputeAtPosition();
    ss << " )";
  }
  if (hasComputeWith()) {
    ss << " compute_with( ";
    bool first = true;
    if (hasResolvedComputeWith()) {
      for (auto consumer : getComputeWithConsumers()) {
        if (!first) {
          ss << ", ";
        }
        ss << ir_utils::varName(consumer);
        first = false;
      }
      ss << ", ";
    }
    ss << getComputeWithPosition();
    ss << " )";
  }
  if (getMaxProducerPosition() > 0) {
    ss << " produce_pos( ";
    ss << getMaxProducerPosition();
    ss << " )";
  }
  if (getMaybeMaxProducerPosition() > getMaxProducerPosition()) {
    ss << " maybe_produce_pos( ";
    ss << getMaybeMaxProducerPosition();
    ss << " )";
  }
  if (hasDeviceMesh()) {
    ss << " (" << getDeviceMesh() << ")";
  }
  return ss.str();
}

std::string TensorView::toInlineString(int indent_size) const {
  return toString(indent_size);
}

TensorView::TensorView(const TensorView* src, IrCloner* ir_cloner)
    : Val(src, ir_cloner),
      domain_(ir_cloner->clone(src->domain_)),
      compute_at_pos_(src->compute_at_pos_),
      max_producer_pos_(src->max_producer_pos_),
      memory_type_(src->memory_type_),
      is_double_buffered_(src->is_double_buffered_),
      is_circular_buffered_(src->is_circular_buffered_),
      circular_buffer_stage_(src->circular_buffer_stage_),
      cpu_scalar_(src->cpu_scalar_),
      has_swizzle_op_(src->has_swizzle_op_),
      compute_with_consumers_(ir_cloner->clone(src->compute_with_consumers_)),
      compute_with_pos_(src->compute_with_pos_),
      promote_reuse_(src->promote_reuse_),
      mesh_(src->mesh_) {}

void TensorView::printTransforms() const {
  IrTransformPrinter(std::cout).printTransforms(this);
}

// sets cpu_scalar_ value, which is special handling for CPU based zero-dim
// tensors (i.e. CPU Tensors that only have one value). This is only used if
// on an input value, otherwise ignored. This is important as special handling
// because these "scalars" should be type promoted as a tensor, but we want to
// avoid explicit copying of the data, so we want to pass the data value as a
// standard kernel argument value.
void TensorView::setCpuScalar(bool is_cpu_scalar) {
  NVF_ERROR(nDims() == 0, "Only 0-dim tensors can be marked as a cpu scalar.");
  cpu_scalar_ = is_cpu_scalar;
}

IterDomain* TensorView::axis(int64_t pos) const {
  NVF_ERROR(nDims() > 0, "Tried to access an axis in a 0-dim TensorView");
  return domain()->axis(wrapDim(pos));
}

void TensorView::inlineAt(
    int64_t pos,
    bool best_effort,
    MaxPosCalculator* calc) {
  NVF_ERROR(
      !container()->isA<kir::Kernel>(),
      "Function invalid for kernel container.");

  std::unique_ptr<MaxPosCalculator> calc_owner;
  if (calc == nullptr) {
    calc_owner = std::make_unique<MaxPosCalculator>();
    calc = calc_owner.get();
  }

  pos = nvfuser::wrapDim(pos, nDims() + 1);

  int64_t max_inline_pos = (int64_t)calc->getMaxPosAll(this, best_effort);

  if (best_effort) {
    pos = std::min<int64_t>(max_inline_pos, pos);
  }

  // hoist inner most broadcast
  while (pos > 0 && axis(pos - 1)->isBroadcast()) {
    pos--;
  }

  NVF_ERROR(
      pos <= max_inline_pos,
      "Invalid inline position for T",
      name(),
      ": ",
      pos,
      ". Maximum allowed value:",
      max_inline_pos);

  if (isFusionInput()) {
    return;
  }

  if (pos <= compute_at_pos_) {
    return;
  }

  compute_at_pos_ = pos;

  // If the new computeAt position is further inlined than the
  // computeWith position, reset the computeWith setting
  if (compute_at_pos_ >= compute_with_pos_) {
    clearComputeWith();
  }

  for (auto consumer : ir_utils::consumerTvsOf(this)) {
    consumer->updateMaxProducerPosition();
  }
}

namespace {

// Try to find the aligned position on consumer's domain corresponding to a
//  position of producer domain. No checking on actual
//  producer-consumer relationship.
int64_t getConsumerPosAlignedToProducerCA(
    TensorView* consumer,
    TensorView* producer,
    int64_t producer_pos) {
  // Locate consumer's position that aligns with
  //  the producer's position. We need broadcast axes forwarded so we
  //  need to replay PasC as CasP will not forward braodcast dims. For example
  //  if we have:
  // T2[ iS22{( 3 * 1 )} ] ca_pos( 1 ) = broadcast( T1[ iS1{3} ] ca_pos( 1 )
  // produce_pos( 1) ) CasP will have the mapping iS1{3} -> iS2{3} and PasC will
  // have the mapping iS22{( 3 * 1 )} <- iS1{3} We need the latter. Refer to
  // NVFuserTest.FusionComplexBCast1_CUDA

  auto disjoint_sets =
      BestEffortReplay::replayPasC(
          producer, consumer, -1, PairwiseRootDomainMap(producer, consumer))
          .getIterDomainEquivalence();

  // Find the innermost position of consumer that has
  //  been mapped within the producer ca axis.
  int64_t consumer_pos = consumer->nDims();
  while (consumer_pos > 0) {
    auto consumer_id = consumer->axis(consumer_pos - 1);
    auto p_dom = producer->getLeafDomain();
    if (std::any_of(
            p_dom.begin(),
            p_dom.begin() + producer_pos,
            [&consumer_id, &disjoint_sets](IterDomain* p_id) {
              return disjoint_sets.permissiveAreMapped(consumer_id, p_id);
            })) {
      break;
    }
    consumer_pos--;
  }

  return consumer_pos;
}

} // namespace

void TensorView::updateMaxProducerPosition() {
  for (auto producer : ir_utils::producerTvsOf(this)) {
    max_producer_pos_ = std::max(
        max_producer_pos_,
        getConsumerPosAlignedToProducerCA(
            this, producer, producer->getComputePosition(this)));
  }

  maybe_max_producer_pos_ = max_producer_pos_;

  // When a producer may be computed with this tensor, i.e., it isn't
  // yet resolved, reflect that in maybe_max_producer_pos_. If all
  // producers are already resolved, i.e., after the initial
  // resolveComputeWith in lowering, this should be just equal to
  // max_producer_pos_.
  for (auto producer : ir_utils::producerTvsOf(this)) {
    if (producer->hasComputeWith() && !producer->hasResolvedComputeWith()) {
      maybe_max_producer_pos_ = std::max(
          maybe_max_producer_pos_,
          getConsumerPosAlignedToProducerCA(
              this, producer, producer->getComputeWithPosition()));
    }
  }
}

TensorView* TensorView::computeAt(
    TensorView* consumer,
    int64_t position,
    ComputeAtMode mode) {
  NVF_ERROR(
      !container()->isA<kir::Kernel>(),
      "Function invalid for kernel container.");
  // Make sure this and consumer are not the same tensor, that's illegal
  NVF_CHECK(!sameAs(consumer), "Cannot call this->computeAt(this, ...)");

  // We support negative axes, so increment it by consumer->nDims() + 1 and make
  // sure the result is within consumer->nDims() + 1. being at consumer->nDims()
  // means producer will be computed inline with consumer, hence the +1.
  if (position < 0) {
    position += int64_t(consumer->nDims()) + 1;
  }

  NVF_CHECK(
      (position >= 0 && position < consumer->nDims() + 1) ||
          mode == ComputeAtMode::BestEffort,
      "Compute at called on an position outside valid range.");

  if (mode == ComputeAtMode::BestEffort) {
    position = std::max(-1L, position);
    position = std::min(consumer->nDims(), position);
  }

  ComputeAt::runAt(this, consumer, (unsigned int)position, mode);

  return this;
}

void TensorView::computeWith(int64_t pos, bool best_effort) {
  NVF_ERROR(
      !container()->isA<kir::Kernel>(),
      "Function invalid for kernel container.");

  if (isFusionInput()) {
    return;
  }

  NVF_CHECK(
      !ir_utils::consumerTvsOf(this).empty(),
      "There must be at least one consumer of this tensor to use computeWith: ",
      toString());

  pos = nvfuser::wrapDim(pos, nDims() + 1);

  const int64_t max_inline_pos =
      (int64_t)MaxPosCalculator({}, true).getMaxPosAll(this, best_effort);

  if (best_effort) {
    pos = std::min(max_inline_pos, pos);
  }

  // hoist inner most broadcast
  while (pos > 0 && axis(pos - 1)->isBroadcast()) {
    pos--;
  }

  NVF_CHECK(
      pos <= max_inline_pos,
      "Invalid computeWith position for T",
      name(),
      ": ",
      pos,
      ". Maximum allowed value:",
      max_inline_pos);

  // The position must be right of the computeAt position
  NVF_CHECK(
      pos >= getComputeAtPosition(),
      "Position must be right of the computeAt position. Position: ",
      pos,
      ", computeAt position: ",
      getComputeAtPosition());

  // If it's already set to be computed with the consumer and the
  // position is higher, nothing to change
  if (getComputeWithPosition() >= pos) {
    return;
  }

  // Update the siblings together
  auto siblings = ir_utils::filterByType<TensorView>(definition()->outputs());

  for (auto sibling : siblings) {
    sibling->clearComputeWith();
  }

  // If the given position is the same as the computeAt position, this
  // is a no-op
  if (pos == getComputeAtPosition()) {
    return;
  }

  for (auto sibling : siblings) {
    sibling->compute_with_pos_ = (unsigned int)pos;
  }

  for (auto consumer : ir_utils::consumerTvsOf(this)) {
    consumer->updateMaxProducerPosition();
  }
}

bool TensorView::isComputedWith(const TensorView* consumer) const {
  if (!hasComputeWith()) {
    return false;
  }

  // Quering is an error if the compute-with consumer is still unresolved
  NVF_ERROR(hasResolvedComputeWith(), "Not resolved yet: ", toString());

  return std::find(
             getComputeWithConsumers().begin(),
             getComputeWithConsumers().end(),
             consumer) != getComputeWithConsumers().end();
}

const std::vector<TensorView*>& TensorView::getComputeWithConsumers() const {
  NVF_ERROR(
      !hasComputeWith() || hasResolvedComputeWith(),
      "computeWith not yet resolved: ",
      toString());
  return compute_with_consumers_;
}

int64_t TensorView::getComputePosition(const TensorView* consumer) const {
  if (hasResolvedComputeWith() && isComputedWith(consumer)) {
    return getComputeWithPosition();
  } else {
    return getComputeAtPosition();
  }
}

bool TensorView::resolveComputeWith(const std::vector<Expr*>& sorted_exprs) {
  NVF_ERROR(container()->isA<kir::Kernel>(), "Function invalid for fusion.");

  auto siblings = ir_utils::filterByType<TensorView>(definition()->outputs());

  for (auto sibling : siblings) {
    NVF_ERROR(
        sibling->hasComputeWith(),
        "Invlaid attempt to resolve computeWith: ",
        sibling->toString());
  }

  // It may have been already resolved through its siblings
  if (hasResolvedComputeWith()) {
    return false;
  }

  std::unordered_set<Expr*> use_set;
  for (auto sibling : siblings) {
    use_set.insert(sibling->uses().begin(), sibling->uses().end());
  }

  for (auto expr : sorted_exprs) {
    if (!use_set.count(expr)) {
      continue;
    }

    // First use found. Set it as the computeWith target tensor
    std::vector<TensorView*> use_out_tvs{
        ir_utils::filterByType<TensorView>(expr->outputs()).begin(),
        ir_utils::filterByType<TensorView>(expr->outputs()).end()};

    for (auto sibling : siblings) {
      sibling->compute_with_consumers_ = use_out_tvs;
    }

    for (auto consumer_tv : compute_with_consumers_) {
      consumer_tv->updateMaxProducerPosition();
    }

    return true;
  }

  // No expr found
  NVF_ERROR(false, "No use expr found in the sorted expr list: ", toString());
}

void TensorView::clearComputeWith() {
  //! This should be only used while in a Fusion container.
  NVF_ERROR(
      !container()->isA<kir::Kernel>(),
      "Function invalid for kernel container.");

  compute_with_pos_ = getComputeAtPosition();

  // compute_with_consumers_ should still be empty
  NVF_ERROR(compute_with_consumers_.empty());
}

TensorView* TensorView::split(int64_t axis, Val* factor, bool inner_split) {
  // Only check things associated with axis, factor will be validated in
  // IterDomain
  NVF_ERROR(
      nDims() > 0,
      "Tried to do split on a 0-dim TensorView. ",
      "Tensor: ",
      toString());

  axis = wrapDim(axis);

  NVF_CHECK(
      axis >= getMaxComputePosition(),
      "Cannot split axis within compute at position. Axis = ",
      axis,
      " computePosition = ",
      getMaxComputePosition(),
      ". Tensor: ",
      toString());

  NVF_CHECK(
      axis >= getMaybeMaxProducerPosition(),
      "Cannot split axis within max producer position. Axis = ",
      axis,
      " maxProducerPosition = ",
      getMaybeMaxProducerPosition(),
      ". Tensor: ",
      toString());

  NVF_CHECK(
      this->axis(axis)->getParallelType() == ParallelType::Serial,
      "Splitting an axis of non-Serial parallel type is not supported at this time."
      " Parallelization strategy must be set after calling split.",
      ". Tensor: ",
      toString());

  if (factor->dtype() != DataType::Index) {
    factor = castOp(DataType::Index, factor);
  }

  domain()->split(axis, factor, inner_split);
  return this;
}

TensorView* TensorView::split(int64_t axis, int64_t factor, bool inner_split) {
  // NOTE: safe cast to int64_t, factor (unsigned int) is within int64_t range
  NVF_CHECK(
      factor > 0,
      "Invalid factor for split. Factor must be greater than 0. Factor = ",
      factor);
  split(axis, IrBuilder::create<Val>(factor, DataType::Index), inner_split);
  return this;
}

// Merge "axis_o" and "axis_i" into 1 dimension
TensorView* TensorView::merge(int64_t axis_o, int64_t axis_i) {
  NVF_ERROR(nDims() > 0, "Tried to do merge on a 0-dim TensorView");
  axis_o = wrapDim(axis_o);
  axis_i = wrapDim(axis_i);

  NVF_CHECK(
      axis_o >= getMaxComputePosition() && axis_i >= getMaxComputePosition(),
      false,
      "Cannot merge axes within compute at position. Either axis ",
      axis_o,
      " or ",
      axis_i,
      " are within computePosition = ",
      getMaxComputePosition());

  NVF_CHECK(
      axis_o >= getMaybeMaxProducerPosition() &&
          axis_i >= getMaybeMaxProducerPosition(),
      "Cannot merge axes within max producer position. Either axis ",
      axis_o,
      " or ",
      axis_i,
      " are within maxProducerPosition = ",
      getMaybeMaxProducerPosition());

  NVF_CHECK(
      axis(axis_o)->getParallelType() == ParallelType::Serial ||
          axis(axis_i)->getParallelType() == ParallelType::Serial,
      "Merging axes of non-Serial parallel type is not supported at this time."
      " Parallelization strategy must be set after calling split.");

  domain()->merge(axis_o, axis_i);
  return this;
}

TensorView* TensorView::flatten(int64_t from, int64_t to) {
  NVF_ERROR(nDims() > 0, "Tried to do flatten on a 0-dim TensorView");
  from = wrapDim(from);
  to = wrapDim(to);
  NVF_CHECK(from <= to, "Invalid flatten range. From: ", from, " To: ", to);
  int64_t num_merges = to - from;
  for (auto _ : c10::irange(num_merges)) {
    (void)_;
    merge(from);
  }
  return this;
}

TensorView* TensorView::reorder(
    const std::unordered_map<int64_t, int64_t>& old2new_) {
  NVF_ERROR(
      !container()->isA<kir::Kernel>(),
      "Function invalid for kernel container.");
  NVF_ERROR(
      !(nDims() == 0 && !old2new_.empty()),
      "Tried to reorder a 0-dim TensorView");

  for (auto entry : old2new_) {
    auto old_pos = entry.first < 0 ? entry.first + nDims() : entry.first;
    auto new_pos = entry.second < 0 ? entry.second + nDims() : entry.second;
    if (old_pos == new_pos) {
      continue;
    }
    NVF_ERROR(
        old_pos >= 0,
        "Found \"old\" position that's less than 0 even though already adjusted by nDims: ",
        old_pos);
    NVF_ERROR(
        new_pos >= 0,
        "Found \"new\" position that's less than 0 even though already adjusted by nDims: ",
        new_pos);
    NVF_CHECK(
        old_pos >= getMaxComputePosition() &&
            new_pos >= getMaxComputePosition(),
        "Cannot reorder axes within compute at position. Either axis ",
        old_pos,
        " or ",
        new_pos,
        " are within computePosition = ",
        getMaxComputePosition());

    NVF_CHECK(
        old_pos >= getMaybeMaxProducerPosition() &&
            new_pos >= getMaybeMaxProducerPosition(),
        "Cannot reorder axes within max producer position. Either axis ",
        old_pos,
        " or ",
        new_pos,
        " are within maxProducerPosition = ",
        getMaybeMaxProducerPosition());
  }

  domain()->reorder(old2new_);
  return this;
}

TensorView* TensorView::reorder(
    const std::initializer_list<std::pair<const int64_t, int64_t>>& old2new) {
  return reorder(std::unordered_map<int64_t, int64_t>(old2new));
}

// We have to convert the above permutation to a map of old2new.
TensorView* TensorView::reorder(const std::vector<int64_t>& permutation) {
  std::unordered_map<int64_t, int64_t> reorder_map;
  int64_t idx = 0;
  std::transform(
      permutation.begin(),
      permutation.end(),
      std::inserter(reorder_map, reorder_map.end()),
      [&idx](const int64_t v) { return std::make_pair(idx++, v); });

  return reorder(reorder_map);
}

TensorView* TensorView::reorder(
    const std::initializer_list<int64_t>& permutation) {
  return reorder(std::vector<int64_t>(permutation));
}

TensorView* TensorView::swizzle(
    SwizzleType swizzle_type,
    int64_t x,
    int64_t y) {
  x = wrapDim(x);
  y = wrapDim(y);

  // Check swizzle specific constraints on the input axes:
  auto x_id = axis(x);
  auto y_id = axis(y);

  NVF_ERROR(
      x_id->extent()->isConstInt() && y_id->extent()->isConstInt(),
      "Only constant iterdomains supported on given swizzle type");

  int64_t in_x_size = x_id->extent()->evaluate().as<int64_t>();
  int64_t in_y_size = y_id->extent()->evaluate().as<int64_t>();

  // Check size constraints based on swizzle type
  if (swizzle_type == SwizzleType::XOR) {
    NVF_ERROR(in_x_size == in_y_size, "Swizzle: equal dim iterdomains only");
  }

  if (swizzle_type == SwizzleType::XOR) {
    // XOR swizzle only support power of 2 swizzle unit sizes:
    bool is_pow_of_2 = in_x_size > 1 && ((in_x_size & (in_x_size - 1)) == 0);
    NVF_ERROR(is_pow_of_2, "XOR swizzle only support power of 2 domain sizes.");
  }

  domain()->swizzle(swizzle_type, x, y);

  return this;
}

TensorView* TensorView::swizzle(
    Swizzle2DType swizzle_type,
    int64_t x,
    int64_t y,
    SwizzleMode swizzle_mode) {
  has_swizzle_op_ = true;
  x = wrapDim(x);
  y = wrapDim(y);

  NVF_CHECK(
      !(getMemoryType() == MemoryType::Global &&
        swizzle_mode == SwizzleMode::Data),
      "Data swizzle on global memory is not supported.");

  NVF_CHECK(
      x >= getMaxComputePosition(),
      "Cannot swizzle axes within compute at position. Axis ",
      x,
      " is within computePosition = ",
      getMaxComputePosition());

  NVF_CHECK(
      y >= getMaybeMaxProducerPosition(),
      "Cannot swizzle axes within max producer position. Axis ",
      y,
      " is within maxProducerPosition = ",
      getMaybeMaxProducerPosition());

  // Disable unsupported use cases at the current step.
  //  Currently do not support reducing or broadcasting
  //   swizzled dimensions.
  auto all_inputs = InputsOf::outputs({axis(x), axis(y)});
  for (auto id : ir_utils::filterByType<IterDomain>(all_inputs)) {
    NVF_ERROR(
        !id->isBroadcast() && !id->isReduction(),
        "Unsupported use case for swizzle.");
  }

  // Also checking that the scheduler is not trying to
  //  compose swizzles, which is not yet supported either.
  auto all_exprs = DependencyCheck::getAllValsBetween(
      {all_inputs.begin(), all_inputs.end()}, {axis(x), axis(y)});
  for (auto expr : all_exprs) {
    NVF_ERROR(
        !expr->isA<Swizzle2D>(), "Composing swizzles is not yet supported");
  }

  // Check swizzle specific constraints on the input axes:
  if (swizzle_type != Swizzle2DType::ZShape) {
    auto x_id = axis(x);
    auto y_id = axis(y);

    NVF_ERROR(
        x_id->extent()->isConstInt() && y_id->extent()->isConstInt(),
        "Only constant iterdomains supported on given swizzle type");

    int64_t in_x_size = x_id->extent()->evaluate().as<int64_t>();
    int64_t in_y_size = y_id->extent()->evaluate().as<int64_t>();

    // Check size constraints based on swizzle type
    if (swizzle_type == Swizzle2DType::XOR ||
        swizzle_type == Swizzle2DType::CyclicShift) {
      NVF_ERROR(in_x_size == in_y_size, "Swizzle: equal dim iterdomains only");
    }

    if (swizzle_type == Swizzle2DType::XOR) {
      // XOR swizzle only support power of 2 swizzle unit sizes:
      bool is_pow_of_2 = in_x_size > 1 && ((in_x_size & (in_x_size - 1)) == 0);
      NVF_ERROR(
          is_pow_of_2, "XOR swizzle only support power of 2 domain sizes.");
    }
  }

  domain()->swizzle(swizzle_type, x, y, swizzle_mode);

  return this;
}

TensorView* TensorView::rFactor(const std::vector<int64_t>& axes) {
  NVF_ERROR(
      !container()->isA<kir::Kernel>(),
      "Function invalid for kernel container.");
  // TODO: I think we should do this but
  // NVFuserTest.FusionSmemBlockGemmCache_CUDA prevents it from going in at the
  // moment.

  // NVF_ERROR(
  //     !hasComputeAt(), "Cannot rfactor tensors after compute at has been
  //     set.");
  NVF_ERROR(nDims() > 0, "Tried to rFactor a 0-dim TensorView");
  FusionGuard fg(fusion());
  NVF_CHECK(
      definition() != nullptr &&
          (definition()->isStrictlyOneOf<ReductionOp, MmaOp>()),
      "Error rfactoring ",
      this,
      " its definition is either a nullptr or not a reduction.");
  NVF_CHECK(
      !domain()->hasRoot(), "Cannot call rfactor on the same view twice.");

  NVF_CHECK(
      !definition()->isA<GroupedReductionOp>(),
      "For GroupedReductionOp, use TensorView::rFactor(const std::vector<int64_t>& axes, const std::vector<TensorView*>& tvs)");

  // Split tensor view into 2 parts
  auto domain_pair = domain()->rFactor(axes);

  // Producer in the pair
  auto producer_domain = domain_pair.first;
  // Consumer in the pair
  auto consumer_domain = domain_pair.second;

  // This domain will be the consumer, so create the producer
  TensorView* producer =
      IrBuilder::create<TensorView>(producer_domain, getDataType().value());

  producer->setDeviceMesh(mesh_);

  // Set domain of consumer
  setDomain(consumer_domain);
  TensorView* consumer = this;

  if (auto this_reduction = dynamic_cast<ReductionOp*>(definition())) {
    // Setup dependency chain, inserting producer before this op.
    // Expr* producer_definition =
    IrBuilder::create<ReductionOp>(
        this_reduction->getReductionOpType(),
        this_reduction->init(),
        producer,
        this_reduction->in());

    // Expr* consumer_definition =
    IrBuilder::create<ReductionOp>(
        this_reduction->getReductionOpType(),
        this_reduction->init(),
        consumer,
        producer);
  } else if (auto this_mma = dynamic_cast<MmaOp*>(definition())) {
    // Initial reduction that still uses mma to combine
    //  the input.
    IrBuilder::create<MmaOp>(
        producer,
        this_mma->inA(),
        this_mma->inB(),
        this_mma->init(),
        this_mma->macro());

    // Remaining reduction that can be scheduled cross
    //  warp or cta.
    IrBuilder::create<ReductionOp>(
        BinaryOpType::Add, this_mma->init(), consumer, producer);
  } else {
    NVF_ERROR(false, "RFactor: unsupported tensor definition");
  }
  return producer;
}

TensorView* TensorView::multiOutputRFactorHelper(
    TensorView* tv,
    const std::vector<int64_t>& axes) {
  NVF_ERROR(
      !container()->isA<kir::Kernel>(),
      "Function invalid for kernel container.");
  // Hack:
  // Semantically we should always keep the outputs of multi reduction ops
  // scheduled the same but the user end cannot guarantee that. In order to
  // guarantee that the rFactor is defined meaningfully the scheduling of the
  // output TV that got the rfactor call is force replayed towards the other two

  if (this != tv) {
    auto logical = tv->getLogicalDomain();
    auto this_logical = getLogicalDomain();

    // construct a trivial logical domain map
    std::unordered_map<IterDomain*, IterDomain*> id_map;
    for (const auto i : c10::irange(logical.size())) {
      id_map[this_logical[i]] = logical[i];
    }

    // replay on the target tv
    ReplayTransformations replay(getLeafDomain(), id_map);

    // construct the new tensor domain
    std::vector<IterDomain*> new_id;
    for (auto id : getLeafDomain()) {
      NVF_ERROR(
          replay.getReplay().count(id), "Multi-output reduction replay failed");
      new_id.push_back(replay.getReplay().at(id));
    }

    std::vector<std::optional<bool>> new_contig(tv->domain()->contiguity());
    // replace tensor domain of target tv
    tv->setDomain(IrBuilder::create<TensorDomain>(
        tv->getLogicalDomain(), new_id, new_contig));
  }

  // Split tensor view into 2 parts
  auto domain_pair = tv->domain()->rFactor(axes);
  // Producer in the pair
  auto producer_domain = domain_pair.first;
  // Consumer in the pair
  auto consumer_domain = domain_pair.second;

  // This domain will be the consumer, so create the producer
  TensorView* producer =
      IrBuilder::create<TensorView>(producer_domain, tv->getDataType().value());

  // Set domain of consumer
  tv->setDomain(consumer_domain);

  return producer;
}

std::vector<TensorView*> TensorView::rFactor(
    const std::vector<int64_t>& axes,
    const std::vector<TensorView*>& tvs) {
  NVF_CHECK(
      !container()->isA<kir::Kernel>(),
      "Function invalid for kernel container.");
  NVF_CHECK(nDims() > 0, "Tried to rFactor a 0-dim TensorView");
  FusionGuard fg(fusion());
  NVF_CHECK(
      definition() != nullptr && ir_utils::isReductionOp(definition()),
      "Error rfactoring multi-output reduction op ",
      this,
      " its definition is either a nullptr or not a GroupedReductionOp or a multi-output reduction op.");

  NVF_CHECK(
      !domain()->hasRoot(), "Cannot call rfactor on the same view twice.");

  NVF_CHECK(
      definition()->outputs().size() == tvs.size(),
      "Rfactor of a multi-output reduction not used correctly");

  for (const auto i : c10::irange(tvs.size())) {
    NVF_CHECK(
        definition()->output(i) == tvs.at(i),
        "Rfactor of a multi-output reduction not used correctly");
  }

  // Currently grouping of welford is only supported through
  // ParallelType::Group, so GroupedWelfordOp is only created during
  // the lowering time. As rFactor is done before lowering, there
  // should be no GroupedWelfordOp at this point.
  NVF_ERROR(
      !definition()->isA<GroupedWelfordOp>(),
      "GroupedWelfordOp found: ",
      definition()->toString());

  std::vector<TensorView*> rf_tvs(tvs.size());

  // Make sure this gets rfactored last so everybody gets
  //  replayed correctly
  for (const auto i : c10::irange(tvs.size())) {
    if (this != tvs.at(i)) {
      rf_tvs.at(i) = multiOutputRFactorHelper(tvs.at(i), axes);
    }
  }

  for (const auto i : c10::irange(tvs.size())) {
    if (this == tvs.at(i)) {
      rf_tvs.at(i) = multiOutputRFactorHelper(tvs.at(i), axes);
    }
  }

  if (auto wop = dynamic_cast<WelfordOp*>(definition())) {
    TensorView* producer_avg = rf_tvs.at(0);
    TensorView* producer_var = rf_tvs.at(1);
    TensorView* producer_n = rf_tvs.at(2);

    // Setup dependency chain, inserting producer before this op.
    // Expr* producer_definition =
    IrBuilder::create<WelfordOp>(
        producer_avg,
        producer_var,
        producer_n,
        wop->inAvg(),
        wop->inVar(),
        wop->inN(),
        wop->initAvg(),
        wop->initVar(),
        wop->initN());

    // Expr* consumer_definition =
    IrBuilder::create<WelfordOp>(
        wop->outAvg(),
        wop->outVar(),
        wop->outN(),
        producer_avg,
        producer_var,
        producer_n,
        wop->initAvg(),
        wop->initVar(),
        wop->initN());
  } else if (
      auto grouped_rop = dynamic_cast<GroupedReductionOp*>(definition())) {
    IrBuilder::create<GroupedReductionOp>(
        grouped_rop->getReductionOpTypes(),
        grouped_rop->initVals(),
        std::vector<Val*>{rf_tvs.begin(), rf_tvs.end()},
        grouped_rop->inputs());

    IrBuilder::create<GroupedReductionOp>(
        grouped_rop->getReductionOpTypes(),
        grouped_rop->initVals(),
        grouped_rop->outputs(),
        std::vector<Val*>{rf_tvs.begin(), rf_tvs.end()});
  } else {
    NVF_ERROR(false, "Invalid definition: ", definition()->toString());
  }

  return rf_tvs;
}

TensorView* TensorView::cacheBefore(LoadStoreOpType op_type) {
  NVF_ERROR(
      !container()->isA<kir::Kernel>(),
      "Function invalid for kernel container.");
  FusionGuard fg(fusion());

  NVF_CHECK(
      definition() != nullptr && !isFusionInput(),
      "Error adding cacheBefore ",
      this,
      " its definition is a nullptr and we restrict using cacheBefore on an input.");

  // Previously, caching computed-at tensors was allowed but was never
  // really robust. Make it an error unless it is really needed.
  NVF_CHECK(
      !hasComputeAt(),
      "Caching computed-at tensors is not allowed. Apply caching before computeAt");

  // It also did additional transformation when a producer tensor has computeAt.
  // Make sure we no longer rely on that behavior.
  for (TensorView* producer_of_producer :
       ir_utils::filterByType<TensorView>(definition()->inputs())) {
    NVF_CHECK(
        !producer_of_producer->hasComputeAt(),
        "Potentially invalid computeAt and caching detected. Apply caching before computeAt.");
  }

  // Create Producer Domain
  // This domain will be the consumer which needs a new domain, so replace the
  // producers domain with this domain.

  TensorView* producer = IrBuilder::createInContainer<TensorView>(
      container(),
      IrBuilder::createInContainer<TensorDomain>(
          container(),
          getRootDomain(),
          getLogicalDomain(),
          getAllocationDomain(),
          getLeafDomain(),
          getContiguity()),
      getDataType().value());

  // Set domain of consumer
  TensorView* consumer = this;

  size_t i = 0;
  auto no_reduction_logical_domain =
      TensorDomain::noReductions(getLogicalDomain());
  std::vector<IterDomain*> new_logical_domain(
      no_reduction_logical_domain.size());
  for (const auto& dom : no_reduction_logical_domain) {
    new_logical_domain[i++] = dom->cloneWithoutRFactor();
  }

  // Warning: allocation domain is temporarily discarded. It will be recovered
  // later.
  consumer->setDomain(IrBuilder::createInContainer<TensorDomain>(
      container(),
      new_logical_domain,
      TensorDomain::getContiguityFilledWith(new_logical_domain, true)));

  // Insert producer - Cache_Before (CB) - before this TV.
  // Before: Prev TV -> [Definition Op] -> This TV
  // After:  Prev TV -> [Definition Op] -> New CB TV -> [Set Op] -> This TV

  std::vector<Val*> replaced_siblings;
  replaced_siblings.reserve(definition()->outputs().size());
  for (auto outp : definition()->outputs()) {
    replaced_siblings.push_back(outp == this ? producer : outp);
  }
  ir_utils::transferDefinitionToNewOutputs(definition(), replaced_siblings);

  IrBuilder::createInContainer<LoadStoreOp>(
      container(), op_type, consumer, producer);

  // definition_ is no longer valid
  // setDefinition(nullptr);

  auto replayed_consumer_pair = TransformReplay::replayCasP(
      consumer, producer, -1, TransformReplayOptions().replayAllocation());

  consumer->setDomain(replayed_consumer_pair.first);

  return producer;
}

TensorView* TensorView::cacheFork() {
  NVF_ERROR(
      !container()->isA<kir::Kernel>(),
      "Function invalid for kernel container.");
  FusionGuard fg(fusion());

  // Before: [Expr] -> This TV (Global Output) -> [Usage Expr]
  // After:  [Expr] -> This TV (Local) -> [Usage Expr] > Next TV
  //                            (Fork) -> [Set Expr]   -> New TV (Global Output)

  NVF_CHECK(
      this->isFusionOutput() && !this->uses().empty(),
      "Error adding cacheFork ",
      this,
      " this TensorView must be an output with subsequent uses");

  // Previously, caching computed-at tensors was allowed but was never
  // really robust. Make it an error unless it is really needed.
  NVF_CHECK(
      !hasComputeAt(),
      "Caching computed-at tensors is not allowed. Apply caching before computeAt");

  // This domain will be the producer, so create the consumer
  auto logical_domain = TensorDomain::noReductions(getLogicalDomain());

  TensorView* new_output = IrBuilder::createInContainer<TensorView>(
      container(),
      IrBuilder::createInContainer<TensorDomain>(
          container(),
          IterDomain::clone(logical_domain),
          TensorDomain::getContiguityFilledWith(logical_domain, true)),
      getDataType().value());

  // Create write operation from this TV to new output
  IrBuilder::createInContainer<LoadStoreOp>(
      container(), LoadStoreOpType::Set, new_output, this);

  // The new TV becomes an output.
  // New TV has global memory type.
  // This TV has local memory type.
  fusion()->replaceOutput(this, new_output);

  // Transform new output according to this TV
  auto replayed_output_pair = TransformReplay::replayCasP(
      new_output, this, -1, TransformReplayOptions().replayAllocation());
  new_output->setDomain(replayed_output_pair.first);

  return new_output;
}

TensorView* TensorView::cacheAfter(
    LoadStoreOpType op_type,
    CacheOp cache_op,
    bool propagate_allocation_domain) {
  NVF_ERROR(
      !container()->isA<kir::Kernel>(),
      "Function invalid for kernel container.");
  FusionGuard fg(fusion());

  // Get all the uses for this Tensorview
  NVF_CHECK(
      !uses().empty(),
      "Error adding cacheAfter ",
      this,
      " we restrict using cacheAfter on tensors that have no further uses.");

  // Previously, caching computed-at tensors was allowed but was never
  // really robust. Make it an error unless it is really needed.
  NVF_CHECK(
      !hasComputeAt(),
      "Caching computed-at tensors is not allowed. Apply caching before computeAt.");

  bool is_allowed_op =
      !ir_utils::isTvUsedByOpsOfType<SliceOp, SelectOp, PadOp>(this) &&
      !ir_utils::isIndexSelectLookupTv(this);
  NVF_CHECK(
      is_allowed_op,
      "Right now, caching tensors that are input to the select/slice/pad ops are not allowed as they must be in global memory.")

  // It also did additional transformation when this tensor is an
  // input and the outputs of its consumers have computeAt. Make sure
  // we no longer rely on that behavior.
  if (isFusionInput()) {
    for (const auto& expr : uses()) {
      for (TensorView* output :
           ir_utils::filterByType<TensorView>(expr->outputs())) {
        NVF_CHECK(
            !output->hasComputeAt(),
            "Potentially invalid computeAt and caching detected. Apply caching before computeAt.");
      }
    }
  }

  // Create Consumer Domain
  // Keep Broadcast Axis (Permanent)
  // Remove Reduction Axis
  size_t i = 0;
  auto no_reduction_logical_domain =
      TensorDomain::noReductions(getLogicalDomain());
  std::vector<IterDomain*> new_logical_domain(
      no_reduction_logical_domain.size());
  for (const auto& dom : no_reduction_logical_domain) {
    new_logical_domain[i++] = dom->cloneWithoutRFactor();
  }

  // This domain will be the producer, so create the consumer
  TensorView* consumer = IrBuilder::createInContainer<TensorView>(
      container(),
      IrBuilder::createInContainer<TensorDomain>(
          container(),
          new_logical_domain,
          TensorDomain::getContiguityFilledWith(new_logical_domain, true)),
      getDataType().value());

  // Set domain of producer - No Change
  TensorView* producer = this;

  // Insert consumer - Cache_After (CA) - after this TV.
  // Before: This TV -> [Use Op] -> Next TV
  // After:  This TV -> [Set Op] -> New CA TV -> [Use Op] -> Next TV

  // Expr* consumer_uses =
  for (auto expr : fusion()->unordered_uses(this)) {
    ir_utils::replaceValInExprInputs(expr, this, consumer);
  }

  // Expr* consumer_definition =
  IrBuilder::createInContainer<LoadStoreOp>(
      container(), op_type, consumer, producer, cache_op);

  if (propagate_allocation_domain) {
    auto replayed_consumer_pair = TransformReplay::replayCasP(
        consumer, producer, -1, TransformReplayOptions().replayAllocation());

    consumer->setDomain(replayed_consumer_pair.first);
  }

  return consumer;
}

void TensorView::setMemoryType(MemoryType mt) {
  memory_type_ = mt;
  if (isFusionInput() || isFusionOutput()) {
    NVF_ERROR(
        mt == MemoryType::Global,
        "Tried to set an input or output to the fusion to a non-global memory type.");
  }
}

void TensorView::clearReductionIterDomains() {
  NVF_ERROR(
      !domain()->hasRoot(),
      "should not call clearReductionIterDomains on rfactor tv");

  NVF_ERROR(
      getLeafDomain() == getLogicalDomain(),
      "should not call clearReductionIterDomains on already transformed TensorDomains");

  const std::vector<IterDomain*>& logical = getLogicalDomain();
  const std::vector<IterDomain*>& alloc = getMaybeAllocationDomain();

  NVF_ERROR(
      std::is_permutation(
          logical.begin(), logical.end(), alloc.begin(), alloc.end()),
      "should not call clearReductionIterDomains on transformed allocation domain");

  std::vector<IterDomain*> new_logical;
  std::vector<IterDomain*> new_alloc;
  std::vector<std::optional<bool>> new_contig;
  for (const auto i : c10::irange(logical.size())) {
    auto root_i = logical.at(i);
    if (!root_i->isReduction()) {
      new_logical.push_back(root_i);
    }
    // contig flag is specified for on allocation domain
    auto alloc_i = alloc.at(i);
    if (!alloc_i->isReduction()) {
      new_alloc.push_back(alloc_i);
      new_contig.push_back(domain()->contiguity().at(i));
    }
  }

<<<<<<< HEAD
  if (new_alloc == new_logical) {
    // if new allocation domain is identical to new logical domain, we don't
    // need to specify allocation domain
    setDomain(
        IrBuilder::create<TensorDomain>(container(), new_logical, new_contig));
=======
  if (new_alloc == new_root) {
    // if new allocation domain is identical to new root domain, we don't need
    // to specify allocation domain
    setDomain(IrBuilder::createInContainer<TensorDomain>(
        container(), new_root, new_contig));
>>>>>>> 3ad95151
  } else {
    setDomain(IrBuilder::createInContainer<TensorDomain>(
        container(),
        std::vector<IterDomain*>(),
        new_logical,
        new_alloc,
        new_logical,
        new_contig));
  }
}

void TensorView::doubleBuffer() {
  // Early correctness checking. May miss eventual errors as the
  // checks depend on memory types and parallelization, which may not
  // be finalized until lowering.
  validateDoubleBufferedTensor(this);
  is_double_buffered_ = true;
}

void TensorView::circularBuffer(int64_t stage) {
  // Early correctness checking. May miss eventual errors as the
  // checks depend on memory types and parallelization, which may not
  // be finalized until lowering.
  NVF_ERROR(stage > 1, "Unsupported stage number");
  if (stage == 2) {
    // Re-direct to double buffer interface if stage is 2;
    doubleBuffer();
    return;
  }
  validateDoubleBufferedTensor(this);
  is_circular_buffered_ = true;
  circular_buffer_stage_ = stage;
}

bool TensorView::isEmptyTensor() const {
  auto& logical_domain = getLogicalDomain();
  return std::all_of(
      logical_domain.begin(), logical_domain.end(), [](IterDomain* id) {
        return id->extent()->isZeroInt();
      });
}

void TensorView::applyMmaSwizzle(MmaOperand operand) {
  switch (operand) {
    case MmaOperand::Accumulator:
      mma_utils::WarpMmaSwizzler::scheduleMmaWarpOutput(this);
      if (definition()->isA<MmaOp>()) {
        setAllocationDomain(getLeafDomain(), true);
      }
      break;
    case MmaOperand::A:
    case MmaOperand::B:
      mma_utils::WarpMmaSwizzler::scheduleOperandRead(this, operand);
      if (ir_utils::isLdMatrixOp(definition())) {
        setAllocationDomain(getLeafDomain(), true);
        mma_utils::WarpMmaSwizzler::scheduleLdMatrix(this, operand);
      }
      break;
    default:
      NVF_ERROR(false, "unknown operand flag");
      break;
  }
}

void TensorView::applyMmaSwizzle(MmaInputSmemSwizzle swizzle) {
  NVF_ERROR(
      getMemoryType() == MemoryType::Shared,
      "Shared memory swizzle is only supported for shared memory");
  mma_utils::WarpMmaSwizzler::scheduleOperandRead(this, swizzle);
}

void TensorView::commitLeafToLogical() {
  NVF_CHECK(
      ir_utils::consumerTvsOf(this).empty(),
<<<<<<< HEAD
      "Changing the logical domain of an intermediate tensor is not supported yet");
  setDomain(IrBuilder::create<TensorDomain>(
=======
      "Changing the rFactor domain of an intermediate tensor is not supported yet");
  setDomain(IrBuilder::createInContainer<TensorDomain>(
>>>>>>> 3ad95151
      container(),
      domain_->maybeRoot(),
      domain_->leaf(),
      domain_->allocation(),
      domain_->leaf(),
      // TODO: If needed, we can let commitLeafToLogical to take a parameter to
      // allow customizing contiguity. But there is no such need now, so I will
      // just fill the contiguity with true.
      TensorDomain::getContiguityFilledWith(
          (domain_->hasAllocation() ? domain_->allocation() : domain_->leaf()),
          true)));
}

TensorViewBuilder& TensorViewBuilder::ndims(int64_t ndims) {
  NVF_CHECK(ndims >= 0);
  NVF_CHECK(shape_.empty() || (int64_t)shape_.size() == ndims);
  NVF_CHECK(contiguity_.empty() || (int64_t)contiguity_.size() == ndims);
  ndims_ = ndims;
  return *this;
}

TensorViewBuilder& TensorViewBuilder::dtype(DataType dtype) {
  dtype_ = dtype;
  return *this;
}

TensorViewBuilder& TensorViewBuilder::contiguity(
    std::vector<std::optional<bool>> contiguity) {
  NVF_CHECK(
      contiguity_.empty() && !uniform_contiguity_.has_value(),
      "Attempting to reset contiguity");
  contiguity_ = std::move(contiguity);
  return *this;
}

TensorViewBuilder& TensorViewBuilder::contiguity(bool contiguity) {
  NVF_CHECK(
      contiguity_.empty() && !uniform_contiguity_.has_value(),
      "Attempting to reset contiguity");
  uniform_contiguity_ = contiguity;
  return *this;
}

TensorViewBuilder& TensorViewBuilder::shape(const std::vector<int64_t>& shape) {
  NVF_CHECK(shape_.empty(), "Attempting to reset shape");
  if (!shape.empty()) {
    NVF_CHECK(ndims_ == 0 || ndims_ == (int64_t)shape.size());
    ndims_ = (int64_t)shape.size();
  }
  shape_.clear();
  shape_.reserve(shape.size());
  for (int64_t i : shape) {
    if (i == -1) {
      shape_.emplace_back(IrBuilder::create<Val>(DataType::Index));
    } else if (i == 1) {
      shape_.emplace_back(FusionGuard::getCurFusion()->oneVal());
    } else if (i == 0) {
      shape_.emplace_back(FusionGuard::getCurFusion()->zeroVal());
    } else {
      NVF_CHECK(
          i >= 0,
          "Invalid extent value. ",
          "For a tensor representing a single scalar use ndims = 0 with no sizes set.");
      shape_.emplace_back(IrBuilder::create<Val>(i, DataType::Index));
    }
  }
  return *this;
}

TensorViewBuilder& TensorViewBuilder::shape(std::vector<Val*> shape) {
  NVF_CHECK(shape_.empty(), "Attempting to reset shape");
  if (!shape.empty()) {
    NVF_CHECK(ndims_ == 0 || ndims_ == (int64_t)shape.size());
    ndims_ = (int64_t)shape.size();
  }
  shape_ = std::move(shape);
  return *this;
}

TensorViewBuilder& TensorViewBuilder::strideOrder(
    std::vector<int64_t> stride_order) {
  NVF_CHECK(stride_order_.empty(), "Attempting to reset stride_order");
  if (!stride_order.empty()) {
    NVF_CHECK(ndims_ == 0 || ndims_ == (int64_t)stride_order.size());
    ndims_ = (int64_t)stride_order.size();
  }

  // TODO: this shouldn't be necessary. For details see issue
  // https://github.com/NVIDIA/Fuser/issues/1399
  //
  // skip stride_order if its alloc_domain is in the same order as with rfactor
  // domain. We don't need this and we should be able to just use stride_order_,
  // but currently alloc_domain support isn't ideal and could prevent
  // vectorization. Adding this workaround to restore performance.
  if (std::adjacent_find(
          stride_order.begin(), stride_order.end(), [](int64_t l, int64_t r) {
            return l <= r;
          }) != stride_order.end()) {
    // stride_order is not in descending order, we cannot skip it.
    stride_order_ = std::move(stride_order);
  }
  return *this;
}

TensorViewBuilder& TensorViewBuilder::expanded(std::vector<bool> expanded) {
  NVF_CHECK(expanded_.empty(), "Attempting to reset expanded shape");
  if (!expanded.empty()) {
    NVF_CHECK(ndims_ == 0 || ndims_ == (int64_t)expanded.size());
    ndims_ = (int64_t)expanded.size();
  }
  expanded_ = std::move(expanded);
  return *this;
}

TensorView* TensorViewBuilder::build() const {
  // Build the domain
  std::vector<IterDomain*> domain(ndims_, nullptr);
  for (const auto i : c10::irange(ndims_)) {
    bool is_expanded = false;
    Val* extent = nullptr;
    Val* expanded_extent = nullptr;

    // shape_extent means "which extent, `extent` or `expanded_extent`, is
    // shape_[i] describing?" If expanded_[i] is false, then we should create a
    // regular ID with extent shape_[i], that is, shape_[i] is describing
    // `extent`. If expanded_[i] is true, then we need to create a broadcasting
    // ID with extent 1 and expanded extent shape_[i], that is, shape_[i] is
    // describing `expanded_extent`.
    Val** shape_extent = &extent;

    if (!expanded_.empty()) {
      is_expanded = expanded_.at(i);
    }
    if (is_expanded) {
      extent = FusionGuard::getCurFusion()->oneVal();
      shape_extent = &expanded_extent;
    }
    if (shape_.empty()) {
      *shape_extent = IrBuilder::create<Val>(DataType::Index);
    } else {
      *shape_extent =
          SimplifyingIrBuilder::maybeCastExpr(DataType::Index, shape_.at(i));
    }
    IterDomainBuilder builder(FusionGuard::getCurFusion()->zeroVal(), extent);
    if (extent->isConstScalar() && extent->evaluate().as<int64_t>() == 1) {
      builder.iter_type(IterType::Broadcast);
    }
    if (expanded_extent != nullptr) {
      builder.expanded_extent(expanded_extent);
    }
    domain[i] = builder.build();
  }

  NVF_CHECK(
      contiguity_.empty() || contiguity_.size() == domain.size(),
      "The size of contiguity must equal to the number of non-broadcasting IterDomains");

  if (uniform_contiguity_.has_value()) {
    NVF_ERROR(
        contiguity_.empty(),
        "contiguity_ and uniform_contiguity_ can not be set at the same time");
    // Create the final TensorView
    return IrBuilder::create<TensorView>(
        IrBuilder::create<TensorDomain>(
            domain,
            stride_order_,
            TensorDomain::getContiguityFilledWith(
                domain, *uniform_contiguity_)),
        dtype_);
  } else {
    // Create the final TensorView
    return IrBuilder::create<TensorView>(
        IrBuilder::create<TensorDomain>(domain, stride_order_, contiguity_),
        dtype_);
  }
}

} // namespace nvfuser<|MERGE_RESOLUTION|>--- conflicted
+++ resolved
@@ -1253,19 +1253,11 @@
     }
   }
 
-<<<<<<< HEAD
-  if (new_alloc == new_logical) {
-    // if new allocation domain is identical to new logical domain, we don't
-    // need to specify allocation domain
-    setDomain(
-        IrBuilder::create<TensorDomain>(container(), new_logical, new_contig));
-=======
   if (new_alloc == new_root) {
-    // if new allocation domain is identical to new root domain, we don't need
+    // if new allocation domain is identical to new logical domain, we don't need
     // to specify allocation domain
     setDomain(IrBuilder::createInContainer<TensorDomain>(
-        container(), new_root, new_contig));
->>>>>>> 3ad95151
+        container(), new_logical, new_contig));
   } else {
     setDomain(IrBuilder::createInContainer<TensorDomain>(
         container(),
@@ -1340,13 +1332,8 @@
 void TensorView::commitLeafToLogical() {
   NVF_CHECK(
       ir_utils::consumerTvsOf(this).empty(),
-<<<<<<< HEAD
       "Changing the logical domain of an intermediate tensor is not supported yet");
-  setDomain(IrBuilder::create<TensorDomain>(
-=======
-      "Changing the rFactor domain of an intermediate tensor is not supported yet");
   setDomain(IrBuilder::createInContainer<TensorDomain>(
->>>>>>> 3ad95151
       container(),
       domain_->maybeRoot(),
       domain_->leaf(),
