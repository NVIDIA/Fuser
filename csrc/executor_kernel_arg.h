// clang-format off
/*
 * SPDX-FileCopyrightText: Copyright (c) 2023-present NVIDIA CORPORATION & AFFILIATES.
 * All rights reserved.
 * SPDX-License-Identifier: BSD-3-Clause
 */
// clang-format on
#pragma once

#include <ATen/core/ivalue.h>
#include <ATen/cuda/CUDAGeneratorImpl.h>
#include <c10/util/Exception.h>
#include <expr_evaluator.h>
#include <ir/all_nodes.h>
#include <torch/csrc/jit/ir/ir.h>
#include <type.h>

#include <array>
#include <cstddef>
#include <optional>
#include <vector>

namespace nvfuser {

// TODO: macro this and the printer below
enum class ArgType {
  Long,
  Double,
  ComplexDouble,
  Bool,
  Tensor,
  CpuScalarTensor
};

inline std::string argTypeToString(ArgType type) {
  std::string ret;
  switch (type) {
    case ArgType::Long:
      ret = "Long";
      break;
    case ArgType::Double:
      ret = "Double";
      break;
    case ArgType::ComplexDouble:
      ret = "ComplexDouble";
      break;
    case ArgType::Bool:
      ret = "Bool";
      break;
    case ArgType::Tensor:
      ret = "Tensor";
      break;
    case ArgType::CpuScalarTensor:
      ret = "CpuScalarTensor";
      break;
  }
  return ret;
}

// This should match the tensor used in the code generation (almost exactly)
template <int ndims, int nalloc, typename nvfuser_index_t>
struct TensorArgCodegen {
  using index_type = nvfuser_index_t;

  void* data;
  std::array<nvfuser_index_t, ndims> size;
  std::array<nvfuser_index_t, nalloc> stride;

  static constexpr int nDims() {
    return ndims;
  }
  static constexpr int nAllocationDims() {
    return nalloc;
  }
  void setSize(int64_t i, nvfuser_index_t s) {
    size[i] = s;
  }
  void setStride(int64_t i, nvfuser_index_t s) {
    stride[i] = s;
  }
  nvfuser_index_t getSize(int64_t i) const {
    return size[i];
  }
  nvfuser_index_t getStride(int64_t i) const {
    return stride[i];
  }
};

// 0-Dim GPU based tensor
template <typename nvfuser_index_t>
struct TensorArgCodegen<0, 0, nvfuser_index_t> {
  using index_type = nvfuser_index_t;

  void* data;

  static constexpr int nDims() {
    return 0;
  }
  static constexpr int nAllocationDims() {
    return 0;
  }
  void setSize(int64_t, nvfuser_index_t) {
    TORCH_INTERNAL_ASSERT(false, "Tried to set size of a 0-dim tensor");
  }
  void setStride(int64_t, nvfuser_index_t) {
    TORCH_INTERNAL_ASSERT(false, "Tried to set stride of a 0-dim tensor");
  }
  nvfuser_index_t getSize(int64_t i) const {
    TORCH_INTERNAL_ASSERT(false, "Tried to get size of a 0-dim tensor");
  }
  nvfuser_index_t getStride(int64_t i) const {
    TORCH_INTERNAL_ASSERT(false, "Tried to get stride of a 0-dim tensor");
  }
};

// TODO: remove this
struct ArgAbstract {
  virtual ~ArgAbstract() = default;
  virtual const void* arg() const = 0;
  virtual void* arg() = 0;
  virtual bool isType(ArgType type) const = 0;
  virtual ArgType type() const = 0;
  virtual std::unique_ptr<ArgAbstract> clone() const = 0;
  virtual std::string toString() const {
    return "input type: " + argTypeToString(type());
  };
};

// TODO: remove this
#define DEF_HELPEE_FUNC(TARGET_TYPE, ARG_NAME)          \
  bool isType(ArgType type) const override {            \
    return ArgType::TARGET_TYPE == type;                \
  }                                                     \
  ArgType type() const override {                       \
    return ArgType::TARGET_TYPE;                        \
  }                                                     \
  const void* arg() const override {                    \
    return &ARG_NAME;                                   \
  }                                                     \
  void* arg() override {                                \
    return &ARG_NAME;                                   \
  }                                                     \
  std::unique_ptr<ArgAbstract> clone() const override { \
    return std::make_unique<TARGET_TYPE##Arg>(*this);   \
  }

// TODO: remove this
#define DEF_TOSTRING_FUNC                 \
  std::string toString() const override { \
    std::stringstream ss;                 \
    ss << val_;                           \
    return ss.str();                      \
  }

// TODO: remove this
struct LongArg : public ArgAbstract {
  int64_t val_;
  explicit LongArg(int64_t _val) : val_(_val) {}
  DEF_HELPEE_FUNC(Long, val_)
  DEF_TOSTRING_FUNC
};

// TODO: remove this
struct DoubleArg : public ArgAbstract {
  double val_;
  explicit DoubleArg(double _val) : val_(_val) {}
  DEF_HELPEE_FUNC(Double, val_)
  DEF_TOSTRING_FUNC
};

// TODO: remove this
struct ComplexDoubleArg : public ArgAbstract {
  c10::complex<double> val_;
  explicit ComplexDoubleArg(c10::complex<double> _val) : val_(_val) {}
  DEF_HELPEE_FUNC(ComplexDouble, val_)
  DEF_TOSTRING_FUNC
};

// TODO: remove this
struct BoolArg : public ArgAbstract {
  bool val_;
  explicit BoolArg(bool _val) : val_(_val) {}
  DEF_HELPEE_FUNC(Bool, val_)
  DEF_TOSTRING_FUNC
};

// TODO: remove this
struct TensorArgAbstract : ArgAbstract {
  at::Tensor tensor_;

  TensorArgAbstract(at::Tensor tensor) : tensor_(std::move(tensor)) {}
  TensorArgAbstract(const TensorArgAbstract&) = default;

  int64_t getRank() const {
    return tensor_.ndimension();
  }

  int64_t getSize(int64_t i) const {
    return tensor_.size(i);
  }

  virtual int64_t getAllocRank() const {
    TORCH_INTERNAL_ASSERT(
        false, "The allocation rank of an abstract tensor arg is not known.");
  }

  virtual int64_t getAllocSize(int64_t i) const {
    TORCH_INTERNAL_ASSERT(
        false, "The allocation shape of an abstract tensor arg is not known.");
  }

  virtual int64_t getAllocStride(int64_t i) const {
    TORCH_INTERNAL_ASSERT(
        false, "The allocation stride of an abstract tensor arg is not known.");
  }

  size_t getPointerAddress() const {
    return (size_t)tensor_.data_ptr();
  }

  DataType getDataType() const {
    return aten_to_data_type(tensor_.scalar_type());
  }

  int64_t numel() const {
    return tensor_.numel();
  }

  at::Tensor getTensor() const {
    return tensor_;
  }

  virtual bool isAbstract() const {
    return true;
  }

  virtual PrimDataType getIndexType() const {
    TORCH_INTERNAL_ASSERT(
        false, "The index type of an abstract tensor arg is not known.");
  }

  PrimDataType getSmallestIndexType() const;

  bool isType(ArgType t) const override {
    return type() == t;
  }

  ArgType type() const override {
    return ArgType::Tensor;
  }

  //! Returns the address of an tensor argument struct.
  const void* arg() const override {
    TORCH_INTERNAL_ASSERT(false, "Abstract tensor arg does not have arg");
  }

  //! Returns the address of an tensor argument struct.
  void* arg() override {
    TORCH_INTERNAL_ASSERT(false, "Abstract tensor arg does not have arg");
  }

  virtual size_t argSize() const {
    TORCH_INTERNAL_ASSERT(false, "Abstract tensor arg does not have arg");
  }

  std::string toString() const override {
    std::stringstream ss;
    auto rank = getRank();
    ss << "tensor dtype: " << getDataType() << " sizes: (";
    for (auto i = 0; i < rank; i++) {
      ss << getSize(i) << ", ";
    }
    ss << ") pointer: " << getPointerAddress();
    return ss.str();
  }

  std::unique_ptr<ArgAbstract> clone() const override {
    return std::make_unique<TensorArgAbstract>(*this);
  }
};

// TODO: move this to GetMetaData::evaluate
std::vector<std::pair<int64_t, int64_t>>
inferAndValidateAllocationSizesAndStrides(
    const at::Tensor& tensor,
    TensorView* tv,
    ExpressionEvaluator& ee);

// TODO: remove this
template <typename TENSOR_TYPE>
struct TensorArg : public TensorArgAbstract {
  TENSOR_TYPE instance_;
  std::array<int64_t, TENSOR_TYPE::nAllocationDims()> alloc_sizes;

  TensorArg(const at::Tensor& tensor, TensorView* tv, ExpressionEvaluator& eval)
      : TensorArgAbstract(tensor) {
    instance_.data = tensor.data_ptr();
    for (const auto i : c10::irange(tensor.ndimension())) {
      instance_.setSize(i, (typename TENSOR_TYPE::index_type)tensor.size(i));
    }
    inferSetAndValidateStrides(tensor, tv, eval);
  }

  void inferSetAndValidateStrides(
      const at::Tensor& tensor,
      TensorView* tv,
      ExpressionEvaluator& eval) {
    auto sizes_strides =
        inferAndValidateAllocationSizesAndStrides(tensor, tv, eval);
    TORCH_INTERNAL_ASSERT(
        (size_t)instance_.nAllocationDims() == sizes_strides.size());
    for (auto i : c10::irange((int64_t)sizes_strides.size())) {
      alloc_sizes.at(i) = sizes_strides.at(i).first;
      using stride_t = typename TENSOR_TYPE::index_type;
      instance_.setStride(i, (stride_t)sizes_strides.at(i).second);
    }
  }

  int64_t getAllocRank() const override {
    return instance_.nAllocationDims();
  }

  int64_t getAllocSize(int64_t i) const override {
    return alloc_sizes.at(i);
  }

  int64_t getAllocStride(int64_t i) const override {
    return instance_.getStride(i);
  }

  //! Returns the address of an tensor argument struct.
  const void* arg() const override {
    return &instance_;
  }

  //! Returns the address of an tensor argument struct.
  void* arg() override {
    return &instance_;
  }

  size_t argSize() const override {
    return sizeof(TENSOR_TYPE);
  }

  bool isAbstract() const override {
    return false;
  }

  PrimDataType getIndexType() const override {
    return NativeTypeToDataType<typename TENSOR_TYPE::index_type>::type;
  }

  std::string toString() const override {
    std::stringstream ss;
    ss << TensorArgAbstract::toString();
    ss << " allocation size: (";
    for (auto i = 0; i < getAllocRank(); i++) {
      ss << getAllocSize(i) << ", ";
    }
    ss << ") allocation stride: (";
    for (auto i = 0; i < getAllocRank(); i++) {
      ss << getAllocStride(i) << ", ";
    }
    ss << ")";
    return ss.str();
  }

  std::unique_ptr<ArgAbstract> clone() const override {
    return std::make_unique<TensorArg>(*this);
  }
};

// TODO: remove this
template <size_t size>
struct CpuScalarTensorArg : public ArgAbstract {
  std::array<std::byte, size> instance_;
  at::Tensor tensor_;
  DEF_HELPEE_FUNC(CpuScalarTensor, instance_)

  at::Tensor getTensor() const {
    return tensor_;
  }
};

//! KernelArgumentHolder copies meta information from kernel inputs, including
//! tensor sizes/shapes/dtype/memory_ptr and copies scalar inputs. It is used
//! for both compilation as well as kernel execution. The important thing is to
//! strip ownership of tensor from KernelArgumentHolder, so that during async
//! compilation, we are not unnecessarily holding memory that is not needed.
class TORCH_CUDA_CU_API KernelArgumentHolder {
 public:
  //! create KernelArgumentHolder from c10 inputs. Note that we we not taking
  //! the ownership of the memory from the original inputs, but just recording
  //! its meta data for kernel execution/compilation.
  static KernelArgumentHolder createKernelArgumentHolder(
      const c10::ArrayRef<c10::IValue>& inputs,
      std::optional<int8_t> device = std::nullopt);

  KernelArgumentHolder() = default;

  KernelArgumentHolder(const KernelArgumentHolder& self)
      : device_index_(self.getDeviceIndex()), cache_id_(self.getCacheId()) {
    for (const auto& arg : self.arguments_) {
      push(arg.get());
    }
  }

  KernelArgumentHolder& operator=(const KernelArgumentHolder& self) {
    device_index_ = self.getDeviceIndex();
    for (const auto& arg : self.arguments_) {
      push(arg.get());
    }
    return *this;
  }

  //! Computes the smallest index type for the currently held
  //! arguments. It does not consider any other tensors used in a kernel.
  PrimDataType getSmallestIndexTypeOfArguments() const;

  // Push a tensor proxy to the arguments
  void pushTensorProxy(
      const std::vector<int64_t>& sizes,
      const std::vector<int64_t>& strides,
      at::ScalarType dtype);

  // Push a tensor to the arguments
  void push(const at::Tensor& tensor);

  // Push a scalar or integer to the arguments
  void push(const c10::IValue& val);

  // Create a buffer, flatten arguments into it, align by 8 Bytes, return
  // pointers in the buffer. Tensor arguments are passed with the given index
  // type.
  void** getBuffer(
      PrimDataType index_type,
      std::vector<TensorView*> tvs,
      ExpressionEvaluator& eval);

  void push(const c10::ArrayRef<c10::IValue>& args);

  void push(const std::vector<at::Tensor>& tensors);

  void push(const ArgAbstract* arg);

  void erase(const ArgAbstract* arg);

  void swap(int i, const ArgAbstract* arg);

  // push int64
  void push(int64_t val);

  const ArgAbstract* back() const {
    return arguments_.back().get();
  }

  const ArgAbstract* at(size_t ind) const {
    return arguments_.at(ind).get();
  };

  const ArgAbstract* operator[](size_t ind) const {
    return at(ind);
  };

  size_t size() const {
    return arguments_.size();
  }

  bool empty() const {
    return arguments_.empty();
  }

  void setDeviceIndex(int8_t index) {
    device_index_ = index;
  }

  int8_t getDeviceIndex() const {
    return device_index_;
  }

  void setCacheId(size_t id) {
    cache_id_ = id;
  }

  std::optional<size_t> getCacheId() const {
    return cache_id_;
  }

  std::string toString() const;

 private:
  std::vector<std::unique_ptr<ArgAbstract>> arguments_;
  std::vector<void*> void_ptrs_;

  int8_t device_index_ = 0;
  std::optional<size_t> cache_id_ = std::nullopt;
};

<<<<<<< HEAD
std::vector<std::byte> getTensorArgBuffer(
    const PolymorphicValue& metadata,
=======
at::PhiloxCudaState getPhiloxRNGSeed(uint64_t rand_offset);

std::vector<std::byte> getKernelArgument(
    ExpressionEvaluator& ee,
    Val* parameter,
>>>>>>> d8729769
    PrimDataType index_type);

} // namespace nvfuser<|MERGE_RESOLUTION|>--- conflicted
+++ resolved
@@ -496,16 +496,15 @@
   std::optional<size_t> cache_id_ = std::nullopt;
 };
 
-<<<<<<< HEAD
 std::vector<std::byte> getTensorArgBuffer(
     const PolymorphicValue& metadata,
-=======
+    PrimDataType index_type);
+
 at::PhiloxCudaState getPhiloxRNGSeed(uint64_t rand_offset);
 
 std::vector<std::byte> getKernelArgument(
     ExpressionEvaluator& ee,
     Val* parameter,
->>>>>>> d8729769
     PrimDataType index_type);
 
 } // namespace nvfuser