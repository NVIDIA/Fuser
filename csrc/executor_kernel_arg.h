--- conflicted
+++ resolved
@@ -192,16 +192,8 @@
   }
 
   virtual int64_t getStride(int64_t i) const {
-<<<<<<< HEAD
     TORCH_INTERNAL_ASSERT(
         false, "The stride of an abstract tensor arg is not known.");
-=======
-    // TODO: in order to support allocation domain, we need to make sure that
-    // this is method is only called for TensorArg.
-    // TORCH_INTERNAL_ASSERT(
-    //     false, "The stride of an abstract tensor arg is not known.");
-    return tensor_.stride(i);
->>>>>>> dbfdc041
   }
 
   void* getPointer() const {
@@ -240,10 +232,6 @@
   }
 
   //! Returns the address of an tensor argument struct.
-<<<<<<< HEAD
-  const void* arg() const override {
-    TORCH_INTERNAL_ASSERT(false, "Abstract tensor arg does not have arg");
-=======
   const void* arg() const override {
     TORCH_INTERNAL_ASSERT(false, "Abstract tensor arg does not have arg");
   }
@@ -269,54 +257,6 @@
   }
 };
 
-template <typename TENSOR_TYPE>
-struct TensorArg : public TensorArgAbstract {
-  TENSOR_TYPE instance_;
-
-  TensorArg(const at::Tensor& tensor) : TensorArgAbstract(tensor) {
-    instance_.data = tensor.data_ptr();
-    for (const auto i : c10::irange(tensor.ndimension())) {
-      instance_.setSize(i, (typename TENSOR_TYPE::index_type)tensor.size(i));
-      instance_.setStride(
-          i, (typename TENSOR_TYPE::index_type)tensor.stride(i));
-    }
-  }
-
-  //! Returns the address of an tensor argument struct.
-  const void* arg() const override {
-    return &instance_;
->>>>>>> dbfdc041
-  }
-
-  //! Returns the address of an tensor argument struct.
-  void* arg() override {
-<<<<<<< HEAD
-    TORCH_INTERNAL_ASSERT(false, "Abstract tensor arg does not have arg");
-  }
-
-  std::string toString() const override {
-    std::stringstream ss;
-    auto rank = getRank();
-    ss << "tensor dtype: " << getDataType() << " sizes: (";
-    for (auto i = 0; i < rank; i++) {
-      ss << getSize(i) << ", ";
-    }
-    ss << ") pointer: " << getPointer();
-    return ss.str();
-  }
-
-  std::unique_ptr<ArgAbstract> copy_unique_ptr() const override {
-    return std::make_unique<TensorArgAbstract>(*this);
-=======
-    return &instance_;
-  }
-
-  bool isAbstract() const override {
-    return false;
->>>>>>> dbfdc041
-  }
-
-<<<<<<< HEAD
 template <typename TENSOR_TYPE>
 struct TensorArg : public TensorArgAbstract {
   TENSOR_TYPE instance_;
@@ -365,7 +305,8 @@
 
   bool isAbstract() const override {
     return false;
-=======
+  }
+
   PrimDataType getIndexType() const override {
     return NativeTypeToDataType<typename TENSOR_TYPE::index_type>::type;
   }
@@ -382,32 +323,9 @@
 
   std::unique_ptr<ArgAbstract> clone() const override {
     return std::make_unique<TensorArg>(*this);
->>>>>>> dbfdc041
-  }
-};
-
-<<<<<<< HEAD
-  PrimDataType getIndexType() const override {
-    return NativeTypeToDataType<typename TENSOR_TYPE::index_type>::type;
-  }
-
-  std::string toString() const override {
-    std::stringstream ss;
-    ss << TensorArgAbstract::toString();
-    ss << " stride: (";
-    for (auto i = 0; i < getRank(); i++) {
-      ss << getStride(i) << ", ";
-    }
-    return ss.str();
-  }
-
-  std::unique_ptr<ArgAbstract> copy_unique_ptr() const override {
-    return std::make_unique<TensorArg>(*this);
-  }
-};
-
-=======
->>>>>>> dbfdc041
+  }
+};
+
 template <size_t size>
 struct CpuScalarTensorArg : public ArgAbstract {
   std::array<std::byte, size> instance_;
