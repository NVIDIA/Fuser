--- conflicted
+++ resolved
@@ -62,18 +62,10 @@
 template <int ndims, typename nvfuser_index_t>
 struct TensorArgCodegen {
   using index_type = nvfuser_index_t;
-<<<<<<< HEAD
-  static constexpr int ndims = N;
-  T* data = nullptr;
-  std::array<nvfuser_index_t, N> size;
-  std::array<nvfuser_index_t, N> stride;
-
-=======
 
   void* data;
   std::array<nvfuser_index_t, ndims> size;
   std::array<nvfuser_index_t, ndims> stride;
->>>>>>> 04b7e7fa
   constexpr int nDims() const {
     return ndims;
   }
@@ -96,12 +88,8 @@
 struct TensorArgCodegen<0, nvfuser_index_t> {
   using index_type = nvfuser_index_t;
   static constexpr int ndims = 0;
-  T* data = nullptr;
-
-<<<<<<< HEAD
-=======
+
   void* data;
->>>>>>> 04b7e7fa
   constexpr int nDims() const {
     return 0;
   }
@@ -190,55 +178,6 @@
 };
 
 struct TensorArgAbstract : ArgAbstract {
-<<<<<<< HEAD
-  virtual int64_t getRank() const = 0;
-  virtual int64_t getSize(int64_t i) const = 0;
-  virtual int64_t getStride(int64_t i) const = 0;
-  virtual size_t getPointerAddress() const = 0;
-  virtual DataType getDataType() const = 0;
-  virtual int64_t numel() const = 0;
-  virtual std::optional<at::Tensor> getTensor() const = 0;
-  virtual bool isIndexTypeResolved() const = 0;
-  //! Returns the index type of the tensor. It's an error if the
-  //! tensor does not have a resolved index type.
-  virtual PrimDataType getIndexType() const = 0;
-
-  std::string toString() const override;
-};
-
-template <typename TENSOR_TYPE>
-struct TensorArg : public TensorArgAbstract {
-  TENSOR_TYPE instance_;
-  std::optional<at::Tensor> tensor_;
-  bool index_type_resolved_ = false;
-
-  TensorArg(const at::Tensor& tensor, bool index_type_resolved)
-      : tensor_(tensor), index_type_resolved_(index_type_resolved) {
-    instance_.data =
-        static_cast<decltype(TENSOR_TYPE::data)>(tensor.data_ptr());
-    for (const auto i : c10::irange(tensor.ndimension())) {
-      setSize(i, tensor.sizes()[i]);
-      setStride(i, tensor.strides()[i]);
-    }
-  }
-
-  TensorArg(
-      const std::vector<int64_t>& sizes,
-      const std::vector<int64_t>& strides,
-      bool index_type_resolved)
-      : index_type_resolved_(index_type_resolved) {
-    for (const auto i : c10::irange(sizes.size())) {
-      setSize(i, sizes.at(i));
-      setStride(i, strides.at(i));
-    }
-  }
-
-  void setSize(int64_t i, int64_t size) {
-    instance_.setSize(i, (typename TENSOR_TYPE::index_type)size);
-  }
-  void setStride(int64_t i, int64_t stride) {
-    instance_.setStride(i, (typename TENSOR_TYPE::index_type)stride);
-=======
   at::Tensor tensor_;
 
   TensorArgAbstract(at::Tensor tensor) : tensor_(std::move(tensor)) {}
@@ -246,7 +185,6 @@
 
   int64_t getRank() const {
     return tensor_.ndimension();
->>>>>>> 04b7e7fa
   }
 
   int64_t getSize(int64_t i) const {
@@ -258,28 +196,19 @@
         false, "The stride of an abstract tensor arg is not known.");
   }
 
-  void* getPointer() const {
-    return tensor_.data_ptr();
-  }
-<<<<<<< HEAD
-  size_t getPointerAddress() const override {
-    return (size_t)instance_.data;
-=======
+  size_t getPointerAddress() const {
+    return (size_t)tensor_.data_ptr();
+  }
 
   DataType getDataType() const {
     return aten_to_data_type(tensor_.scalar_type());
->>>>>>> 04b7e7fa
   }
 
   int64_t numel() const {
     return tensor_.numel();
   }
-<<<<<<< HEAD
-  std::optional<at::Tensor> getTensor() const override {
-=======
 
   at::Tensor getTensor() const {
->>>>>>> 04b7e7fa
     return tensor_;
   }
 
@@ -319,7 +248,7 @@
     for (auto i = 0; i < rank; i++) {
       ss << getSize(i) << ", ";
     }
-    ss << ") pointer: " << getPointer();
+    ss << ") pointer: " << getPointerAddress();
     return ss.str();
   }
 
@@ -443,6 +372,7 @@
 
   // Push a tensor proxy to the arguments
   void pushTensorProxy(
+      TensorView* tv,
       const std::vector<int64_t>& sizes,
       const std::vector<int64_t>& strides,
       at::ScalarType dtype,
