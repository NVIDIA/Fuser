// clang-format off
/*
 * SPDX-FileCopyrightText: Copyright (c) 2023-present NVIDIA CORPORATION & AFFILIATES.
 * All rights reserved.
 * SPDX-License-Identifier: BSD-3-Clause
 */
// clang-format on
#pragma once

#include <ATen/core/ivalue.h>
#include <c10/util/Exception.h>
#include <expr_evaluator.h>
#include <ir/all_nodes.h>
#include <tma.h>
#include <torch/csrc/jit/ir/ir.h>
#include <type.h>

#include <array>
#include <cstddef>
#include <optional>
#include <vector>

namespace nvfuser {

// TODO: macro this and the printer below
enum class ArgType {
<<<<<<< HEAD
  PhiloxCudaState,
  TMATensorMap,
=======
>>>>>>> b8baa7f6
  Long,
  Double,
  ComplexDouble,
  Bool,
  Tensor,
  CpuScalarTensor
};

inline std::string argTypeToString(ArgType type) {
  std::string ret;
  switch (type) {
<<<<<<< HEAD
    case ArgType::PhiloxCudaState:
      ret = "PhiloxCudaState";
      break;
    case ArgType::TMATensorMap:
      ret = "TMATensorMap";
      break;
=======
>>>>>>> b8baa7f6
    case ArgType::Long:
      ret = "Long";
      break;
    case ArgType::Double:
      ret = "Double";
      break;
    case ArgType::ComplexDouble:
      ret = "ComplexDouble";
      break;
    case ArgType::Bool:
      ret = "Bool";
      break;
    case ArgType::Tensor:
      ret = "Tensor";
      break;
    case ArgType::CpuScalarTensor:
      ret = "CpuScalarTensor";
      break;
  }
  return ret;
}

// This should match the tensor used in the code generation (almost exactly)
template <int ndims, int nalloc, typename nvfuser_index_t>
struct TensorArgCodegen {
  using index_type = nvfuser_index_t;

  void* data;
  std::array<nvfuser_index_t, ndims> size;
  std::array<nvfuser_index_t, nalloc> stride;

  static constexpr int nDims() {
    return ndims;
  }
  static constexpr int nAllocationDims() {
    return nalloc;
  }
  void setSize(int64_t i, nvfuser_index_t s) {
    size[i] = s;
  }
  void setStride(int64_t i, nvfuser_index_t s) {
    stride[i] = s;
  }
  nvfuser_index_t getSize(int64_t i) const {
    return size[i];
  }
  nvfuser_index_t getStride(int64_t i) const {
    return stride[i];
  }
};

// 0-Dim GPU based tensor
template <typename nvfuser_index_t>
struct TensorArgCodegen<0, 0, nvfuser_index_t> {
  using index_type = nvfuser_index_t;

  void* data;

  static constexpr int nDims() {
    return 0;
  }
  static constexpr int nAllocationDims() {
    return 0;
  }
  void setSize(int64_t, nvfuser_index_t) {
    TORCH_INTERNAL_ASSERT(false, "Tried to set size of a 0-dim tensor");
  }
  void setStride(int64_t, nvfuser_index_t) {
    TORCH_INTERNAL_ASSERT(false, "Tried to set stride of a 0-dim tensor");
  }
  nvfuser_index_t getSize(int64_t i) const {
    TORCH_INTERNAL_ASSERT(false, "Tried to get size of a 0-dim tensor");
  }
  nvfuser_index_t getStride(int64_t i) const {
    TORCH_INTERNAL_ASSERT(false, "Tried to get stride of a 0-dim tensor");
  }
};

// TODO: remove this
struct ArgAbstract {
  virtual ~ArgAbstract() = default;
  virtual const void* arg() const = 0;
  virtual void* arg() = 0;
  virtual bool isType(ArgType type) const = 0;
  virtual ArgType type() const = 0;
  virtual std::unique_ptr<ArgAbstract> clone() const = 0;
  virtual std::string toString() const {
    return "input type: " + argTypeToString(type());
  };
};

// TODO: remove this
#define DEF_HELPEE_FUNC(TARGET_TYPE, ARG_NAME)          \
  bool isType(ArgType type) const override {            \
    return ArgType::TARGET_TYPE == type;                \
  }                                                     \
  ArgType type() const override {                       \
    return ArgType::TARGET_TYPE;                        \
  }                                                     \
  const void* arg() const override {                    \
    return &ARG_NAME;                                   \
  }                                                     \
  void* arg() override {                                \
    return &ARG_NAME;                                   \
  }                                                     \
  std::unique_ptr<ArgAbstract> clone() const override { \
    return std::make_unique<TARGET_TYPE##Arg>(*this);   \
  }

// TODO: remove this
#define DEF_TOSTRING_FUNC                 \
  std::string toString() const override { \
    std::stringstream ss;                 \
    ss << val_;                           \
    return ss.str();                      \
  }

<<<<<<< HEAD
struct PhiloxCudaStateArg : public ArgAbstract {
  at::PhiloxCudaState val_;
  PhiloxCudaStateArg(at::PhiloxCudaState _val) : val_(_val){};
  DEF_HELPEE_FUNC(PhiloxCudaState, val_)
};

struct TMATensorMapArg : public ArgAbstract {
  tma::TensorMap val_;
  TMATensorMapArg(tma::TensorMap _val) : val_(_val){};
  DEF_HELPEE_FUNC(TMATensorMap, val_)
};

=======
// TODO: remove this
>>>>>>> b8baa7f6
struct LongArg : public ArgAbstract {
  int64_t val_;
  explicit LongArg(int64_t _val) : val_(_val) {}
  DEF_HELPEE_FUNC(Long, val_)
  DEF_TOSTRING_FUNC
};

// TODO: remove this
struct DoubleArg : public ArgAbstract {
  double val_;
  explicit DoubleArg(double _val) : val_(_val) {}
  DEF_HELPEE_FUNC(Double, val_)
  DEF_TOSTRING_FUNC
};

// TODO: remove this
struct ComplexDoubleArg : public ArgAbstract {
  c10::complex<double> val_;
  explicit ComplexDoubleArg(c10::complex<double> _val) : val_(_val) {}
  DEF_HELPEE_FUNC(ComplexDouble, val_)
  DEF_TOSTRING_FUNC
};

// TODO: remove this
struct BoolArg : public ArgAbstract {
  bool val_;
  explicit BoolArg(bool _val) : val_(_val) {}
  DEF_HELPEE_FUNC(Bool, val_)
  DEF_TOSTRING_FUNC
};

// TODO: remove this
struct TensorArgAbstract : ArgAbstract {
  at::Tensor tensor_;

  TensorArgAbstract(at::Tensor tensor) : tensor_(std::move(tensor)) {}
  TensorArgAbstract(const TensorArgAbstract&) = default;

  int64_t getRank() const {
    return tensor_.ndimension();
  }

  int64_t getSize(int64_t i) const {
    return tensor_.size(i);
  }

  virtual int64_t getAllocRank() const {
    TORCH_INTERNAL_ASSERT(
        false, "The allocation rank of an abstract tensor arg is not known.");
  }

  virtual int64_t getAllocSize(int64_t i) const {
    TORCH_INTERNAL_ASSERT(
        false, "The allocation shape of an abstract tensor arg is not known.");
  }

  virtual int64_t getAllocStride(int64_t i) const {
    TORCH_INTERNAL_ASSERT(
        false, "The allocation stride of an abstract tensor arg is not known.");
  }

  size_t getPointerAddress() const {
    return (size_t)tensor_.data_ptr();
  }

  DataType getDataType() const {
    return aten_to_data_type(tensor_.scalar_type());
  }

  int64_t numel() const {
    return tensor_.numel();
  }

  at::Tensor getTensor() const {
    return tensor_;
  }

  virtual bool isAbstract() const {
    return true;
  }

  virtual PrimDataType getIndexType() const {
    TORCH_INTERNAL_ASSERT(
        false, "The index type of an abstract tensor arg is not known.");
  }

  PrimDataType getSmallestIndexType() const;

  bool isType(ArgType t) const override {
    return type() == t;
  }

  ArgType type() const override {
    return ArgType::Tensor;
  }

  //! Returns the address of an tensor argument struct.
  const void* arg() const override {
    TORCH_INTERNAL_ASSERT(false, "Abstract tensor arg does not have arg");
  }

  //! Returns the address of an tensor argument struct.
  void* arg() override {
    TORCH_INTERNAL_ASSERT(false, "Abstract tensor arg does not have arg");
  }

  virtual size_t argSize() const {
    TORCH_INTERNAL_ASSERT(false, "Abstract tensor arg does not have arg");
  }

  std::string toString() const override {
    std::stringstream ss;
    auto rank = getRank();
    ss << "tensor dtype: " << getDataType() << " sizes: (";
    for (auto i = 0; i < rank; i++) {
      ss << getSize(i) << ", ";
    }
    ss << ") pointer: " << getPointerAddress();
    return ss.str();
  }

  std::unique_ptr<ArgAbstract> clone() const override {
    return std::make_unique<TensorArgAbstract>(*this);
  }
};

// TODO: remove this
template <typename TENSOR_TYPE>
struct TensorArg : public TensorArgAbstract {
  TENSOR_TYPE instance_;
  std::array<int64_t, TENSOR_TYPE::nAllocationDims()> alloc_sizes;

  TensorArg(const at::Tensor& tensor, TensorView* tv, ExpressionEvaluator& eval)
      : TensorArgAbstract(tensor) {
    instance_.data = tensor.data_ptr();
    for (const auto i : c10::irange(tensor.ndimension())) {
      instance_.setSize(i, (typename TENSOR_TYPE::index_type)tensor.size(i));
    }
  }

  int64_t getAllocRank() const override {
    return instance_.nAllocationDims();
  }

  int64_t getAllocSize(int64_t i) const override {
    return alloc_sizes.at(i);
  }

  int64_t getAllocStride(int64_t i) const override {
    return instance_.getStride(i);
  }

  //! Returns the address of an tensor argument struct.
  const void* arg() const override {
    return &instance_;
  }

  //! Returns the address of an tensor argument struct.
  void* arg() override {
    return &instance_;
  }

  size_t argSize() const override {
    return sizeof(TENSOR_TYPE);
  }

  bool isAbstract() const override {
    return false;
  }

  PrimDataType getIndexType() const override {
    return NativeTypeToDataType<typename TENSOR_TYPE::index_type>::type;
  }

  std::string toString() const override {
    std::stringstream ss;
    ss << TensorArgAbstract::toString();
    ss << " allocation size: (";
    for (auto i = 0; i < getAllocRank(); i++) {
      ss << getAllocSize(i) << ", ";
    }
    ss << ") allocation stride: (";
    for (auto i = 0; i < getAllocRank(); i++) {
      ss << getAllocStride(i) << ", ";
    }
    ss << ")";
    return ss.str();
  }

  std::unique_ptr<ArgAbstract> clone() const override {
    return std::make_unique<TensorArg>(*this);
  }
};

// TODO: remove this
template <size_t size>
struct CpuScalarTensorArg : public ArgAbstract {
  std::array<std::byte, size> instance_;
  at::Tensor tensor_;
  DEF_HELPEE_FUNC(CpuScalarTensor, instance_)

  at::Tensor getTensor() const {
    return tensor_;
  }
};

//! KernelArgumentHolder copies meta information from kernel inputs, including
//! tensor sizes/shapes/dtype/memory_ptr and copies scalar inputs. It is used
//! for both compilation as well as kernel execution. The important thing is to
//! strip ownership of tensor from KernelArgumentHolder, so that during async
//! compilation, we are not unnecessarily holding memory that is not needed.
class TORCH_CUDA_CU_API KernelArgumentHolder {
 public:
  //! create KernelArgumentHolder from c10 inputs. Note that we we not taking
  //! the ownership of the memory from the original inputs, but just recording
  //! its meta data for kernel execution/compilation.
  static KernelArgumentHolder createKernelArgumentHolder(
      const c10::ArrayRef<c10::IValue>& inputs,
      std::optional<int8_t> device = std::nullopt);

  KernelArgumentHolder() = default;

  KernelArgumentHolder(const KernelArgumentHolder& self)
      : device_index_(self.getDeviceIndex()), cache_id_(self.getCacheId()) {
    for (const auto& arg : self.arguments_) {
      push(arg.get());
    }
  }

  KernelArgumentHolder& operator=(const KernelArgumentHolder& self) {
    device_index_ = self.getDeviceIndex();
    for (const auto& arg : self.arguments_) {
      push(arg.get());
    }
    return *this;
  }

  //! Computes the smallest index type for the currently held
  //! arguments. It does not consider any other tensors used in a kernel.
  PrimDataType getSmallestIndexTypeOfArguments() const;

  // Push a tensor proxy to the arguments
  void pushTensorProxy(
      const std::vector<int64_t>& sizes,
      const std::vector<int64_t>& strides,
      at::ScalarType dtype);

  // Push a tensor to the arguments
  void push(const at::Tensor& tensor);

  // Push a scalar or integer to the arguments
  void push(const c10::IValue& val);

  // Create a buffer, flatten arguments into it, align by 8 Bytes, return
  // pointers in the buffer. Tensor arguments are passed with the given index
  // type.
  void** getBuffer(
      PrimDataType index_type,
      std::vector<TensorView*> tvs,
      ExpressionEvaluator& eval);

  void push(const c10::ArrayRef<c10::IValue>& args);

  void push(const std::vector<at::Tensor>& tensors);

  void push(const ArgAbstract* arg);

  void erase(const ArgAbstract* arg);

  void swap(int i, const ArgAbstract* arg);

  void push(int64_t val);

  void push(tma::TensorMap tensor_map);

  const ArgAbstract* back() const {
    return arguments_.back().get();
  }

  const ArgAbstract* at(size_t ind) const {
    return arguments_.at(ind).get();
  };

  const ArgAbstract* operator[](size_t ind) const {
    return at(ind);
  };

  size_t size() const {
    return arguments_.size();
  }

  bool empty() const {
    return arguments_.empty();
  }

  void setDeviceIndex(int8_t index) {
    device_index_ = index;
  }

  int8_t getDeviceIndex() const {
    return device_index_;
  }

  void setCacheId(size_t id) {
    cache_id_ = id;
  }

  std::optional<size_t> getCacheId() const {
    return cache_id_;
  }

  std::string toString() const;

 private:
  std::vector<std::unique_ptr<ArgAbstract>> arguments_;
  std::vector<void*> void_ptrs_;

  int8_t device_index_ = 0;
  std::optional<size_t> cache_id_ = std::nullopt;
};

std::vector<std::byte> polymorphicValueToBytes(
    const PolymorphicValue& argument,
    const DataType& dtype,
    PrimDataType index_type);

std::vector<std::byte> getKernelArgument(
    ExpressionEvaluator& ee,
    Val* parameter,
    PrimDataType index_type);

} // namespace nvfuser<|MERGE_RESOLUTION|>--- conflicted
+++ resolved
@@ -24,11 +24,6 @@
 
 // TODO: macro this and the printer below
 enum class ArgType {
-<<<<<<< HEAD
-  PhiloxCudaState,
-  TMATensorMap,
-=======
->>>>>>> b8baa7f6
   Long,
   Double,
   ComplexDouble,
@@ -40,15 +35,6 @@
 inline std::string argTypeToString(ArgType type) {
   std::string ret;
   switch (type) {
-<<<<<<< HEAD
-    case ArgType::PhiloxCudaState:
-      ret = "PhiloxCudaState";
-      break;
-    case ArgType::TMATensorMap:
-      ret = "TMATensorMap";
-      break;
-=======
->>>>>>> b8baa7f6
     case ArgType::Long:
       ret = "Long";
       break;
@@ -166,22 +152,7 @@
     return ss.str();                      \
   }
 
-<<<<<<< HEAD
-struct PhiloxCudaStateArg : public ArgAbstract {
-  at::PhiloxCudaState val_;
-  PhiloxCudaStateArg(at::PhiloxCudaState _val) : val_(_val){};
-  DEF_HELPEE_FUNC(PhiloxCudaState, val_)
-};
-
-struct TMATensorMapArg : public ArgAbstract {
-  tma::TensorMap val_;
-  TMATensorMapArg(tma::TensorMap _val) : val_(_val){};
-  DEF_HELPEE_FUNC(TMATensorMap, val_)
-};
-
-=======
-// TODO: remove this
->>>>>>> b8baa7f6
+// TODO: remove this
 struct LongArg : public ArgAbstract {
   int64_t val_;
   explicit LongArg(int64_t _val) : val_(_val) {}
