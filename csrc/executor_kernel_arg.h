--- conflicted
+++ resolved
@@ -495,15 +495,10 @@
   std::optional<size_t> cache_id_ = std::nullopt;
 };
 
-<<<<<<< HEAD
-=======
 std::vector<std::byte> getTensorArgBuffer(
     const PolymorphicValue& metadata,
     PrimDataType index_type);
 
-at::PhiloxCudaState getPhiloxRNGSeed(uint64_t rand_offset);
-
->>>>>>> aa1bef91
 std::vector<std::byte> getKernelArgument(
     ExpressionEvaluator& ee,
     Val* parameter,
