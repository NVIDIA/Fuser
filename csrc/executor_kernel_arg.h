// clang-format off
/*
 * SPDX-FileCopyrightText: Copyright (c) 2023-present NVIDIA CORPORATION & AFFILIATES.
 * All rights reserved.
 * SPDX-License-Identifier: BSD-3-Clause
 */
// clang-format on
#pragma once

#include <ATen/core/ivalue.h>
#include <ATen/cuda/CUDAGeneratorImpl.h>
#include <c10/util/Exception.h>
#include <expr_evaluator.h>
#include <ir/all_nodes.h>
#include <torch/csrc/jit/ir/ir.h>
#include <type.h>

#include <array>
#include <cstddef>
#include <optional>
#include <vector>

namespace nvfuser {

// TODO: macro this and the printer below
enum class ArgType {
  Long,
  Double,
  ComplexDouble,
  Bool,
  Tensor,
  CpuScalarTensor
};

inline std::string argTypeToString(ArgType type) {
  std::string ret;
  switch (type) {
    case ArgType::Long:
      ret = "Long";
      break;
    case ArgType::Double:
      ret = "Double";
      break;
    case ArgType::ComplexDouble:
      ret = "ComplexDouble";
      break;
    case ArgType::Bool:
      ret = "Bool";
      break;
    case ArgType::Tensor:
      ret = "Tensor";
      break;
    case ArgType::CpuScalarTensor:
      ret = "CpuScalarTensor";
      break;
  }
  return ret;
}

// This should match the tensor used in the code generation (almost exactly)
template <int ndims, int nalloc, typename nvfuser_index_t>
struct TensorArgCodegen {
  using index_type = nvfuser_index_t;

  void* data;
  std::array<nvfuser_index_t, ndims> size;
  std::array<nvfuser_index_t, nalloc> stride;

  static constexpr int nDims() {
    return ndims;
  }
  static constexpr int nAllocationDims() {
    return nalloc;
  }
  void setSize(int64_t i, nvfuser_index_t s) {
    size[i] = s;
  }
  void setStride(int64_t i, nvfuser_index_t s) {
    stride[i] = s;
  }
  nvfuser_index_t getSize(int64_t i) const {
    return size[i];
  }
  nvfuser_index_t getStride(int64_t i) const {
    return stride[i];
  }
};

// 0-Dim GPU based tensor
template <typename nvfuser_index_t>
struct TensorArgCodegen<0, 0, nvfuser_index_t> {
  using index_type = nvfuser_index_t;

  void* data;

  static constexpr int nDims() {
    return 0;
  }
  static constexpr int nAllocationDims() {
    return 0;
  }
  void setSize(int64_t, nvfuser_index_t) {
    TORCH_INTERNAL_ASSERT(false, "Tried to set size of a 0-dim tensor");
  }
  void setStride(int64_t, nvfuser_index_t) {
    TORCH_INTERNAL_ASSERT(false, "Tried to set stride of a 0-dim tensor");
  }
  nvfuser_index_t getSize(int64_t i) const {
    TORCH_INTERNAL_ASSERT(false, "Tried to get size of a 0-dim tensor");
  }
  nvfuser_index_t getStride(int64_t i) const {
    TORCH_INTERNAL_ASSERT(false, "Tried to get stride of a 0-dim tensor");
  }
};

// TODO: remove this
struct ArgAbstract {
  virtual ~ArgAbstract() = default;
  virtual const void* arg() const = 0;
  virtual void* arg() = 0;
  virtual bool isType(ArgType type) const = 0;
  virtual ArgType type() const = 0;
  virtual std::unique_ptr<ArgAbstract> clone() const = 0;
  virtual std::string toString() const {
    return "input type: " + argTypeToString(type());
  };
};

// TODO: remove this
#define DEF_HELPEE_FUNC(TARGET_TYPE, ARG_NAME)          \
  bool isType(ArgType type) const override {            \
    return ArgType::TARGET_TYPE == type;                \
  }                                                     \
  ArgType type() const override {                       \
    return ArgType::TARGET_TYPE;                        \
  }                                                     \
  const void* arg() const override {                    \
    return &ARG_NAME;                                   \
  }                                                     \
  void* arg() override {                                \
    return &ARG_NAME;                                   \
  }                                                     \
  std::unique_ptr<ArgAbstract> clone() const override { \
    return std::make_unique<TARGET_TYPE##Arg>(*this);   \
  }

// TODO: remove this
#define DEF_TOSTRING_FUNC                 \
  std::string toString() const override { \
    std::stringstream ss;                 \
    ss << val_;                           \
    return ss.str();                      \
  }

// TODO: remove this
struct LongArg : public ArgAbstract {
  int64_t val_;
  explicit LongArg(int64_t _val) : val_(_val) {}
  DEF_HELPEE_FUNC(Long, val_)
  DEF_TOSTRING_FUNC
};

// TODO: remove this
struct DoubleArg : public ArgAbstract {
  double val_;
  explicit DoubleArg(double _val) : val_(_val) {}
  DEF_HELPEE_FUNC(Double, val_)
  DEF_TOSTRING_FUNC
};

// TODO: remove this
struct ComplexDoubleArg : public ArgAbstract {
  c10::complex<double> val_;
  explicit ComplexDoubleArg(c10::complex<double> _val) : val_(_val) {}
  DEF_HELPEE_FUNC(ComplexDouble, val_)
  DEF_TOSTRING_FUNC
};

// TODO: remove this
struct BoolArg : public ArgAbstract {
  bool val_;
  explicit BoolArg(bool _val) : val_(_val) {}
  DEF_HELPEE_FUNC(Bool, val_)
  DEF_TOSTRING_FUNC
};

// TODO: remove this
struct TensorArgAbstract : ArgAbstract {
  at::Tensor tensor_;

  TensorArgAbstract(at::Tensor tensor) : tensor_(std::move(tensor)) {}
  TensorArgAbstract(const TensorArgAbstract&) = default;

  int64_t getRank() const {
    return tensor_.ndimension();
  }

  int64_t getSize(int64_t i) const {
    return tensor_.size(i);
  }

  virtual int64_t getAllocRank() const {
    TORCH_INTERNAL_ASSERT(
        false, "The allocation rank of an abstract tensor arg is not known.");
  }

  virtual int64_t getAllocSize(int64_t i) const {
    TORCH_INTERNAL_ASSERT(
        false, "The allocation shape of an abstract tensor arg is not known.");
  }

  virtual int64_t getAllocStride(int64_t i) const {
    TORCH_INTERNAL_ASSERT(
        false, "The allocation stride of an abstract tensor arg is not known.");
  }

  size_t getPointerAddress() const {
    return (size_t)tensor_.data_ptr();
  }

  DataType getDataType() const {
    return aten_to_data_type(tensor_.scalar_type());
  }

  int64_t numel() const {
    return tensor_.numel();
  }

  at::Tensor getTensor() const {
    return tensor_;
  }

  virtual bool isAbstract() const {
    return true;
  }

  virtual PrimDataType getIndexType() const {
    TORCH_INTERNAL_ASSERT(
        false, "The index type of an abstract tensor arg is not known.");
  }

  PrimDataType getSmallestIndexType() const;

  bool isType(ArgType t) const override {
    return type() == t;
  }

  ArgType type() const override {
    return ArgType::Tensor;
  }

  //! Returns the address of an tensor argument struct.
  const void* arg() const override {
    TORCH_INTERNAL_ASSERT(false, "Abstract tensor arg does not have arg");
  }

  //! Returns the address of an tensor argument struct.
  void* arg() override {
    TORCH_INTERNAL_ASSERT(false, "Abstract tensor arg does not have arg");
  }

  virtual size_t argSize() const {
    TORCH_INTERNAL_ASSERT(false, "Abstract tensor arg does not have arg");
  }

  std::string toString() const override {
    std::stringstream ss;
    auto rank = getRank();
    ss << "tensor dtype: " << getDataType() << " sizes: (";
    for (auto i = 0; i < rank; i++) {
      ss << getSize(i) << ", ";
    }
    ss << ") pointer: " << getPointerAddress();
    return ss.str();
  }

  std::unique_ptr<ArgAbstract> clone() const override {
    return std::make_unique<TensorArgAbstract>(*this);
  }
};

// TODO: move this to GetMetaData::evaluate
std::vector<std::pair<int64_t, int64_t>>
inferAndValidateAllocationSizesAndStrides(
    const at::Tensor& tensor,
    TensorView* tv,
    ExpressionEvaluator& ee);

// TODO: remove this
template <typename TENSOR_TYPE>
struct TensorArg : public TensorArgAbstract {
  TENSOR_TYPE instance_;
  std::array<int64_t, TENSOR_TYPE::nAllocationDims()> alloc_sizes;

  TensorArg(const at::Tensor& tensor, TensorView* tv, ExpressionEvaluator& eval)
      : TensorArgAbstract(tensor) {
    instance_.data = tensor.data_ptr();
    for (const auto i : c10::irange(tensor.ndimension())) {
      instance_.setSize(i, (typename TENSOR_TYPE::index_type)tensor.size(i));
    }
    inferSetAndValidateStrides(tensor, tv, eval);
  }

  void inferSetAndValidateStrides(
      const at::Tensor& tensor,
      TensorView* tv,
      ExpressionEvaluator& eval) {
    auto sizes_strides =
        inferAndValidateAllocationSizesAndStrides(tensor, tv, eval);
    TORCH_INTERNAL_ASSERT(
        (size_t)instance_.nAllocationDims() == sizes_strides.size());
    for (auto i : c10::irange((int64_t)sizes_strides.size())) {
      alloc_sizes.at(i) = sizes_strides.at(i).first;
      using stride_t = typename TENSOR_TYPE::index_type;
      instance_.setStride(i, (stride_t)sizes_strides.at(i).second);
    }
  }

  int64_t getAllocRank() const override {
    return instance_.nAllocationDims();
  }

  int64_t getAllocSize(int64_t i) const override {
    return alloc_sizes.at(i);
  }

  int64_t getAllocStride(int64_t i) const override {
    return instance_.getStride(i);
  }

  //! Returns the address of an tensor argument struct.
  const void* arg() const override {
    return &instance_;
  }

  //! Returns the address of an tensor argument struct.
  void* arg() override {
    return &instance_;
  }

  size_t argSize() const override {
    return sizeof(TENSOR_TYPE);
  }

  bool isAbstract() const override {
    return false;
  }

  PrimDataType getIndexType() const override {
    return NativeTypeToDataType<typename TENSOR_TYPE::index_type>::type;
  }

  std::string toString() const override {
    std::stringstream ss;
    ss << TensorArgAbstract::toString();
    ss << " allocation size: (";
    for (auto i = 0; i < getAllocRank(); i++) {
      ss << getAllocSize(i) << ", ";
    }
    ss << ") allocation stride: (";
    for (auto i = 0; i < getAllocRank(); i++) {
      ss << getAllocStride(i) << ", ";
    }
    ss << ")";
    return ss.str();
  }

  std::unique_ptr<ArgAbstract> clone() const override {
    return std::make_unique<TensorArg>(*this);
  }
};

// TODO: remove this
template <size_t size>
struct CpuScalarTensorArg : public ArgAbstract {
  std::array<std::byte, size> instance_;
  at::Tensor tensor_;
  DEF_HELPEE_FUNC(CpuScalarTensor, instance_)

  at::Tensor getTensor() const {
    return tensor_;
  }
};

<<<<<<< HEAD
// TODO: remove this
=======
//! KernelArgumentHolder copies meta information from kernel inputs, including
//! tensor sizes/shapes/dtype/memory_ptr and copies scalar inputs. It is used
//! for both compilation as well as kernel execution. The important thing is to
//! strip ownership of tensor from KernelArgumentHolder, so that during async
//! compilation, we are not unnecessarily holding memory that is not needed.
>>>>>>> aa1bef91
class TORCH_CUDA_CU_API KernelArgumentHolder {
 public:
  //! create KernelArgumentHolder from c10 inputs. Note that we we not taking
  //! the ownership of the memory from the original inputs, but just recording
  //! its meta data for kernel execution/compilation.
  static KernelArgumentHolder createKernelArgumentHolder(
      const c10::ArrayRef<c10::IValue>& inputs,
      std::optional<int8_t> device = std::nullopt);

  KernelArgumentHolder() = default;

  KernelArgumentHolder(const KernelArgumentHolder& self)
      : device_index_(self.getDeviceIndex()), cache_id_(self.getCacheId()) {
    for (const auto& arg : self.arguments_) {
      push(arg.get());
    }
  }

  KernelArgumentHolder& operator=(const KernelArgumentHolder& self) {
    device_index_ = self.getDeviceIndex();
    for (const auto& arg : self.arguments_) {
      push(arg.get());
    }
    return *this;
  }

  //! Computes the smallest index type for the currently held
  //! arguments. It does not consider any other tensors used in a kernel.
  PrimDataType getSmallestIndexTypeOfArguments() const;

  // Push a tensor proxy to the arguments
  void pushTensorProxy(
      const std::vector<int64_t>& sizes,
      const std::vector<int64_t>& strides,
      at::ScalarType dtype);

  // Push a tensor to the arguments
  void push(const at::Tensor& tensor);

  // Push a scalar or integer to the arguments
  void push(const c10::IValue& val);

  // Create a buffer, flatten arguments into it, align by 8 Bytes, return
  // pointers in the buffer. Tensor arguments are passed with the given index
  // type.
  void** getBuffer(
      PrimDataType index_type,
      std::vector<TensorView*> tvs,
      ExpressionEvaluator& eval);

  void push(const c10::ArrayRef<c10::IValue>& args);

  void push(const std::vector<at::Tensor>& tensors);

  void push(const ArgAbstract* arg);

  void erase(const ArgAbstract* arg);

  void swap(int i, const ArgAbstract* arg);

  // push int64
  void push(int64_t val);

  const ArgAbstract* back() const {
    return arguments_.back().get();
  }

  const ArgAbstract* at(size_t ind) const {
    return arguments_.at(ind).get();
  };

  const ArgAbstract* operator[](size_t ind) const {
    return at(ind);
  };

  size_t size() const {
    return arguments_.size();
  }

  bool empty() const {
    return arguments_.empty();
  }

  void setDeviceIndex(int8_t index) {
    device_index_ = index;
  }

  int8_t getDeviceIndex() const {
    return device_index_;
  }

  void setCacheId(size_t id) {
    cache_id_ = id;
  }

  std::optional<size_t> getCacheId() const {
    return cache_id_;
  }

  std::string toString() const;

 private:
  std::vector<std::unique_ptr<ArgAbstract>> arguments_;
  std::vector<void*> void_ptrs_;

  int8_t device_index_ = 0;
  std::optional<size_t> cache_id_ = std::nullopt;
};

<<<<<<< HEAD
=======
std::vector<std::byte> getTensorArgBuffer(
    const PolymorphicValue& metadata,
    PrimDataType index_type);

>>>>>>> aa1bef91
at::PhiloxCudaState getPhiloxRNGSeed(uint64_t rand_offset);

std::vector<std::byte> getKernelArgument(
    ExpressionEvaluator& ee,
    Val* parameter,
    PrimDataType index_type);

} // namespace nvfuser<|MERGE_RESOLUTION|>--- conflicted
+++ resolved
@@ -382,15 +382,11 @@
   }
 };
 
-<<<<<<< HEAD
-// TODO: remove this
-=======
 //! KernelArgumentHolder copies meta information from kernel inputs, including
 //! tensor sizes/shapes/dtype/memory_ptr and copies scalar inputs. It is used
 //! for both compilation as well as kernel execution. The important thing is to
 //! strip ownership of tensor from KernelArgumentHolder, so that during async
 //! compilation, we are not unnecessarily holding memory that is not needed.
->>>>>>> aa1bef91
 class TORCH_CUDA_CU_API KernelArgumentHolder {
  public:
   //! create KernelArgumentHolder from c10 inputs. Note that we we not taking
@@ -500,13 +496,10 @@
   std::optional<size_t> cache_id_ = std::nullopt;
 };
 
-<<<<<<< HEAD
-=======
 std::vector<std::byte> getTensorArgBuffer(
     const PolymorphicValue& metadata,
     PrimDataType index_type);
 
->>>>>>> aa1bef91
 at::PhiloxCudaState getPhiloxRNGSeed(uint64_t rand_offset);
 
 std::vector<std::byte> getKernelArgument(
