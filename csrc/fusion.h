--- conflicted
+++ resolved
@@ -247,11 +247,7 @@
   // the input tensor to the section where output is produced. Currently,
   // aliases of type `PointerArithmetics` are marked after segmentation, but
   // those of type `InplaceUpdate` are marked in fusion definitions.
-<<<<<<< HEAD
-  NVF_API void aliasOutputToInput(Val* output, Val* input, AliasType type);
-=======
-  void aliasOutputToInput(Val* output, Val* input, AllocationType type);
->>>>>>> 0d004d99
+  NVF_API void aliasOutputToInput(Val* output, Val* input, AllocationType type);
 
   //! Returns the aliased input of a given output along with an `AliasInfo`
   //! describing how they alias. Returns <nullptr,nullptr> when `output` is not
