--- conflicted
+++ resolved
@@ -261,11 +261,7 @@
     auto pred_var = defineScalar(DataType::Bool)->as<Bool>();
 
     registerInsertBeforeInnerMostLoop(IrBuilder::create<LoadStoreOp>(
-<<<<<<< HEAD
-        LoadStoreOpType::Automatic, pred_var, conditional));
-=======
         LoadStoreOpType::Set, pred_var, conditional));
->>>>>>> 8b4ed29f
 
     auto vectorized_wop = applyVectorizeTransformation(wop, pred_var);
 
@@ -367,11 +363,7 @@
     } else {
       // Initialize reciprocal as 0;
       registerInsertBeforeInnerMostLoop(IrBuilder::create<LoadStoreOp>(
-<<<<<<< HEAD
-          LoadStoreOpType::Automatic,
-=======
           LoadStoreOpType::Set,
->>>>>>> 8b4ed29f
           reciprocal,
           GpuLower::current()->kernel()->zeroVal()));
 
