// clang-format off
/*
 * SPDX-FileCopyrightText: Copyright (c) 2023-present NVIDIA CORPORATION & AFFILIATES.
 * All rights reserved.
 * SPDX-License-Identifier: BSD-3-Clause
 */
// clang-format on
#pragma once

#include <bfs.h>
#include <disjoint_set.h>
#include <id_model/to_string.h>
#include <ir/all_nodes.h>
#include <val_graph.h>

namespace nvfuser {

// Iterates through a Val Graph in topological order, calling handle on
// all Val and all Expr groups in a forward topological order.
//
// Warning: A ValGraph is not guaranteed to be a DAG. In fact, the
// AlmostExact and Permissive graphs would have cycles with a ValGroup
// and an ExprGroup. For example:
//
// [i0, 1]
// merge
// [i0*1]
// Current ValGroups: {{i0}, {1}, {i0*1}}
// map i0 and i0*1 as they effectively have the same extent
// Final ValGroups: {{i0, i0*1}, {1}}
//
// Here, the merge expr is the user of i0 and the definition of
// i0*1. Since i0 and i0*1 are mapped, the dependency chain looks
// like:
//
// {i0, i0*1} ----> {merge} ----> {i0, i0*1}
//             use           def
//
// These ExprGroups are called trivial ExprGroups (see also
// ValGraph::isTrivialExprGroup).
//
// Strictly speaking, these cycles mean there's no valid topological
// order anymore. In our use cases for IdModel, however, it's likely
// sufficient to return an ordering such as:
//
// {i0, i0*1} -> {merge}
//
// I.e., we visit {i0, i0*1} first even though {merge} is technically
// a definition.
//
// Another alternative may be simply giving up when such a cycle is
// detected, which may be more preferrable as it would be less
// confusing. At this moment, this visitor is only used with graphs
// with no such cycle. Should be revisited when necessary.
//
// Warning: This is not a great iterator if there's a desire to minimize paths
// traveled to simply visit all ValGroups in order. See ExprsBetween to see how
// we might minimize paths.
class ValGraphVisitor {
 public:
  ValGraphVisitor() = delete;

  ValGraphVisitor& operator=(const ValGraphVisitor& other) = delete;

  ValGraphVisitor& operator=(ValGraphVisitor&& other) = delete;

  virtual ~ValGraphVisitor() = default;

 protected:
  ValGraphVisitor(const ValGraph& val_graph, bool allow_cycle = true)
      : val_graph_(val_graph), allow_cycle_(allow_cycle) {}

  ValGraphVisitor(const ValGraphVisitor& other) = default;

  ValGraphVisitor(ValGraphVisitor&& other) = default;

  virtual void handle(const ValGroup& val_group) = 0;
  virtual void handle(const ExprGroup& expr_group) = 0;

  // Returns if the traversal was successful. If false, error_message_
  // should be populated.
  bool traverse();

  const ValGraph& graph() {
    return val_graph_;
  };

  const std::string& errorMessage() const {
    return error_message_;
  }

 private:
  const ValGraph& val_graph_;
  bool allow_cycle_ = true;
  std::string error_message_;
};

// Statement sorting based on ValGraphVisitor, see warnings to ValGraph Visitor.
class ValGraphStmtSort : public ValGraphVisitor {
 public:
  ValGraphStmtSort(const ValGraph& val_graph, bool allow_cycle = true)
      : ValGraphVisitor(val_graph, allow_cycle) {
    NVF_ERROR(ValGraphVisitor::traverse(), errorMessage());
  }

  // Return non-reference so that code like below can work
  // for (auto expr_group: ValGraphStmtSort(graph).exprs())
  ExprGroups exprs() const {
    return sorted_exprs_;
  }

  ValGroups vals() const {
    return sorted_vals_;
  }

  ~ValGraphStmtSort() override = default;

 protected:
  using ValGraphVisitor::handle;

  void handle(const ValGroup& val_group) override {
    sorted_vals_.pushBack(val_group);
  }

  void handle(const ExprGroup& expr_group) override {
    sorted_exprs_.pushBack(expr_group);
  }

  ExprGroups sorted_exprs_;
  ValGroups sorted_vals_;
};

bool isCyclic(const ValGraph& graph);

class ValGraphDefinitions {
  const ValGraph& graph_;

 public:
  ValGraphDefinitions(const ValGraph& graph) : graph_(graph) {}
  decltype(auto) operator()(const ValGroup& val_group) const {
    return graph_.getDefinitions(val_group);
  }
};

class ValGraphUses {
  const ValGraph& graph_;

 public:
  ValGraphUses(const ValGraph& graph) : graph_(graph) {}
  decltype(auto) operator()(const ValGroup& val_group) const {
    return graph_.getUses(val_group);
  }
};

class ValGraphInputs {
  const ValGraph& graph_;

 public:
  ValGraphInputs(const ValGraph& graph) : graph_(graph) {}
  decltype(auto) operator()(const ExprGroup& expr_group) const {
    return graph_.inputGroups(expr_group);
  }
};

class ValGraphOutputs {
  const ValGraph& graph_;

 public:
  ValGraphOutputs(const ValGraph& graph) : graph_(graph) {}
  decltype(auto) operator()(const ExprGroup& expr_group) const {
    return graph_.outputGroups(expr_group);
  }
};

template <>
struct GetValType<ExprGroup> {
  using type = ValGroup;
};

class ValGraphBFS : public BFS<
                        ExprGroup,
                        ValGroup,
                        ValGraphDefinitions,
                        ValGraphUses,
                        ValGraphInputs,
                        ValGraphOutputs> {
 public:
  ValGraphBFS(
      const ValGraph& graph,
      std::vector<NodeType> from_groups,
      std::vector<NodeType> to_groups,
      bool require_all_to_visited = true,
      Direction allowed_direction = Direction::Undefined)
      : BFS(ValGraphDefinitions(graph),
            ValGraphUses(graph),
            ValGraphInputs(graph),
            ValGraphOutputs(graph),
            std::move(from_groups),
            std::move(to_groups),
            require_all_to_visited,
            allowed_direction) {}

  // Just a shortcut to the generic getExprsBetween
<<<<<<< HEAD
  static std::pair<ValGraphBFS::ExprPath, bool> getExprsBetween(
=======
  static std::pair<ValGraphBFS::ExprPath, bool> getExprGroupsBetween(
>>>>>>> 8cd5ef08
      const ValGraph& graph,
      const ValGroups& from,
      const ValGroups& to,
      bool require_all_to_visited = true,
      Direction allowed_direction = Direction::Undefined) {
    return getExprsBetween<ValGraphBFS>(
        from.vector(),
        to.vector(),
        require_all_to_visited,
        allowed_direction,
        graph);
  }
};

} // namespace nvfuser<|MERGE_RESOLUTION|>--- conflicted
+++ resolved
@@ -201,11 +201,7 @@
             allowed_direction) {}
 
   // Just a shortcut to the generic getExprsBetween
-<<<<<<< HEAD
-  static std::pair<ValGraphBFS::ExprPath, bool> getExprsBetween(
-=======
   static std::pair<ValGraphBFS::ExprPath, bool> getExprGroupsBetween(
->>>>>>> 8cd5ef08
       const ValGraph& graph,
       const ValGroups& from,
       const ValGroups& to,
