// clang-format off
/*
 * SPDX-FileCopyrightText: Copyright (c) 2023-present NVIDIA CORPORATION & AFFILIATES.
 * All rights reserved.
 * SPDX-License-Identifier: BSD-3-Clause
 */
// clang-format on

#include <abstract_tensor.h>
#include <id_model/schedule.h>
#include <ir/utils.h>
#include <utility>

namespace nvfuser {

namespace {

struct DispatchSplit {
  template <typename INPUT>
  std::pair<AbstractId, AbstractId> operator()(
      INPUT&& in,
      Val* factor,
      bool inner_split) const {
    using IN = std::decay_t<INPUT>;
    if constexpr (std::is_same_v<IN, std::monostate>) {
      return {std::monostate{}, std::monostate{}};
    } else if constexpr (std::is_same_v<IN, IterDomain*>) {
      return IterDomain::split(std::forward<INPUT>(in), factor, inner_split);
    } else if constexpr (std::is_same_v<IN, ValGroupAndItsGraph>) {
      auto graph = in.graph;
      auto [outer, inner] = split(graph, in.group, factor, inner_split);
      return {
          ValGroupAndItsGraph{outer, graph}, ValGroupAndItsGraph{inner, graph}};
    } else if constexpr (std::is_same_v<IN, std::vector<AbstractId>>) {
      std::vector<AbstractId> outer_result;
      std::vector<AbstractId> inner_result;
      outer_result.reserve(in.size());
      inner_result.reserve(in.size());
      for (auto i : c10::irange(in.size())) {
        auto [outer, inner] =
            AbstractId::dispatch((*this), in[i], factor, inner_split);
        outer_result.emplace_back(outer);
        inner_result.emplace_back(inner);
      }
      return {outer_result, inner_result};
    } else {
      NVF_CHECK(false, "Unsupported type in AbstractTensor::split");
      return {};
    }
  }
};

} // namespace

AbstractTensor& AbstractTensor::split(
    int64_t axis,
    Val* factor,
    bool inner_split) {
  axis = wrapDim(axis, (int64_t)domain.size());
  auto [outer, inner] =
      AbstractId::dispatch(DispatchSplit{}, domain[axis], factor, inner_split);
  std::swap(domain[axis], inner);
  domain.insert(domain.begin() + axis, outer);
  return *this;
}

AbstractTensor& AbstractTensor::split(
    int64_t axis,
    int64_t factor,
    bool inner_split) {
  return split(
      axis, IrBuilder::create<Val>(factor, DataType::Index), inner_split);
}

namespace {

struct DispatchMerge {
  template <typename LHS, typename RHS>
  AbstractId operator()(LHS&& lhs, RHS&& rhs) const {
    using L = std::decay_t<LHS>;
    using R = std::decay_t<RHS>;
    if constexpr (
        std::is_same_v<L, std::monostate> &&
        std::is_same_v<R, std::monostate>) {
      return std::monostate{};
    } else if constexpr (
        std::is_same_v<L, IterDomain*> && std::is_same_v<R, IterDomain*>) {
      return IterDomain::merge(std::forward<LHS>(lhs), std::forward<RHS>(rhs));
    } else if constexpr (
        std::is_same_v<L, ValGroupAndItsGraph> &&
        std::is_same_v<R, ValGroupAndItsGraph>) {
      NVF_CHECK(
          lhs.graph == rhs.graph,
          "Can not merge ValGroups of different graph.");
      auto graph = lhs.graph;
      return ValGroupAndItsGraph{merge(graph, lhs.group, rhs.group), graph};
    } else if constexpr (
        std::is_same_v<L, IterDomain*> &&
        std::is_same_v<R, ValGroupAndItsGraph>) {
      return (*this)(
          ValGroupAndItsGraph{rhs.graph->toGroup(lhs), rhs.graph},
          std::forward<RHS>(rhs));
    } else if constexpr (
        std::is_same_v<L, ValGroupAndItsGraph> &&
        std::is_same_v<R, IterDomain*>) {
      return (*this)(
          std::forward<LHS>(lhs),
          ValGroupAndItsGraph{lhs.graph->toGroup(rhs), lhs.graph});
    } else if constexpr (
        std::is_same_v<L, std::vector<AbstractId>> &&
        std::is_same_v<R, std::vector<AbstractId>>) {
      NVF_CHECK(
          lhs.size() == rhs.size(),
          "Can not merge vectors of AbstractId of different size.");
      std::vector<AbstractId> result;
      result.reserve(lhs.size());
      for (auto i : c10::irange(lhs.size())) {
        result.emplace_back(AbstractId::dispatch((*this), lhs[i], rhs[i]));
      }
      return result;
    } else if constexpr (std::is_same_v<L, std::vector<AbstractId>>) {
      std::vector<AbstractId> result;
      result.reserve(lhs.size());
      for (auto i : c10::irange(lhs.size())) {
        result.emplace_back(
            AbstractId::dispatch((*this), lhs[i], std::forward<RHS>(rhs)));
      }
      return result;
    } else if constexpr (std::is_same_v<R, std::vector<AbstractId>>) {
      std::vector<AbstractId> result;
      result.reserve(rhs.size());
      for (auto i : c10::irange(rhs.size())) {
        result.emplace_back(
            AbstractId::dispatch((*this), std::forward<LHS>(lhs), rhs[i]));
      }
      return result;
    } else {
      NVF_CHECK(false, "Unsupported type in AbstractTensor::merge");
      return {};
    }
  }
};

} // namespace

AbstractTensor& AbstractTensor::merge(int64_t axis_o, int64_t axis_i) {
  axis_o = wrapDim(axis_o, (int64_t)domain.size());
  axis_i = wrapDim(axis_i, (int64_t)domain.size());

  auto output =
      AbstractId::dispatch(DispatchMerge{}, domain[axis_o], domain[axis_i]);
  // axis_o is the outer input of this merge but does not
  // automatically mean it's an outer domain in this AbstractTensor.
  auto domain_outer_pos = axis_o < axis_i ? axis_o : axis_i;
  auto domain_inner_pos = axis_o < axis_i ? axis_i : axis_o;

  domain.erase(domain.begin() + domain_inner_pos);
  std::swap(domain[domain_outer_pos], output);
  return *this;
}

AbstractTensor& AbstractTensor::reorder(
    const std::unordered_map<int64_t, int64_t>& old2new) {
  NVF_ERROR(
      !domain.empty() || old2new.empty(), "Tried to reorder a 0-dim domain");

  auto new2old = ir_utils::normalizeOld2New(old2new, (int64_t)domain.size());

  std::vector<AbstractId> reordered_domain;
  std::transform(
      new2old.begin(),
      new2old.end(),
      std::back_inserter(reordered_domain),
      [this](int64_t i) { return domain[i]; });

  domain = std::move(reordered_domain);
  return *this;
}

// old2new[index] = permutation[index]
AbstractTensor& AbstractTensor::reorder(
    const std::vector<int64_t>& permutation) {
  std::unordered_map<int64_t, int64_t> reorder_map;
  int64_t idx = 0;
  std::transform(
      permutation.begin(),
      permutation.end(),
      std::inserter(reorder_map, reorder_map.end()),
      [&idx](int64_t v) { return std::make_pair(idx++, v); });
  return reorder(reorder_map);
}

AbstractTensor& AbstractTensor::flatten(int64_t from, int64_t to) {
  NVF_ERROR(!domain.empty(), "Tried to do flatten on a 0-dim domains");
  from = wrapDim(from, (int64_t)domain.size());
  to = wrapDim(to, (int64_t)domain.size());
  NVF_CHECK(from <= to, "Invalid flatten range. From: ", from, " To: ", to);
  int64_t num_merges = to - from;
  for (auto _ : c10::irange(num_merges)) {
    (void)_;
    merge(from);
  }
  return *this;
}

namespace {

struct DispatchSwizzle {
  template <typename LHS, typename RHS>
  std::pair<AbstractId, AbstractId> operator()(
      SwizzleType swizzle_type,
      LHS&& lhs,
      RHS&& rhs) const {
    using L = std::decay_t<LHS>;
    using R = std::decay_t<RHS>;
    if constexpr (
        std::is_same_v<L, std::monostate> &&
        std::is_same_v<R, std::monostate>) {
      return {std::monostate{}, std::monostate{}};
    } else if constexpr (
        std::is_same_v<L, IterDomain*> && std::is_same_v<R, IterDomain*>) {
      auto [out_x, out_y] = IterDomain::swizzle(
          swizzle_type, std::forward<LHS>(lhs), std::forward<RHS>(rhs));
      return {out_x, out_y};
    } else if constexpr (
        std::is_same_v<L, ValGroupAndItsGraph> &&
        std::is_same_v<R, ValGroupAndItsGraph>) {
      NVF_CHECK(
          lhs.graph == rhs.graph,
          "Can not merge ValGroups of different graph.");
      auto graph = lhs.graph;
      auto [out_x, out_y] = swizzle(graph, swizzle_type, lhs.group, rhs.group);
      return {
          ValGroupAndItsGraph{out_x, graph}, ValGroupAndItsGraph{out_y, graph}};
    } else if constexpr (
        std::is_same_v<L, IterDomain*> &&
        std::is_same_v<R, ValGroupAndItsGraph>) {
      return (*this)(
          swizzle_type,
          ValGroupAndItsGraph{rhs.graph->toGroup(lhs), rhs.graph},
          std::forward<RHS>(rhs));
    } else if constexpr (
        std::is_same_v<L, ValGroupAndItsGraph> &&
        std::is_same_v<R, IterDomain*>) {
      return (*this)(
          swizzle_type,
          std::forward<LHS>(lhs),
          ValGroupAndItsGraph{lhs.graph->toGroup(rhs), lhs.graph});
    } else if constexpr (
        std::is_same_v<L, std::vector<AbstractId>> &&
        std::is_same_v<R, std::vector<AbstractId>>) {
      NVF_CHECK(
          lhs.size() == rhs.size(),
          "Can not merge vectors of AbstractId of different size.");
      std::vector<AbstractId> result_x;
      std::vector<AbstractId> result_y;
      result_x.reserve(lhs.size());
      result_y.reserve(lhs.size());
      for (auto i : c10::irange(lhs.size())) {
        auto [out_x, out_y] =
            AbstractId::dispatch((*this), swizzle_type, lhs[i], rhs[i]);
        result_x.emplace_back(out_x);
        result_y.emplace_back(out_y);
      }
      return {result_x, result_y};
    } else if constexpr (std::is_same_v<L, std::vector<AbstractId>>) {
      std::vector<AbstractId> result_x;
      std::vector<AbstractId> result_y;
      result_x.reserve(lhs.size());
      result_y.reserve(lhs.size());
      for (auto i : c10::irange(lhs.size())) {
        auto [out_x, out_y] = AbstractId::dispatch(
            (*this), swizzle_type, lhs[i], std::forward<RHS>(rhs));
        result_x.emplace_back(out_x);
        result_y.emplace_back(out_y);
      }
      return {result_x, result_y};
    } else if constexpr (std::is_same_v<R, std::vector<AbstractId>>) {
      std::vector<AbstractId> result_x;
      std::vector<AbstractId> result_y;
      result_x.reserve(rhs.size());
      result_y.reserve(rhs.size());
      for (auto i : c10::irange(rhs.size())) {
        auto [out_x, out_y] = AbstractId::dispatch(
            (*this), swizzle_type, std::forward<LHS>(lhs), rhs[i]);
        result_x.emplace_back(out_x);
        result_y.emplace_back(out_y);
      }
      return {result_x, result_y};
    } else {
      NVF_CHECK(false, "Unsupported type in AbstractTensor::merge");
      return {};
    }
  }
};

// Copy-paste of DispatchSwizzle with s/SwizzleType/Swizzle2DType/g
// This is a temporary helper and should be removed eventually.
struct DispatchLegacySwizzle {
  template <typename LHS, typename RHS>
  std::pair<AbstractId, AbstractId> operator()(
      Swizzle2DType swizzle_type,
      LHS&& lhs,
      RHS&& rhs) const {
    using L = std::decay_t<LHS>;
    using R = std::decay_t<RHS>;
    if constexpr (
        std::is_same_v<L, std::monostate> &&
        std::is_same_v<R, std::monostate>) {
      return {std::monostate{}, std::monostate{}};
    } else if constexpr (
        std::is_same_v<L, IterDomain*> && std::is_same_v<R, IterDomain*>) {
      auto [out_x, out_y] = IterDomain::swizzle(
          swizzle_type, std::forward<LHS>(lhs), std::forward<RHS>(rhs));
      return {out_x, out_y};
    } else if constexpr (
        std::is_same_v<L, ValGroupAndItsGraph> &&
        std::is_same_v<R, ValGroupAndItsGraph>) {
      NVF_ERROR(false, "not supported");
    } else if constexpr (
        std::is_same_v<L, IterDomain*> &&
        std::is_same_v<R, ValGroupAndItsGraph>) {
      return (*this)(
          swizzle_type,
          ValGroupAndItsGraph{rhs.graph->toGroup(lhs), rhs.graph},
          std::forward<RHS>(rhs));
    } else if constexpr (
        std::is_same_v<L, ValGroupAndItsGraph> &&
        std::is_same_v<R, IterDomain*>) {
      return (*this)(
          swizzle_type,
          std::forward<LHS>(lhs),
          ValGroupAndItsGraph{lhs.graph->toGroup(rhs), lhs.graph});
    } else if constexpr (
        std::is_same_v<L, std::vector<AbstractId>> &&
        std::is_same_v<R, std::vector<AbstractId>>) {
      NVF_CHECK(
          lhs.size() == rhs.size(),
          "Can not merge vectors of AbstractId of different size.");
      std::vector<AbstractId> result_x;
      std::vector<AbstractId> result_y;
      result_x.reserve(lhs.size());
      result_y.reserve(lhs.size());
      for (auto i : c10::irange(lhs.size())) {
        auto [out_x, out_y] =
            AbstractId::dispatch((*this), swizzle_type, lhs[i], rhs[i]);
        result_x.emplace_back(out_x);
        result_y.emplace_back(out_y);
      }
      return {result_x, result_y};
    } else if constexpr (std::is_same_v<L, std::vector<AbstractId>>) {
      std::vector<AbstractId> result_x;
      std::vector<AbstractId> result_y;
      result_x.reserve(lhs.size());
      result_y.reserve(lhs.size());
      for (auto i : c10::irange(lhs.size())) {
        auto [out_x, out_y] = AbstractId::dispatch(
            (*this), swizzle_type, lhs[i], std::forward<RHS>(rhs));
        result_x.emplace_back(out_x);
        result_y.emplace_back(out_y);
      }
      return {result_x, result_y};
    } else if constexpr (std::is_same_v<R, std::vector<AbstractId>>) {
      std::vector<AbstractId> result_x;
      std::vector<AbstractId> result_y;
      result_x.reserve(rhs.size());
      result_y.reserve(rhs.size());
      for (auto i : c10::irange(rhs.size())) {
        auto [out_x, out_y] = AbstractId::dispatch(
            (*this), swizzle_type, std::forward<LHS>(lhs), rhs[i]);
        result_x.emplace_back(out_x);
        result_y.emplace_back(out_y);
      }
      return {result_x, result_y};
    } else {
      NVF_CHECK(false, "Unsupported type in AbstractTensor::merge");
      return {};
    }
  }
};

} // namespace

AbstractTensor& AbstractTensor::swizzle(
    SwizzleType swizzle_type,
    int64_t x,
    int64_t y) {
  x = wrapDim(x, (int64_t)domain.size());
  y = wrapDim(y, (int64_t)domain.size());

  auto [out_x, out_y] = AbstractId::dispatch(
      DispatchSwizzle{}, swizzle_type, domain[x], domain[y]);

  std::swap(domain[x], out_x);
  std::swap(domain[y], out_y);
  return *this;
}

// Temporary helper for legacy swizzle, should be removed eventually.
// This is a copy-paste of AbstractTensor::swizzle(SwizzleType
AbstractTensor& AbstractTensor::swizzle(
    Swizzle2DType swizzle_type,
    int64_t x,
    int64_t y) {
  x = wrapDim(x, (int64_t)domain.size());
  y = wrapDim(y, (int64_t)domain.size());

  auto [out_x, out_y] = AbstractId::dispatch(
      DispatchLegacySwizzle{}, swizzle_type, domain[x], domain[y]);

  std::swap(domain[x], out_x);
  std::swap(domain[y], out_y);
  return *this;
}

std::vector<AbstractTensor> AbstractTensor::unzip() const {
  std::vector<AbstractTensor> result;

  // Check and get the size of each vector
  int64_t size = -1;
  for (const auto& aid : domain) {
    if (!aid.is<std::vector>()) {
      continue;
    }
    int64_t new_size = (int64_t)aid.as<std::vector>().size();
    if (size == -1) {
      size = new_size;
    } else {
      NVF_CHECK(
          size == new_size,
          "Can not unzip an AbstractTensor with different sizes in its domains.");
    }
  }

  // unzip the AbstractTensor, broadcast the non-vector items
  result.resize(size);
  for (const auto& aid : domain) {
    for (auto i : c10::irange(size)) {
      if (!aid.is<std::vector>()) {
        result[i].domain.emplace_back(aid);
      } else {
        result[i].domain.emplace_back(aid[i]);
      }
    }
  }
  return result;
}

<<<<<<< HEAD
namespace {

struct DispatchParallelize {
  template <typename INPUT>
  void operator()(ParallelType parallel_type, INPUT&& in) const {
    using IN = std::decay_t<INPUT>;
    if constexpr (std::is_same_v<IN, std::monostate>) {
      return;
    } else if constexpr (std::is_same_v<IN, IterDomain*>) {
      return in->parallelize(parallel_type);
    } else if constexpr (std::is_same_v<IN, ValGroupAndItsGraph>) {
      for (auto val : *in.group) {
        auto id = dynamic_cast<IterDomain*>(val);
        NVF_ERROR(id, "Can not parallelize non-IterDomain in ValGroup.");
        id->parallelize(parallel_type);
      }
    } else if constexpr (std::is_same_v<IN, std::vector<AbstractId>>) {
      for (auto& aid : in) {
        AbstractId::dispatch((*this), parallel_type, aid);
      }
    } else {
      NVF_CHECK(false, "Unsupported type in AbstractTensor::parallelize");
    }
  }
};

} // namespace

AbstractTensor& AbstractTensor::parallelize(
    int64_t axis,
    ParallelType parallel_type) {
  axis = wrapDim(axis, (int64_t)domain.size());
  AbstractId::dispatch(DispatchParallelize{}, parallel_type, domain[axis]);
=======
AbstractTensor AbstractTensor::zip(std::vector<AbstractTensor> tensors) {
  NVF_CHECK(!tensors.empty(), "Can not stack an empty list of AbstractTensor");

  AbstractTensor result;
  for (const auto& tensor : tensors) {
    NVF_CHECK(
        tensor.domain.size() == tensors[0].domain.size(),
        "Can not stack AbstractTensors with different number of domains.");
  }

  result.domain.reserve(tensors[0].domain.size());
  for (auto i : c10::irange(tensors[0].domain.size())) {
    std::vector<AbstractId> domain;
    domain.reserve(tensors.size());
    for (auto& tensor : tensors) {
      domain.emplace_back(std::move(tensor.domain[i]));
    }
    result.domain.emplace_back(std::move(domain));
  }

  return result;
}

AbstractTensor& AbstractTensor::addRow(AbstractTensor tensor) {
  NVF_CHECK(
      domain.size() == tensor.domain.size(),
      "Can not add a new row with different number of domains.");
  NVF_CHECK(
      std::all_of(
          domain.begin(),
          domain.end(),
          [](const AbstractId& aid) { return aid.is<std::vector>(); }),
      "Can not add a new row to an AbstractTensor with non-vector domains.")

  for (auto i : c10::irange(domain.size())) {
    domain[i].as<std::vector>().emplace_back(std::move(tensor.domain[i]));
  }
>>>>>>> 630fef2b
  return *this;
}

AbstractTensor& AbstractTensor::strip() {
  AbstractTensor result;
  for (const auto& aid : domain) {
    if (aid.hasValue()) {
      result.pushBack(aid);
    }
  }
  std::swap(result, *this);
  return *this;
}

} // namespace nvfuser<|MERGE_RESOLUTION|>--- conflicted
+++ resolved
@@ -446,7 +446,6 @@
   return result;
 }
 
-<<<<<<< HEAD
 namespace {
 
 struct DispatchParallelize {
@@ -480,7 +479,9 @@
     ParallelType parallel_type) {
   axis = wrapDim(axis, (int64_t)domain.size());
   AbstractId::dispatch(DispatchParallelize{}, parallel_type, domain[axis]);
-=======
+  return *this;
+}
+
 AbstractTensor AbstractTensor::zip(std::vector<AbstractTensor> tensors) {
   NVF_CHECK(!tensors.empty(), "Can not stack an empty list of AbstractTensor");
 
@@ -518,7 +519,6 @@
   for (auto i : c10::irange(domain.size())) {
     domain[i].as<std::vector>().emplace_back(std::move(tensor.domain[i]));
   }
->>>>>>> 630fef2b
   return *this;
 }
 
