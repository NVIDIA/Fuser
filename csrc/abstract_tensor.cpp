--- conflicted
+++ resolved
@@ -284,14 +284,6 @@
     using L = std::decay_t<LHS>;
     using R = std::decay_t<RHS>;
     if constexpr (
-<<<<<<< HEAD
-        std::is_same_v<L, std::monostate> ||
-        std::is_same_v<R, std::monostate>) {
-      NVF_CHECK(false, "Unsupported type in AbstractTensor::merge");
-      return {};
-    } else if constexpr (
-=======
->>>>>>> 57e3d4cc
         std::is_same_v<L, IterDomain*> && std::is_same_v<R, IterDomain*>) {
       auto [out_x, out_y] = IterDomain::swizzle(
           swizzle_type, std::forward<LHS>(lhs), std::forward<RHS>(rhs));
