--- conflicted
+++ resolved
@@ -446,7 +446,6 @@
   return result;
 }
 
-<<<<<<< HEAD
 AbstractTensor AbstractTensor::zip(std::vector<AbstractTensor> tensors) {
   NVF_CHECK(!tensors.empty(), "Can not stack an empty list of AbstractTensor");
 
@@ -470,16 +469,23 @@
   return result;
 }
 
-AbstractTensor& AbstractTensor::stack(AbstractTensor tensor) {
+AbstractTensor& AbstractTensor::addRow(AbstractTensor tensor) {
   NVF_CHECK(
       domain.size() == tensor.domain.size(),
-      "Can not stack AbstractTensors with different number of domains.");
+      "Can not add a new row with different number of domains.");
+  NVF_CHECK(
+      std::all_of(
+          domain.begin(),
+          domain.end(),
+          [](const AbstractId& aid) { return aid.is<std::vector>(); }),
+      "Can not add a new row to an AbstractTensor with non-vector domains.")
 
   for (auto i : c10::irange(domain.size())) {
     domain[i].as<std::vector>().emplace_back(std::move(tensor.domain[i]));
   }
-
-=======
+  return *this;
+}
+
 AbstractTensor& AbstractTensor::strip() {
   AbstractTensor result;
   for (const auto& aid : domain) {
@@ -488,7 +494,6 @@
     }
   }
   std::swap(result, *this);
->>>>>>> 1b81f082
   return *this;
 }
 
