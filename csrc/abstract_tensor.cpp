// clang-format off
/*
 * SPDX-FileCopyrightText: Copyright (c) 2023-present NVIDIA CORPORATION & AFFILIATES.
 * All rights reserved.
 * SPDX-License-Identifier: BSD-3-Clause
 */
// clang-format on

#include <abstract_tensor.h>
#include <id_model/schedule.h>
#include <ir/utils.h>
#include <utility>

namespace nvfuser {

namespace {

struct DispatchSplit {
  template <typename INPUT>
  std::pair<AbstractId, AbstractId> operator()(
      INPUT&& in,
      Val* factor,
      bool inner_split) const {
    using IN = std::decay_t<INPUT>;
    if constexpr (std::is_same_v<IN, std::monostate>) {
      return {std::monostate{}, std::monostate{}};
    } else if constexpr (std::is_same_v<IN, IterDomain*>) {
      return IterDomain::split(std::forward<INPUT>(in), factor, inner_split);
    } else if constexpr (std::is_same_v<IN, ValGroupAndItsGraph>) {
      auto graph = in.graph;
      auto [outer, inner] = split(graph, in.group, factor, inner_split);
      return {
          ValGroupAndItsGraph{outer, graph}, ValGroupAndItsGraph{inner, graph}};
    } else if constexpr (std::is_same_v<IN, std::vector<AbstractId>>) {
      std::vector<AbstractId> outer_result;
      std::vector<AbstractId> inner_result;
      outer_result.reserve(in.size());
      inner_result.reserve(in.size());
      for (auto i : c10::irange(in.size())) {
        auto [outer, inner] =
            AbstractId::dispatch((*this), in[i], factor, inner_split);
        outer_result.emplace_back(outer);
        inner_result.emplace_back(inner);
      }
      return {outer_result, inner_result};
    } else {
      NVF_CHECK(false, "Unsupported type in AbstractTensor::split");
      return {};
    }
  }
};

} // namespace

AbstractTensor& AbstractTensor::split(
    int64_t axis,
    Val* factor,
    bool inner_split) {
  axis = wrapDim(axis, (int64_t)domain.size());
  auto [outer, inner] =
      AbstractId::dispatch(DispatchSplit{}, domain[axis], factor, inner_split);
  std::swap(domain[axis], inner);
  domain.insert(domain.begin() + axis, outer);
  return *this;
}

AbstractTensor& AbstractTensor::split(
    int64_t axis,
    int64_t factor,
    bool inner_split) {
  return split(
      axis, IrBuilder::create<Val>(factor, DataType::Index), inner_split);
}

namespace {

struct DispatchMerge {
  template <typename LHS, typename RHS>
  AbstractId operator()(LHS&& lhs, RHS&& rhs) const {
    using L = std::decay_t<LHS>;
    using R = std::decay_t<RHS>;
    if constexpr (
        std::is_same_v<L, std::monostate> &&
        std::is_same_v<R, std::monostate>) {
      return std::monostate{};
    } else if constexpr (
        std::is_same_v<L, IterDomain*> && std::is_same_v<R, IterDomain*>) {
      return IterDomain::merge(std::forward<LHS>(lhs), std::forward<RHS>(rhs));
    } else if constexpr (
        std::is_same_v<L, ValGroupAndItsGraph> &&
        std::is_same_v<R, ValGroupAndItsGraph>) {
      NVF_CHECK(
          lhs.graph == rhs.graph,
          "Can not merge ValGroups of different graph.");
      auto graph = lhs.graph;
      return ValGroupAndItsGraph{merge(graph, lhs.group, rhs.group), graph};
    } else if constexpr (
        std::is_same_v<L, IterDomain*> &&
        std::is_same_v<R, ValGroupAndItsGraph>) {
      return (*this)(
          ValGroupAndItsGraph{rhs.graph->toGroup(lhs), rhs.graph},
          std::forward<RHS>(rhs));
    } else if constexpr (
        std::is_same_v<L, ValGroupAndItsGraph> &&
        std::is_same_v<R, IterDomain*>) {
      return (*this)(
          std::forward<LHS>(lhs),
          ValGroupAndItsGraph{lhs.graph->toGroup(rhs), lhs.graph});
    } else if constexpr (
        std::is_same_v<L, std::vector<AbstractId>> &&
        std::is_same_v<R, std::vector<AbstractId>>) {
      NVF_CHECK(
          lhs.size() == rhs.size(),
          "Can not merge vectors of AbstractId of different size.");
      std::vector<AbstractId> result;
      result.reserve(lhs.size());
      for (auto i : c10::irange(lhs.size())) {
        result.emplace_back(AbstractId::dispatch((*this), lhs[i], rhs[i]));
      }
      return result;
    } else if constexpr (std::is_same_v<L, std::vector<AbstractId>>) {
      std::vector<AbstractId> result;
      result.reserve(lhs.size());
      for (auto i : c10::irange(lhs.size())) {
        result.emplace_back(
            AbstractId::dispatch((*this), lhs[i], std::forward<RHS>(rhs)));
      }
      return result;
    } else if constexpr (std::is_same_v<R, std::vector<AbstractId>>) {
      std::vector<AbstractId> result;
      result.reserve(rhs.size());
      for (auto i : c10::irange(rhs.size())) {
        result.emplace_back(
            AbstractId::dispatch((*this), std::forward<LHS>(lhs), rhs[i]));
      }
      return result;
    } else {
      NVF_CHECK(false, "Unsupported type in AbstractTensor::merge");
      return {};
    }
  }
};

} // namespace

AbstractTensor& AbstractTensor::merge(int64_t axis_o, int64_t axis_i) {
  axis_o = wrapDim(axis_o, (int64_t)domain.size());
  axis_i = wrapDim(axis_i, (int64_t)domain.size());

  auto output =
      AbstractId::dispatch(DispatchMerge{}, domain[axis_o], domain[axis_i]);
  // axis_o is the outer input of this merge but does not
  // automatically mean it's an outer domain in this AbstractTensor.
  auto domain_outer_pos = axis_o < axis_i ? axis_o : axis_i;
  auto domain_inner_pos = axis_o < axis_i ? axis_i : axis_o;

  domain.erase(domain.begin() + domain_inner_pos);
  std::swap(domain[domain_outer_pos], output);
  return *this;
}

AbstractTensor& AbstractTensor::reorder(
    const std::unordered_map<int64_t, int64_t>& old2new) {
  NVF_ERROR(
      !domain.empty() || old2new.empty(), "Tried to reorder a 0-dim domain");

  auto new2old = ir_utils::normalizeOld2New(old2new, (int64_t)domain.size());

  std::vector<AbstractId> reordered_domain;
  std::transform(
      new2old.begin(),
      new2old.end(),
      std::back_inserter(reordered_domain),
      [this](int64_t i) { return domain[i]; });

  domain = std::move(reordered_domain);
  return *this;
}

// old2new[index] = permutation[index]
AbstractTensor& AbstractTensor::reorder(
    const std::vector<int64_t>& permutation) {
  std::unordered_map<int64_t, int64_t> reorder_map;
  int64_t idx = 0;
  std::transform(
      permutation.begin(),
      permutation.end(),
      std::inserter(reorder_map, reorder_map.end()),
      [&idx](int64_t v) { return std::make_pair(idx++, v); });
  return reorder(reorder_map);
}

AbstractTensor& AbstractTensor::flatten(int64_t from, int64_t to) {
  NVF_ERROR(!domain.empty(), "Tried to do flatten on a 0-dim domains");
  from = wrapDim(from, (int64_t)domain.size());
  to = wrapDim(to, (int64_t)domain.size());
  NVF_CHECK(from <= to, "Invalid flatten range. From: ", from, " To: ", to);
  int64_t num_merges = to - from;
  for (auto _ : c10::irange(num_merges)) {
    (void)_;
    merge(from);
  }
  return *this;
}

namespace {

struct DispatchSwizzle {
  template <typename LHS, typename RHS>
  std::pair<AbstractId, AbstractId> operator()(
      SwizzleType swizzle_type,
      LHS&& lhs,
      RHS&& rhs) const {
    using L = std::decay_t<LHS>;
    using R = std::decay_t<RHS>;
    if constexpr (
        std::is_same_v<L, std::monostate> &&
        std::is_same_v<R, std::monostate>) {
      return {std::monostate{}, std::monostate{}};
    } else if constexpr (
        std::is_same_v<L, IterDomain*> && std::is_same_v<R, IterDomain*>) {
      auto [out_x, out_y] = IterDomain::swizzle(
          swizzle_type, std::forward<LHS>(lhs), std::forward<RHS>(rhs));
      return {out_x, out_y};
    } else if constexpr (
        std::is_same_v<L, ValGroupAndItsGraph> &&
        std::is_same_v<R, ValGroupAndItsGraph>) {
      NVF_CHECK(
          lhs.graph == rhs.graph,
          "Can not merge ValGroups of different graph.");
      auto graph = lhs.graph;
      auto [out_x, out_y] = swizzle(graph, swizzle_type, lhs.group, rhs.group);
      return {
          ValGroupAndItsGraph{out_x, graph}, ValGroupAndItsGraph{out_y, graph}};
    } else if constexpr (
        std::is_same_v<L, IterDomain*> &&
        std::is_same_v<R, ValGroupAndItsGraph>) {
      return (*this)(
          swizzle_type,
          ValGroupAndItsGraph{rhs.graph->toGroup(lhs), rhs.graph},
          std::forward<RHS>(rhs));
    } else if constexpr (
        std::is_same_v<L, ValGroupAndItsGraph> &&
        std::is_same_v<R, IterDomain*>) {
      return (*this)(
          swizzle_type,
          std::forward<LHS>(lhs),
          ValGroupAndItsGraph{lhs.graph->toGroup(rhs), lhs.graph});
    } else if constexpr (
        std::is_same_v<L, std::vector<AbstractId>> &&
        std::is_same_v<R, std::vector<AbstractId>>) {
      NVF_CHECK(
          lhs.size() == rhs.size(),
          "Can not merge vectors of AbstractId of different size.");
      std::vector<AbstractId> result_x;
      std::vector<AbstractId> result_y;
      result_x.reserve(lhs.size());
      result_y.reserve(lhs.size());
      for (auto i : c10::irange(lhs.size())) {
        auto [out_x, out_y] =
            AbstractId::dispatch((*this), swizzle_type, lhs[i], rhs[i]);
        result_x.emplace_back(out_x);
        result_y.emplace_back(out_y);
      }
      return {result_x, result_y};
    } else if constexpr (std::is_same_v<L, std::vector<AbstractId>>) {
      std::vector<AbstractId> result_x;
      std::vector<AbstractId> result_y;
      result_x.reserve(lhs.size());
      result_y.reserve(lhs.size());
      for (auto i : c10::irange(lhs.size())) {
        auto [out_x, out_y] = AbstractId::dispatch(
            (*this), swizzle_type, lhs[i], std::forward<RHS>(rhs));
        result_x.emplace_back(out_x);
        result_y.emplace_back(out_y);
      }
      return {result_x, result_y};
    } else if constexpr (std::is_same_v<R, std::vector<AbstractId>>) {
      std::vector<AbstractId> result_x;
      std::vector<AbstractId> result_y;
      result_x.reserve(rhs.size());
      result_y.reserve(rhs.size());
      for (auto i : c10::irange(rhs.size())) {
        auto [out_x, out_y] = AbstractId::dispatch(
            (*this), swizzle_type, std::forward<LHS>(lhs), rhs[i]);
        result_x.emplace_back(out_x);
        result_y.emplace_back(out_y);
      }
      return {result_x, result_y};
    } else {
      NVF_CHECK(false, "Unsupported type in AbstractTensor::merge");
      return {};
    }
  }
};

// Copy-paste of DispatchSwizzle with s/SwizzleType/Swizzle2DType/g
// This is a temporary helper and should be removed eventually.
struct DispatchLegacySwizzle {
  template <typename LHS, typename RHS>
  std::pair<AbstractId, AbstractId> operator()(
      Swizzle2DType swizzle_type,
      LHS&& lhs,
      RHS&& rhs) const {
    using L = std::decay_t<LHS>;
    using R = std::decay_t<RHS>;
    if constexpr (
        std::is_same_v<L, std::monostate> &&
        std::is_same_v<R, std::monostate>) {
      return {std::monostate{}, std::monostate{}};
    } else if constexpr (
        std::is_same_v<L, IterDomain*> && std::is_same_v<R, IterDomain*>) {
      auto [out_x, out_y] = IterDomain::swizzle(
          swizzle_type, std::forward<LHS>(lhs), std::forward<RHS>(rhs));
      return {out_x, out_y};
    } else if constexpr (
        std::is_same_v<L, ValGroupAndItsGraph> &&
        std::is_same_v<R, ValGroupAndItsGraph>) {
      NVF_ERROR(false, "not supported");
    } else if constexpr (
        std::is_same_v<L, IterDomain*> &&
        std::is_same_v<R, ValGroupAndItsGraph>) {
      return (*this)(
          swizzle_type,
          ValGroupAndItsGraph{rhs.graph->toGroup(lhs), rhs.graph},
          std::forward<RHS>(rhs));
    } else if constexpr (
        std::is_same_v<L, ValGroupAndItsGraph> &&
        std::is_same_v<R, IterDomain*>) {
      return (*this)(
          swizzle_type,
          std::forward<LHS>(lhs),
          ValGroupAndItsGraph{lhs.graph->toGroup(rhs), lhs.graph});
    } else if constexpr (
        std::is_same_v<L, std::vector<AbstractId>> &&
        std::is_same_v<R, std::vector<AbstractId>>) {
      NVF_CHECK(
          lhs.size() == rhs.size(),
          "Can not merge vectors of AbstractId of different size.");
      std::vector<AbstractId> result_x;
      std::vector<AbstractId> result_y;
      result_x.reserve(lhs.size());
      result_y.reserve(lhs.size());
      for (auto i : c10::irange(lhs.size())) {
        auto [out_x, out_y] =
            AbstractId::dispatch((*this), swizzle_type, lhs[i], rhs[i]);
        result_x.emplace_back(out_x);
        result_y.emplace_back(out_y);
      }
      return {result_x, result_y};
    } else if constexpr (std::is_same_v<L, std::vector<AbstractId>>) {
      std::vector<AbstractId> result_x;
      std::vector<AbstractId> result_y;
      result_x.reserve(lhs.size());
      result_y.reserve(lhs.size());
      for (auto i : c10::irange(lhs.size())) {
        auto [out_x, out_y] = AbstractId::dispatch(
            (*this), swizzle_type, lhs[i], std::forward<RHS>(rhs));
        result_x.emplace_back(out_x);
        result_y.emplace_back(out_y);
      }
      return {result_x, result_y};
    } else if constexpr (std::is_same_v<R, std::vector<AbstractId>>) {
      std::vector<AbstractId> result_x;
      std::vector<AbstractId> result_y;
      result_x.reserve(rhs.size());
      result_y.reserve(rhs.size());
      for (auto i : c10::irange(rhs.size())) {
        auto [out_x, out_y] = AbstractId::dispatch(
            (*this), swizzle_type, std::forward<LHS>(lhs), rhs[i]);
        result_x.emplace_back(out_x);
        result_y.emplace_back(out_y);
      }
      return {result_x, result_y};
    } else {
      NVF_CHECK(false, "Unsupported type in AbstractTensor::merge");
      return {};
    }
  }
};

} // namespace

AbstractTensor& AbstractTensor::swizzle(
    SwizzleType swizzle_type,
    int64_t x,
    int64_t y) {
  x = wrapDim(x, (int64_t)domain.size());
  y = wrapDim(y, (int64_t)domain.size());

  auto [out_x, out_y] = AbstractId::dispatch(
      DispatchSwizzle{}, swizzle_type, domain[x], domain[y]);

  std::swap(domain[x], out_x);
  std::swap(domain[y], out_y);
  return *this;
}

// Temporary helper for legacy swizzle, should be removed eventually.
// This is a copy-paste of AbstractTensor::swizzle(SwizzleType
AbstractTensor& AbstractTensor::swizzle(
    Swizzle2DType swizzle_type,
    int64_t x,
    int64_t y) {
  x = wrapDim(x, (int64_t)domain.size());
  y = wrapDim(y, (int64_t)domain.size());

  auto [out_x, out_y] = AbstractId::dispatch(
      DispatchLegacySwizzle{}, swizzle_type, domain[x], domain[y]);

  std::swap(domain[x], out_x);
  std::swap(domain[y], out_y);
  return *this;
}

std::vector<AbstractTensor> AbstractTensor::unzip() const {
  std::vector<AbstractTensor> result;

  // Check and get the size of each vector
  int64_t size = -1;
  for (const auto& aid : domain) {
    if (!aid.is<std::vector>()) {
      continue;
    }
    int64_t new_size = (int64_t)aid.as<std::vector>().size();
    if (size == -1) {
      size = new_size;
    } else {
      NVF_CHECK(
          size == new_size,
          "Can not unzip an AbstractTensor with different sizes in its domains.");
    }
  }

  // unzip the AbstractTensor, broadcast the non-vector items
  result.resize(size);
  for (const auto& aid : domain) {
    for (auto i : c10::irange(size)) {
      if (!aid.is<std::vector>()) {
        result[i].domain.emplace_back(aid);
      } else {
        result[i].domain.emplace_back(aid[i]);
      }
    }
  }
  return result;
}

<<<<<<< HEAD
namespace {

struct DispatchParallelize {
  template <typename INPUT>
  void operator()(ParallelType parallel_type, INPUT&& in) const {
    using IN = std::decay_t<INPUT>;
    if constexpr (std::is_same_v<IN, std::monostate>) {
      return;
    } else if constexpr (std::is_same_v<IN, IterDomain*>) {
      return in->parallelize(parallel_type);
    } else if constexpr (std::is_same_v<IN, ValGroupAndItsGraph>) {
      for (auto val : *in.group) {
        auto id = dynamic_cast<IterDomain*>(val);
        NVF_ERROR(id, "Can not parallelize non-IterDomain in ValGroup.");
        id->parallelize(parallel_type);
      }
    } else if constexpr (std::is_same_v<IN, std::vector<AbstractId>>) {
      for (auto& aid : in) {
        AbstractId::dispatch((*this), parallel_type, aid);
      }
    } else {
      NVF_CHECK(false, "Unsupported type in AbstractTensor::parallelize");
    }
  }
};

} // namespace

AbstractTensor& AbstractTensor::parallelize(
    int64_t axis,
    ParallelType parallel_type) {
  axis = wrapDim(axis, (int64_t)domain.size());
  AbstractId::dispatch(DispatchParallelize{}, parallel_type, domain[axis]);
=======
AbstractTensor& AbstractTensor::strip() {
  AbstractTensor result;
  for (const auto& aid : domain) {
    if (aid.hasValue()) {
      result.pushBack(aid);
    }
  }
  std::swap(result, *this);
>>>>>>> 1b81f082
  return *this;
}

} // namespace nvfuser<|MERGE_RESOLUTION|>--- conflicted
+++ resolved
@@ -446,7 +446,6 @@
   return result;
 }
 
-<<<<<<< HEAD
 namespace {
 
 struct DispatchParallelize {
@@ -480,7 +479,9 @@
     ParallelType parallel_type) {
   axis = wrapDim(axis, (int64_t)domain.size());
   AbstractId::dispatch(DispatchParallelize{}, parallel_type, domain[axis]);
-=======
+  return *this;
+}
+
 AbstractTensor& AbstractTensor::strip() {
   AbstractTensor result;
   for (const auto& aid : domain) {
@@ -489,7 +490,6 @@
     }
   }
   std::swap(result, *this);
->>>>>>> 1b81f082
   return *this;
 }
 
