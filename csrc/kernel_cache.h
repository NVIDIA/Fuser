--- conflicted
+++ resolved
@@ -379,11 +379,8 @@
   //! WARING: Correctness is not guaranteed.
   std::vector<at::Tensor> runFusionWithInputs(
       const at::ArrayRef<c10::IValue>& inputs,
-<<<<<<< HEAD
+      std::optional<PrimDataType> forced_index_type = std::nullopt,
       std::optional<int8_t> selected_device = std::nullopt);
-=======
-      std::optional<PrimDataType> forced_index_type = std::nullopt);
->>>>>>> b644b338
 
   //! Compile a kernel executor for given inputs. Note: The compilation is
   //! async, there's some restriction on the user side. e.g. Do not overlap
