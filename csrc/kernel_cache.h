--- conflicted
+++ resolved
@@ -76,11 +76,7 @@
   }
 
   //! Unified interface to run the managed kernels with given input
-<<<<<<< HEAD
-  std::vector<at::Tensor> runWithInputs(KernelArgumentHolder&& args);
-=======
   std::vector<at::Tensor> runWithInputs(KernelArgumentHolder& args);
->>>>>>> 4483f51a
 
   //! starts compilation async
   void startAsyncCompile(const KernelArgumentHolder& input_args);
