--- conflicted
+++ resolved
@@ -114,17 +114,11 @@
         });
   }
 
-<<<<<<< HEAD
-  flatbuffers::Offset<serde::FusionKernelRuntime> serialize(
-      flatbuffers::FlatBufferBuilder& builder) const;
-
-=======
   //! Serialize Fusion Kernel Runtime using flatbuffers
   flatbuffers::Offset<serde::FusionKernelRuntime> serialize(
       flatbuffers::FlatBufferBuilder& builder) const;
 
-  //! Deerialize Fusion Kernel Runtime using flatbuffers
->>>>>>> 1b74feaf
+  //! Deserialize Fusion Kernel Runtime using flatbuffers
   void deserialize(const serde::FusionKernelRuntime* buffer);
 
   //! Note that all heuristics use the same index type.
@@ -644,19 +638,11 @@
     return rt->kernelTimeMs();
   }
 
-<<<<<<< HEAD
-  //! Serialize FusionExecutorCache using flatbuffers
-  flatbuffers::Offset<serde::FusionExecutorCache> serialize(
-      flatbuffers::FlatBufferBuilder& builder) const;
-
-  //! Deserialize FusionExecutorCache using flatbuffers
-=======
   //! Serialize Fusion Executor Cache using flatbuffers
   flatbuffers::Offset<serde::FusionExecutorCache> serialize(
       flatbuffers::FlatBufferBuilder& builder) const;
 
   //! Deserialize Fusion Executor Cache using flatbuffers
->>>>>>> 1b74feaf
   void deserialize(const serde::FusionExecutorCache* buffer);
 
   //! Allocate the outputs of the Fusion given inputs
