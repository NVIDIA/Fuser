--- conflicted
+++ resolved
@@ -75,20 +75,6 @@
         });
   }
 
-<<<<<<< HEAD
-  //! starts compilation async
-  void startAsyncCompile(const KernelArgumentHolder& inputs);
-
-  //! maps entries in `args` to fusion inputs.
-  //! Note that this function also pushes extra bits like dimension extent into
-  //! `args` for expression evaluator binding. So consider your `args` polluted
-  //! after this function and use it with caution.
-  void mapFusionInputsToArgs(
-      std::unordered_map<Val*, const ArgAbstract*>& tensor_map,
-      KernelArgumentHolder& args);
-
-=======
->>>>>>> 4076a306
   //! Unified interface to run the managed kernels with given input
   std::vector<at::Tensor> runWithInputs(KernelArgumentHolder&& args);
 
