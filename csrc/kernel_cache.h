// clang-format off
/*
 * SPDX-FileCopyrightText: Copyright (c) 2023-present NVIDIA CORPORATION & AFFILIATES.
 * All rights reserved.
 * SPDX-License-Identifier: BSD-3-Clause
 */
// clang-format on
#pragma once

#include <dynamic_transform.h>
#include <evaluator_common.h>
#include <exceptions.h>
#include <executor.h>
#include <fusion.h>
#include <fusion_segmenter.h>
#include <scheduler/all_schedulers.h>
#include <scheduler/registry.h>
#include <serde/fusion_cache_generated.h>

#include <c10/util/ArrayRef.h>

#include <mutex>
#include <type_traits>
#include <unordered_map>

namespace nvfuser {

class SegmentedGroup;
class FusionHeuristics;
class SchedulerRuntimeInfo;

// Utilities for benchmarking and profiling
struct ExecutorLog {
  std::shared_ptr<HeuristicParams> params = nullptr;
  FusionExecutor* fusion_executor = nullptr;
};

struct RuntimeWorkSpace {
  //! Pre-determined order to run the segmented groups
  std::vector<SegmentedGroup*> group_run_order;

  //! Pre-determined order to bind tensor input meta data
  std::vector<Val*> group_extent_binding_order;
};
//! Simple hasher for pair<T, const U*>. There is no default hasher for pairs,
//! since there are a lot of options how to combine hashes. In a case where one
//! element of the pair is unlikely to change much, the following hash is fast
//! and effective.
struct PairPointerHash {
  template <typename T, typename U>
  size_t operator()(const std::pair<T, const U*>& p) const {
    auto hT = std::hash<T>{}(p.first);
    // Using pointer as an optional
    auto hU =
        p.second ? std::hash<U>{}(*(p.second)) : std::hash<void*>{}(nullptr);
    return hT ^ hU;
  }
};

struct PairPointerEquals {
  template <typename T, typename U>
  bool operator()(
      const std::pair<T, const U*>& lhs,
      const std::pair<T, const U*>& rhs) const {
    if (lhs.first != rhs.first) {
      return false;
    }
    if (lhs.second == rhs.second) {
      return true;
    }
    // Compare by dereference, but only if both pointers are non-null
    if (!lhs.second || !rhs.second) {
      // We've already compared pointers, so if either is null, they're not both
      return false;
    }
    return *(lhs.second) == *(rhs.second);
  }
};

// Perform a topological sort of different groups composiong the Segmented
// Fusion
void prepareRuntimeOrder(SegmentedFusion*, RuntimeWorkSpace&);

//! FusionKernelRuntime is the unified interface from fusion graphs into
//!  caching, compilation into kernels, and kernel launches.
//!
//! Each instance is also a cache entry tracked by FusionKernelRuntimeCache.
//!
//! Two types of instance can be created, one for complete/single-kernel fusion
//!  and one for segmented/multi-kernel fusion.
//! Conceptually this is a generalization of FusionExecutor that supports both
//!  single-kernel and multi-kernel caching/compiling/launching
//!
//! When serde_buffer argument is a nullptr, we run the
//! SegmentCandidateFinder::segment pass in the constructor and compile the
//! fusions. When serde_buffer exists, we deserialize the segmented_fusion_ and
//! executors_ objects from the flatbuffer binary.
class FusionKernelRuntime {
 public:
  NVF_API explicit FusionKernelRuntime(
      std::unique_ptr<Fusion> fusion,
      const KernelArgumentHolder& inputs,
      const serde::FusionKernelRuntime* serde_buffer = nullptr,
      std::optional<PrimDataType> forced_index_type = std::nullopt,
      int64_t fusion_id = 0,
      int64_t concrete_id = 0,
      int64_t runtime_id = 0,
      bool auto_schedule = true);

  //! Type notations within FusionKernelRuntime Context
  using HashType = size_t;
  using SchedulerEntryPtr = std::unique_ptr<SchedulerEntry>;

  //! Evicts internally cached parameters based on input sizes.
  //!  An interface used by runtime caches.
  void evictCache(size_t input_id) {
    for (auto& fe : executors_) {
      fe.evictCache(input_id);
    }
  }

  //! query if we already have a compiled kernel for execution
  bool isCompiled() {
    std::lock_guard<std::mutex> guard(mutex_);
    return std::all_of(
        executors_.begin(), executors_.end(), [](const auto& executor) {
          return executor.isCompiled();
        });
  }

  //! Serialize Fusion Kernel Runtime using flatbuffers
  flatbuffers::Offset<serde::FusionKernelRuntime> serialize(
      flatbuffers::FlatBufferBuilder& builder) const;

  //! Deserialize Fusion Kernel Runtime using flatbuffers
  void deserialize(
      const serde::FusionKernelRuntime* buffer,
      int8_t device_index);

  //! Note that all heuristics use the same index type.
  PrimDataType getIndexType() const {
    // No scheduler means nothing to run. It may still be unsafe to
    // save tensor sizes and strides in Int32
    if (schedulers().empty()) {
      return PrimDataType::Int;
    }
    auto index_type = schedulers().at(0).get()->params()->cparams.index_type;
    NVF_ERROR(index_type.has_value());
    return index_type.value();
  }

  //! Unified interface to run the managed kernels with given input
  NVF_API std::vector<at::Tensor> runWithInputs(KernelArgumentHolder& args);

  //! Compile a kernel executor for given inputs. Note: The compilation is
  //! multithreaded. The segments in the fusion are compiled independently.
  NVF_API void compileFusionParallel(
      KernelArgumentHolder args,
      bool auto_schedule = true);

  const std::vector<int64_t>& getArgsNumAfterSegmentRuns() {
    return num_live_args_after_segment_runs_;
  }

  //! Turn On/Off profiling
  void profile(bool to_profile = true) {
    profiling_ = to_profile;
  }

  //! Enable kernel time measurement. Only the device time is
  //! inclued.
  void enableKernelTimeMeasurement() {
    measure_kernel_time_ = true;
  }

  void disableKernelTimeMeasurement() {
    measure_kernel_time_ = false;
  }

  //! Return the total kernel time of all segments
  float kernelTimeMs() const {
    return kernel_time_ms_;
  }

  //! Internal knob for profiling shape inference
  void disableLaunchParamCache() {
    for (auto& executor : executors_) {
      executor.disableLaunchParamCache();
    }
  }

  //! Internal knob for profiling shape inference
  void disableKernelLaunch() {
    for (auto& executor : executors_) {
      executor.setExecuteKernelFlag(false);
    }
  }

  //! Returns if this runtime is segmented
  bool isSegmented() {
    return is_segmented_;
  }

  //! Returns the fusion segments if applicable
  SegmentedFusion* fusionSegments() {
    return segmented_fusion_.get();
  }

  //! Returns the list of heuristics in this runtime
  FusionHeuristics* schedulerHeuristics() {
    return heuristics_.get();
  }

  //! Return the most recently used executor, corresponding to the
  //!  most recent kernel launch.
  //! TODO: have a interface for grabbing all recent logs. Need to put a buffer
  //! space for recent logs
  ExecutorLog getMostRecentExecutorLog() {
    NVF_ERROR(profiling_, "Executor log is only produced in profiling mode");
    return most_recent_executor_log_;
  }

  // Try to compute heuristics based on the SegmentedFusion managed
  //  in this kernel runtime, and will return a nullopt if either
  //  any segment cannot be scheduled or the parameters don't match
  //
  // Heuristics must use the index type of forced_index_type if given.
  using HeuristicsPtr = std::unique_ptr<FusionHeuristics>;
  NVF_API std::optional<HeuristicsPtr> getMaybeHeuristicsFor(
      const KernelArgumentHolder& args,
      std::optional<PrimDataType> forced_index_type = std::nullopt);

  //! Copy the launch params given in the parameter heuristics to prepare
  //!  for kernel launch for a new input dimension but same heuristics
  void updateHeuristicsLaunchParams(FusionHeuristics* update_heuristics);

  const std::vector<FusionExecutor>& executors() const {
    return executors_;
  }

 private:
  //! Runs each fusion segment given arguments. The outputs for a fusion are
  //! added back to the arguments, so they can be used as inputs to successive
  //! segments. Returns a map that links each NvFuser Val to its corresponding
  //! tensor.
  std::unordered_map<Val*, const PolymorphicValue*> runSegmentsWithInputs(
      KernelArgumentHolder& args);

  //! Interface to run a single kernel, either one kernel for single-kernel
  //! fusions, or a kernel for a segmentedGrouup in a segmented fusion. Returns
  //! the kernel outputs.
  std::vector<at::Tensor> runKernelWithInput(
      KernelArgumentHolder& args,
      SegmentedGroup* sg);

  //! Interface to compile a single kernel. It is either a single kernel for a
  //! fusion or a kernel for a segmentedGrouup in a segmented fusion. Returns
  //! launch and compile parameters for kernel.
  void compileKernel(
      const KernelArgumentHolder& args,
      SegmentedGroup* sg,
      bool auto_schedule = true);

  std::pair<LaunchParams, CompileParams> getKernelConfig(
      const KernelArgumentHolder& args,
      SegmentedGroup* sg);

  //! Access the list of schedulers maintained in this runtime instance
  NVF_API const std::vector<SchedulerEntryPtr>& schedulers() const;

 private:
  //! Entries indexed by groupID:
  //! Executors holding compiled kernels
  std::vector<FusionExecutor> executors_;

  // A metadata copy of initial arguments used to contruct this
  // FusionKernelRuntime. Used during deserialization to schedule the fusion
  // rather than storing the scheduled fusion directly.
  KernelArgumentHolder args_metadata_;

  //! Heuristics object holding scheduler entries for all segments
  std::unique_ptr<FusionHeuristics> heuristics_;

  // Checks if this runtime instance is for a single-kernel fusion (false) or a
  //  segmented fusion (true).
  bool is_segmented_ = true;

  //! Multi-Kernel fusion segment when applies
  std::unique_ptr<SegmentedFusion> segmented_fusion_ = nullptr;

  //! Pre-allocated runtime workspace to speed up kernel launch preparation.
  RuntimeWorkSpace runtime_workspace_;

  //! Utility to speed up value evaluation at runtime
  std::unique_ptr<PrecomputedValues> precomputed_values_;

  //! Cache of all tensors in the complete fusion
  std::vector<TensorView*> all_tvs_;

  //! store number of arguments in KernelArgumentHolder after each segment
  //! used to check if arguments are erased if not being used in the following
  //! segments
  std::vector<int64_t> num_live_args_after_segment_runs_;

  // States for profiling support
  bool profiling_ = false;

  //! Flag to indicate kernel timing measurement. Should be disabled
  //! unless benchmarking the kernel timing only as the measurement
  //! itself incurs an overhead.
  bool measure_kernel_time_ = false;

  //! The sum of the last kernel execution times
  float kernel_time_ms_ = 0;

  std::mutex mutex_;

  // ID of fusion in python frontend fusion cache, which maps to a single
  // FusionExecutorCache.
  int64_t fusion_id_ = -1;

  // ID of concretized fusion in FusionExecutorCache
  int64_t concrete_id_ = -1;

  // ID of FusionKernelRuntime given (device, concrete_info) key
  int64_t runtime_id_ = -1;

  // The heuristics and executor for most recent kernel launch
  ExecutorLog most_recent_executor_log_;

  // Whether to auto schedule the Fusion. If set to false, scheduling is skipped
  const bool auto_schedule_;
};

//! Encoding an input set to unique id, which is used to short-cut cache entry
//! selection in our nested cache implementation to cut off overhead.
//!
//! We have implemented naive LRU cache eviction policy here, since each entry
//! in `InputsIdLookup` is attached to a static input shape/stride, and could
//! grow gigantic when we have input shapes that does not stabalize to a finite
//! set.
//!
//! \note the uniqueness of the ide generated for a given input set is only
//!   local to the instance of `InputsIdLookup`.
//!
class InputsIdLookup : public NonCopyable {
 public:
  //! constructor where maximum cache size is fixed during init
  // NOLINTNEXTLINE(cppcoreguidelines-pro-type-member-init,cppcoreguidelines-avoid-magic-numbers)
  explicit InputsIdLookup(size_t max_cache_size = 100)
      : max_cache_size_(max_cache_size){};

  //! struct to hold return value for lookupId.
  struct IdLookupReturn {
    size_t id = 0;
    size_t evict_id = 0;
    bool eviction = false;
  };

  //! Encode each input sets to with an unique id;
  //! The returned data structure also indicates whether eviction has happened
  //! within the lookup cache. This is needed because lookup shortcut is also
  //! cached in nested `FusionExecutorCache` and `FusionExecutor`.
  //! see [ Note -- Post-definition cache implementation ] and [ Note -- 2 level
  //! cache implementation ].
  //!
  //! In the presence of dynamic operations like reshape and resize, the
  //! structure of the concretized Fusion might depend on not only the extents
  //! of input tensors, but on input scalars. For example,
  //!
  //!    auto s = IrBuilder::create<int>();
  //!    auto tv1 = reshape(tv0, {IrBuilder::create<Val>(-1), s});
  //!
  //!
  //! This code will accept an integer s and reshape tv0 such that its last
  //! dimension's extent is equal to s. During concretization,
  //! this _dynamic_ reshape is translated to a sequence of Merge and Split
  //! operations, which might differ depending on the value of s and the shape
  //! of tv0. This means that both the extents of tv0 as well as the value of s
  //! must affect the unique id returned by lookupId.
  //!
  //! By default, no scalar inputs affect the return value of this function.
  //! However, if scalar_inputs_to_record is provided, then the values of scalar
  //! inputs at the integer locations specified in that argument will affect the
  //! returned ID.
  NVF_API IdLookupReturn lookupId(
      const at::ArrayRef<c10::IValue>& inputs,
      const std::unordered_set<size_t>& scalar_inputs_to_record = {},
      int8_t device = 0);

  //! debugging API that returns the size of lookup table
  size_t size() const {
    return encoding_lookup_.size();
  }

  //! Serialize InputsIdLookup using flatbuffers
  flatbuffers::Offset<serde::InputsIdLookup> serialize(
      flatbuffers::FlatBufferBuilder& builder) const;

  //! Deserialize InputsIdLookup using flatbuffers
  void deserialize(const serde::InputsIdLookup* buffer);

 private:
  // string to store encoded input meta information. Reuse the buffer instead of
  // stringtream gives few us perf gain.
  std::string encoding_; // Note: shared state, guarded by mutex_

  // mutex_ used to guard reused encoding_
  std::mutex mutex_;

  //! entry stored in `encoding_lookup_` to implement LRU
  // NOLINTNEXTLINE(cppcoreguidelines-pro-type-member-init)
  struct EncodingEntry {
    size_t id = 0;
    std::list<std::string>::iterator lru_iter;
  };

  //! maximum cache size for LRU
  size_t max_cache_size_ = 0;

  //! next available unique id, we monotonically increase `current_id_` avoid
  //! conflicts
  size_t current_id_ = 1;

  //! entry in the cache, This is used to implement LRU cache, where entries in
  //! the list is ordered by their recent usage (freshly used entry is placed at
  //! the beginning)
  std::list<std::string> used_entry_;

  //! map from `std::string` to a unique id `size_t` (packaged in
  //! `EncodingEntry`
  //! ). We store an iterator to `used_entry_` to implement LRU
  std::unordered_map<std::string, EncodingEntry> encoding_lookup_;
};

//! [ Note -- Post-definition cache implementation ]
//!
//! First note that depending on how we acquire a computational graph, there may
//! be additional levels of caching above those discussed in this note. For
//! example, our Python frontend contains a cache of defined Fusions in order to
//! speed up acquisition of a Fusion object in its designed use cases. In this
//! note, we will discuss caching that occurs below the definition level,
//! assuming there is another mechanism that builds a Fusion object and passes
//! it to us.
//!
//! The primary interface to post-definition caching is the
//! `FusionExecutorCache`. This class holds an unsegmented, unscheduled Fusion
//! object that might contain symbolic operations. This Fusion is then evaluated
//! using `FusionExecutorCache::runFusionWithInputs` to produce outputs in the
//! form of ATen Tensors.
//!
//! FusionKernelRuntime is responsible for segmentation and execution of a
//! single concretized Fusion object with a given set of inputs. Each
//! FusionKernelRuntime is valid only for a given concrete Fusion and applies
//! only to a range of input properties. If the properties of some inputs
//! change, we can check if a Fusion can be used with the new inputs, but if not
//! then a new FusionKernelRuntime would need to be created, which means a whole
//! new segmentation run. No additional caching is performed beneath the
//! FusionKernelRuntime level, so caching is implemented in
//! FusionExecutorCache::getKernelRuntimeFor to reduce the latency in mapping
//! from a set of inputs to a valid FusionKernelRuntime object.
//!
//! The content of input tensors does not affect the structure of the Fusion
//! graph or the validity of compiled CUDA kernels. However, the following other
//! properties might: rank, DataType, contiguity, stride order, size (whether a
//! dimension has size=1). When all of these properties are repeated, there is
//! an opportunity to reduce the latency of producing a compiled Fusion and
//! launch params (a FusionExecutor). Given inputs, we first compute an ID using
//! InputsIdLookup::lookupId that encodes tensor properties along with values of
//! any integer-valued input scalars that might affect concretization. This ID
//! is guaranteed not to conflict unless the inputs can be executed by the same
//! compiled Fusion. It is mapped to a segmented and compiled
//! FusionKernelRuntime that can be immediately run. This is the most common,
//! lowest-latency path and is followed when the Fusion is repeatedly evaluated
//! with inputs that differ only in their tensor values.
//!
//! When there is no FusionKernelRuntime matching the given input ID, we first
//! map the inputs to a concrete Fusion. For static Fusions this is trivial,
//! but when the Fusion is dynamic it means we must use the inputs to
//! "concretize" the Fusion by performing replacements such that the Fusion no
//! longer contains Symbolic IterDomains. A static Fusion is considered to be
//! already concretized. As discussed above, each concretized Fusion might have
//! multiple FusionKernelRuntimes applying to different ranges of inputs.
//! In the second layer of post-definition caching, we map concretized Fusions
//! (in the form of a DynamicTransformConcretizationInfo object) to a vector of
//! FusionKernelRuntimes, and check whether each one is able to run the present
//! inputs. If not, we create a new FusionKernelRuntime for those inputs and
//! record it in the list (as well as recording a mapping from the input ID to
//! the new runtime).
//!
//! In the case of a dynamic Fusion, input scalars such as integer parameters to
//! a model could potentially affect the structure of a concretized Fusion, so
//! we take care to include those scalars in the input ID along with the extents
//! of tensor arguments.
//!
//! * note on unique computational graph
//! In theory, computational graph should refer to only the computational nodes
//! in a subgraph and should remain agnostic to input meta info, like
//! shape, strides, type e.t.c.. However, the contract right here is fuzzy.
//! Different executor applies their own protocol of what is a unique
//! computational graph. e.g. Legacy Executor embeds tensor type &
//! dimensionality in the graph, while Profiling Executor keeps symbolic shape
//! as well as stride order in the graph as well.
//!
//! Our definition of a "unique" computational graph is aligned with `Fusion`
//! IR, hence the requirement extends to meta information on input tensors.
//! Which means, for each input tensor, following properties are fixed:
//!     a) stride order;
//!     b) contiguity information;
//!     c) broadcasting semantics (size-1 or not);
//!     d) rank;
//!     e) scalar type;
//!
//! [ Note -- Segmented Fusion Tentative Design ]
//! Segmentation adds an extra dimension in caching. Initial implementation,
//! assumed graph partition strategy is independent of input pattern, which we
//! can revisit once we have more advanced graph segmentation logic Each
//! FusionExecutorCache corresponds to one graph and one graph segmentation.
class FusionExecutorCache {
 public:
  //! create new fusion executor cache at a given device to handle kernel
  //! generation of dynamic sizes
  //! fusion executor is taking the ownership of `fusion`
  NVF_API explicit FusionExecutorCache(
      std::unique_ptr<Fusion> fusion,
      int64_t fusion_id = 0,
<<<<<<< HEAD
      bool auto_scheduling = true);
=======
      bool auto_schedule = true);
>>>>>>> 4df003a5

  //! Execute fusion graph with given inputs, create `FusionExecutor` as needed
  //! Note this function also handles permutation & input update outside of
  //! codegen.
  //!
  //! If given, the index type of forced_index_type is used no matter
  //! what inputs and the fusion look like. This may be useful in some
  //! cases as our analysis of index type may be overly conservative
  //! for intermediate tensors.
  //! WARING: Correctness is not guaranteed.
  NVF_API std::vector<at::Tensor> runFusionWithInputs(
      const at::ArrayRef<c10::IValue>& inputs,
      std::optional<PrimDataType> forced_index_type = std::nullopt,
      std::optional<int8_t> selected_device = std::nullopt);

  //! Converts inputs from IValue to KernelArgumentHolder, also handles cache
  //! lookup
  KernelArgumentHolder prepareInputs(
      const at::ArrayRef<c10::IValue>& inputs,
      std::optional<int8_t> selected_device = std::nullopt);

  //! query if there's a kernel ready to go for given inputs
  NVF_API bool isCompiled(
      const at::ArrayRef<c10::IValue>& inputs,
      int8_t device = 0);

  Fusion* fusion() {
    return fusion_.get();
  }

  const Fusion* fusion() const {
    return fusion_.get();
  }

  void printFusion() {
    fusion_->printMath();
  }

  FusionKernelRuntime* getMostRecentKernelRuntime() const {
    return most_recent_runtime_;
  }

  //! Gets the kernel code for the associated runtime
  std::string getCode(
      FusionKernelRuntime* kernel_runtime,
      bool instrinsic_code = false) const;
  //! Get the most recently executed kernel code
  std::string getMostRecentCode(bool instrinsic_code = false) const;
  //! Get the kernel code for the given inputs
  std::string getCodeFor(
      const at::ArrayRef<c10::IValue>& inputs,
      bool intrinsic_code);
  //! Gets the Scheduled IR for the associated runtime
  std::string getScheduledIr(
      FusionKernelRuntime* kernel_runtime,
      bool tensor_transforms = false) const;
  //! Get the most recently executed Scheduled IR
  std::string getMostRecentScheduledIr(bool tensor_transforms = false) const;
  //! Get the Scheduled IR for the given inputs
  std::string getScheduledIrFor(
      const at::ArrayRef<c10::IValue>& inputs,
      bool tensor_transforms = false);

  // TODO: in a follow up we need a global logging structure
  //  to capture runtime profiling info. We also need to define
  //  a suitable profiling window / buffer size.
  ExecutorLog getMostRecentExecutorInfo() {
    NVF_ERROR(most_recent_runtime_ != nullptr);
    return most_recent_runtime_->getMostRecentExecutorLog();
  }

  //! Get all cached runtimes
  const auto& getKernelRuntimes() const {
    return kernel_runtimes_;
  }

  //! Count concretizations. Note that each might have multiple
  //! FusionKernelRuntimes. If device is given, count only concretizations on
  //! the given device; otherwise count concretizations on all devices.
  size_t countConcretizations(int8_t device = -1) const {
    size_t concs = 0;
    for (auto& it : kernel_runtimes_) {
      if (device >= 0 && it.first.first != device) {
        continue;
      }
      concs++;
    }
    return concs;
  }

  //! Count kernel runtimes across all concretizations. If device is given,
  //! count only runtimes on the given device; otherwise count
  //! runtimes on all devices.
  size_t countRuntimes(int8_t device = -1) const {
    size_t runtimes = 0;
    for (auto& it : kernel_runtimes_) {
      if (device >= 0 && it.first.first != device) {
        continue;
      }
      runtimes += it.second.size();
    }
    return runtimes;
  }

  void profile(bool to_profile) {
    profiling_ = to_profile;
    for (auto& it : kernel_runtimes_) {
      for (auto& kernel_runtime : it.second) {
        kernel_runtime->profile(to_profile);
      }
    }
  }

  //! Internal knob for profiling shape inference
  void disableLaunchParamCache() {
    for (auto& it : kernel_runtimes_) {
      for (auto& kernel_runtime : it.second) {
        kernel_runtime->disableLaunchParamCache();
      }
    }
  }

  //! Internal knob for profiling shape inference
  void disableKernelLaunch() {
    for (auto& it : kernel_runtimes_) {
      for (auto& kernel_runtime : it.second) {
        kernel_runtime->disableKernelLaunch();
      }
    }
  }

  //! Enable kernel time measurement through FusionKernelRuntime. See
  //! FusionKernelRuntime::enableKernelTimeMeasurement() as well
  void enableKernelTimeMeasurement() {
    measure_kernel_time_ = true;
  }

  void disableKernelTimeMeasurement() {
    measure_kernel_time_ = false;
  }

  //! Return the kernel time of the most recent fusion execution. Can
  //! be zero if the measurement is not enabled
  float getMostRecentKernelTimeMs() const {
    auto rt = getMostRecentKernelRuntime();
    NVF_ERROR(rt != nullptr);
    return rt->kernelTimeMs();
  }

  //! Serialize Fusion Executor Cache using flatbuffers
  flatbuffers::Offset<serde::FusionExecutorCache> serialize(
      flatbuffers::FlatBufferBuilder& builder) const;

  //! Deserialize Fusion Executor Cache using flatbuffers
  void deserialize(const serde::FusionExecutorCache* buffer, int64_t fusion_id);

  //! Allocate the outputs of the Fusion given inputs
  //! TODO: re-implement
  std::vector<at::Tensor> allocOutputSpace(
      const at::ArrayRef<c10::IValue>& inputs) {
    return runFusionWithInputs(inputs);
  }

 private:
  //! evict cached short cut entry in `code_to_fe_lookup_` as well as cached
  //! entry in `FusionExecutor`
  void evictCache(size_t cache_id);

  //! The index type of forced_index_type is used to get a kernel
  //! runtime no matter what sizes inputs have
  FusionKernelRuntime* getKernelRuntimeFor(
      const KernelArgumentHolder& inputs,
      std::optional<PrimDataType> forced_index_type = std::nullopt);

  //! Get initial concretization info (without inputs). This computes the info
  //! if it has not yet been computed, then caches it for later use. This means
  //! this method should not be called until the definition of the Fusion is
  //! finalized.
  DynamicTransformInitialInfo& initialInfo();

 private:
  //! original un-scheduled `Fusion`. This may contain dynamic transforms and
  //! Symbolic IterDomains.
  std::unique_ptr<Fusion> fusion_;

  //! inputs to unique_id lookup table;
  InputsIdLookup inputs_id_lookup_;

  using ConcreteInfo =
      std::pair<int8_t, const DynamicTransformConcretizationInfo*>;

  //! Holds FusionKernelRuntime for scheduled, static Fusions. The key in this
  //! map is a (device, concretization info) pair. In case fusion_ contains
  //! no dynamic transforms, the second part of the key is null. When a new set
  //! of inputs is received, we extract the corresponding value from this map,
  //! which is a vector of FusionKernelRuntime objects representing scheduled
  //! Fusions. We then check each of these to see if we can re-use any of those
  //! kernels and if not, we create a new one.
  std::unordered_map<
      ConcreteInfo,
      std::vector<std::unique_ptr<FusionKernelRuntime>>,
      PairPointerHash,
      PairPointerEquals>
      kernel_runtimes_;

  //! This class owns the initial info and concretization info associated to
  //! each vector of kernel runtimes
  std::vector<std::unique_ptr<DynamicTransformInitialInfo>>
      cached_initial_info_;
  std::vector<std::unique_ptr<DynamicTransformConcretizationInfo>>
      cached_conc_info_;
  //! Map each pair of device_id and concretization info to an integer id
  std::unordered_map<ConcreteInfo, int64_t, PairPointerHash, PairPointerEquals>
      conc_info_id_map_;
  //! For serialization, track a deterministic order for (device_id and
  //! concretization info) pair
  std::vector<ConcreteInfo> deterministic_conc_info_;

  //! Logging state for most recent compilation
  bool profiling_ = false;

  //! Flag to indicate kernel time measurement
  bool measure_kernel_time_ = false;

  //! Logging state for most recent compilation
  ExecutorLog most_recent_executor_log_;

  //! short-cut for cache hit
  std::unordered_map<size_t, FusionKernelRuntime*> id_to_kernel_runtime_;

  //! Profiling info:
  //! TODO: this can be largely expanded to look at complete
  //!   caching profiles. Currently it just makes it easier to test
  FusionKernelRuntime* most_recent_runtime_ = nullptr;

  //! Initial concretization info
  std::optional<DynamicTransformInitialInfo> initial_info_ = std::nullopt;

  // ID of fusion in python frontend fusion cache, which maps to a single
  // FusionExecutorCache.
  int64_t fusion_id_ = -1;

<<<<<<< HEAD
  // flag to enable/disable autoscheduling.
  // when false, the heuristics are not applied to the fusion
  bool auto_schedule_ = true;
=======
  // Whether to auto schedule the Fusion. If set to false, scheduling is skipped
  const bool auto_schedule_;
>>>>>>> 4df003a5
};

} // namespace nvfuser<|MERGE_RESOLUTION|>--- conflicted
+++ resolved
@@ -524,11 +524,7 @@
   NVF_API explicit FusionExecutorCache(
       std::unique_ptr<Fusion> fusion,
       int64_t fusion_id = 0,
-<<<<<<< HEAD
-      bool auto_scheduling = true);
-=======
       bool auto_schedule = true);
->>>>>>> 4df003a5
 
   //! Execute fusion graph with given inputs, create `FusionExecutor` as needed
   //! Note this function also handles permutation & input update outside of
@@ -771,14 +767,8 @@
   // FusionExecutorCache.
   int64_t fusion_id_ = -1;
 
-<<<<<<< HEAD
-  // flag to enable/disable autoscheduling.
-  // when false, the heuristics are not applied to the fusion
-  bool auto_schedule_ = true;
-=======
   // Whether to auto schedule the Fusion. If set to false, scheduling is skipped
   const bool auto_schedule_;
->>>>>>> 4df003a5
 };
 
 } // namespace nvfuser