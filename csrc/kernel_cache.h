--- conflicted
+++ resolved
@@ -111,18 +111,12 @@
   //! Unified interface to run the managed kernels with given input
   std::vector<at::Tensor> runWithInputs(KernelArgumentHolder& args);
 
-<<<<<<< HEAD
   //! Compile a kernel executor for given inputs. Note: The compilation is
   //! multithreaded. The segments in the fusion are compiled independently.
   void compileFusionParallel(KernelArgumentHolder args);
-=======
   const std::vector<int>& getArgsNumAfterSegmentRuns() {
     return num_live_args_after_segment_runs_;
   }
-
-  //! starts compilation async
-  void startAsyncCompile(const KernelArgumentHolder& input_args);
->>>>>>> 874e07de
 
   //! Turn On/Off profiling
   void profile(bool to_profile = true) {
@@ -205,13 +199,6 @@
   std::vector<at::Tensor> runKernelWithInput(
       KernelArgumentHolder& args,
       SegmentedGroup* sg);
-
-  //! Maps entries in `args` to fusion inputs.
-  //! Note that this function also pushes extra bits like dimension extent into
-  //! `args` for expression evaluator binding. So consider your `args` polluted
-  //! after this function and use it with caution.
-  std::unordered_map<Val*, const ArgAbstract*> mapFusionInputsToArgs(
-      KernelArgumentHolder& args);
 
   //! Interface to compile a single kernel. It is either a single kernel for a
   //! fusion or a kernel for a segmentedGrouup in a segmented fusion. Returns
