// clang-format off
/*
 * SPDX-FileCopyrightText: Copyright (c) 2023-present NVIDIA CORPORATION & AFFILIATES.
 * All rights reserved.
 * SPDX-License-Identifier: BSD-3-Clause
 */
// clang-format on
#pragma once

#include <device_lower/analysis/thread_predicate.h>
#include <device_lower/utils.h>
#include <exceptions.h>
#include <index_compute.h>
#include <kernel_ir.h>
#include <logical_domain_map.h>

namespace nvfuser {
// Struct holds the info returned from OneDimTmaLoadExpectArrive()
struct OneDimTmaPredicateInfo {
  // predicate value for 1D TMA load, it combines ElectSync and Inline
  // predicate
  Val* combined_pred_val = nullptr;
  // Inline predicate, used in corresponding
  Val* inline_pred_val = nullptr;
  // index of all the loops from circular buffer loop to the loop contains the
  // OneDimTmaLoadExpectArrive predicate
  std::vector<Val*> loop_indices_circular_to_predicate;

  // Reset after each use to ensure for each OneDimTmaLoadExpectArrive
  // there is only one corresponding OneDimTmaWaitParity
  void reset() {
    combined_pred_val = nullptr;
    inline_pred_val = nullptr;
    loop_indices_circular_to_predicate.clear();
  }

  // Ensure it is valid before use
  bool isSet() const {
<<<<<<< HEAD
    return combined_pred_val && inline_pred_val && !loop_indices_circular_to_predicate.empty();
=======
    return combined_pred_val && inline_pred_val &&
        !loop_indices_circular_to_predicate.empty();
>>>>>>> ce2f0779
  }
};
class PredicateCompute {
 public:
  // ignore_internal_syncthread_ops will prevent creation of predicates on
  // block/grid broadcast/reduce as these have syncthread calls within them
  // so all threads need to execute the function.
  static Val* getInlinePredicate(
      const Expr* expr,
      const std::vector<ForLoop*>& loops,
      const std::unordered_set<ForLoop*>& rotated_loops,
      Val* thread_pred,
      PredicateType pred_type);

  static Val* getElectSyncPredicate(
      kir::Predicate* pred,
      const std::vector<ForLoop*>& loops);

  //! Get predicate for expect arrive bytes and tma load.
  //! The predicate combines ElectSync and Inline predicate for TMA load.
  //! Inline predicate is further used in the predicate for wait parity.
  static OneDimTmaPredicateInfo OneDimTmaLoadExpectArrive(
      kir::Predicate* pred,
      const std::vector<ForLoop*>& loops);

  //! Get predicate for wait parity. Reuse [inline_pred_val] since
  //! wait parity doesn't have any output tensor which is required generate
  //! an inline predicate.
  static Val* OneDimTmaWaitParity(
      kir::Predicate* pred,
      const std::vector<ForLoop*>& loops,
      const OneDimTmaPredicateInfo& one_dim_tma_pred_info);
};

//! Parallelized domains may need to be predicated with threading
//! indices and IterDomain extents. For example, if a domain is
//! parallelized by TIDx, when TIDx is not exact, i.e., it can be
//! larger than the extents of domains parallelized by TIDx,
//! threadIdx.x may be larger than the IterDomain extent. This can be
//! harmless for Local tensors, however, for it would
//! result in out-of-bounds access for Shared tensors as they are
//! allocated based on tensor shapes rather than threading
//! dimensions.
class ParallelizedDomainPredicate {
 public:
  //! Predicate information for parallelized domains
  class PredicateInfo {
   public:
    explicit PredicateInfo(ParallelType pt) : pt_(pt) {}

    //! Adds a domain that is parallized by the same parallel type
    bool addDomain(IterDomain* id);

    const std::vector<IterDomain*>& ids() const {
      return ids_;
    }

    //! Generates a predicate Val from predicate information
    Val* getPredicate() const;

   private:
    ParallelType pt_;
    //! Domains parallelized by the same parallel type
    std::vector<IterDomain*> ids_;
  };

  //! Returns a predicate Val for parallelied domains of an expression.
  static Val* getPredicate(
      const Expr* expr,
      const std::vector<ForLoop*>& loops);

  //! Returns predicate information for parallelied domains of an
  //! expression.
  static std::unordered_map<ParallelType, PredicateInfo> getPredicateMap(
      const Expr* expr,
      const std::vector<ForLoop*>& loops,
      ForLoop* unswitched_loop = nullptr);
};

//! Keys to identify unique unswitch predicates. Just consists of a
//! predicated concrete domain if not parallelized. If parallelized,
//! pick one for each different parallelization. When the same
//! parallel type is used for different concrete domains, they are
//! considered different predicates and are included in the unswitch
//! condition lists.
class UnswitchPredicateKey {
 public:
  UnswitchPredicateKey();

  // Parameter loop_ids represents the loop domains used for the
  // predicated domain
  UnswitchPredicateKey(
      IterDomain* predicated_consumer_id,
      TensorView* consumer_tv,
      IterDomain* predicated_concrete_id,
      std::unordered_set<IterDomain*> loop_ids);

  bool operator==(const UnswitchPredicateKey& other) const {
    return predicated_concrete_id_ == other.predicated_concrete_id_ &&
        parallel_concrete_ids_ == other.parallel_concrete_ids_;
  }

  const auto& predicatedId() const {
    return predicated_concrete_id_;
  }

  const auto& parallelConcreteIds() const {
    return parallel_concrete_ids_;
  }

  IterDomain* parallelId(ParallelType pt) const {
    auto it = parallelConcreteIds().find(pt);
    if (it == parallelConcreteIds().end()) {
      return nullptr;
    } else {
      return it->second;
    }
  }

  std::string toString() const;

 private:
  //! Predicated concrete domain
  IterDomain* predicated_concrete_id_ = nullptr;
  //! Dependent loop domains
  std::unordered_set<IterDomain*> loop_ids_;
  //! Store parallelized concrete domains
  std::unordered_map<ParallelType, IterDomain*> parallel_concrete_ids_;
};

struct UnswitchPredicateKeyHash {
  std::size_t operator()(const UnswitchPredicateKey& key) const;
};

// Generate predicates for loops that are unswitched, unrolled or
// vectorized loops
class UnswitchPredicate {
 public:
  // Get a predicate for a loop that is unswitched, unrolled or
  // vectorized. The outer_loops parameter represents the outer loops
  // of the unswitched/unrolled/vectorized loop.
  static Val* get(
      const std::vector<ForLoop*>& outer_loops,
      ForLoop* unrolled_loop);

 private:
  //! Predicate information for each UnswitchPredicateKey.
  struct MergedPredicates {
    //! Predicate information for the start and stop predicates.
    struct Info {
      //! Most restrictive static predicate. Nullptr if no static
      //! predicate found.
      Val* static_pred = nullptr;
      //! The offset value of static_pred
      PolymorphicValue static_offset = 0L;
      //! List of dynamic predicates.
      std::vector<Val*> dynamic_preds;
      //! Circular buffer loop stage if applicable. The predicate
      //! generated in the main loop where no epilogue is generated
      //! needs to be used.
      CircularBufferLoopStage loop_stage =
          CircularBufferLoopStage::NotApplicable;
    };
    UnswitchPredicateKey predicate_key;
    Info start;
    Info stop;
  };

  UnswitchPredicate(std::vector<ForLoop*> outer_loops, ForLoop* unrolled_loop);

  void predicateOn(Expr*);

  void openLoop(ForLoop*);

  void openIte(kir::IfThenElse*);

  //! Generates the final predicates from the predicated_keys map
  void finalize();

  //! Merge predicates as much as possible. If a predicate offset is
  //! static, only pick the most restrictive one, e.g., the one with the
  //! minimum offset for the start predication.
  void mergeUnswitchPredicates(
      Val* predicate,
      Val* offset,
      CircularBufferLoopStage loop_stage,
      MergedPredicates::Info& merged_predicate_info,
      bool is_start);

  //! Adds new predicates for parallelized domains
  void addParallelizedDomainPredicates(Expr*);

 private:
  //! Track which iter domains have been predicated
  std::unordered_set<UnswitchPredicateKey, UnswitchPredicateKeyHash>
      predicated_keys_;

  //! The predicates that have been recorded but not yet finalized
  std::vector<MergedPredicates> pending_predicates_;

  //! Track which parallelized domains have been predicated
  std::unordered_map<ParallelType, ParallelizedDomainPredicate::PredicateInfo>
      parallelized_dom_predicates_;

  //! The predicates that have been generated.
  std::vector<Val*> predicates_;

  std::vector<ForLoop*> for_loops_;

  // Keep track of the loop in which the currently visiting expr is a rotated.
  std::unordered_set<ForLoop*> rotated_loop_;

  ForLoop* unrolled_loop_;
};

} // namespace nvfuser<|MERGE_RESOLUTION|>--- conflicted
+++ resolved
@@ -36,12 +36,8 @@
 
   // Ensure it is valid before use
   bool isSet() const {
-<<<<<<< HEAD
-    return combined_pred_val && inline_pred_val && !loop_indices_circular_to_predicate.empty();
-=======
     return combined_pred_val && inline_pred_val &&
         !loop_indices_circular_to_predicate.empty();
->>>>>>> ce2f0779
   }
 };
 class PredicateCompute {
