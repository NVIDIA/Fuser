--- conflicted
+++ resolved
@@ -715,7 +715,7 @@
     }
 
     // Skip set unary operation
-    int64_t input_fid = map_val_to_fd_index_.at(lsop->in());
+    size_t input_fid = map_val_to_fd_index_.at(lsop->in());
     map_val_to_fd_index_.emplace(lsop->out(), input_fid);
   }
 
@@ -801,11 +801,7 @@
 
   // Map SliceOp to python frontend
   void handle(const SliceOp* sop) final {
-<<<<<<< HEAD
-    const std::vector<nvfuser::Slice>& slices = sop->getRanges();
-=======
     std::vector<nvfuser::Slice> slices = sop->getRanges();
->>>>>>> 6b337aa7
 
     std::vector<Val*> start_indices;
     start_indices.reserve(slices.size());
@@ -836,7 +832,6 @@
         {fd_->recordingState(output())}));
   }
 
-<<<<<<< HEAD
   // Map RNGOp to RandomDistOpRecord
   void handle(const RNGOp* rop) final {
     TensorView* out_tv = rop->output(0)->as<TensorView>();
@@ -966,8 +961,6 @@
         std::get<PrimDataType>(iop->dtype().type)));
   }
 
-=======
->>>>>>> 6b337aa7
  private:
   //! The reference CPP fusion to be translated.
   Fusion* fusion_ = nullptr;
