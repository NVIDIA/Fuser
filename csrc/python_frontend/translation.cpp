// clang-format off
/*
 * SPDX-FileCopyrightText: Copyright (c) 2023-present NVIDIA CORPORATION & AFFILIATES.
 * All rights reserved.
 * SPDX-License-Identifier: BSD-3-Clause
 */
// clang-format on
//
#include <dispatch.h>
#include <ir/utils.h>
#include <ops/all_ops.h>
#include <python_frontend/translation.h>
#include <python_frontend/translation_utils.h>

#include <vector>

namespace nvfuser::python_frontend {

namespace {

// Given a CPP Fusion and an empty python_frontend FusionDefinition
// FusionTranslator adds the appropriate RecordFunctors corresponding to the
// CPP values and expressions.
//
// Rather than create a new FusionDefinition from the CPP Fusion, we add
// RecordFunctors to a blank FusionDefinition. This is a design decision because
// of the FusionDefinition python class, which inherits from the
// _C._FusionDefinition class created by pybind11. It is easier to operate on
// the child class directly than to create a new child instance from parent
// instance.
class FusionTranslator : public OptInConstDispatch {
 public:
  // Returns a map from the values in the CPP fusion to its corresponding
  // FusionDefinition State index.
  //
  // Why?
  // For segmentation, we divide the original FusionDefinition into its
  // segments. Each segment has a separate index namespace. To run a segment,
  // we need to pass outputs from prior segments as this segment's input
  // arguments. The original FusionDefinition coordinates this argument passing.
  // The map returned by this function is used to a global mapping from the
  // original FusionDefinition's indicies to this segment's indicies.
  static std::unordered_map<const nvfuser::Val*, size_t> translate(
      Fusion* fusion,
      FusionDefinition* fd) {
    NVF_ERROR(
        !fd->completed(),
        "Expected an incomplete definition before fusion translation!");
    FusionTranslator translator(fusion, fd);
    translator.translate();
    return translator.map_val_to_fd_index_;
  }

 private:
  FusionTranslator(Fusion* fusion, FusionDefinition* fd)
      : fusion_(fusion), fd_(fd) {}

  bool isScheduledTensorView(TensorView* tv) const {
    NVF_ERROR(tv != nullptr);
    const std::vector<IterDomain*>& logical = tv->domain()->logical();
    const std::vector<IterDomain*>& loop = tv->domain()->loop();
    // short-circuit: check same length
    if (logical.size() != loop.size()) {
      return true;
    }

    for (size_t idx : c10::irange(logical.size())) {
      if (logical.at(idx) != loop.at(idx)) {
        return true;
      }
    }
    return false;
  }

  // The new shape for view operation can be dynamic. Check that all dynamic
  // scalar dependencies are handled before the ViewOp.
  bool checkViewShapeDependency(const ViewOp* vop) {
    const std::vector<IterDomain*>& logical_out_domain =
        vop->out()->as<TensorView>()->domain()->logical();
    std::vector<Val*> logical_domain_extents;
    std::transform(
        logical_out_domain.begin(),
        logical_out_domain.end(),
        std::back_inserter(logical_domain_extents),
        [](IterDomain* id) { return id->getMaybeExpandedExtent(); });
    return std::all_of(
        logical_domain_extents.begin(),
        logical_domain_extents.end(),
        [&](Val* v) {
          return v->definition() == nullptr ||
              map_val_to_fd_index_.count(v) > 0;
        });
  }

  // Gather the expressions necessary to create a scalar value.
  std::vector<Expr*> gatherScalarExpressions(Val* v) {
    NVF_ERROR(v != nullptr);
    NVF_ERROR(v->isScalar());

    // short-circuit: v does not have a definition.
    if (v->definition() == nullptr) {
      return {};
    }

    std::vector<Expr*> expression_chain;
    std::unordered_set<Expr*> visited;
    std::vector<Expr*> to_visit = {v->definition()};
    while (!to_visit.empty()) {
      Expr* e = to_visit.back();
      to_visit.pop_back();

      expression_chain.push_back(e);
      visited.insert(e);

      for (Val* input : e->inputs()) {
        // short-circuit: input does not have a definition.
        if (input->definition() == nullptr) {
          continue;
        }

        // short-circuit: input definition is already visited.
        if (visited.count(input->definition()) > 0) {
          continue;
        }

        to_visit.push_back(input->definition());
      }
    }
    return expression_chain;
  }

  // Gather the scalar expressions necessary to create the logical domain for a
  // TensorView.
  std::vector<Expr*> gatherScalarExpressions(TensorView* tv) {
    NVF_ERROR(tv != nullptr);
    std::vector<Expr*> logical_domain_expressions;
    const std::vector<IterDomain*>& logical_out_domain =
        tv->domain()->logical();
    for (IterDomain* id : logical_out_domain) {
      std::vector<Expr*> extent_definitions =
          gatherScalarExpressions(id->getMaybeExpandedExtent());
      logical_domain_expressions.insert(
          logical_domain_expressions.end(),
          extent_definitions.begin(),
          extent_definitions.end());
    }
    return logical_domain_expressions;
  }

  // Check that all of the expression's inputs are defined in FusionDefinition.
  bool checkExpressionDependencies(Expr* e) {
    bool check_view_dependency =
        !e->isA<ViewOp>() || checkViewShapeDependency(e->as<ViewOp>());
    return check_view_dependency &&
        std::all_of(e->inputs().begin(), e->inputs().end(), [&](const Val* v) {
             return map_val_to_fd_index_.count(v) > 0;
           });
  }

  void translate() {
    fd_->setupDefinition();

    // Add Fusion inputs to FusionDefinition
    for (nvfuser::Val* v : fusion_->inputs()) {
      dispatch(v);
    }

    // Gather all expressions in CPP Fusion.
    const std::vector<nvfuser::Expr*> fusion_exprs = fusion_->exprs();
    std::deque<nvfuser::Expr*> to_visit(
        fusion_exprs.begin(), fusion_exprs.end());

    // Scalar expressions are not handled by Fusion::exprs, so gather them
    // manually.
    for (Expr* e : to_visit) {
      if (e->isA<ViewOp>() || e->isA<ExpandOp>() || e->isA<FullOp>()) {
        std::vector<Expr*> extent_definitions =
            gatherScalarExpressions(e->output(0)->as<TensorView>());
        to_visit.insert(
            to_visit.end(),
            extent_definitions.begin(),
            extent_definitions.end());
      }
    }

    // Topological search of Fusion expressions
    size_t skip_count = 0;
    std::unordered_set<nvfuser::Expr*> visited;
    while (!to_visit.empty()) {
      Expr* e = to_visit.front();
      to_visit.pop_front();

      NVF_ERROR(
          skip_count <= to_visit.size(),
          "Cycle detected: None of the expressions can be processed!");

      // short-circuit: skip if already visited
      if (visited.count(e) > 0) {
        continue;
      }

      // short-circuit: skip Split and Merge expressions created by Reshape
      // short-circuit: skip Resize expressions created by Slice
      if (e->isA<Split>() || e->isA<Merge>() || e->isA<Resize>()) {
        visited.insert(e);
        continue;
      }

      bool is_expr_inputs_valid =
          std::all_of(e->inputs().begin(), e->inputs().end(), [this](Val* v) {
            return !v->isA<TensorView>() ||
                !isScheduledTensorView(v->as<TensorView>());
          });
      NVF_ERROR(
          is_expr_inputs_valid,
          "Found a TensorView with scheduled loop domain.");

      // Handle scalars and constants not generated by separate expression.
      std::vector<Val*> scalars;
      std::copy_if(
          e->inputs().begin(),
          e->inputs().end(),
          std::back_inserter(scalars),
          [](Val* v) { return v->isScalar(); });
      std::for_each(scalars.begin(), scalars.end(), [this](const Val* v) {
        dispatch(v);
      });

      // short-circuit: add to back of stack if not all of the expression's
      // dependencies are satisfied.
      if (!checkExpressionDependencies(e)) {
        ++skip_count;
        to_visit.push_back(e);
        continue;
      }

      // Create RecordFunctor given inputs, outputs, and attributes.
      visited.insert(e);
      dispatch(e);
      skip_count = 0;
    }

    // Add tensor outputs and handle aliased outputs
    std::unordered_set<nvfuser::Val*> visited_alias_output;
    for (nvfuser::Val* v : fusion_->outputs()) {
      NVF_ERROR(v->isA<TensorView>());
      const AliasInfo& alias_info = fusion_->getOutputAlias(v);
      switch (alias_info.type) {
        case AllocationType::New: {
          handleOutput(v->as<TensorView>());
          break;
        }
        case AllocationType::ReuseBuffer: {
          size_t num_visited = visited_alias_output.count(v);
          if (num_visited == 0) {
            visited_alias_output.insert(v);
            handleOutput(v->as<TensorView>(), alias_info);
          }
          // An alias output can also be returned as a fusion output
          // if it is already aliased or if not hide_output
          if (num_visited > 0 || !alias_info.hide_output) {
            handleOutput(v->as<TensorView>());
          }
          break;
        }
        default:
          NVF_ERROR(false, "Unsupported AllocationType");
      }
    }

    fd_->finalizeDefinition();
  }

  // =================================================================================
  // Filter Functions

  // Gather all TensorViews and FusionDefinition indices
  std::vector<std::pair<const nvfuser::Val*, int64_t>> tensors() {
    std::vector<std::pair<const nvfuser::Val*, int64_t>> tensors;
    std::copy_if(
        map_val_to_fd_index_.begin(),
        map_val_to_fd_index_.end(),
        std::back_inserter(tensors),
        [](std::pair<const nvfuser::Val*, int64_t>&& kv) {
          return kv.first->isA<TensorView>();
        });
    return tensors;
  }

  // =================================================================================
  //  Handle define_scalar and define_tensor variants

  // Create scalar for given nvfuser value. The nvfuser value must not already
  // exist and have a definition. It can be a fusion input, a constant, or a
  // tensor's extent.
  Scalar createScalar(const Val* v) {
    NVF_ERROR(
        v->definition() == nullptr,
        "Value has a definition and should not be created directly.");

    // short-circuit: value already exists in FusionDefinition
    if (map_val_to_fd_index_.count(v) > 0) {
      return Scalar(map_val_to_fd_index_.at(v), fd_);
    }

    Scalar output = fd_->defineScalar();
    map_val_to_fd_index_.emplace(v, output());

    // Since scalars can come from TensorView dimension sizes, search through
    // all TensorViews for an iterDomain whose extent matches the desired
    // value and then create SizeOpRecord.
    for (auto& kv : tensors()) {
      const TensorView* key_tv = kv.first->as<TensorView>();

      std::vector<IterDomain*> filtered_logical_domain =
          TensorDomain::noReductions(key_tv->domain()->logical());
      // Get extents for each IterDomain
      std::vector<Val*> extents;
      extents.reserve(filtered_logical_domain.size());
      std::transform(
          filtered_logical_domain.begin(),
          filtered_logical_domain.end(),
          std::back_inserter(extents),
          [](IterDomain* id) { return id->getMaybeExpandedExtent(); });

      auto iter = std::find(extents.begin(), extents.end(), v);
      // Check if value matches iterdomain extent
      if (iter == extents.end()) {
        continue;
      }

      int64_t dim = std::distance(extents.begin(), iter);
      fd_->defineRecord(new SizeOpRecord(
          {fd_->recordingState(kv.second)},
          {fd_->recordingState(output())},
          dim));
      return output;
    }

    // DataType::Index does not exist in python_frontend, so convert to
    // DataType::Int
    DataType scalar_dtype =
        (v->dtype() == DataType::Index) ? DataType::Int : v->dtype();

    fd_->defineRecord(new ScalarRecord(
        {fd_->recordingState(output())},
        v->value(),
        std::get<PrimDataType>(scalar_dtype.type)));
    return output;
  }

  // Add scalar value to Fusion Definition
  void handle(const Val* v) final {
    // short-circuit: scalar definition has a definition
    if (v->definition() != nullptr) {
      return;
    }
    createScalar(v);
  }

  // Create python_frontend Vector from a vector of CPP scalar values.
  Vector createVector(std::vector<Val*> scalars) {
    // Add CPP values to Fusion Definition if necessary
    std::for_each(scalars.begin(), scalars.end(), [this](const Val* v) {
      OptOutConstDispatch::dispatch(v);
    });

    // Get corresponding index for CPP values
    std::vector<State> inputs;
    std::transform(
        scalars.begin(),
        scalars.end(),
        std::back_inserter(inputs),
        [&](Val* v) {
          return fd_->recordingState(map_val_to_fd_index_.at(v));
        });

    // NOTE There is not an equivalent CPP class for python-frontend vector,
    // so we do not add it to map_val_to_fd_index_.
    Vector output = fd_->defineVector(inputs.size());
    fd_->defineRecord(new VectorRecord(
        inputs, {fd_->recordingState(output())}, DataType::Int));
    return output;
  }

  // Add Tensor value to Fusion Definition
  void handle(const TensorView* tv) final {
    // short-circuit: value already exists in FusionDefinition
    if (map_val_to_fd_index_.count(tv) > 0) {
      return;
    }

    Tensor output = fd_->defineTensor(tv->nDims());
    map_val_to_fd_index_.emplace(tv, output());

    std::vector<int64_t> shape;
    std::transform(
        tv->domain()->logical().begin(),
        tv->domain()->logical().end(),
        std::back_inserter(shape),
        [](IterDomain* id) {
          return (id->getMaybeExpandedExtent()->isConstScalar())
              ? id->getMaybeExpandedExtent()->evaluate().as<int64_t>()
              : -1;
        });

    fd_->defineRecord(new TensorRecord(
        {fd_->recordingState(output())},
        shape,
        tv->domain()->contiguity(),
        std::get<PrimDataType>(tv->dtype().type),
        tv->isCpuScalar(),
        tv->domain()->strideOrder()));
  }

  // =================================================================================
  // Utility functions

  // Create a vector for the logical domain of TensorView.
  // Used with ViewOp and ExpandOp handlers
  Vector getShape(TensorView* tv) {
    const std::vector<IterDomain*>& logical_out_domain =
        tv->domain()->logical();
    std::vector<Val*> logical_domain_extents;
    // Use expanded extent if available for IterDomain.
    std::transform(
        logical_out_domain.begin(),
        logical_out_domain.end(),
        std::back_inserter(logical_domain_extents),
        [](IterDomain* id) { return id->getMaybeExpandedExtent(); });
    return createVector(logical_domain_extents);
  }

  // =================================================================================
  // Handle add_output variants

  // Add Tensor output to FusionDefinition
  void handleOutput(const TensorView* tv) {
    size_t output_index = map_val_to_fd_index_.at(tv);
    fd_->defineRecord(new OutputRecord<TensorView>(
        {fd_->recordingState(output_index)},
        serde::RecordType::OutputTv,
        tv->domain()->strideOrder()));
  }

  // Alias output Tensor with input tensor
  void handleOutput(const TensorView* tv, const AliasInfo& alias_info) {
    size_t output_index = map_val_to_fd_index_.at(tv);
    size_t input_index = map_val_to_fd_index_.at(alias_info.aliased_io);
    fd_->defineRecord(new OutputRecord<TensorView>(
        {fd_->recordingState(output_index), fd_->recordingState(input_index)},
        serde::RecordType::OutputTv));
  }

  // =================================================================================
  // Map CPP Expression classes to corresponding RecordFunctors in
  // python_frontend

  // A generic function to map UnaryOp, BinaryOp, and TernaryOp to
  // python_frontend OpRecord
  template <typename ExprType, typename ResultType, typename... ArgTypes>
  void handleOpRecord(
      const Expr* e,
      serde::RecordType record_type,
      ResultType result,
      ArgTypes... args) {
    NVF_ERROR(e->isA<ExprType>());
    std::vector<State> argument_states;
    std::transform(
        e->inputs().begin(),
        e->inputs().end(),
        std::back_inserter(argument_states),
        [&](auto arg) {
          return fd_->recordingState(map_val_to_fd_index_.at(arg));
        });

    fd_->defineRecord(new OpRecord<ResultType, ArgTypes...>(
        argument_states,
        {fd_->recordingState(map_val_to_fd_index_.at(result))},
        "ops." + getString(e->as<ExprType>()),
        record_type,
        getFunction<ResultType, ArgTypes...>(e->as<ExprType>())));
  }

  // Map UnaryOp to python_frontend OpRecord
  void handle(const UnaryOp* uop) final {
    // short-circuit: Handle cast operation separately
    if (uop->getUnaryOpType() == UnaryOpType::Cast) {
      return handleCastOp(uop);
    }

    // Map remaining UnaryOp to python_frontend OpRecord
    if (uop->in()->isA<TensorView>()) {
      Tensor output = fd_->defineTensor(uop->out()->as<TensorView>()->nDims());
      map_val_to_fd_index_.emplace(uop->out(), output());
      handleOpRecord<nvfuser::UnaryOp>(
          uop,
          serde::RecordType::Unary_TV,
          uop->out()->as<TensorView>(),
          uop->in()->as<TensorView>());
    } else {
      Scalar output = fd_->defineScalar();
      map_val_to_fd_index_.emplace(uop->out(), output());
      handleOpRecord<nvfuser::UnaryOp>(
          uop, serde::RecordType::Unary_VAL, uop->out(), uop->in());
    }
  }

  // Map cast UnaryOp to CastOpRecord
  void handleCastOp(const Expr* op) {
    bool is_cast_op = op->isA<UnaryOp>() &&
        op->as<UnaryOp>()->getUnaryOpType() == UnaryOpType::Cast;
    NVF_ERROR(is_cast_op);

    size_t input_fd_index = map_val_to_fd_index_.at(op->input(0));

    // DataType::Index does not exist in python_frontend, so convert to
    // DataType::Int
    DataType scalar_dtype = op->output(0)->dtype();
    if (scalar_dtype == DataType::Index) {
      scalar_dtype = DataType::Int;
    }

    if (op->input(0)->isA<TensorView>()) {
      Tensor output =
          fd_->defineTensor(op->output(0)->as<TensorView>()->nDims());
      map_val_to_fd_index_.emplace(op->output(0), output());
      fd_->defineRecord(new CastOpRecord<TensorView*, TensorView*>(
          {fd_->recordingState(input_fd_index)},
          {fd_->recordingState(output())},
          "ops.cast",
          serde::RecordType::CastTv,
          static_cast<TensorView* (*)(DataType, TensorView*)>(castOp),
          std::get<PrimDataType>(scalar_dtype.type)));
    } else {
      Scalar output = fd_->defineScalar();
      map_val_to_fd_index_.emplace(op->output(0), output());
      fd_->defineRecord(new CastOpRecord<Val*, Val*>(
          {fd_->recordingState(input_fd_index)},
          {fd_->recordingState(output())},
          "ops.cast",
          serde::RecordType::CastVal,
          static_cast<Val* (*)(DataType, Val*)>(castOp),
          std::get<PrimDataType>(scalar_dtype.type)));
    }
  }

  // Map BinaryOp to python_frontend OpRecord
  void handle(const BinaryOp* bop) final {
    bool is_lhs_tv = bop->lhs()->isA<TensorView>();
    bool is_rhs_tv = bop->rhs()->isA<TensorView>();

    if (is_lhs_tv || is_rhs_tv) {
      Tensor output = fd_->defineTensor(bop->out()->as<TensorView>()->nDims());
      map_val_to_fd_index_.emplace(bop->out(), output());

      if (is_lhs_tv && is_rhs_tv) {
        handleOpRecord<nvfuser::BinaryOp>(
            bop,
            serde::RecordType::Binary_TV,
            bop->out()->as<TensorView>(),
            bop->lhs()->as<TensorView>(),
            bop->rhs()->as<TensorView>());
      } else if (is_lhs_tv && !is_rhs_tv) {
        handleOpRecord<nvfuser::BinaryOp>(
            bop,
            serde::RecordType::Binary_TV_VAL,
            bop->out()->as<TensorView>(),
            bop->lhs()->as<TensorView>(),
            bop->rhs());
      } else {
        handleOpRecord<nvfuser::BinaryOp>(
            bop,
            serde::RecordType::Binary_VAL_TV,
            bop->out()->as<TensorView>(),
            bop->lhs(),
            bop->rhs()->as<TensorView>());
      }
    } else {
      Scalar output = fd_->defineScalar();
      map_val_to_fd_index_.emplace(bop->out(), output());
      handleOpRecord<nvfuser::BinaryOp>(
          bop,
          serde::RecordType::Binary_VAL,
          bop->out(),
          bop->lhs(),
          bop->rhs());
    }
  }

  // Map TernaryOp to python frontend
  void handle(const TernaryOp* top) final {
    bool is_in1_tv = top->in1()->isA<TensorView>();
    bool is_in2_tv = top->in2()->isA<TensorView>();
    bool is_in3_tv = top->in3()->isA<TensorView>();

    if (is_in1_tv || is_in2_tv || is_in3_tv) {
      Tensor output = fd_->defineTensor(top->out()->as<TensorView>()->nDims());
      map_val_to_fd_index_.emplace(top->out(), output());

      if (is_in1_tv && is_in2_tv && is_in3_tv) {
        handleOpRecord<nvfuser::TernaryOp>(
            top,
            serde::RecordType::Ternary_TV,
            top->out()->as<TensorView>(),
            top->in1()->as<TensorView>(),
            top->in2()->as<TensorView>(),
            top->in3()->as<TensorView>());
      } else if (is_in1_tv && is_in2_tv && !is_in3_tv) {
        handleOpRecord<nvfuser::TernaryOp>(
            top,
            serde::RecordType::Ternary_TV_TV_VAL,
            top->out()->as<TensorView>(),
            top->in1()->as<TensorView>(),
            top->in2()->as<TensorView>(),
            top->in3());
      } else if (is_in1_tv && !is_in2_tv && is_in3_tv) {
        handleOpRecord<nvfuser::TernaryOp>(
            top,
            serde::RecordType::Ternary_TV_VAL_TV,
            top->out()->as<TensorView>(),
            top->in1()->as<TensorView>(),
            top->in2(),
            top->in3()->as<TensorView>());
      } else if (is_in1_tv && !is_in2_tv && !is_in3_tv) {
        handleOpRecord<nvfuser::TernaryOp>(
            top,
            serde::RecordType::Ternary_TV_VAL_VAL,
            top->out()->as<TensorView>(),
            top->in1()->as<TensorView>(),
            top->in2(),
            top->in3());
      } else if (!is_in1_tv && is_in2_tv && is_in3_tv) {
        handleOpRecord<nvfuser::TernaryOp>(
            top,
            serde::RecordType::Ternary_VAL_TV_TV,
            top->out()->as<TensorView>(),
            top->in1(),
            top->in2()->as<TensorView>(),
            top->in3()->as<TensorView>());
      } else if (!is_in1_tv && is_in2_tv && !is_in3_tv) {
        handleOpRecord<nvfuser::TernaryOp>(
            top,
            serde::RecordType::Ternary_VAL_TV_VAL,
            top->out()->as<TensorView>(),
            top->in1(),
            top->in2()->as<TensorView>(),
            top->in3());
      } else if (!is_in1_tv && !is_in2_tv && is_in3_tv) {
        handleOpRecord<nvfuser::TernaryOp>(
            top,
            serde::RecordType::Ternary_VAL_VAL_TV,
            top->out()->as<TensorView>(),
            top->in1(),
            top->in2(),
            top->in3()->as<TensorView>());
      }
    } else {
      Scalar output = fd_->defineScalar();
      map_val_to_fd_index_.emplace(top->out(), output());
      handleOpRecord<nvfuser::TernaryOp>(
          top,
          serde::RecordType::Ternary_VAL,
          top->out(),
          top->in1(),
          top->in2(),
          top->in3());
    }
  }

  // Map ReductionOp to python frontend
  void handle(const ReductionOp* rop) final {
    TensorView* out_tv = rop->out()->as<TensorView>();

    std::vector<int64_t> axes;
    const std::vector<IterDomain*>& logical_domain =
        out_tv->domain()->logical();
    for (int64_t dim : c10::irange((int64_t)logical_domain.size())) {
      if (logical_domain.at(dim)->isReduction()) {
        axes.push_back(dim);
      }
    }

    // The min and max reduction operations expect the dtype argument to be
    // PrimDataType::Null
    PrimDataType dtype = (rop->getReductionOpType() == BinaryOpType::Min ||
                          rop->getReductionOpType() == BinaryOpType::Max)
        ? PrimDataType::Null
        : std::get<PrimDataType>(rop->out()->dtype().type);

    Tensor output = fd_->defineTensor(out_tv->nDims());
    map_val_to_fd_index_.emplace(rop->out(), output());
    fd_->defineRecord(new ReductionOpRecord(
        {fd_->recordingState(map_val_to_fd_index_.at(rop->in()))},
        {fd_->recordingState(output())},
        "ops." + getString(rop),
        getSerdeType(rop),
        getFunction<
            TensorView*,
            TensorView*,
            const std::vector<int64_t>&,
            bool,
            DataType>(rop),
        axes,
        /*keep_dim=*/false,
        dtype));
  }

  // If input and output values share the same type, a LoadStoreOp will be
  // created instead of a CastOp.
  void handle(const LoadStoreOp* lsop) final {
    // short-circuit: lsop is a permutation.
    if (lsop->out()->isA<TensorView>() &&
        lsop->out()->as<TensorView>()->hasRoot()) {
      return handlePermute(lsop);
    }

    // Skip set unary operation
    size_t input_fid = map_val_to_fd_index_.at(lsop->in());
    map_val_to_fd_index_.emplace(lsop->out(), input_fid);
  }

  void handlePermute(const LoadStoreOp* lsop) {
    TensorView* out_tv = lsop->out()->as<TensorView>();

    std::optional<std::vector<int64_t>> new2old = ir_utils::computePermutation(
        out_tv->getRootDomain(), out_tv->getLogicalDomain());
    NVF_ERROR(new2old.has_value(), "Expected permutation");

    Tensor output = fd_->defineTensor(out_tv->nDims());
    map_val_to_fd_index_.emplace(out_tv, output());
    fd_->defineRecord(new DimsOpRecord<serde::RecordType::PermuteOp>(
        {fd_->recordingState(map_val_to_fd_index_.at(lsop->in()))},
        {fd_->recordingState(output())},
        std::move(new2old.value()),
        "ops.permute"));
  }

  // Add Broadcast operation to FusionDefinition
  void handle(const BroadcastOp* bcast_op) final {
    Tensor output =
        fd_->defineTensor(bcast_op->out()->as<TensorView>()->nDims());
    fd_->defineRecord(new BroadcastOpRecord(
        {fd_->recordingState(map_val_to_fd_index_.at(bcast_op->in()))},
        {fd_->recordingState(output())},
        "ops.broadcast",
        bcast_op->getBroadcastDimFlags()));
    map_val_to_fd_index_.emplace(bcast_op->out(), output());
  }

  // Map SqueezeOp to python frontend
  void handle(const SqueezeOp* sop) final {
    std::vector<int64_t> squeeze_dims;
    const std::vector<bool>& is_squeeze_dims = sop->getSqueezeDimFlags();
    for (int64_t dim : c10::irange((int64_t)is_squeeze_dims.size())) {
      if (is_squeeze_dims.at(dim)) {
        squeeze_dims.push_back(dim);
      }
    }

    // Always squeeze_expanded dimensions
    Tensor output = fd_->defineTensor(sop->out()->as<TensorView>()->nDims());
    map_val_to_fd_index_.emplace(sop->out(), output());
    fd_->defineRecord(new SqueezeOpRecord(
        {fd_->recordingState(map_val_to_fd_index_.at(sop->in()))},
        {fd_->recordingState(output())},
        squeeze_dims,
        /*squeeze_expanded=*/true));
  }

  // Map ViewOp to python frontend
  void handle(const ViewOp* vop) final {
    // Get extent's for output's logical domain
    TensorView* out_tv = vop->out()->as<TensorView>();
    Vector new_shape = getShape(out_tv);

    Tensor output = fd_->defineTensor(out_tv->nDims());
    map_val_to_fd_index_.emplace(out_tv, output());
    fd_->defineRecord(new ReshapeOpRecord(
        {fd_->recordingState(map_val_to_fd_index_.at(vop->in())),
         fd_->recordingState(new_shape())},
        {fd_->recordingState(output())}));
  }

  // Map ExpandOp to python frontend
  void handle(const ExpandOp* eop) final {
    TensorView* in_tv = eop->in()->as<TensorView>();
    TensorView* out_tv = eop->out()->as<TensorView>();
    NVF_ERROR(in_tv->nDims() == out_tv->nDims());
    Vector new_shape = getShape(out_tv);

    Tensor output = fd_->defineTensor(out_tv->nDims());
    map_val_to_fd_index_.emplace(out_tv, output());
    fd_->defineRecord(new ExpandOpRecord(
        {fd_->recordingState(map_val_to_fd_index_.at(eop->in())),
         fd_->recordingState(new_shape())},
        {fd_->recordingState(output())}));
  }

  // Map SliceOp to python frontend
  void handle(const SliceOp* sop) final {
    std::vector<nvfuser::Slice> slices = sop->getRanges();

    std::vector<Val*> start_indices;
    start_indices.reserve(slices.size());

    std::vector<Val*> stop_indices;
    stop_indices.reserve(slices.size());

    std::vector<Val*> strides;
    strides.reserve(slices.size());

    for (const nvfuser::Slice& s : slices) {
      start_indices.push_back(s.start);
      stop_indices.push_back(s.stop);
      strides.push_back(s.step);
    }

    Vector new_start = createVector(start_indices);
    Vector new_stop = createVector(stop_indices);
    Vector new_strides = createVector(strides);

    Tensor output = fd_->defineTensor(sop->out()->as<TensorView>()->nDims());
    map_val_to_fd_index_.emplace(sop->out(), output());
    fd_->defineRecord(new SliceOpRecord(
        {fd_->recordingState(map_val_to_fd_index_.at(sop->in())),
         fd_->recordingState(new_start()),
         fd_->recordingState(new_stop()),
         fd_->recordingState(new_strides())},
        {fd_->recordingState(output())}));
  }

  // Map RNGOp to RandomDistOpRecord
  void handle(const RNGOp* rop) final {
    TensorView* out_tv = rop->output(0)->as<TensorView>();
    Tensor output = fd_->defineTensor(out_tv->nDims());
    map_val_to_fd_index_.emplace(out_tv, output());

    std::vector<State> arg_states;

    // arg1 and arg2 are minval and maxval for uniform.
    // arg1 and arg2 are mean and std for normal.
    std::vector<Val*> params = rop->getParameters();
    if (params.empty()) {
      // Default arg1 and arg2 is (0, 1) for both uniform and normal.
      Scalar zero_value = createScalar(fusion_->zeroVal());
      Scalar one_value = createScalar(fusion_->oneVal());
      arg_states.push_back(fd_->recordingState(zero_value()));
      arg_states.push_back(fd_->recordingState(one_value()));
    } else {
      NVF_ERROR(
          params.size() == 2,
          "Expect only two parameters for uniform and normal random ops.");
      std::transform(
          params.begin(),
          params.end(),
          std::back_inserter(arg_states),
          [&](Val* v) {
            return fd_->recordingState(map_val_to_fd_index_.at(v));
          });
    }

    Vector out_shape = createVector(rop->getShape());
    arg_states.push_back(fd_->recordingState(out_shape()));

    // The philox seed and offset are optional.
    if (rop->getRNGSeedVal() != nullptr) {
      arg_states.push_back(
          fd_->recordingState(map_val_to_fd_index_.at(rop->getRNGSeedVal())));
    }
    if (rop->getRNGOffsetVal() != nullptr) {
      arg_states.push_back(
          fd_->recordingState(map_val_to_fd_index_.at(rop->getRNGOffsetVal())));
    }

    switch (rop->getRNGOpType()) {
      case RNGOpType::Uniform:
      case RNGOpType::UniformRange:
        fd_->defineRecord(
            new RandomDistOpRecord<serde::RecordType::UniformDistOp>(
                arg_states,
                {fd_->recordingState(output())},
                std::get<PrimDataType>(out_tv->dtype().type)));
        break;
      case RNGOpType::NormalStandard:
      case RNGOpType::NormalGeneral:
        fd_->defineRecord(
            new RandomDistOpRecord<serde::RecordType::NormalDistOp>(
                arg_states,
                {fd_->recordingState(output())},
                std::get<PrimDataType>(out_tv->dtype().type)));
        break;
      default:
        NVF_ERROR(false, "Unsupported RNGOpType.");
    }
  }

  // Map LinearOp to python frontend
  void handle(const LinearOp* lop) final {
    TensorView* out_tv = lop->out()->as<TensorView>();
    Tensor output = fd_->defineTensor(out_tv->nDims());
    map_val_to_fd_index_.emplace(out_tv, output());

    if (lop->bias() != nullptr) {
      fd_->defineRecord(
          new OpRecord<TensorView*, TensorView*, TensorView*, TensorView*>(
              {fd_->recordingState(map_val_to_fd_index_.at(lop->inA())),
               fd_->recordingState(map_val_to_fd_index_.at(lop->inB())),
               fd_->recordingState(map_val_to_fd_index_.at(lop->bias()))},
              {fd_->recordingState(output())},
              ("ops.linear"),
              serde::RecordType::Ternary_TV,
              static_cast<
                  TensorView* (*)(TensorView*, TensorView*, TensorView*)>(
                  linear)));
    } else {
      fd_->defineRecord(new OpRecord<TensorView*, TensorView*, TensorView*>(
          {fd_->recordingState(map_val_to_fd_index_.at(lop->inA())),
           fd_->recordingState(map_val_to_fd_index_.at(lop->inB()))},
          {fd_->recordingState(output())},
          ("ops.linear"),
          serde::RecordType::Binary_TV,
          static_cast<TensorView* (*)(TensorView*, TensorView*)>(linear)));
    }
  }

  // Map FullOp to python frontend
  void handle(const FullOp* fop) final {
    TensorView* out_tv = fop->output(0)->as<TensorView>();
    Vector tensor_shape = getShape(out_tv);

    Scalar fill_value = createScalar(fop->getFillValue());

    Tensor output = fd_->defineTensor(out_tv->nDims());
    map_val_to_fd_index_.emplace(out_tv, output());

    fd_->defineRecord(new FullOpRecord(
        {fd_->recordingState(tensor_shape()),
         fd_->recordingState(fill_value())},
        {fd_->recordingState(output())},
        std::get<PrimDataType>(out_tv->dtype().type)));
  }

  // Map IotaOp to python frontend
  void handle(const IotaOp* iop) final {
    TensorView* out_tv = iop->output(0)->as<TensorView>();
    Tensor output = fd_->defineTensor(out_tv->nDims());
    map_val_to_fd_index_.emplace(out_tv, output());

    Scalar length = createScalar(iop->length());
    Scalar start = createScalar(iop->start());
    Scalar step = createScalar(iop->step());

    fd_->defineRecord(new IotaOpRecord(
        {fd_->recordingState(length()),
         fd_->recordingState(start()),
         fd_->recordingState(step())},
        {fd_->recordingState(output())},
        std::get<PrimDataType>(iop->dtype().type)));
  }

  // Map IndexSelectOp to IndexSelectOpRecord
  void handle(const IndexSelectOp* isop) final {
    TensorView* out_tv = isop->output(0)->as<TensorView>();
    Tensor output = fd_->defineTensor(out_tv->nDims());
    map_val_to_fd_index_.emplace(out_tv, output());

    fd_->defineRecord(new IndexSelectOpRecord(
        {fd_->recordingState(map_val_to_fd_index_.at(isop->lookupTv())),
         fd_->recordingState(map_val_to_fd_index_.at(isop->indexTv()))},
        {fd_->recordingState(output())},
        isop->dim()));
  }

<<<<<<< HEAD
  // Map SelectOp to IndexSelectOpRecord
  void handle(const SelectOp* sop) final {
    TensorView* out_tv = sop->output(0)->as<TensorView>();
    Tensor output = fd_->defineTensor(out_tv->nDims());
    map_val_to_fd_index_.emplace(out_tv, output());

    fd_->defineRecord(new SelectOpRecord(
        {fd_->recordingState(map_val_to_fd_index_.at(sop->lookupTv())),
         fd_->recordingState(map_val_to_fd_index_.at(sop->input(1)))},
        {fd_->recordingState(output())},
        sop->dim()));
=======
  // Map TorchGatherOp to python frontend
  void handle(const TorchGatherOp* gop) final {
    TensorView* out_tv = gop->output(0)->as<TensorView>();
    Tensor output = fd_->defineTensor(out_tv->nDims());
    map_val_to_fd_index_.emplace(out_tv, output());

    fd_->defineRecord(new TorchGatherOpRecord(
        {fd_->recordingState(map_val_to_fd_index_.at(gop->lookupTv())),
         fd_->recordingState(map_val_to_fd_index_.at(gop->indexTv()))},
        {fd_->recordingState(output())},
        gop->dim()));
>>>>>>> b60f2341
  }

 private:
  //! The reference CPP fusion to be translated.
  Fusion* fusion_ = nullptr;
  //! The blank FusionDefinition that receives the RecordFunctors for
  //! translated CPP values and expressions.
  FusionDefinition* fd_ = nullptr;
  //! Map nvfuser Val to FusionDefinition index.
  std::unordered_map<const nvfuser::Val*, size_t> map_val_to_fd_index_;
};

} // namespace

std::unordered_map<const nvfuser::Val*, size_t> translate(
    Fusion* fusion,
    FusionDefinition* fd) {
  return FusionTranslator::translate(fusion, fd);
}

} // namespace nvfuser::python_frontend<|MERGE_RESOLUTION|>--- conflicted
+++ resolved
@@ -972,7 +972,6 @@
         isop->dim()));
   }
 
-<<<<<<< HEAD
   // Map SelectOp to IndexSelectOpRecord
   void handle(const SelectOp* sop) final {
     TensorView* out_tv = sop->output(0)->as<TensorView>();
@@ -984,7 +983,8 @@
          fd_->recordingState(map_val_to_fd_index_.at(sop->input(1)))},
         {fd_->recordingState(output())},
         sop->dim()));
-=======
+  }
+
   // Map TorchGatherOp to python frontend
   void handle(const TorchGatherOp* gop) final {
     TensorView* out_tv = gop->output(0)->as<TensorView>();
@@ -996,7 +996,6 @@
          fd_->recordingState(map_val_to_fd_index_.at(gop->indexTv()))},
         {fd_->recordingState(output())},
         gop->dim()));
->>>>>>> b60f2341
   }
 
  private:
