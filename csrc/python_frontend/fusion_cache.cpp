// clang-format off
/*
 * SPDX-FileCopyrightText: Copyright (c) 2023-present NVIDIA CORPORATION & AFFILIATES.
 * All rights reserved.
 * SPDX-License-Identifier: BSD-3-Clause
 */
// clang-format on
#include <instrumentation.h>
#include <python_frontend/fusion_cache.h>

namespace nvfuser::python_frontend {

// FusionCache static data member definitions for singleton usage
std::mutex FusionCache::singleton_lock_;
FusionCache* FusionCache::singleton_ = nullptr;

UserSchedule::UserSchedule() : schedule(nullptr), executor(nullptr) {
  schedule = std::make_unique<Fusion>();
  executor = std::make_unique<FusionExecutor>();
}

FusionSchedules::FusionSchedules()
    : auto_gen_schedules(nullptr), user_def_schedules(), scheds_lock() {
  auto_gen_schedules =
      std::make_unique<FusionExecutorCache>(std::make_unique<Fusion>());
}

Fusion* FusionSchedules::preschedFusion() {
  auto fusion = auto_gen_schedules->fusion();
  TORCH_CHECK(fusion != nullptr, "Prescheduled Fusion is unexpectedly null!");
  return fusion;
}

TrieNode::TrieNode(RecordFunctor* rec, TrieNode* _parent, size_t _fusion_id)
    : record(rec),
      children(),
      fusion_id(_fusion_id),
      visits(0),
      parent(_parent),
      trie_node_lock() {}

bool TrieNode::isTerminal() const {
  return (record.get()->recordType() == serde::RecordType_End);
}

FusionCache* FusionCache::get(size_t max_fusions) {
  FUSER_PERF_SCOPE("FusionCache::get");
  std::lock_guard<std::mutex> guard(singleton_lock_);
  if (singleton_ == nullptr) {
    singleton_ = new FusionCache(max_fusions);
  }
  TORCH_CHECK(
      max_fusions >= singleton_->fusions_.size(),
      "The max fusions is set less than the number of fusions in the cache.");
  singleton_->max_fusions_ = max_fusions;
  return singleton_;
}

size_t FusionCache::numFusions() const {
  return fusions_.size();
}

void FusionCache::print(std::ostream& os) const {
  os << "Fusions by id:" << std::endl;
  std::vector<TrieNode*> stack;
  stack.push_back(root_.get());

  while (!stack.empty()) {
    TrieNode* node = stack.back();
    stack.pop_back();

    if (node->isTerminal()) {
      std::vector<TrieNode*> rev_fusion_records;
      TrieNode* end = node->parent;
      while (end) {
        if (end->record->recordType() != RecordType::Start) {
          rev_fusion_records.emplace_back(end);
        }
        end = end->parent;
      }

      os << node->fusion_id << ":" << std::endl;
      std::for_each(
          rev_fusion_records.rbegin(),
          rev_fusion_records.rend(),
          [&os](const auto elem) {
            os << "    ";
            elem->record->print(os);
            os << std::endl;
          });
    } else {
      for (auto& iter : node->children) {
        stack.push_back(iter.second.get());
      }
    }
  }
}

void FusionCache::stats(std::ostream& os) const {
  os << "Total Fusions: " << fusions_.size() << "\n";

  // Does not make sense to print stats if the cache is disabled.
  if (fusions_.size() > 0) {
    os << "Cache Hits by Fusion Id:\n";
    auto total_cache_hits = 0;
    for (size_t i = 0; i < terminal_nodes_.size(); ++i) {
      // The first visit is a miss!
      auto visits = terminal_nodes_[i]->visits - 1;
      total_cache_hits += visits;
      os << "\t" << i << " -> " << visits << " hits\n";
    }

    auto hit_rate = static_cast<float>(total_cache_hits) /
        static_cast<float>(root_->visits) * 100.0;
    os << "Cache Lookups: " << root_->visits;
    os << " Cache Hits: " << total_cache_hits;
    os << " Hit Rate: " << hit_rate << "%\n";
  }
}

void FusionCache::reset() {
  std::lock_guard<std::mutex> guard(singleton_lock_);
  if (singleton_ != nullptr) {
    auto max_fusions = singleton_->max_fusions_;
    delete singleton_;
    singleton_ = new FusionCache(max_fusions);
  }
}

FusionCache::FusionCache(size_t max_fusions)
    : max_fusions_(max_fusions),
      root_(nullptr),
      fusions_(),
      terminal_nodes_(),
      user_def_input_encodings_() {
  RecordFunctor* start = new StartRecord();
  root_ = std::make_unique<TrieNode>(start);
}

// In order to keep queries fast, this method does not lock.
// In the worst case, the query should fail and if you try to create a child,
// it should give you back an already created child if two threads are walking
// the trie at the same time with the same definition.
c10::optional<TrieNode*> FusionCache::queryChildren(
    TrieNode* node,
    RecordFunctor* rec) const {
  TORCH_CHECK(
      !node->isTerminal(), "There should be no children from a Terminal Node!");
  TORCH_CHECK(rec, "Record is null!");
  auto trie_node = node->children.find(rec);
  if (trie_node == std::end(node->children)) {
    return c10::nullopt;
  } else {
    ++(trie_node->second.get()->visits);
    return c10::optional<TrieNode*>(trie_node->second.get());
  }
}
FusionSchedules* FusionCache::queryFusionSchedules(size_t fusion_id) const {
  TORCH_CHECK(
      fusion_id < fusions_.size(),
      "Invalid scheduler query for id:",
      fusion_id);
  FusionSchedules* ptr = fusions_.at(fusion_id).get();
  TORCH_CHECK(ptr != nullptr, "Unexpected null FusionSchedules object.");
  return ptr;
}
c10::optional<size_t> FusionCache::queryUserScheduleId(
    const FusionSchedules* scheds,
    const at::ArrayRef<c10::IValue>& inputs,
    int device) {
  c10::optional<size_t> result = c10::nullopt;

  auto& user_scheds = scheds->user_def_schedules;
  if (user_scheds.size() != 0) {
    auto input_id = user_def_input_encodings_.lookupId(inputs);
    auto user_sched = user_scheds.find(input_id.id);
    if (user_sched != user_scheds.end()) {
      return c10::optional<size_t>(user_sched->first);
    }
  }
  return result;
}
const UserSchedule& FusionCache::queryUserSchedule(
    const FusionSchedules* scheds,
    size_t id,
    int device) const {
  auto& user_scheds = scheds->user_def_schedules;
  TORCH_CHECK(
      user_scheds.size() > 0,
      "Expecting there to be at least one user schedule!");
  auto user_sched = user_scheds.find(id);
  TORCH_CHECK(
      user_sched != user_scheds.end(), "Lookup of non-existent user schedule!");
  return user_sched->second.at(device);
}

TrieNode* FusionCache::createChild(TrieNode* node, RecordFunctor* rec) {
  FUSER_PERF_SCOPE("FusionCache::createChild");
  TrieNode* child = nullptr;
  TORCH_CHECK(
      !node->isTerminal(), "Cannot create a trie node from a terminal node!");
  TORCH_CHECK(rec, "Record is null!");

<<<<<<< HEAD
  size_t fusion_id = 0;
  if (rec->recordType() == serde::RecordType_End) {
    TORCH_CHECK(
        (fusions_.size() + 1) <= max_fusions_,
        "The number of fusions in nvfuser has exceeded ",
        max_fusions_,
        "fusions.  The max_fusions for the FusionCache might need to be ",
        "increased if the max number is not being exceeded due to an error.");
    fusions_.emplace_back(FusionSchedules());
    fusion_id = fusions_.size() - 1;
    result = c10::optional<size_t>(fusion_id);
  }

  // Copying the record owned by the FusionDefinition that calls this function
  // so the trie owns a copy when the FusionDefinition gets destroyed rather
  // than managing a shared pointer that would only share with
  // FusionDefinition that creates a trie node but not cache lookups
  RecordFunctor* new_rec = rec->clone();
  triePtr()->children[new_rec] = std::make_unique<TrieNode>(new_rec, fusion_id);
  if (rec->recordType() == serde::RecordType_End) {
    terminal_nodes_.push_back(triePtr()->children[new_rec].get());
  }
  if (isDebugDumpEnabled(DebugDumpOption::PythonFrontendDebug)) {
    std::stringstream ss;
    new_rec->print(ss);
    std::cout << "\nFusionDefinition: Create new trie node for: " << ss.str()
              << "\n";
=======
  std::lock_guard<std::mutex> guard(node->trie_node_lock);

  // As a thread-safety compromise for fast queries, the node is re-queried
  // prior to child creation incase another thread slipped in the node.
  auto child_node = queryChildren(node, rec);
  if (child_node.has_value()) {
    child = child_node.value();
  } else {
    size_t fusion_id = 0;
    if (rec->recordType() == RecordType::End) {
      TORCH_CHECK(
          (fusions_.size() + 1) <= max_fusions_,
          "The number of fusions in nvfuser has exceeded ",
          max_fusions_,
          "fusions.  The max_fusions for the FusionCache might need to be ",
          "increased if the max number is not being exceeded due to an error.");
      fusions_.emplace_back(std::make_unique<FusionSchedules>());
      fusion_id = fusions_.size() - 1;
    }

    // Copying the record owned by the FusionDefinition that calls this function
    // so the trie owns a copy when the FusionDefinition gets destroyed rather
    // than managing a shared pointer that would only share with
    // FusionDefinition that creates a trie node but not cache lookups
    RecordFunctor* new_rec = rec->clone();
    node->children[new_rec] =
        std::make_unique<TrieNode>(new_rec, node, fusion_id);
    child = node->children[new_rec].get();
    ++(child->visits);
    TORCH_CHECK(
        child != nullptr, "Created child of TrieNode should not be null!");
    if (rec->recordType() == RecordType::End) {
      terminal_nodes_.push_back(node->children[new_rec].get());
    }
    if (isDebugDumpEnabled(DebugDumpOption::PythonFrontendDebug)) {
      std::stringstream ss;
      new_rec->print(ss);
      std::cout << "\nFusionDefinition: Create new trie node for: " << ss.str()
                << "\n";
    }
>>>>>>> 3e69f690
  }
  return child;
}

UserSchedule* FusionCache::createUserSchedule(
    FusionSchedules* scheds,
    const at::ArrayRef<c10::IValue>& inputs,
    int device) {
  FUSER_PERF_SCOPE("FusionCache::createUserSchedule");
  std::lock_guard<std::mutex> guard(scheds->scheds_lock);
  auto& user_scheds = scheds->user_def_schedules;
  auto input_id = user_def_input_encodings_.lookupId(inputs);
  auto user_sched = user_scheds.find(input_id.id);
  if (user_sched == user_scheds.end()) {
    user_scheds[input_id.id] = std::vector<UserSchedule>(device + 1);
  } else {
    if (static_cast<size_t>(device) >= user_scheds[input_id.id].size()) {
      user_scheds[input_id.id].resize(device + 1);
    }
  }
  return &user_scheds[input_id.id].at(device);
}

<<<<<<< HEAD
void FusionCache::resetTriePtr() {
  trie_ptr_ = root_.get();
  TORCH_CHECK(triePtr()->record->recordType() == serde::RecordType_Start);
  ++(triePtr()->visits);
}

void FusionCache::traverseTrie(RecordFunctor* rec) {
  TORCH_CHECK(
      !triePtr()->isTerminal(), "Cannot traverse trie from a terminal entry!");
  auto trie_node = triePtr()->children.find(rec);
  TORCH_CHECK(
      trie_node != std::end(triePtr()->children),
      "Trie Node for Trie Traverse is not found!");
  TORCH_CHECK(trie_node->second, "Record in Trie Node is null!");
  trie_ptr_ = trie_node->second.get();
  ++(triePtr()->visits);
}

TrieNode* FusionCache::triePtr() const {
  TORCH_INTERNAL_ASSERT(
      trie_ptr_ != nullptr, "The trie node is unexpectedly null.");
  return trie_ptr_;
=======
TrieNode* FusionCache::rootTriePtr() {
  ++(root_.get()->visits);
  return root_.get();
>>>>>>> 3e69f690
}

} // namespace nvfuser::python_frontend<|MERGE_RESOLUTION|>--- conflicted
+++ resolved
@@ -73,7 +73,7 @@
       std::vector<TrieNode*> rev_fusion_records;
       TrieNode* end = node->parent;
       while (end) {
-        if (end->record->recordType() != RecordType::Start) {
+        if (end->record->recordType() != serde::RecordType_Start) {
           rev_fusion_records.emplace_back(end);
         }
         end = end->parent;
@@ -201,35 +201,6 @@
       !node->isTerminal(), "Cannot create a trie node from a terminal node!");
   TORCH_CHECK(rec, "Record is null!");
 
-<<<<<<< HEAD
-  size_t fusion_id = 0;
-  if (rec->recordType() == serde::RecordType_End) {
-    TORCH_CHECK(
-        (fusions_.size() + 1) <= max_fusions_,
-        "The number of fusions in nvfuser has exceeded ",
-        max_fusions_,
-        "fusions.  The max_fusions for the FusionCache might need to be ",
-        "increased if the max number is not being exceeded due to an error.");
-    fusions_.emplace_back(FusionSchedules());
-    fusion_id = fusions_.size() - 1;
-    result = c10::optional<size_t>(fusion_id);
-  }
-
-  // Copying the record owned by the FusionDefinition that calls this function
-  // so the trie owns a copy when the FusionDefinition gets destroyed rather
-  // than managing a shared pointer that would only share with
-  // FusionDefinition that creates a trie node but not cache lookups
-  RecordFunctor* new_rec = rec->clone();
-  triePtr()->children[new_rec] = std::make_unique<TrieNode>(new_rec, fusion_id);
-  if (rec->recordType() == serde::RecordType_End) {
-    terminal_nodes_.push_back(triePtr()->children[new_rec].get());
-  }
-  if (isDebugDumpEnabled(DebugDumpOption::PythonFrontendDebug)) {
-    std::stringstream ss;
-    new_rec->print(ss);
-    std::cout << "\nFusionDefinition: Create new trie node for: " << ss.str()
-              << "\n";
-=======
   std::lock_guard<std::mutex> guard(node->trie_node_lock);
 
   // As a thread-safety compromise for fast queries, the node is re-queried
@@ -239,7 +210,7 @@
     child = child_node.value();
   } else {
     size_t fusion_id = 0;
-    if (rec->recordType() == RecordType::End) {
+    if (rec->recordType() == serde::RecordType_End) {
       TORCH_CHECK(
           (fusions_.size() + 1) <= max_fusions_,
           "The number of fusions in nvfuser has exceeded ",
@@ -261,7 +232,7 @@
     ++(child->visits);
     TORCH_CHECK(
         child != nullptr, "Created child of TrieNode should not be null!");
-    if (rec->recordType() == RecordType::End) {
+    if (rec->recordType() == serde::RecordType_End) {
       terminal_nodes_.push_back(node->children[new_rec].get());
     }
     if (isDebugDumpEnabled(DebugDumpOption::PythonFrontendDebug)) {
@@ -270,7 +241,6 @@
       std::cout << "\nFusionDefinition: Create new trie node for: " << ss.str()
                 << "\n";
     }
->>>>>>> 3e69f690
   }
   return child;
 }
@@ -294,34 +264,9 @@
   return &user_scheds[input_id.id].at(device);
 }
 
-<<<<<<< HEAD
-void FusionCache::resetTriePtr() {
-  trie_ptr_ = root_.get();
-  TORCH_CHECK(triePtr()->record->recordType() == serde::RecordType_Start);
-  ++(triePtr()->visits);
-}
-
-void FusionCache::traverseTrie(RecordFunctor* rec) {
-  TORCH_CHECK(
-      !triePtr()->isTerminal(), "Cannot traverse trie from a terminal entry!");
-  auto trie_node = triePtr()->children.find(rec);
-  TORCH_CHECK(
-      trie_node != std::end(triePtr()->children),
-      "Trie Node for Trie Traverse is not found!");
-  TORCH_CHECK(trie_node->second, "Record in Trie Node is null!");
-  trie_ptr_ = trie_node->second.get();
-  ++(triePtr()->visits);
-}
-
-TrieNode* FusionCache::triePtr() const {
-  TORCH_INTERNAL_ASSERT(
-      trie_ptr_ != nullptr, "The trie node is unexpectedly null.");
-  return trie_ptr_;
-=======
 TrieNode* FusionCache::rootTriePtr() {
   ++(root_.get()->visits);
   return root_.get();
->>>>>>> 3e69f690
 }
 
 } // namespace nvfuser::python_frontend