// clang-format off
/*
 * SPDX-FileCopyrightText: Copyright (c) 2023-present NVIDIA CORPORATION & AFFILIATES.
 * All rights reserved.
 * SPDX-License-Identifier: BSD-3-Clause
 */
// clang-format on
#include <instrumentation.h>
#include <python_frontend/fusion_cache.h>
<<<<<<< HEAD
#include <serde/fusion_record_serde.h>
#include <mutex>
=======
>>>>>>> 602452ea

namespace nvfuser::python_frontend {

// FusionCache static data member definitions for singleton usage
std::mutex FusionCache::singleton_lock_;
FusionCache* FusionCache::singleton_ = nullptr;

UserSchedule::UserSchedule() : schedule(nullptr), executor(nullptr) {
  schedule = std::make_unique<Fusion>();
  executor = std::make_unique<FusionExecutor>();
}

FusionSchedules::FusionSchedules()
    : auto_gen_schedules(nullptr), user_def_schedules(), scheds_lock() {
  auto_gen_schedules =
      std::make_unique<FusionExecutorCache>(std::make_unique<Fusion>());
}

Fusion* FusionSchedules::preschedFusion() {
  auto fusion = auto_gen_schedules->fusion();
  TORCH_CHECK(fusion != nullptr, "Prescheduled Fusion is unexpectedly null!");
  return fusion;
}

TrieNode::TrieNode(RecordFunctor* rec, TrieNode* _parent, size_t _fusion_id)
    : record(rec),
      children(),
      fusion_id(_fusion_id),
      visits(0),
      parent(_parent),
      trie_node_lock() {}

bool TrieNode::isTerminal() const {
  return (record.get()->recordType() == serde::RecordType_End);
}

flatbuffers::Offset<serde::TrieNode> TrieNode::serialize(
    flatbuffers::FlatBufferBuilder& builder,
    const std::map<RecordFunctor*, size_t>&
        map_record_functor_to_trie_node_id) {
  // Map children TrieNode to its corresponding Integer index
  std::vector<size_t> children_trie_node_ids;
  children_trie_node_ids.reserve(children.size());
  for (auto&& c : children) {
    size_t id = map_record_functor_to_trie_node_id.at(c.first);
    children_trie_node_ids.push_back(id);
  }

  return serde::CreateTrieNodeDirect(
      builder,
      record->serialize(builder),
      &children_trie_node_ids,
      fusion_id,
      visits,
      isTerminal());
}

FusionCache* FusionCache::get(size_t max_fusions) {
  FUSER_PERF_SCOPE("FusionCache::get");
  std::lock_guard<std::mutex> guard(singleton_lock_);
  if (singleton_ == nullptr) {
    singleton_ = new FusionCache(max_fusions);
  }
  TORCH_CHECK(
      max_fusions >= singleton_->fusions_.size(),
      "The max fusions is set less than the number of fusions in the cache.");
  singleton_->max_fusions_ = max_fusions;
  return singleton_;
}

size_t FusionCache::numFusions() const {
  return fusions_.size();
}

void FusionCache::print(std::ostream& os) const {
  os << "Fusions by id:" << std::endl;
  std::vector<TrieNode*> stack;
  stack.push_back(root_.get());

  while (!stack.empty()) {
    TrieNode* node = stack.back();
    stack.pop_back();

    if (node->isTerminal()) {
      std::vector<TrieNode*> rev_fusion_records;
      TrieNode* end = node->parent;
      while (end) {
        if (end->record->recordType() != serde::RecordType_Start) {
          rev_fusion_records.emplace_back(end);
        }
        end = end->parent;
      }

      os << node->fusion_id << ":" << std::endl;
      std::for_each(
          rev_fusion_records.rbegin(),
          rev_fusion_records.rend(),
          [&os](const auto elem) {
            os << "    ";
            elem->record->print(os);
            os << std::endl;
          });
    } else {
      for (auto& iter : node->children) {
        stack.push_back(iter.second.get());
      }
    }
  }
}

void FusionCache::stats(std::ostream& os) const {
  os << "Total Fusions: " << fusions_.size() << "\n";

  // Does not make sense to print stats if the cache is disabled.
  if (fusions_.size() > 0) {
    os << "Cache Hits by Fusion Id:\n";
    auto total_cache_hits = 0;
    for (size_t i = 0; i < terminal_nodes_.size(); ++i) {
      // The first visit is a miss!
      auto visits = terminal_nodes_[i]->visits - 1;
      total_cache_hits += visits;
      os << "\t" << i << " -> " << visits << " hits\n";
    }

    auto hit_rate = static_cast<float>(total_cache_hits) /
        static_cast<float>(root_->visits) * 100.0;
    os << "Cache Lookups: " << root_->visits;
    os << " Cache Hits: " << total_cache_hits;
    os << " Hit Rate: " << hit_rate << "%\n";
  }
}

void FusionCache::reset() {
  std::lock_guard<std::mutex> guard(singleton_lock_);
  if (singleton_ != nullptr) {
    auto max_fusions = singleton_->max_fusions_;
    delete singleton_;
    singleton_ = new FusionCache(max_fusions);
  }
}

FusionCache::FusionCache(size_t max_fusions)
    : max_fusions_(max_fusions),
      root_(nullptr),
      fusions_(),
      terminal_nodes_(),
      user_def_input_encodings_() {
  RecordFunctor* start = new StartRecord();
  root_ = std::make_unique<TrieNode>(start);
}

// In order to keep queries fast, this method does not lock.
// In the worst case, the query should fail and if you try to create a child,
// it should give you back an already created child if two threads are walking
// the trie at the same time with the same definition.
c10::optional<TrieNode*> FusionCache::queryChildren(
    TrieNode* node,
    RecordFunctor* rec) const {
  TORCH_CHECK(
      !node->isTerminal(), "There should be no children from a Terminal Node!");
  TORCH_CHECK(rec, "Record is null!");
  auto trie_node = node->children.find(rec);
  if (trie_node == std::end(node->children)) {
    return c10::nullopt;
  } else {
    ++(trie_node->second.get()->visits);
    return c10::optional<TrieNode*>(trie_node->second.get());
  }
}
FusionSchedules* FusionCache::queryFusionSchedules(size_t fusion_id) const {
  TORCH_CHECK(
      fusion_id < fusions_.size(),
      "Invalid scheduler query for id:",
      fusion_id);
  FusionSchedules* ptr = fusions_.at(fusion_id).get();
  TORCH_CHECK(ptr != nullptr, "Unexpected null FusionSchedules object.");
  return ptr;
}
c10::optional<size_t> FusionCache::queryUserScheduleId(
    const FusionSchedules* scheds,
    const at::ArrayRef<c10::IValue>& inputs,
    int device) {
  c10::optional<size_t> result = c10::nullopt;

  auto& user_scheds = scheds->user_def_schedules;
  if (user_scheds.size() != 0) {
    auto input_id = user_def_input_encodings_.lookupId(inputs);
    auto user_sched = user_scheds.find(input_id.id);
    if (user_sched != user_scheds.end()) {
      return c10::optional<size_t>(user_sched->first);
    }
  }
  return result;
}
const UserSchedule& FusionCache::queryUserSchedule(
    const FusionSchedules* scheds,
    size_t id,
    int device) const {
  auto& user_scheds = scheds->user_def_schedules;
  TORCH_CHECK(
      user_scheds.size() > 0,
      "Expecting there to be at least one user schedule!");
  auto user_sched = user_scheds.find(id);
  TORCH_CHECK(
      user_sched != user_scheds.end(), "Lookup of non-existent user schedule!");
  return user_sched->second.at(device);
}

TrieNode* FusionCache::createChild(TrieNode* node, RecordFunctor* rec) {
  FUSER_PERF_SCOPE("FusionCache::createChild");
  TrieNode* child = nullptr;
  TORCH_CHECK(
      !node->isTerminal(), "Cannot create a trie node from a terminal node!");
  TORCH_CHECK(rec, "Record is null!");

  std::lock_guard<std::mutex> guard(node->trie_node_lock);

  // As a thread-safety compromise for fast queries, the node is re-queried
  // prior to child creation incase another thread slipped in the node.
  auto child_node = queryChildren(node, rec);
  if (child_node.has_value()) {
    child = child_node.value();
  } else {
    size_t fusion_id = 0;
    if (rec->recordType() == serde::RecordType_End) {
      TORCH_CHECK(
          (fusions_.size() + 1) <= max_fusions_,
          "The number of fusions in nvfuser has exceeded ",
          max_fusions_,
          "fusions.  The max_fusions for the FusionCache might need to be ",
          "increased if the max number is not being exceeded due to an error.");
      fusions_.emplace_back(std::make_unique<FusionSchedules>());
      fusion_id = fusions_.size() - 1;
    }

    // Copying the record owned by the FusionDefinition that calls this function
    // so the trie owns a copy when the FusionDefinition gets destroyed rather
    // than managing a shared pointer that would only share with
    // FusionDefinition that creates a trie node but not cache lookups
    RecordFunctor* new_rec = rec->clone();
    node->children[new_rec] =
        std::make_unique<TrieNode>(new_rec, node, fusion_id);
    child = node->children[new_rec].get();
    ++(child->visits);
    TORCH_CHECK(
        child != nullptr, "Created child of TrieNode should not be null!");
    if (rec->recordType() == serde::RecordType_End) {
      terminal_nodes_.push_back(node->children[new_rec].get());
    }
    if (isDebugDumpEnabled(DebugDumpOption::PythonFrontendDebug)) {
      std::stringstream ss;
      new_rec->print(ss);
      std::cout << "\nFusionDefinition: Create new trie node for: " << ss.str()
                << "\n";
    }
  }
  return child;
}

UserSchedule* FusionCache::createUserSchedule(
    FusionSchedules* scheds,
    const at::ArrayRef<c10::IValue>& inputs,
    int device) {
  FUSER_PERF_SCOPE("FusionCache::createUserSchedule");
  std::lock_guard<std::mutex> guard(scheds->scheds_lock);
  auto& user_scheds = scheds->user_def_schedules;
  auto input_id = user_def_input_encodings_.lookupId(inputs);
  auto user_sched = user_scheds.find(input_id.id);
  if (user_sched == user_scheds.end()) {
    user_scheds[input_id.id] = std::vector<UserSchedule>(device + 1);
  } else {
    if (static_cast<size_t>(device) >= user_scheds[input_id.id].size()) {
      user_scheds[input_id.id].resize(device + 1);
    }
  }
  return &user_scheds[input_id.id].at(device);
}

TrieNode* FusionCache::rootTriePtr() {
  ++(root_.get()->visits);
  return root_.get();
}

void FusionCache::serialize(std::string filename) const {
  std::lock_guard<std::mutex> guard(fusion_cache_lock);
  flatbuffers::FlatBufferBuilder builder(1024);
  // TODO: Serialize Fusion IR containers

  // 1. Flattened the TrieStructure using breadth-first search
  // 2. Map RecordFunctor pointer to its position in flattened order
  std::map<RecordFunctor*, size_t> map_record_functor_to_trie_node_id;
  std::vector<TrieNode*> bfs_order;
  std::deque<TrieNode*> queue = {root_.get()};
  while (!queue.empty()) {
    TrieNode* current_node = queue.front();
    queue.pop_front();

    map_record_functor_to_trie_node_id.emplace(
        current_node->record.get(), bfs_order.size());
    bfs_order.push_back(current_node);

    for (auto&& child : current_node->children) {
      queue.push_back(child.second.get());
    }
  }

  // 3. Serialize TrieNode in Breadth-First Search (BFS) order
  //
  // Note 1) All TrieNode pointers are mapped to their corresponding index in
  // BFS traversal order.
  //
  // Note 2) We cannot create nested Flatbuffer objects. e.g., All Flatbuffer
  // objects MUST be created before the start of the table they are referenced
  // in.
  //
  // Thus, it is simplier to get the entire BFS order first, and then serialize
  // the flattened Trie structure.
  std::vector<flatbuffers::Offset<serde::TrieNode>> fb_nodes;
  for (TrieNode* node : bfs_order) {
    auto serialized_trie_node =
        node->serialize(builder, map_record_functor_to_trie_node_id);
    fb_nodes.push_back(serialized_trie_node);
  }

  // 4. Map the terminal nodes to their BFS positions.
  std::vector<size_t> terminal_node_idx;
  terminal_node_idx.reserve(terminal_nodes_.size());
  for (auto node : terminal_nodes_) {
    terminal_node_idx.push_back(
        map_record_functor_to_trie_node_id.at(node->record.get()));
  }

  // 5. Build FusionCache flatbuffer object
  // table FusionCache {
  //  max_fusions: ulong;
  //  structure: [TrieNode];
  //  terminal_nodes: [ulong];
  // }
  auto fusion_cache = serde::CreateFusionCacheDirect(
      builder, max_fusions_, &fb_nodes, &terminal_node_idx);
  builder.Finish(fusion_cache, "NV00" /* file_identifier */);

  // 6. Write flatbuffer binary to file
  auto fb = builder.GetBufferSpan();
  auto file_handle = std::fopen(filename.c_str(), "wb");
  size_t write_status =
      std::fwrite(fb.data(), sizeof(uint8_t), fb.size(), file_handle);
  TORCH_INTERNAL_ASSERT(
      write_status == fb.size(),
      "Failed to write entire FusionCache Flatbuffer.\n");
  std::fclose(file_handle);
}

namespace {
typedef std::vector<uint8_t> BinaryBuffer;

BinaryBuffer openFusionCache(std::string filename) {
  auto file_handle = std::fopen(filename.c_str(), "rb");
  TORCH_CHECK(file_handle != nullptr, "Failed to open FusionCache buffer.");

  auto file_path = fs::path(filename.c_str());
  auto file_size = fs::file_size(file_path);
  TORCH_CHECK(file_size > 0, "FusionCache buffer is empty.");

  BinaryBuffer buffer(file_size);
  size_t read_status =
      std::fread(buffer.data(), sizeof(uint8_t), file_size, file_handle);
  TORCH_CHECK(
      read_status == file_size, "Failed to read entire FusionCache buffer.\n");
  return buffer;
}

const serde::FusionCache* verifyFusionCache(const BinaryBuffer& buffer) {
  auto fusion_cache_buffer = serde::GetFusionCache(buffer.data());
  flatbuffers::Verifier v(buffer.data(), buffer.size());
  TORCH_CHECK(
      fusion_cache_buffer->Verify(v),
      "Failed to verify the integrity of FusionCache buffer.");
  TORCH_CHECK(
      serde::FusionCacheBufferHasIdentifier(buffer.data()),
      "Failed to verify the schema version of the FusionCache buffer");
  return fusion_cache_buffer;
}

} // namespace

void FusionCache::deserialize(std::string filename) {
  // 0. Load flatbuffer binary from file
  // table FusionCache {
  //  max_fusions: ulong;
  //  structure: [TrieNode];
  //  terminal_nodes: [ulong];
  // }
  TORCH_CHECK(
      fusions_.empty(),
      "Deserialization is prohibited if FusionCache is already populated.");
  auto buffer = openFusionCache(filename);
  auto fusion_cache_buffer = verifyFusionCache(buffer);

  // 1. Deserialize max_fusions field
  max_fusions_ = fusion_cache_buffer->max_fusions();

  // 2. Deserialize fusions: (Fusion) and structure: (TrieNode) fields
  fusions_.resize(fusion_cache_buffer->terminal_nodes()->size());

  serde::RecordFunctorFactory record_functor_factory;

  using BfsState = std::pair<TrieNode*, size_t>;
  std::deque<BfsState> queue = {
      {root_.get() /* TrieNode pointer */, 0 /* structure_idx */}};

  // state_queue holds the FusionState for each BfsState in the queue.
  std::deque<std::unique_ptr<FusionState>> state_queue;

  // Create empty fusion container for root node
  state_queue.emplace_back(std::make_unique<FusionState>());

  // bfs_order is used to map indices in the structure field to their
  // corresponding TrieNode pointers. It is used to reconstruct the
  // terminal_nodes vector.
  std::vector<TrieNode*> bfs_order;

  // Starting from the root node, we build the Trie structure in breadth-first
  // (BFS) order.
  while (!queue.empty()) {
    auto& [trie_ptr, structure_idx] = queue.front();

    // Update BFS order
    bfs_order.push_back(trie_ptr);

    // Get corresponding flatbuffer object for current TrieNode
    auto fb_trie_node = fusion_cache_buffer->structure()->Get(structure_idx);

    // While traversing the Trie Structure, build the Fusion Container by
    // adding the TrieNode's RecordFunctor
    auto state = state_queue.front().get();
    state->addRecord(trie_ptr->record.get()->clone());

    // Deserialize Table TrieNode => Field: visits (ulong)
    trie_ptr->visits = fb_trie_node->visits();

    // Build fusion container if current node is a terminal node
    if (fb_trie_node->is_terminal()) {
      TORCH_CHECK(
          fb_trie_node->children()->size() == 0,
          "This terminal node should not have any children.")
      TORCH_CHECK(
          fb_trie_node->record()->type() == serde::RecordType_End,
          "This terminal node should have an EndRecord RecordFunctor")
      TORCH_CHECK(
          trie_ptr->fusion_id == fb_trie_node->fusion_id(),
          "The fusion id for this TrieNode should already be set.")
      Fusion* fusion =
          queryFusionSchedules(fb_trie_node->fusion_id()).preschedFusion();
      state->buildFusionIr(fusion);
    }

    // Table TrieNode => Field: children: [ulong]
    // Create Children TrieNode
    for (auto child_bfs_idx : *fb_trie_node->children()) {
      auto fb_child_trie_node =
          fusion_cache_buffer->structure()->Get(child_bfs_idx);

      // Create child RecordFunctor
      auto serde_buffer = fb_child_trie_node->record();
      auto rec =
          record_functor_factory.parse(serde_buffer->type(), serde_buffer);

      // Deserialize the record and fusion id fields in the TrieNode table
      auto status = trie_ptr->children.emplace(
          rec,
          std::make_unique<TrieNode>(rec, fb_child_trie_node->fusion_id()));
      TORCH_CHECK(
          status.second,
          "Fusion-Cache Deserialization: Failed to add child to the current TrieNode.");

      // Add child TrieNode to BFS queue
      queue.emplace_back(
          status.first->second.get() /* TrieNode pointer */, child_bfs_idx);
      state_queue.emplace_back(state->clone());
    }

    // Destroy current fusion state
    queue.pop_front();
    state_queue.pop_front();
  }

  // Deserialize terminal_nodes field in the FusionCache table
  for (auto idx : *fusion_cache_buffer->terminal_nodes()) {
    terminal_nodes_.push_back(bfs_order.at(idx));
  }
}

} // namespace nvfuser::python_frontend<|MERGE_RESOLUTION|>--- conflicted
+++ resolved
@@ -7,11 +7,7 @@
 // clang-format on
 #include <instrumentation.h>
 #include <python_frontend/fusion_cache.h>
-<<<<<<< HEAD
 #include <serde/fusion_record_serde.h>
-#include <mutex>
-=======
->>>>>>> 602452ea
 
 namespace nvfuser::python_frontend {
 
@@ -296,7 +292,6 @@
 }
 
 void FusionCache::serialize(std::string filename) const {
-  std::lock_guard<std::mutex> guard(fusion_cache_lock);
   flatbuffers::FlatBufferBuilder builder(1024);
   // TODO: Serialize Fusion IR containers
 
@@ -415,7 +410,10 @@
   max_fusions_ = fusion_cache_buffer->max_fusions();
 
   // 2. Deserialize fusions: (Fusion) and structure: (TrieNode) fields
-  fusions_.resize(fusion_cache_buffer->terminal_nodes()->size());
+  std::generate_n(
+      std::back_inserter(fusions_),
+      fusion_cache_buffer->terminal_nodes()->size(),
+      [] { return std::make_unique<FusionSchedules>(); });
 
   serde::RecordFunctorFactory record_functor_factory;
 
@@ -465,7 +463,7 @@
           trie_ptr->fusion_id == fb_trie_node->fusion_id(),
           "The fusion id for this TrieNode should already be set.")
       Fusion* fusion =
-          queryFusionSchedules(fb_trie_node->fusion_id()).preschedFusion();
+          queryFusionSchedules(fb_trie_node->fusion_id())->preschedFusion();
       state->buildFusionIr(fusion);
     }
 
@@ -483,7 +481,8 @@
       // Deserialize the record and fusion id fields in the TrieNode table
       auto status = trie_ptr->children.emplace(
           rec,
-          std::make_unique<TrieNode>(rec, fb_child_trie_node->fusion_id()));
+          std::make_unique<TrieNode>(
+              rec, trie_ptr, fb_child_trie_node->fusion_id()));
       TORCH_CHECK(
           status.second,
           "Fusion-Cache Deserialization: Failed to add child to the current TrieNode.");
