// clang-format off
/*
 * SPDX-FileCopyrightText: Copyright (c) 2023-present NVIDIA CORPORATION & AFFILIATES.
 * All rights reserved.
 * SPDX-License-Identifier: BSD-3-Clause
 */
// clang-format on
#include <python_frontend/fusion_definition.h>
#include <python_frontend/translation.h>

namespace nvfuser::python_frontend {

int64_t SegmentationState::setupSegmentation(
    Fusion* fusion,
    const std::unordered_map<const Val*, int64_t>&
        map_presched_value_to_original_python_index,
    const c10::ArrayRef<c10::IValue>& inputs) {
  // Check state
  NVF_ERROR(fusion != nullptr);
  NVF_ERROR(cloned_original_fusion_ == nullptr);
  NVF_ERROR(segmented_fusion_ == nullptr);
  NVF_ERROR(group_run_order_.empty());
  NVF_ERROR(map_cloned_concretized_value_to_original_python_index_.empty());
  NVF_ERROR(cloned_original_extents_.empty());

  int8_t device = getCommonDeviceCUDA(inputs);
  NVF_CHECK(
      inputs.empty() || device > -1, "Inputs are not all on the same device!");

  // Step 1) Clone preschedFusion CPP Fusion.
  cloned_original_fusion_ = std::make_unique<Fusion>();

  // The IRCloner returned by Fusion::copy acts as map from the original fusion
  // to the cloned fusion.
  IrCloner original_to_cloned_map =
      Fusion::copy(fusion, cloned_original_fusion_.get());

  // Step 2) Given the map_presched_value_to_original_python_index AND the
  // IRCloner returned by Fusion::copy, create a mapping from cloned CPP values
  // to original fusion state indices.
  std::unordered_map<Val*, int64_t> map_cloned_value_to_original_python_index;
  map_cloned_value_to_original_python_index.reserve(
      map_presched_value_to_original_python_index.size());
  std::transform(
      map_presched_value_to_original_python_index.begin(),
      map_presched_value_to_original_python_index.end(),
      std::inserter(
          map_cloned_value_to_original_python_index,
          map_cloned_value_to_original_python_index.end()),
      [&](const auto& item) {
        const Val* original_value = item.first;
        int64_t python_index = item.second;
        Val* cloned_value = original_to_cloned_map.clone(original_value);
        return std::make_pair(cloned_value, python_index);
      });

  // Step 3) Concretize fusion with input arguments.
<<<<<<< HEAD
  KernelArgumentHolder args(inputs, device);
=======
  KernelArgumentHolder args = KernelArgumentHolder(inputs, device);
>>>>>>> 1386954f

  std::unordered_map<Val*, Val*> symbolic_to_concrete_map =
      DynamicTransform::concretizeFusion(cloned_original_fusion_.get(), args);

  // Given the map_cloned_value_to_original_python_index AND the
  // symbolic_to_concrete map returned by the concretization pass, create a
  // mapping from cloned, concretized CPP values to original fusion state
  // indices.
  map_cloned_concretized_value_to_original_python_index_.reserve(
      map_cloned_value_to_original_python_index.size());
  std::transform(
      map_cloned_value_to_original_python_index.begin(),
      map_cloned_value_to_original_python_index.end(),
      std::inserter(
          map_cloned_concretized_value_to_original_python_index_,
          map_cloned_concretized_value_to_original_python_index_.end()),
      [&](const auto& item) {
        Val* maybe_concretized_value = item.first;
        int64_t python_index = item.second;
        if (symbolic_to_concrete_map.count(maybe_concretized_value) > 0) {
          maybe_concretized_value =
              symbolic_to_concrete_map.at(maybe_concretized_value);
        }
        return std::make_pair(maybe_concretized_value, python_index);
      });

  // Track the extents for input TensorViews in cloned CPP Fusion.
  cloned_original_extents_ = getExtents(cloned_original_fusion_.get());

  // Create runtime infomation
  SchedulerRuntimeInfo runtime_info(
      cloned_original_fusion_.get(),
      args,
      /*precomputed_values=*/nullptr,
      cloned_original_fusion_->allTvs());

  // Run segmentation algorithm
  segmented_fusion_ = SegmentCandidateFinder::segment(
      std::move(cloned_original_fusion_), args, runtime_info);

  // Get the order for fusion segments
  prepareGroupOrder();

  // Return the number of segments created by segmentation algorithm.
  return (int64_t)segmented_fusion_->groups().size();
}

// setupSegmentation transforms the Prescheduled, Symbolic Fusion to Cloned,
// Concretized Fusion. Both CPP fusions corresponds with Original
// FusionDefinition.
//
// The segmentation pass runs on cloned, concretized fusion to create
// SegmentedFusion. Each SegmentedGroup in the SegmentedFusion creates a segment
// CPP fusion that is translated to a python definition.
//
//
// NOTE: Steps 4a through 4d are run for every fusion segment. However,
// sometimes the python definition needs the extents of the original fusion's
// input tensors as extra arguments. Steps 4f to 4l creates mappings for these
// missing extents.
//
// Details:
//  1) Use segment id to get SegmentedGroup from group_run_order_.
//  2) Create CPP Fusion for SegmentedGroup.
//  * IrCloner acts as a map from fusion segment to the original fusion.
//  3) Translate CPP Fusion to Python FusionDefinition
//  4) Create map from segment fusion indices to original fusion indices.
//    a) Get cloned Vals for SegmentedGroup's inputs and outputs. Map them
//       to their original fusion indices.
//    b) Map cloned Vals to their segment Vals
//    c) Map segment Vals to their fusion indices.
//    d) Map original indices to segment indices.
//    e) Return map if the number of input arguments for python definition
//       matches the number of input arguments for CPP fusion.
//    f) Create a map from segment to cloned extents.
//    g) Create a map from segment fusion indices to cloned extents.
//    h) Find segment inputs that are missing from segment to original
//       indices map.
//    i) Get segment Vals for the missing segment fusion indices.
//    j) Map segment Vals to cloned Vals.
//    k) Map cloned Vals to their corresponding fusion indices.
//    l) Add missing mappings to segment to original indices map.
//  5) Return the mapping from the segmented FusionDefinition index space to
//  original FusionDefinition index space.
std::unordered_map<int64_t, int64_t> SegmentationState::buildSegment(
    FusionDefinition& segment_fd,
    int64_t segment_id) {
  NVF_ERROR(
      !segment_fd.completed(),
      "Expected an incomplete definition before translation.");
  NVF_ERROR(
      segmented_fusion_ != nullptr,
      "SegmentedFusion is not initialized. Run setupSegmentation first.");
  NVF_ERROR(
      segment_id >= 0 &&
          segment_id < (int64_t)segmented_fusion_->groups().size(),
      "The segment id is not valid");

  // Step 1) Use segment id to get SegmentedGroup from group_run_order_.
  SegmentedGroup* sg = group_run_order_.at(segment_id);
  NVF_ERROR(sg != nullptr);

  // Step 2) Create CPP Fusion for SegmentedGroup. The IrCloner acts as a map
  // from fusion segment to the original fusion.
  std::pair<IrCloner, std::unique_ptr<Fusion>> cloner_segment_pair =
      segmented_fusion_->makeFusion(sg);
  IrCloner cloned_to_segment_map = cloner_segment_pair.first;
  std::unique_ptr<Fusion> fusion_segment =
      std::move(cloner_segment_pair.second);

  // Step 3) Translate CPP Fusion to Python FusionDefinition
  std::unordered_map<const nvfuser::Val*, size_t>
      map_segment_cpp_value_to_python_index =
          translate(fusion_segment.get(), &segment_fd);

  // Step 4) Create map from segment fusion indices to original fusion indices.
  // Step 4a) Get FusionDefinition index for cloned inputs and outputs. Map them
  // to their original fusion indices.
  const std::vector<Val*>& cloned_inputs = sg->inputs();
  const std::vector<Val*>& cloned_outputs = sg->outputs();

  std::vector<int64_t> original_python_index;
  original_python_index.reserve(cloned_inputs.size() + cloned_outputs.size());

  std::transform(
      cloned_inputs.begin(),
      cloned_inputs.end(),
      std::back_inserter(original_python_index),
      [&](Val* v) {
        return map_cloned_concretized_value_to_original_python_index_.at(v);
      });

  std::transform(
      cloned_outputs.begin(),
      cloned_outputs.end(),
      std::back_inserter(original_python_index),
      [&](Val* v) {
        return map_cloned_concretized_value_to_original_python_index_.at(v);
      });

  // Step 4b) ir_cloner maps cloned fusion Vals to segment Vals.
  std::vector<Val*> segment_inputs_outputs;
  segment_inputs_outputs.reserve(cloned_inputs.size() + cloned_outputs.size());

  std::transform(
      cloned_inputs.begin(),
      cloned_inputs.end(),
      std::back_inserter(segment_inputs_outputs),
      [&](Val* v) { return cloned_to_segment_map.clone(v); });

  std::transform(
      cloned_outputs.begin(),
      cloned_outputs.end(),
      std::back_inserter(segment_inputs_outputs),
      [&](Val* v) { return cloned_to_segment_map.clone(v); });

  // Step 4c) Map segment Vals to their FusionDefinition index.
  std::vector<int64_t> segment_python_index;
  segment_python_index.reserve(segment_inputs_outputs.size());
  std::transform(
      segment_inputs_outputs.begin(),
      segment_inputs_outputs.end(),
      std::back_inserter(segment_python_index),
      [&](Val* v) { return map_segment_cpp_value_to_python_index.at(v); });

  // Step 4d) Map original indices to segment indices.
  NVF_ERROR(original_python_index.size() == segment_python_index.size());
  std::unordered_map<int64_t, int64_t> segment_to_original_python_index_map;
  for (size_t idx : c10::irange(original_python_index.size())) {
    segment_to_original_python_index_map.emplace(
        segment_python_index.at(idx), original_python_index.at(idx));
  }

  // Step 4e) short-circuit: No extra extents required for python definition.
  if (fusion_segment->inputs().size() == segment_fd.inputs().size()) {
    return segment_to_original_python_index_map;
  }

  // The python segment can require the size of tensor dimensions from original
  // fusion's input arguments, which the CPP segment does not.

  // Step 4f) Create a map from segment to cloned extents.
  // Step 4g) Create a map from segment indices to segment extents.
  std::unordered_map<Val*, Val*> segment_to_cloned_extents;
  std::unordered_map<size_t, Val*> segment_python_index_to_cpp_val;
  for (Val* cloned_extent : cloned_original_extents_) {
    Val* segment_extent = cloned_to_segment_map.clone(cloned_extent);

    // short-circuit: some extents are not used in segment
    if (map_segment_cpp_value_to_python_index.count(segment_extent) == 0) {
      continue;
    }

    size_t segment_python_index =
        map_segment_cpp_value_to_python_index.at(segment_extent);
    segment_to_cloned_extents.emplace(segment_extent, cloned_extent);
    segment_python_index_to_cpp_val.emplace(
        segment_python_index, segment_extent);
  }

  // Step 4h) Find the set difference between all segment input indices and
  // known input segment indices.
  std::vector<int64_t> missing_segment_python_index;
  for (int64_t input_python_index : segment_fd.inputs()) {
    if (segment_to_original_python_index_map.count(input_python_index) == 0) {
      missing_segment_python_index.push_back(input_python_index);
    }
  }

  // Step 4i) Get segment Val for missing segment input indices.
  std::vector<Val*> missing_segment_val;
  missing_segment_val.reserve(missing_segment_python_index.size());
  std::transform(
      missing_segment_python_index.begin(),
      missing_segment_python_index.end(),
      std::back_inserter(missing_segment_val),
      [&](int64_t segment_python_index) {
        return segment_python_index_to_cpp_val.at(segment_python_index);
      });

  // Step 4j) Map segment Vals to cloned Vals
  std::vector<Val*> missing_cloned_val;
  missing_cloned_val.reserve(missing_segment_val.size());
  std::transform(
      missing_segment_val.begin(),
      missing_segment_val.end(),
      std::back_inserter(missing_cloned_val),
      [&](Val* segment_val) {
        return segment_to_cloned_extents.at(segment_val);
      });

  // Step 4k) Transform cloned Vals to their original fusion indices.
  std::vector<int64_t> missing_cloned_python_index;
  missing_cloned_python_index.reserve(missing_cloned_val.size());
  std::transform(
      missing_cloned_val.begin(),
      missing_cloned_val.end(),
      std::back_inserter(missing_cloned_python_index),
      [&](Val* cloned_val) {
        return map_cloned_concretized_value_to_original_python_index_.at(
            cloned_val);
      });

  // Step 4l) Add missing mappings from segment to original indices.
  for (size_t idx : c10::irange(missing_segment_python_index.size())) {
    segment_to_original_python_index_map.emplace(
        missing_segment_python_index.at(idx),
        missing_cloned_python_index.at(idx));
  }

  // Return the mapping from the index space of segment FusionDefinition to the
  // index space of the original FusionDefinition.
  return segment_to_original_python_index_map;
}

void SegmentationState::prepareGroupOrder() {
  NVF_ERROR(segmented_fusion_ != nullptr);

  // Gather initial inputs for SegmentedFusion.
  std::unordered_set<Val*> available_input(
      segmented_fusion_->inputs().begin(), segmented_fusion_->inputs().end());

  // The size of the tensor dimensions can be used as an input of the segments.
  // NvFuser does not support returning scalar values. Segmentation must pass
  // those sizes as segment arguments manually.
  std::vector<Val*> extents = getExtents(segmented_fusion_->completeFusion());
  std::copy(
      extents.begin(),
      extents.end(),
      std::inserter(available_input, available_input.end()));

  // Track the run status of all SegmentedGroups in SegmentedFusion
  std::vector<bool> group_ran(segmented_fusion_->groups().size(), false);

  // While not all the SegmentedGroups are run:
  while (!std::all_of(
      group_ran.begin(), group_ran.end(), [](bool b) { return b; })) {
    bool ran_any_group = false;

    // Find the first segment with all inputs available to run
    for (size_t group_i : c10::irange(segmented_fusion_->groups().size())) {
      SegmentedGroup* group = segmented_fusion_->groups().at(group_i);

      // short-circuit: Already ran this segmented group.
      if (group_ran.at(group_i)) {
        continue;
      }

      const std::vector<Val*>& group_inputs = group->inputs();
      bool ready_to_run = std::all_of(
          group_inputs.begin(),
          group_inputs.end(),
          [&available_input](Val* val) { return available_input.count(val); });

      // short-circuit: This segmented group is not ready to run.
      if (!ready_to_run) {
        continue;
      }

      // Add SegmentedGroup to group_run_order_.
      group_run_order_.push_back(group);

      // Mark all outputs of SegmentedGroup as ready.
      const std::vector<Val*>& group_outputs = group->outputs();
      for (size_t group_out_i : c10::irange(group_outputs.size())) {
        available_input.insert(group_outputs.at(group_out_i));
      }
      group_ran[group_i] = true;
      ran_any_group = true;
    }
    NVF_ERROR(
        ran_any_group,
        "Failed to run any group; An error must have occured in segmentation.");
  }
}

} // namespace nvfuser::python_frontend<|MERGE_RESOLUTION|>--- conflicted
+++ resolved
@@ -55,11 +55,7 @@
       });
 
   // Step 3) Concretize fusion with input arguments.
-<<<<<<< HEAD
   KernelArgumentHolder args(inputs, device);
-=======
-  KernelArgumentHolder args = KernelArgumentHolder(inputs, device);
->>>>>>> 1386954f
 
   std::unordered_map<Val*, Val*> symbolic_to_concrete_map =
       DynamicTransform::concretizeFusion(cloned_original_fusion_.get(), args);
