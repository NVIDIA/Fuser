// clang-format off
/*
 * SPDX-FileCopyrightText: Copyright (c) 2023-present NVIDIA CORPORATION & AFFILIATES.
 * All rights reserved.
 * SPDX-License-Identifier: BSD-3-Clause
 */
// clang-format on
#pragma once
#include <c10/util/complex.h>
#include <ir/interface_nodes.h>
#include <ops/all_ops.h>
#include <python_frontend/fusion_definition.h>
#include <python_frontend/fusion_state.h>
#include <serde/fusion_cache_generated.h>
#include <serde/utils.h>
#include <utils.h>

#include <algorithm>
#include <complex>
#include <variant>

namespace nvfuser::python_frontend {

//! RecordFunctor is the base class record for operations recorded by
//! the FusionState.  It is, in essence, a node in the graph with
//! input edges, args, and output edges where the stored
//! values are indices into the recorded state.
//!
//! The virtual functor operator is executed on a cache miss to build the
//! appropriate part of the nvFuser Fusion IR for a given record.
//!
//! The hash and equality operators are used to facilitate the hashing of
//! RecordFunctors in a hash map given those operators need to be
//! specified for custom objects.
//!
//! The print function is used to print the given Record as a statement
//! in a python formated function.

struct RecordFunctor {
  RecordFunctor(
      std::vector<State> _args,
      std::vector<State> _outputs,
      std::string _name,
      serde::RecordType _record_type)
      : args_(std::move(_args)),
        arg_names_(args_.size()),
        outputs_(std::move(_outputs)),
        name_(std::move(_name)),
        record_type_(_record_type) {}
  virtual ~RecordFunctor() = default;
  //! Allows for copying of Child Class objects with RecordFunctor pointers.
  virtual RecordFunctor* clone() = 0;

  //! The base class is placing the type, outputs, and args hashed as follows:
  //! | 63 - 56 | 55 - 48 | 47 ----------- 32 | 32 ------------------------  0 |
  //! | Type    | Outputs | Args              | Child Class Specified          |
  virtual size_t hash() const {
    size_t arg_hash = 0;
    for (auto arg : args_) {
      arg_hash ^= ((arg.index << 1) ^ static_cast<size_t>(arg.stype));
    }
    size_t output_hash = 0;
    for (auto output : outputs_) {
      output_hash ^= ((output.index << 1) ^ static_cast<size_t>(output.stype));
    }
    return ((static_cast<size_t>(record_type_) & 0xff) << 56) |
        ((output_hash & 0xff) << 48) | ((arg_hash & 0xffff) << 32);
  }

  //! The base virtual equality operator is defined so all child
  //! classes can utilize the check for the same args and outputs.
  virtual bool operator==(const RecordFunctor& other) const {
    auto result = (record_type_ == other.record_type_);
    result = result && (args_.size() == other.args_.size()) &&
        (outputs_.size() == other.outputs_.size());
    result = result && (arg_names_ == other.arg_names_);
    if (result) {
      for (size_t i = 0; i < args_.size(); ++i) {
        if ((args_[i].index != other.args_[i].index) ||
            (args_[i].stype != other.args_[i].stype)) {
          result = false;
          break;
        }
      }
    }
    if (result) {
      for (size_t i = 0; i < outputs_.size(); ++i) {
        if ((outputs_[i].index != other.outputs_[i].index) ||
            (outputs_[i].stype != other.outputs_[i].stype)) {
          result = false;
          break;
        }
      }
    }
    return result;
  }

  //! Abstraction for an operation to build this record's nvFuser Fusion IR
  //! piece if the recording has a cache miss.
  virtual void operator()(FusionState& fd) = 0;

  //! Abstraction for storing data specific to a record functor.
  virtual std::pair<serde::RecordData, flatbuffers::Offset<void>> recordData(
      flatbuffers::FlatBufferBuilder& builder) const {
    return {serde::RecordData_NONE, flatbuffers::Offset<void>()};
  }

  //! The base serialize function that handles args, outputs, name and
  //! recordType. Child recordFunctors should overload the recordData function
  //! if has supplementary attributes.
  virtual flatbuffers::Offset<serde::RecordFunctor> serialize(
      flatbuffers::FlatBufferBuilder& builder) const {
    // table RecordFunctor {
    //     args: [State];
    //     outputs: [State];
    //     name: string;
    //     type: RecordType;
    //     data: RecordData;
    // }

    std::vector<serde::State> fb_args;
    fb_args.reserve(args_.size());
    for (auto& it : args_) {
      fb_args.emplace_back(it.index, it.stype);
    }
    auto args_fb =
        builder.CreateVectorOfStructs(fb_args.data(), fb_args.size());

    std::vector<serde::State> fb_outputs;
    fb_outputs.reserve(outputs_.size());
    for (auto& it : outputs_) {
      fb_outputs.emplace_back(it.index, it.stype);
    }
    auto outputs_fb =
        builder.CreateVectorOfStructs(fb_outputs.data(), fb_outputs.size());

    auto&& [record_data_type, record_data] = recordData(builder);

    return serde::CreateRecordFunctor(
        builder,
        args_fb,
        outputs_fb,
        builder.CreateString(name_),
        recordType(),
        record_data_type,
        record_data);
  }

  //! The base print function when printing Record for a given FusionState
  //! in python formated code.
  virtual void print(std::ostream& os, bool close_function = true) const {
    bool first_output = true;
    for (auto& output : outputs_) {
      if (first_output) {
        first_output = false;
      } else {
        os << ", ";
      }
      os << output;
    }
    if (always_returns_tuple_) {
      os << ",";
    }
    if (!outputs_.empty()) {
      os << " = "
         << "fd." << name_ << "(";
    } else {
      os << "fd." << name_ << "(";
    }
    bool first_arg = true;
    size_t idx = 0;
    for (auto& arg : args_) {
      if (first_arg) {
        first_arg = false;
      } else {
        os << ", ";
      }
      if (!arg_names_[idx].empty()) {
        os << arg_names_[idx] << "=";
      }
      ++idx;
      os << arg;
    }
    if (close_function) {
      os << ")";
    }
  }

  size_t numOutputs() const {
    return outputs_.size();
  }

  serde::RecordType recordType() const {
    return record_type_;
  }

 protected:
  //! Inputs that are indices into the FusionState's Recorded State.
  std::vector<State> args_;
  //! String name to print for arg in Python, if any. Defaults to empty.
  std::vector<std::string> arg_names_;
  //! Outputs that are indices into the FusionState's Recorded State.
  std::vector<State> outputs_;
  //! Record Name
  std::string name_;
  //! Record Type of child class used for hashing
  //! enum class RecordType is defined in flatbuffer schema
  serde::RecordType record_type_;
  //! Whether this record type returns a tuple of unknown length. This is only
  //! used for TensorSizesRecord.
  bool always_returns_tuple_ = false;
};

//! The OpRecord RecordFunctor is the most widely used child class because
//! it utilizes varidiac template arguments to represent unary, binary,
//! ternary, and other similar flavors of operations in nvFuser that have
//! a mix of Tensor and Scalar arguments only.
//!
//! The additional data memeber of this child class records the function
//! signature of the nvFuser Arith Operation to be replayed upon a cache
//! miss by the functor operator() call.

template <class OutType, class... ArgTypes>
struct OpRecord : RecordFunctor {
  OpRecord(
      std::vector<State> _args,
      std::vector<State> _outputs,
      std::string _name,
      serde::RecordType record_type,
      std::function<OutType(ArgTypes...)> fusion_op)
      : RecordFunctor(
            std::move(_args),
            std::move(_outputs),
            _name,
            record_type),
        fusion_op_(fusion_op) {}
  ~OpRecord() override = default;
  RecordFunctor* clone() final {
    return new OpRecord(*this);
  }

  //! Child specific hash function in lower 32 bits.= at::Symbol
  //! | 31 -------------------------------------  0 |
  //! | Arith Function Sigs hash code               |
  size_t hash() const final {
    auto result = RecordFunctor::hash();
    return result | (fusion_op_.target_type().hash_code() & 0xffffffff);
  }

  bool operator==(const RecordFunctor& other) const final {
    auto result = false;
    // A succesfull cast indicates a RecordFunctor of the same child class
    if (auto child_ptr = dynamic_cast<const OpRecord*>(&other)) {
      result = RecordFunctor::operator==(other);
      if (result) {
        // Match the nvFuser arith function types
        result = result &&
            (fusion_op_.target_type() == child_ptr->fusion_op_.target_type());
        if (isDebugDumpEnabled(DebugDumpOption::PythonFrontendDebug)) {
          std::cout << "\nOpRecord: " << name_ << " Target Type [self: 0x"
                    << fusion_op_.target_type().name() << "] [other: 0x"
                    << child_ptr->fusion_op_.target_type().name() << "] ";
        }
        // Match the nvFuser arith function pointers
        // IMPORTANT! you need to dereference the target pointer in order
        // to match the function
        result = result &&
            (*fusion_op_.template target<OutType (*)(ArgTypes...)>() ==
             *child_ptr->fusion_op_
                  .template target<OutType (*)(ArgTypes...)>());
        if (isDebugDumpEnabled(DebugDumpOption::PythonFrontendDebug)) {
          std::cout
              << "Target  Ptr [self: 0x" << std::hex
              << (size_t)*fusion_op_.template target<OutType (*)(ArgTypes...)>()
              << "] [other: 0x" << std::hex
              << (size_t)*child_ptr->fusion_op_
                     .template target<OutType (*)(ArgTypes...)>()
              << "]\n";
        }
      }
    }
    return result;
  }

  //! The variadic set of indices for the number of args for this op are
  //! deduced by providing the index_sequence as a parameter.  Similarly,
  //! the tuple type is also deduced.
  //!
  //! The tuple type is used to decide whether to cast the input argument
  //! to a Fusion IR TensorView or leave it as a Fusion IR Val (Scalar).
  //!
  //! A deduced binary op could look like:
  //!   OutType opFunc<std::tuple<TensorView*, TensorView*>, 0, 1>
  //! A deduced ternary op could look like:
  //!   OutTupe opFunc<std::tuple<TensorView*, Val*, Val*>, 0, 1, 2>
  template <class TupleType, std::size_t... Is>
  OutType opFunc(FusionState& fd, TupleType& tp, std::index_sequence<Is...>) {
    return fusion_op_(
        dynamic_cast<typename std::tuple_element<Is, TupleType>::type>(
            fd.getFusionState(args_.at(Is).index))...);
  }

  void operator()(FusionState& fd) final {
    using arg_tuple_t = std::tuple<ArgTypes...>;
    auto indices =
        std::make_index_sequence<std::tuple_size<arg_tuple_t>::value>();
    // The tuple variable is never populated, it is passed for its type.
    arg_tuple_t inputs;
    auto output = opFunc(fd, inputs, indices);
    fd.setFusionState(outputs_.at(0).index, output);
  }

 private:
  //! An nvFuser Arith Operation function signature
  std::function<OutType(ArgTypes...)> fusion_op_;
};

struct ReshapeOpRecord : RecordFunctor {
  ReshapeOpRecord(
      std::vector<State> _args,
      std::vector<State> _outputs)
      : RecordFunctor(
            std::move(_args),
            std::move(_outputs),
            "ops.reshape",
<<<<<<< HEAD
            serde::RecordType_ReshapeOp) {}
  virtual ~ReshapeOpRecord() = default;
  virtual RecordFunctor* clone() final {
    return new ReshapeOpRecord(*this);
  }

=======
            serde::RecordType_ReshapeOp),
        original_shape_(std::move(original_shape)),
        new_shape_(std::move(new_shape)) {}
  ~ReshapeOpRecord() override = default;
  RecordFunctor* clone() final {
    return new ReshapeOpRecord(*this);
  }

  //! Child specific hash function in lower 32 bits.
  //! | 31 -------------- 16 | 15 --------------  0 |
  //! | original_shape hash  | new_shape hash       |
  size_t hash() const final {
    auto result = RecordFunctor::hash();
    size_t new_shape_hash = 0;
    for (auto shape : new_shape_) {
      new_shape_hash ^= static_cast<size_t>(shape);
    }
    size_t original_shape_hash = 0;
    for (auto shape : original_shape_) {
      original_shape_hash |= 1 << ((new_shape_.size() - 1) - shape);
    }
    original_shape_hash = (original_shape_hash & 0xffff) << 16;
    return result | original_shape_hash | (new_shape_hash & 0xffff);
  }

  bool operator==(const RecordFunctor& other) const final {
    auto result = false;
    if (auto child_ptr = dynamic_cast<const ReshapeOpRecord*>(&other)) {
      result = RecordFunctor::operator==(other);
      result &= std::equal(
          original_shape_.begin(),
          original_shape_.end(),
          child_ptr->original_shape_.begin());
      result &= std::equal(
          new_shape_.begin(), new_shape_.end(), child_ptr->new_shape_.begin());
    }
    return result;
  }

>>>>>>> 727443cd
  void operator()(FusionState& fd) final {
    auto arg = fd.getFusionState(args_.at(0).index)->template as<TensorView>();
    auto shape = fd.getFusionStateVector(args_.at(1).index);
    auto output = reshape(arg, shape);
    fd.setFusionState(outputs_.at(0).index, output);
  }
<<<<<<< HEAD
=======

  void print(std::ostream& os, bool close_function = true) const final {
    RecordFunctor::print(os, false);
    os << ", original_shape=[";
    bool first_arg = true;
    for (auto shape : original_shape_) {
      if (first_arg) {
        first_arg = false;
      } else {
        os << ", ";
      }
      os << shape;
    }
    os << "]";
    os << ", new_shape=[";
    first_arg = true;
    for (auto shape : new_shape_) {
      if (first_arg) {
        first_arg = false;
      } else {
        os << ", ";
      }
      os << shape;
    }
    os << "]";
    if (close_function) {
      os << ")";
    }
  }

  std::pair<serde::RecordData, flatbuffers::Offset<void>> recordData(
      flatbuffers::FlatBufferBuilder& builder) const final {
    return {
        serde::RecordData_Reshape,
        serde::CreateReshapeDirect(builder, &original_shape_, &new_shape_)
            .Union()};
  }

 private:
  //! Represents the tensor dimensions of the input tensor.
  std::vector<int64_t> original_shape_;
  //! Represents the tensor dimensions of the output tensor.
  std::vector<int64_t> new_shape_;
>>>>>>> 727443cd
};

struct PadOpRecord : RecordFunctor {
  PadOpRecord(
      std::vector<State> _args,
      std::vector<State> _outputs,
      std::vector<int64_t>&& pad_widths)
      : RecordFunctor(
            std::move(_args),
            std::move(_outputs),
            "ops.pad",
            serde::RecordType_PadOp),
        pad_widths_(std::move(pad_widths)) {}
  ~PadOpRecord() override = default;
  RecordFunctor* clone() final {
    return new PadOpRecord(*this);
  }

  //! Child specific hash function in lower 32 bits.
  //! | 31 ------------------------------ 0 |
  //! |          pad_widths                 |
  size_t hash() const final {
    auto result = RecordFunctor::hash();
    size_t widths_hash = 0;
    for (size_t i = 0; i < pad_widths_.size(); ++i) {
      auto w = pad_widths_.at(i);
      // Circular shift the lower 32 bits of w by 4 * i
      // This reduces collisions by only directly xor-ing every 8th argument.
      // Since many shifts will occupy less than 4 bits, we will have no
      // collisions for most pads of up to 4 trailing dimensions.
      size_t shift = (i * 4) % 32;
      w = w << shift | w >> (32 - shift);
      widths_hash ^= w << i;
    }
    return result | (widths_hash & 0xffffffff);
  }

  bool operator==(const RecordFunctor& other) const final {
    if (auto child_ptr = dynamic_cast<const PadOpRecord*>(&other)) {
      if (!RecordFunctor::operator==(other)) {
        return false;
      }
      if (pad_widths_.size() != child_ptr->pad_widths_.size()) {
        return false;
      }
      for (size_t i = 0; i < pad_widths_.size(); ++i) {
        if (pad_widths_.at(i) != child_ptr->pad_widths_.at(i)) {
          return false;
        }
      }
      return true;
    }
    return false;
  }

  void operator()(FusionState& fd) final {
    auto arg = fd.getFusionState(args_.at(0).index)->template as<TensorView>();
    std::vector<Val*> val_widths;
    val_widths.reserve(pad_widths_.size());
    for (auto p : pad_widths_) {
      auto pval = IrBuilder::create<Int>(p);
      val_widths.push_back(pval);
    }

    TensorView* output = nullptr;
    if (args_.at(1).stype == serde::StateType_Scalar) {
      output = pad(arg, val_widths, fd.getFusionState(args_.at(1).index));
    } else { // default: None
      output = pad(arg, val_widths);
    }

    fd.setFusionState(outputs_.at(0).index, output);
  }

  void print(std::ostream& os, bool close_function = true) const final {
    // pad_widths is the second (required) argument, but the fill value is a
    // Scalar, so it would be printed first by the default printer, so we
    // implement our own print() here
    os << outputs_.at(0);
    os << " = "
       << "fd." << name_ << "(";
    os << args_.at(0); // unpadded tensor
    os << ", [";
    bool first_arg = true;
    for (auto w : pad_widths_) {
      if (first_arg) {
        first_arg = false;
      } else {
        os << ", ";
      }
      os << w;
    }
    os << "]";
    if (args_.at(1).stype == serde::StateType_Scalar) {
      // fill value was given
      os << ", " << args_.at(1);
    }
    os << ")";
  }

  std::pair<serde::RecordData, flatbuffers::Offset<void>> recordData(
      flatbuffers::FlatBufferBuilder& builder) const final {
    return {
        serde::RecordData_Pad,
        serde::CreatePadDirect(builder, &pad_widths_).Union()};
  }

 private:
  //! Pairs of non-negative integers indicating the amount to pad the front and
  //! back of each dimension.
  std::vector<int64_t> pad_widths_;
};

struct PermuteOpRecord : RecordFunctor {
  PermuteOpRecord(
      std::vector<State> _args,
      std::vector<State> _outputs,
      std::vector<int64_t> dims)
      : RecordFunctor(
            std::move(_args),
            std::move(_outputs),
            "ops.permute",
            serde::RecordType_PermuteOp),
        dims_(std::move(dims)) {}
  ~PermuteOpRecord() override = default;
  RecordFunctor* clone() final {
    return new PermuteOpRecord(*this);
  }

  size_t hash() const final {
    auto result = RecordFunctor::hash();
    size_t dims_hash = 0;
    for (auto dim : dims_) {
      dims_hash ^= static_cast<size_t>(dim);
    }
    return result | (dims_hash & 0xffff);
  }

  bool operator==(const RecordFunctor& other) const final {
    auto result = false;
    if (auto child_ptr = dynamic_cast<const PermuteOpRecord*>(&other)) {
      result = RecordFunctor::operator==(other);
      if (result) {
        result = (dims_.size() == child_ptr->dims_.size());
        if (result) {
          for (size_t i = 0; i < dims_.size(); ++i) {
            if (dims_[i] != child_ptr->dims_[i]) {
              result = false;
              break;
            }
          }
        }
      }
    }
    return result;
  }

  void operator()(FusionState& fd) final {
    auto arg = fd.getFusionState(args_.at(0).index)->template as<TensorView>();
    auto output = permute(arg, dims_);
    fd.setFusionState(outputs_.at(0).index, output);
  }

  void print(std::ostream& os, bool close_function = true) const final {
    RecordFunctor::print(os, false);
    os << ", dims=[";
    bool first_arg = true;
    for (auto dim : dims_) {
      if (first_arg) {
        first_arg = false;
      } else {
        os << ", ";
      }
      os << dim;
    }
    os << "]";
    if (close_function) {
      os << ")";
    }
  }

  std::pair<serde::RecordData, flatbuffers::Offset<void>> recordData(
      flatbuffers::FlatBufferBuilder& builder) const final {
    return {
        serde::RecordData_Permute,
        serde::CreatePermuteDirect(builder, &dims_).Union()};
  }

 private:
  //! Represents the mapping from the original shape to the new shape
  std::vector<int64_t> dims_;
};

struct SqueezeOpRecord : RecordFunctor {
  SqueezeOpRecord(
      std::vector<State> _args,
      std::vector<State> _outputs,
      std::vector<int64_t> original_shape,
      std::vector<int64_t> dims)
      : RecordFunctor(
            std::move(_args),
            std::move(_outputs),
            "ops.squeeze",
            serde::RecordType_SqueezeOp),
        original_shape_(std::move(original_shape)),
        dims_(std::move(dims)) {}
  ~SqueezeOpRecord() override = default;
  RecordFunctor* clone() final {
    return new SqueezeOpRecord(*this);
  }

  //! Child specific hash function in lower 32 bits.
  //! | 31 -------------- 16 | 15 --------------  0 |
  //! | Squeeze Dim hash     | original_shape hash  |
  size_t hash() const final {
    auto result = RecordFunctor::hash();
    size_t original_shape_hash = 0;
    for (auto shape : original_shape_) {
      original_shape_hash ^= static_cast<size_t>(shape);
    }
    size_t squeeze_dims_hash = 0;
    for (auto dim : dims_) {
      squeeze_dims_hash ^= static_cast<size_t>(dim);
    }
    squeeze_dims_hash = (squeeze_dims_hash & 0xffff) << 16;
    return result | squeeze_dims_hash | (original_shape_hash & 0xffff);
  }

  bool operator==(const RecordFunctor& other) const final {
    auto result = false;
    if (auto child_ptr = dynamic_cast<const SqueezeOpRecord*>(&other)) {
      result = RecordFunctor::operator==(other);
      if (result) {
        result = (original_shape_.size() == child_ptr->original_shape_.size());
        if (result) {
          for (size_t i = 0; i < dims_.size(); ++i) {
            if (dims_[i] != child_ptr->dims_[i]) {
              result = false;
              break;
            }
          }
        }
        if (result) {
          for (size_t i = 0; i < original_shape_.size(); ++i) {
            if (original_shape_[i] != child_ptr->original_shape_[i]) {
              result = false;
              break;
            }
          }
        }
      }
    }
    return result;
  }

  void operator()(FusionState& fd) final {
    auto arg = fd.getFusionState(args_.at(0).index)->template as<TensorView>();
    auto output = squeeze(arg, original_shape_, dims_);
    fd.setFusionState(outputs_.at(0).index, output);
  }

  void print(std::ostream& os, bool close_function = true) const final {
    RecordFunctor::print(os, false);
    os << ", original_shape=[";
    bool first_arg = true;
    for (auto shape : original_shape_) {
      if (first_arg) {
        first_arg = false;
      } else {
        os << ", ";
      }
      os << shape;
    }
    os << "], dims=[";
    first_arg = true;
    for (auto dim : dims_) {
      if (first_arg) {
        first_arg = false;
      } else {
        os << ", ";
      }
      os << dim;
    }
    os << "]";
    if (close_function) {
      os << ")";
    }
  }

  std::pair<serde::RecordData, flatbuffers::Offset<void>> recordData(
      flatbuffers::FlatBufferBuilder& builder) const final {
    return {
        serde::RecordData_Squeeze,
        serde::CreateSqueezeDirect(builder, &original_shape_, &dims_).Union()};
  }

 private:
  //! Represents the tensor dimensions of the input tensor.
  std::vector<int64_t> original_shape_;
  //! Dimension to squeeze.
  std::vector<int64_t> dims_;
};

//! Specialized Record Functor for the FusionState's broadcast_in_dim op.

struct BroadcastInDimOpRecord : RecordFunctor {
  BroadcastInDimOpRecord(
      std::vector<State> _args,
      std::vector<State> _outputs,
      size_t output_size,
      std::vector<int64_t> broadcast_dims)
      : RecordFunctor(
            std::move(_args),
            std::move(_outputs),
            "ops.broadcast_in_dim",
            serde::RecordType_BroadcastInDim),
        output_size_(output_size),
        broadcast_dims_(std::move(broadcast_dims)) {
    arg_names_[1] = "shape";
  }
  ~BroadcastInDimOpRecord() override = default;
  RecordFunctor* clone() final {
    return new BroadcastInDimOpRecord(*this);
  }

  //! Child specific hash function in lower 32 bits.
  //! | 31 -------------------------------------  0 |
  //! | broadcast_dims hash                         |
  size_t hash() const final {
    auto result = RecordFunctor::hash();
    size_t broadcast_dims_hash = 0;
    for (auto dim : broadcast_dims_) {
      broadcast_dims_hash |= 1 << ((output_size_ - 1) - dim);
    }
    return result | (broadcast_dims_hash & 0xffffffff);
  }

  bool operator==(const RecordFunctor& other) const final {
    auto result = false;
    if (auto child_ptr = dynamic_cast<const BroadcastInDimOpRecord*>(&other)) {
      result = RecordFunctor::operator==(other);
      if (result) {
        result =
            ((output_size_ == child_ptr->output_size_) &&
             (broadcast_dims_.size() == child_ptr->broadcast_dims_.size()));
        if (result) {
          for (size_t i = 0; i < broadcast_dims_.size(); ++i) {
            if (broadcast_dims_[i] != child_ptr->broadcast_dims_[i]) {
              result = false;
              break;
            }
          }
        }
      }
    }
    return result;
  }

  void operator()(FusionState& fd) final {
    auto arg = fd.getFusionState(args_.at(0).index)->template as<TensorView>();
    const auto& output_shape = fd.getFusionStateVector(args_.at(1).index);

    const auto& arg_domains_nr = arg->domain()->noReductions();
    const auto arg_ndims = arg_domains_nr.size();
    TORCH_CHECK(
        output_size_ >= arg_ndims,
        "The new shape is expected to be greater-then-or-equal to the input",
        output_size_,
        arg_ndims);
    TORCH_CHECK(
        arg_ndims == broadcast_dims_.size(),
        "The broadcast dimensions should match the input dimensions.",
        arg_ndims,
        broadcast_dims_.size());

    std::vector<bool> is_broadcast_dim(output_size_, true);
    for (const auto idx : c10::irange(broadcast_dims_.size())) {
      if (idx > 0) {
        TORCH_CHECK(
            broadcast_dims_[idx - 1] < broadcast_dims_[idx],
            "Broadcast dimension is not greater than the previous value.");
      }
      TORCH_CHECK(
          broadcast_dims_[idx] < static_cast<int>(output_size_),
          "Invalid broadcast_dims value.");
      is_broadcast_dim.at(broadcast_dims_[idx]) = false;
    }

    auto output = broadcast(arg, is_broadcast_dim);
    auto expanded_output = expand(output, output_shape);

    fd.setFusionState(outputs_.at(0).index, expanded_output);
  }

  void print(std::ostream& os, bool close_function = true) const final {
    RecordFunctor::print(os, false);
    os << ", broadcast_dims=[";
    bool first_arg = true;
    for (auto dim : broadcast_dims_) {
      if (first_arg) {
        first_arg = false;
      } else {
        os << ", ";
      }
      os << dim;
    }
    os << "]";
    if (close_function) {
      os << ")";
    }
  }

  std::pair<serde::RecordData, flatbuffers::Offset<void>> recordData(
      flatbuffers::FlatBufferBuilder& builder) const final {
    return {
        serde::RecordData_BroadcastInDim,
        serde::CreateBroadcastInDimDirect(builder, output_size_, &broadcast_dims_)
            .Union()};
  };

 private:
  //! Size of shape Vector used to communicate the output tensor shape
  size_t output_size_;
  //! Communicates which dimensions of the output the input tensor maps.
  //! For instance, for output [2, 3, 4] and input [3]. This vector would
  //! contain [1].
  std::vector<int64_t> broadcast_dims_;
};

//! Specialized Record Functor for the FusionState's broadcast op.

struct BroadcastOpRecord : RecordFunctor {
  BroadcastOpRecord(
      std::vector<State> _args,
      std::vector<State> _outputs,
      std::string _name,
      std::vector<bool> is_broadcast_dim)
      : RecordFunctor(
            std::move(_args),
            std::move(_outputs),
            _name,
            serde::RecordType_BroadcastOp),
        is_broadcast_dim_(std::move(is_broadcast_dim)) {}
  ~BroadcastOpRecord() override = default;
  RecordFunctor* clone() final {
    return new BroadcastOpRecord(*this);
  }

  size_t hash() const final {
    auto result = RecordFunctor::hash();
    size_t is_broadcast_dim_hash = 0;
    for (size_t i = 0; i < is_broadcast_dim_.size(); ++i) {
      is_broadcast_dim_hash |=
          (is_broadcast_dim_[i] << (is_broadcast_dim_.size() - 1 - i));
    }
    return result | (is_broadcast_dim_hash & 0xfff);
  }

  bool operator==(const RecordFunctor& other) const final {
    auto result = false;
    if (auto child_ptr = dynamic_cast<const BroadcastOpRecord*>(&other)) {
      result = RecordFunctor::operator==(other);
      result &= std::equal(
          is_broadcast_dim_.begin(),
          is_broadcast_dim_.end(),
          child_ptr->is_broadcast_dim_.begin());
    }
    return result;
  }

  void operator()(FusionState& fd) final {
    auto arg = fd.getFusionState(args_.at(0).index)->template as<TensorView>();
    auto output = broadcast(arg, is_broadcast_dim_);
    fd.setFusionState(outputs_.at(0).index, output);
  }

  void print(std::ostream& os, bool close_function = true) const final {
    RecordFunctor::print(os, false);
    os << ", is_broadcast_dim=[";
    bool first_arg = true;
    for (auto dim : is_broadcast_dim_) {
      if (first_arg) {
        first_arg = false;
      } else {
        os << ", ";
      }
      os << (dim ? "True" : "False");
    }
    os << "]";
    if (close_function) {
      os << ")";
    }
  }

  std::pair<serde::RecordData, flatbuffers::Offset<void>> recordData(
      flatbuffers::FlatBufferBuilder& builder) const final {
    auto fb_broadcast_dims = builder.CreateVector(is_broadcast_dim_);

    serde::BroadcastBuilder bcast_builder(builder);
    bcast_builder.add_broadcast_dims(fb_broadcast_dims);
    auto expr_data = bcast_builder.Finish();
    return {serde::RecordData_Broadcast, expr_data.Union()};
  }

 private:
  //! Communicates which dimensions in the output are broadcasted.
  std::vector<bool> is_broadcast_dim_;
};

template <class OutType, class ArgType>
struct CastOpRecord : RecordFunctor {
  CastOpRecord(
      std::vector<State> _args,
      std::vector<State> _outputs,
      std::string _name,
      serde::RecordType record_type,
      std::function<OutType(DataType, ArgType)> fusion_op,
      PrimDataType dtype)
      : RecordFunctor(
            std::move(_args),
            std::move(_outputs),
            _name,
            record_type),
        fusion_op_(fusion_op),
        dtype_(dtype) {}
  ~CastOpRecord() override = default;
  RecordFunctor* clone() final {
    return new CastOpRecord(*this);
  }

  //! Child specific hash function in lower 32 bits.
  //! | 31 --- 24 | 23 --------------------------  0 |
  //! | Dtype     | Arith Function Sig hash code     |
  size_t hash() const final {
    auto result = RecordFunctor::hash();
    result |= ((static_cast<size_t>(dtype_) & 0xff) << 24);
    result |= (fusion_op_.target_type().hash_code() & 0xffffff);
    return result;
  }

  bool operator==(const RecordFunctor& other) const final {
    auto result = false;
    if (auto child_ptr = dynamic_cast<const CastOpRecord*>(&other)) {
      result = RecordFunctor::operator==(other);
      if (result) {
        result = result &&
            (fusion_op_.target_type() == child_ptr->fusion_op_.target_type());
        if (isDebugDumpEnabled(DebugDumpOption::PythonFrontendDebug)) {
          std::cout << "\nCastOpRecord: " << name_ << " Target Type [self: 0x"
                    << fusion_op_.target_type().name() << "] [other: 0x"
                    << child_ptr->fusion_op_.target_type().name() << "]";
        }
        // IMPORTANT! you need to dereference the target pointer in order
        // to match the function
        result = result &&
            (*fusion_op_.template target<OutType (*)(DataType, ArgType)>() ==
             *child_ptr->fusion_op_
                  .template target<OutType (*)(DataType, ArgType)>());
        if (isDebugDumpEnabled(DebugDumpOption::PythonFrontendDebug)) {
          std::cout << " Target  Ptr [self: 0x" << std::hex
                    << (size_t)*fusion_op_
                           .template target<OutType (*)(DataType, ArgType)>()
                    << "] [other: 0x" << std::hex
                    << (size_t)*child_ptr->fusion_op_
                           .template target<OutType (*)(DataType, ArgType)>()
                    << "]\n";
        }
        result = result && (dtype_ == child_ptr->dtype_);
      }
    }
    return result;
  }

  void operator()(FusionState& fd) final {
    auto arg = dynamic_cast<ArgType>(fd.getFusionState(args_.at(0).index));
    auto output = fusion_op_(dtype_, arg);
    fd.setFusionState(outputs_.at(0).index, output);
  }

  void print(std::ostream& os, bool close_function = true) const final {
    RecordFunctor::print(os, false);
    os << ", dtype=" << dtypeToPyString(dtype_);
    if (close_function) {
      os << ")";
    }
  }

  std::pair<serde::RecordData, flatbuffers::Offset<void>> recordData(
      flatbuffers::FlatBufferBuilder& builder) const final {
    return {
        serde::RecordData_Dtype,
        serde::CreateDtype(builder, serde::mapToSerdeDtype(dtype_)).Union()};
  }

 private:
  //! nvFuser arith function signature
  std::function<OutType(DataType, ArgType)> fusion_op_;
  //! Type to cast to.
  PrimDataType dtype_;
};

struct CatOpRecord : RecordFunctor {
  CatOpRecord(
      std::vector<State> _args,
      std::vector<State> _outputs,
      int64_t dim)
      : RecordFunctor(
            std::move(_args),
            std::move(_outputs),
            "ops.cat",
            serde::RecordType_CatOp),
        dim_(dim) {}
  ~CatOpRecord() override = default;
  RecordFunctor* clone() final {
    return new CatOpRecord(*this);
  }

  size_t hash() const final {
    auto result = RecordFunctor::hash();
    return result | (static_cast<size_t>(dim_) & 0xffff);
  }

  bool operator==(const RecordFunctor& other) const final {
    auto result = false;
    if (auto child_ptr = dynamic_cast<const CatOpRecord*>(&other)) {
      result = RecordFunctor::operator==(other) && dim_ == child_ptr->dim_;
    }
    return result;
  }

  void operator()(FusionState& fd) final {
    std::vector<TensorView*> input_tvs;
    input_tvs.reserve(args_.size());
    for (auto& a : args_) {
      input_tvs.push_back(
          fd.getFusionState(a.index)->template as<TensorView>());
    }
    auto output = cat(input_tvs, dim_);
    fd.setFusionState(outputs_.at(0).index, output);
  }

  void print(std::ostream& os, bool close_function = true) const final {
    // Similar to RecordFunctor::print(os, false), but don't print args
    bool first_output = true;
    for (auto& output : outputs_) {
      if (first_output) {
        first_output = false;
      } else {
        os << ", ";
      }
      os << output;
    }
    if (always_returns_tuple_) {
      os << ",";
    }
    if (!outputs_.empty()) {
      os << " = "
         << "fd." << name_ << "(";
    } else {
      os << "fd." << name_ << "(";
    }
    os << "[";
    bool first_arg = true;
    for (auto& arg : args_) {
      if (first_arg) {
        first_arg = false;
      } else {
        os << ", ";
      }
      os << arg;
    }
    os << "], dim=" << dim_;
    if (close_function) {
      os << ")";
    }
  }

  std::pair<serde::RecordData, flatbuffers::Offset<void>> recordData(
      flatbuffers::FlatBufferBuilder& builder) const final {
    return {
        serde::RecordData_Dimension,
        serde::CreateDimension(builder, dim_).Union()};
  }

 private:
  //! The dimension along which we will concatenate
  int64_t dim_;
};

//! Specialized Record Functor for recording FusionState End.
//! The accompanying Fusion Cache Entry holds a Fusion Object.

struct EndRecord : RecordFunctor {
  EndRecord() : RecordFunctor({}, {}, "end", serde::RecordType_End) {}
  ~EndRecord() override = default;
  RecordFunctor* clone() final {
    return new EndRecord(*this);
  }

  //! Child specific hash function in lower 32 bits.
  //! | 31 ---------------------------------------  0 |
  //! | None                                          |
  size_t hash() const final {
    return RecordFunctor::hash();
  }

  bool operator==(const RecordFunctor& other) const final {
    auto result = false;
    if (dynamic_cast<const EndRecord*>(&other)) {
      result = RecordFunctor::operator==(other);
    }
    return result;
  }

  void operator()(FusionState& fd) final {}
};

//! Specialized Record Functor for recording FusionState input tensors.

struct TensorRecord : RecordFunctor {
  TensorRecord(
      std::vector<State> _outputs,
      std::vector<int64_t> _shape,
      std::vector<std::optional<bool>> _contiguity,
      PrimDataType _dtype,
      bool _is_cpu = false)
      : RecordFunctor(
            {},
            std::move(_outputs),
            "define_tensor",
            serde::RecordType_Tensor),
        shape_(std::move(_shape)),
        contiguity_(std::move(_contiguity)),
        dtype_(_dtype),
        is_cpu_(_is_cpu) {}
  ~TensorRecord() override = default;
  RecordFunctor* clone() final {
    return new TensorRecord(*this);
  }

  //! Child specific hash function in lower 32 bits.
  //! |  31  | 30 --- 24 | 23 --------- 12 | 11 ---------  0 |
  //! | CPU? | Dtype     | Symbolic Sizes  | Contiguous Info |
  size_t hash() const final {
    auto result = RecordFunctor::hash();
    size_t ssize_hash = 0;
    for (size_t i = 0; i < shape_.size(); ++i) {
      size_t ssize = 0;
      if (shape_[i] == -1) {
        ssize = 1;
      }
      ssize_hash |= (ssize << (shape_.size() - 1 - i));
    }
    size_t contig_hash = 0;
    for (size_t i = 0; i < contiguity_.size(); ++i) {
      auto contiguity_value = contiguity_[i];
      contig_hash |=
          ((contiguity_value.has_value() && contiguity_value.value())
           << (contiguity_.size() - 1 - i));
    }

    result |= ((static_cast<size_t>(is_cpu_) & 0x1) << 31);
    result |= ((static_cast<size_t>(dtype_) & 0x7f) << 24);
    return result | ((ssize_hash & 0xfff) << 12) | (contig_hash & 0xfff);
  }

  bool operator==(const RecordFunctor& other) const final {
    auto result = false;
    if (auto child_ptr = dynamic_cast<const TensorRecord*>(&other)) {
      result = RecordFunctor::operator==(other);
      result = result && (dtype_ == child_ptr->dtype_);
      result = result && (is_cpu_ == child_ptr->is_cpu_);
      if (result) {
        result =
            ((shape_.size() == child_ptr->shape_.size()) &&
             (contiguity_.size() == child_ptr->contiguity_.size()));
        if (result) {
          for (size_t i = 0; i < shape_.size(); ++i) {
            if (shape_[i] != child_ptr->shape_[i]) {
              result = false;
              break;
            }
          }
        }
        if (result) {
          for (size_t i = 0; i < contiguity_.size(); ++i) {
            if (contiguity_[i] != child_ptr->contiguity_[i]) {
              result = false;
              break;
            }
          }
        }
      }
    }
    return result;
  }

  void operator()(FusionState& fd) final {
    auto rank = shape_.size();
    std::vector<bool> is_expand(rank);

    for (const auto index : c10::irange(rank)) {
      bool is_broadcast = !contiguity_[index].has_value();
      bool has_symbolic_size = (shape_[index] == -1);
      is_expand[index] = is_broadcast && has_symbolic_size;
    }

    auto tv = TensorViewBuilder()
                  .ndims(shape_.size())
                  .contiguity(contiguity_)
                  .shape(shape_)
                  .dtype(dtype_)
                  .expanded(std::move(is_expand))
                  .build();

    if (shape_.empty() && is_cpu_) {
      tv->setCpuScalar(true);
    } else {
      TORCH_CHECK(!is_cpu_, "CPU non-scalar tensor is not supported!");
    }

    fd.setFusionState(outputs_.at(0).index, tv);
    fd.addInput(tv);
  }

  void print(std::ostream& os, bool close_function = true) const final {
    RecordFunctor::print(os, false);
    os << "shape=[";
    bool first_arg = true;
    for (auto ss : shape_) {
      if (first_arg) {
        first_arg = false;
      } else {
        os << ", ";
      }
      os << ss;
    }
    os << "], contiguity=[";
    first_arg = true;
    for (auto ci : contiguity_) {
      if (first_arg) {
        first_arg = false;
      } else {
        os << ", ";
      }
      if (!ci.has_value()) {
        os << "None";
      } else {
        if (*ci) {
          os << "True";
        } else {
          os << "False";
        }
      }
    }
    os << "], dtype=" << dtypeToPyString(dtype_);
    os << ", is_cpu=" << (is_cpu_ ? "True" : "False");
    if (close_function) {
      os << ")";
    }
  }

  std::pair<serde::RecordData, flatbuffers::Offset<void>> recordData(
      flatbuffers::FlatBufferBuilder& builder) const final {
    auto fb_sizes = builder.CreateVector(shape_);

    auto mapOptionalToEnum = [](std::optional<bool> v) -> int {
      if (!v.has_value()) {
        return serde::Contiguity_None;
      } else if (v.value()) {
        return serde::Contiguity_Contiguous;
      } else {
        return serde::Contiguity_Strided;
      }
    };
    std::vector<int> contiguity_enum;
    std::transform(
        contiguity_.cbegin(),
        contiguity_.cend(),
        std::back_inserter(contiguity_enum),
        mapOptionalToEnum);
    auto fb_contiguity_enum = builder.CreateVector(contiguity_enum);

    serde::TensorBuilder tensor_builder(builder);
    tensor_builder.add_sizes(fb_sizes);
    tensor_builder.add_contiguity(fb_contiguity_enum);
    tensor_builder.add_dtype(serde::mapToSerdeDtype(dtype_));
    tensor_builder.add_is_cpu(is_cpu_);
    auto expr_data = tensor_builder.Finish();
    return {serde::RecordData_Tensor, expr_data.Union()};
  }

 private:
  //! A vector of tensor dimension sizes.
  //! This vector only captures sizes of -1 or 1 to indicate a symbolic
  //! dimension (-1) or a broadcast dimension (1).
  std::vector<int64_t> shape_;
  //! A vector to indicate whether the a tensor dimension is contiguous
  //! with the dimension just to its right.
  std::vector<std::optional<bool>> contiguity_;
  //! Tensor data type.
  PrimDataType dtype_;
  //! Notes a scalar CPU Tensor
  bool is_cpu_;
};

//! Specialized Record Functor for recording FusionState outputs.

template <class OutputType>
struct OutputRecord : RecordFunctor {
  OutputRecord(
      std::vector<State> _args,
      serde::RecordType record_type,
      std::vector<int64_t> stride_order = {})
      : RecordFunctor(std::move(_args), {}, "add_output", record_type) {
    if (!stride_order.empty()) {
      bool requires_permutation = false;
      for (const auto i : c10::irange(stride_order.size())) {
        if (stride_order[i] != (int64_t)i) {
          requires_permutation = true;
          break;
        }
      }
      if (requires_permutation) {
        stride_order_ = stride_order;
      }
    }
  }
  ~OutputRecord() override = default;
  RecordFunctor* clone() final {
    return new OutputRecord(*this);
  }

  //! Nothing extra necessary in hash
  //! Child specific hash function in lower 32 bits.
  //! | 31 ----------------------------------------  0 |
  //! | stride_order hash                              |
  size_t hash() const final {
    size_t stride_order_hash = 0;
    for (auto i : c10::irange(stride_order_.size())) {
      stride_order_hash = (stride_order_hash << 4) | stride_order_[i];
    }
    return RecordFunctor::hash() | (stride_order_hash & 0xffffffff);
  }

  bool operator==(const RecordFunctor& other) const final {
    auto result = false;
    if (auto child_ptr = dynamic_cast<const OutputRecord*>(&other)) {
      result = RecordFunctor::operator==(other);
      if (result) {
        result = (stride_order_.size() == child_ptr->stride_order_.size());
        if (result) {
          for (size_t i = 0; i < stride_order_.size(); ++i) {
            if (stride_order_[i] != child_ptr->stride_order_[i]) {
              result = false;
              break;
            }
          }
        }
      }
    }
    return result;
  }

  void operator()(FusionState& fd) final {
    auto output = fd.getFusionState(args_.at(0).index);
    Val* alias_input = nullptr;
    if (args_.size() == 2) {
      alias_input = fd.getFusionState(args_.at(1).index);
    }

    if (alias_input) {
      TORCH_CHECK(
          stride_order_.empty(),
          "stride_order can't be dictated for aliased outputs.");
      if (std::is_same<OutputType, TensorView>::value) {
        fd.aliasOutputToInput(output, alias_input);
      } else {
        TORCH_INTERNAL_ASSERT(false, "Scalar outputs should not alias inputs.");
      }
    } else {
      // With C++17, this statement should be "if constexpr"
      if (std::is_same<OutputType, TensorView>::value) {
        auto tv_output = output->template as<TensorView>();

        if (!stride_order_.empty()) {
          std::vector<int64_t> reverse_perm(stride_order_.size());
          int64_t duplicate_check = 0;
          for (const auto i : c10::irange((int64_t)stride_order_.size())) {
            TORCH_CHECK(
                stride_order_[i] >= 0 &&
                    stride_order_[i] < (int64_t)reverse_perm.size(),
                "stride_order elements need to be within [0, stride_order.size())!");
            reverse_perm[stride_order_[i]] = i;
            duplicate_check |= 1 << stride_order_[i];
          }
          TORCH_CHECK(
              duplicate_check == (1 << reverse_perm.size()) - 1,
              "duplicated elements in stride_order detected!");
          tv_output = permute(tv_output, reverse_perm);
          fd.addOutput(tv_output, stride_order_);
        } else {
          fd.addOutput(tv_output);
        }
      } else {
        TORCH_CHECK(
            stride_order_.empty(),
            "stride_order can't be dictated for scalar outputs.");
        fd.addOutput(output);
      }
    }
  }

  void print(std::ostream& os, bool close_function = true) const final {
    RecordFunctor::print(os, false);
    if (!stride_order_.empty()) {
      os << ", stride_order=[";
      bool first_arg = true;
      for (auto item : stride_order_) {
        if (first_arg) {
          first_arg = false;
        } else {
          os << ", ";
        }
        os << item;
      }
      os << "]";
    }
    if (close_function) {
      os << ")";
    }
  }

  std::pair<serde::RecordData, flatbuffers::Offset<void>> recordData(
      flatbuffers::FlatBufferBuilder& builder) const final {
    return {
        serde::RecordData_Output,
        serde::CreateOutputDirect(builder, &stride_order_).Union()};
  }

 private:
  //! The tensor dimensions to reduce
  std::vector<int64_t> stride_order_;
};

//! Specialized Record Functor for the FusionState's sum/min/max ops.

struct ReductionOpRecord : RecordFunctor {
  ReductionOpRecord(
      std::vector<State> _args,
      std::vector<State> _outputs,
      std::string _name,
      serde::RecordType record_type,
      std::function<
          TensorView*(TensorView*, const std::vector<int>&, bool, DataType)>
          fusion_op,
      std::vector<int> axes,
      bool keep_dim,
      PrimDataType dtype)
      : RecordFunctor(
            std::move(_args),
            std::move(_outputs),
            _name,
            record_type),
        fusion_op_(std::move(fusion_op)),
        axes_(std::move(axes)),
        keep_dim_(keep_dim),
        dtype_(dtype) {}
  ~ReductionOpRecord() override = default;
  RecordFunctor* clone() final {
    return new ReductionOpRecord(*this);
  }

  //! Child specific hash function in lower 32 bits.
  //! | 31 -- 28 | 27 --- 20 | 19 -----------------  0 |
  //! | keep_dim | Dtype     | Axes Hash               |
  size_t hash() const final {
    auto result = RecordFunctor::hash();
    size_t axes_hash = 0;
    // Normally I would make a little endian hash of the axes but I do not
    // know the size of the tensor based on just the record information.
    for (auto i : c10::irange(axes_.size())) {
      axes_hash |= (1 << axes_[i]);
    }

    return result | (static_cast<size_t>(keep_dim_) << 28) |
        ((static_cast<size_t>(dtype_) & 0xff) << 20) | (axes_hash & 0xfffff);
  }

  bool operator==(const RecordFunctor& other) const final {
    auto result = false;
    if (auto child_ptr = dynamic_cast<const ReductionOpRecord*>(&other)) {
      result = RecordFunctor::operator==(other);
      if (result) {
        result = result &&
            (fusion_op_.target_type() == child_ptr->fusion_op_.target_type());
        if (isDebugDumpEnabled(DebugDumpOption::PythonFrontendDebug)) {
          std::cout << "\nReductionOpRecord: " << name_
                    << " Target Type [self: 0x"
                    << fusion_op_.target_type().name() << "] [other: 0x"
                    << child_ptr->fusion_op_.target_type().name() << "]";
        }
        // IMPORTANT! you need to dereference the target pointer in order
        // to match the function
        result = result &&
            (*fusion_op_.template target<

                 TensorView* (*)(TensorView*, const std::vector<int>&, bool, DataType)>() ==
             *child_ptr->fusion_op_.template target<

                 TensorView* (*)(TensorView*, const std::vector<int>&, bool, DataType)>());
        if (isDebugDumpEnabled(DebugDumpOption::PythonFrontendDebug)) {
          std::cout
              << " Target  Ptr [self: 0x" << std::hex
              << (size_t)*fusion_op_.template target<

                     TensorView* (*)(TensorView*, const std::vector<int>&, bool, DataType)>()
              << "] [other: 0x" << std::hex
              << (size_t)*child_ptr->fusion_op_.template target<

                     TensorView* (*)(TensorView*, const std::vector<int>&, bool, DataType)>()
              << "]\n";
        }
        result = result && (keep_dim_ == child_ptr->keep_dim_);
        result = result && (dtype_ == child_ptr->dtype_);
        if (result) {
          result = (axes_.size() == child_ptr->axes_.size());
          if (result) {
            for (size_t i = 0; i < axes_.size(); ++i) {
              if (axes_[i] != child_ptr->axes_[i]) {
                result = false;
                break;
              }
            }
          }
        }
      }
    }
    return result;
  }

  void operator()(FusionState& fd) final {
    auto arg = fd.getFusionState(args_.at(0).index)->template as<TensorView>();
    auto output = fusion_op_(arg, axes_, keep_dim_, dtype_);
    fd.setFusionState(outputs_.at(0).index, output);
  }

  void print(std::ostream& os, bool close_function = true) const final {
    RecordFunctor::print(os, false);
    os << ", axes=[";
    bool first_arg = true;
    for (auto axis : axes_) {
      if (first_arg) {
        first_arg = false;
      } else {
        os << ", ";
      }
      os << axis;
    }
    os << "]";
    os << ", keepdim=" << (keep_dim_ ? "True" : "False");
    os << ", dtype=" << dtypeToPyString(dtype_);
    if (close_function) {
      os << ")";
    }
  }

  std::pair<serde::RecordData, flatbuffers::Offset<void>> recordData(
      flatbuffers::FlatBufferBuilder& builder) const final {
    // TODO add dtype
    return {
        serde::RecordData_Reduction,
        serde::CreateReductionDirect(
            builder, &axes_, keep_dim_, serde::mapToSerdeDtype(dtype_))
            .Union()};
  }

 private:
  //! nvFuser arith function signature for a given reduction operation
  std::function<
      TensorView*(TensorView*, const std::vector<int>&, bool, DataType)>
      fusion_op_;
  //! The tensor dimensions to reduce
  std::vector<int> axes_;
  //! Indicates whether to keep the reduced dimension(s).
  bool keep_dim_;
  //! The output data type.
  PrimDataType dtype_;
};

struct IndexSelectOpRecord : RecordFunctor {
  IndexSelectOpRecord(
      std::vector<State> _args,
      std::vector<State> _outputs,
      int64_t dim)
      : RecordFunctor(
            std::move(_args),
            std::move(_outputs),
            "ops.index_select",
            serde::RecordType_IndexSelectOp),
        dim_(dim) {}
  ~IndexSelectOpRecord() override = default;
  RecordFunctor* clone() final {
    return new IndexSelectOpRecord(*this);
  }

  bool operator==(const RecordFunctor& other) const final {
    auto result = false;
    if (auto child_ptr = dynamic_cast<const IndexSelectOpRecord*>(&other)) {
      result = RecordFunctor::operator==(other) && dim_ == child_ptr->dim_;
    }
    return result;
  }

  void operator()(FusionState& fd) final {
    auto arg1 = fd.getFusionState(args_.at(0).index)->template as<TensorView>();
    auto arg3 = fd.getFusionState(args_.at(1).index)->template as<TensorView>();

    Val* output = index_select(arg1, (int)dim_, arg3);
    fd.setFusionState(outputs_.at(0).index, output);
  }

  void print(std::ostream& os, bool close_function = true) const final {
    RecordFunctor::print(os, false);
    os << ", dim=" << dim_;
    if (close_function) {
      os << ")";
    }
  }

  std::pair<serde::RecordData, flatbuffers::Offset<void>> recordData(
      flatbuffers::FlatBufferBuilder& builder) const final {
    return {
        serde::RecordData_Dimension,
        serde::CreateDimension(builder, dim_).Union()};
  }

 private:
  //! Dimension to select.
  int64_t dim_;
};

struct TorchGatherOpRecord : RecordFunctor {
  TorchGatherOpRecord(
      std::vector<State> _args,
      std::vector<State> _outputs,
      int64_t dim)
      : RecordFunctor(
            std::move(_args),
            std::move(_outputs),
            "ops.gather",
            serde::RecordType_TorchGatherOp),
        dim_(dim) {}
  ~TorchGatherOpRecord() override = default;
  RecordFunctor* clone() final {
    return new TorchGatherOpRecord(*this);
  }

  void operator()(FusionState& fd) final {
    auto arg1 = fd.getFusionState(args_.at(0).index)->template as<TensorView>();
    auto arg3 = fd.getFusionState(args_.at(1).index)->template as<TensorView>();

    Val* output = torch_gather(arg1, (int)dim_, arg3);
    fd.setFusionState(outputs_.at(0).index, output);
  }

  bool operator==(const RecordFunctor& other) const final {
    auto result = false;
    if (auto child_ptr = dynamic_cast<const TorchGatherOpRecord*>(&other)) {
      result = RecordFunctor::operator==(other) && dim_ == child_ptr->dim_;
    }
    return result;
  }

  void print(std::ostream& os, bool close_function = true) const final {
    RecordFunctor::print(os, false);
    os << ", dim=" << dim_;
    if (close_function) {
      os << ")";
    }
  }

  std::pair<serde::RecordData, flatbuffers::Offset<void>> recordData(
      flatbuffers::FlatBufferBuilder& builder) const final {
    return {
        serde::RecordData_Dimension,
        serde::CreateDimension(builder, dim_).Union()};
  }

 private:
  //! Dimension to select.
  int64_t dim_;
};

//! Similar to TorchGatherOpRecord but enforces that non-index dimension
//! extents match between index tensor and value tensor.
struct TakeAlongAxisOpRecord : RecordFunctor {
  TakeAlongAxisOpRecord(
      std::vector<State> _args,
      std::vector<State> _outputs,
      int64_t dim)
      : RecordFunctor(
            std::move(_args),
            std::move(_outputs),
            "ops.take_along_axis",
            serde::RecordType_TakeAlongAxisOp),
        dim_(dim) {}
  ~TakeAlongAxisOpRecord() override = default;
  RecordFunctor* clone() final {
    return new TakeAlongAxisOpRecord(*this);
  }

  void operator()(FusionState& fd) final {
    auto arg1 = fd.getFusionState(args_.at(0).index)->template as<TensorView>();
    auto arg3 = fd.getFusionState(args_.at(1).index)->template as<TensorView>();

    Val* output = take_along_axis(arg1, arg3, dim_);
    fd.setFusionState(outputs_.at(0).index, output);
  }

  bool operator==(const RecordFunctor& other) const final {
    auto result = false;
    if (auto child_ptr = dynamic_cast<const TakeAlongAxisOpRecord*>(&other)) {
      result = RecordFunctor::operator==(other) && dim_ == child_ptr->dim_;
    }
    return result;
  }

  void print(std::ostream& os, bool close_function = true) const final {
    RecordFunctor::print(os, false);
    os << ", dim=" << dim_;
    if (close_function) {
      os << ")";
    }
  }

  std::pair<serde::RecordData, flatbuffers::Offset<void>> recordData(
      flatbuffers::FlatBufferBuilder& builder) const final {
    return {
        serde::RecordData_Dimension,
        serde::CreateDimension(builder, dim_).Union()};
  }

 private:
  //! Dimension to select.
  int64_t dim_;
};

//! Specialized Record Functor for recording FusionState scalars for both
//! inputs and constants.

template <typename ValueType>
struct ScalarRecord : RecordFunctor {
  ScalarRecord(
      std::vector<State> _outputs,
      serde::RecordType record_type,
      std::optional<ValueType> value,
      PrimDataType dtype)
      : RecordFunctor({}, std::move(_outputs), "define_scalar", record_type),
        value_(std::move(value)),
        dtype_(dtype) {}
  ~ScalarRecord() override = default;
  RecordFunctor* clone() final {
    return new ScalarRecord(*this);
  }

  //! Child specific hash function in lower 32 bits.
  //! | 31 ---------------------------------------  0 |
  //! | Dtype                                         |
  size_t hash() const final {
    auto result = RecordFunctor::hash();
    return result | (static_cast<size_t>(dtype_) & 0xffffffff);
  }

  bool operator==(const RecordFunctor& other) const final {
    auto result = false;
    if (auto child_ptr = dynamic_cast<const ScalarRecord*>(&other)) {
      result = RecordFunctor::operator==(other);
      if (result) {
        if (value_.has_value()) {
          if constexpr (
              std::is_same_v<ValueType, float> ||
              std::is_same_v<ValueType, double>) {
            if (std::isnan(value_.value()) &&
                std::isnan(child_ptr->value_.value())) {
              return true;
            } else {
              result = (value_ == child_ptr->value_);
            }
          } else {
            result = (value_ == child_ptr->value_);
          }
        }
      }
    }
    return result;
  }

  void operator()(FusionState& fd) final {
    Val* output = nullptr;
    if (value_.has_value()) {
      output =
          IrBuilder::create<nvfuser::Scalar<ValueType>>(value_.value(), dtype_);
    } else {
      if ((dtype_ == DataType::Double) || (dtype_ == DataType::Float)) {
        output = IrBuilder::create<Double>(dtype_);
      } else if (
          (dtype_ == DataType::ComplexDouble) ||
          (dtype_ == DataType::ComplexFloat)) {
        output = IrBuilder::create<ComplexDouble>(dtype_);
      } else if (dtype_ == DataType::Bool) {
        output = IrBuilder::create<Bool>();
      } else if (dtype_ == DataType::Int) {
        output = IrBuilder::create<Int>();
      } else {
        TORCH_CHECK(false, "Dtype is not supported as a Scalar input:", dtype_);
      }
      fd.addInput(output);
    }
    fd.setFusionState(outputs_.at(0).index, output);
  }

  void print(std::ostream& os, bool close_function = true) const final {
    RecordFunctor::print(os, false);
    if (value_.has_value()) {
      auto val = value_.value();
      if constexpr (std::is_same_v<ValueType, bool>) {
        bool value = __toBool(val);
        os << (value ? "True" : "False");
      } else if constexpr (
          std::is_same_v<ValueType, std::complex<float>> ||
          std::is_same_v<ValueType, std::complex<double>>) {
        os << std::showpoint << std::real(val) << "+" << std::showpoint
           << std::imag(val) << "j";
      } else if constexpr (
          std::is_same_v<ValueType, float> ||
          std::is_same_v<ValueType, double>) {
        if (std::isinf(val)) {
          if (std::signbit(val)) {
            os << "float(\"-inf\")";
          } else {
            os << "float(\"inf\")";
          }
        } else if (std::isnan(val)) {
          os << "float(\"nan\")";
        } else {
          os << std::showpoint << val;
        }
      } else if constexpr (std::is_same_v<ValueType, int64_t>) {
        os << val;
      } else {
        TORCH_CHECK(false, "Unsupported dtype.");
      }
    } else {
      os << "None";
    }

    os << ", dtype=" << dtypeToPyString(dtype_);

    if (close_function) {
      os << ")";
    }
  }

  std::pair<serde::RecordData, flatbuffers::Offset<void>> recordData(
      flatbuffers::FlatBufferBuilder& builder) const final {
    return valueRecordData(builder, value_);
  };

  inline std::pair<serde::RecordData, flatbuffers::Offset<void>> valueRecordData(
      flatbuffers::FlatBufferBuilder& builder,
      std::optional<ValueType> value) const;

 private:
  //! The scalar's value, an input is a nullopt
  std::optional<ValueType> value_;
  //! Scalar data type.
  PrimDataType dtype_;
};

//! valueRecordData Specializations used by recordData() for ScalarRecord

template <>
inline std::pair<serde::RecordData, flatbuffers::Offset<void>> ScalarRecord<
    bool>::
    valueRecordData(
        flatbuffers::FlatBufferBuilder& builder,
        std::optional<bool> value) const {
  if (value.has_value()) {
    return {
        serde::RecordData_Bool,
        serde::CreateBool(builder, value.value()).Union()};
  } else {
    return {
        serde::RecordData_ScalarInput,
        serde::CreateScalarInput(builder, serde::mapToSerdeDtype(dtype_))
            .Union()};
  }
}

template <>
inline std::pair<serde::RecordData, flatbuffers::Offset<void>> ScalarRecord<
    std::complex<double>>::
    valueRecordData(
        flatbuffers::FlatBufferBuilder& builder,
        std::optional<std::complex<double>> value) const {
  if (value.has_value()) {
    return {
        serde::RecordData_ComplexDouble,
        serde::CreateComplexDouble(
            builder,
            value.value().real(),
            value.value().imag(),
            serde::mapToSerdeDtype(dtype_))
            .Union()};
  } else {
    return {
        serde::RecordData_ScalarInput,
        serde::CreateScalarInput(builder, serde::mapToSerdeDtype(dtype_))
            .Union()};
  }
}

template <>
inline std::pair<serde::RecordData, flatbuffers::Offset<void>> ScalarRecord<
    double>::
    valueRecordData(
        flatbuffers::FlatBufferBuilder& builder,
        std::optional<double> value) const {
  if (value.has_value()) {
    return {
        serde::RecordData_Double,
        serde::CreateDouble(
            builder, value.value(), serde::mapToSerdeDtype(dtype_))
            .Union()};
  } else {
    return {
        serde::RecordData_ScalarInput,
        serde::CreateScalarInput(builder, serde::mapToSerdeDtype(dtype_))
            .Union()};
  }
}

template <>
inline std::pair<serde::RecordData, flatbuffers::Offset<void>> ScalarRecord<
    int64_t>::
    valueRecordData(
        flatbuffers::FlatBufferBuilder& builder,
        std::optional<int64_t> value) const {
  if (value.has_value()) {
    return {
        serde::RecordData_Long,
        serde::CreateLong(
            builder, value.value(), serde::mapToSerdeDtype(dtype_))
            .Union()};
  } else {
    return {
        serde::RecordData_ScalarInput,
        serde::CreateScalarInput(builder, serde::mapToSerdeDtype(dtype_))
            .Union()};
  }
}

//! Specialized Record Functor for the slice operation.
//! Note: the python API is significantly different from the Codegen function.

struct SliceOpRecord : RecordFunctor {
  SliceOpRecord(
      std::vector<State> _args,
      std::vector<State> _outputs,
      std::vector<int64_t> start_indices,
      std::vector<int64_t> end_indices,
      std::vector<int64_t> strides)
      : RecordFunctor(
            std::move(_args),
            std::move(_outputs),
            "ops.slice",
            serde::RecordType_SliceOp),
        start_indices_(std::move(start_indices)),
        end_indices_(std::move(end_indices)),
        strides_(std::move(strides)) {}
  ~SliceOpRecord() override = default;
  RecordFunctor* clone() final {
    return new SliceOpRecord(*this);
  }

  //! Child specific hash function in lower 32 bits.
  //! | 31 -------- 20 | 19 --------  8 |  7 ------  0 |
  //! | start_indices  | end_indices    | strides      |
  size_t hash() const final {
    auto result = RecordFunctor::hash();
    size_t start_idx_hash = 0;
    for (auto i : start_indices_) {
      start_idx_hash ^= static_cast<size_t>(i);
    }
    size_t end_idx_hash = 0;
    for (auto i : end_indices_) {
      end_idx_hash ^= static_cast<size_t>(i);
    }
    size_t stride_hash = 0;
    for (auto i : strides_) {
      stride_hash ^= static_cast<size_t>(i);
    }

    result |= (start_idx_hash & 0xfff) << 20;
    result |= (end_idx_hash & 0xfff) << 8;
    return result | (stride_hash & 0xff);
  }

  bool operator==(const RecordFunctor& other) const final {
    auto result = false;
    if (auto child_ptr = dynamic_cast<const SliceOpRecord*>(&other)) {
      result = RecordFunctor::operator==(other) &&
          (start_indices_ == child_ptr->start_indices_) &&
          (end_indices_ == child_ptr->end_indices_) &&
          (strides_ == child_ptr->strides_);
    }
    return result;
  }

  void operator()(FusionState& fd) final {
    auto ndims = start_indices_.size();
    std::vector<Slice> ranges;
    ranges.reserve(ndims);
    for (const auto i : c10::irange(ndims)) {
      Slice tmp;
      tmp.start = IrBuilder::create<Int>(start_indices_[i]);
      tmp.stop = IrBuilder::create<Int>(end_indices_[i]);
      tmp.step = IrBuilder::create<Int>(strides_[i]);
      ranges.emplace_back(tmp);
    }

    auto arg = fd.getFusionState(args_.at(0).index)->as<TensorView>();
    auto output = slice(arg, ranges);
    fd.setFusionState(outputs_.at(0).index, output);
  }

  void print(std::ostream& os, bool close_function = true) const final {
    RecordFunctor::print(os, false);
    os << ", start_indices=[";
    bool first_arg = true;
    for (auto idx : start_indices_) {
      if (first_arg) {
        first_arg = false;
      } else {
        os << ", ";
      }
      os << idx;
    }
    os << "], end_indices=[";
    first_arg = true;
    for (auto idx : end_indices_) {
      if (first_arg) {
        first_arg = false;
      } else {
        os << ", ";
      }
      os << idx;
    }
    os << "], strides=[";
    first_arg = true;
    for (auto stride : strides_) {
      if (first_arg) {
        first_arg = false;
      } else {
        os << ", ";
      }
      os << stride;
    }
    os << "]";
    if (close_function) {
      os << ")";
    }
  }

  std::pair<serde::RecordData, flatbuffers::Offset<void>> recordData(
      flatbuffers::FlatBufferBuilder& builder) const final {
    return {
        serde::RecordData_Slice,
        serde::CreateSliceDirect(
            builder, &start_indices_, &end_indices_, &strides_)
            .Union()};
  }

 private:
  //! A slices beginning index for each dimension
  //! Values must be greater-than or equal to 0
  std::vector<int64_t> start_indices_;
  //! A slices end index for each dimension (excluded from the slice)
  //! Values are greater than or equal to the start index for a dimension
  std::vector<int64_t> end_indices_;
  //! For a dim, the step between start and end.
  //! NOTE: Strides are currently limited to steps of 1
  std::vector<int64_t> strides_;
};

//! Specialized Record Functor for recording FusionDefinition Start.
//! There should only ever be one instance of this Record in the
//! Fusion Cache.

struct StartRecord : RecordFunctor {
  StartRecord() : RecordFunctor({}, {}, "start", serde::RecordType_Start) {}
  ~StartRecord() override = default;
  RecordFunctor* clone() final {
    return new StartRecord(*this);
  }

  //! Child specific hash function in lower 32 bits.
  //! | 31 ---------------------------------------  0 |
  //! | None                                          |
  size_t hash() const final {
    return RecordFunctor::hash();
  }

  bool operator==(const RecordFunctor& other) const final {
    auto result = false;
    if (dynamic_cast<const StartRecord*>(&other)) {
      result = RecordFunctor::operator==(other);
    }
    return result;
  }

  void operator()(FusionState& fd) final {}
};

//! Specialized Record Functors for Normalization based ops.

struct NormOpRecord : RecordFunctor {
  NormOpRecord(
      std::vector<State> args,
      std::vector<State> outputs,
      std::string name,
      serde::RecordType type,
      std::vector<int> axes,
      int64_t correction,
      bool keep_dim)
      : RecordFunctor(std::move(args), std::move(outputs), name, type),
        axes_(std::move(axes)),
        correction_(correction),
        keep_dim_(keep_dim) {}
  ~NormOpRecord() override = default;
  RecordFunctor* clone() override = 0;

  // I am skipping the bassel's correction value in the hash because
  // I suspect we might change it to a bool from a 64-bit value
  //! Child specific hash function in lower 32 bits.
  //! | 31 -- 28 | 27 -----------------------------  0 |
  //! | keep_dim | Axes Hash                           |
  size_t hash() const final {
    auto result = RecordFunctor::hash();
    size_t axes_hash = 0;
    // Normally I would make a little endian hash of the axes but I do not
    // know the size of the tensor based on just the record information.
    for (auto i : c10::irange(axes_.size())) {
      axes_hash |= (1 << axes_[i]);
    }
    return result | (static_cast<size_t>(keep_dim_) << 28) |
        (axes_hash & 0xfffffff);
  }

  bool operator==(const RecordFunctor& other) const final {
    auto result = false;
    if (auto child_ptr = dynamic_cast<const NormOpRecord*>(&other)) {
      result = RecordFunctor::operator==(other);
      result = result && (correction_ == child_ptr->correction_);
      result = result && (keep_dim_ == child_ptr->keep_dim_);
      if (result) {
        result = (axes_.size() == child_ptr->axes_.size());
        if (result) {
          for (size_t i = 0; i < axes_.size(); ++i) {
            if (axes_[i] != child_ptr->axes_[i]) {
              result = false;
              break;
            }
          }
        }
      }
    }
    return result;
  }

  //! Each NormOp Child should define the operator() to build the IR
  void operator()(FusionState& fd) override = 0;

  void print(std::ostream& os, bool close_function = true) const final {
    RecordFunctor::print(os, false);
    os << ", axes=[";
    bool first_arg = true;
    for (auto axis : axes_) {
      if (first_arg) {
        first_arg = false;
      } else {
        os << ", ";
      }
      os << axis;
    }
    os << "]";
    os << ", correction=" << correction_;
    os << ", keepdim=" << (keep_dim_ ? "True" : "False");
    if (close_function) {
      os << ")";
    }
  }

  std::pair<serde::RecordData, flatbuffers::Offset<void>> recordData(
      flatbuffers::FlatBufferBuilder& builder) const final {
    return {
        serde::RecordData_Norm,
        serde::CreateNormDirect(builder, &axes_, correction_, keep_dim_)
            .Union()};
  }

 protected:
  //! Dimensions of tensor to reduce for variance calculation
  std::vector<int> axes_;
  //! Bessel's correction value
  int64_t correction_;
  //! Indicates whether to keep the reduced dimension(s).
  bool keep_dim_;
};

struct VarianceOpRecord : NormOpRecord {
  VarianceOpRecord(
      std::vector<State> args,
      std::vector<State> outputs,
      std::vector<int> axes,
      int64_t correction,
      bool keep_dim)
      : NormOpRecord(
            std::move(args),
            std::move(outputs),
            "ops.var",
            serde::RecordType_VarianceOp,
            std::move(axes),
            correction,
            keep_dim) {}
  ~VarianceOpRecord() override = default;
  RecordFunctor* clone() final {
    return new VarianceOpRecord(*this);
  }

  void operator()(FusionState& fd) final {
    auto arg = fd.getFusionState(args_.at(0).index)->as<TensorView>();
    auto output = variance(arg, axes_, correction_, keep_dim_);
    fd.setFusionState(outputs_.at(0).index, output);
  }
};

//! VarianceMean requires a separate Record because nvFuser defines the output
//! of var_mean as a custom struct.
struct VarianceMeanOpRecord : NormOpRecord {
  VarianceMeanOpRecord(
      std::vector<State> args,
      std::vector<State> outputs,
      std::vector<int> axes,
      int64_t correction,
      bool keep_dim)
      : NormOpRecord(
            std::move(args),
            std::move(outputs),
            "ops.var_mean",
            serde::RecordType_VarianceMeanOp,
            std::move(axes),
            correction,
            keep_dim) {}
  ~VarianceMeanOpRecord() override = default;
  RecordFunctor* clone() final {
    return new VarianceMeanOpRecord(*this);
  }

  void operator()(FusionState& fd) final {
    auto arg = fd.getFusionState(args_.at(0).index)->as<TensorView>();
    auto output = variance_mean(arg, axes_, correction_, keep_dim_);
    fd.setFusionState(outputs_.at(0).index, output.var);
    fd.setFusionState(outputs_.at(1).index, output.mean);
  }
};

struct BatchNormOpRecord : RecordFunctor {
  BatchNormOpRecord(
      std::vector<State> args,
      std::vector<State> outputs,
      bool training,
      bool channels_last)
      : RecordFunctor(
            std::move(args),
            std::move(outputs),
            "ops.batch_norm",
            serde::RecordType_BatchNormOp),
        training_(training),
        channels_last_(channels_last) {}
  ~BatchNormOpRecord() override = default;
  RecordFunctor* clone() final {
    return new BatchNormOpRecord(*this);
  }

  bool operator==(const RecordFunctor& other) const final {
    auto result = false;
    if (auto child_ptr = dynamic_cast<const BatchNormOpRecord*>(&other)) {
      result = RecordFunctor::operator==(other);
      result = result && (training_ == child_ptr->training_);
      result = result && (channels_last_ == child_ptr->channels_last_);
    }
    return result;
  }

  size_t hash() const final {
    auto result = RecordFunctor::hash();
    return result | (static_cast<size_t>(training_) << 28) |
        (static_cast<size_t>(channels_last_) << 29);
  }

  void operator()(FusionState& fd) final {
    auto x = fd.getFusionState(args_.at(0).index)->as<TensorView>();
    auto weight = (args_.at(1).stype == serde::StateType_Tensor)
        ? fd.getFusionState(args_.at(1).index)->as<TensorView>()
        : nullptr;
    auto bias = (args_.at(2).stype == serde::StateType_Tensor)
        ? fd.getFusionState(args_.at(2).index)->as<TensorView>()
        : nullptr;
    auto running_mean = (args_.at(3).stype == serde::StateType_Tensor)
        ? fd.getFusionState(args_.at(3).index)->as<TensorView>()
        : nullptr;
    auto running_var = (args_.at(4).stype == serde::StateType_Tensor)
        ? fd.getFusionState(args_.at(4).index)->as<TensorView>()
        : nullptr;
    auto momentum = fd.getFusionState(args_.at(5).index)->as<Val>();
    auto eps = fd.getFusionState(args_.at(6).index)->as<Val>();
    auto output = batch_norm(
        x,
        weight,
        bias,
        running_mean,
        running_var,
        training_,
        momentum,
        eps,
        channels_last_);
    fd.setFusionState(outputs_.at(0).index, output.output);
    fd.setFusionState(outputs_.at(1).index, output.mean);
    fd.setFusionState(outputs_.at(2).index, output.invstd);
  }

  void print(std::ostream& os, bool close_function = true) const final {
    RecordFunctor::print(os, false);
    os << ", training=" << (training_ ? "True" : "False");
    os << ", channels_last=" << (channels_last_ ? "True" : "False");
    if (close_function) {
      os << ")";
    }
  }

  std::pair<serde::RecordData, flatbuffers::Offset<void>> recordData(
      flatbuffers::FlatBufferBuilder& builder) const final {
    return {
        serde::RecordData_BatchNorm,
        serde::CreateBatchNorm(builder, training_, channels_last_).Union()};
  }

 private:
  bool training_;
  bool channels_last_;
};

//! Specialized Record Functor for the FusionState's tensor_size op.
//! Uses the default hash() and print() methods of Record Functor

struct TensorSizesRecord : RecordFunctor {
  TensorSizesRecord(std::vector<State> args, std::vector<State> outputs)
      : RecordFunctor(
            std::move(args),
            std::move(outputs),
            "ops.tensor_sizes",
            serde::RecordType_TensorSizes) {
    always_returns_tuple_ = true;
  }
  ~TensorSizesRecord() override = default;
  RecordFunctor* clone() final {
    return new TensorSizesRecord(*this);
  }

  bool operator==(const RecordFunctor& other) const final {
    auto result = false;
    if (dynamic_cast<const TensorSizesRecord*>(&other)) {
      result = RecordFunctor::operator==(other);
    }
    return result;
  }

  void operator()(FusionState& fd) final {
    auto arg = fd.getFusionState(args_.at(0).index)->as<TensorView>();
    auto sizes = tensor_sizes(arg);
    for (const auto idx : c10::irange(sizes.size())) {
      fd.setFusionState(outputs_.at(idx).index, sizes[idx]);
    }
  }
};

//! Specialized Record Functor for the shape op.
//! Uses the default hash() and print() methods of Record Functor

struct ShapeOpRecord : RecordFunctor {
  ShapeOpRecord(std::vector<State> args, std::vector<State> outputs)
      : RecordFunctor(
            std::move(args),
            std::move(outputs),
            "ops.shape",
            serde::RecordType_ShapeOp) {}
  virtual ~ShapeOpRecord() = default;
  virtual RecordFunctor* clone() final {
    return new ShapeOpRecord(*this);
  }

  virtual bool operator==(const RecordFunctor& other) const final {
    auto result = false;
    if (dynamic_cast<const ShapeOpRecord*>(&other)) {
      result = RecordFunctor::operator==(other);
    }
    return result;
  }

  void operator()(FusionState& fd) final {
    auto arg = fd.getFusionState(args_.at(0).index)->as<TensorView>();
    auto result = shape(arg);
    fd.setFusionStateVector(outputs_.at(0).index, result);
  }
};

//! Specialized Record Functor for the size op.
//! Uses the default hash() and print() methods of Record Functor

struct SizeOpRecord : RecordFunctor {
  SizeOpRecord(std::vector<State> args, std::vector<State> outputs, int64_t dim)
      : RecordFunctor(
            std::move(args),
            std::move(outputs),
            "ops.size",
            serde::RecordType_SizeOp),
        dim_(dim) {}
  virtual ~SizeOpRecord() = default;
  virtual RecordFunctor* clone() final {
    return new SizeOpRecord(*this);
  }
  
  //! Child specific hash function in lower 32 bits.
  //! | 31 --------------------------------------  0 |
  //! | dim                                          |
  virtual size_t hash() const final {
    auto result = RecordFunctor::hash();
    return result | (static_cast<size_t>(dim_) & 0xffffffff);
  }

  virtual bool operator==(const RecordFunctor& other) const final {
    auto result = false;
    if (auto child_ptr = dynamic_cast<const SizeOpRecord*>(&other)) {
      result = RecordFunctor::operator==(other);
      result = result && (dim_ == child_ptr->dim_);
    }
    return result;
  }

  void operator()(FusionState& fd) final {
    auto arg = fd.getFusionState(args_.at(0).index)->as<TensorView>();
    auto result = size(arg, dim_);
    fd.setFusionState(outputs_.at(0).index, result);
  }
  
  virtual std::pair<serde::RecordData, flatbuffers::Offset<void>> recordData(
      flatbuffers::FlatBufferBuilder& builder) const final {
    return {
        serde::RecordData_Size,
        serde::CreateSize(builder, dim_).Union()};
  }
  
  virtual void print(std::ostream& os, bool close_function = true) const final {
    RecordFunctor::print(os, false);
    os << ", dim=" << dim_;
    if (close_function) {
      os << ")";
    }
  }

 private:
  int64_t dim_;
};

//! Specialized Record Functor for the at() op.
//! Uses the default hash() and print() methods of Record Functor

struct AtOpRecord : RecordFunctor {
  AtOpRecord(std::vector<State> args, std::vector<State> outputs, int64_t index)
      : RecordFunctor(
            std::move(args),
            std::move(outputs),
            "ops.at",
            serde::RecordType_AtOp),
        index_(index) {}
  virtual ~AtOpRecord() = default;
  virtual RecordFunctor* clone() final {
    return new AtOpRecord(*this);
  }
  
  //! Child specific hash function in lower 32 bits.
  //! | 31 --------------------------------------  0 |
  //! | index                                        |
  virtual size_t hash() const final {
    auto result = RecordFunctor::hash();
    return result | (static_cast<size_t>(index_) & 0xffffffff);
  }

  virtual bool operator==(const RecordFunctor& other) const final {
    auto result = false;
    if (auto child_ptr = dynamic_cast<const AtOpRecord*>(&other)) {
      result = RecordFunctor::operator==(other);
      result = result && (index_ == child_ptr->index_);
    }
    return result;
  }

  void operator()(FusionState& fd) final {
    TORCH_CHECK(args_.at(0).stype == serde::StateType_Vector, "Expected Vector State!");
    auto arg = fd.getFusionStateVector(args_.at(0).index);
    auto result = at(arg, index_);
    fd.setFusionState(outputs_.at(0).index, result);
  }
  
  virtual std::pair<serde::RecordData, flatbuffers::Offset<void>> recordData(
      flatbuffers::FlatBufferBuilder& builder) const final {
    return {
        serde::RecordData_At,
        serde::CreateAt(builder, index_).Union()};
  }
  
  virtual void print(std::ostream& os, bool close_function = true) const final {
    RecordFunctor::print(os, false);
    os << ", index=" << index_;
    if (close_function) {
      os << ")";
    }
  }

 private:
  int64_t index_;
};

struct FullOpRecord : RecordFunctor {
  FullOpRecord(
      std::vector<State> _args,
      std::vector<State> _outputs,
      std::vector<int64_t> shape,
      PrimDataType dtype)
      : RecordFunctor(
            std::move(_args),
            std::move(_outputs),
            "ops.full",
            serde::RecordType_FullOp),
        shape_(std::move(shape)),
        dtype_(dtype) {}
  ~FullOpRecord() override = default;
  RecordFunctor* clone() final {
    return new FullOpRecord(*this);
  }

  //! Child specific hash function in lower 32 bits.
  //! | 31 --- 24 | 23 --------------------------  0 |
  //! | Dtype     | Shape hash code                  |
  size_t hash() const final {
    auto result = RecordFunctor::hash();
    size_t shape_hash = 0;
    for (auto p : shape_) {
      shape_hash ^= static_cast<size_t>(p);
    }
    result |= ((static_cast<size_t>(dtype_) & 0xff) << 24);
    result |= (shape_hash & 0xffff);
    return result;
  }

  bool operator==(const RecordFunctor& other) const final {
    auto result = false;
    if (auto child_ptr = dynamic_cast<const FullOpRecord*>(&other)) {
      result = RecordFunctor::operator==(other) &&
          shape_ == child_ptr->shape_ && dtype_ == child_ptr->dtype_;
    }
    return result;
  }

  void operator()(FusionState& fd) final {
    auto arg = fd.getFusionState(args_.at(0).index);

    std::vector<Val*> nvf_shape(shape_.size(), nullptr);
    for (const auto idx : c10::irange(shape_.size())) {
      nvf_shape[idx] = IrBuilder::create<Int>(shape_.at(idx));
    }
    auto output = full(nvf_shape, arg, dtype_);
    fd.setFusionState(outputs_.at(0).index, output);
  }

  void print(std::ostream& os, bool close_function = true) const override {
    RecordFunctor::print(os, false);
    os << ", shape=[";
    bool first_arg = true;
    for (auto p : shape_) {
      if (first_arg) {
        first_arg = false;
      } else {
        os << ", ";
      }
      os << p;
    }
    os << "]";
    os << ", dtype=" << dtypeToPyString(dtype_);
    if (close_function) {
      os << ")";
    }
  }

  std::pair<serde::RecordData, flatbuffers::Offset<void>> recordData(
      flatbuffers::FlatBufferBuilder& builder) const final {
    return {
        serde::RecordData_TensorCreation,
        serde::CreateTensorCreationDirect(
            builder, &shape_, serde::mapToSerdeDtype(dtype_))
            .Union()};
  }

 private:
  //! Represents shape of new tensor
  std::vector<int64_t> shape_;
  //! Type of output
  PrimDataType dtype_;
};

struct IotaOpRecord : RecordFunctor {
  IotaOpRecord(
      std::vector<State> _args,
      std::vector<State> _outputs,
      PrimDataType dtype)
      : RecordFunctor(
            std::move(_args),
            std::move(_outputs),
            "ops.iota",
            serde::RecordType_IotaOp),
        dtype_(dtype) {}
  ~IotaOpRecord() override = default;
  RecordFunctor* clone() final {
    return new IotaOpRecord(*this);
  }

  //! Child specific hash function in lower 32 bits.
  //! | 31 --------------------------------------  0 |
  //! | Dtype                                        |
  size_t hash() const final {
    return RecordFunctor::hash() | static_cast<uint32_t>(dtype_);
  }

  bool operator==(const RecordFunctor& other) const final {
    auto result = false;
    if (auto child_ptr = dynamic_cast<const IotaOpRecord*>(&other)) {
      result = RecordFunctor::operator==(other) && dtype_ == child_ptr->dtype_;
    }
    return result;
  }

  void operator()(FusionState& fd) final {
    auto length = fd.getFusionState(args_.at(0).index);
    auto start = (args_.at(1).stype == serde::StateType_Scalar)
        ? fd.getFusionState(args_.at(1).index)->as<Val>()
        : nullptr;
    auto step = (args_.at(2).stype == serde::StateType_Scalar)
        ? fd.getFusionState(args_.at(2).index)->as<Val>()
        : nullptr;
    auto output = iota(length, start, step, dtype_);
    fd.setFusionState(outputs_.at(0).index, output);
  }

  void print(std::ostream& os, bool close_function = true) const override {
    RecordFunctor::print(os, false);
    os << ", dtype=" << dtypeToPyString(dtype_);
    if (close_function) {
      os << ")";
    }
  }

  std::pair<serde::RecordData, flatbuffers::Offset<void>> recordData(
      flatbuffers::FlatBufferBuilder& builder) const final {
    return {
        serde::RecordData_Dtype,
        serde::CreateDtype(builder, serde::mapToSerdeDtype(dtype_)).Union()};
  }

 private:
  //! Type of output
  PrimDataType dtype_;
};

//! Specialized Record Functors for random ops.
struct RandomOpRecord : RecordFunctor {
  RandomOpRecord(
      std::vector<State> _args,
      std::vector<State> _outputs,
      std::string _name,
      serde::RecordType _record_type,
      size_t output_size,
      PrimDataType dtype)
      : RecordFunctor(
            std::move(_args),
            std::move(_outputs),
            _name,
            _record_type),
        output_size_(output_size),
        dtype_(dtype) {
     arg_names_[2] = "shape";
   }
  ~RandomOpRecord() override = default;
  RecordFunctor* clone() final {
    return new RandomOpRecord(*this);
  }

  //! Child specific hash function in lower 32 bits.
  //! | 31 -------------------------------------  0 |
  //! | output_size                                 |
  size_t hash() const final {
    auto result = RecordFunctor::hash();
    return result | (output_size_ & 0xffffffff);
  }

  bool operator==(const RecordFunctor& other) const final {
    auto result = false;
    if (auto child_ptr = dynamic_cast<const RandomOpRecord*>(&other)) {
      result = RecordFunctor::operator==(other);
      result = result && (output_size_ == child_ptr->output_size_);
    }
    return result;
  }

  void operator()(FusionState& fd) final {
    auto arg1 = fd.getFusionState(args_.at(0).index);
    auto arg2 = fd.getFusionState(args_.at(1).index);
    auto output_shape = fd.getFusionStateVector(args_.at(2).index);

    Val* output = nullptr;
    if (record_type_ == serde::RecordType_RandomUniformOp) {
      output = uniform(output_shape, arg1, arg2, dtype_);
    } else if (record_type_ == serde::RecordType_RandomNormalOp) {
      output = normal(output_shape, arg1, arg2, dtype_);
    } else {
      TORCH_INTERNAL_ASSERT(
          false, "random distribution not recognized:", name_);
    }
    fd.setFusionState(outputs_.at(0).index, output);
  }

  void print(std::ostream& os, bool close_function = true) const final {
    RecordFunctor::print(os, false);
    os << ", dtype=" << dtypeToPyString(dtype_);
    if (close_function) {
      os << ")";
    }
  }

  std::pair<serde::RecordData, flatbuffers::Offset<void>> recordData(
      flatbuffers::FlatBufferBuilder& builder) const final {
    return {
        serde::RecordData_TensorCreationSymbolic,
        serde::CreateTensorCreationSymbolic(
            builder, output_size_, serde::mapToSerdeDtype(dtype_))
            .Union()};
  }

 private:
  //! Size of the output tensor.
  size_t output_size_;
  //! DataType of output
  PrimDataType dtype_;
};

struct VectorFromStateRecord : RecordFunctor {
  VectorFromStateRecord(
      std::vector<State> _args,
      std::vector<State> _outputs,
      PrimDataType dtype)
      : RecordFunctor(
            std::move(_args),
            std::move(_outputs),
            "define_vector",
            serde::RecordType_VectorFromState),
        dtype_(dtype) {}
  virtual ~VectorFromStateRecord() = default;
  virtual RecordFunctor* clone() final {
    return new VectorFromStateRecord(*this);
  }

  //! Child specific hash function in lower 32 bits.
  //! | 31 ---------------------------------------  0 |
  //! | Dtype                                         |
  virtual size_t hash() const final {
    auto result = RecordFunctor::hash();
    return result | (static_cast<size_t>(dtype_) & 0xffffffff);
  }

  virtual bool operator==(const RecordFunctor& other) const final {
    auto result = false;
    if (auto child_ptr = dynamic_cast<const VectorFromStateRecord*>(&other)) {
      result = RecordFunctor::operator==(other);
      result = result && (dtype_ == child_ptr->dtype_);
    }
    return result;
  }

  virtual void operator()(FusionState& fd) final {
    std::vector<Val*> output(args_.size(), nullptr);
    TORCH_CHECK(
        dtype_ == DataType::Int,
        "Only Int Dtype is not supported by a vector of sizes: ",
        dtype_);
    for (size_t i = 0; i < args_.size(); ++i) {
      TORCH_CHECK(
          args_.at(i).stype == serde::StateType_Scalar,
          "Unsupported State type!");
      output.at(i) = fd.getFusionState(args_.at(i).index);
    }
    fd.setFusionStateVector(outputs_.at(0).index, output);
  }

  void print(std::ostream& os, bool close_function = true) const final {
    bool first_output = true;
    for (auto& output : outputs_) {
      if (first_output) {
        first_output = false;
      } else {
        os << ", ";
      }
      os << output;
    }
    os << " = fd." << name_ << "([";
    bool first_arg = true;
    for (auto& arg : args_) {
      if (first_arg) {
        first_arg = false;
      } else {
        os << ", ";
      }
      os << arg;
    }
    os << "], dtype=" << dtypeToPyString(dtype_);
    if (close_function) {
      os << ")";
    }
  }

  virtual std::pair<serde::RecordData, flatbuffers::Offset<void>> recordData(
      flatbuffers::FlatBufferBuilder& builder) const final {
    return {
        serde::RecordData_VectorFromState,
        serde::CreateVectorFromState(builder, serde::mapToSerdeDtype(dtype_))
            .Union()};
  };

 private:
  //! Scalar data type.
  PrimDataType dtype_;
};

//! Specialized Record Functor for recording FusionState vector of sizes for
//! both inputs and constants.

template <typename ValueType>
struct VectorRecord : RecordFunctor {
  VectorRecord(
      std::vector<State> _outputs,
      serde::RecordType record_type,
      std::optional<std::vector<ValueType>> value,
      size_t size,
      PrimDataType dtype)
      : RecordFunctor({}, std::move(_outputs), "define_vector", record_type),
        value_(std::move(value)),
        size_(size),
        dtype_(dtype) {}
  ~VectorRecord() override = default;
  RecordFunctor* clone() final {
    return new VectorRecord(*this);
  }

  //! Child specific hash function in lower 32 bits.
  //! | 31 --------------- 16 | 15 ---------------  0 |
  //! | Dtype                 | Size                  |
  size_t hash() const final {
    auto result = RecordFunctor::hash();
    result |= (static_cast<size_t>(dtype_) & 0xffff) << 16;
    return result | (size_ & 0xffff);
  }

  bool operator==(const RecordFunctor& other) const final {
    auto result = false;
    if (auto child_ptr = dynamic_cast<const VectorRecord*>(&other)) {
      result = RecordFunctor::operator==(other);
      result = result && (value_ == child_ptr->value_) &&
          (size_ == child_ptr->size_) && (dtype_ == child_ptr->dtype_);
    }
    return result;
  }

  void operator()(FusionState& fd) final {
    std::vector<Val*> output(size_, nullptr);
    TORCH_CHECK(
        dtype_ == DataType::Int,
        "Only Int Dtype is not supported by a vector of sizes: ",
        dtype_);
    if (value_.has_value()) {
      for (size_t i = 0; i < size_; ++i) {
        output.at(i) = IrBuilder::create<Int>(value_.value().at(i));
      }
    } else {
      for (size_t i = 0; i < size_; ++i) {
        output[i] = IrBuilder::create<Int>();
        fd.addInput(output.at(i));
      }
    }
    fd.setFusionStateVector(outputs_.at(0).index, output);
  }

  void print(std::ostream& os, bool close_function = true) const final {
    RecordFunctor::print(os, false);
    os << "[";
    bool first_arg = true;
    if (value_.has_value()) {
      for (auto& v : value_.value()) {
        if (first_arg) {
          first_arg = false;
        } else {
          os << ", ";
        }
        os << v;
      }
      os << "]";
    } else {
      os << "None";
    }

    os << ", dtype=" << dtypeToPyString(dtype_);
    if (close_function) {
      os << ")";
    }
  }

  std::pair<serde::RecordData, flatbuffers::Offset<void>> recordData(
      flatbuffers::FlatBufferBuilder& builder) const final {
    if (value_.has_value()) {
      return {
          serde::RecordData_VectorLong,
          serde::CreateVectorLongDirect(
              builder, &(value_.value()), size_, serde::mapToSerdeDtype(dtype_))
              .Union()};
    } else {
      return {
          serde::RecordData_VectorInput,
          serde::CreateVectorInput(
              builder, size_, serde::mapToSerdeDtype(dtype_))
              .Union()};
    }
  }

 private:
  //! The vector's value.
  std::optional<std::vector<ValueType>> value_;
  //! Since the vector's value is optional, the size is stored here
  size_t size_;
  //! Scalar data type.
  PrimDataType dtype_;
};

} // namespace nvfuser::python_frontend

//! Creating the template specialized hash and equal_to functions for a
//! RecordFunctor object in order to use hash maps (unordered_maps) in STL.
namespace std {
using namespace nvfuser::python_frontend;

template <>
struct hash<RecordFunctor*> {
  size_t operator()(const RecordFunctor* p) const {
    TORCH_CHECK(p, "The RecordFunctor Pointer for hashing is null!");
    return p->hash();
  }
};
template <>
struct equal_to<RecordFunctor*> {
  bool operator()(const RecordFunctor* p, const RecordFunctor* q) const {
    TORCH_CHECK(
        p,
        "The RecordFunctor Pointer on the lhs of an equality check is null!");
    TORCH_CHECK(
        q,
        "The RecordFunctor Pointer on the rhs of an equality check is null!");
    return p->operator==(*q);
  }
};
} // namespace std<|MERGE_RESOLUTION|>--- conflicted
+++ resolved
@@ -323,106 +323,20 @@
             std::move(_args),
             std::move(_outputs),
             "ops.reshape",
-<<<<<<< HEAD
-            serde::RecordType_ReshapeOp) {}
+            serde::RecordType_ReshapeOp) {
+    arg_names_[1] = "shape";
+  }
   virtual ~ReshapeOpRecord() = default;
   virtual RecordFunctor* clone() final {
     return new ReshapeOpRecord(*this);
   }
 
-=======
-            serde::RecordType_ReshapeOp),
-        original_shape_(std::move(original_shape)),
-        new_shape_(std::move(new_shape)) {}
-  ~ReshapeOpRecord() override = default;
-  RecordFunctor* clone() final {
-    return new ReshapeOpRecord(*this);
-  }
-
-  //! Child specific hash function in lower 32 bits.
-  //! | 31 -------------- 16 | 15 --------------  0 |
-  //! | original_shape hash  | new_shape hash       |
-  size_t hash() const final {
-    auto result = RecordFunctor::hash();
-    size_t new_shape_hash = 0;
-    for (auto shape : new_shape_) {
-      new_shape_hash ^= static_cast<size_t>(shape);
-    }
-    size_t original_shape_hash = 0;
-    for (auto shape : original_shape_) {
-      original_shape_hash |= 1 << ((new_shape_.size() - 1) - shape);
-    }
-    original_shape_hash = (original_shape_hash & 0xffff) << 16;
-    return result | original_shape_hash | (new_shape_hash & 0xffff);
-  }
-
-  bool operator==(const RecordFunctor& other) const final {
-    auto result = false;
-    if (auto child_ptr = dynamic_cast<const ReshapeOpRecord*>(&other)) {
-      result = RecordFunctor::operator==(other);
-      result &= std::equal(
-          original_shape_.begin(),
-          original_shape_.end(),
-          child_ptr->original_shape_.begin());
-      result &= std::equal(
-          new_shape_.begin(), new_shape_.end(), child_ptr->new_shape_.begin());
-    }
-    return result;
-  }
-
->>>>>>> 727443cd
   void operator()(FusionState& fd) final {
     auto arg = fd.getFusionState(args_.at(0).index)->template as<TensorView>();
     auto shape = fd.getFusionStateVector(args_.at(1).index);
     auto output = reshape(arg, shape);
     fd.setFusionState(outputs_.at(0).index, output);
   }
-<<<<<<< HEAD
-=======
-
-  void print(std::ostream& os, bool close_function = true) const final {
-    RecordFunctor::print(os, false);
-    os << ", original_shape=[";
-    bool first_arg = true;
-    for (auto shape : original_shape_) {
-      if (first_arg) {
-        first_arg = false;
-      } else {
-        os << ", ";
-      }
-      os << shape;
-    }
-    os << "]";
-    os << ", new_shape=[";
-    first_arg = true;
-    for (auto shape : new_shape_) {
-      if (first_arg) {
-        first_arg = false;
-      } else {
-        os << ", ";
-      }
-      os << shape;
-    }
-    os << "]";
-    if (close_function) {
-      os << ")";
-    }
-  }
-
-  std::pair<serde::RecordData, flatbuffers::Offset<void>> recordData(
-      flatbuffers::FlatBufferBuilder& builder) const final {
-    return {
-        serde::RecordData_Reshape,
-        serde::CreateReshapeDirect(builder, &original_shape_, &new_shape_)
-            .Union()};
-  }
-
- private:
-  //! Represents the tensor dimensions of the input tensor.
-  std::vector<int64_t> original_shape_;
-  //! Represents the tensor dimensions of the output tensor.
-  std::vector<int64_t> new_shape_;
->>>>>>> 727443cd
 };
 
 struct PadOpRecord : RecordFunctor {
