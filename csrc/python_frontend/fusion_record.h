--- conflicted
+++ resolved
@@ -2652,20 +2652,11 @@
       std::vector<State> _args,
       std::vector<State> _outputs,
       PrimDataType dtype)
-<<<<<<< HEAD
       : RecordFunctor(std::move(_args), std::move(_outputs), "", RType),
-=======
-      : RecordFunctor(
-            std::move(_args),
-            std::move(_outputs),
-            _name,
-            serde::RecordType::RandomOp),
-        output_shape_(std::move(output_shape)),
->>>>>>> 0ff692b8
         dtype_(dtype) {
     static_assert(
-        (RType == serde::RecordType_NormalDistOp) ||
-        (RType == serde::RecordType_UniformDistOp));
+        (RType == serde::RecordType::NormalDistOp) ||
+        (RType == serde::RecordType::UniformDistOp));
     if constexpr (RType == serde::RecordType_UniformDistOp) {
       name_ = "ops.uniform";
     } else if constexpr (RType == serde::RecordType_NormalDistOp) {
@@ -2706,7 +2697,7 @@
         fd.getFusionStateVector(args_.at(2).index);
 
     Val* output = nullptr;
-    if constexpr (RType == serde::RecordType_UniformDistOp) {
+    if constexpr (RType == serde::RecordType::UniformDistOp) {
       if (args_.size() == 3) { // stochastic uniform
         output = uniform(output_shape, arg1, arg2, dtype_);
       } else if (args_.size() == 5) { // provided seed and offset
@@ -2714,7 +2705,7 @@
         auto offset = fd.getFusionState(args_.at(4).index);
         output = uniform(output_shape, arg1, arg2, dtype_, seed, offset);
       }
-    } else if constexpr (RType == serde::RecordType_NormalDistOp) {
+    } else if constexpr (RType == serde::RecordType::NormalDistOp) {
       if (args_.size() == 3) { // stochastic normal
         output = normal(output_shape, arg1, arg2, dtype_);
       } else if (args_.size() == 5) { // provided seed and offset
@@ -2738,14 +2729,8 @@
   std::pair<serde::RecordData, flatbuffers::Offset<void>> recordData(
       flatbuffers::FlatBufferBuilder& builder) const final {
     return {
-<<<<<<< HEAD
         serde::RecordData_TensorCreationSymbolic,
         serde::CreateTensorCreationSymbolic(builder, toUnderlying(dtype_))
-=======
-        serde::RecordData::TensorCreationSymbolic,
-        serde::CreateTensorCreationSymbolicDirect(
-            builder, &fb_shape, toUnderlying(dtype_))
->>>>>>> 0ff692b8
             .Union()};
   }
 
