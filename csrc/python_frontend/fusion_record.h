--- conflicted
+++ resolved
@@ -1246,159 +1246,6 @@
   int64_t dim_;
 };
 
-<<<<<<< HEAD
-=======
-//! Specialized Record Functor for recording FusionDefinition constant state.
-
-template <typename ExprType, typename ValueType>
-struct ConstantRecord : RecordFunctor {
-  ConstantRecord(
-      std::vector<State> _outputs,
-      serde::RecordType record_type,
-      ValueType val,
-      PrimDataType dtype)
-      : RecordFunctor({}, std::move(_outputs), "define_constant", record_type),
-        value_(val),
-        dtype_(dtype) {}
-  ~ConstantRecord() override = default;
-  RecordFunctor* clone() final {
-    return new ConstantRecord(*this);
-  }
-
-  //! Going to start out hashing nothing extra since hashing a complex number
-  //! seems complicated.  Initially, the thought was to simply static cast the
-  //! value_
-  size_t hash() const final {
-    auto result = RecordFunctor::hash();
-    return result;
-  }
-
-  bool operator==(const RecordFunctor& other) const final {
-    auto result = false;
-    if (auto child_ptr = dynamic_cast<const ConstantRecord*>(&other)) {
-      result = RecordFunctor::operator==(other);
-      if (result) {
-        if constexpr (
-            std::is_same_v<ValueType, float> ||
-            std::is_same_v<ValueType, double>) {
-          if (std::isnan(value_) && std::isnan(child_ptr->value_)) {
-            return true;
-          } else {
-            result = (value_ == child_ptr->value_);
-          }
-        } else {
-          result = (value_ == child_ptr->value_);
-        }
-      }
-    }
-    return result;
-  }
-
-  void operator()(FusionState& fd) final {
-    Val* output = IrBuilder::create<ExprType>(value_, dtype_);
-    fd.setFusionState(outputs_.at(0).index, output);
-  }
-
-  void print(std::ostream& os, bool close_function = true) const final {
-    RecordFunctor::print(os, false);
-    if constexpr (std::is_same_v<ValueType, bool>) {
-      bool value = __toBool(value_);
-      os << (value ? "True" : "False");
-    } else if constexpr (
-        std::is_same_v<ValueType, std::complex<float>> ||
-        std::is_same_v<ValueType, std::complex<double>>) {
-      os << std::showpoint << std::real(value_) << "+" << std::showpoint
-         << std::imag(value_) << "j";
-    } else if constexpr (
-        std::is_same_v<ValueType, float> || std::is_same_v<ValueType, double>) {
-      if (std::isinf(value_)) {
-        if (std::signbit(value_)) {
-          os << "float(\"-inf\")";
-        } else {
-          os << "float(\"inf\")";
-        }
-      } else if (std::isnan(value_)) {
-        os << "float(\"nan\")";
-      } else {
-        os << std::showpoint << value_;
-      }
-    } else {
-      os << std::showpoint << value_;
-    }
-
-    os << ", dtype=" << dtypeToPyString(dtype_);
-
-    if (close_function) {
-      os << ")";
-    }
-  }
-
-  std::pair<serde::RecordData, flatbuffers::Offset<void>> recordData(
-      flatbuffers::FlatBufferBuilder& builder) const final {
-    return valueRecordData(builder, value_);
-  };
-
-  inline std::pair<serde::RecordData, flatbuffers::Offset<void>> valueRecordData(
-      flatbuffers::FlatBufferBuilder& builder,
-      ValueType value) const;
-
- private:
-  //! The constants literal value.
-  ValueType value_;
-
-  //! The DataType provided
-  PrimDataType dtype_;
-};
-
-//! valueRecordData Specializations used by recordData()
-
-template <>
-inline std::pair<serde::RecordData, flatbuffers::Offset<void>> ConstantRecord<
-    Bool,
-    bool>::valueRecordData(flatbuffers::FlatBufferBuilder& builder, bool value)
-    const {
-  return {serde::RecordData_Bool, serde::CreateBool(builder, value).Union()};
-}
-
-template <>
-inline std::pair<serde::RecordData, flatbuffers::Offset<void>> ConstantRecord<
-    ComplexDouble,
-    std::complex<double>>::
-    valueRecordData(
-        flatbuffers::FlatBufferBuilder& builder,
-        std::complex<double> value) const {
-  return {
-      serde::RecordData_ComplexDouble,
-      serde::CreateComplexDouble(
-          builder, value.real(), value.imag(), serde::mapToSerdeDtype(dtype_))
-          .Union()};
-}
-
-template <>
-inline std::pair<serde::RecordData, flatbuffers::Offset<void>> ConstantRecord<
-    Double,
-    double>::
-    valueRecordData(flatbuffers::FlatBufferBuilder& builder, double value)
-        const {
-  return {
-      serde::RecordData_Double,
-      serde::CreateDouble(builder, value, serde::mapToSerdeDtype(dtype_))
-          .Union()};
-}
-
-template <>
-inline std::pair<serde::RecordData, flatbuffers::Offset<void>> ConstantRecord<
-    Int,
-    int64_t>::
-    valueRecordData(flatbuffers::FlatBufferBuilder& builder, int64_t value)
-        const {
-  return {
-      serde::RecordData_Long,
-      serde::CreateLong(builder, value, serde::mapToSerdeDtype(dtype_))
-          .Union()};
-}
-
->>>>>>> 8e3cd4d1
 //! Specialized Record Functor for recording FusionState End.
 //! The accompanying Fusion Cache Entry holds a Fusion Object.
 
