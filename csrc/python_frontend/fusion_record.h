--- conflicted
+++ resolved
@@ -23,7 +23,6 @@
 
 namespace nvfuser::python_frontend {
 
-<<<<<<< HEAD
 //! A static function to map the serde dtype to its corresponding nvfuser dtype
 static serde::DataType mapToSerdeDtype(PrimDataType t) {
   switch (t) {
@@ -53,41 +52,6 @@
   TORCH_INTERNAL_ASSERT(false, "No serde dtype found for nvfuser data type.");
   return serde::DataType_MAX;
 }
-=======
-//! This enum it to give a Record Type for record hashing given that the
-//! record type is otherwise determined via the success of dynamic casting.
-//! This means that templated types are not specifically enumerated for
-//! each set of template arguments.
-enum class RecordType {
-  Base = 0,
-  BatchNormOp,
-  BroadcastOp,
-  BroadcastInDimOp,
-  CastOp,
-  CatOp,
-  Constant,
-  End,
-  FullOp,
-  IotaOp,
-  IndexSelectOp,
-  TorchGatherOp,
-  Op,
-  Output,
-  PadOp,
-  PermuteOp,
-  ReductionOp,
-  Scalar,
-  SliceOp,
-  SqueezeOp,
-  Start,
-  Tensor,
-  TensorSizes,
-  VarianceOp,
-  VarianceMeanOp,
-  ReshapeOp,
-  RandomOp
-};
->>>>>>> f9b9959f
 
 //! RecordFunctor is the base class record for operations recorded by
 //! the FusionState.  It is, in essence, a node in the graph with
@@ -480,7 +444,7 @@
             std::move(_args),
             std::move(_outputs),
             "ops.pad",
-            RecordType::PadOp),
+            serde::RecordType_PadOp),
         pad_widths_(std::move(pad_widths)) {}
   virtual ~PadOpRecord() = default;
   virtual RecordFunctor* clone() final {
@@ -534,7 +498,7 @@
     }
 
     TensorView* output;
-    if (args_.at(1).stype == StateType::Scalar) {
+    if (args_.at(1).stype == serde::StateType_Scalar) {
       output = pad(arg, val_widths, fd.getFusionState(args_.at(1).index));
     } else { // default: None
       output = pad(arg, val_widths);
@@ -562,11 +526,18 @@
       os << w;
     }
     os << "]";
-    if (args_.at(1).stype == StateType::Scalar) {
+    if (args_.at(1).stype == serde::StateType_Scalar) {
       // fill value was given
       os << ", " << args_.at(1);
     }
     os << ")";
+  }
+
+  virtual std::pair<serde::RecordData, flatbuffers::Offset<void>> recordData(
+      flatbuffers::FlatBufferBuilder& builder) const final {
+    return {
+        serde::RecordData_Pad,
+        serde::CreatePadDirect(builder, &pad_widths_).Union()};
   }
 
  private:
@@ -1206,9 +1177,6 @@
   PrimDataType dtype_;
 };
 
-<<<<<<< HEAD
-//! Specialized Record Functor for recording FusionState constant state.
-=======
 struct CatOpRecord : RecordFunctor {
   CatOpRecord(
       std::vector<State> _args,
@@ -1218,7 +1186,7 @@
             std::move(_args),
             std::move(_outputs),
             "ops.cat",
-            RecordType::CatOp),
+            serde::RecordType_CatOp),
         dim_(dim) {}
   virtual ~CatOpRecord() = default;
   virtual RecordFunctor* clone() final {
@@ -1285,13 +1253,19 @@
     }
   }
 
+  virtual std::pair<serde::RecordData, flatbuffers::Offset<void>> recordData(
+      flatbuffers::FlatBufferBuilder& builder) const final {
+    return {
+        serde::RecordData_Dimension,
+        serde::CreateDimension(builder, dim_).Union()};
+  }
+
  private:
   //! The dimension along which we will concatenate
   int64_t dim_;
 };
 
 //! Specialized Record Functor for recording FusionDefinition constant state.
->>>>>>> f9b9959f
 
 template <typename ExprType, typename ValueType>
 struct ConstantRecord : RecordFunctor {
@@ -2098,9 +2072,6 @@
   PrimDataType dtype_;
 };
 
-<<<<<<< HEAD
-//! Specialized Record Functor for recording FusionState Start.
-=======
 //! Specialized Record Functor for the slice operation.
 //! Note: the python API is significantly different from the Codegen function.
 
@@ -2115,7 +2086,7 @@
             std::move(_args),
             std::move(_outputs),
             "ops.slice",
-            RecordType::SliceOp),
+            serde::RecordType_SliceOp),
         start_indices_(start_indices),
         end_indices_(end_indices),
         strides_(strides) {}
@@ -2213,6 +2184,13 @@
     }
   }
 
+  virtual std::pair<serde::RecordData, flatbuffers::Offset<void>> recordData(
+      flatbuffers::FlatBufferBuilder& builder) const final {
+    return {
+        serde::RecordData_Slice,
+        serde::CreateSliceDirect(builder, &start_indices_, &end_indices_, &strides_).Union()};
+  }
+
  private:
   //! A slices beginning index for each dimension
   //! Values must be greater-than or equal to 0
@@ -2226,7 +2204,6 @@
 };
 
 //! Specialized Record Functor for recording FusionDefinition Start.
->>>>>>> f9b9959f
 //! There should only ever be one instance of this Record in the
 //! Fusion Cache.
 
@@ -2444,17 +2421,17 @@
 
   void operator()(FusionState& fd) final {
     auto x = fd.getFusionState(args_.at(0).index)->as<TensorView>();
-    auto weight = (args_.at(1).stype == serde::StateType::StateType_Tensor)
+    auto weight = (args_.at(1).stype == serde::StateType_Tensor)
         ? fd.getFusionState(args_.at(1).index)->as<TensorView>()
         : nullptr;
-    auto bias = (args_.at(2).stype == serde::StateType::StateType_Tensor)
+    auto bias = (args_.at(2).stype == serde::StateType_Tensor)
         ? fd.getFusionState(args_.at(2).index)->as<TensorView>()
         : nullptr;
     auto running_mean =
-        (args_.at(3).stype == serde::StateType::StateType_Tensor)
+        (args_.at(3).stype == serde::StateType_Tensor)
         ? fd.getFusionState(args_.at(3).index)->as<TensorView>()
         : nullptr;
-    auto running_var = (args_.at(4).stype == serde::StateType::StateType_Tensor)
+    auto running_var = (args_.at(4).stype == serde::StateType_Tensor)
         ? fd.getFusionState(args_.at(4).index)->as<TensorView>()
         : nullptr;
     auto momentum = fd.getFusionState(args_.at(5).index)->as<Val>();
@@ -2650,10 +2627,10 @@
 
   void operator()(FusionState& fd) final {
     auto length = fd.getFusionState(args_.at(0).index);
-    auto start = (args_.at(1).stype == serde::StateType::StateType_Scalar)
+    auto start = (args_.at(1).stype == serde::StateType_Scalar)
         ? fd.getFusionState(args_.at(1).index)->as<Val>()
         : nullptr;
-    auto step = (args_.at(2).stype == serde::StateType::StateType_Scalar)
+    auto step = (args_.at(2).stype == serde::StateType_Scalar)
         ? fd.getFusionState(args_.at(2).index)->as<Val>()
         : nullptr;
     auto output = iota(length, start, step, dtype_);
@@ -2682,7 +2659,6 @@
 };
 
 //! Specialized Record Functors for random ops.
-
 struct RandomOpRecord : RecordFunctor {
   RandomOpRecord(
       std::vector<State> _args,
