--- conflicted
+++ resolved
@@ -1271,13 +1271,8 @@
       : RecordFunctor(std::move(_args), {}, "add_output", RecordType::Output) {
     if (!stride_order.empty()) {
       bool requires_permutation = false;
-<<<<<<< HEAD
-      for (const int i : c10::irange(stride_order.size())) {
-        if (stride_order[i] != i) {
-=======
       for (const auto i : c10::irange(stride_order.size())) {
         if (stride_order[i] != (int64_t)i) {
->>>>>>> 1530744a
           requires_permutation = true;
           break;
         }
@@ -1346,11 +1341,7 @@
 
         if (!stride_order_.empty()) {
           std::vector<int64_t> reverse_perm(stride_order_.size());
-<<<<<<< HEAD
-          int duplicate_check = 0;
-=======
           int64_t duplicate_check = 0;
->>>>>>> 1530744a
           for (const auto i : c10::irange(stride_order_.size())) {
             TORCH_CHECK(
                 stride_order_[i] >= 0 &&
