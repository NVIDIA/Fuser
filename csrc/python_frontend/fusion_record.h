// clang-format off
/*
 * SPDX-FileCopyrightText: Copyright (c) 2023-present NVIDIA CORPORATION & AFFILIATES.
 * All rights reserved.
 * SPDX-License-Identifier: BSD-3-Clause
 */
// clang-format on
#pragma once
#include <c10/util/complex.h>
#include <ir/interface_nodes.h>
#include <ops/all_ops.h>
#include <options.h>
#include <python_frontend/fusion_definition.h>
#include <python_frontend/fusion_state.h>
#include <serde/fusion_cache_generated.h>
#include <serde/utils.h>
#include <utils.h>

#include <algorithm>
#include <complex>
#include <variant>

namespace nvfuser::python_frontend {

//! RecordFunctor is the base class record for operations recorded by
//! the FusionState.  It is, in essence, a node in the graph with
//! input edges, args, and output edges where the stored
//! values are indices into the recorded state.
//!
//! The virtual functor operator is executed on a cache miss to build the
//! appropriate part of the nvFuser Fusion IR for a given record.
//!
//! The hash and equality operators are used to facilitate the hashing of
//! RecordFunctors in a hash map given those operators need to be
//! specified for custom objects.
//!
//! The print function is used to print the given Record as a statement
//! in a python formated function.

struct RecordFunctor {
  RecordFunctor(
      std::vector<State> _args,
      std::vector<State> _outputs,
      std::string _name,
      serde::RecordType _record_type)
      : args_(std::move(_args)),
        arg_names_(args_.size()),
        outputs_(std::move(_outputs)),
        name_(std::move(_name)),
        record_type_(_record_type) {}
  virtual ~RecordFunctor() = default;
  //! Allows for copying of Child Class objects with RecordFunctor pointers.
  virtual RecordFunctor* clone() = 0;

  //! The base class is placing the type, outputs, and args hashed as follows:
  //! | 63 - 56 | 55 - 48 | 47 ----------- 32 | 32 ------------------------  0 |
  //! | Type    | Outputs | Args              | Child Class Specified          |
  virtual size_t hash() const {
    size_t arg_hash = 0;
    for (auto arg : args_) {
      arg_hash ^= ((arg.index << 1) ^ static_cast<size_t>(arg.stype));
    }
    size_t output_hash = 0;
    for (auto output : outputs_) {
      output_hash ^= ((output.index << 1) ^ static_cast<size_t>(output.stype));
    }
    return ((static_cast<size_t>(record_type_) & 0xff) << 56) |
        ((output_hash & 0xff) << 48) | ((arg_hash & 0xffff) << 32);
  }

  //! The base virtual equality operator is defined so all child
  //! classes can utilize the check for the same args and outputs.
  virtual bool operator==(const RecordFunctor& other) const {
    auto result = (record_type_ == other.record_type_);
    result = result && (args_.size() == other.args_.size()) &&
        (outputs_.size() == other.outputs_.size());
    result = result && (arg_names_ == other.arg_names_);
    if (result) {
      for (size_t i = 0; i < args_.size(); ++i) {
        if ((args_[i].index != other.args_[i].index) ||
            (args_[i].stype != other.args_[i].stype)) {
          result = false;
          break;
        }
      }
    }
    if (result) {
      for (size_t i = 0; i < outputs_.size(); ++i) {
        if ((outputs_[i].index != other.outputs_[i].index) ||
            (outputs_[i].stype != other.outputs_[i].stype)) {
          result = false;
          break;
        }
      }
    }
    return result;
  }

  //! Abstraction for an operation to build this record's nvFuser Fusion IR
  //! piece if the recording has a cache miss.
  virtual void operator()(FusionState& fd) = 0;

  //! Abstraction for storing data specific to a record functor.
  virtual std::pair<serde::RecordData, flatbuffers::Offset<void>> recordData(
      flatbuffers::FlatBufferBuilder& builder) const {
    return {serde::RecordData_NONE, flatbuffers::Offset<void>()};
  }

  //! The base serialize function that handles args, outputs, name and
  //! recordType. Child recordFunctors should overload the recordData function
  //! if has supplementary attributes.
  virtual flatbuffers::Offset<serde::RecordFunctor> serialize(
      flatbuffers::FlatBufferBuilder& builder) const {
    // table RecordFunctor {
    //     args: [State];
    //     outputs: [State];
    //     name: string;
    //     type: RecordType;
    //     data: RecordData;
    // }

    std::vector<serde::State> fb_args;
    fb_args.reserve(args_.size());
    for (auto& it : args_) {
      fb_args.emplace_back(it.index, it.stype);
    }
    auto args_fb =
        builder.CreateVectorOfStructs(fb_args.data(), fb_args.size());

    std::vector<serde::State> fb_outputs;
    fb_outputs.reserve(outputs_.size());
    for (auto& it : outputs_) {
      fb_outputs.emplace_back(it.index, it.stype);
    }
    auto outputs_fb =
        builder.CreateVectorOfStructs(fb_outputs.data(), fb_outputs.size());

    auto&& [record_data_type, record_data] = recordData(builder);

    return serde::CreateRecordFunctor(
        builder,
        args_fb,
        outputs_fb,
        builder.CreateString(name_),
        recordType(),
        record_data_type,
        record_data);
  }

  //! The base print function when printing Record for a given FusionState
  //! in python formated code.
  virtual void print(std::ostream& os, bool close_function = true) const {
    bool first_output = true;
    for (auto& output : outputs_) {
      if (first_output) {
        first_output = false;
      } else {
        os << ", ";
      }
      os << output;
    }
    if (always_returns_tuple_) {
      os << ",";
    }
    if (!outputs_.empty()) {
      os << " = "
         << "fd." << name_ << "(";
    } else {
      os << "fd." << name_ << "(";
    }
    bool first_arg = true;
    size_t idx = 0;
    for (auto& arg : args_) {
      if (first_arg) {
        first_arg = false;
      } else {
        os << ", ";
      }
      if (!arg_names_[idx].empty()) {
        os << arg_names_[idx] << "=";
      }
      ++idx;
      os << arg;
    }
    if (close_function) {
      os << ")";
    }
  }

  size_t numOutputs() const {
    return outputs_.size();
  }

  serde::RecordType recordType() const {
    return record_type_;
  }

 protected:
  //! Inputs that are indices into the FusionState's Recorded State.
  std::vector<State> args_;
  //! String name to print for arg in Python, if any. Defaults to empty.
  std::vector<std::string> arg_names_;
  //! Outputs that are indices into the FusionState's Recorded State.
  std::vector<State> outputs_;
  //! Record Name
  std::string name_;
  //! Record Type of child class used for hashing
  //! enum class RecordType is defined in flatbuffer schema
  serde::RecordType record_type_;
  //! Whether this record type returns a tuple of unknown length. This is only
  //! used for TensorSizesRecord.
  bool always_returns_tuple_ = false;
};

//! The OpRecord RecordFunctor is the most widely used child class because
//! it utilizes varidiac template arguments to represent unary, binary,
//! ternary, and other similar flavors of operations in nvFuser that have
//! a mix of Tensor and Scalar arguments only.
//!
//! The additional data memeber of this child class records the function
//! signature of the nvFuser Arith Operation to be replayed upon a cache
//! miss by the functor operator() call.

template <class OutType, class... ArgTypes>
struct OpRecord : RecordFunctor {
  OpRecord(
      std::vector<State> _args,
      std::vector<State> _outputs,
      std::string _name,
      serde::RecordType record_type,
      std::function<OutType(ArgTypes...)> fusion_op)
      : RecordFunctor(
            std::move(_args),
            std::move(_outputs),
            _name,
            record_type),
        fusion_op_(fusion_op) {}
  ~OpRecord() override = default;
  RecordFunctor* clone() final {
    return new OpRecord(*this);
  }

  //! Child specific hash function in lower 32 bits.= at::Symbol
  //! | 31 -------------------------------------  0 |
  //! | Arith Function Sigs hash code               |
  size_t hash() const final {
    auto result = RecordFunctor::hash();
    return result | (fusion_op_.target_type().hash_code() & 0xffffffff);
  }

  bool operator==(const RecordFunctor& other) const final {
    auto result = false;
    // A succesfull cast indicates a RecordFunctor of the same child class
    if (auto child_ptr = dynamic_cast<const OpRecord*>(&other)) {
      result = RecordFunctor::operator==(other);
      if (result) {
        // Match the nvFuser arith function types
        result = result &&
            (fusion_op_.target_type() == child_ptr->fusion_op_.target_type());
        if (isDebugDumpEnabled(DebugDumpOption::PythonFrontendDebug)) {
          std::cout << "\nOpRecord: " << name_ << " Target Type [self: 0x"
                    << fusion_op_.target_type().name() << "] [other: 0x"
                    << child_ptr->fusion_op_.target_type().name() << "] ";
        }
        // Match the nvFuser arith function pointers
        // IMPORTANT! you need to dereference the target pointer in order
        // to match the function
        result = result &&
            (*fusion_op_.template target<OutType (*)(ArgTypes...)>() ==
             *child_ptr->fusion_op_
                  .template target<OutType (*)(ArgTypes...)>());
        if (isDebugDumpEnabled(DebugDumpOption::PythonFrontendDebug)) {
          std::cout
              << "Target  Ptr [self: 0x" << std::hex
              << (size_t)*fusion_op_.template target<OutType (*)(ArgTypes...)>()
              << "] [other: 0x" << std::hex
              << (size_t)*child_ptr->fusion_op_
                     .template target<OutType (*)(ArgTypes...)>()
              << "]\n";
        }
      }
    }
    return result;
  }

  //! The variadic set of indices for the number of args for this op are
  //! deduced by providing the index_sequence as a parameter.  Similarly,
  //! the tuple type is also deduced.
  //!
  //! The tuple type is used to decide whether to cast the input argument
  //! to a Fusion IR TensorView or leave it as a Fusion IR Val (Scalar).
  //!
  //! A deduced binary op could look like:
  //!   OutType opFunc<std::tuple<TensorView*, TensorView*>, 0, 1>
  //! A deduced ternary op could look like:
  //!   OutTupe opFunc<std::tuple<TensorView*, Val*, Val*>, 0, 1, 2>
  template <class TupleType, std::size_t... Is>
  OutType opFunc(FusionState& fd, TupleType& tp, std::index_sequence<Is...>) {
    return fusion_op_(
        dynamic_cast<typename std::tuple_element<Is, TupleType>::type>(
            fd.getFusionState(args_.at(Is).index))...);
  }

  void operator()(FusionState& fd) final {
    using arg_tuple_t = std::tuple<ArgTypes...>;
    auto indices =
        std::make_index_sequence<std::tuple_size<arg_tuple_t>::value>();
    // The tuple variable is never populated, it is passed for its type.
    arg_tuple_t inputs;
    auto output = opFunc(fd, inputs, indices);
    fd.setFusionState(outputs_.at(0).index, output);
  }

 private:
  //! An nvFuser Arith Operation function signature
  std::function<OutType(ArgTypes...)> fusion_op_;
};

struct ReshapeOpRecord : RecordFunctor {
  ReshapeOpRecord(
      std::vector<State> _args,
      std::vector<State> _outputs,
      std::vector<int64_t> original_shape,
      std::vector<int64_t> new_shape)
      : RecordFunctor(
            std::move(_args),
            std::move(_outputs),
            "ops.reshape",
            serde::RecordType_ReshapeOp),
        original_shape_(std::move(original_shape)),
        new_shape_(std::move(new_shape)) {}
  ~ReshapeOpRecord() override = default;
  RecordFunctor* clone() final {
    return new ReshapeOpRecord(*this);
  }

  //! Child specific hash function in lower 32 bits.
  //! | 31 -------------- 16 | 15 --------------  0 |
  //! | original_shape hash  | new_shape hash       |
  size_t hash() const final {
    auto result = RecordFunctor::hash();
    size_t new_shape_hash = 0;
    for (auto shape : new_shape_) {
      new_shape_hash ^= static_cast<size_t>(shape);
    }
    size_t original_shape_hash = 0;
    for (auto shape : original_shape_) {
      original_shape_hash |= 1 << ((new_shape_.size() - 1) - shape);
    }
    original_shape_hash = (original_shape_hash & 0xffff) << 16;
    return result | original_shape_hash | (new_shape_hash & 0xffff);
  }

  bool operator==(const RecordFunctor& other) const final {
    auto result = false;
    if (auto child_ptr = dynamic_cast<const ReshapeOpRecord*>(&other)) {
      result = RecordFunctor::operator==(other);
      result &= std::equal(
          original_shape_.begin(),
          original_shape_.end(),
          child_ptr->original_shape_.begin());
      result &= std::equal(
          new_shape_.begin(), new_shape_.end(), child_ptr->new_shape_.begin());
    }
    return result;
  }

  void operator()(FusionState& fd) final {
    auto arg = fd.getFusionState(args_.at(0).index)->template as<TensorView>();
    auto output = reshape(arg, original_shape_, new_shape_);
    fd.setFusionState(outputs_.at(0).index, output);
  }

  void print(std::ostream& os, bool close_function = true) const final {
    RecordFunctor::print(os, false);
    os << ", original_shape=[";
    bool first_arg = true;
    for (auto shape : original_shape_) {
      if (first_arg) {
        first_arg = false;
      } else {
        os << ", ";
      }
      os << shape;
    }
    os << "]";
    os << ", new_shape=[";
    first_arg = true;
    for (auto shape : new_shape_) {
      if (first_arg) {
        first_arg = false;
      } else {
        os << ", ";
      }
      os << shape;
    }
    os << "]";
    if (close_function) {
      os << ")";
    }
  }

  std::pair<serde::RecordData, flatbuffers::Offset<void>> recordData(
      flatbuffers::FlatBufferBuilder& builder) const final {
    return {
        serde::RecordData_Reshape,
        serde::CreateReshapeDirect(builder, &original_shape_, &new_shape_)
            .Union()};
  }

 private:
  //! Represents the tensor dimensions of the input tensor.
  std::vector<int64_t> original_shape_;
  //! Represents the tensor dimensions of the output tensor.
  std::vector<int64_t> new_shape_;
};

struct PadOpRecord : RecordFunctor {
  PadOpRecord(
      std::vector<State> _args,
      std::vector<State> _outputs,
      std::vector<int64_t>&& pad_widths)
      : RecordFunctor(
            std::move(_args),
            std::move(_outputs),
            "ops.pad",
            serde::RecordType_PadOp),
        pad_widths_(std::move(pad_widths)) {}
  ~PadOpRecord() override = default;
  RecordFunctor* clone() final {
    return new PadOpRecord(*this);
  }

  //! Child specific hash function in lower 32 bits.
  //! | 31 ------------------------------ 0 |
  //! |          pad_widths                 |
  size_t hash() const final {
    auto result = RecordFunctor::hash();
    size_t widths_hash = 0;
    for (size_t i = 0; i < pad_widths_.size(); ++i) {
      auto w = pad_widths_.at(i);
      // Circular shift the lower 32 bits of w by 4 * i
      // This reduces collisions by only directly xor-ing every 8th argument.
      // Since many shifts will occupy less than 4 bits, we will have no
      // collisions for most pads of up to 4 trailing dimensions.
      size_t shift = (i * 4) % 32;
      w = w << shift | w >> (32 - shift);
      widths_hash ^= w << i;
    }
    return result | (widths_hash & 0xffffffff);
  }

  bool operator==(const RecordFunctor& other) const final {
    if (auto child_ptr = dynamic_cast<const PadOpRecord*>(&other)) {
      if (!RecordFunctor::operator==(other)) {
        return false;
      }
      if (pad_widths_.size() != child_ptr->pad_widths_.size()) {
        return false;
      }
      for (size_t i = 0; i < pad_widths_.size(); ++i) {
        if (pad_widths_.at(i) != child_ptr->pad_widths_.at(i)) {
          return false;
        }
      }
      return true;
    }
    return false;
  }

  void operator()(FusionState& fd) final {
    auto arg = fd.getFusionState(args_.at(0).index)->template as<TensorView>();
    std::vector<Val*> val_widths;
    val_widths.reserve(pad_widths_.size());
    for (auto p : pad_widths_) {
      auto pval = IrBuilder::create<Int>(p);
      val_widths.push_back(pval);
    }

    TensorView* output = nullptr;
    if (args_.at(1).stype == serde::StateType_Scalar) {
      output = pad(arg, val_widths, fd.getFusionState(args_.at(1).index));
    } else { // default: None
      output = pad(arg, val_widths);
    }

    fd.setFusionState(outputs_.at(0).index, output);
  }

  void print(std::ostream& os, bool close_function = true) const final {
    // pad_widths is the second (required) argument, but the fill value is a
    // Scalar, so it would be printed first by the default printer, so we
    // implement our own print() here
    os << outputs_.at(0);
    os << " = "
       << "fd." << name_ << "(";
    os << args_.at(0); // unpadded tensor
    os << ", [";
    bool first_arg = true;
    for (auto w : pad_widths_) {
      if (first_arg) {
        first_arg = false;
      } else {
        os << ", ";
      }
      os << w;
    }
    os << "]";
    if (args_.at(1).stype == serde::StateType_Scalar) {
      // fill value was given
      os << ", " << args_.at(1);
    }
    os << ")";
  }

  std::pair<serde::RecordData, flatbuffers::Offset<void>> recordData(
      flatbuffers::FlatBufferBuilder& builder) const final {
    return {
        serde::RecordData_Pad,
        serde::CreatePadDirect(builder, &pad_widths_).Union()};
  }

 private:
  //! Pairs of non-negative integers indicating the amount to pad the front and
  //! back of each dimension.
  std::vector<int64_t> pad_widths_;
};

struct PermuteOpRecord : RecordFunctor {
  PermuteOpRecord(
      std::vector<State> _args,
      std::vector<State> _outputs,
      std::vector<int64_t> dims)
      : RecordFunctor(
            std::move(_args),
            std::move(_outputs),
            "ops.permute",
            serde::RecordType_PermuteOp),
        dims_(std::move(dims)) {}
  ~PermuteOpRecord() override = default;
  RecordFunctor* clone() final {
    return new PermuteOpRecord(*this);
  }

  size_t hash() const final {
    auto result = RecordFunctor::hash();
    size_t dims_hash = 0;
    for (auto dim : dims_) {
      dims_hash ^= static_cast<size_t>(dim);
    }
    return result | (dims_hash & 0xffff);
  }

  bool operator==(const RecordFunctor& other) const final {
    auto result = false;
    if (auto child_ptr = dynamic_cast<const PermuteOpRecord*>(&other)) {
      result = RecordFunctor::operator==(other);
      if (result) {
        result = (dims_.size() == child_ptr->dims_.size());
        if (result) {
          for (size_t i = 0; i < dims_.size(); ++i) {
            if (dims_[i] != child_ptr->dims_[i]) {
              result = false;
              break;
            }
          }
        }
      }
    }
    return result;
  }

  void operator()(FusionState& fd) final {
    auto arg = fd.getFusionState(args_.at(0).index)->template as<TensorView>();
    auto output = permute(arg, dims_);
    fd.setFusionState(outputs_.at(0).index, output);
  }

  void print(std::ostream& os, bool close_function = true) const final {
    RecordFunctor::print(os, false);
    os << ", dims=[";
    bool first_arg = true;
    for (auto dim : dims_) {
      if (first_arg) {
        first_arg = false;
      } else {
        os << ", ";
      }
      os << dim;
    }
    os << "]";
    if (close_function) {
      os << ")";
    }
  }

  std::pair<serde::RecordData, flatbuffers::Offset<void>> recordData(
      flatbuffers::FlatBufferBuilder& builder) const final {
    return {
        serde::RecordData_Permute,
        serde::CreatePermuteDirect(builder, &dims_).Union()};
  }

 private:
  //! Represents the mapping from the original shape to the new shape
  std::vector<int64_t> dims_;
};

struct SqueezeOpRecord : RecordFunctor {
  SqueezeOpRecord(
      std::vector<State> _args,
      std::vector<State> _outputs,
      std::vector<int64_t> original_shape,
      std::vector<int64_t> dims)
      : RecordFunctor(
            std::move(_args),
            std::move(_outputs),
            "ops.squeeze",
            serde::RecordType_SqueezeOp),
        original_shape_(std::move(original_shape)),
        dims_(std::move(dims)) {}
  ~SqueezeOpRecord() override = default;
  RecordFunctor* clone() final {
    return new SqueezeOpRecord(*this);
  }

  //! Child specific hash function in lower 32 bits.
  //! | 31 -------------- 16 | 15 --------------  0 |
  //! | Squeeze Dim hash     | original_shape hash  |
  size_t hash() const final {
    auto result = RecordFunctor::hash();
    size_t original_shape_hash = 0;
    for (auto shape : original_shape_) {
      original_shape_hash ^= static_cast<size_t>(shape);
    }
    size_t squeeze_dims_hash = 0;
    for (auto dim : dims_) {
      squeeze_dims_hash ^= static_cast<size_t>(dim);
    }
    squeeze_dims_hash = (squeeze_dims_hash & 0xffff) << 16;
    return result | squeeze_dims_hash | (original_shape_hash & 0xffff);
  }

  bool operator==(const RecordFunctor& other) const final {
    auto result = false;
    if (auto child_ptr = dynamic_cast<const SqueezeOpRecord*>(&other)) {
      result = RecordFunctor::operator==(other);
      if (result) {
        result = (original_shape_.size() == child_ptr->original_shape_.size());
        if (result) {
          for (size_t i = 0; i < dims_.size(); ++i) {
            if (dims_[i] != child_ptr->dims_[i]) {
              result = false;
              break;
            }
          }
        }
        if (result) {
          for (size_t i = 0; i < original_shape_.size(); ++i) {
            if (original_shape_[i] != child_ptr->original_shape_[i]) {
              result = false;
              break;
            }
          }
        }
      }
    }
    return result;
  }

  void operator()(FusionState& fd) final {
    auto arg = fd.getFusionState(args_.at(0).index)->template as<TensorView>();
    auto output = squeeze(arg, original_shape_, dims_);
    fd.setFusionState(outputs_.at(0).index, output);
  }

  void print(std::ostream& os, bool close_function = true) const final {
    RecordFunctor::print(os, false);
    os << ", original_shape=[";
    bool first_arg = true;
    for (auto shape : original_shape_) {
      if (first_arg) {
        first_arg = false;
      } else {
        os << ", ";
      }
      os << shape;
    }
    os << "], dims=[";
    first_arg = true;
    for (auto dim : dims_) {
      if (first_arg) {
        first_arg = false;
      } else {
        os << ", ";
      }
      os << dim;
    }
    os << "]";
    if (close_function) {
      os << ")";
    }
  }

  std::pair<serde::RecordData, flatbuffers::Offset<void>> recordData(
      flatbuffers::FlatBufferBuilder& builder) const final {
    return {
        serde::RecordData_Squeeze,
        serde::CreateSqueezeDirect(builder, &original_shape_, &dims_).Union()};
  }

 private:
  //! Represents the tensor dimensions of the input tensor.
  std::vector<int64_t> original_shape_;
  //! Dimension to squeeze.
  std::vector<int64_t> dims_;
};

//! Specialized Record Functor for the FusionState's broadcast_in_dim op.

template <typename OutputShapeType>
struct BroadcastInDimOpRecord : RecordFunctor {
  BroadcastInDimOpRecord(
      std::vector<State> _args,
      std::vector<State> _outputs,
      std::string _name,
      serde::RecordType record_type,
      std::vector<OutputShapeType> output_shape,
      std::vector<int64_t> broadcast_dims)
      : RecordFunctor(
            std::move(_args),
            std::move(_outputs),
            _name,
            record_type),
        output_shape_(std::move(output_shape)),
        broadcast_dims_(std::move(broadcast_dims)) {}
  ~BroadcastInDimOpRecord() override = default;
  RecordFunctor* clone() final {
    return new BroadcastInDimOpRecord(*this);
  }

  inline size_t outputShapeHash(
      const std::vector<OutputShapeType>& shape) const;

  //! Child specific hash function in lower 32 bits.
  //! | 31 -------------- 16 | 15 --------------  0 |
  //! | broadcast_dims hash  | output_shape hash    |
  //!
  //! The output_shape hash is specialized in 2 ways using the method
  //! outputShapeHash:
  //! 1. int64_t - hashes dimension sizes.
  //! 2. State - hashes number of dimensions
  size_t hash() const final {
    auto result = RecordFunctor::hash();
    size_t broadcast_dims_hash = 0;
    for (auto dim : broadcast_dims_) {
      broadcast_dims_hash |= 1 << ((output_shape_.size() - 1) - dim);
    }
    broadcast_dims_hash = (broadcast_dims_hash & 0xffff) << 16;
    return result | broadcast_dims_hash |
        (outputShapeHash(output_shape_) & 0xffff);
  }

  bool operator==(const RecordFunctor& other) const final {
    auto result = false;
    if (auto child_ptr = dynamic_cast<const BroadcastInDimOpRecord*>(&other)) {
      result = RecordFunctor::operator==(other);
      if (result) {
        result =
            ((output_shape_.size() == child_ptr->output_shape_.size()) &&
             (broadcast_dims_.size() == child_ptr->broadcast_dims_.size()));
        if (result) {
          for (size_t i = 0; i < output_shape_.size(); ++i) {
            if (output_shape_[i] != child_ptr->output_shape_[i]) {
              result = false;
              break;
            }
          }
        }
        if (result) {
          for (size_t i = 0; i < broadcast_dims_.size(); ++i) {
            if (broadcast_dims_[i] != child_ptr->broadcast_dims_[i]) {
              result = false;
              break;
            }
          }
        }
      }
    }
    return result;
  }

  inline std::optional<std::vector<Val*>> expandShape(
      const FusionState& fd,
      const std::vector<bool>& expand_dim,
      const std::vector<OutputShapeType>& shape) const;

  //! The operator() call is specialize with th expandShape() method based on
  //! the OutputShapeType template parameter
  void operator()(FusionState& fd) final {
    auto arg = fd.getFusionState(args_.at(0).index)->template as<TensorView>();

    const auto& arg_domains_nr = arg->domain()->noReductions();
    const auto arg_ndims = arg_domains_nr.size();
    TORCH_CHECK(
        output_shape_.size() >= arg_ndims,
        "The new shape is expected to be greater-then-or-equal to the input",
        output_shape_.size(),
        arg_ndims);
    TORCH_CHECK(
        arg_ndims == broadcast_dims_.size(),
        "The broadcast dimensions should match the input dimensions.",
        arg_ndims,
        broadcast_dims_.size());

    std::vector<bool> is_broadcast_dim(output_shape_.size(), true);
    std::vector<bool> is_expand_dim(output_shape_.size(), true);
    for (const auto idx : c10::irange(broadcast_dims_.size())) {
      if (idx > 0) {
        TORCH_CHECK(
            broadcast_dims_[idx - 1] < broadcast_dims_[idx],
            "Broadcast dimension is not greater than the previous value.");
      }
      TORCH_CHECK(
          broadcast_dims_[idx] < static_cast<int>(output_shape_.size()),
          "Invalid broadcast_dims value.");
      is_broadcast_dim.at(broadcast_dims_[idx]) = false;
      // Note: when we expand a broadcasted dimension, we need to expand it
      // to a concrete size, hence the need for `is_expand_dim` flag and the
      // expand operation following the broadcast.
      is_expand_dim.at(broadcast_dims_[idx]) =
          arg_domains_nr[idx]->isBroadcast();
    }

    auto output = broadcast(arg, is_broadcast_dim);

    std::optional<std::vector<Val*>> expand_shape =
        expandShape(fd, is_expand_dim, output_shape_);
    if (expand_shape.has_value()) {
      output = expand(output, expand_shape.value());
    }
    fd.setFusionState(outputs_.at(0).index, output);
  }

  void print(std::ostream& os, bool close_function = true) const final {
    RecordFunctor::print(os, false);
    os << ", output_shape=[";
    bool first_arg = true;
    for (auto shape : output_shape_) {
      if (first_arg) {
        first_arg = false;
      } else {
        os << ", ";
      }
      os << shape;
    }
    os << "]";
    os << ", broadcast_dims=[";
    first_arg = true;
    for (auto dim : broadcast_dims_) {
      if (first_arg) {
        first_arg = false;
      } else {
        os << ", ";
      }
      os << dim;
    }
    os << "]";
    if (close_function) {
      os << ")";
    }
  }

  std::pair<serde::RecordData, flatbuffers::Offset<void>> recordData(
      flatbuffers::FlatBufferBuilder& builder) const final {
    return outputShapeRecordData(builder, output_shape_);
  };

  inline std::pair<serde::RecordData, flatbuffers::Offset<void>>
  outputShapeRecordData(
      flatbuffers::FlatBufferBuilder& builder,
      const std::vector<OutputShapeType>& shape) const;

 private:
  //! Represents the tensor dimensions of the output tensor.
  std::vector<OutputShapeType> output_shape_;
  //! Communicates which dimensions of the output the input tensor maps.
  //! For instance, for output [2, 3, 4] and input [3]. This vector would
  //! contain [1].
  std::vector<int64_t> broadcast_dims_;
};

//! ouputShapeHash Specializations used by hash()

template <>
inline size_t BroadcastInDimOpRecord<int64_t>::outputShapeHash(
    const std::vector<int64_t>& shape) const {
  size_t shape_hash = 0;
  for (auto size : shape) {
    shape_hash ^= static_cast<size_t>(size);
  }
  return shape_hash;
}

template <>
inline size_t BroadcastInDimOpRecord<State>::outputShapeHash(
    const std::vector<State>& shape) const {
  return shape.size();
}

//! expandShape Specializations used by operator()

template <>
inline std::optional<std::vector<Val*>> BroadcastInDimOpRecord<int64_t>::
    expandShape(
        const FusionState& fd,
        const std::vector<bool>& expand_dim,
        const std::vector<int64_t>& shape) const {
  std::vector<Val*> expand_shape(shape.size(), nullptr);
  bool has_expand = false;
  for (const auto idx : c10::irange(shape.size())) {
    if (expand_dim[idx] && shape[idx] != 1 && shape[idx] != -1) {
      expand_shape[idx] = IrBuilder::create<Int>(shape[idx]);
      has_expand = true;
    } else {
      expand_shape[idx] = IrBuilder::create<Int>(-1);
    }
  }

  if (has_expand) {
    return std::optional<std::vector<Val*>>(expand_shape);
  } else {
    return std::nullopt;
  }
}

template <>
inline std::optional<std::vector<Val*>> BroadcastInDimOpRecord<State>::
    expandShape(
        const FusionState& fd,
        const std::vector<bool>& expand_dim,
        const std::vector<State>& shape) const {
  std::vector<Val*> expand_shape(shape.size(), nullptr);
  std::transform(
      shape.begin(),
      shape.end(),
      expand_shape.begin(),
      [&fd](const State& state) {
        return fd.getFusionState(state.index)->template as<Val>();
      });
  return std::optional<std::vector<Val*>>(expand_shape);
}

//! outputShapeRecordData Specializations used by recordData()

template <>
inline std::pair<serde::RecordData, flatbuffers::Offset<void>>
BroadcastInDimOpRecord<int64_t>::outputShapeRecordData(
    flatbuffers::FlatBufferBuilder& builder,
    const std::vector<int64_t>& shape) const {
  return {
      serde::RecordData_BroadcastInDim,
      serde::CreateBroadcastInDimDirect(builder, &shape, &broadcast_dims_)
          .Union()};
}

template <>
inline std::pair<serde::RecordData, flatbuffers::Offset<void>>
BroadcastInDimOpRecord<State>::outputShapeRecordData(
    flatbuffers::FlatBufferBuilder& builder,
    const std::vector<State>& shape) const {
  std::vector<serde::State> fb_output_shape;
  fb_output_shape.reserve(shape.size());
  for (auto& it : shape) {
    fb_output_shape.emplace_back(it.index, it.stype);
  }
  auto output_shape_fb = builder.CreateVectorOfStructs(
      fb_output_shape.data(), fb_output_shape.size());

  auto bcast_dims_fb = builder.CreateVector(broadcast_dims_);

  serde::BroadcastInDimSymbolicBuilder bcast_builder(builder);
  bcast_builder.add_output_shape(output_shape_fb);
  bcast_builder.add_broadcast_dims(bcast_dims_fb);
  auto bcast_in_dim_data = bcast_builder.Finish();

  return {serde::RecordData_BroadcastInDimSymbolic, bcast_in_dim_data.Union()};
}

//! Specialized Record Functor for the FusionState's broadcast op.

struct BroadcastOpRecord : RecordFunctor {
  BroadcastOpRecord(
      std::vector<State> _args,
      std::vector<State> _outputs,
      std::string _name,
      std::vector<bool> is_broadcast_dim)
      : RecordFunctor(
            std::move(_args),
            std::move(_outputs),
            _name,
            serde::RecordType_BroadcastOp),
        is_broadcast_dim_(std::move(is_broadcast_dim)) {}
  ~BroadcastOpRecord() override = default;
  RecordFunctor* clone() final {
    return new BroadcastOpRecord(*this);
  }

  size_t hash() const final {
    auto result = RecordFunctor::hash();
    size_t is_broadcast_dim_hash = 0;
    for (size_t i = 0; i < is_broadcast_dim_.size(); ++i) {
      is_broadcast_dim_hash |=
          (is_broadcast_dim_[i] << (is_broadcast_dim_.size() - 1 - i));
    }
    return result | (is_broadcast_dim_hash & 0xfff);
  }

  bool operator==(const RecordFunctor& other) const final {
    auto result = false;
    if (auto child_ptr = dynamic_cast<const BroadcastOpRecord*>(&other)) {
      result = RecordFunctor::operator==(other);
      result &= std::equal(
          is_broadcast_dim_.begin(),
          is_broadcast_dim_.end(),
          child_ptr->is_broadcast_dim_.begin());
    }
    return result;
  }

  void operator()(FusionState& fd) final {
    auto arg = fd.getFusionState(args_.at(0).index)->template as<TensorView>();
    auto output = broadcast(arg, is_broadcast_dim_);
    fd.setFusionState(outputs_.at(0).index, output);
  }

  void print(std::ostream& os, bool close_function = true) const final {
    RecordFunctor::print(os, false);
    os << ", is_broadcast_dim=[";
    bool first_arg = true;
    for (auto dim : is_broadcast_dim_) {
      if (first_arg) {
        first_arg = false;
      } else {
        os << ", ";
      }
      os << (dim ? "True" : "False");
    }
    os << "]";
    if (close_function) {
      os << ")";
    }
  }

  std::pair<serde::RecordData, flatbuffers::Offset<void>> recordData(
      flatbuffers::FlatBufferBuilder& builder) const final {
    auto fb_broadcast_dims = builder.CreateVector(is_broadcast_dim_);

    serde::BroadcastBuilder bcast_builder(builder);
    bcast_builder.add_broadcast_dims(fb_broadcast_dims);
    auto expr_data = bcast_builder.Finish();
    return {serde::RecordData_Broadcast, expr_data.Union()};
  }

 private:
  //! Communicates which dimensions in the output are broadcasted.
  std::vector<bool> is_broadcast_dim_;
};

template <class OutType, class ArgType>
struct CastOpRecord : RecordFunctor {
  CastOpRecord(
      std::vector<State> _args,
      std::vector<State> _outputs,
      std::string _name,
      serde::RecordType record_type,
      std::function<OutType(DataType, ArgType)> fusion_op,
      PrimDataType dtype)
      : RecordFunctor(
            std::move(_args),
            std::move(_outputs),
            _name,
            record_type),
        fusion_op_(fusion_op),
        dtype_(dtype) {}
  ~CastOpRecord() override = default;
  RecordFunctor* clone() final {
    return new CastOpRecord(*this);
  }

  //! Child specific hash function in lower 32 bits.
  //! | 31 --- 24 | 23 --------------------------  0 |
  //! | Dtype     | Arith Function Sig hash code     |
  size_t hash() const final {
    auto result = RecordFunctor::hash();
    result |= ((static_cast<size_t>(dtype_) & 0xff) << 24);
    result |= (fusion_op_.target_type().hash_code() & 0xffffff);
    return result;
  }

  bool operator==(const RecordFunctor& other) const final {
    auto result = false;
    if (auto child_ptr = dynamic_cast<const CastOpRecord*>(&other)) {
      result = RecordFunctor::operator==(other);
      if (result) {
        result = result &&
            (fusion_op_.target_type() == child_ptr->fusion_op_.target_type());
        if (isDebugDumpEnabled(DebugDumpOption::PythonFrontendDebug)) {
          std::cout << "\nCastOpRecord: " << name_ << " Target Type [self: 0x"
                    << fusion_op_.target_type().name() << "] [other: 0x"
                    << child_ptr->fusion_op_.target_type().name() << "]";
        }
        // IMPORTANT! you need to dereference the target pointer in order
        // to match the function
        result = result &&
            (*fusion_op_.template target<OutType (*)(DataType, ArgType)>() ==
             *child_ptr->fusion_op_
                  .template target<OutType (*)(DataType, ArgType)>());
        if (isDebugDumpEnabled(DebugDumpOption::PythonFrontendDebug)) {
          std::cout << " Target  Ptr [self: 0x" << std::hex
                    << (size_t)*fusion_op_
                           .template target<OutType (*)(DataType, ArgType)>()
                    << "] [other: 0x" << std::hex
                    << (size_t)*child_ptr->fusion_op_
                           .template target<OutType (*)(DataType, ArgType)>()
                    << "]\n";
        }
        result = result && (dtype_ == child_ptr->dtype_);
      }
    }
    return result;
  }

  void operator()(FusionState& fd) final {
    auto arg = dynamic_cast<ArgType>(fd.getFusionState(args_.at(0).index));
    auto output = fusion_op_(dtype_, arg);
    fd.setFusionState(outputs_.at(0).index, output);
  }

  void print(std::ostream& os, bool close_function = true) const final {
    RecordFunctor::print(os, false);
    os << ", dtype=" << dtypeToPyString(dtype_);
    if (close_function) {
      os << ")";
    }
  }

  std::pair<serde::RecordData, flatbuffers::Offset<void>> recordData(
      flatbuffers::FlatBufferBuilder& builder) const final {
    return {
        serde::RecordData_Dtype,
        serde::CreateDtype(builder, serde::mapToSerdeDtype(dtype_)).Union()};
  }

 private:
  //! nvFuser arith function signature
  std::function<OutType(DataType, ArgType)> fusion_op_;
  //! Type to cast to.
  PrimDataType dtype_;
};

struct CatOpRecord : RecordFunctor {
  CatOpRecord(
      std::vector<State> _args,
      std::vector<State> _outputs,
      int64_t dim)
      : RecordFunctor(
            std::move(_args),
            std::move(_outputs),
            "ops.cat",
            serde::RecordType_CatOp),
        dim_(dim) {}
  ~CatOpRecord() override = default;
  RecordFunctor* clone() final {
    return new CatOpRecord(*this);
  }

  size_t hash() const final {
    auto result = RecordFunctor::hash();
    return result | (static_cast<size_t>(dim_) & 0xffff);
  }

  bool operator==(const RecordFunctor& other) const final {
    auto result = false;
    if (auto child_ptr = dynamic_cast<const CatOpRecord*>(&other)) {
      result = RecordFunctor::operator==(other) && dim_ == child_ptr->dim_;
    }
    return result;
  }

  void operator()(FusionState& fd) final {
    std::vector<TensorView*> input_tvs;
    input_tvs.reserve(args_.size());
    for (auto& a : args_) {
      input_tvs.push_back(
          fd.getFusionState(a.index)->template as<TensorView>());
    }
    auto output = cat(input_tvs, dim_);
    fd.setFusionState(outputs_.at(0).index, output);
  }

  void print(std::ostream& os, bool close_function = true) const final {
    // Similar to RecordFunctor::print(os, false), but don't print args
    bool first_output = true;
    for (auto& output : outputs_) {
      if (first_output) {
        first_output = false;
      } else {
        os << ", ";
      }
      os << output;
    }
    if (always_returns_tuple_) {
      os << ",";
    }
    if (!outputs_.empty()) {
      os << " = "
         << "fd." << name_ << "(";
    } else {
      os << "fd." << name_ << "(";
    }
    os << "[";
    bool first_arg = true;
    for (auto& arg : args_) {
      if (first_arg) {
        first_arg = false;
      } else {
        os << ", ";
      }
      os << arg;
    }
    os << "], dim=" << dim_;
    if (close_function) {
      os << ")";
    }
  }

  std::pair<serde::RecordData, flatbuffers::Offset<void>> recordData(
      flatbuffers::FlatBufferBuilder& builder) const final {
    return {
        serde::RecordData_Dimension,
        serde::CreateDimension(builder, dim_).Union()};
  }

 private:
  //! The dimension along which we will concatenate
  int64_t dim_;
};

//! Specialized Record Functor for recording FusionState End.
//! The accompanying Fusion Cache Entry holds a Fusion Object.

struct EndRecord : RecordFunctor {
  EndRecord() : RecordFunctor({}, {}, "end", serde::RecordType_End) {}
  ~EndRecord() override = default;
  RecordFunctor* clone() final {
    return new EndRecord(*this);
  }

  //! Child specific hash function in lower 32 bits.
  //! | 31 ---------------------------------------  0 |
  //! | None                                          |
  size_t hash() const final {
    return RecordFunctor::hash();
  }

  bool operator==(const RecordFunctor& other) const final {
    auto result = false;
    if (dynamic_cast<const EndRecord*>(&other)) {
      result = RecordFunctor::operator==(other);
    }
    return result;
  }

  void operator()(FusionState& fd) final {}
};

//! Specialized Record Functor for recording FusionState input tensors.

struct TensorRecord : RecordFunctor {
  TensorRecord(
      std::vector<State> _outputs,
      std::vector<int64_t> _symbolic_sizes,
      std::vector<std::optional<bool>> _contiguity,
      PrimDataType _dtype,
      bool _is_cpu = false)
      : RecordFunctor(
            {},
            std::move(_outputs),
            "define_tensor",
            serde::RecordType_Tensor),
        symbolic_sizes_(std::move(_symbolic_sizes)),
        contiguity_(std::move(_contiguity)),
        dtype_(_dtype),
        is_cpu_(_is_cpu) {}
  ~TensorRecord() override = default;
  RecordFunctor* clone() final {
    return new TensorRecord(*this);
  }

  //! Child specific hash function in lower 32 bits.
  //! |  31  | 30 --- 24 | 23 --------- 12 | 11 ---------  0 |
  //! | CPU? | Dtype     | Symbolic Sizes  | Contiguous Info |
  size_t hash() const final {
    auto result = RecordFunctor::hash();
    size_t ssize_hash = 0;
    for (size_t i = 0; i < symbolic_sizes_.size(); ++i) {
      size_t ssize = 0;
      if (symbolic_sizes_[i] == -1) {
        ssize = 1;
      }
      ssize_hash |= (ssize << (symbolic_sizes_.size() - 1 - i));
    }
    size_t contig_hash = 0;
    for (size_t i = 0; i < contiguity_.size(); ++i) {
      auto contiguity_value = contiguity_[i];
      contig_hash |=
          ((contiguity_value.has_value() && contiguity_value.value())
           << (contiguity_.size() - 1 - i));
    }

    result |= ((static_cast<size_t>(is_cpu_) & 0x1) << 31);
    result |= ((static_cast<size_t>(dtype_) & 0x7f) << 24);
    return result | ((ssize_hash & 0xfff) << 12) | (contig_hash & 0xfff);
  }

  bool operator==(const RecordFunctor& other) const final {
    auto result = false;
    if (auto child_ptr = dynamic_cast<const TensorRecord*>(&other)) {
      result = RecordFunctor::operator==(other);
      result = result && (dtype_ == child_ptr->dtype_);
      result = result && (is_cpu_ == child_ptr->is_cpu_);
      if (result) {
        result =
            ((symbolic_sizes_.size() == child_ptr->symbolic_sizes_.size()) &&
             (contiguity_.size() == child_ptr->contiguity_.size()));
        if (result) {
          for (size_t i = 0; i < symbolic_sizes_.size(); ++i) {
            if (symbolic_sizes_[i] != child_ptr->symbolic_sizes_[i]) {
              result = false;
              break;
            }
          }
        }
        if (result) {
          for (size_t i = 0; i < contiguity_.size(); ++i) {
            if (contiguity_[i] != child_ptr->contiguity_[i]) {
              result = false;
              break;
            }
          }
        }
      }
    }
    return result;
  }

  void operator()(FusionState& fd) final {
    auto rank = symbolic_sizes_.size();
    std::vector<bool> is_expand(rank);

    for (const auto index : c10::irange(rank)) {
      bool is_broadcast = !contiguity_[index].has_value();
      bool has_symbolic_size = (symbolic_sizes_[index] == -1);
      is_expand[index] = is_broadcast && has_symbolic_size;
    }

    auto tv = TensorViewBuilder()
                  .ndims(symbolic_sizes_.size())
                  .contiguity(contiguity_)
                  .shape(symbolic_sizes_)
                  .dtype(dtype_)
                  .expanded(std::move(is_expand))
                  .build();

    if (symbolic_sizes_.empty() && is_cpu_) {
      tv->setCpuScalar(true);
    } else {
      TORCH_CHECK(!is_cpu_, "CPU non-scalar tensor is not supported!");
    }

    fd.setFusionState(outputs_.at(0).index, tv);
    fd.addInput(tv);
  }

  void print(std::ostream& os, bool close_function = true) const final {
    RecordFunctor::print(os, false);
    os << "symbolic_sizes=[";
    bool first_arg = true;
    for (auto ss : symbolic_sizes_) {
      if (first_arg) {
        first_arg = false;
      } else {
        os << ", ";
      }
      os << ss;
    }
    os << "], contiguity=[";
    first_arg = true;
    for (auto ci : contiguity_) {
      if (first_arg) {
        first_arg = false;
      } else {
        os << ", ";
      }
      if (!ci.has_value()) {
        os << "None";
      } else {
        if (*ci) {
          os << "True";
        } else {
          os << "False";
        }
      }
    }
    os << "], dtype=" << dtypeToPyString(dtype_);
    os << ", is_cpu=" << (is_cpu_ ? "True" : "False");
    if (close_function) {
      os << ")";
    }
  }

  std::pair<serde::RecordData, flatbuffers::Offset<void>> recordData(
      flatbuffers::FlatBufferBuilder& builder) const final {
    auto fb_sizes = builder.CreateVector(symbolic_sizes_);

    auto mapOptionalToEnum = [](std::optional<bool> v) -> int {
      if (!v.has_value()) {
        return serde::Contiguity_None;
      } else if (v.value()) {
        return serde::Contiguity_Contiguous;
      } else {
        return serde::Contiguity_Strided;
      }
    };
    std::vector<int> contiguity_enum;
    std::transform(
        contiguity_.cbegin(),
        contiguity_.cend(),
        std::back_inserter(contiguity_enum),
        mapOptionalToEnum);
    auto fb_contiguity_enum = builder.CreateVector(contiguity_enum);

    serde::TensorBuilder tensor_builder(builder);
    tensor_builder.add_sizes(fb_sizes);
    tensor_builder.add_contiguity(fb_contiguity_enum);
    tensor_builder.add_dtype(serde::mapToSerdeDtype(dtype_));
    tensor_builder.add_is_cpu(is_cpu_);
    auto expr_data = tensor_builder.Finish();
    return {serde::RecordData_Tensor, expr_data.Union()};
  }

 private:
  //! A vector of tensor dimension sizes.
  //! This vector only captures sizes of -1 or 1 to indicate a symbolic
  //! dimension (-1) or a broadcast dimension (1).
  std::vector<int64_t> symbolic_sizes_;
  //! A vector to indicate whether the a tensor dimension is contiguous
  //! with the dimension just to its right.
  std::vector<std::optional<bool>> contiguity_;
  //! Tensor data type.
  PrimDataType dtype_;
  //! Notes a scalar CPU Tensor
  bool is_cpu_;
};

//! Specialized Record Functor for recording FusionState outputs.

template <class OutputType>
struct OutputRecord : RecordFunctor {
  OutputRecord(
      std::vector<State> _args,
      serde::RecordType record_type,
      std::vector<int64_t> stride_order = {})
      : RecordFunctor(std::move(_args), {}, "add_output", record_type) {
    if (!stride_order.empty()) {
      bool requires_permutation = false;
      for (const auto i : c10::irange(stride_order.size())) {
        if (stride_order[i] != (int64_t)i) {
          requires_permutation = true;
          break;
        }
      }
      if (requires_permutation) {
        stride_order_ = stride_order;
      }
    }
  }
  ~OutputRecord() override = default;
  RecordFunctor* clone() final {
    return new OutputRecord(*this);
  }

  //! Nothing extra necessary in hash
  //! Child specific hash function in lower 32 bits.
  //! | 31 ----------------------------------------  0 |
  //! | stride_order hash                              |
  size_t hash() const final {
    size_t stride_order_hash = 0;
    for (auto i : c10::irange(stride_order_.size())) {
      stride_order_hash = (stride_order_hash << 4) | stride_order_[i];
    }
    return RecordFunctor::hash() | (stride_order_hash & 0xffffffff);
  }

  bool operator==(const RecordFunctor& other) const final {
    auto result = false;
    if (auto child_ptr = dynamic_cast<const OutputRecord*>(&other)) {
      result = RecordFunctor::operator==(other);
      if (result) {
        result = (stride_order_.size() == child_ptr->stride_order_.size());
        if (result) {
          for (size_t i = 0; i < stride_order_.size(); ++i) {
            if (stride_order_[i] != child_ptr->stride_order_[i]) {
              result = false;
              break;
            }
          }
        }
      }
    }
    return result;
  }

  void operator()(FusionState& fd) final {
    auto output = fd.getFusionState(args_.at(0).index);
    Val* alias_input = nullptr;
    if (args_.size() == 2) {
      alias_input = fd.getFusionState(args_.at(1).index);
    }

    if (alias_input) {
      TORCH_CHECK(
          stride_order_.empty(),
          "stride_order can't be dictated for aliased outputs.");
      if (std::is_same<OutputType, TensorView>::value) {
        fd.aliasOutputToInput(output, alias_input);
      } else {
        TORCH_INTERNAL_ASSERT(false, "Scalar outputs should not alias inputs.");
      }
    } else {
      // With C++17, this statement should be "if constexpr"
      if (std::is_same<OutputType, TensorView>::value) {
        auto tv_output = output->template as<TensorView>();

        if (!stride_order_.empty()) {
          std::vector<int64_t> reverse_perm(stride_order_.size());
          int64_t duplicate_check = 0;
          for (const auto i : c10::irange((int64_t)stride_order_.size())) {
            TORCH_CHECK(
                stride_order_[i] >= 0 &&
                    stride_order_[i] < (int64_t)reverse_perm.size(),
                "stride_order elements need to be within [0, stride_order.size())!");
            reverse_perm[stride_order_[i]] = i;
            duplicate_check |= 1 << stride_order_[i];
          }
          TORCH_CHECK(
              duplicate_check == (1 << reverse_perm.size()) - 1,
              "duplicated elements in stride_order detected!");
          tv_output = permute(tv_output, reverse_perm);
          fd.addOutput(tv_output, stride_order_);
        } else {
          fd.addOutput(tv_output);
        }
      } else {
        TORCH_CHECK(
            stride_order_.empty(),
            "stride_order can't be dictated for scalar outputs.");
        fd.addOutput(output);
      }
    }
  }

  void print(std::ostream& os, bool close_function = true) const final {
    RecordFunctor::print(os, false);
    if (!stride_order_.empty()) {
      os << ", stride_order=[";
      bool first_arg = true;
      for (auto item : stride_order_) {
        if (first_arg) {
          first_arg = false;
        } else {
          os << ", ";
        }
        os << item;
      }
      os << "]";
    }
    if (close_function) {
      os << ")";
    }
  }

  std::pair<serde::RecordData, flatbuffers::Offset<void>> recordData(
      flatbuffers::FlatBufferBuilder& builder) const final {
    return {
        serde::RecordData_Output,
        serde::CreateOutputDirect(builder, &stride_order_).Union()};
  }

 private:
  //! The tensor dimensions to reduce
  std::vector<int64_t> stride_order_;
};

//! Specialized Record Functor for the FusionState's sum/min/max ops.

struct ReductionOpRecord : RecordFunctor {
  ReductionOpRecord(
      std::vector<State> _args,
      std::vector<State> _outputs,
      std::string _name,
      serde::RecordType record_type,
      std::function<
          TensorView*(TensorView*, const std::vector<int>&, bool, DataType)>
          fusion_op,
      std::vector<int> axes,
      bool keep_dim,
      PrimDataType dtype)
      : RecordFunctor(
            std::move(_args),
            std::move(_outputs),
            _name,
            record_type),
        fusion_op_(std::move(fusion_op)),
        axes_(std::move(axes)),
        keep_dim_(keep_dim),
        dtype_(dtype) {}
  ~ReductionOpRecord() override = default;
  RecordFunctor* clone() final {
    return new ReductionOpRecord(*this);
  }

  //! Child specific hash function in lower 32 bits.
  //! | 31 -- 28 | 27 --- 20 | 19 -----------------  0 |
  //! | keep_dim | Dtype     | Axes Hash               |
  size_t hash() const final {
    auto result = RecordFunctor::hash();
    size_t axes_hash = 0;
    // Normally I would make a little endian hash of the axes but I do not
    // know the size of the tensor based on just the record information.
    for (auto i : c10::irange(axes_.size())) {
      axes_hash |= (1 << axes_[i]);
    }

    return result | (static_cast<size_t>(keep_dim_) << 28) |
        ((static_cast<size_t>(dtype_) & 0xff) << 20) | (axes_hash & 0xfffff);
  }

  bool operator==(const RecordFunctor& other) const final {
    auto result = false;
    if (auto child_ptr = dynamic_cast<const ReductionOpRecord*>(&other)) {
      result = RecordFunctor::operator==(other);
      if (result) {
        result = result &&
            (fusion_op_.target_type() == child_ptr->fusion_op_.target_type());
        if (isDebugDumpEnabled(DebugDumpOption::PythonFrontendDebug)) {
          std::cout << "\nReductionOpRecord: " << name_
                    << " Target Type [self: 0x"
                    << fusion_op_.target_type().name() << "] [other: 0x"
                    << child_ptr->fusion_op_.target_type().name() << "]";
        }
        // IMPORTANT! you need to dereference the target pointer in order
        // to match the function
        result = result &&
            (*fusion_op_.template target<

                 TensorView* (*)(TensorView*,
                                 const std::vector<int>&,
                                 bool,
                                 DataType)>() ==
             *child_ptr->fusion_op_.template target<

                 TensorView* (*)(TensorView*,
                                 const std::vector<int>&,
                                 bool,
                                 DataType)>());
        if (isDebugDumpEnabled(DebugDumpOption::PythonFrontendDebug)) {
          std::cout << " Target  Ptr [self: 0x" << std::hex
                    << (size_t)*fusion_op_.template target<

                           TensorView* (*)(TensorView*,
                                           const std::vector<int>&,
                                           bool,
                                           DataType)>()
                    << "] [other: 0x" << std::hex
                    << (size_t)*child_ptr->fusion_op_.template target<

                           TensorView* (*)(TensorView*,
                                           const std::vector<int>&,
                                           bool,
                                           DataType)>()
                    << "]\n";
        }
        result = result && (keep_dim_ == child_ptr->keep_dim_);
        result = result && (dtype_ == child_ptr->dtype_);
        if (result) {
          result = (axes_.size() == child_ptr->axes_.size());
          if (result) {
            for (size_t i = 0; i < axes_.size(); ++i) {
              if (axes_[i] != child_ptr->axes_[i]) {
                result = false;
                break;
              }
            }
          }
        }
      }
    }
    return result;
  }

  void operator()(FusionState& fd) final {
    auto arg = fd.getFusionState(args_.at(0).index)->template as<TensorView>();
    auto output = fusion_op_(arg, axes_, keep_dim_, dtype_);
    fd.setFusionState(outputs_.at(0).index, output);
  }

  void print(std::ostream& os, bool close_function = true) const final {
    RecordFunctor::print(os, false);
    os << ", axes=[";
    bool first_arg = true;
    for (auto axis : axes_) {
      if (first_arg) {
        first_arg = false;
      } else {
        os << ", ";
      }
      os << axis;
    }
    os << "]";
    os << ", keepdim=" << (keep_dim_ ? "True" : "False");
    os << ", dtype=" << dtypeToPyString(dtype_);
    if (close_function) {
      os << ")";
    }
  }

  std::pair<serde::RecordData, flatbuffers::Offset<void>> recordData(
      flatbuffers::FlatBufferBuilder& builder) const final {
    // TODO add dtype
    return {
        serde::RecordData_Reduction,
        serde::CreateReductionDirect(
            builder, &axes_, keep_dim_, serde::mapToSerdeDtype(dtype_))
            .Union()};
  }

 private:
  //! nvFuser arith function signature for a given reduction operation
  std::function<
      TensorView*(TensorView*, const std::vector<int>&, bool, DataType)>
      fusion_op_;
  //! The tensor dimensions to reduce
  std::vector<int> axes_;
  //! Indicates whether to keep the reduced dimension(s).
  bool keep_dim_;
  //! The output data type.
  PrimDataType dtype_;
};

struct IndexSelectOpRecord : RecordFunctor {
  IndexSelectOpRecord(
      std::vector<State> _args,
      std::vector<State> _outputs,
      int64_t dim)
      : RecordFunctor(
            std::move(_args),
            std::move(_outputs),
            "ops.index_select",
            serde::RecordType_IndexSelectOp),
        dim_(dim) {}
  ~IndexSelectOpRecord() override = default;
  RecordFunctor* clone() final {
    return new IndexSelectOpRecord(*this);
  }

  bool operator==(const RecordFunctor& other) const final {
    auto result = false;
    if (auto child_ptr = dynamic_cast<const IndexSelectOpRecord*>(&other)) {
      result = RecordFunctor::operator==(other) && dim_ == child_ptr->dim_;
    }
    return result;
  }

  void operator()(FusionState& fd) final {
    auto arg1 = fd.getFusionState(args_.at(0).index)->template as<TensorView>();
    auto arg3 = fd.getFusionState(args_.at(1).index)->template as<TensorView>();

    Val* output = index_select(arg1, (int)dim_, arg3);
    fd.setFusionState(outputs_.at(0).index, output);
  }

  void print(std::ostream& os, bool close_function = true) const final {
    RecordFunctor::print(os, false);
    os << ", dim=" << dim_;
    if (close_function) {
      os << ")";
    }
  }

  std::pair<serde::RecordData, flatbuffers::Offset<void>> recordData(
      flatbuffers::FlatBufferBuilder& builder) const final {
    return {
        serde::RecordData_Dimension,
        serde::CreateDimension(builder, dim_).Union()};
  }

 private:
  //! Dimension to select.
  int64_t dim_;
};

struct TorchGatherOpRecord : RecordFunctor {
  TorchGatherOpRecord(
      std::vector<State> _args,
      std::vector<State> _outputs,
      int64_t dim)
      : RecordFunctor(
            std::move(_args),
            std::move(_outputs),
            "ops.gather",
            serde::RecordType_TorchGatherOp),
        dim_(dim) {}
  ~TorchGatherOpRecord() override = default;
  RecordFunctor* clone() final {
    return new TorchGatherOpRecord(*this);
  }

  void operator()(FusionState& fd) final {
    auto arg1 = fd.getFusionState(args_.at(0).index)->template as<TensorView>();
    auto arg3 = fd.getFusionState(args_.at(1).index)->template as<TensorView>();

    Val* output = torch_gather(arg1, (int)dim_, arg3);
    fd.setFusionState(outputs_.at(0).index, output);
  }

  bool operator==(const RecordFunctor& other) const final {
    auto result = false;
    if (auto child_ptr = dynamic_cast<const TorchGatherOpRecord*>(&other)) {
      result = RecordFunctor::operator==(other) && dim_ == child_ptr->dim_;
    }
    return result;
  }

  void print(std::ostream& os, bool close_function = true) const final {
    RecordFunctor::print(os, false);
    os << ", dim=" << dim_;
    if (close_function) {
      os << ")";
    }
  }

  std::pair<serde::RecordData, flatbuffers::Offset<void>> recordData(
      flatbuffers::FlatBufferBuilder& builder) const final {
    return {
        serde::RecordData_Dimension,
        serde::CreateDimension(builder, dim_).Union()};
  }

 private:
  //! Dimension to select.
  int64_t dim_;
};

//! Similar to TorchGatherOpRecord but enforces that non-index dimension
//! extents match between index tensor and value tensor.
struct TakeAlongAxisOpRecord : RecordFunctor {
  TakeAlongAxisOpRecord(
      std::vector<State> _args,
      std::vector<State> _outputs,
      int64_t dim)
      : RecordFunctor(
            std::move(_args),
            std::move(_outputs),
            "ops.take_along_axis",
            serde::RecordType_TakeAlongAxisOp),
        dim_(dim) {}
  ~TakeAlongAxisOpRecord() override = default;
  RecordFunctor* clone() final {
    return new TakeAlongAxisOpRecord(*this);
  }

  void operator()(FusionState& fd) final {
    auto arg1 = fd.getFusionState(args_.at(0).index)->template as<TensorView>();
    auto arg3 = fd.getFusionState(args_.at(1).index)->template as<TensorView>();

    Val* output = take_along_axis(arg1, arg3, dim_);
    fd.setFusionState(outputs_.at(0).index, output);
  }

  bool operator==(const RecordFunctor& other) const final {
    auto result = false;
    if (auto child_ptr = dynamic_cast<const TakeAlongAxisOpRecord*>(&other)) {
      result = RecordFunctor::operator==(other) && dim_ == child_ptr->dim_;
    }
    return result;
  }

  void print(std::ostream& os, bool close_function = true) const final {
    RecordFunctor::print(os, false);
    os << ", dim=" << dim_;
    if (close_function) {
      os << ")";
    }
  }

  std::pair<serde::RecordData, flatbuffers::Offset<void>> recordData(
      flatbuffers::FlatBufferBuilder& builder) const final {
    return {
        serde::RecordData_Dimension,
        serde::CreateDimension(builder, dim_).Union()};
  }

 private:
  //! Dimension to select.
  int64_t dim_;
};

//! Specialized Record Functor for recording FusionState scalars for both
//! inputs and constants.

template <typename ValueType>
struct ScalarRecord : RecordFunctor {
  ScalarRecord(
      std::vector<State> _outputs,
      serde::RecordType record_type,
      std::optional<ValueType> value,
      PrimDataType dtype)
      : RecordFunctor({}, std::move(_outputs), "define_scalar", record_type),
        value_(std::move(value)),
        dtype_(dtype) {}
  ~ScalarRecord() override = default;
  RecordFunctor* clone() final {
    return new ScalarRecord(*this);
  }

  //! Child specific hash function in lower 32 bits.
  //! | 31 ---------------------------------------  0 |
  //! | Dtype                                         |
  size_t hash() const final {
    auto result = RecordFunctor::hash();
    return result | (static_cast<size_t>(dtype_) & 0xffffffff);
  }

  bool operator==(const RecordFunctor& other) const final {
    auto result = false;
    if (auto child_ptr = dynamic_cast<const ScalarRecord*>(&other)) {
      result = RecordFunctor::operator==(other);
      if (result) {
        if (value_.has_value()) {
          if constexpr (
              std::is_same_v<ValueType, float> ||
              std::is_same_v<ValueType, double>) {
            if (std::isnan(value_.value()) &&
                std::isnan(child_ptr->value_.value())) {
              return true;
            } else {
              result = (value_ == child_ptr->value_);
            }
          } else {
            result = (value_ == child_ptr->value_);
          }
        }
      }
    }
    return result;
  }

  void operator()(FusionState& fd) final {
    Val* output = nullptr;
    if (value_.has_value()) {
      output =
          IrBuilder::create<nvfuser::Scalar<ValueType>>(value_.value(), dtype_);
    } else {
      if ((dtype_ == DataType::Double) || (dtype_ == DataType::Float)) {
        output = IrBuilder::create<Double>(dtype_);
      } else if (
          (dtype_ == DataType::ComplexDouble) ||
          (dtype_ == DataType::ComplexFloat)) {
        output = IrBuilder::create<ComplexDouble>(dtype_);
      } else if (dtype_ == DataType::Bool) {
        output = IrBuilder::create<Bool>();
      } else if (dtype_ == DataType::Int) {
        output = IrBuilder::create<Int>();
      } else {
        TORCH_CHECK(false, "Dtype is not supported as a Scalar input:", dtype_);
      }
      fd.addInput(output);
    }
    fd.setFusionState(outputs_.at(0).index, output);
  }

  void print(std::ostream& os, bool close_function = true) const final {
    RecordFunctor::print(os, false);
    if (value_.has_value()) {
      auto val = value_.value();
      if constexpr (std::is_same_v<ValueType, bool>) {
        bool value = __toBool(val);
        os << (value ? "True" : "False");
      } else if constexpr (
          std::is_same_v<ValueType, std::complex<float>> ||
          std::is_same_v<ValueType, std::complex<double>>) {
        os << std::showpoint << std::real(val) << "+" << std::showpoint
           << std::imag(val) << "j";
      } else if constexpr (
          std::is_same_v<ValueType, float> ||
          std::is_same_v<ValueType, double>) {
        if (std::isinf(val)) {
          if (std::signbit(val)) {
            os << "float(\"-inf\")";
          } else {
            os << "float(\"inf\")";
          }
        } else if (std::isnan(val)) {
          os << "float(\"nan\")";
        } else {
          os << std::showpoint << val;
        }
      } else if constexpr (std::is_same_v<ValueType, int64_t>) {
        os << val;
      } else {
        TORCH_CHECK(false, "Unsupported dtype.");
      }
    } else {
      os << "None";
    }

    os << ", dtype=" << dtypeToPyString(dtype_);

    if (close_function) {
      os << ")";
    }
  }

  std::pair<serde::RecordData, flatbuffers::Offset<void>> recordData(
      flatbuffers::FlatBufferBuilder& builder) const final {
    return valueRecordData(builder, value_);
  };

  inline std::pair<serde::RecordData, flatbuffers::Offset<void>> valueRecordData(
      flatbuffers::FlatBufferBuilder& builder,
      std::optional<ValueType> value) const;

 private:
  //! The scalar's value, an input is a nullopt
  std::optional<ValueType> value_;
  //! Scalar data type.
  PrimDataType dtype_;
};

//! valueRecordData Specializations used by recordData() for ScalarRecord

template <>
inline std::pair<serde::RecordData, flatbuffers::Offset<void>> ScalarRecord<
    bool>::
    valueRecordData(
        flatbuffers::FlatBufferBuilder& builder,
        std::optional<bool> value) const {
  if (value.has_value()) {
    return {
        serde::RecordData_Bool,
        serde::CreateBool(builder, value.value()).Union()};
  } else {
    return {
        serde::RecordData_ScalarInput,
        serde::CreateScalarInput(builder, serde::mapToSerdeDtype(dtype_))
            .Union()};
  }
}

template <>
inline std::pair<serde::RecordData, flatbuffers::Offset<void>> ScalarRecord<
    std::complex<double>>::
    valueRecordData(
        flatbuffers::FlatBufferBuilder& builder,
        std::optional<std::complex<double>> value) const {
  if (value.has_value()) {
    return {
        serde::RecordData_ComplexDouble,
        serde::CreateComplexDouble(
            builder,
            value.value().real(),
            value.value().imag(),
            serde::mapToSerdeDtype(dtype_))
            .Union()};
  } else {
    return {
        serde::RecordData_ScalarInput,
        serde::CreateScalarInput(builder, serde::mapToSerdeDtype(dtype_))
            .Union()};
  }
}

template <>
inline std::pair<serde::RecordData, flatbuffers::Offset<void>> ScalarRecord<
    double>::
    valueRecordData(
        flatbuffers::FlatBufferBuilder& builder,
        std::optional<double> value) const {
  if (value.has_value()) {
    return {
        serde::RecordData_Double,
        serde::CreateDouble(
            builder, value.value(), serde::mapToSerdeDtype(dtype_))
            .Union()};
  } else {
    return {
        serde::RecordData_ScalarInput,
        serde::CreateScalarInput(builder, serde::mapToSerdeDtype(dtype_))
            .Union()};
  }
}

template <>
inline std::pair<serde::RecordData, flatbuffers::Offset<void>> ScalarRecord<
    int64_t>::
    valueRecordData(
        flatbuffers::FlatBufferBuilder& builder,
        std::optional<int64_t> value) const {
  if (value.has_value()) {
    return {
        serde::RecordData_Long,
        serde::CreateLong(
            builder, value.value(), serde::mapToSerdeDtype(dtype_))
            .Union()};
  } else {
    return {
        serde::RecordData_ScalarInput,
        serde::CreateScalarInput(builder, serde::mapToSerdeDtype(dtype_))
            .Union()};
  }
}

//! Specialized Record Functor for the slice operation.
//! Note: the python API is significantly different from the Codegen function.

struct SliceOpRecord : RecordFunctor {
  SliceOpRecord(
      std::vector<State> _args,
      std::vector<State> _outputs,
      std::vector<int64_t> start_indices,
      std::vector<int64_t> end_indices,
      std::vector<int64_t> strides)
      : RecordFunctor(
            std::move(_args),
            std::move(_outputs),
            "ops.slice",
            serde::RecordType_SliceOp),
        start_indices_(std::move(start_indices)),
        end_indices_(std::move(end_indices)),
        strides_(std::move(strides)) {}
  ~SliceOpRecord() override = default;
  RecordFunctor* clone() final {
    return new SliceOpRecord(*this);
  }

  //! Child specific hash function in lower 32 bits.
  //! | 31 -------- 20 | 19 --------  8 |  7 ------  0 |
  //! | start_indices  | end_indices    | strides      |
  size_t hash() const final {
    auto result = RecordFunctor::hash();
    size_t start_idx_hash = 0;
    for (auto i : start_indices_) {
      start_idx_hash ^= static_cast<size_t>(i);
    }
    size_t end_idx_hash = 0;
    for (auto i : end_indices_) {
      end_idx_hash ^= static_cast<size_t>(i);
    }
    size_t stride_hash = 0;
    for (auto i : strides_) {
      stride_hash ^= static_cast<size_t>(i);
    }

    result |= (start_idx_hash & 0xfff) << 20;
    result |= (end_idx_hash & 0xfff) << 8;
    return result | (stride_hash & 0xff);
  }

  bool operator==(const RecordFunctor& other) const final {
    auto result = false;
    if (auto child_ptr = dynamic_cast<const SliceOpRecord*>(&other)) {
      result = RecordFunctor::operator==(other) &&
          (start_indices_ == child_ptr->start_indices_) &&
          (end_indices_ == child_ptr->end_indices_) &&
          (strides_ == child_ptr->strides_);
    }
    return result;
  }

  void operator()(FusionState& fd) final {
    auto ndims = start_indices_.size();
    std::vector<Slice> ranges;
    ranges.reserve(ndims);
    for (const auto i : c10::irange(ndims)) {
      Slice tmp;
      tmp.start = IrBuilder::create<Int>(start_indices_[i]);
      tmp.stop = IrBuilder::create<Int>(end_indices_[i]);
      tmp.step = IrBuilder::create<Int>(strides_[i]);
      ranges.emplace_back(tmp);
    }

    auto arg = fd.getFusionState(args_.at(0).index)->as<TensorView>();
    auto output = slice(arg, ranges);
    fd.setFusionState(outputs_.at(0).index, output);
  }

  void print(std::ostream& os, bool close_function = true) const final {
    RecordFunctor::print(os, false);
    os << ", start_indices=[";
    bool first_arg = true;
    for (auto idx : start_indices_) {
      if (first_arg) {
        first_arg = false;
      } else {
        os << ", ";
      }
      os << idx;
    }
    os << "], end_indices=[";
    first_arg = true;
    for (auto idx : end_indices_) {
      if (first_arg) {
        first_arg = false;
      } else {
        os << ", ";
      }
      os << idx;
    }
    os << "], strides=[";
    first_arg = true;
    for (auto stride : strides_) {
      if (first_arg) {
        first_arg = false;
      } else {
        os << ", ";
      }
      os << stride;
    }
    os << "]";
    if (close_function) {
      os << ")";
    }
  }

  std::pair<serde::RecordData, flatbuffers::Offset<void>> recordData(
      flatbuffers::FlatBufferBuilder& builder) const final {
    return {
        serde::RecordData_Slice,
        serde::CreateSliceDirect(
            builder, &start_indices_, &end_indices_, &strides_)
            .Union()};
  }

 private:
  //! A slices beginning index for each dimension
  //! Values must be greater-than or equal to 0
  std::vector<int64_t> start_indices_;
  //! A slices end index for each dimension (excluded from the slice)
  //! Values are greater than or equal to the start index for a dimension
  std::vector<int64_t> end_indices_;
  //! For a dim, the step between start and end.
  //! NOTE: Strides are currently limited to steps of 1
  std::vector<int64_t> strides_;
};

//! Specialized Record Functor for recording FusionDefinition Start.
//! There should only ever be one instance of this Record in the
//! Fusion Cache.

struct StartRecord : RecordFunctor {
  StartRecord() : RecordFunctor({}, {}, "start", serde::RecordType_Start) {}
  ~StartRecord() override = default;
  RecordFunctor* clone() final {
    return new StartRecord(*this);
  }

  //! Child specific hash function in lower 32 bits.
  //! | 31 ---------------------------------------  0 |
  //! | None                                          |
  size_t hash() const final {
    return RecordFunctor::hash();
  }

  bool operator==(const RecordFunctor& other) const final {
    auto result = false;
    if (dynamic_cast<const StartRecord*>(&other)) {
      result = RecordFunctor::operator==(other);
    }
    return result;
  }

  void operator()(FusionState& fd) final {}
};

//! Specialized Record Functors for Normalization based ops.

struct NormOpRecord : RecordFunctor {
  NormOpRecord(
      std::vector<State> args,
      std::vector<State> outputs,
      std::string name,
      serde::RecordType type,
      std::vector<int> axes,
      int64_t correction,
      bool keep_dim)
      : RecordFunctor(std::move(args), std::move(outputs), name, type),
        axes_(std::move(axes)),
        correction_(correction),
        keep_dim_(keep_dim) {}
  ~NormOpRecord() override = default;
  RecordFunctor* clone() override = 0;

  // I am skipping the bassel's correction value in the hash because
  // I suspect we might change it to a bool from a 64-bit value
  //! Child specific hash function in lower 32 bits.
  //! | 31 -- 28 | 27 -----------------------------  0 |
  //! | keep_dim | Axes Hash                           |
  size_t hash() const final {
    auto result = RecordFunctor::hash();
    size_t axes_hash = 0;
    // Normally I would make a little endian hash of the axes but I do not
    // know the size of the tensor based on just the record information.
    for (auto i : c10::irange(axes_.size())) {
      axes_hash |= (1 << axes_[i]);
    }
    return result | (static_cast<size_t>(keep_dim_) << 28) |
        (axes_hash & 0xfffffff);
  }

  bool operator==(const RecordFunctor& other) const final {
    auto result = false;
    if (auto child_ptr = dynamic_cast<const NormOpRecord*>(&other)) {
      result = RecordFunctor::operator==(other);
      result = result && (correction_ == child_ptr->correction_);
      result = result && (keep_dim_ == child_ptr->keep_dim_);
      if (result) {
        result = (axes_.size() == child_ptr->axes_.size());
        if (result) {
          for (size_t i = 0; i < axes_.size(); ++i) {
            if (axes_[i] != child_ptr->axes_[i]) {
              result = false;
              break;
            }
          }
        }
      }
    }
    return result;
  }

  //! Each NormOp Child should define the operator() to build the IR
  void operator()(FusionState& fd) override = 0;

  void print(std::ostream& os, bool close_function = true) const final {
    RecordFunctor::print(os, false);
    os << ", axes=[";
    bool first_arg = true;
    for (auto axis : axes_) {
      if (first_arg) {
        first_arg = false;
      } else {
        os << ", ";
      }
      os << axis;
    }
    os << "]";
    os << ", correction=" << correction_;
    os << ", keepdim=" << (keep_dim_ ? "True" : "False");
    if (close_function) {
      os << ")";
    }
  }

  std::pair<serde::RecordData, flatbuffers::Offset<void>> recordData(
      flatbuffers::FlatBufferBuilder& builder) const final {
    return {
        serde::RecordData_Norm,
        serde::CreateNormDirect(builder, &axes_, correction_, keep_dim_)
            .Union()};
  }

 protected:
  //! Dimensions of tensor to reduce for variance calculation
  std::vector<int> axes_;
  //! Bessel's correction value
  int64_t correction_;
  //! Indicates whether to keep the reduced dimension(s).
  bool keep_dim_;
};

struct VarianceOpRecord : NormOpRecord {
  VarianceOpRecord(
      std::vector<State> args,
      std::vector<State> outputs,
      std::vector<int> axes,
      int64_t correction,
      bool keep_dim)
      : NormOpRecord(
            std::move(args),
            std::move(outputs),
            "ops.var",
            serde::RecordType_VarianceOp,
            std::move(axes),
            correction,
            keep_dim) {}
  ~VarianceOpRecord() override = default;
  RecordFunctor* clone() final {
    return new VarianceOpRecord(*this);
  }

  void operator()(FusionState& fd) final {
    auto arg = fd.getFusionState(args_.at(0).index)->as<TensorView>();
    auto output = variance(arg, axes_, correction_, keep_dim_);
    fd.setFusionState(outputs_.at(0).index, output);
  }
};

//! VarianceMean requires a separate Record because nvFuser defines the output
//! of var_mean as a custom struct.
struct VarianceMeanOpRecord : NormOpRecord {
  VarianceMeanOpRecord(
      std::vector<State> args,
      std::vector<State> outputs,
      std::vector<int> axes,
      int64_t correction,
      bool keep_dim)
      : NormOpRecord(
            std::move(args),
            std::move(outputs),
            "ops.var_mean",
            serde::RecordType_VarianceMeanOp,
            std::move(axes),
            correction,
            keep_dim) {}
  ~VarianceMeanOpRecord() override = default;
  RecordFunctor* clone() final {
    return new VarianceMeanOpRecord(*this);
  }

  void operator()(FusionState& fd) final {
    auto arg = fd.getFusionState(args_.at(0).index)->as<TensorView>();
    auto output = variance_mean(arg, axes_, correction_, keep_dim_);
    fd.setFusionState(outputs_.at(0).index, output.var);
    fd.setFusionState(outputs_.at(1).index, output.mean);
  }
};

struct BatchNormOpRecord : RecordFunctor {
  BatchNormOpRecord(
      std::vector<State> args,
      std::vector<State> outputs,
      bool training,
      bool channels_last)
      : RecordFunctor(
            std::move(args),
            std::move(outputs),
            "ops.batch_norm",
            serde::RecordType_BatchNormOp),
        training_(training),
        channels_last_(channels_last) {}
  ~BatchNormOpRecord() override = default;
  RecordFunctor* clone() final {
    return new BatchNormOpRecord(*this);
  }

  bool operator==(const RecordFunctor& other) const final {
    auto result = false;
    if (auto child_ptr = dynamic_cast<const BatchNormOpRecord*>(&other)) {
      result = RecordFunctor::operator==(other);
      result = result && (training_ == child_ptr->training_);
      result = result && (channels_last_ == child_ptr->channels_last_);
    }
    return result;
  }

  size_t hash() const final {
    auto result = RecordFunctor::hash();
    return result | (static_cast<size_t>(training_) << 28) |
        (static_cast<size_t>(channels_last_) << 29);
  }

  void operator()(FusionState& fd) final {
    auto x = fd.getFusionState(args_.at(0).index)->as<TensorView>();
    auto weight = (args_.at(1).stype == serde::StateType_Tensor)
        ? fd.getFusionState(args_.at(1).index)->as<TensorView>()
        : nullptr;
    auto bias = (args_.at(2).stype == serde::StateType_Tensor)
        ? fd.getFusionState(args_.at(2).index)->as<TensorView>()
        : nullptr;
    auto running_mean = (args_.at(3).stype == serde::StateType_Tensor)
        ? fd.getFusionState(args_.at(3).index)->as<TensorView>()
        : nullptr;
    auto running_var = (args_.at(4).stype == serde::StateType_Tensor)
        ? fd.getFusionState(args_.at(4).index)->as<TensorView>()
        : nullptr;
    auto momentum = fd.getFusionState(args_.at(5).index)->as<Val>();
    auto eps = fd.getFusionState(args_.at(6).index)->as<Val>();
    auto output = batch_norm(
        x,
        weight,
        bias,
        running_mean,
        running_var,
        training_,
        momentum,
        eps,
        channels_last_);
    fd.setFusionState(outputs_.at(0).index, output.output);
    fd.setFusionState(outputs_.at(1).index, output.mean);
    fd.setFusionState(outputs_.at(2).index, output.invstd);
  }

  void print(std::ostream& os, bool close_function = true) const final {
    RecordFunctor::print(os, false);
    os << ", training=" << (training_ ? "True" : "False");
    os << ", channels_last=" << (channels_last_ ? "True" : "False");
    if (close_function) {
      os << ")";
    }
  }

  std::pair<serde::RecordData, flatbuffers::Offset<void>> recordData(
      flatbuffers::FlatBufferBuilder& builder) const final {
    return {
        serde::RecordData_BatchNorm,
        serde::CreateBatchNorm(builder, training_, channels_last_).Union()};
  }

 private:
  bool training_;
  bool channels_last_;
};

//! Specialized Record Functor for the FusionState's tensor_size op.
//! Uses the default hash() and print() methods of Record Functor

struct TensorSizesRecord : RecordFunctor {
  TensorSizesRecord(std::vector<State> args, std::vector<State> outputs)
      : RecordFunctor(
            std::move(args),
            std::move(outputs),
            "ops.tensor_sizes",
            serde::RecordType_TensorSizes) {
    always_returns_tuple_ = true;
  }
  ~TensorSizesRecord() override = default;
  RecordFunctor* clone() final {
    return new TensorSizesRecord(*this);
  }

  bool operator==(const RecordFunctor& other) const final {
    auto result = false;
    if (dynamic_cast<const TensorSizesRecord*>(&other)) {
      result = RecordFunctor::operator==(other);
    }
    return result;
  }

  void operator()(FusionState& fd) final {
    auto arg = fd.getFusionState(args_.at(0).index)->as<TensorView>();
    auto sizes = tensor_sizes(arg);
    for (const auto idx : c10::irange(sizes.size())) {
      fd.setFusionState(outputs_.at(idx).index, sizes[idx]);
    }
  }
};

//! Specialized Record Functor for the shape op.
//! Uses the default hash() and print() methods of Record Functor

struct ShapeOpRecord : RecordFunctor {
  ShapeOpRecord(std::vector<State> args, std::vector<State> outputs)
      : RecordFunctor(
            std::move(args),
            std::move(outputs),
            "ops.shape",
            serde::RecordType_ShapeOp) {}
<<<<<<< HEAD
  virtual ~ShapeOpRecord() = default;
  virtual RecordFunctor* clone() final {
    return new ShapeOpRecord(*this);
=======
  ~ShapeRecord() override = default;
  RecordFunctor* clone() final {
    return new ShapeRecord(*this);
>>>>>>> 9a402759
  }

  bool operator==(const RecordFunctor& other) const final {
    auto result = false;
    if (dynamic_cast<const ShapeOpRecord*>(&other)) {
      result = RecordFunctor::operator==(other);
    }
    return result;
  }

  void operator()(FusionState& fd) final {
    auto arg = fd.getFusionState(args_.at(0).index)->as<TensorView>();
    auto result = shape(arg);
    fd.setFusionStateVector(outputs_.at(0).index, result);
  }
};

//! Specialized Record Functor for the size op.
//! Uses the default hash() and print() methods of Record Functor

struct SizeOpRecord : RecordFunctor {
  SizeOpRecord(std::vector<State> args, std::vector<State> outputs, int64_t dim)
      : RecordFunctor(
            std::move(args),
            std::move(outputs),
            "ops.size",
            serde::RecordType_SizeOp),
        dim_(dim) {}
  virtual ~SizeOpRecord() = default;
  virtual RecordFunctor* clone() final {
    return new SizeOpRecord(*this);
  }
  
  //! Child specific hash function in lower 32 bits.
  //! | 31 --------------------------------------  0 |
  //! | dim                                          |
  virtual size_t hash() const final {
    auto result = RecordFunctor::hash();
    return result | (static_cast<size_t>(dim_) & 0xffffffff);
  }

  virtual bool operator==(const RecordFunctor& other) const final {
    auto result = false;
    if (auto child_ptr = dynamic_cast<const SizeOpRecord*>(&other)) {
      result = RecordFunctor::operator==(other);
      result = result && (dim_ == child_ptr->dim_);
    }
    return result;
  }

  void operator()(FusionState& fd) final {
    auto arg = fd.getFusionState(args_.at(0).index)->as<TensorView>();
    auto result = size(arg, dim_);
    fd.setFusionState(outputs_.at(0).index, result);
  }
  
  virtual std::pair<serde::RecordData, flatbuffers::Offset<void>> recordData(
      flatbuffers::FlatBufferBuilder& builder) const final {
    return {
        serde::RecordData_Size,
        serde::CreateSize(builder, dim_).Union()};
  }
  
  virtual void print(std::ostream& os, bool close_function = true) const final {
    RecordFunctor::print(os, false);
    os << ", dim=" << dim_;
    if (close_function) {
      os << ")";
    }
  }

 private:
  int64_t dim_;
};

//! Specialized Record Functor for the at() op.
//! Uses the default hash() and print() methods of Record Functor

struct AtOpRecord : RecordFunctor {
  AtOpRecord(std::vector<State> args, std::vector<State> outputs, int64_t index)
      : RecordFunctor(
            std::move(args),
            std::move(outputs),
            "ops.at",
            serde::RecordType_AtOp),
        index_(index) {}
  virtual ~AtOpRecord() = default;
  virtual RecordFunctor* clone() final {
    return new AtOpRecord(*this);
  }
  
  //! Child specific hash function in lower 32 bits.
  //! | 31 --------------------------------------  0 |
  //! | index                                        |
  virtual size_t hash() const final {
    auto result = RecordFunctor::hash();
    return result | (static_cast<size_t>(index_) & 0xffffffff);
  }

  virtual bool operator==(const RecordFunctor& other) const final {
    auto result = false;
    if (auto child_ptr = dynamic_cast<const AtOpRecord*>(&other)) {
      result = RecordFunctor::operator==(other);
      result = result && (index_ == child_ptr->index_);
    }
    return result;
  }

  void operator()(FusionState& fd) final {
    TORCH_CHECK(args_.at(0).stype == serde::StateType_Vector, "Expected Vector State!");
    auto arg = fd.getFusionStateVector(args_.at(0).index);
    auto result = at(arg, index_);
    fd.setFusionState(outputs_.at(0).index, result);
  }
  
  virtual std::pair<serde::RecordData, flatbuffers::Offset<void>> recordData(
      flatbuffers::FlatBufferBuilder& builder) const final {
    return {
        serde::RecordData_At,
        serde::CreateAt(builder, index_).Union()};
  }
  
  virtual void print(std::ostream& os, bool close_function = true) const final {
    RecordFunctor::print(os, false);
    os << ", index=" << index_;
    if (close_function) {
      os << ")";
    }
  }

 private:
  int64_t index_;
};

struct FullOpRecord : RecordFunctor {
  FullOpRecord(
      std::vector<State> _args,
      std::vector<State> _outputs,
      std::vector<int64_t> shape,
      PrimDataType dtype)
      : RecordFunctor(
            std::move(_args),
            std::move(_outputs),
            "ops.full",
            serde::RecordType_FullOp),
        shape_(std::move(shape)),
        dtype_(dtype) {}
  ~FullOpRecord() override = default;
  RecordFunctor* clone() final {
    return new FullOpRecord(*this);
  }

  //! Child specific hash function in lower 32 bits.
  //! | 31 --- 24 | 23 --------------------------  0 |
  //! | Dtype     | Shape hash code                  |
  size_t hash() const final {
    auto result = RecordFunctor::hash();
    size_t shape_hash = 0;
    for (auto p : shape_) {
      shape_hash ^= static_cast<size_t>(p);
    }
    result |= ((static_cast<size_t>(dtype_) & 0xff) << 24);
    result |= (shape_hash & 0xffff);
    return result;
  }

  bool operator==(const RecordFunctor& other) const final {
    auto result = false;
    if (auto child_ptr = dynamic_cast<const FullOpRecord*>(&other)) {
      result = RecordFunctor::operator==(other) &&
          shape_ == child_ptr->shape_ && dtype_ == child_ptr->dtype_;
    }
    return result;
  }

  void operator()(FusionState& fd) final {
    auto arg = fd.getFusionState(args_.at(0).index);

    std::vector<Val*> nvf_shape(shape_.size(), nullptr);
    for (const auto idx : c10::irange(shape_.size())) {
      nvf_shape[idx] = IrBuilder::create<Int>(shape_.at(idx));
    }
    auto output = full(nvf_shape, arg, dtype_);
    fd.setFusionState(outputs_.at(0).index, output);
  }

  void print(std::ostream& os, bool close_function = true) const override {
    RecordFunctor::print(os, false);
    os << ", shape=[";
    bool first_arg = true;
    for (auto p : shape_) {
      if (first_arg) {
        first_arg = false;
      } else {
        os << ", ";
      }
      os << p;
    }
    os << "]";
    os << ", dtype=" << dtypeToPyString(dtype_);
    if (close_function) {
      os << ")";
    }
  }

  std::pair<serde::RecordData, flatbuffers::Offset<void>> recordData(
      flatbuffers::FlatBufferBuilder& builder) const final {
    return {
        serde::RecordData_TensorCreation,
        serde::CreateTensorCreationDirect(
            builder, &shape_, serde::mapToSerdeDtype(dtype_))
            .Union()};
  }

 private:
  //! Represents shape of new tensor
  std::vector<int64_t> shape_;
  //! Type of output
  PrimDataType dtype_;
};

struct IotaOpRecord : RecordFunctor {
  IotaOpRecord(
      std::vector<State> _args,
      std::vector<State> _outputs,
      PrimDataType dtype)
      : RecordFunctor(
            std::move(_args),
            std::move(_outputs),
            "ops.iota",
            serde::RecordType_IotaOp),
        dtype_(dtype) {}
  ~IotaOpRecord() override = default;
  RecordFunctor* clone() final {
    return new IotaOpRecord(*this);
  }

  //! Child specific hash function in lower 32 bits.
  //! | 31 --------------------------------------  0 |
  //! | Dtype                                        |
  size_t hash() const final {
    return RecordFunctor::hash() | static_cast<uint32_t>(dtype_);
  }

  bool operator==(const RecordFunctor& other) const final {
    auto result = false;
    if (auto child_ptr = dynamic_cast<const IotaOpRecord*>(&other)) {
      result = RecordFunctor::operator==(other) && dtype_ == child_ptr->dtype_;
    }
    return result;
  }

  void operator()(FusionState& fd) final {
    auto length = fd.getFusionState(args_.at(0).index);
    auto start = (args_.at(1).stype == serde::StateType_Scalar)
        ? fd.getFusionState(args_.at(1).index)->as<Val>()
        : nullptr;
    auto step = (args_.at(2).stype == serde::StateType_Scalar)
        ? fd.getFusionState(args_.at(2).index)->as<Val>()
        : nullptr;
    auto output = iota(length, start, step, dtype_);
    fd.setFusionState(outputs_.at(0).index, output);
  }

  void print(std::ostream& os, bool close_function = true) const override {
    RecordFunctor::print(os, false);
    os << ", dtype=" << dtypeToPyString(dtype_);
    if (close_function) {
      os << ")";
    }
  }

  std::pair<serde::RecordData, flatbuffers::Offset<void>> recordData(
      flatbuffers::FlatBufferBuilder& builder) const final {
    return {
        serde::RecordData_Dtype,
        serde::CreateDtype(builder, serde::mapToSerdeDtype(dtype_)).Union()};
  }

 private:
  //! Type of output
  PrimDataType dtype_;
};

//! Specialized Record Functors for random ops.
struct RandomOpRecord : RecordFunctor {
  RandomOpRecord(
      std::vector<State> _args,
      std::vector<State> _outputs,
      std::vector<State> output_shape,
      std::string _name,
      PrimDataType dtype)
      : RecordFunctor(
            std::move(_args),
            std::move(_outputs),
            _name,
            serde::RecordType_RandomOp),
        output_shape_(std::move(output_shape)),
        dtype_(dtype) {}
  ~RandomOpRecord() override = default;
  RecordFunctor* clone() final {
    return new RandomOpRecord(*this);
  }

  //! Child specific hash function in lower 32 bits.
  //! | 31 -------------- 16 | 15 --------------  0 |
  //! |   distribution hash  | output_shape hash    |
  size_t hash() const final {
    auto result = RecordFunctor::hash();
    return result | (output_shape_.size() & 0xffff) |
        (std::hash<std::string>{}(name_.c_str()) & 0xffff << 16);
  }

  bool operator==(const RecordFunctor& other) const final {
    auto result = false;
    if (auto child_ptr = dynamic_cast<const RandomOpRecord*>(&other)) {
      result = RecordFunctor::operator==(other);
      if (result) {
        result = (output_shape_.size() == child_ptr->output_shape_.size());
        if (result) {
          for (size_t i = 0; i < output_shape_.size(); ++i) {
            if (output_shape_[i] != child_ptr->output_shape_[i]) {
              result = false;
              break;
            }
          }
        }
      }
    }
    return result;
  }

  void operator()(FusionState& fd) final {
    auto arg1 = fd.getFusionState(args_.at(0).index);
    auto arg2 = fd.getFusionState(args_.at(1).index);

    std::vector<Val*> output_shape(output_shape_.size(), nullptr);
    std::transform(
        output_shape_.begin(),
        output_shape_.end(),
        output_shape.begin(),
        [&fd](const State& state) {
          return fd.getFusionState(state.index)->template as<Val>();
        });
    Val* output = nullptr;
    if (name_.compare("ops.uniform") == 0) {
      output = uniform(output_shape, arg1, arg2, dtype_);
    } else if (name_.compare("ops.normal") == 0) {
      output = normal(output_shape, arg1, arg2, dtype_);
    } else {
      TORCH_INTERNAL_ASSERT(
          false, "random distribution not recognized:", name_);
    }
    fd.setFusionState(outputs_.at(0).index, output);
  }

  void print(std::ostream& os, bool close_function = true) const final {
    RecordFunctor::print(os, false);
    os << ", shape=[";
    bool first_arg = true;
    for (auto shape : output_shape_) {
      if (first_arg) {
        first_arg = false;
      } else {
        os << ", ";
      }
      os << shape;
    }
    os << "]";
    os << ", dtype=" << dtypeToPyString(dtype_);
    if (close_function) {
      os << ")";
    }
  }

  std::pair<serde::RecordData, flatbuffers::Offset<void>> recordData(
      flatbuffers::FlatBufferBuilder& builder) const final {
    std::vector<serde::State> fb_shape;
    fb_shape.reserve(output_shape_.size());
    for (auto& it : output_shape_) {
      fb_shape.emplace_back(it.index, it.stype);
    }
    return {
        serde::RecordData_TensorCreationSymbolic,
        serde::CreateTensorCreationSymbolicDirect(
            builder, &fb_shape, serde::mapToSerdeDtype(dtype_))
            .Union()};
  }

 private:
  //! Represents the tensor dimensions of the output tensor.
  std::vector<State> output_shape_;
  //! DataType of output
  PrimDataType dtype_;
};

//! Specialized Record Functor for recording Vector of Scalars

struct VectorRecord : RecordFunctor {
  VectorRecord(
      std::vector<State> _args,
      std::vector<State> _outputs,
      PrimDataType dtype)
      : RecordFunctor(
            std::move(_args),
            std::move(_outputs),
            "define_vector",
            serde::RecordType_Vector),
        dtype_(dtype) {}
  ~VectorRecord() override = default;
  RecordFunctor* clone() final {
    return new VectorRecord(*this);
  }

  //! Child specific hash function in lower 32 bits.
  //! | 31 ---------------------------------------  0 |
  //! | Dtype                                         |
  size_t hash() const final {
    auto result = RecordFunctor::hash();
    return result | (static_cast<size_t>(dtype_) & 0xffffffff);
  }

  bool operator==(const RecordFunctor& other) const final {
    auto result = false;
    if (auto child_ptr = dynamic_cast<const VectorRecord*>(&other)) {
      result = RecordFunctor::operator==(other);
      result = result && (dtype_ == child_ptr->dtype_);
    }
    return result;
  }

  void operator()(FusionState& fd) final {
    std::vector<Val*> output(args_.size(), nullptr);
    TORCH_CHECK(
        dtype_ == DataType::Int,
        "Only Int Dtype is not supported by a vector of sizes: ",
        dtype_);
    for (size_t i = 0; i < args_.size(); ++i) {
      TORCH_CHECK(
          args_.at(i).stype == serde::StateType_Scalar,
          "Unsupported State type!");
      output.at(i) = fd.getFusionState(args_.at(i).index);
    }
    fd.setFusionStateVector(outputs_.at(0).index, output);
  }

  void print(std::ostream& os, bool close_function = true) const final {
    bool first_output = true;
    for (auto& output : outputs_) {
      if (first_output) {
        first_output = false;
      } else {
        os << ", ";
      }
      os << output;
    }
    os << " = fd." << name_ << "([";
    bool first_arg = true;
    for (auto& arg : args_) {
      if (first_arg) {
        first_arg = false;
      } else {
        os << ", ";
      }
      os << arg;
    }
    os << "], dtype=" << dtypeToPyString(dtype_);
    if (close_function) {
      os << ")";
    }
  }

  std::pair<serde::RecordData, flatbuffers::Offset<void>> recordData(
      flatbuffers::FlatBufferBuilder& builder) const final {
    return {
        serde::RecordData_Vector,
        serde::CreateVector(builder, serde::mapToSerdeDtype(dtype_)).Union()};
  };

 private:
  //! Scalar data type.
  PrimDataType dtype_;
};

} // namespace nvfuser::python_frontend

//! Creating the template specialized hash and equal_to functions for a
//! RecordFunctor object in order to use hash maps (unordered_maps) in STL.
namespace std {
using namespace nvfuser::python_frontend;

template <>
struct hash<RecordFunctor*> {
  size_t operator()(const RecordFunctor* p) const {
    TORCH_CHECK(p, "The RecordFunctor Pointer for hashing is null!");
    return p->hash();
  }
};
template <>
struct equal_to<RecordFunctor*> {
  bool operator()(const RecordFunctor* p, const RecordFunctor* q) const {
    TORCH_CHECK(
        p,
        "The RecordFunctor Pointer on the lhs of an equality check is null!");
    TORCH_CHECK(
        q,
        "The RecordFunctor Pointer on the rhs of an equality check is null!");
    return p->operator==(*q);
  }
};
} // namespace std<|MERGE_RESOLUTION|>--- conflicted
+++ resolved
@@ -2577,15 +2577,9 @@
             std::move(outputs),
             "ops.shape",
             serde::RecordType_ShapeOp) {}
-<<<<<<< HEAD
-  virtual ~ShapeOpRecord() = default;
-  virtual RecordFunctor* clone() final {
+  ~ShapeOpRecord() override = default;
+  RecordFunctor* clone() final {
     return new ShapeOpRecord(*this);
-=======
-  ~ShapeRecord() override = default;
-  RecordFunctor* clone() final {
-    return new ShapeRecord(*this);
->>>>>>> 9a402759
   }
 
   bool operator==(const RecordFunctor& other) const final {
@@ -2614,20 +2608,20 @@
             "ops.size",
             serde::RecordType_SizeOp),
         dim_(dim) {}
-  virtual ~SizeOpRecord() = default;
-  virtual RecordFunctor* clone() final {
+  ~SizeOpRecord() override = default;
+  RecordFunctor* clone() final {
     return new SizeOpRecord(*this);
   }
-  
+
   //! Child specific hash function in lower 32 bits.
   //! | 31 --------------------------------------  0 |
   //! | dim                                          |
-  virtual size_t hash() const final {
+  size_t hash() const final {
     auto result = RecordFunctor::hash();
     return result | (static_cast<size_t>(dim_) & 0xffffffff);
   }
 
-  virtual bool operator==(const RecordFunctor& other) const final {
+  bool operator==(const RecordFunctor& other) const final {
     auto result = false;
     if (auto child_ptr = dynamic_cast<const SizeOpRecord*>(&other)) {
       result = RecordFunctor::operator==(other);
@@ -2641,15 +2635,13 @@
     auto result = size(arg, dim_);
     fd.setFusionState(outputs_.at(0).index, result);
   }
-  
-  virtual std::pair<serde::RecordData, flatbuffers::Offset<void>> recordData(
+
+  std::pair<serde::RecordData, flatbuffers::Offset<void>> recordData(
       flatbuffers::FlatBufferBuilder& builder) const final {
-    return {
-        serde::RecordData_Size,
-        serde::CreateSize(builder, dim_).Union()};
-  }
-  
-  virtual void print(std::ostream& os, bool close_function = true) const final {
+    return {serde::RecordData_Size, serde::CreateSize(builder, dim_).Union()};
+  }
+
+  void print(std::ostream& os, bool close_function = true) const final {
     RecordFunctor::print(os, false);
     os << ", dim=" << dim_;
     if (close_function) {
@@ -2672,20 +2664,20 @@
             "ops.at",
             serde::RecordType_AtOp),
         index_(index) {}
-  virtual ~AtOpRecord() = default;
-  virtual RecordFunctor* clone() final {
+  ~AtOpRecord() override = default;
+  RecordFunctor* clone() final {
     return new AtOpRecord(*this);
   }
-  
+
   //! Child specific hash function in lower 32 bits.
   //! | 31 --------------------------------------  0 |
   //! | index                                        |
-  virtual size_t hash() const final {
+  size_t hash() const final {
     auto result = RecordFunctor::hash();
     return result | (static_cast<size_t>(index_) & 0xffffffff);
   }
 
-  virtual bool operator==(const RecordFunctor& other) const final {
+  bool operator==(const RecordFunctor& other) const final {
     auto result = false;
     if (auto child_ptr = dynamic_cast<const AtOpRecord*>(&other)) {
       result = RecordFunctor::operator==(other);
@@ -2695,20 +2687,19 @@
   }
 
   void operator()(FusionState& fd) final {
-    TORCH_CHECK(args_.at(0).stype == serde::StateType_Vector, "Expected Vector State!");
+    TORCH_CHECK(
+        args_.at(0).stype == serde::StateType_Vector, "Expected Vector State!");
     auto arg = fd.getFusionStateVector(args_.at(0).index);
     auto result = at(arg, index_);
     fd.setFusionState(outputs_.at(0).index, result);
   }
-  
-  virtual std::pair<serde::RecordData, flatbuffers::Offset<void>> recordData(
+
+  std::pair<serde::RecordData, flatbuffers::Offset<void>> recordData(
       flatbuffers::FlatBufferBuilder& builder) const final {
-    return {
-        serde::RecordData_At,
-        serde::CreateAt(builder, index_).Union()};
-  }
-  
-  virtual void print(std::ostream& os, bool close_function = true) const final {
+    return {serde::RecordData_At, serde::CreateAt(builder, index_).Union()};
+  }
+
+  void print(std::ostream& os, bool close_function = true) const final {
     RecordFunctor::print(os, false);
     os << ", index=" << index_;
     if (close_function) {
