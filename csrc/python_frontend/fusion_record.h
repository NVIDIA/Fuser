--- conflicted
+++ resolved
@@ -1961,29 +1961,18 @@
       output =
           IrBuilder::create<nvfuser::Scalar<ValueType>>(value_.value(), dtype_);
     } else {
-<<<<<<< HEAD
-      if (dtype_ == DataType::Double) {
-        output = IrBuilder::create<Double>();
-      } else if (dtype_ == DataType::ComplexDouble) {
-        output = IrBuilder::create<ComplexDouble>();
-=======
       if ((dtype_ == DataType::Double) || (dtype_ == DataType::Float)) {
         output = IrBuilder::create<Double>(dtype_);
       } else if (
           (dtype_ == DataType::ComplexDouble) ||
           (dtype_ == DataType::ComplexFloat)) {
         output = IrBuilder::create<ComplexDouble>(dtype_);
->>>>>>> 441d27d3
       } else if (dtype_ == DataType::Bool) {
         output = IrBuilder::create<Bool>();
       } else if (dtype_ == DataType::Int) {
         output = IrBuilder::create<Int>();
       } else {
-<<<<<<< HEAD
-        TORCH_CHECK(false, "Dtype is not supported:", dtype_);
-=======
         TORCH_CHECK(false, "Dtype is not supported as a Scalar input:", dtype_);
->>>>>>> 441d27d3
       }
       fd.addInput(output);
     }
@@ -2883,7 +2872,7 @@
         fd.addInput(output.at(i));
       }
     }
-    fd.setFusionState(outputs_.at(0).index, output);
+    fd.setFusionStateVector(outputs_.at(0).index, output);
   }
 
   void print(std::ostream& os, bool close_function = true) const final {
