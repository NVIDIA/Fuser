// clang-format off
/*
 * SPDX-FileCopyrightText: Copyright (c) 2023-present NVIDIA CORPORATION & AFFILIATES.
 * All rights reserved.
 * SPDX-License-Identifier: BSD-3-Clause
 */
// clang-format on
#pragma once
#include <c10/util/complex.h>
#include <ir/interface_nodes.h>
#include <ops/all_ops.h>
#include <python_frontend/fusion_definition.h>
#include <python_frontend/fusion_state.h>
#include <serde/fusion_cache_generated.h>
#include <serde/utils.h>
#include <utils.h>

#include <algorithm>
#include <complex>
#include <variant>

namespace nvfuser::python_frontend {

//! RecordFunctor is the base class record for operations recorded by
//! the FusionState.  It is, in essence, a node in the graph with
//! input edges, args, and output edges where the stored
//! values are indices into the recorded state.
//!
//! The virtual functor operator is executed on a cache miss to build the
//! appropriate part of the nvFuser Fusion IR for a given record.
//!
//! The hash and equality operators are used to facilitate the hashing of
//! RecordFunctors in a hash map given those operators need to be
//! specified for custom objects.
//!
//! The print function is used to print the given Record as a statement
//! in a python formated function.

struct RecordFunctor {
  RecordFunctor(
      std::vector<State> _args,
      std::vector<State> _outputs,
      std::string _name,
      serde::RecordType _record_type)
      : args_(std::move(_args)),
        arg_names_(args_.size()),
        outputs_(std::move(_outputs)),
        name_(std::move(_name)),
        record_type_(_record_type) {}
  virtual ~RecordFunctor() = default;
  //! Allows for copying of Child Class objects with RecordFunctor pointers.
  virtual RecordFunctor* clone() = 0;

  //! The base class is placing the type, outputs, and args hashed as follows:
  //! | 63 - 56 | 55 - 48 | 47 ----------- 32 | 32 ------------------------  0 |
  //! | Type    | Outputs | Args              | Child Class Specified          |
  virtual size_t hash() const {
    size_t arg_hash = 0;
    for (auto arg : args_) {
      arg_hash ^= ((arg.index << 1) ^ static_cast<size_t>(arg.stype));
    }
    size_t output_hash = 0;
    for (auto output : outputs_) {
      output_hash ^= ((output.index << 1) ^ static_cast<size_t>(output.stype));
    }
    return ((static_cast<size_t>(record_type_) & 0xff) << 56) |
        ((output_hash & 0xff) << 48) | ((arg_hash & 0xffff) << 32);
  }

  //! The base virtual equality operator is defined so all child
  //! classes can utilize the check for the same args and outputs.
  virtual bool operator==(const RecordFunctor& other) const {
    auto result = (record_type_ == other.record_type_);
    result = result && (args_.size() == other.args_.size()) &&
        (outputs_.size() == other.outputs_.size());
    result = result && (arg_names_ == other.arg_names_);
    if (result) {
      for (size_t i = 0; i < args_.size(); ++i) {
        if ((args_[i].index != other.args_[i].index) ||
            (args_[i].stype != other.args_[i].stype)) {
          result = false;
          break;
        }
      }
    }
    if (result) {
      for (size_t i = 0; i < outputs_.size(); ++i) {
        if ((outputs_[i].index != other.outputs_[i].index) ||
            (outputs_[i].stype != other.outputs_[i].stype)) {
          result = false;
          break;
        }
      }
    }
    return result;
  }

  //! Abstraction for an operation to build this record's nvFuser Fusion IR
  //! piece if the recording has a cache miss.
  virtual void operator()(FusionState& fd) = 0;

  //! Abstraction for storing data specific to a record functor.
  virtual std::pair<serde::RecordData, flatbuffers::Offset<void>> recordData(
      flatbuffers::FlatBufferBuilder& builder) const {
    return {serde::RecordData_NONE, flatbuffers::Offset<void>()};
  }

  //! The base serialize function that handles args, outputs, name and
  //! recordType. Child recordFunctors should overload the recordData function
  //! if has supplementary attributes.
  virtual flatbuffers::Offset<serde::RecordFunctor> serialize(
      flatbuffers::FlatBufferBuilder& builder) const {
    // table RecordFunctor {
    //     args: [State];
    //     outputs: [State];
    //     name: string;
    //     type: RecordType;
    //     data: RecordData;
    // }

    std::vector<serde::State> fb_args;
    fb_args.reserve(args_.size());
    for (auto& it : args_) {
      fb_args.emplace_back(it.index, it.stype);
    }
    auto args_fb =
        builder.CreateVectorOfStructs(fb_args.data(), fb_args.size());

    std::vector<serde::State> fb_outputs;
    fb_outputs.reserve(outputs_.size());
    for (auto& it : outputs_) {
      fb_outputs.emplace_back(it.index, it.stype);
    }
    auto outputs_fb =
        builder.CreateVectorOfStructs(fb_outputs.data(), fb_outputs.size());

    auto&& [record_data_type, record_data] = recordData(builder);

    return serde::CreateRecordFunctor(
        builder,
        args_fb,
        outputs_fb,
        builder.CreateString(name_),
        recordType(),
        record_data_type,
        record_data);
  }

  //! The base print function when printing Record for a given FusionState
  //! in python formated code.
  virtual void print(std::ostream& os, bool close_function = true) const {
    bool first_output = true;
    for (auto& output : outputs_) {
      if (first_output) {
        first_output = false;
      } else {
        os << ", ";
      }
      os << output;
    }
    if (always_returns_tuple_) {
      os << ",";
    }
    if (!outputs_.empty()) {
      os << " = "
         << "fd." << name_ << "(";
    } else {
      os << "fd." << name_ << "(";
    }
    bool first_arg = true;
    size_t idx = 0;
    for (auto& arg : args_) {
      if (first_arg) {
        first_arg = false;
      } else {
        os << ", ";
      }
      if (!arg_names_[idx].empty()) {
        os << arg_names_[idx] << "=";
      }
      ++idx;
      os << arg;
    }
    if (close_function) {
      os << ")";
    }
  }

  size_t numOutputs() const {
    return outputs_.size();
  }

  serde::RecordType recordType() const {
    return record_type_;
  }

 protected:
  //! Inputs that are indices into the FusionState's Recorded State.
  std::vector<State> args_;
  //! String name to print for arg in Python, if any. Defaults to empty.
  std::vector<std::string> arg_names_;
  //! Outputs that are indices into the FusionState's Recorded State.
  std::vector<State> outputs_;
  //! Record Name
  std::string name_;
  //! Record Type of child class used for hashing
  //! enum class RecordType is defined in flatbuffer schema
  serde::RecordType record_type_;
  //! Whether this record type returns a tuple of unknown length. This is only
  //! used for TensorSizesRecord.
  bool always_returns_tuple_ = false;
};

//! The OpRecord RecordFunctor is the most widely used child class because
//! it utilizes varidiac template arguments to represent unary, binary,
//! ternary, and other similar flavors of operations in nvFuser that have
//! a mix of Tensor and Scalar arguments only.
//!
//! The additional data memeber of this child class records the function
//! signature of the nvFuser Arith Operation to be replayed upon a cache
//! miss by the functor operator() call.

template <class OutType, class... ArgTypes>
struct OpRecord : RecordFunctor {
  OpRecord(
      std::vector<State> _args,
      std::vector<State> _outputs,
      std::string _name,
      serde::RecordType record_type,
      std::function<OutType(ArgTypes...)> fusion_op)
      : RecordFunctor(
            std::move(_args),
            std::move(_outputs),
            _name,
            record_type),
        fusion_op_(fusion_op) {}
  ~OpRecord() override = default;
  RecordFunctor* clone() final {
    return new OpRecord(*this);
  }

  //! Child specific hash function in lower 32 bits.= at::Symbol
  //! | 31 -------------------------------------  0 |
  //! | Arith Function Sigs hash code               |
  size_t hash() const final {
    auto result = RecordFunctor::hash();
    return result | (fusion_op_.target_type().hash_code() & 0xffffffff);
  }

  bool operator==(const RecordFunctor& other) const final {
    auto result = false;
    // A succesfull cast indicates a RecordFunctor of the same child class
    if (auto child_ptr = dynamic_cast<const OpRecord*>(&other)) {
      result = RecordFunctor::operator==(other);
      if (result) {
        // Match the nvFuser arith function types
        result = result &&
            (fusion_op_.target_type() == child_ptr->fusion_op_.target_type());
        if (isDebugDumpEnabled(DebugDumpOption::PythonFrontendDebug)) {
          std::cout << "\nOpRecord: " << name_ << " Target Type [self: 0x"
                    << fusion_op_.target_type().name() << "] [other: 0x"
                    << child_ptr->fusion_op_.target_type().name() << "] ";
        }
        // Match the nvFuser arith function pointers
        // IMPORTANT! you need to dereference the target pointer in order
        // to match the function
        result = result &&
            (*fusion_op_.template target<OutType (*)(ArgTypes...)>() ==
             *child_ptr->fusion_op_
                  .template target<OutType (*)(ArgTypes...)>());
        if (isDebugDumpEnabled(DebugDumpOption::PythonFrontendDebug)) {
          std::cout
              << "Target  Ptr [self: 0x" << std::hex
              << (size_t)*fusion_op_.template target<OutType (*)(ArgTypes...)>()
              << "] [other: 0x" << std::hex
              << (size_t)*child_ptr->fusion_op_
                     .template target<OutType (*)(ArgTypes...)>()
              << "]\n";
        }
      }
    }
    return result;
  }

  //! The variadic set of indices for the number of args for this op are
  //! deduced by providing the index_sequence as a parameter.  Similarly,
  //! the tuple type is also deduced.
  //!
  //! The tuple type is used to decide whether to cast the input argument
  //! to a Fusion IR TensorView or leave it as a Fusion IR Val (Scalar).
  //!
  //! A deduced binary op could look like:
  //!   OutType opFunc<std::tuple<TensorView*, TensorView*>, 0, 1>
  //! A deduced ternary op could look like:
  //!   OutTupe opFunc<std::tuple<TensorView*, Val*, Val*>, 0, 1, 2>
  template <class TupleType, std::size_t... Is>
  OutType opFunc(FusionState& fd, TupleType& tp, std::index_sequence<Is...>) {
    return fusion_op_(
        dynamic_cast<typename std::tuple_element<Is, TupleType>::type>(
            fd.getFusionState(args_.at(Is).index))...);
  }

  void operator()(FusionState& fd) final {
    using arg_tuple_t = std::tuple<ArgTypes...>;
    auto indices =
        std::make_index_sequence<std::tuple_size<arg_tuple_t>::value>();
    // The tuple variable is never populated, it is passed for its type.
    arg_tuple_t inputs;
    auto output = opFunc(fd, inputs, indices);
    fd.setFusionState(outputs_.at(0).index, output);
  }

 private:
  //! An nvFuser Arith Operation function signature
  std::function<OutType(ArgTypes...)> fusion_op_;
};

struct ReshapeOpRecord : RecordFunctor {
  ReshapeOpRecord(
      std::vector<State> _args,
      std::vector<State> _outputs,
      std::vector<int64_t> original_shape,
      std::vector<int64_t> new_shape)
      : RecordFunctor(
            std::move(_args),
            std::move(_outputs),
            "ops.reshape",
            serde::RecordType_ReshapeOp),
        original_shape_(std::move(original_shape)),
        new_shape_(std::move(new_shape)) {}
  ~ReshapeOpRecord() override = default;
  RecordFunctor* clone() final {
    return new ReshapeOpRecord(*this);
  }

  //! Child specific hash function in lower 32 bits.
  //! | 31 -------------- 16 | 15 --------------  0 |
  //! | original_shape hash  | new_shape hash       |
  size_t hash() const final {
    auto result = RecordFunctor::hash();
    size_t new_shape_hash = 0;
    for (auto shape : new_shape_) {
      new_shape_hash ^= static_cast<size_t>(shape);
    }
    size_t original_shape_hash = 0;
    for (auto shape : original_shape_) {
      original_shape_hash |= 1 << ((new_shape_.size() - 1) - shape);
    }
    original_shape_hash = (original_shape_hash & 0xffff) << 16;
    return result | original_shape_hash | (new_shape_hash & 0xffff);
  }

  bool operator==(const RecordFunctor& other) const final {
    auto result = false;
    if (auto child_ptr = dynamic_cast<const ReshapeOpRecord*>(&other)) {
      result = RecordFunctor::operator==(other);
      result &= std::equal(
          original_shape_.begin(),
          original_shape_.end(),
          child_ptr->original_shape_.begin());
      result &= std::equal(
          new_shape_.begin(), new_shape_.end(), child_ptr->new_shape_.begin());
    }
    return result;
  }

  void operator()(FusionState& fd) final {
    auto arg = fd.getFusionState(args_.at(0).index)->template as<TensorView>();
    auto output = reshape(arg, original_shape_, new_shape_);
    fd.setFusionState(outputs_.at(0).index, output);
  }

  void print(std::ostream& os, bool close_function = true) const final {
    RecordFunctor::print(os, false);
    os << ", original_shape=[";
    bool first_arg = true;
    for (auto shape : original_shape_) {
      if (first_arg) {
        first_arg = false;
      } else {
        os << ", ";
      }
      os << shape;
    }
    os << "]";
    os << ", new_shape=[";
    first_arg = true;
    for (auto shape : new_shape_) {
      if (first_arg) {
        first_arg = false;
      } else {
        os << ", ";
      }
      os << shape;
    }
    os << "]";
    if (close_function) {
      os << ")";
    }
  }

  std::pair<serde::RecordData, flatbuffers::Offset<void>> recordData(
      flatbuffers::FlatBufferBuilder& builder) const final {
    return {
        serde::RecordData_Reshape,
        serde::CreateReshapeDirect(builder, &original_shape_, &new_shape_)
            .Union()};
  }

 private:
  //! Represents the tensor dimensions of the input tensor.
  std::vector<int64_t> original_shape_;
  //! Represents the tensor dimensions of the output tensor.
  std::vector<int64_t> new_shape_;
};

struct PadOpRecord : RecordFunctor {
  PadOpRecord(
      std::vector<State> _args,
      std::vector<State> _outputs,
      std::vector<int64_t>&& pad_widths)
      : RecordFunctor(
            std::move(_args),
            std::move(_outputs),
            "ops.pad",
            serde::RecordType_PadOp),
        pad_widths_(std::move(pad_widths)) {}
  ~PadOpRecord() override = default;
  RecordFunctor* clone() final {
    return new PadOpRecord(*this);
  }

  //! Child specific hash function in lower 32 bits.
  //! | 31 ------------------------------ 0 |
  //! |          pad_widths                 |
  size_t hash() const final {
    auto result = RecordFunctor::hash();
    size_t widths_hash = 0;
    for (size_t i = 0; i < pad_widths_.size(); ++i) {
      auto w = pad_widths_.at(i);
      // Circular shift the lower 32 bits of w by 4 * i
      // This reduces collisions by only directly xor-ing every 8th argument.
      // Since many shifts will occupy less than 4 bits, we will have no
      // collisions for most pads of up to 4 trailing dimensions.
      size_t shift = (i * 4) % 32;
      w = w << shift | w >> (32 - shift);
      widths_hash ^= w << i;
    }
    return result | (widths_hash & 0xffffffff);
  }

  bool operator==(const RecordFunctor& other) const final {
    if (auto child_ptr = dynamic_cast<const PadOpRecord*>(&other)) {
      if (!RecordFunctor::operator==(other)) {
        return false;
      }
      if (pad_widths_.size() != child_ptr->pad_widths_.size()) {
        return false;
      }
      for (size_t i = 0; i < pad_widths_.size(); ++i) {
        if (pad_widths_.at(i) != child_ptr->pad_widths_.at(i)) {
          return false;
        }
      }
      return true;
    }
    return false;
  }

  void operator()(FusionState& fd) final {
    auto arg = fd.getFusionState(args_.at(0).index)->template as<TensorView>();
    std::vector<Val*> val_widths;
    val_widths.reserve(pad_widths_.size());
    for (auto p : pad_widths_) {
      auto pval = IrBuilder::create<Int>(p);
      val_widths.push_back(pval);
    }

    TensorView* output = nullptr;
    if (args_.at(1).stype == serde::StateType_Scalar) {
      output = pad(arg, val_widths, fd.getFusionState(args_.at(1).index));
    } else { // default: None
      output = pad(arg, val_widths);
    }

    fd.setFusionState(outputs_.at(0).index, output);
  }

  void print(std::ostream& os, bool close_function = true) const final {
    // pad_widths is the second (required) argument, but the fill value is a
    // Scalar, so it would be printed first by the default printer, so we
    // implement our own print() here
    os << outputs_.at(0);
    os << " = "
       << "fd." << name_ << "(";
    os << args_.at(0); // unpadded tensor
    os << ", [";
    bool first_arg = true;
    for (auto w : pad_widths_) {
      if (first_arg) {
        first_arg = false;
      } else {
        os << ", ";
      }
      os << w;
    }
    os << "]";
    if (args_.at(1).stype == serde::StateType_Scalar) {
      // fill value was given
      os << ", " << args_.at(1);
    }
    os << ")";
  }

  std::pair<serde::RecordData, flatbuffers::Offset<void>> recordData(
      flatbuffers::FlatBufferBuilder& builder) const final {
    return {
        serde::RecordData_Pad,
        serde::CreatePadDirect(builder, &pad_widths_).Union()};
  }

 private:
  //! Pairs of non-negative integers indicating the amount to pad the front and
  //! back of each dimension.
  std::vector<int64_t> pad_widths_;
};

struct PermuteOpRecord : RecordFunctor {
  PermuteOpRecord(
      std::vector<State> _args,
      std::vector<State> _outputs,
      std::vector<int64_t> dims)
      : RecordFunctor(
            std::move(_args),
            std::move(_outputs),
            "ops.permute",
            serde::RecordType_PermuteOp),
        dims_(std::move(dims)) {}
  ~PermuteOpRecord() override = default;
  RecordFunctor* clone() final {
    return new PermuteOpRecord(*this);
  }

  size_t hash() const final {
    auto result = RecordFunctor::hash();
    size_t dims_hash = 0;
    for (auto dim : dims_) {
      dims_hash ^= static_cast<size_t>(dim);
    }
    return result | (dims_hash & 0xffff);
  }

  bool operator==(const RecordFunctor& other) const final {
    auto result = false;
    if (auto child_ptr = dynamic_cast<const PermuteOpRecord*>(&other)) {
      result = RecordFunctor::operator==(other);
      if (result) {
        result = (dims_.size() == child_ptr->dims_.size());
        if (result) {
          for (size_t i = 0; i < dims_.size(); ++i) {
            if (dims_[i] != child_ptr->dims_[i]) {
              result = false;
              break;
            }
          }
        }
      }
    }
    return result;
  }

  void operator()(FusionState& fd) final {
    auto arg = fd.getFusionState(args_.at(0).index)->template as<TensorView>();
    auto output = permute(arg, dims_);
    fd.setFusionState(outputs_.at(0).index, output);
  }

  void print(std::ostream& os, bool close_function = true) const final {
    RecordFunctor::print(os, false);
    os << ", dims=[";
    bool first_arg = true;
    for (auto dim : dims_) {
      if (first_arg) {
        first_arg = false;
      } else {
        os << ", ";
      }
      os << dim;
    }
    os << "]";
    if (close_function) {
      os << ")";
    }
  }

  std::pair<serde::RecordData, flatbuffers::Offset<void>> recordData(
      flatbuffers::FlatBufferBuilder& builder) const final {
    return {
        serde::RecordData_Permute,
        serde::CreatePermuteDirect(builder, &dims_).Union()};
  }

 private:
  //! Represents the mapping from the original shape to the new shape
  std::vector<int64_t> dims_;
};

struct SqueezeOpRecord : RecordFunctor {
  SqueezeOpRecord(
      std::vector<State> _args,
      std::vector<State> _outputs,
      std::vector<int64_t> original_shape,
      std::vector<int64_t> dims)
      : RecordFunctor(
            std::move(_args),
            std::move(_outputs),
            "ops.squeeze",
            serde::RecordType_SqueezeOp),
        original_shape_(std::move(original_shape)),
        dims_(std::move(dims)) {}
  ~SqueezeOpRecord() override = default;
  RecordFunctor* clone() final {
    return new SqueezeOpRecord(*this);
  }

  //! Child specific hash function in lower 32 bits.
  //! | 31 -------------- 16 | 15 --------------  0 |
  //! | Squeeze Dim hash     | original_shape hash  |
  size_t hash() const final {
    auto result = RecordFunctor::hash();
    size_t original_shape_hash = 0;
    for (auto shape : original_shape_) {
      original_shape_hash ^= static_cast<size_t>(shape);
    }
    size_t squeeze_dims_hash = 0;
    for (auto dim : dims_) {
      squeeze_dims_hash ^= static_cast<size_t>(dim);
    }
    squeeze_dims_hash = (squeeze_dims_hash & 0xffff) << 16;
    return result | squeeze_dims_hash | (original_shape_hash & 0xffff);
  }

  bool operator==(const RecordFunctor& other) const final {
    auto result = false;
    if (auto child_ptr = dynamic_cast<const SqueezeOpRecord*>(&other)) {
      result = RecordFunctor::operator==(other);
      if (result) {
        result = (original_shape_.size() == child_ptr->original_shape_.size());
        if (result) {
          for (size_t i = 0; i < dims_.size(); ++i) {
            if (dims_[i] != child_ptr->dims_[i]) {
              result = false;
              break;
            }
          }
        }
        if (result) {
          for (size_t i = 0; i < original_shape_.size(); ++i) {
            if (original_shape_[i] != child_ptr->original_shape_[i]) {
              result = false;
              break;
            }
          }
        }
      }
    }
    return result;
  }

  void operator()(FusionState& fd) final {
    auto arg = fd.getFusionState(args_.at(0).index)->template as<TensorView>();
    auto output = squeeze(arg, original_shape_, dims_);
    fd.setFusionState(outputs_.at(0).index, output);
  }

  void print(std::ostream& os, bool close_function = true) const final {
    RecordFunctor::print(os, false);
    os << ", original_shape=[";
    bool first_arg = true;
    for (auto shape : original_shape_) {
      if (first_arg) {
        first_arg = false;
      } else {
        os << ", ";
      }
      os << shape;
    }
    os << "], dims=[";
    first_arg = true;
    for (auto dim : dims_) {
      if (first_arg) {
        first_arg = false;
      } else {
        os << ", ";
      }
      os << dim;
    }
    os << "]";
    if (close_function) {
      os << ")";
    }
  }

  std::pair<serde::RecordData, flatbuffers::Offset<void>> recordData(
      flatbuffers::FlatBufferBuilder& builder) const final {
    return {
        serde::RecordData_Squeeze,
        serde::CreateSqueezeDirect(builder, &original_shape_, &dims_).Union()};
  }

 private:
  //! Represents the tensor dimensions of the input tensor.
  std::vector<int64_t> original_shape_;
  //! Dimension to squeeze.
  std::vector<int64_t> dims_;
};

//! Specialized Record Functor for the FusionState's broadcast_in_dim op.

struct BroadcastInDimOpRecord : RecordFunctor {
  BroadcastInDimOpRecord(
      std::vector<State> _args,
      std::vector<State> _outputs,
      size_t output_size,
      std::vector<int64_t> broadcast_dims)
      : RecordFunctor(
            std::move(_args),
            std::move(_outputs),
            "ops.broadcast_in_dim",
            serde::RecordType_BroadcastInDim),
        output_size_(output_size),
        broadcast_dims_(std::move(broadcast_dims)) {}
  ~BroadcastInDimOpRecord() override = default;
  RecordFunctor* clone() final {
    return new BroadcastInDimOpRecord(*this);
  }

  //! Child specific hash function in lower 32 bits.
<<<<<<< HEAD
  //! | 31 -------------------------------------  0 |
  //! | broadcast_dims hash                         |
  virtual size_t hash() const final {
=======
  //! | 31 -------------- 16 | 15 --------------  0 |
  //! | broadcast_dims hash  | output_shape hash    |
  //!
  //! The output_shape hash is specialized in 2 ways using the method
  //! outputShapeHash:
  //! 1. int64_t - hashes dimension sizes.
  //! 2. State - hashes number of dimensions
  size_t hash() const final {
>>>>>>> e47870ee
    auto result = RecordFunctor::hash();
    size_t broadcast_dims_hash = 0;
    for (auto dim : broadcast_dims_) {
      broadcast_dims_hash |= 1 << ((output_size_ - 1) - dim);
    }
    return result | (broadcast_dims_hash & 0xffffffff);
  }

  bool operator==(const RecordFunctor& other) const final {
    auto result = false;
    if (auto child_ptr = dynamic_cast<const BroadcastInDimOpRecord*>(&other)) {
      result = RecordFunctor::operator==(other);
      if (result) {
        result =
            ((output_size_ == child_ptr->output_size_) &&
             (broadcast_dims_.size() == child_ptr->broadcast_dims_.size()));
        if (result) {
          for (size_t i = 0; i < broadcast_dims_.size(); ++i) {
            if (broadcast_dims_[i] != child_ptr->broadcast_dims_[i]) {
              result = false;
              break;
            }
          }
        }
      }
    }
    return result;
  }

<<<<<<< HEAD
  virtual void operator()(FusionState& fd) final {
=======
  inline c10::optional<std::vector<Val*>> expandShape(
      const FusionState& fd,
      const std::vector<bool>& expand_dim,
      const std::vector<OutputShapeType>& shape) const;

  //! The operator() call is specialize with th expandShape() method based on
  //! the OutputShapeType template parameter
  void operator()(FusionState& fd) final {
>>>>>>> e47870ee
    auto arg = fd.getFusionState(args_.at(0).index)->template as<TensorView>();
    const auto& output_shape = fd.getFusionStateVector(args_.at(1).index);

    const auto& arg_domains_nr = arg->domain()->noReductions();
    const auto arg_ndims = arg_domains_nr.size();
    TORCH_CHECK(
        output_size_ >= arg_ndims,
        "The new shape is expected to be greater-then-or-equal to the input",
        output_size_,
        arg_ndims);
    TORCH_CHECK(
        arg_ndims == broadcast_dims_.size(),
        "The broadcast dimensions should match the input dimensions.",
        arg_ndims,
        broadcast_dims_.size());

    std::vector<bool> is_broadcast_dim(output_size_, true);
    for (const auto idx : c10::irange(broadcast_dims_.size())) {
      if (idx > 0) {
        TORCH_CHECK(
            broadcast_dims_[idx - 1] < broadcast_dims_[idx],
            "Broadcast dimension is not greater than the previous value.");
      }
      TORCH_CHECK(
          broadcast_dims_[idx] < static_cast<int>(output_size_),
          "Invalid broadcast_dims value.");
      is_broadcast_dim.at(broadcast_dims_[idx]) = false;
    }

    auto output = broadcast(arg, is_broadcast_dim);
    auto expanded_output = expand(output, output_shape);

    fd.setFusionState(outputs_.at(0).index, expanded_output);
  }

  void print(std::ostream& os, bool close_function = true) const final {
    RecordFunctor::print(os, false);
    os << ", broadcast_dims=[";
    bool first_arg = true;
    for (auto dim : broadcast_dims_) {
      if (first_arg) {
        first_arg = false;
      } else {
        os << ", ";
      }
      os << dim;
    }
    os << "]";
    if (close_function) {
      os << ")";
    }
  }

  std::pair<serde::RecordData, flatbuffers::Offset<void>> recordData(
      flatbuffers::FlatBufferBuilder& builder) const final {
    return {
        serde::RecordData_BroadcastInDim,
        serde::CreateBroadcastInDimDirect(builder, output_size_, &broadcast_dims_)
            .Union()};
  };

 private:
  //! Size of shape Vector used to communicate the output tensor shape
  size_t output_size_;
  //! Communicates which dimensions of the output the input tensor maps.
  //! For instance, for output [2, 3, 4] and input [3]. This vector would
  //! contain [1].
  std::vector<int64_t> broadcast_dims_;
};

<<<<<<< HEAD
=======
//! ouputShapeHash Specializations used by hash()

template <>
inline size_t BroadcastInDimOpRecord<int64_t>::outputShapeHash(
    const std::vector<int64_t>& shape) const {
  size_t shape_hash = 0;
  for (auto size : shape) {
    shape_hash ^= static_cast<size_t>(size);
  }
  return shape_hash;
}

template <>
inline size_t BroadcastInDimOpRecord<State>::outputShapeHash(
    const std::vector<State>& shape) const {
  return shape.size();
}

//! expandShape Specializations used by operator()

template <>
inline c10::optional<std::vector<Val*>> BroadcastInDimOpRecord<int64_t>::
    expandShape(
        const FusionState& fd,
        const std::vector<bool>& expand_dim,
        const std::vector<int64_t>& shape) const {
  std::vector<Val*> expand_shape(shape.size(), nullptr);
  bool has_expand = false;
  for (const auto idx : c10::irange(shape.size())) {
    if (expand_dim[idx] && shape[idx] != 1 && shape[idx] != -1) {
      expand_shape[idx] = IrBuilder::create<Int>(shape[idx]);
      has_expand = true;
    } else {
      expand_shape[idx] = IrBuilder::create<Int>(-1);
    }
  }

  if (has_expand) {
    return c10::optional<std::vector<Val*>>(expand_shape);
  } else {
    return c10::nullopt;
  }
}

template <>
inline c10::optional<std::vector<Val*>> BroadcastInDimOpRecord<State>::
    expandShape(
        const FusionState& fd,
        const std::vector<bool>& expand_dim,
        const std::vector<State>& shape) const {
  std::vector<Val*> expand_shape(shape.size(), nullptr);
  std::transform(
      shape.begin(),
      shape.end(),
      expand_shape.begin(),
      [&fd](const State& state) {
        return fd.getFusionState(state.index)->template as<Val>();
      });
  return c10::optional<std::vector<Val*>>(expand_shape);
}

//! outputShapeRecordData Specializations used by recordData()

template <>
inline std::pair<serde::RecordData, flatbuffers::Offset<void>>
BroadcastInDimOpRecord<int64_t>::outputShapeRecordData(
    flatbuffers::FlatBufferBuilder& builder,
    const std::vector<int64_t>& shape) const {
  return {
      serde::RecordData_BroadcastInDim,
      serde::CreateBroadcastInDimDirect(builder, &shape, &broadcast_dims_)
          .Union()};
}

template <>
inline std::pair<serde::RecordData, flatbuffers::Offset<void>>
BroadcastInDimOpRecord<State>::outputShapeRecordData(
    flatbuffers::FlatBufferBuilder& builder,
    const std::vector<State>& shape) const {
  std::vector<serde::State> fb_output_shape;
  fb_output_shape.reserve(shape.size());
  for (auto& it : shape) {
    fb_output_shape.emplace_back(it.index, it.stype);
  }
  auto output_shape_fb = builder.CreateVectorOfStructs(
      fb_output_shape.data(), fb_output_shape.size());

  auto bcast_dims_fb = builder.CreateVector(broadcast_dims_);

  serde::BroadcastInDimSymbolicBuilder bcast_builder(builder);
  bcast_builder.add_output_shape(output_shape_fb);
  bcast_builder.add_broadcast_dims(bcast_dims_fb);
  auto bcast_in_dim_data = bcast_builder.Finish();

  return {serde::RecordData_BroadcastInDimSymbolic, bcast_in_dim_data.Union()};
}

>>>>>>> e47870ee
//! Specialized Record Functor for the FusionState's broadcast op.

struct BroadcastOpRecord : RecordFunctor {
  BroadcastOpRecord(
      std::vector<State> _args,
      std::vector<State> _outputs,
      std::string _name,
      std::vector<bool> is_broadcast_dim)
      : RecordFunctor(
            std::move(_args),
            std::move(_outputs),
            _name,
            serde::RecordType_BroadcastOp),
        is_broadcast_dim_(std::move(is_broadcast_dim)) {}
  ~BroadcastOpRecord() override = default;
  RecordFunctor* clone() final {
    return new BroadcastOpRecord(*this);
  }

  size_t hash() const final {
    auto result = RecordFunctor::hash();
    size_t is_broadcast_dim_hash = 0;
    for (size_t i = 0; i < is_broadcast_dim_.size(); ++i) {
      is_broadcast_dim_hash |=
          (is_broadcast_dim_[i] << (is_broadcast_dim_.size() - 1 - i));
    }
    return result | (is_broadcast_dim_hash & 0xfff);
  }

  bool operator==(const RecordFunctor& other) const final {
    auto result = false;
    if (auto child_ptr = dynamic_cast<const BroadcastOpRecord*>(&other)) {
      result = RecordFunctor::operator==(other);
      result &= std::equal(
          is_broadcast_dim_.begin(),
          is_broadcast_dim_.end(),
          child_ptr->is_broadcast_dim_.begin());
    }
    return result;
  }

  void operator()(FusionState& fd) final {
    auto arg = fd.getFusionState(args_.at(0).index)->template as<TensorView>();
    auto output = broadcast(arg, is_broadcast_dim_);
    fd.setFusionState(outputs_.at(0).index, output);
  }

  void print(std::ostream& os, bool close_function = true) const final {
    RecordFunctor::print(os, false);
    os << ", is_broadcast_dim=[";
    bool first_arg = true;
    for (auto dim : is_broadcast_dim_) {
      if (first_arg) {
        first_arg = false;
      } else {
        os << ", ";
      }
      os << (dim ? "True" : "False");
    }
    os << "]";
    if (close_function) {
      os << ")";
    }
  }

  std::pair<serde::RecordData, flatbuffers::Offset<void>> recordData(
      flatbuffers::FlatBufferBuilder& builder) const final {
    auto fb_broadcast_dims = builder.CreateVector(is_broadcast_dim_);

    serde::BroadcastBuilder bcast_builder(builder);
    bcast_builder.add_broadcast_dims(fb_broadcast_dims);
    auto expr_data = bcast_builder.Finish();
    return {serde::RecordData_Broadcast, expr_data.Union()};
  }

 private:
  //! Communicates which dimensions in the output are broadcasted.
  std::vector<bool> is_broadcast_dim_;
};

template <class OutType, class ArgType>
struct CastOpRecord : RecordFunctor {
  CastOpRecord(
      std::vector<State> _args,
      std::vector<State> _outputs,
      std::string _name,
      serde::RecordType record_type,
      std::function<OutType(DataType, ArgType)> fusion_op,
      PrimDataType dtype)
      : RecordFunctor(
            std::move(_args),
            std::move(_outputs),
            _name,
            record_type),
        fusion_op_(fusion_op),
        dtype_(dtype) {}
  ~CastOpRecord() override = default;
  RecordFunctor* clone() final {
    return new CastOpRecord(*this);
  }

  //! Child specific hash function in lower 32 bits.
  //! | 31 --- 24 | 23 --------------------------  0 |
  //! | Dtype     | Arith Function Sig hash code     |
  size_t hash() const final {
    auto result = RecordFunctor::hash();
    result |= ((static_cast<size_t>(dtype_) & 0xff) << 24);
    result |= (fusion_op_.target_type().hash_code() & 0xffffff);
    return result;
  }

  bool operator==(const RecordFunctor& other) const final {
    auto result = false;
    if (auto child_ptr = dynamic_cast<const CastOpRecord*>(&other)) {
      result = RecordFunctor::operator==(other);
      if (result) {
        result = result &&
            (fusion_op_.target_type() == child_ptr->fusion_op_.target_type());
        if (isDebugDumpEnabled(DebugDumpOption::PythonFrontendDebug)) {
          std::cout << "\nCastOpRecord: " << name_ << " Target Type [self: 0x"
                    << fusion_op_.target_type().name() << "] [other: 0x"
                    << child_ptr->fusion_op_.target_type().name() << "]";
        }
        // IMPORTANT! you need to dereference the target pointer in order
        // to match the function
        result = result &&
            (*fusion_op_.template target<OutType (*)(DataType, ArgType)>() ==
             *child_ptr->fusion_op_
                  .template target<OutType (*)(DataType, ArgType)>());
        if (isDebugDumpEnabled(DebugDumpOption::PythonFrontendDebug)) {
          std::cout << " Target  Ptr [self: 0x" << std::hex
                    << (size_t)*fusion_op_
                           .template target<OutType (*)(DataType, ArgType)>()
                    << "] [other: 0x" << std::hex
                    << (size_t)*child_ptr->fusion_op_
                           .template target<OutType (*)(DataType, ArgType)>()
                    << "]\n";
        }
        result = result && (dtype_ == child_ptr->dtype_);
      }
    }
    return result;
  }

  void operator()(FusionState& fd) final {
    auto arg = dynamic_cast<ArgType>(fd.getFusionState(args_.at(0).index));
    auto output = fusion_op_(dtype_, arg);
    fd.setFusionState(outputs_.at(0).index, output);
  }

  void print(std::ostream& os, bool close_function = true) const final {
    RecordFunctor::print(os, false);
    os << ", dtype=" << dtypeToPyString(dtype_);
    if (close_function) {
      os << ")";
    }
  }

  std::pair<serde::RecordData, flatbuffers::Offset<void>> recordData(
      flatbuffers::FlatBufferBuilder& builder) const final {
    return {
        serde::RecordData_Dtype,
        serde::CreateDtype(builder, serde::mapToSerdeDtype(dtype_)).Union()};
  }

 private:
  //! nvFuser arith function signature
  std::function<OutType(DataType, ArgType)> fusion_op_;
  //! Type to cast to.
  PrimDataType dtype_;
};

struct CatOpRecord : RecordFunctor {
  CatOpRecord(
      std::vector<State> _args,
      std::vector<State> _outputs,
      int64_t dim)
      : RecordFunctor(
            std::move(_args),
            std::move(_outputs),
            "ops.cat",
            serde::RecordType_CatOp),
        dim_(dim) {}
  ~CatOpRecord() override = default;
  RecordFunctor* clone() final {
    return new CatOpRecord(*this);
  }

  size_t hash() const final {
    auto result = RecordFunctor::hash();
    return result | (static_cast<size_t>(dim_) & 0xffff);
  }

  bool operator==(const RecordFunctor& other) const final {
    auto result = false;
    if (auto child_ptr = dynamic_cast<const CatOpRecord*>(&other)) {
      result = RecordFunctor::operator==(other) && dim_ == child_ptr->dim_;
    }
    return result;
  }

  void operator()(FusionState& fd) final {
    std::vector<TensorView*> input_tvs;
    input_tvs.reserve(args_.size());
    for (auto& a : args_) {
      input_tvs.push_back(
          fd.getFusionState(a.index)->template as<TensorView>());
    }
    auto output = cat(input_tvs, dim_);
    fd.setFusionState(outputs_.at(0).index, output);
  }

  void print(std::ostream& os, bool close_function = true) const final {
    // Similar to RecordFunctor::print(os, false), but don't print args
    bool first_output = true;
    for (auto& output : outputs_) {
      if (first_output) {
        first_output = false;
      } else {
        os << ", ";
      }
      os << output;
    }
    if (always_returns_tuple_) {
      os << ",";
    }
    if (!outputs_.empty()) {
      os << " = "
         << "fd." << name_ << "(";
    } else {
      os << "fd." << name_ << "(";
    }
    os << "[";
    bool first_arg = true;
    for (auto& arg : args_) {
      if (first_arg) {
        first_arg = false;
      } else {
        os << ", ";
      }
      os << arg;
    }
    os << "], dim=" << dim_;
    if (close_function) {
      os << ")";
    }
  }

  std::pair<serde::RecordData, flatbuffers::Offset<void>> recordData(
      flatbuffers::FlatBufferBuilder& builder) const final {
    return {
        serde::RecordData_Dimension,
        serde::CreateDimension(builder, dim_).Union()};
  }

 private:
  //! The dimension along which we will concatenate
  int64_t dim_;
};

//! Specialized Record Functor for recording FusionState End.
//! The accompanying Fusion Cache Entry holds a Fusion Object.

struct EndRecord : RecordFunctor {
  EndRecord() : RecordFunctor({}, {}, "end", serde::RecordType_End) {}
  ~EndRecord() override = default;
  RecordFunctor* clone() final {
    return new EndRecord(*this);
  }

  //! Child specific hash function in lower 32 bits.
  //! | 31 ---------------------------------------  0 |
  //! | None                                          |
  size_t hash() const final {
    return RecordFunctor::hash();
  }

  bool operator==(const RecordFunctor& other) const final {
    auto result = false;
    if (dynamic_cast<const EndRecord*>(&other)) {
      result = RecordFunctor::operator==(other);
    }
    return result;
  }

  void operator()(FusionState& fd) final {}
};

//! Specialized Record Functor for recording FusionState input tensors.

struct TensorRecord : RecordFunctor {
  TensorRecord(
      std::vector<State> _outputs,
      std::vector<int64_t> _shape,
      std::vector<std::optional<bool>> _contiguity,
      PrimDataType _dtype,
      bool _is_cpu = false)
      : RecordFunctor(
            {},
            std::move(_outputs),
            "define_tensor",
            serde::RecordType_Tensor),
        shape_(std::move(_shape)),
        contiguity_(std::move(_contiguity)),
        dtype_(_dtype),
        is_cpu_(_is_cpu) {}
  ~TensorRecord() override = default;
  RecordFunctor* clone() final {
    return new TensorRecord(*this);
  }

  //! Child specific hash function in lower 32 bits.
  //! |  31  | 30 --- 24 | 23 --------- 12 | 11 ---------  0 |
  //! | CPU? | Dtype     | Symbolic Sizes  | Contiguous Info |
  size_t hash() const final {
    auto result = RecordFunctor::hash();
    size_t ssize_hash = 0;
    for (size_t i = 0; i < shape_.size(); ++i) {
      size_t ssize = 0;
      if (shape_[i] == -1) {
        ssize = 1;
      }
      ssize_hash |= (ssize << (shape_.size() - 1 - i));
    }
    size_t contig_hash = 0;
    for (size_t i = 0; i < contiguity_.size(); ++i) {
      auto contiguity_value = contiguity_[i];
      contig_hash |=
          ((contiguity_value.has_value() && contiguity_value.value())
           << (contiguity_.size() - 1 - i));
    }

    result |= ((static_cast<size_t>(is_cpu_) & 0x1) << 31);
    result |= ((static_cast<size_t>(dtype_) & 0x7f) << 24);
    return result | ((ssize_hash & 0xfff) << 12) | (contig_hash & 0xfff);
  }

  bool operator==(const RecordFunctor& other) const final {
    auto result = false;
    if (auto child_ptr = dynamic_cast<const TensorRecord*>(&other)) {
      result = RecordFunctor::operator==(other);
      result = result && (dtype_ == child_ptr->dtype_);
      result = result && (is_cpu_ == child_ptr->is_cpu_);
      if (result) {
        result =
            ((shape_.size() == child_ptr->shape_.size()) &&
             (contiguity_.size() == child_ptr->contiguity_.size()));
        if (result) {
          for (size_t i = 0; i < shape_.size(); ++i) {
            if (shape_[i] != child_ptr->shape_[i]) {
              result = false;
              break;
            }
          }
        }
        if (result) {
          for (size_t i = 0; i < contiguity_.size(); ++i) {
            if (contiguity_[i] != child_ptr->contiguity_[i]) {
              result = false;
              break;
            }
          }
        }
      }
    }
    return result;
  }

<<<<<<< HEAD
  virtual void operator()(FusionState& fd) final {
    int rank = shape_.size();
=======
  void operator()(FusionState& fd) final {
    auto rank = symbolic_sizes_.size();
>>>>>>> e47870ee
    std::vector<bool> is_expand(rank);

    for (const auto index : c10::irange(rank)) {
      bool is_broadcast = !contiguity_[index].has_value();
      bool has_symbolic_size = (shape_[index] == -1);
      is_expand[index] = is_broadcast && has_symbolic_size;
    }

    auto tv = TensorViewBuilder()
                  .ndims(shape_.size())
                  .contiguity(contiguity_)
                  .shape(shape_)
                  .dtype(dtype_)
                  .expanded(std::move(is_expand))
                  .build();

    if (shape_.empty() && is_cpu_) {
      tv->setCpuScalar(true);
    } else {
      TORCH_CHECK(!is_cpu_, "CPU non-scalar tensor is not supported!");
    }

    fd.setFusionState(outputs_.at(0).index, tv);
    fd.addInput(tv);
  }

  void print(std::ostream& os, bool close_function = true) const final {
    RecordFunctor::print(os, false);
    os << "shape=[";
    bool first_arg = true;
    for (auto ss : shape_) {
      if (first_arg) {
        first_arg = false;
      } else {
        os << ", ";
      }
      os << ss;
    }
    os << "], contiguity=[";
    first_arg = true;
    for (auto ci : contiguity_) {
      if (first_arg) {
        first_arg = false;
      } else {
        os << ", ";
      }
      if (!ci.has_value()) {
        os << "None";
      } else {
        if (*ci) {
          os << "True";
        } else {
          os << "False";
        }
      }
    }
    os << "], dtype=" << dtypeToPyString(dtype_);
    os << ", is_cpu=" << (is_cpu_ ? "True" : "False");
    if (close_function) {
      os << ")";
    }
  }

  std::pair<serde::RecordData, flatbuffers::Offset<void>> recordData(
      flatbuffers::FlatBufferBuilder& builder) const final {
    auto fb_sizes = builder.CreateVector(shape_);

    auto mapOptionalToEnum = [](std::optional<bool> v) -> int {
      if (!v.has_value()) {
        return serde::Contiguity_None;
      } else if (v.value()) {
        return serde::Contiguity_Contiguous;
      } else {
        return serde::Contiguity_Strided;
      }
    };
    std::vector<int> contiguity_enum;
    std::transform(
        contiguity_.cbegin(),
        contiguity_.cend(),
        std::back_inserter(contiguity_enum),
        mapOptionalToEnum);
    auto fb_contiguity_enum = builder.CreateVector(contiguity_enum);

    serde::TensorBuilder tensor_builder(builder);
    tensor_builder.add_sizes(fb_sizes);
    tensor_builder.add_contiguity(fb_contiguity_enum);
    tensor_builder.add_dtype(serde::mapToSerdeDtype(dtype_));
    tensor_builder.add_is_cpu(is_cpu_);
    auto expr_data = tensor_builder.Finish();
    return {serde::RecordData_Tensor, expr_data.Union()};
  }

 private:
  //! A vector of tensor dimension sizes.
  //! This vector only captures sizes of -1 or 1 to indicate a symbolic
  //! dimension (-1) or a broadcast dimension (1).
  std::vector<int64_t> shape_;
  //! A vector to indicate whether the a tensor dimension is contiguous
  //! with the dimension just to its right.
  std::vector<std::optional<bool>> contiguity_;
  //! Tensor data type.
  PrimDataType dtype_;
  //! Notes a scalar CPU Tensor
  bool is_cpu_;
};

//! Specialized Record Functor for recording FusionState outputs.

template <class OutputType>
struct OutputRecord : RecordFunctor {
  OutputRecord(
      std::vector<State> _args,
      serde::RecordType record_type,
      std::vector<int64_t> stride_order = {})
      : RecordFunctor(std::move(_args), {}, "add_output", record_type) {
    if (!stride_order.empty()) {
      bool requires_permutation = false;
      for (const auto i : c10::irange(stride_order.size())) {
        if (stride_order[i] != (int64_t)i) {
          requires_permutation = true;
          break;
        }
      }
      if (requires_permutation) {
        stride_order_ = stride_order;
      }
    }
  }
  ~OutputRecord() override = default;
  RecordFunctor* clone() final {
    return new OutputRecord(*this);
  }

  //! Nothing extra necessary in hash
  //! Child specific hash function in lower 32 bits.
  //! | 31 ----------------------------------------  0 |
  //! | stride_order hash                              |
  size_t hash() const final {
    size_t stride_order_hash = 0;
    for (auto i : c10::irange(stride_order_.size())) {
      stride_order_hash = (stride_order_hash << 4) | stride_order_[i];
    }
    return RecordFunctor::hash() | (stride_order_hash & 0xffffffff);
  }

  bool operator==(const RecordFunctor& other) const final {
    auto result = false;
    if (auto child_ptr = dynamic_cast<const OutputRecord*>(&other)) {
      result = RecordFunctor::operator==(other);
      if (result) {
        result = (stride_order_.size() == child_ptr->stride_order_.size());
        if (result) {
          for (size_t i = 0; i < stride_order_.size(); ++i) {
            if (stride_order_[i] != child_ptr->stride_order_[i]) {
              result = false;
              break;
            }
          }
        }
      }
    }
    return result;
  }

  void operator()(FusionState& fd) final {
    auto output = fd.getFusionState(args_.at(0).index);
    Val* alias_input = nullptr;
    if (args_.size() == 2) {
      alias_input = fd.getFusionState(args_.at(1).index);
    }

    if (alias_input) {
      TORCH_CHECK(
          stride_order_.empty(),
          "stride_order can't be dictated for aliased outputs.");
      if (std::is_same<OutputType, TensorView>::value) {
        fd.aliasOutputToInput(output, alias_input);
      } else {
        TORCH_INTERNAL_ASSERT(false, "Scalar outputs should not alias inputs.");
      }
    } else {
      // With C++17, this statement should be "if constexpr"
      if (std::is_same<OutputType, TensorView>::value) {
        auto tv_output = output->template as<TensorView>();

        if (!stride_order_.empty()) {
          std::vector<int64_t> reverse_perm(stride_order_.size());
          int64_t duplicate_check = 0;
          for (const auto i : c10::irange((int64_t)stride_order_.size())) {
            TORCH_CHECK(
                stride_order_[i] >= 0 &&
                    stride_order_[i] < (int64_t)reverse_perm.size(),
                "stride_order elements need to be within [0, stride_order.size())!");
            reverse_perm[stride_order_[i]] = i;
            duplicate_check |= 1 << stride_order_[i];
          }
          TORCH_CHECK(
              duplicate_check == (1 << reverse_perm.size()) - 1,
              "duplicated elements in stride_order detected!");
          tv_output = permute(tv_output, reverse_perm);
          fd.addOutput(tv_output, stride_order_);
        } else {
          fd.addOutput(tv_output);
        }
      } else {
        TORCH_CHECK(
            stride_order_.empty(),
            "stride_order can't be dictated for scalar outputs.");
        fd.addOutput(output);
      }
    }
  }

  void print(std::ostream& os, bool close_function = true) const final {
    RecordFunctor::print(os, false);
    if (!stride_order_.empty()) {
      os << ", stride_order=[";
      bool first_arg = true;
      for (auto item : stride_order_) {
        if (first_arg) {
          first_arg = false;
        } else {
          os << ", ";
        }
        os << item;
      }
      os << "]";
    }
    if (close_function) {
      os << ")";
    }
  }

  std::pair<serde::RecordData, flatbuffers::Offset<void>> recordData(
      flatbuffers::FlatBufferBuilder& builder) const final {
    return {
        serde::RecordData_Output,
        serde::CreateOutputDirect(builder, &stride_order_).Union()};
  }

 private:
  //! The tensor dimensions to reduce
  std::vector<int64_t> stride_order_;
};

//! Specialized Record Functor for the FusionState's sum/min/max ops.

struct ReductionOpRecord : RecordFunctor {
  ReductionOpRecord(
      std::vector<State> _args,
      std::vector<State> _outputs,
      std::string _name,
      serde::RecordType record_type,
      std::function<
          TensorView*(TensorView*, const std::vector<int>&, bool, DataType)>
          fusion_op,
      std::vector<int> axes,
      bool keep_dim,
      PrimDataType dtype)
      : RecordFunctor(
            std::move(_args),
            std::move(_outputs),
            _name,
            record_type),
        fusion_op_(std::move(fusion_op)),
        axes_(std::move(axes)),
        keep_dim_(keep_dim),
        dtype_(dtype) {}
  ~ReductionOpRecord() override = default;
  RecordFunctor* clone() final {
    return new ReductionOpRecord(*this);
  }

  //! Child specific hash function in lower 32 bits.
  //! | 31 -- 28 | 27 --- 20 | 19 -----------------  0 |
  //! | keep_dim | Dtype     | Axes Hash               |
  size_t hash() const final {
    auto result = RecordFunctor::hash();
    size_t axes_hash = 0;
    // Normally I would make a little endian hash of the axes but I do not
    // know the size of the tensor based on just the record information.
    for (auto i : c10::irange(axes_.size())) {
      axes_hash |= (1 << axes_[i]);
    }

    return result | (static_cast<size_t>(keep_dim_) << 28) |
        ((static_cast<size_t>(dtype_) & 0xff) << 20) | (axes_hash & 0xfffff);
  }

  bool operator==(const RecordFunctor& other) const final {
    auto result = false;
    if (auto child_ptr = dynamic_cast<const ReductionOpRecord*>(&other)) {
      result = RecordFunctor::operator==(other);
      if (result) {
        result = result &&
            (fusion_op_.target_type() == child_ptr->fusion_op_.target_type());
        if (isDebugDumpEnabled(DebugDumpOption::PythonFrontendDebug)) {
          std::cout << "\nReductionOpRecord: " << name_
                    << " Target Type [self: 0x"
                    << fusion_op_.target_type().name() << "] [other: 0x"
                    << child_ptr->fusion_op_.target_type().name() << "]";
        }
        // IMPORTANT! you need to dereference the target pointer in order
        // to match the function
        result = result &&
            (*fusion_op_.template target<

                 TensorView* (*)(TensorView*, const std::vector<int>&, bool, DataType)>() ==
             *child_ptr->fusion_op_.template target<

                 TensorView* (*)(TensorView*, const std::vector<int>&, bool, DataType)>());
        if (isDebugDumpEnabled(DebugDumpOption::PythonFrontendDebug)) {
          std::cout
              << " Target  Ptr [self: 0x" << std::hex
              << (size_t)*fusion_op_.template target<

                     TensorView* (*)(TensorView*, const std::vector<int>&, bool, DataType)>()
              << "] [other: 0x" << std::hex
              << (size_t)*child_ptr->fusion_op_.template target<

                     TensorView* (*)(TensorView*, const std::vector<int>&, bool, DataType)>()
              << "]\n";
        }
        result = result && (keep_dim_ == child_ptr->keep_dim_);
        result = result && (dtype_ == child_ptr->dtype_);
        if (result) {
          result = (axes_.size() == child_ptr->axes_.size());
          if (result) {
            for (size_t i = 0; i < axes_.size(); ++i) {
              if (axes_[i] != child_ptr->axes_[i]) {
                result = false;
                break;
              }
            }
          }
        }
      }
    }
    return result;
  }

  void operator()(FusionState& fd) final {
    auto arg = fd.getFusionState(args_.at(0).index)->template as<TensorView>();
    auto output = fusion_op_(arg, axes_, keep_dim_, dtype_);
    fd.setFusionState(outputs_.at(0).index, output);
  }

  void print(std::ostream& os, bool close_function = true) const final {
    RecordFunctor::print(os, false);
    os << ", axes=[";
    bool first_arg = true;
    for (auto axis : axes_) {
      if (first_arg) {
        first_arg = false;
      } else {
        os << ", ";
      }
      os << axis;
    }
    os << "]";
    os << ", keepdim=" << (keep_dim_ ? "True" : "False");
    os << ", dtype=" << dtypeToPyString(dtype_);
    if (close_function) {
      os << ")";
    }
  }

  std::pair<serde::RecordData, flatbuffers::Offset<void>> recordData(
      flatbuffers::FlatBufferBuilder& builder) const final {
    // TODO add dtype
    return {
        serde::RecordData_Reduction,
        serde::CreateReductionDirect(
            builder, &axes_, keep_dim_, serde::mapToSerdeDtype(dtype_))
            .Union()};
  }

 private:
  //! nvFuser arith function signature for a given reduction operation
  std::function<
      TensorView*(TensorView*, const std::vector<int>&, bool, DataType)>
      fusion_op_;
  //! The tensor dimensions to reduce
  std::vector<int> axes_;
  //! Indicates whether to keep the reduced dimension(s).
  bool keep_dim_;
  //! The output data type.
  PrimDataType dtype_;
};

struct IndexSelectOpRecord : RecordFunctor {
  IndexSelectOpRecord(
      std::vector<State> _args,
      std::vector<State> _outputs,
      int64_t dim)
      : RecordFunctor(
            std::move(_args),
            std::move(_outputs),
            "ops.index_select",
            serde::RecordType_IndexSelectOp),
        dim_(dim) {}
  ~IndexSelectOpRecord() override = default;
  RecordFunctor* clone() final {
    return new IndexSelectOpRecord(*this);
  }

  bool operator==(const RecordFunctor& other) const final {
    auto result = false;
    if (auto child_ptr = dynamic_cast<const IndexSelectOpRecord*>(&other)) {
      result = RecordFunctor::operator==(other) && dim_ == child_ptr->dim_;
    }
    return result;
  }

  void operator()(FusionState& fd) final {
    auto arg1 = fd.getFusionState(args_.at(0).index)->template as<TensorView>();
    auto arg3 = fd.getFusionState(args_.at(1).index)->template as<TensorView>();

    Val* output = index_select(arg1, (int)dim_, arg3);
    fd.setFusionState(outputs_.at(0).index, output);
  }

  void print(std::ostream& os, bool close_function = true) const final {
    RecordFunctor::print(os, false);
    os << ", dim=" << dim_;
    if (close_function) {
      os << ")";
    }
  }

  std::pair<serde::RecordData, flatbuffers::Offset<void>> recordData(
      flatbuffers::FlatBufferBuilder& builder) const final {
    return {
        serde::RecordData_Dimension,
        serde::CreateDimension(builder, dim_).Union()};
  }

 private:
  //! Dimension to select.
  int64_t dim_;
};

struct TorchGatherOpRecord : RecordFunctor {
  TorchGatherOpRecord(
      std::vector<State> _args,
      std::vector<State> _outputs,
      int64_t dim)
      : RecordFunctor(
            std::move(_args),
            std::move(_outputs),
            "ops.gather",
            serde::RecordType_TorchGatherOp),
        dim_(dim) {}
  ~TorchGatherOpRecord() override = default;
  RecordFunctor* clone() final {
    return new TorchGatherOpRecord(*this);
  }

  void operator()(FusionState& fd) final {
    auto arg1 = fd.getFusionState(args_.at(0).index)->template as<TensorView>();
    auto arg3 = fd.getFusionState(args_.at(1).index)->template as<TensorView>();

    Val* output = torch_gather(arg1, (int)dim_, arg3);
    fd.setFusionState(outputs_.at(0).index, output);
  }

  bool operator==(const RecordFunctor& other) const final {
    auto result = false;
    if (auto child_ptr = dynamic_cast<const TorchGatherOpRecord*>(&other)) {
      result = RecordFunctor::operator==(other) && dim_ == child_ptr->dim_;
    }
    return result;
  }

  void print(std::ostream& os, bool close_function = true) const final {
    RecordFunctor::print(os, false);
    os << ", dim=" << dim_;
    if (close_function) {
      os << ")";
    }
  }

  std::pair<serde::RecordData, flatbuffers::Offset<void>> recordData(
      flatbuffers::FlatBufferBuilder& builder) const final {
    return {
        serde::RecordData_Dimension,
        serde::CreateDimension(builder, dim_).Union()};
  }

 private:
  //! Dimension to select.
  int64_t dim_;
};

//! Similar to TorchGatherOpRecord but enforces that non-index dimension
//! extents match between index tensor and value tensor.
struct TakeAlongAxisOpRecord : RecordFunctor {
  TakeAlongAxisOpRecord(
      std::vector<State> _args,
      std::vector<State> _outputs,
      int64_t dim)
      : RecordFunctor(
            std::move(_args),
            std::move(_outputs),
            "ops.take_along_axis",
            serde::RecordType_TakeAlongAxisOp),
        dim_(dim) {}
  ~TakeAlongAxisOpRecord() override = default;
  RecordFunctor* clone() final {
    return new TakeAlongAxisOpRecord(*this);
  }

  void operator()(FusionState& fd) final {
    auto arg1 = fd.getFusionState(args_.at(0).index)->template as<TensorView>();
    auto arg3 = fd.getFusionState(args_.at(1).index)->template as<TensorView>();

    Val* output = take_along_axis(arg1, arg3, dim_);
    fd.setFusionState(outputs_.at(0).index, output);
  }

  bool operator==(const RecordFunctor& other) const final {
    auto result = false;
    if (auto child_ptr = dynamic_cast<const TakeAlongAxisOpRecord*>(&other)) {
      result = RecordFunctor::operator==(other) && dim_ == child_ptr->dim_;
    }
    return result;
  }

  void print(std::ostream& os, bool close_function = true) const final {
    RecordFunctor::print(os, false);
    os << ", dim=" << dim_;
    if (close_function) {
      os << ")";
    }
  }

  std::pair<serde::RecordData, flatbuffers::Offset<void>> recordData(
      flatbuffers::FlatBufferBuilder& builder) const final {
    return {
        serde::RecordData_Dimension,
        serde::CreateDimension(builder, dim_).Union()};
  }

 private:
  //! Dimension to select.
  int64_t dim_;
};

//! Specialized Record Functor for recording FusionState scalars for both
//! inputs and constants.

template <typename ValueType>
struct ScalarRecord : RecordFunctor {
  ScalarRecord(
      std::vector<State> _outputs,
      serde::RecordType record_type,
      std::optional<ValueType> value,
      PrimDataType dtype)
      : RecordFunctor({}, std::move(_outputs), "define_scalar", record_type),
        value_(std::move(value)),
        dtype_(dtype) {}
  ~ScalarRecord() override = default;
  RecordFunctor* clone() final {
    return new ScalarRecord(*this);
  }

  //! Child specific hash function in lower 32 bits.
  //! | 31 ---------------------------------------  0 |
  //! | Dtype                                         |
  size_t hash() const final {
    auto result = RecordFunctor::hash();
    return result | (static_cast<size_t>(dtype_) & 0xffffffff);
  }

  bool operator==(const RecordFunctor& other) const final {
    auto result = false;
    if (auto child_ptr = dynamic_cast<const ScalarRecord*>(&other)) {
      result = RecordFunctor::operator==(other);
      if (result) {
        if (value_.has_value()) {
          if constexpr (
              std::is_same_v<ValueType, float> ||
              std::is_same_v<ValueType, double>) {
            if (std::isnan(value_.value()) &&
                std::isnan(child_ptr->value_.value())) {
              return true;
            } else {
              result = (value_ == child_ptr->value_);
            }
          } else {
            result = (value_ == child_ptr->value_);
          }
        }
      }
    }
    return result;
  }

  void operator()(FusionState& fd) final {
    Val* output = nullptr;
    if (value_.has_value()) {
      output =
          IrBuilder::create<nvfuser::Scalar<ValueType>>(value_.value(), dtype_);
    } else {
      if ((dtype_ == DataType::Double) || (dtype_ == DataType::Float)) {
        output = IrBuilder::create<Double>(dtype_);
      } else if (
          (dtype_ == DataType::ComplexDouble) ||
          (dtype_ == DataType::ComplexFloat)) {
        output = IrBuilder::create<ComplexDouble>(dtype_);
      } else if (dtype_ == DataType::Bool) {
        output = IrBuilder::create<Bool>();
      } else if (dtype_ == DataType::Int) {
        output = IrBuilder::create<Int>();
      } else {
        TORCH_CHECK(false, "Dtype is not supported as a Scalar input:", dtype_);
      }
      fd.addInput(output);
    }
    fd.setFusionState(outputs_.at(0).index, output);
  }

  void print(std::ostream& os, bool close_function = true) const final {
    RecordFunctor::print(os, false);
    if (value_.has_value()) {
      auto val = value_.value();
      if constexpr (std::is_same_v<ValueType, bool>) {
        bool value = __toBool(val);
        os << (value ? "True" : "False");
      } else if constexpr (
          std::is_same_v<ValueType, std::complex<float>> ||
          std::is_same_v<ValueType, std::complex<double>>) {
        os << std::showpoint << std::real(val) << "+" << std::showpoint
           << std::imag(val) << "j";
      } else if constexpr (
          std::is_same_v<ValueType, float> ||
          std::is_same_v<ValueType, double>) {
        if (std::isinf(val)) {
          if (std::signbit(val)) {
            os << "float(\"-inf\")";
          } else {
            os << "float(\"inf\")";
          }
        } else if (std::isnan(val)) {
          os << "float(\"nan\")";
        } else {
          os << std::showpoint << val;
        }
      } else if constexpr (std::is_same_v<ValueType, int64_t>) {
        os << val;
      } else {
        TORCH_CHECK(false, "Unsupported dtype.");
      }
    } else {
      os << "None";
    }

    os << ", dtype=" << dtypeToPyString(dtype_);

    if (close_function) {
      os << ")";
    }
  }

  std::pair<serde::RecordData, flatbuffers::Offset<void>> recordData(
      flatbuffers::FlatBufferBuilder& builder) const final {
    return valueRecordData(builder, value_);
  };

  inline std::pair<serde::RecordData, flatbuffers::Offset<void>> valueRecordData(
      flatbuffers::FlatBufferBuilder& builder,
      std::optional<ValueType> value) const;

 private:
  //! The scalar's value, an input is a nullopt
  std::optional<ValueType> value_;
  //! Scalar data type.
  PrimDataType dtype_;
};

//! valueRecordData Specializations used by recordData() for ScalarRecord

template <>
inline std::pair<serde::RecordData, flatbuffers::Offset<void>> ScalarRecord<
    bool>::
    valueRecordData(
        flatbuffers::FlatBufferBuilder& builder,
        std::optional<bool> value) const {
  if (value.has_value()) {
    return {
        serde::RecordData_Bool,
        serde::CreateBool(builder, value.value()).Union()};
  } else {
    return {
        serde::RecordData_ScalarInput,
        serde::CreateScalarInput(builder, serde::mapToSerdeDtype(dtype_))
            .Union()};
  }
}

template <>
inline std::pair<serde::RecordData, flatbuffers::Offset<void>> ScalarRecord<
    std::complex<double>>::
    valueRecordData(
        flatbuffers::FlatBufferBuilder& builder,
        std::optional<std::complex<double>> value) const {
  if (value.has_value()) {
    return {
        serde::RecordData_ComplexDouble,
        serde::CreateComplexDouble(
            builder,
            value.value().real(),
            value.value().imag(),
            serde::mapToSerdeDtype(dtype_))
            .Union()};
  } else {
    return {
        serde::RecordData_ScalarInput,
        serde::CreateScalarInput(builder, serde::mapToSerdeDtype(dtype_))
            .Union()};
  }
}

template <>
inline std::pair<serde::RecordData, flatbuffers::Offset<void>> ScalarRecord<
    double>::
    valueRecordData(
        flatbuffers::FlatBufferBuilder& builder,
        std::optional<double> value) const {
  if (value.has_value()) {
    return {
        serde::RecordData_Double,
        serde::CreateDouble(
            builder, value.value(), serde::mapToSerdeDtype(dtype_))
            .Union()};
  } else {
    return {
        serde::RecordData_ScalarInput,
        serde::CreateScalarInput(builder, serde::mapToSerdeDtype(dtype_))
            .Union()};
  }
}

template <>
inline std::pair<serde::RecordData, flatbuffers::Offset<void>> ScalarRecord<
    int64_t>::
    valueRecordData(
        flatbuffers::FlatBufferBuilder& builder,
        std::optional<int64_t> value) const {
  if (value.has_value()) {
    return {
        serde::RecordData_Long,
        serde::CreateLong(
            builder, value.value(), serde::mapToSerdeDtype(dtype_))
            .Union()};
  } else {
    return {
        serde::RecordData_ScalarInput,
        serde::CreateScalarInput(builder, serde::mapToSerdeDtype(dtype_))
            .Union()};
  }
}

//! Specialized Record Functor for the slice operation.
//! Note: the python API is significantly different from the Codegen function.

struct SliceOpRecord : RecordFunctor {
  SliceOpRecord(
      std::vector<State> _args,
      std::vector<State> _outputs,
      std::vector<int64_t> start_indices,
      std::vector<int64_t> end_indices,
      std::vector<int64_t> strides)
      : RecordFunctor(
            std::move(_args),
            std::move(_outputs),
            "ops.slice",
            serde::RecordType_SliceOp),
        start_indices_(std::move(start_indices)),
        end_indices_(std::move(end_indices)),
        strides_(std::move(strides)) {}
  ~SliceOpRecord() override = default;
  RecordFunctor* clone() final {
    return new SliceOpRecord(*this);
  }

  //! Child specific hash function in lower 32 bits.
  //! | 31 -------- 20 | 19 --------  8 |  7 ------  0 |
  //! | start_indices  | end_indices    | strides      |
  size_t hash() const final {
    auto result = RecordFunctor::hash();
    size_t start_idx_hash = 0;
    for (auto i : start_indices_) {
      start_idx_hash ^= static_cast<size_t>(i);
    }
    size_t end_idx_hash = 0;
    for (auto i : end_indices_) {
      end_idx_hash ^= static_cast<size_t>(i);
    }
    size_t stride_hash = 0;
    for (auto i : strides_) {
      stride_hash ^= static_cast<size_t>(i);
    }

    result |= (start_idx_hash & 0xfff) << 20;
    result |= (end_idx_hash & 0xfff) << 8;
    return result | (stride_hash & 0xff);
  }

  bool operator==(const RecordFunctor& other) const final {
    auto result = false;
    if (auto child_ptr = dynamic_cast<const SliceOpRecord*>(&other)) {
      result = RecordFunctor::operator==(other) &&
          (start_indices_ == child_ptr->start_indices_) &&
          (end_indices_ == child_ptr->end_indices_) &&
          (strides_ == child_ptr->strides_);
    }
    return result;
  }

  void operator()(FusionState& fd) final {
    auto ndims = start_indices_.size();
    std::vector<Slice> ranges;
    ranges.reserve(ndims);
    for (const auto i : c10::irange(ndims)) {
      Slice tmp;
      tmp.start = IrBuilder::create<Int>(start_indices_[i]);
      tmp.stop = IrBuilder::create<Int>(end_indices_[i]);
      tmp.step = IrBuilder::create<Int>(strides_[i]);
      ranges.emplace_back(tmp);
    }

    auto arg = fd.getFusionState(args_.at(0).index)->as<TensorView>();
    auto output = slice(arg, ranges);
    fd.setFusionState(outputs_.at(0).index, output);
  }

  void print(std::ostream& os, bool close_function = true) const final {
    RecordFunctor::print(os, false);
    os << ", start_indices=[";
    bool first_arg = true;
    for (auto idx : start_indices_) {
      if (first_arg) {
        first_arg = false;
      } else {
        os << ", ";
      }
      os << idx;
    }
    os << "], end_indices=[";
    first_arg = true;
    for (auto idx : end_indices_) {
      if (first_arg) {
        first_arg = false;
      } else {
        os << ", ";
      }
      os << idx;
    }
    os << "], strides=[";
    first_arg = true;
    for (auto stride : strides_) {
      if (first_arg) {
        first_arg = false;
      } else {
        os << ", ";
      }
      os << stride;
    }
    os << "]";
    if (close_function) {
      os << ")";
    }
  }

  std::pair<serde::RecordData, flatbuffers::Offset<void>> recordData(
      flatbuffers::FlatBufferBuilder& builder) const final {
    return {
        serde::RecordData_Slice,
        serde::CreateSliceDirect(
            builder, &start_indices_, &end_indices_, &strides_)
            .Union()};
  }

 private:
  //! A slices beginning index for each dimension
  //! Values must be greater-than or equal to 0
  std::vector<int64_t> start_indices_;
  //! A slices end index for each dimension (excluded from the slice)
  //! Values are greater than or equal to the start index for a dimension
  std::vector<int64_t> end_indices_;
  //! For a dim, the step between start and end.
  //! NOTE: Strides are currently limited to steps of 1
  std::vector<int64_t> strides_;
};

//! Specialized Record Functor for recording FusionDefinition Start.
//! There should only ever be one instance of this Record in the
//! Fusion Cache.

struct StartRecord : RecordFunctor {
  StartRecord() : RecordFunctor({}, {}, "start", serde::RecordType_Start) {}
  ~StartRecord() override = default;
  RecordFunctor* clone() final {
    return new StartRecord(*this);
  }

  //! Child specific hash function in lower 32 bits.
  //! | 31 ---------------------------------------  0 |
  //! | None                                          |
  size_t hash() const final {
    return RecordFunctor::hash();
  }

  bool operator==(const RecordFunctor& other) const final {
    auto result = false;
    if (dynamic_cast<const StartRecord*>(&other)) {
      result = RecordFunctor::operator==(other);
    }
    return result;
  }

  void operator()(FusionState& fd) final {}
};

//! Specialized Record Functors for Normalization based ops.

struct NormOpRecord : RecordFunctor {
  NormOpRecord(
      std::vector<State> args,
      std::vector<State> outputs,
      std::string name,
      serde::RecordType type,
      std::vector<int> axes,
      int64_t correction,
      bool keep_dim)
      : RecordFunctor(std::move(args), std::move(outputs), name, type),
        axes_(std::move(axes)),
        correction_(correction),
        keep_dim_(keep_dim) {}
  ~NormOpRecord() override = default;
  RecordFunctor* clone() override = 0;

  // I am skipping the bassel's correction value in the hash because
  // I suspect we might change it to a bool from a 64-bit value
  //! Child specific hash function in lower 32 bits.
  //! | 31 -- 28 | 27 -----------------------------  0 |
  //! | keep_dim | Axes Hash                           |
  size_t hash() const final {
    auto result = RecordFunctor::hash();
    size_t axes_hash = 0;
    // Normally I would make a little endian hash of the axes but I do not
    // know the size of the tensor based on just the record information.
    for (auto i : c10::irange(axes_.size())) {
      axes_hash |= (1 << axes_[i]);
    }
    return result | (static_cast<size_t>(keep_dim_) << 28) |
        (axes_hash & 0xfffffff);
  }

  bool operator==(const RecordFunctor& other) const final {
    auto result = false;
    if (auto child_ptr = dynamic_cast<const NormOpRecord*>(&other)) {
      result = RecordFunctor::operator==(other);
      result = result && (correction_ == child_ptr->correction_);
      result = result && (keep_dim_ == child_ptr->keep_dim_);
      if (result) {
        result = (axes_.size() == child_ptr->axes_.size());
        if (result) {
          for (size_t i = 0; i < axes_.size(); ++i) {
            if (axes_[i] != child_ptr->axes_[i]) {
              result = false;
              break;
            }
          }
        }
      }
    }
    return result;
  }

  //! Each NormOp Child should define the operator() to build the IR
  void operator()(FusionState& fd) override = 0;

  void print(std::ostream& os, bool close_function = true) const final {
    RecordFunctor::print(os, false);
    os << ", axes=[";
    bool first_arg = true;
    for (auto axis : axes_) {
      if (first_arg) {
        first_arg = false;
      } else {
        os << ", ";
      }
      os << axis;
    }
    os << "]";
    os << ", correction=" << correction_;
    os << ", keepdim=" << (keep_dim_ ? "True" : "False");
    if (close_function) {
      os << ")";
    }
  }

  std::pair<serde::RecordData, flatbuffers::Offset<void>> recordData(
      flatbuffers::FlatBufferBuilder& builder) const final {
    return {
        serde::RecordData_Norm,
        serde::CreateNormDirect(builder, &axes_, correction_, keep_dim_)
            .Union()};
  }

 protected:
  //! Dimensions of tensor to reduce for variance calculation
  std::vector<int> axes_;
  //! Bessel's correction value
  int64_t correction_;
  //! Indicates whether to keep the reduced dimension(s).
  bool keep_dim_;
};

struct VarianceOpRecord : NormOpRecord {
  VarianceOpRecord(
      std::vector<State> args,
      std::vector<State> outputs,
      std::vector<int> axes,
      int64_t correction,
      bool keep_dim)
      : NormOpRecord(
            std::move(args),
            std::move(outputs),
            "ops.var",
            serde::RecordType_VarianceOp,
            std::move(axes),
            correction,
            keep_dim) {}
  ~VarianceOpRecord() override = default;
  RecordFunctor* clone() final {
    return new VarianceOpRecord(*this);
  }

  void operator()(FusionState& fd) final {
    auto arg = fd.getFusionState(args_.at(0).index)->as<TensorView>();
    auto output = variance(arg, axes_, correction_, keep_dim_);
    fd.setFusionState(outputs_.at(0).index, output);
  }
};

//! VarianceMean requires a separate Record because nvFuser defines the output
//! of var_mean as a custom struct.
struct VarianceMeanOpRecord : NormOpRecord {
  VarianceMeanOpRecord(
      std::vector<State> args,
      std::vector<State> outputs,
      std::vector<int> axes,
      int64_t correction,
      bool keep_dim)
      : NormOpRecord(
            std::move(args),
            std::move(outputs),
            "ops.var_mean",
            serde::RecordType_VarianceMeanOp,
            std::move(axes),
            correction,
            keep_dim) {}
  ~VarianceMeanOpRecord() override = default;
  RecordFunctor* clone() final {
    return new VarianceMeanOpRecord(*this);
  }

  void operator()(FusionState& fd) final {
    auto arg = fd.getFusionState(args_.at(0).index)->as<TensorView>();
    auto output = variance_mean(arg, axes_, correction_, keep_dim_);
    fd.setFusionState(outputs_.at(0).index, output.var);
    fd.setFusionState(outputs_.at(1).index, output.mean);
  }
};

struct BatchNormOpRecord : RecordFunctor {
  BatchNormOpRecord(
      std::vector<State> args,
      std::vector<State> outputs,
      bool training,
      bool channels_last)
      : RecordFunctor(
            std::move(args),
            std::move(outputs),
            "ops.batch_norm",
            serde::RecordType_BatchNormOp),
        training_(training),
        channels_last_(channels_last) {}
  ~BatchNormOpRecord() override = default;
  RecordFunctor* clone() final {
    return new BatchNormOpRecord(*this);
  }

  bool operator==(const RecordFunctor& other) const final {
    auto result = false;
    if (auto child_ptr = dynamic_cast<const BatchNormOpRecord*>(&other)) {
      result = RecordFunctor::operator==(other);
      result = result && (training_ == child_ptr->training_);
      result = result && (channels_last_ == child_ptr->channels_last_);
    }
    return result;
  }

  size_t hash() const final {
    auto result = RecordFunctor::hash();
    return result | (static_cast<size_t>(training_) << 28) |
        (static_cast<size_t>(channels_last_) << 29);
  }

  void operator()(FusionState& fd) final {
    auto x = fd.getFusionState(args_.at(0).index)->as<TensorView>();
    auto weight = (args_.at(1).stype == serde::StateType_Tensor)
        ? fd.getFusionState(args_.at(1).index)->as<TensorView>()
        : nullptr;
    auto bias = (args_.at(2).stype == serde::StateType_Tensor)
        ? fd.getFusionState(args_.at(2).index)->as<TensorView>()
        : nullptr;
    auto running_mean = (args_.at(3).stype == serde::StateType_Tensor)
        ? fd.getFusionState(args_.at(3).index)->as<TensorView>()
        : nullptr;
    auto running_var = (args_.at(4).stype == serde::StateType_Tensor)
        ? fd.getFusionState(args_.at(4).index)->as<TensorView>()
        : nullptr;
    auto momentum = fd.getFusionState(args_.at(5).index)->as<Val>();
    auto eps = fd.getFusionState(args_.at(6).index)->as<Val>();
    auto output = batch_norm(
        x,
        weight,
        bias,
        running_mean,
        running_var,
        training_,
        momentum,
        eps,
        channels_last_);
    fd.setFusionState(outputs_.at(0).index, output.output);
    fd.setFusionState(outputs_.at(1).index, output.mean);
    fd.setFusionState(outputs_.at(2).index, output.invstd);
  }

  void print(std::ostream& os, bool close_function = true) const final {
    RecordFunctor::print(os, false);
    os << ", training=" << (training_ ? "True" : "False");
    os << ", channels_last=" << (channels_last_ ? "True" : "False");
    if (close_function) {
      os << ")";
    }
  }

  std::pair<serde::RecordData, flatbuffers::Offset<void>> recordData(
      flatbuffers::FlatBufferBuilder& builder) const final {
    return {
        serde::RecordData_BatchNorm,
        serde::CreateBatchNorm(builder, training_, channels_last_).Union()};
  }

 private:
  bool training_;
  bool channels_last_;
};

//! Specialized Record Functor for the FusionState's tensor_size op.
//! Uses the default hash() and print() methods of Record Functor

struct TensorSizesRecord : RecordFunctor {
  TensorSizesRecord(std::vector<State> args, std::vector<State> outputs)
      : RecordFunctor(
            std::move(args),
            std::move(outputs),
            "ops.tensor_sizes",
            serde::RecordType_TensorSizes) {
    always_returns_tuple_ = true;
  }
  ~TensorSizesRecord() override = default;
  RecordFunctor* clone() final {
    return new TensorSizesRecord(*this);
  }

  bool operator==(const RecordFunctor& other) const final {
    auto result = false;
    if (dynamic_cast<const TensorSizesRecord*>(&other)) {
      result = RecordFunctor::operator==(other);
    }
    return result;
  }

  void operator()(FusionState& fd) final {
    auto arg = fd.getFusionState(args_.at(0).index)->as<TensorView>();
    auto sizes = tensor_sizes(arg);
    for (const auto idx : c10::irange(sizes.size())) {
      fd.setFusionState(outputs_.at(idx).index, sizes[idx]);
    }
  }
};

//! Specialized Record Functor for the shape op.
//! Uses the default hash() and print() methods of Record Functor

struct ShapeOpRecord : RecordFunctor {
  ShapeOpRecord(std::vector<State> args, std::vector<State> outputs)
      : RecordFunctor(
            std::move(args),
            std::move(outputs),
            "ops.shape",
            serde::RecordType_ShapeOp) {}
  virtual ~ShapeOpRecord() = default;
  virtual RecordFunctor* clone() final {
    return new ShapeOpRecord(*this);
  }

  virtual bool operator==(const RecordFunctor& other) const final {
    auto result = false;
    if (dynamic_cast<const ShapeOpRecord*>(&other)) {
      result = RecordFunctor::operator==(other);
    }
    return result;
  }

  void operator()(FusionState& fd) final {
    auto arg = fd.getFusionState(args_.at(0).index)->as<TensorView>();
    auto result = shape(arg);
    fd.setFusionStateVector(outputs_.at(0).index, result);
  }
};

//! Specialized Record Functor for the size op.
//! Uses the default hash() and print() methods of Record Functor

struct SizeOpRecord : RecordFunctor {
  SizeOpRecord(std::vector<State> args, std::vector<State> outputs, int64_t dim)
      : RecordFunctor(
            std::move(args),
            std::move(outputs),
            "ops.size",
            serde::RecordType_SizeOp),
        dim_(dim) {}
  virtual ~SizeOpRecord() = default;
  virtual RecordFunctor* clone() final {
    return new SizeOpRecord(*this);
  }
  
  //! Child specific hash function in lower 32 bits.
  //! | 31 --------------------------------------  0 |
  //! | dim                                          |
  virtual size_t hash() const final {
    auto result = RecordFunctor::hash();
    return result | (static_cast<size_t>(dim_) & 0xffffffff);
  }

  virtual bool operator==(const RecordFunctor& other) const final {
    auto result = false;
    if (auto child_ptr = dynamic_cast<const SizeOpRecord*>(&other)) {
      result = RecordFunctor::operator==(other);
      result = result && (dim_ == child_ptr->dim_);
    }
    return result;
  }

  void operator()(FusionState& fd) final {
    auto arg = fd.getFusionState(args_.at(0).index)->as<TensorView>();
    auto result = size(arg, dim_);
    fd.setFusionState(outputs_.at(0).index, result);
  }
  
  virtual std::pair<serde::RecordData, flatbuffers::Offset<void>> recordData(
      flatbuffers::FlatBufferBuilder& builder) const final {
    return {
        serde::RecordData_Size,
        serde::CreateSize(builder, dim_).Union()};
  }
  
  virtual void print(std::ostream& os, bool close_function = true) const final {
    RecordFunctor::print(os, false);
    os << ", dim=" << dim_;
    if (close_function) {
      os << ")";
    }
  }

 private:
  int64_t dim_;
};

//! Specialized Record Functor for the at() op.
//! Uses the default hash() and print() methods of Record Functor

struct AtOpRecord : RecordFunctor {
  AtOpRecord(std::vector<State> args, std::vector<State> outputs, int64_t index)
      : RecordFunctor(
            std::move(args),
            std::move(outputs),
            "ops.at",
            serde::RecordType_AtOp),
        index_(index) {}
  virtual ~AtOpRecord() = default;
  virtual RecordFunctor* clone() final {
    return new AtOpRecord(*this);
  }
  
  //! Child specific hash function in lower 32 bits.
  //! | 31 --------------------------------------  0 |
  //! | index                                        |
  virtual size_t hash() const final {
    auto result = RecordFunctor::hash();
    return result | (static_cast<size_t>(index_) & 0xffffffff);
  }

  virtual bool operator==(const RecordFunctor& other) const final {
    auto result = false;
    if (auto child_ptr = dynamic_cast<const AtOpRecord*>(&other)) {
      result = RecordFunctor::operator==(other);
      result = result && (index_ == child_ptr->index_);
    }
    return result;
  }

  void operator()(FusionState& fd) final {
    TORCH_CHECK(args_.at(0).stype == serde::StateType_Vector, "Expected Vector State!");
    auto arg = fd.getFusionStateVector(args_.at(0).index);
    auto result = at(arg, index_);
    fd.setFusionState(outputs_.at(0).index, result);
  }
  
  virtual std::pair<serde::RecordData, flatbuffers::Offset<void>> recordData(
      flatbuffers::FlatBufferBuilder& builder) const final {
    return {
        serde::RecordData_At,
        serde::CreateAt(builder, index_).Union()};
  }
  
  virtual void print(std::ostream& os, bool close_function = true) const final {
    RecordFunctor::print(os, false);
    os << ", index=" << index_;
    if (close_function) {
      os << ")";
    }
  }

 private:
  int64_t index_;
};

struct FullOpRecord : RecordFunctor {
  FullOpRecord(
      std::vector<State> _args,
      std::vector<State> _outputs,
      std::vector<int64_t> shape,
      PrimDataType dtype)
      : RecordFunctor(
            std::move(_args),
            std::move(_outputs),
            "ops.full",
            serde::RecordType_FullOp),
        shape_(std::move(shape)),
        dtype_(dtype) {}
  ~FullOpRecord() override = default;
  RecordFunctor* clone() final {
    return new FullOpRecord(*this);
  }

  //! Child specific hash function in lower 32 bits.
  //! | 31 --- 24 | 23 --------------------------  0 |
  //! | Dtype     | Shape hash code                  |
  size_t hash() const final {
    auto result = RecordFunctor::hash();
    size_t shape_hash = 0;
    for (auto p : shape_) {
      shape_hash ^= static_cast<size_t>(p);
    }
    result |= ((static_cast<size_t>(dtype_) & 0xff) << 24);
    result |= (shape_hash & 0xffff);
    return result;
  }

  bool operator==(const RecordFunctor& other) const final {
    auto result = false;
    if (auto child_ptr = dynamic_cast<const FullOpRecord*>(&other)) {
      result = RecordFunctor::operator==(other) &&
          shape_ == child_ptr->shape_ && dtype_ == child_ptr->dtype_;
    }
    return result;
  }

  void operator()(FusionState& fd) final {
    auto arg = fd.getFusionState(args_.at(0).index);

    std::vector<Val*> nvf_shape(shape_.size(), nullptr);
    for (const auto idx : c10::irange(shape_.size())) {
      nvf_shape[idx] = IrBuilder::create<Int>(shape_.at(idx));
    }
    auto output = full(nvf_shape, arg, dtype_);
    fd.setFusionState(outputs_.at(0).index, output);
  }

  void print(std::ostream& os, bool close_function = true) const override {
    RecordFunctor::print(os, false);
    os << ", shape=[";
    bool first_arg = true;
    for (auto p : shape_) {
      if (first_arg) {
        first_arg = false;
      } else {
        os << ", ";
      }
      os << p;
    }
    os << "]";
    os << ", dtype=" << dtypeToPyString(dtype_);
    if (close_function) {
      os << ")";
    }
  }

  std::pair<serde::RecordData, flatbuffers::Offset<void>> recordData(
      flatbuffers::FlatBufferBuilder& builder) const final {
    return {
        serde::RecordData_TensorCreation,
        serde::CreateTensorCreationDirect(
            builder, &shape_, serde::mapToSerdeDtype(dtype_))
            .Union()};
  }

 private:
  //! Represents shape of new tensor
  std::vector<int64_t> shape_;
  //! Type of output
  PrimDataType dtype_;
};

struct IotaOpRecord : RecordFunctor {
  IotaOpRecord(
      std::vector<State> _args,
      std::vector<State> _outputs,
      PrimDataType dtype)
      : RecordFunctor(
            std::move(_args),
            std::move(_outputs),
            "ops.iota",
            serde::RecordType_IotaOp),
        dtype_(dtype) {}
  ~IotaOpRecord() override = default;
  RecordFunctor* clone() final {
    return new IotaOpRecord(*this);
  }

  //! Child specific hash function in lower 32 bits.
  //! | 31 --------------------------------------  0 |
  //! | Dtype                                        |
  size_t hash() const final {
    return RecordFunctor::hash() | static_cast<uint32_t>(dtype_);
  }

  bool operator==(const RecordFunctor& other) const final {
    auto result = false;
    if (auto child_ptr = dynamic_cast<const IotaOpRecord*>(&other)) {
      result = RecordFunctor::operator==(other) && dtype_ == child_ptr->dtype_;
    }
    return result;
  }

  void operator()(FusionState& fd) final {
    auto length = fd.getFusionState(args_.at(0).index);
    auto start = (args_.at(1).stype == serde::StateType_Scalar)
        ? fd.getFusionState(args_.at(1).index)->as<Val>()
        : nullptr;
    auto step = (args_.at(2).stype == serde::StateType_Scalar)
        ? fd.getFusionState(args_.at(2).index)->as<Val>()
        : nullptr;
    auto output = iota(length, start, step, dtype_);
    fd.setFusionState(outputs_.at(0).index, output);
  }

  void print(std::ostream& os, bool close_function = true) const override {
    RecordFunctor::print(os, false);
    os << ", dtype=" << dtypeToPyString(dtype_);
    if (close_function) {
      os << ")";
    }
  }

  std::pair<serde::RecordData, flatbuffers::Offset<void>> recordData(
      flatbuffers::FlatBufferBuilder& builder) const final {
    return {
        serde::RecordData_Dtype,
        serde::CreateDtype(builder, serde::mapToSerdeDtype(dtype_)).Union()};
  }

 private:
  //! Type of output
  PrimDataType dtype_;
};

//! Specialized Record Functors for random ops.
struct RandomOpRecord : RecordFunctor {
  RandomOpRecord(
      std::vector<State> _args,
      std::vector<State> _outputs,
      std::string _name,
      serde::RecordType _record_type,
      size_t output_size,
      PrimDataType dtype)
      : RecordFunctor(
            std::move(_args),
            std::move(_outputs),
            _name,
            _record_type),
        output_size_(output_size),
        dtype_(dtype) {}
  ~RandomOpRecord() override = default;
  RecordFunctor* clone() final {
    return new RandomOpRecord(*this);
  }

  //! Child specific hash function in lower 32 bits.
<<<<<<< HEAD
  //! | 31 -------------------------------------  0 |
  //! | output_size                                 |
  virtual size_t hash() const final {
=======
  //! | 31 -------------- 16 | 15 --------------  0 |
  //! |   distribution hash  | output_shape hash    |
  size_t hash() const final {
>>>>>>> e47870ee
    auto result = RecordFunctor::hash();
    return result | (output_size_ & 0xffffffff);
  }

  bool operator==(const RecordFunctor& other) const final {
    auto result = false;
    if (auto child_ptr = dynamic_cast<const RandomOpRecord*>(&other)) {
      result = RecordFunctor::operator==(other);
      result = result && (output_size_ == child_ptr->output_size_);
    }
    return result;
  }

  void operator()(FusionState& fd) final {
    auto arg1 = fd.getFusionState(args_.at(0).index);
    auto arg2 = fd.getFusionState(args_.at(1).index);
    auto output_shape = fd.getFusionStateVector(args_.at(2).index);

    Val* output = nullptr;
    if (record_type_ == serde::RecordType_RandomUniformOp) {
      output = uniform(output_shape, arg1, arg2, dtype_);
    } else if (record_type_ == serde::RecordType_RandomNormalOp) {
      output = normal(output_shape, arg1, arg2, dtype_);
    } else {
      TORCH_INTERNAL_ASSERT(
          false, "random distribution not recognized:", name_);
    }
    fd.setFusionState(outputs_.at(0).index, output);
  }

  void print(std::ostream& os, bool close_function = true) const final {
    RecordFunctor::print(os, false);
    os << ", dtype=" << dtypeToPyString(dtype_);
    if (close_function) {
      os << ")";
    }
  }

<<<<<<< HEAD
  /*virtual std::pair<serde::RecordData, flatbuffers::Offset<void>> recordData(
=======
  std::pair<serde::RecordData, flatbuffers::Offset<void>> recordData(
>>>>>>> e47870ee
      flatbuffers::FlatBufferBuilder& builder) const final {
    std::vector<serde::State> fb_shape;
    fb_shape.reserve(output_shape_.size());
    for (auto& it : output_shape_) {
      fb_shape.emplace_back(it.index, it.stype);
    }
    return {
        serde::RecordData_TensorCreationSymbolic,
        serde::CreateTensorCreationSymbolicDirect(
            builder, &fb_shape, serde::mapToSerdeDtype(dtype_))
            .Union()};
  }*/

 private:
  //! Size of the output tensor.
  size_t output_size_;
  //! DataType of output
  PrimDataType dtype_;
};

struct VectorFromStateRecord : RecordFunctor {
  VectorFromStateRecord(
      std::vector<State> _args,
      std::vector<State> _outputs,
      PrimDataType dtype)
      : RecordFunctor(
            std::move(_args),
            std::move(_outputs),
            "define_vector",
            serde::RecordType_VectorFromState),
        dtype_(dtype) {}
  virtual ~VectorFromStateRecord() = default;
  virtual RecordFunctor* clone() final {
    return new VectorFromStateRecord(*this);
  }

  //! Child specific hash function in lower 32 bits.
  //! | 31 ---------------------------------------  0 |
  //! | Dtype                                         |
  virtual size_t hash() const final {
    auto result = RecordFunctor::hash();
    return result | (static_cast<size_t>(dtype_) & 0xffffffff);
  }

  virtual bool operator==(const RecordFunctor& other) const final {
    auto result = false;
    if (auto child_ptr = dynamic_cast<const VectorFromStateRecord*>(&other)) {
      result = RecordFunctor::operator==(other);
      result = result && (dtype_ == child_ptr->dtype_);
    }
    return result;
  }

  virtual void operator()(FusionState& fd) final {
    std::vector<Val*> output(args_.size(), nullptr);
    TORCH_CHECK(
        dtype_ == DataType::Int,
        "Only Int Dtype is not supported by a vector of sizes: ",
        dtype_);
    for (size_t i = 0; i < args_.size(); ++i) {
      TORCH_CHECK(
          args_.at(i).stype == serde::StateType_Scalar,
          "Unsupported State type!");
      output.at(i) = fd.getFusionState(args_.at(i).index);
    }
    fd.setFusionStateVector(outputs_.at(0).index, output);
  }

  void print(std::ostream& os, bool close_function = true) const final {
    bool first_output = true;
    for (auto& output : outputs_) {
      if (first_output) {
        first_output = false;
      } else {
        os << ", ";
      }
      os << output;
    }
    os << " = fd." << name_ << "([";
    bool first_arg = true;
    for (auto& arg : args_) {
      if (first_arg) {
        first_arg = false;
      } else {
        os << ", ";
      }
      os << arg;
    }
    os << "], dtype=" << dtypeToPyString(dtype_);
    if (close_function) {
      os << ")";
    }
  }

  virtual std::pair<serde::RecordData, flatbuffers::Offset<void>> recordData(
      flatbuffers::FlatBufferBuilder& builder) const final {
    return {
        serde::RecordData_VectorFromState,
        serde::CreateVectorFromState(builder, serde::mapToSerdeDtype(dtype_))
            .Union()};
  };

 private:
  //! Scalar data type.
  PrimDataType dtype_;
};

//! Specialized Record Functor for recording FusionState vector of sizes for
//! both inputs and constants.

template <typename ValueType>
struct VectorRecord : RecordFunctor {
  VectorRecord(
      std::vector<State> _outputs,
      serde::RecordType record_type,
      std::optional<std::vector<ValueType>> value,
      size_t size,
      PrimDataType dtype)
      : RecordFunctor({}, std::move(_outputs), "define_vector", record_type),
        value_(std::move(value)),
        size_(size),
        dtype_(dtype) {}
  ~VectorRecord() override = default;
  RecordFunctor* clone() final {
    return new VectorRecord(*this);
  }

  //! Child specific hash function in lower 32 bits.
  //! | 31 --------------- 16 | 15 ---------------  0 |
  //! | Dtype                 | Size                  |
  size_t hash() const final {
    auto result = RecordFunctor::hash();
    result |= (static_cast<size_t>(dtype_) & 0xffff) << 16;
    return result | (size_ & 0xffff);
  }

  bool operator==(const RecordFunctor& other) const final {
    auto result = false;
    if (auto child_ptr = dynamic_cast<const VectorRecord*>(&other)) {
      result = RecordFunctor::operator==(other);
      result = result && (value_ == child_ptr->value_) &&
          (size_ == child_ptr->size_) && (dtype_ == child_ptr->dtype_);
    }
    return result;
  }

  void operator()(FusionState& fd) final {
    std::vector<Val*> output(size_, nullptr);
    TORCH_CHECK(
        dtype_ == DataType::Int,
        "Only Int Dtype is not supported by a vector of sizes: ",
        dtype_);
    if (value_.has_value()) {
      for (size_t i = 0; i < size_; ++i) {
        output.at(i) = IrBuilder::create<Int>(value_.value().at(i));
      }
    } else {
      for (size_t i = 0; i < size_; ++i) {
        output[i] = IrBuilder::create<Int>();
        fd.addInput(output.at(i));
      }
    }
    fd.setFusionStateVector(outputs_.at(0).index, output);
  }

  void print(std::ostream& os, bool close_function = true) const final {
    RecordFunctor::print(os, false);
    os << "[";
    bool first_arg = true;
    if (value_.has_value()) {
      for (auto& v : value_.value()) {
        if (first_arg) {
          first_arg = false;
        } else {
          os << ", ";
        }
        os << v;
      }
      os << "]";
    } else {
      os << "None";
    }

    os << ", dtype=" << dtypeToPyString(dtype_);
    if (close_function) {
      os << ")";
    }
  }

  std::pair<serde::RecordData, flatbuffers::Offset<void>> recordData(
      flatbuffers::FlatBufferBuilder& builder) const final {
    if (value_.has_value()) {
      return {
          serde::RecordData_VectorLong,
          serde::CreateVectorLongDirect(
              builder, &(value_.value()), size_, serde::mapToSerdeDtype(dtype_))
              .Union()};
    } else {
      return {
          serde::RecordData_VectorInput,
          serde::CreateVectorInput(
              builder, size_, serde::mapToSerdeDtype(dtype_))
              .Union()};
    }
  }

 private:
  //! The vector's value.
  std::optional<std::vector<ValueType>> value_;
  //! Since the vector's value is optional, the size is stored here
  size_t size_;
  //! Scalar data type.
  PrimDataType dtype_;
};

} // namespace nvfuser::python_frontend

//! Creating the template specialized hash and equal_to functions for a
//! RecordFunctor object in order to use hash maps (unordered_maps) in STL.
namespace std {
using namespace nvfuser::python_frontend;

template <>
struct hash<RecordFunctor*> {
  size_t operator()(const RecordFunctor* p) const {
    TORCH_CHECK(p, "The RecordFunctor Pointer for hashing is null!");
    return p->hash();
  }
};
template <>
struct equal_to<RecordFunctor*> {
  bool operator()(const RecordFunctor* p, const RecordFunctor* q) const {
    TORCH_CHECK(
        p,
        "The RecordFunctor Pointer on the lhs of an equality check is null!");
    TORCH_CHECK(
        q,
        "The RecordFunctor Pointer on the rhs of an equality check is null!");
    return p->operator==(*q);
  }
};
} // namespace std<|MERGE_RESOLUTION|>--- conflicted
+++ resolved
@@ -729,27 +729,18 @@
             "ops.broadcast_in_dim",
             serde::RecordType_BroadcastInDim),
         output_size_(output_size),
-        broadcast_dims_(std::move(broadcast_dims)) {}
+        broadcast_dims_(std::move(broadcast_dims)) {
+    arg_names_[1] = "shape";
+  }
   ~BroadcastInDimOpRecord() override = default;
   RecordFunctor* clone() final {
     return new BroadcastInDimOpRecord(*this);
   }
 
   //! Child specific hash function in lower 32 bits.
-<<<<<<< HEAD
   //! | 31 -------------------------------------  0 |
   //! | broadcast_dims hash                         |
-  virtual size_t hash() const final {
-=======
-  //! | 31 -------------- 16 | 15 --------------  0 |
-  //! | broadcast_dims hash  | output_shape hash    |
-  //!
-  //! The output_shape hash is specialized in 2 ways using the method
-  //! outputShapeHash:
-  //! 1. int64_t - hashes dimension sizes.
-  //! 2. State - hashes number of dimensions
   size_t hash() const final {
->>>>>>> e47870ee
     auto result = RecordFunctor::hash();
     size_t broadcast_dims_hash = 0;
     for (auto dim : broadcast_dims_) {
@@ -779,18 +770,7 @@
     return result;
   }
 
-<<<<<<< HEAD
-  virtual void operator()(FusionState& fd) final {
-=======
-  inline c10::optional<std::vector<Val*>> expandShape(
-      const FusionState& fd,
-      const std::vector<bool>& expand_dim,
-      const std::vector<OutputShapeType>& shape) const;
-
-  //! The operator() call is specialize with th expandShape() method based on
-  //! the OutputShapeType template parameter
   void operator()(FusionState& fd) final {
->>>>>>> e47870ee
     auto arg = fd.getFusionState(args_.at(0).index)->template as<TensorView>();
     const auto& output_shape = fd.getFusionStateVector(args_.at(1).index);
 
@@ -861,106 +841,6 @@
   std::vector<int64_t> broadcast_dims_;
 };
 
-<<<<<<< HEAD
-=======
-//! ouputShapeHash Specializations used by hash()
-
-template <>
-inline size_t BroadcastInDimOpRecord<int64_t>::outputShapeHash(
-    const std::vector<int64_t>& shape) const {
-  size_t shape_hash = 0;
-  for (auto size : shape) {
-    shape_hash ^= static_cast<size_t>(size);
-  }
-  return shape_hash;
-}
-
-template <>
-inline size_t BroadcastInDimOpRecord<State>::outputShapeHash(
-    const std::vector<State>& shape) const {
-  return shape.size();
-}
-
-//! expandShape Specializations used by operator()
-
-template <>
-inline c10::optional<std::vector<Val*>> BroadcastInDimOpRecord<int64_t>::
-    expandShape(
-        const FusionState& fd,
-        const std::vector<bool>& expand_dim,
-        const std::vector<int64_t>& shape) const {
-  std::vector<Val*> expand_shape(shape.size(), nullptr);
-  bool has_expand = false;
-  for (const auto idx : c10::irange(shape.size())) {
-    if (expand_dim[idx] && shape[idx] != 1 && shape[idx] != -1) {
-      expand_shape[idx] = IrBuilder::create<Int>(shape[idx]);
-      has_expand = true;
-    } else {
-      expand_shape[idx] = IrBuilder::create<Int>(-1);
-    }
-  }
-
-  if (has_expand) {
-    return c10::optional<std::vector<Val*>>(expand_shape);
-  } else {
-    return c10::nullopt;
-  }
-}
-
-template <>
-inline c10::optional<std::vector<Val*>> BroadcastInDimOpRecord<State>::
-    expandShape(
-        const FusionState& fd,
-        const std::vector<bool>& expand_dim,
-        const std::vector<State>& shape) const {
-  std::vector<Val*> expand_shape(shape.size(), nullptr);
-  std::transform(
-      shape.begin(),
-      shape.end(),
-      expand_shape.begin(),
-      [&fd](const State& state) {
-        return fd.getFusionState(state.index)->template as<Val>();
-      });
-  return c10::optional<std::vector<Val*>>(expand_shape);
-}
-
-//! outputShapeRecordData Specializations used by recordData()
-
-template <>
-inline std::pair<serde::RecordData, flatbuffers::Offset<void>>
-BroadcastInDimOpRecord<int64_t>::outputShapeRecordData(
-    flatbuffers::FlatBufferBuilder& builder,
-    const std::vector<int64_t>& shape) const {
-  return {
-      serde::RecordData_BroadcastInDim,
-      serde::CreateBroadcastInDimDirect(builder, &shape, &broadcast_dims_)
-          .Union()};
-}
-
-template <>
-inline std::pair<serde::RecordData, flatbuffers::Offset<void>>
-BroadcastInDimOpRecord<State>::outputShapeRecordData(
-    flatbuffers::FlatBufferBuilder& builder,
-    const std::vector<State>& shape) const {
-  std::vector<serde::State> fb_output_shape;
-  fb_output_shape.reserve(shape.size());
-  for (auto& it : shape) {
-    fb_output_shape.emplace_back(it.index, it.stype);
-  }
-  auto output_shape_fb = builder.CreateVectorOfStructs(
-      fb_output_shape.data(), fb_output_shape.size());
-
-  auto bcast_dims_fb = builder.CreateVector(broadcast_dims_);
-
-  serde::BroadcastInDimSymbolicBuilder bcast_builder(builder);
-  bcast_builder.add_output_shape(output_shape_fb);
-  bcast_builder.add_broadcast_dims(bcast_dims_fb);
-  auto bcast_in_dim_data = bcast_builder.Finish();
-
-  return {serde::RecordData_BroadcastInDimSymbolic, bcast_in_dim_data.Union()};
-}
-
->>>>>>> e47870ee
 //! Specialized Record Functor for the FusionState's broadcast op.
 
 struct BroadcastOpRecord : RecordFunctor {
@@ -1329,13 +1209,8 @@
     return result;
   }
 
-<<<<<<< HEAD
-  virtual void operator()(FusionState& fd) final {
-    int rank = shape_.size();
-=======
   void operator()(FusionState& fd) final {
-    auto rank = symbolic_sizes_.size();
->>>>>>> e47870ee
+    auto rank = shape_.size();
     std::vector<bool> is_expand(rank);
 
     for (const auto index : c10::irange(rank)) {
@@ -2847,22 +2722,18 @@
             _name,
             _record_type),
         output_size_(output_size),
-        dtype_(dtype) {}
+        dtype_(dtype) {
+     arg_names_[2] = "shape";
+   }
   ~RandomOpRecord() override = default;
   RecordFunctor* clone() final {
     return new RandomOpRecord(*this);
   }
 
   //! Child specific hash function in lower 32 bits.
-<<<<<<< HEAD
   //! | 31 -------------------------------------  0 |
   //! | output_size                                 |
-  virtual size_t hash() const final {
-=======
-  //! | 31 -------------- 16 | 15 --------------  0 |
-  //! |   distribution hash  | output_shape hash    |
   size_t hash() const final {
->>>>>>> e47870ee
     auto result = RecordFunctor::hash();
     return result | (output_size_ & 0xffffffff);
   }
@@ -2901,23 +2772,14 @@
     }
   }
 
-<<<<<<< HEAD
-  /*virtual std::pair<serde::RecordData, flatbuffers::Offset<void>> recordData(
-=======
   std::pair<serde::RecordData, flatbuffers::Offset<void>> recordData(
->>>>>>> e47870ee
       flatbuffers::FlatBufferBuilder& builder) const final {
-    std::vector<serde::State> fb_shape;
-    fb_shape.reserve(output_shape_.size());
-    for (auto& it : output_shape_) {
-      fb_shape.emplace_back(it.index, it.stype);
-    }
     return {
         serde::RecordData_TensorCreationSymbolic,
-        serde::CreateTensorCreationSymbolicDirect(
-            builder, &fb_shape, serde::mapToSerdeDtype(dtype_))
+        serde::CreateTensorCreationSymbolic(
+            builder, output_size_, serde::mapToSerdeDtype(dtype_))
             .Union()};
-  }*/
+  }
 
  private:
   //! Size of the output tensor.
