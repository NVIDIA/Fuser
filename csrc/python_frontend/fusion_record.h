// clang-format off
/*
 * SPDX-FileCopyrightText: Copyright (c) 2023-present NVIDIA CORPORATION & AFFILIATES.
 * All rights reserved.
 * SPDX-License-Identifier: BSD-3-Clause
 */
// clang-format on
#pragma once
#include <c10/util/complex.h>
#include <ir_interface_nodes.h>
#include <ops/all_ops.h>
#include <python_frontend/fusion_definition.h>
#include <python_frontend/fusion_state.h>
#include <serde/fusion_cache_generated.h>
#include <serde/fusion_record_serde.h>
#include <utils.h>

#include <algorithm>
#include <complex>
#include <variant>

namespace nvfuser::python_frontend {

//! RecordFunctor is the base class record for operations recorded by
//! the FusionState.  It is, in essence, a node in the graph with
//! input edges, args, and output edges where the stored
//! values are indices into the recorded state.
//!
//! The virtual functor operator is executed on a cache miss to build the
//! appropriate part of the nvFuser Fusion IR for a given record.
//!
//! The hash and equality operators are used to facilitate the hashing of
//! RecordFunctors in a hash map given those operators need to be
//! specified for custom objects.
//!
//! The print function is used to print the given Record as a statement
//! in a python formated function.

struct RecordFunctor {
  RecordFunctor(
      std::vector<State> _args,
      std::vector<State> _outputs,
      std::string _name,
      serde::RecordType _record_type)
      : args_(std::move(_args)),
        outputs_(std::move(_outputs)),
        name_(std::move(_name)),
        record_type_(_record_type) {}
  virtual ~RecordFunctor() = default;
  //! Allows for copying of Child Class objects with RecordFunctor pointers.
  virtual RecordFunctor* clone() = 0;

  //! The base class is placing the type, outputs, and args hashed as follows:
  //! | 63 - 56 | 55 - 48 | 47 ----------- 32 | 32 ------------------------  0 |
  //! | Type    | Outputs | Args              | Child Class Specified          |
  virtual size_t hash() const {
    size_t arg_hash = 0;
    for (auto arg : args_) {
      arg_hash ^= ((arg.index << 1) ^ static_cast<size_t>(arg.stype));
    }
    size_t output_hash = 0;
    for (auto output : outputs_) {
      output_hash ^= ((output.index << 1) ^ static_cast<size_t>(output.stype));
    }
    return ((static_cast<size_t>(record_type_) & 0xff) << 56) |
        ((output_hash & 0xff) << 48) | ((arg_hash & 0xffff) << 32);
  }

  //! The base virtual equality operator is defined so all child
  //! classes can utilize the check for the same args and outputs.
  virtual bool operator==(const RecordFunctor& other) const {
    auto result = (record_type_ == other.record_type_);
    result = result && (args_.size() == other.args_.size()) &&
        (outputs_.size() == other.outputs_.size());
    if (result) {
      for (size_t i = 0; i < args_.size(); ++i) {
        if ((args_[i].index != other.args_[i].index) ||
            (args_[i].stype != other.args_[i].stype)) {
          result = false;
          break;
        }
      }
    }
    if (result) {
      for (size_t i = 0; i < outputs_.size(); ++i) {
        if ((outputs_[i].index != other.outputs_[i].index) ||
            (outputs_[i].stype != other.outputs_[i].stype)) {
          result = false;
          break;
        }
      }
    }
    return result;
  }

  //! Abstraction for an operation to build this record's nvFuser Fusion IR
  //! piece if the recording has a cache miss.
  virtual void operator()(FusionState& fd) = 0;

  //! Abstraction for storing data specific to a record functor.
  virtual std::pair<serde::RecordData, flatbuffers::Offset<void>> recordData(
      flatbuffers::FlatBufferBuilder& builder) const {
    return {serde::RecordData_NONE, flatbuffers::Offset<void>()};
  }

  //! The base serialize function that handles args, outputs, name and
  //! recordType. Child recordFunctors should overload the recordData function
  //! if has supplementary attributes.
  virtual flatbuffers::Offset<serde::RecordFunctor> serialize(
      flatbuffers::FlatBufferBuilder& builder) const {
    // table RecordFunctor {
    //     args: [State];
    //     outputs: [State];
    //     name: string;
    //     type: RecordType;
    //     data: RecordData;
    // }

    std::vector<serde::State> fb_args;
    for (auto& it : args_) {
      fb_args.push_back(serde::State(it.index, it.stype));
    }
    auto args_fb =
        builder.CreateVectorOfStructs(fb_args.data(), fb_args.size());

    std::vector<serde::State> fb_outputs;
    for (auto& it : outputs_) {
      fb_outputs.push_back(serde::State(it.index, it.stype));
    }
    auto outputs_fb =
        builder.CreateVectorOfStructs(fb_outputs.data(), fb_outputs.size());

    auto&& [record_data_type, record_data] = recordData(builder);

    return serde::CreateRecordFunctor(
        builder,
        args_fb,
        outputs_fb,
        builder.CreateString(name_),
        recordType(),
        record_data_type,
        record_data);
  }

  //! The base print function when printing Record for a given FusionState
  //! in python formated code.
  virtual void print(std::ostream& os, bool close_function = true) const {
    bool first_output = true;
    for (auto& output : outputs_) {
      if (first_output) {
        first_output = false;
      } else {
        os << ", ";
      }
      os << output;
    }
    if (always_returns_tuple_) {
      os << ",";
    }
    if (outputs_.size() > 0) {
      os << " = "
         << "fd." << name_ << "(";
    } else {
      os << "fd." << name_ << "(";
    }
    bool first_arg = true;
    for (auto& arg : args_) {
      if (first_arg) {
        first_arg = false;
      } else {
        os << ", ";
      }
      os << arg;
    }
    if (close_function) {
      os << ")";
    }
  }

  size_t numOutputs() const {
    return outputs_.size();
  }

  serde::RecordType recordType() const {
    return record_type_;
  }

 protected:
  //! Inputs that are indices into the FusionState's Recorded State.
  std::vector<State> args_;
  //! Outputs that are indices into the FusionState's Recorded State.
  std::vector<State> outputs_;
  //! Record Name
  std::string name_;
  //! Record Type of child class used for hashing
  //! enum class RecordType is defined in flatbuffer schema
  serde::RecordType record_type_;
  //! Whether this record type returns a tuple of unknown length. This is only
  //! used for TensorSizesRecord.
  bool always_returns_tuple_ = false;
};

//! The OpRecord RecordFunctor is the most widely used child class because
//! it utilizes varidiac template arguments to represent unary, binary,
//! ternary, and other similar flavors of operations in nvFuser that have
//! a mix of Tensor and Scalar arguments only.
//!
//! The additional data memeber of this child class records the function
//! signature of the nvFuser Arith Operation to be replayed upon a cache
//! miss by the functor operator() call.

template <class OutType, class... ArgTypes>
struct OpRecord : RecordFunctor {
  OpRecord(
      std::vector<State> _args,
      std::vector<State> _outputs,
      std::string _name,
      serde::RecordType record_type,
      std::function<OutType(ArgTypes...)> fusion_op)
      : RecordFunctor(
            std::move(_args),
            std::move(_outputs),
            _name,
            record_type),
        fusion_op_(fusion_op) {}
  virtual ~OpRecord() = default;
  virtual RecordFunctor* clone() final {
    return new OpRecord(*this);
  }

  //! Child specific hash function in lower 32 bits.= at::Symbol
  //! | 31 -------------------------------------  0 |
  //! | Arith Function Sigs hash code               |
  virtual size_t hash() const final {
    auto result = RecordFunctor::hash();
    return result | (fusion_op_.target_type().hash_code() & 0xffffffff);
  }

  virtual bool operator==(const RecordFunctor& other) const final {
    auto result = false;
    // A succesfull cast indicates a RecordFunctor of the same child class
    if (auto child_ptr = dynamic_cast<const OpRecord*>(&other)) {
      result = RecordFunctor::operator==(other);
      if (result) {
        // Match the nvFuser arith function types
        result = result &&
            (fusion_op_.target_type() == child_ptr->fusion_op_.target_type());
        if (isDebugDumpEnabled(DebugDumpOption::PythonFrontendDebug)) {
          std::cout << "\nOpRecord: " << name_ << " Target Type [self: 0x"
                    << fusion_op_.target_type().name() << "] [other: 0x"
                    << child_ptr->fusion_op_.target_type().name() << "] ";
        }
        // Match the nvFuser arith function pointers
        // IMPORTANT! you need to dereference the target pointer in order
        // to match the function
        result = result &&
            (*fusion_op_.template target<OutType (*)(ArgTypes...)>() ==
             *child_ptr->fusion_op_
                  .template target<OutType (*)(ArgTypes...)>());
        if (isDebugDumpEnabled(DebugDumpOption::PythonFrontendDebug)) {
          std::cout
              << "Target  Ptr [self: 0x" << std::hex
              << (size_t)*fusion_op_.template target<OutType (*)(ArgTypes...)>()
              << "] [other: 0x" << std::hex
              << (size_t)*child_ptr->fusion_op_
                     .template target<OutType (*)(ArgTypes...)>()
              << "]\n";
        }
      }
    }
    return result;
  }

  //! The variadic set of indices for the number of args for this op are
  //! deduced by providing the index_sequence as a parameter.  Similarly,
  //! the tuple type is also deduced.
  //!
  //! The tuple type is used to decide whether to cast the input argument
  //! to a Fusion IR TensorView or leave it as a Fusion IR Val (Scalar).
  //!
  //! A deduced binary op could look like:
  //!   OutType opFunc<std::tuple<TensorView*, TensorView*>, 0, 1>
  //! A deduced ternary op could look like:
  //!   OutTupe opFunc<std::tuple<TensorView*, Val*, Val*>, 0, 1, 2>
  template <class TupleType, std::size_t... Is>
  OutType opFunc(FusionState& fd, TupleType& tp, std::index_sequence<Is...>) {
    return fusion_op_(
        dynamic_cast<typename std::tuple_element<Is, TupleType>::type>(
            fd.getFusionState(args_.at(Is).index))...);
  }

  virtual void operator()(FusionState& fd) final {
    using arg_tuple_t = std::tuple<ArgTypes...>;
    auto indices =
        std::make_index_sequence<std::tuple_size<arg_tuple_t>::value>();
    // The tuple variable is never populated, it is passed for its type.
    arg_tuple_t inputs;
    auto output = opFunc(fd, inputs, indices);
    fd.setFusionState(outputs_.at(0).index, output);
  }

 private:
  //! An nvFuser Arith Operation function signature
  std::function<OutType(ArgTypes...)> fusion_op_;
};

struct ReshapeOpRecord : RecordFunctor {
  ReshapeOpRecord(
      std::vector<State> _args,
      std::vector<State> _outputs,
      std::vector<int64_t> original_shape,
      std::vector<int64_t> new_shape)
      : RecordFunctor(
            std::move(_args),
            std::move(_outputs),
            "ops.reshape",
            serde::RecordType_ReshapeOp),
        original_shape_(std::move(original_shape)),
        new_shape_(std::move(new_shape)) {}
  virtual ~ReshapeOpRecord() = default;
  virtual RecordFunctor* clone() final {
    return new ReshapeOpRecord(*this);
  }

  //! Child specific hash function in lower 32 bits.
  //! | 31 -------------- 16 | 15 --------------  0 |
  //! | original_shape hash  | new_shape hash       |
  virtual size_t hash() const final {
    auto result = RecordFunctor::hash();
    size_t new_shape_hash = 0;
    for (auto shape : new_shape_) {
      new_shape_hash ^= static_cast<size_t>(shape);
    }
    size_t original_shape_hash = 0;
    for (auto shape : original_shape_) {
      original_shape_hash |= 1 << ((new_shape_.size() - 1) - shape);
    }
    original_shape_hash = (original_shape_hash & 0xffff) << 16;
    return result | original_shape_hash | (new_shape_hash & 0xffff);
  }

  virtual bool operator==(const RecordFunctor& other) const final {
    auto result = false;
    if (auto child_ptr = dynamic_cast<const ReshapeOpRecord*>(&other)) {
      result = RecordFunctor::operator==(other);
      result &= std::equal(
          original_shape_.begin(),
          original_shape_.end(),
          child_ptr->original_shape_.begin());
      result &= std::equal(
          new_shape_.begin(), new_shape_.end(), child_ptr->new_shape_.begin());
    }
    return result;
  }

  void operator()(FusionState& fd) final {
    auto arg = fd.getFusionState(args_.at(0).index)->template as<TensorView>();
    auto output = reshape(arg, original_shape_, new_shape_);
    fd.setFusionState(outputs_.at(0).index, output);
  }

  void print(std::ostream& os, bool close_function = true) const final {
    RecordFunctor::print(os, false);
    os << ", original_shape=[";
    bool first_arg = true;
    for (auto shape : original_shape_) {
      if (first_arg) {
        first_arg = false;
      } else {
        os << ", ";
      }
      os << shape;
    }
    os << "]";
    os << ", new_shape=[";
    first_arg = true;
    for (auto shape : new_shape_) {
      if (first_arg) {
        first_arg = false;
      } else {
        os << ", ";
      }
      os << shape;
    }
    os << "]";
    if (close_function) {
      os << ")";
    }
  }

  virtual std::pair<serde::RecordData, flatbuffers::Offset<void>> recordData(
      flatbuffers::FlatBufferBuilder& builder) const final {
    return {
        serde::RecordData_Reshape,
        serde::CreateReshapeDirect(builder, &original_shape_, &new_shape_)
            .Union()};
  }

 private:
  //! Represents the tensor dimensions of the input tensor.
  std::vector<int64_t> original_shape_;
  //! Represents the tensor dimensions of the output tensor.
  std::vector<int64_t> new_shape_;
};

struct PadOpRecord : RecordFunctor {
  PadOpRecord(
      std::vector<State> _args,
      std::vector<State> _outputs,
      std::vector<int64_t>&& pad_widths)
      : RecordFunctor(
            std::move(_args),
            std::move(_outputs),
            "ops.pad",
            serde::RecordType_PadOp),
        pad_widths_(std::move(pad_widths)) {}
  virtual ~PadOpRecord() = default;
  virtual RecordFunctor* clone() final {
    return new PadOpRecord(*this);
  }

  //! Child specific hash function in lower 32 bits.
  //! | 31 ------------------------------ 0 |
  //! |          pad_widths                 |
  virtual size_t hash() const final {
    auto result = RecordFunctor::hash();
    size_t widths_hash = 0;
    for (size_t i = 0; i < pad_widths_.size(); ++i) {
      auto w = pad_widths_.at(i);
      // Circular shift the lower 32 bits of w by 4 * i
      // This reduces collisions by only directly xor-ing every 8th argument.
      // Since many shifts will occupy less than 4 bits, we will have no
      // collisions for most pads of up to 4 trailing dimensions.
      size_t shift = (i * 4) % 32;
      w = w << shift | w >> (32 - shift);
      widths_hash ^= w << i;
    }
    return result | (widths_hash & 0xffffffff);
  }

  virtual bool operator==(const RecordFunctor& other) const final {
    if (auto child_ptr = dynamic_cast<const PadOpRecord*>(&other)) {
      if (!RecordFunctor::operator==(other)) {
        return false;
      }
      if (pad_widths_.size() != child_ptr->pad_widths_.size()) {
        return false;
      }
      for (size_t i = 0; i < pad_widths_.size(); ++i) {
        if (pad_widths_.at(i) != child_ptr->pad_widths_.at(i)) {
          return false;
        }
      }
      return true;
    }
    return false;
  }

  void operator()(FusionState& fd) final {
    auto arg = fd.getFusionState(args_.at(0).index)->template as<TensorView>();
    std::vector<Val*> val_widths;
    val_widths.reserve(pad_widths_.size());
    for (auto p : pad_widths_) {
      auto pval = IrBuilder::create<Int>(p);
      val_widths.push_back(pval);
    }

    TensorView* output;
    if (args_.at(1).stype == serde::StateType_Scalar) {
      output = pad(arg, val_widths, fd.getFusionState(args_.at(1).index));
    } else { // default: None
      output = pad(arg, val_widths);
    }

    fd.setFusionState(outputs_.at(0).index, output);
  }

  void print(std::ostream& os, bool close_function = true) const final {
    // pad_widths is the second (required) argument, but the fill value is a
    // Scalar, so it would be printed first by the default printer, so we
    // implement our own print() here
    os << outputs_.at(0);
    os << " = "
       << "fd." << name_ << "(";
    os << args_.at(0); // unpadded tensor
    os << ", [";
    bool first_arg = true;
    for (auto w : pad_widths_) {
      if (first_arg) {
        first_arg = false;
      } else {
        os << ", ";
      }
      os << w;
    }
    os << "]";
    if (args_.at(1).stype == serde::StateType_Scalar) {
      // fill value was given
      os << ", " << args_.at(1);
    }
    os << ")";
  }

  virtual std::pair<serde::RecordData, flatbuffers::Offset<void>> recordData(
      flatbuffers::FlatBufferBuilder& builder) const final {
    return {
        serde::RecordData_Pad,
        serde::CreatePadDirect(builder, &pad_widths_).Union()};
  }

 private:
  //! Pairs of non-negative integers indicating the amount to pad the front and
  //! back of each dimension.
  std::vector<int64_t> pad_widths_;
};

struct PermuteOpRecord : RecordFunctor {
  PermuteOpRecord(
      std::vector<State> _args,
      std::vector<State> _outputs,
      std::vector<int64_t> dims)
      : RecordFunctor(
            std::move(_args),
            std::move(_outputs),
            "ops.permute",
            serde::RecordType_PermuteOp),
        dims_(std::move(dims)) {}
  virtual ~PermuteOpRecord() = default;
  virtual RecordFunctor* clone() final {
    return new PermuteOpRecord(*this);
  }

  virtual size_t hash() const final {
    auto result = RecordFunctor::hash();
    size_t dims_hash = 0;
    for (auto dim : dims_) {
      dims_hash ^= static_cast<size_t>(dim);
    }
    return result | (dims_hash & 0xffff);
  }

  virtual bool operator==(const RecordFunctor& other) const final {
    auto result = false;
    if (auto child_ptr = dynamic_cast<const PermuteOpRecord*>(&other)) {
      result = RecordFunctor::operator==(other);
      if (result) {
        result = (dims_.size() == child_ptr->dims_.size());
        if (result) {
          for (size_t i = 0; i < dims_.size(); ++i) {
            if (dims_[i] != child_ptr->dims_[i]) {
              result = false;
              break;
            }
          }
        }
      }
    }
    return result;
  }

  void operator()(FusionState& fd) final {
    auto arg = fd.getFusionState(args_.at(0).index)->template as<TensorView>();
    auto output = permute(arg, dims_);
    fd.setFusionState(outputs_.at(0).index, output);
  }

  void print(std::ostream& os, bool close_function = true) const final {
    RecordFunctor::print(os, false);
    os << ", dims=[";
    bool first_arg = true;
    for (auto dim : dims_) {
      if (first_arg) {
        first_arg = false;
      } else {
        os << ", ";
      }
      os << dim;
    }
    os << "]";
    if (close_function) {
      os << ")";
    }
  }

  virtual std::pair<serde::RecordData, flatbuffers::Offset<void>> recordData(
      flatbuffers::FlatBufferBuilder& builder) const final {
    return {
        serde::RecordData_Permute,
        serde::CreatePermuteDirect(builder, &dims_).Union()};
  }

 private:
  //! Represents the mapping from the original shape to the new shape
  std::vector<int64_t> dims_;
};

struct SqueezeOpRecord : RecordFunctor {
  SqueezeOpRecord(
      std::vector<State> _args,
      std::vector<State> _outputs,
      std::vector<int64_t> original_shape,
      std::vector<int64_t> dims)
      : RecordFunctor(
            std::move(_args),
            std::move(_outputs),
            "ops.squeeze",
            serde::RecordType_SqueezeOp),
        original_shape_(std::move(original_shape)),
        dims_(std::move(dims)) {}
  virtual ~SqueezeOpRecord() = default;
  virtual RecordFunctor* clone() final {
    return new SqueezeOpRecord(*this);
  }

  //! Child specific hash function in lower 32 bits.
  //! | 31 -------------- 16 | 15 --------------  0 |
  //! | Squeeze Dim hash     | original_shape hash  |
  virtual size_t hash() const final {
    auto result = RecordFunctor::hash();
    size_t original_shape_hash = 0;
    for (auto shape : original_shape_) {
      original_shape_hash ^= static_cast<size_t>(shape);
    }
    size_t squeeze_dims_hash = 0;
    for (auto dim : dims_) {
      squeeze_dims_hash ^= static_cast<size_t>(dim);
    }
    squeeze_dims_hash = (squeeze_dims_hash & 0xffff) << 16;
    return result | squeeze_dims_hash | (original_shape_hash & 0xffff);
  }
  virtual bool operator==(const RecordFunctor& other) const final {
    auto result = false;
    if (auto child_ptr = dynamic_cast<const SqueezeOpRecord*>(&other)) {
      result = RecordFunctor::operator==(other);
      if (result) {
        result = (original_shape_.size() == child_ptr->original_shape_.size());
        if (result) {
          for (size_t i = 0; i < dims_.size(); ++i) {
            if (dims_[i] != child_ptr->dims_[i]) {
              result = false;
              break;
            }
          }
        }
        if (result) {
          for (size_t i = 0; i < original_shape_.size(); ++i) {
            if (original_shape_[i] != child_ptr->original_shape_[i]) {
              result = false;
              break;
            }
          }
        }
      }
    }
    return result;
  }

  void operator()(FusionState& fd) final {
    auto arg = fd.getFusionState(args_.at(0).index)->template as<TensorView>();
    auto output = squeeze(arg, original_shape_, dims_);
    fd.setFusionState(outputs_.at(0).index, output);
  }

  void print(std::ostream& os, bool close_function = true) const final {
    RecordFunctor::print(os, false);
    os << ", original_shape=[";
    bool first_arg = true;
    for (auto shape : original_shape_) {
      if (first_arg) {
        first_arg = false;
      } else {
        os << ", ";
      }
      os << shape;
    }
    os << "], dims=[";
    first_arg = true;
    for (auto dim : dims_) {
      if (first_arg) {
        first_arg = false;
      } else {
        os << ", ";
      }
      os << dim;
    }
    os << "]";
    if (close_function) {
      os << ")";
    }
  }

  virtual std::pair<serde::RecordData, flatbuffers::Offset<void>> recordData(
      flatbuffers::FlatBufferBuilder& builder) const final {
    return {
        serde::RecordData_Squeeze,
        serde::CreateSqueezeDirect(builder, &original_shape_, &dims_).Union()};
  }

 private:
  //! Represents the tensor dimensions of the input tensor.
  std::vector<int64_t> original_shape_;
  //! Dimension to squeeze.
  std::vector<int64_t> dims_;
};

//! Specialized Record Functor for the FusionState's broadcast_in_dim op.

template <typename OutputShapeType>
struct BroadcastInDimOpRecord : RecordFunctor {
  BroadcastInDimOpRecord(
      std::vector<State> _args,
      std::vector<State> _outputs,
      std::string _name,
      serde::RecordType record_type,
      std::vector<OutputShapeType> output_shape,
      std::vector<int64_t> broadcast_dims)
      : RecordFunctor(
            std::move(_args),
            std::move(_outputs),
            _name,
            record_type),
        output_shape_(std::move(output_shape)),
        broadcast_dims_(std::move(broadcast_dims)) {}
  virtual ~BroadcastInDimOpRecord() = default;
  virtual RecordFunctor* clone() final {
    return new BroadcastInDimOpRecord(*this);
  }

  inline size_t outputShapeHash(
      const std::vector<OutputShapeType>& shape) const;

  //! Child specific hash function in lower 32 bits.
  //! | 31 -------------- 16 | 15 --------------  0 |
  //! | broadcast_dims hash  | output_shape hash    |
  //!
  //! The output_shape hash is specialized in 2 ways using the method
  //! outputShapeHash:
  //! 1. int64_t - hashes dimension sizes.
  //! 2. State - hashes number of dimensions
  virtual size_t hash() const final {
    auto result = RecordFunctor::hash();
    size_t broadcast_dims_hash = 0;
    for (auto dim : broadcast_dims_) {
      broadcast_dims_hash |= 1 << ((output_shape_.size() - 1) - dim);
    }
    broadcast_dims_hash = (broadcast_dims_hash & 0xffff) << 16;
    return result | broadcast_dims_hash |
        (outputShapeHash(output_shape_) & 0xffff);
  }

  virtual bool operator==(const RecordFunctor& other) const final {
    auto result = false;
    if (auto child_ptr = dynamic_cast<const BroadcastInDimOpRecord*>(&other)) {
      result = RecordFunctor::operator==(other);
      if (result) {
        result =
            ((output_shape_.size() == child_ptr->output_shape_.size()) &&
             (broadcast_dims_.size() == child_ptr->broadcast_dims_.size()));
        if (result) {
          for (size_t i = 0; i < output_shape_.size(); ++i) {
            if (output_shape_[i] != child_ptr->output_shape_[i]) {
              result = false;
              break;
            }
          }
        }
        if (result) {
          for (size_t i = 0; i < broadcast_dims_.size(); ++i) {
            if (broadcast_dims_[i] != child_ptr->broadcast_dims_[i]) {
              result = false;
              break;
            }
          }
        }
      }
    }
    return result;
  }

  inline c10::optional<std::vector<Val*>> expandShape(
      const FusionState& fd,
      const std::vector<bool>& expand_dim,
      const std::vector<OutputShapeType>& shape) const;

  //! The operator() call is specialize with th expandShape() method based on
  //! the OutputShapeType template parameter
  virtual void operator()(FusionState& fd) final {
    auto arg = fd.getFusionState(args_.at(0).index)->template as<TensorView>();

    const auto& arg_domains_nr = arg->domain()->noReductions();
    const auto arg_ndims = arg_domains_nr.size();
    TORCH_CHECK(
        output_shape_.size() >= arg_ndims,
        "The new shape is expected to be greater-then-or-equal to the input",
        output_shape_.size(),
        arg_ndims);
    TORCH_CHECK(
        arg_ndims == broadcast_dims_.size(),
        "The broadcast dimensions should match the input dimensions.",
        arg_ndims,
        broadcast_dims_.size());

    std::vector<bool> is_broadcast_dim(output_shape_.size(), true);
    std::vector<bool> is_expand_dim(output_shape_.size(), true);
    for (const auto idx : c10::irange(broadcast_dims_.size())) {
      if (idx > 0) {
        TORCH_CHECK(
            broadcast_dims_[idx - 1] < broadcast_dims_[idx],
            "Broadcast dimension is not greater than the previous value.");
      }
      TORCH_CHECK(
          broadcast_dims_[idx] < static_cast<int>(output_shape_.size()),
          "Invalid broadcast_dims value.");
      is_broadcast_dim.at(broadcast_dims_[idx]) = false;
      // Note: when we expand a broadcasted dimension, we need to expand it
      // to a concrete size, hence the need for `is_expand_dim` flag and the
      // expand operation following the broadcast.
      is_expand_dim.at(broadcast_dims_[idx]) =
          arg_domains_nr[idx]->isBroadcast();
    }

    auto output = broadcast(arg, is_broadcast_dim);

    c10::optional<std::vector<Val*>> expand_shape =
        expandShape(fd, is_expand_dim, output_shape_);
    if (expand_shape.has_value()) {
      output = expand(output, expand_shape.value());
    }
    fd.setFusionState(outputs_.at(0).index, output);
  }

  void print(std::ostream& os, bool close_function = true) const final {
    RecordFunctor::print(os, false);
    os << ", output_shape=[";
    bool first_arg = true;
    for (auto shape : output_shape_) {
      if (first_arg) {
        first_arg = false;
      } else {
        os << ", ";
      }
      os << shape;
    }
    os << "]";
    os << ", broadcast_dims=[";
    first_arg = true;
    for (auto dim : broadcast_dims_) {
      if (first_arg) {
        first_arg = false;
      } else {
        os << ", ";
      }
      os << dim;
    }
    os << "]";
    if (close_function) {
      os << ")";
    }
  }

  virtual std::pair<serde::RecordData, flatbuffers::Offset<void>> recordData(
      flatbuffers::FlatBufferBuilder& builder) const final {
    return outputShapeRecordData(builder, output_shape_);
  };

  inline std::pair<serde::RecordData, flatbuffers::Offset<void>>
  outputShapeRecordData(
      flatbuffers::FlatBufferBuilder& builder,
      const std::vector<OutputShapeType>& shape) const;

 private:
  //! Represents the tensor dimensions of the output tensor.
  std::vector<OutputShapeType> output_shape_;
  //! Communicates which dimensions of the output the input tensor maps.
  //! For instance, for output [2, 3, 4] and input [3]. This vector would
  //! contain [1].
  std::vector<int64_t> broadcast_dims_;
};

//! ouputShapeHash Specializations used by hash()

template <>
inline size_t BroadcastInDimOpRecord<int64_t>::outputShapeHash(
    const std::vector<int64_t>& shape) const {
  size_t shape_hash = 0;
  for (auto size : shape) {
    shape_hash ^= static_cast<size_t>(size);
  }
  return shape_hash;
}

template <>
inline size_t BroadcastInDimOpRecord<State>::outputShapeHash(
    const std::vector<State>& shape) const {
  return shape.size();
}

//! expandShape Specializations used by operator()

template <>
inline c10::optional<std::vector<Val*>> BroadcastInDimOpRecord<int64_t>::
    expandShape(
        const FusionState& fd,
        const std::vector<bool>& expand_dim,
        const std::vector<int64_t>& shape) const {
  std::vector<Val*> expand_shape(shape.size(), nullptr);
  bool has_expand = false;
  for (const auto idx : c10::irange(shape.size())) {
    if (expand_dim[idx] && shape[idx] != 1 && shape[idx] != -1) {
      expand_shape[idx] = IrBuilder::create<Int>(shape[idx]);
      has_expand = true;
    } else {
      expand_shape[idx] = IrBuilder::create<Int>(-1);
    }
  }

  if (has_expand) {
    return c10::optional<std::vector<Val*>>(expand_shape);
  } else {
    return c10::nullopt;
  }
}

template <>
inline c10::optional<std::vector<Val*>> BroadcastInDimOpRecord<State>::
    expandShape(
        const FusionState& fd,
        const std::vector<bool>& expand_dim,
        const std::vector<State>& shape) const {
  std::vector<Val*> expand_shape(shape.size(), nullptr);
  std::transform(
      shape.begin(),
      shape.end(),
      expand_shape.begin(),
      [&fd](const State& state) {
        return fd.getFusionState(state.index)->template as<Val>();
      });
  return c10::optional<std::vector<Val*>>(expand_shape);
}

//! outputShapeRecordData Specializations used by recordData()

template <>
inline std::pair<serde::RecordData, flatbuffers::Offset<void>>
BroadcastInDimOpRecord<int64_t>::outputShapeRecordData(
    flatbuffers::FlatBufferBuilder& builder,
    const std::vector<int64_t>& shape) const {
  return {
      serde::RecordData_BroadcastInDim,
      serde::CreateBroadcastInDimDirect(builder, &shape, &broadcast_dims_)
          .Union()};
}

template <>
inline std::pair<serde::RecordData, flatbuffers::Offset<void>>
BroadcastInDimOpRecord<State>::outputShapeRecordData(
    flatbuffers::FlatBufferBuilder& builder,
    const std::vector<State>& shape) const {
  std::vector<serde::State> fb_output_shape;
  for (auto& it : shape) {
    fb_output_shape.push_back(serde::State(it.index, it.stype));
  }
  auto output_shape_fb = builder.CreateVectorOfStructs(
      fb_output_shape.data(), fb_output_shape.size());

  auto bcast_dims_fb = builder.CreateVector(broadcast_dims_);

  serde::BroadcastInDimSymbolicBuilder bcast_builder(builder);
  bcast_builder.add_output_shape(output_shape_fb);
  bcast_builder.add_broadcast_dims(bcast_dims_fb);
  auto bcast_in_dim_data = bcast_builder.Finish();

  return {serde::RecordData_BroadcastInDimSymbolic, bcast_in_dim_data.Union()};
}

//! Specialized Record Functor for the FusionState's broadcast op.

struct BroadcastOpRecord : RecordFunctor {
  BroadcastOpRecord(
      std::vector<State> _args,
      std::vector<State> _outputs,
      std::string _name,
      std::vector<bool> is_broadcast_dim)
      : RecordFunctor(
            std::move(_args),
            std::move(_outputs),
            _name,
            serde::RecordType_BroadcastOp),
        is_broadcast_dim_(std::move(is_broadcast_dim)) {}
  virtual ~BroadcastOpRecord() = default;
  virtual RecordFunctor* clone() final {
    return new BroadcastOpRecord(*this);
  }

  virtual size_t hash() const final {
    auto result = RecordFunctor::hash();
    size_t is_broadcast_dim_hash = 0;
    for (size_t i = 0; i < is_broadcast_dim_.size(); ++i) {
      is_broadcast_dim_hash |=
          (is_broadcast_dim_[i] << (is_broadcast_dim_.size() - 1 - i));
    }
    return result | (is_broadcast_dim_hash & 0xfff);
  }

  virtual bool operator==(const RecordFunctor& other) const final {
    auto result = false;
    if (auto child_ptr = dynamic_cast<const BroadcastOpRecord*>(&other)) {
      result = RecordFunctor::operator==(other);
      result &= std::equal(
          is_broadcast_dim_.begin(),
          is_broadcast_dim_.end(),
          child_ptr->is_broadcast_dim_.begin());
    }
    return result;
  }

  virtual void operator()(FusionState& fd) final {
    auto arg = fd.getFusionState(args_.at(0).index)->template as<TensorView>();
    auto output = broadcast(arg, is_broadcast_dim_);
    fd.setFusionState(outputs_.at(0).index, output);
  }

  void print(std::ostream& os, bool close_function = true) const final {
    RecordFunctor::print(os, false);
    os << ", is_broadcast_dim=[";
    bool first_arg = true;
    for (auto dim : is_broadcast_dim_) {
      if (first_arg) {
        first_arg = false;
      } else {
        os << ", ";
      }
      os << (dim ? "True" : "False");
    }
    os << "]";
    if (close_function) {
      os << ")";
    }
  }

  virtual std::pair<serde::RecordData, flatbuffers::Offset<void>> recordData(
      flatbuffers::FlatBufferBuilder& builder) const final {
    auto fb_broadcast_dims = builder.CreateVector(is_broadcast_dim_);

    serde::BroadcastBuilder bcast_builder(builder);
    bcast_builder.add_broadcast_dims(fb_broadcast_dims);
    auto expr_data = bcast_builder.Finish();
    return {serde::RecordData_Broadcast, expr_data.Union()};
  }

 private:
  //! Communicates which dimensions in the output are broadcasted.
  std::vector<bool> is_broadcast_dim_;
};

template <class OutType, class ArgType>
struct CastOpRecord : RecordFunctor {
  CastOpRecord(
      std::vector<State> _args,
      std::vector<State> _outputs,
      std::string _name,
      serde::RecordType record_type,
      std::function<OutType(DataType, ArgType)> fusion_op,
      PrimDataType dtype)
      : RecordFunctor(
            std::move(_args),
            std::move(_outputs),
            _name,
            record_type),
        fusion_op_(fusion_op),
        dtype_(dtype) {}
  virtual ~CastOpRecord() = default;
  virtual RecordFunctor* clone() final {
    return new CastOpRecord(*this);
  }

  //! Child specific hash function in lower 32 bits.
  //! | 31 --- 24 | 23 --------------------------  0 |
  //! | Dtype     | Arith Function Sig hash code     |
  virtual size_t hash() const final {
    auto result = RecordFunctor::hash();
    result |= ((static_cast<size_t>(dtype_) & 0xff) << 24);
    result |= (fusion_op_.target_type().hash_code() & 0xffffff);
    return result;
  }

  virtual bool operator==(const RecordFunctor& other) const final {
    auto result = false;
    if (auto child_ptr = dynamic_cast<const CastOpRecord*>(&other)) {
      result = RecordFunctor::operator==(other);
      if (result) {
        result = result &&
            (fusion_op_.target_type() == child_ptr->fusion_op_.target_type());
        if (isDebugDumpEnabled(DebugDumpOption::PythonFrontendDebug)) {
          std::cout << "\nCastOpRecord: " << name_ << " Target Type [self: 0x"
                    << fusion_op_.target_type().name() << "] [other: 0x"
                    << child_ptr->fusion_op_.target_type().name() << "]";
        }
        // IMPORTANT! you need to dereference the target pointer in order
        // to match the function
        result = result &&
            (*fusion_op_.template target<OutType (*)(DataType, ArgType)>() ==
             *child_ptr->fusion_op_
                  .template target<OutType (*)(DataType, ArgType)>());
        if (isDebugDumpEnabled(DebugDumpOption::PythonFrontendDebug)) {
          std::cout << " Target  Ptr [self: 0x" << std::hex
                    << (size_t)*fusion_op_
                           .template target<OutType (*)(DataType, ArgType)>()
                    << "] [other: 0x" << std::hex
                    << (size_t)*child_ptr->fusion_op_
                           .template target<OutType (*)(DataType, ArgType)>()
                    << "]\n";
        }
        result = result && (dtype_ == child_ptr->dtype_);
      }
    }
    return result;
  }

  virtual void operator()(FusionState& fd) final {
    auto arg = dynamic_cast<ArgType>(fd.getFusionState(args_.at(0).index));
    auto output = fusion_op_(dtype_, arg);
    fd.setFusionState(outputs_.at(0).index, output);
  }

  void print(std::ostream& os, bool close_function = true) const final {
    RecordFunctor::print(os, false);
    os << ", dtype=" << dtypeToPyString(dtype_);
    if (close_function) {
      os << ")";
    }
  }

  virtual std::pair<serde::RecordData, flatbuffers::Offset<void>> recordData(
      flatbuffers::FlatBufferBuilder& builder) const final {
    return {
        serde::RecordData_Dtype,
        serde::CreateDtype(builder, serde::mapToSerdeDtype(dtype_)).Union()};
  }

 private:
  //! nvFuser arith function signature
  std::function<OutType(DataType, ArgType)> fusion_op_;
  //! Type to cast to.
  PrimDataType dtype_;
};

struct CatOpRecord : RecordFunctor {
  CatOpRecord(
      std::vector<State> _args,
      std::vector<State> _outputs,
      int64_t dim)
      : RecordFunctor(
            std::move(_args),
            std::move(_outputs),
            "ops.cat",
            serde::RecordType_CatOp),
        dim_(dim) {}
  virtual ~CatOpRecord() = default;
  virtual RecordFunctor* clone() final {
    return new CatOpRecord(*this);
  }

  virtual size_t hash() const final {
    auto result = RecordFunctor::hash();
    return result | (static_cast<size_t>(dim_) & 0xffff);
  }

  virtual bool operator==(const RecordFunctor& other) const final {
    auto result = false;
    if (auto child_ptr = dynamic_cast<const CatOpRecord*>(&other)) {
      result = RecordFunctor::operator==(other) && dim_ == child_ptr->dim_;
    }
    return result;
  }

  void operator()(FusionState& fd) final {
    std::vector<TensorView*> input_tvs;
    input_tvs.reserve(args_.size());
    for (auto& a : args_) {
      input_tvs.push_back(
          fd.getFusionState(a.index)->template as<TensorView>());
    }
    auto output = cat(input_tvs, dim_);
    fd.setFusionState(outputs_.at(0).index, output);
  }

  void print(std::ostream& os, bool close_function = true) const final {
    // Similar to RecordFunctor::print(os, false), but don't print args
    bool first_output = true;
    for (auto& output : outputs_) {
      if (first_output) {
        first_output = false;
      } else {
        os << ", ";
      }
      os << output;
    }
    if (always_returns_tuple_) {
      os << ",";
    }
    if (outputs_.size() > 0) {
      os << " = "
         << "fd." << name_ << "(";
    } else {
      os << "fd." << name_ << "(";
    }
    os << "[";
    bool first_arg = true;
    for (auto& arg : args_) {
      if (first_arg) {
        first_arg = false;
      } else {
        os << ", ";
      }
      os << arg;
    }
    os << "], dim=" << dim_;
    if (close_function) {
      os << ")";
    }
  }

  virtual std::pair<serde::RecordData, flatbuffers::Offset<void>> recordData(
      flatbuffers::FlatBufferBuilder& builder) const final {
    return {
        serde::RecordData_Dimension,
        serde::CreateDimension(builder, dim_).Union()};
  }

 private:
  //! The dimension along which we will concatenate
  int64_t dim_;
};

//! Specialized Record Functor for recording FusionState End.
//! The accompanying Fusion Cache Entry holds a Fusion Object.

struct EndRecord : RecordFunctor {
  EndRecord() : RecordFunctor({}, {}, "end", serde::RecordType_End) {}
  virtual ~EndRecord() = default;
  virtual RecordFunctor* clone() final {
    return new EndRecord(*this);
  }

  //! Child specific hash function in lower 32 bits.
  //! | 31 ---------------------------------------  0 |
  //! | None                                          |
  virtual size_t hash() const final {
    return RecordFunctor::hash();
  }

  virtual bool operator==(const RecordFunctor& other) const final {
    auto result = false;
    if (dynamic_cast<const EndRecord*>(&other)) {
      result = RecordFunctor::operator==(other);
    }
    return result;
  }

  virtual void operator()(FusionState& fd) final {}
};

//! Specialized Record Functor for recording FusionState input tensors.

struct TensorRecord : RecordFunctor {
  TensorRecord(
      std::vector<State> _outputs,
      std::vector<int64_t> _symbolic_sizes,
      std::vector<std::optional<bool>> _contiguity,
      PrimDataType _dtype,
      bool _is_cpu = false)
      : RecordFunctor(
            {},
            std::move(_outputs),
            "define_tensor",
            serde::RecordType_Tensor),
        symbolic_sizes_(std::move(_symbolic_sizes)),
        contiguity_(std::move(_contiguity)),
        dtype_(_dtype),
        is_cpu_(_is_cpu) {}
  virtual ~TensorRecord() = default;
  virtual RecordFunctor* clone() final {
    return new TensorRecord(*this);
  }

  //! Child specific hash function in lower 32 bits.
  //! |  31  | 30 --- 24 | 23 --------- 12 | 11 ---------  0 |
  //! | CPU? | Dtype     | Symbolic Sizes  | Contiguous Info |
  virtual size_t hash() const final {
    auto result = RecordFunctor::hash();
    size_t ssize_hash = 0;
    for (size_t i = 0; i < symbolic_sizes_.size(); ++i) {
      size_t ssize = 0;
      if (symbolic_sizes_[i] == -1) {
        ssize = 1;
      }
      ssize_hash |= (ssize << (symbolic_sizes_.size() - 1 - i));
    }
    size_t contig_hash = 0;
    for (size_t i = 0; i < contiguity_.size(); ++i) {
      contig_hash |=
          ((contiguity_[i].has_value() && contiguity_[i].value())
           << (contiguity_.size() - 1 - i));
    }

    result |= ((static_cast<size_t>(is_cpu_) & 0x1) << 31);
    result |= ((static_cast<size_t>(dtype_) & 0x7f) << 24);
    return result | ((ssize_hash & 0xfff) << 12) | (contig_hash & 0xfff);
  }

  virtual bool operator==(const RecordFunctor& other) const final {
    auto result = false;
    if (auto child_ptr = dynamic_cast<const TensorRecord*>(&other)) {
      result = RecordFunctor::operator==(other);
      result = result && (dtype_ == child_ptr->dtype_);
      result = result && (is_cpu_ == child_ptr->is_cpu_);
      if (result) {
        result =
            ((symbolic_sizes_.size() == child_ptr->symbolic_sizes_.size()) &&
             (contiguity_.size() == child_ptr->contiguity_.size()));
        if (result) {
          for (size_t i = 0; i < symbolic_sizes_.size(); ++i) {
            if (symbolic_sizes_[i] != child_ptr->symbolic_sizes_[i]) {
              result = false;
              break;
            }
          }
        }
        if (result) {
          for (size_t i = 0; i < contiguity_.size(); ++i) {
            if (contiguity_[i] != child_ptr->contiguity_[i]) {
              result = false;
              break;
            }
          }
        }
      }
    }
    return result;
  }

  virtual void operator()(FusionState& fd) final {
    int rank = symbolic_sizes_.size();
    std::vector<bool> is_expand(rank);

    for (const auto index : c10::irange(rank)) {
      bool is_broadcast = !contiguity_[index].has_value();
      bool has_symbolic_size = (symbolic_sizes_[index] == -1);
      is_expand[index] = is_broadcast && has_symbolic_size;
    }

    auto tv = TensorViewBuilder()
                  .ndims(symbolic_sizes_.size())
                  .contiguity(contiguity_)
                  .shape(symbolic_sizes_)
                  .dtype(dtype_)
                  .expanded(std::move(is_expand))
                  .build();

    if (symbolic_sizes_.empty() && is_cpu_) {
      tv->setCpuScalar(true);
    } else {
      TORCH_CHECK(!is_cpu_, "CPU non-scalar tensor is not supported!");
    }

    fd.setFusionState(outputs_.at(0).index, tv);
    fd.addInput(tv);
  }

  void print(std::ostream& os, bool close_function = true) const final {
    RecordFunctor::print(os, false);
    os << "symbolic_sizes=[";
    bool first_arg = true;
    for (auto ss : symbolic_sizes_) {
      if (first_arg) {
        first_arg = false;
      } else {
        os << ", ";
      }
      os << ss;
    }
    os << "], contiguity=[";
    first_arg = true;
    for (auto ci : contiguity_) {
      if (first_arg) {
        first_arg = false;
      } else {
        os << ", ";
      }
      if (!ci.has_value()) {
        os << "None";
      } else {
        if (*ci) {
          os << "True";
        } else {
          os << "False";
        }
      }
    }
    os << "], dtype=" << dtypeToPyString(dtype_);
    os << ", is_cpu=" << (is_cpu_ ? "True" : "False");
    if (close_function) {
      os << ")";
    }
  }

  virtual std::pair<serde::RecordData, flatbuffers::Offset<void>> recordData(
      flatbuffers::FlatBufferBuilder& builder) const final {
    auto fb_sizes = builder.CreateVector(symbolic_sizes_);

    auto mapOptionalToEnum = [](std::optional<bool> v) -> int {
      if (!v.has_value()) {
        return serde::Contiguity_None;
      } else if (v.value()) {
        return serde::Contiguity_Contiguous;
      } else {
        return serde::Contiguity_Strided;
      }
    };
    std::vector<int> contiguity_enum;
    std::transform(
        contiguity_.cbegin(),
        contiguity_.cend(),
        std::back_inserter(contiguity_enum),
        mapOptionalToEnum);
    auto fb_contiguity_enum = builder.CreateVector(contiguity_enum);

    serde::TensorBuilder tensor_builder(builder);
    tensor_builder.add_sizes(fb_sizes);
    tensor_builder.add_contiguity(fb_contiguity_enum);
    tensor_builder.add_dtype(serde::mapToSerdeDtype(dtype_));
    tensor_builder.add_is_cpu(is_cpu_);
    auto expr_data = tensor_builder.Finish();
    return {serde::RecordData_Tensor, expr_data.Union()};
  }

 private:
  //! A vector of tensor dimension sizes.
  //! This vector only captures sizes of -1 or 1 to indicate a symbolic
  //! dimension (-1) or a broadcast dimension (1).
  std::vector<int64_t> symbolic_sizes_;
  //! A vector to indicate whether the a tensor dimension is contiguous
  //! with the dimension just to its right.
  std::vector<std::optional<bool>> contiguity_;
  //! Tensor data type.
  PrimDataType dtype_;
  //! Notes a scalar CPU Tensor
  bool is_cpu_;
};

//! Specialized Record Functor for recording FusionState outputs.

template <class OutputType>
struct OutputRecord : RecordFunctor {
  OutputRecord(
      std::vector<State> _args,
      serde::RecordType record_type,
      std::vector<int64_t> stride_order = {})
      : RecordFunctor(std::move(_args), {}, "add_output", record_type) {
    if (!stride_order.empty()) {
      bool requires_permutation = false;
      for (const auto i : c10::irange(stride_order.size())) {
        if (stride_order[i] != (int64_t)i) {
          requires_permutation = true;
          break;
        }
      }
      if (requires_permutation) {
        stride_order_ = stride_order;
      }
    }
  }
  virtual ~OutputRecord() = default;
  virtual RecordFunctor* clone() final {
    return new OutputRecord(*this);
  }

  //! Nothing extra necessary in hash
  //! Child specific hash function in lower 32 bits.
  //! | 31 ----------------------------------------  0 |
  //! | stride_order hash                              |
  virtual size_t hash() const final {
    size_t stride_order_hash = 0;
    for (size_t i = 0; i < stride_order_.size(); ++i) {
      stride_order_hash = (stride_order_hash << 4) | stride_order_[i];
    }
    return RecordFunctor::hash() | (stride_order_hash & 0xffffffff);
  }

  virtual bool operator==(const RecordFunctor& other) const final {
    auto result = false;
    if (auto child_ptr = dynamic_cast<const OutputRecord*>(&other)) {
      result = RecordFunctor::operator==(other);
      if (result) {
        result = (stride_order_.size() == child_ptr->stride_order_.size());
        if (result) {
          for (size_t i = 0; i < stride_order_.size(); ++i) {
            if (stride_order_[i] != child_ptr->stride_order_[i]) {
              result = false;
              break;
            }
          }
        }
      }
    }
    return result;
  }

  virtual void operator()(FusionState& fd) final {
    auto output = fd.getFusionState(args_.at(0).index);
    Val* alias_input = nullptr;
    if (args_.size() == 2) {
      alias_input = fd.getFusionState(args_.at(1).index);
    }

    if (alias_input) {
      TORCH_CHECK(
          stride_order_.empty(),
          "stride_order can't be dictated for aliased outputs.");
      if (std::is_same<OutputType, TensorView>::value) {
        fd.aliasOutputToInput(output, alias_input);
      } else {
        TORCH_INTERNAL_ASSERT(false, "Scalar outputs should not alias inputs.");
      }
    } else {
      // With C++17, this statement should be "if constexpr"
      if (std::is_same<OutputType, TensorView>::value) {
        auto tv_output = output->template as<TensorView>();

        if (!stride_order_.empty()) {
          std::vector<int64_t> reverse_perm(stride_order_.size());
          int64_t duplicate_check = 0;
          for (const auto i : c10::irange(stride_order_.size())) {
            TORCH_CHECK(
                stride_order_[i] >= 0 &&
                    stride_order_[i] < (int64_t)reverse_perm.size(),
                "stride_order elements need to be within [0, stride_order.size())!");
            reverse_perm[stride_order_[i]] = i;
            duplicate_check |= 1 << stride_order_[i];
          }
          TORCH_CHECK(
              duplicate_check == (1 << reverse_perm.size()) - 1,
              "duplicated elements in stride_order detected!");
          tv_output = permute(tv_output, reverse_perm);
          fd.addOutput(tv_output, stride_order_);
        } else {
          fd.addOutput(tv_output);
        }
      } else {
        TORCH_CHECK(
            stride_order_.empty(),
            "stride_order can't be dictated for scalar outputs.");
        fd.addOutput(output);
      }
    }
  }

  void print(std::ostream& os, bool close_function = true) const final {
    RecordFunctor::print(os, false);
    if (!stride_order_.empty()) {
      os << ", stride_order=[";
      bool first_arg = true;
      for (auto item : stride_order_) {
        if (first_arg) {
          first_arg = false;
        } else {
          os << ", ";
        }
        os << item;
      }
      os << "]";
    }
    if (close_function) {
      os << ")";
    }
  }

  virtual std::pair<serde::RecordData, flatbuffers::Offset<void>> recordData(
      flatbuffers::FlatBufferBuilder& builder) const final {
    return {
        serde::RecordData_Output,
        serde::CreateOutputDirect(builder, &stride_order_).Union()};
  }

 private:
  //! The tensor dimensions to reduce
  std::vector<int64_t> stride_order_;
};

//! Specialized Record Functor for the FusionState's sum/min/max ops.

struct ReductionOpRecord : RecordFunctor {
  ReductionOpRecord(
      std::vector<State> _args,
      std::vector<State> _outputs,
      std::string _name,
      serde::RecordType record_type,
      std::function<
          TensorView*(TensorView*, const std::vector<int>&, bool, DataType)>
          fusion_op,
      std::vector<int> axes,
      bool keep_dim,
      PrimDataType dtype)
      : RecordFunctor(
            std::move(_args),
            std::move(_outputs),
            _name,
            record_type),
        fusion_op_(fusion_op),
        axes_(std::move(axes)),
        keep_dim_(keep_dim),
        dtype_(dtype) {}
  virtual ~ReductionOpRecord() = default;
  virtual RecordFunctor* clone() final {
    return new ReductionOpRecord(*this);
  }

  //! Child specific hash function in lower 32 bits.
  //! | 31 -- 28 | 27 --- 20 | 19 -----------------  0 |
  //! | keep_dim | Dtype     | Axes Hash               |
  virtual size_t hash() const final {
    auto result = RecordFunctor::hash();
    size_t axes_hash = 0;
    // Normally I would make a little endian hash of the axes but I do not
    // know the size of the tensor based on just the record information.
    for (size_t i = 0; i < axes_.size(); ++i) {
      axes_hash |= (1 << axes_[i]);
    }

    return result | (static_cast<size_t>(keep_dim_) << 28) |
        ((static_cast<size_t>(dtype_) & 0xff) << 20) | (axes_hash & 0xfffff);
  }

  virtual bool operator==(const RecordFunctor& other) const final {
    auto result = false;
    if (auto child_ptr = dynamic_cast<const ReductionOpRecord*>(&other)) {
      result = RecordFunctor::operator==(other);
      if (result) {
        result = result &&
            (fusion_op_.target_type() == child_ptr->fusion_op_.target_type());
        if (isDebugDumpEnabled(DebugDumpOption::PythonFrontendDebug)) {
          std::cout << "\nReductionOpRecord: " << name_
                    << " Target Type [self: 0x"
                    << fusion_op_.target_type().name() << "] [other: 0x"
                    << child_ptr->fusion_op_.target_type().name() << "]";
        }
        // IMPORTANT! you need to dereference the target pointer in order
        // to match the function
        result = result &&
            (*fusion_op_.template target<

                 TensorView* (*)(TensorView*, const std::vector<int>&, bool, DataType)>() ==
             *child_ptr->fusion_op_.template target<

                 TensorView* (*)(TensorView*, const std::vector<int>&, bool, DataType)>());
        if (isDebugDumpEnabled(DebugDumpOption::PythonFrontendDebug)) {
          std::cout
              << " Target  Ptr [self: 0x" << std::hex
              << (size_t)*fusion_op_.template target<

                     TensorView* (*)(TensorView*, const std::vector<int>&, bool, DataType)>()
              << "] [other: 0x" << std::hex
              << (size_t)*child_ptr->fusion_op_.template target<

                     TensorView* (*)(TensorView*, const std::vector<int>&, bool, DataType)>()
              << "]\n";
        }
        result = result && (keep_dim_ == child_ptr->keep_dim_);
        result = result && (dtype_ == child_ptr->dtype_);
        if (result) {
          result = (axes_.size() == child_ptr->axes_.size());
          if (result) {
            for (size_t i = 0; i < axes_.size(); ++i) {
              if (axes_[i] != child_ptr->axes_[i]) {
                result = false;
                break;
              }
            }
          }
        }
      }
    }
    return result;
  }

  virtual void operator()(FusionState& fd) final {
    auto arg = fd.getFusionState(args_.at(0).index)->template as<TensorView>();
    auto output = fusion_op_(arg, axes_, keep_dim_, dtype_);
    fd.setFusionState(outputs_.at(0).index, output);
  }

  void print(std::ostream& os, bool close_function = true) const final {
    RecordFunctor::print(os, false);
    os << ", axes=[";
    bool first_arg = true;
    for (auto axis : axes_) {
      if (first_arg) {
        first_arg = false;
      } else {
        os << ", ";
      }
      os << axis;
    }
    os << "]";
    os << ", keepdim=" << (keep_dim_ ? "True" : "False");
    os << ", dtype=" << dtypeToPyString(dtype_);
    if (close_function) {
      os << ")";
    }
  }

  virtual std::pair<serde::RecordData, flatbuffers::Offset<void>> recordData(
      flatbuffers::FlatBufferBuilder& builder) const final {
    // TODO add dtype
    return {
        serde::RecordData_Reduction,
        serde::CreateReductionDirect(
            builder, &axes_, keep_dim_, serde::mapToSerdeDtype(dtype_))
            .Union()};
  }

 private:
  //! nvFuser arith function signature for a given reduction operation
  std::function<
      TensorView*(TensorView*, const std::vector<int>&, bool, DataType)>
      fusion_op_;
  //! The tensor dimensions to reduce
  std::vector<int> axes_;
  //! Indicates whether to keep the reduced dimension(s).
  bool keep_dim_;
  //! The output data type.
  PrimDataType dtype_;
};

struct IndexSelectOpRecord : RecordFunctor {
  IndexSelectOpRecord(
      std::vector<State> _args,
      std::vector<State> _outputs,
      int64_t dim)
      : RecordFunctor(
            std::move(_args),
            std::move(_outputs),
            "ops.index_select",
            serde::RecordType_IndexSelectOp),
        dim_(dim) {}
  virtual ~IndexSelectOpRecord() = default;
  virtual RecordFunctor* clone() final {
    return new IndexSelectOpRecord(*this);
  }

  virtual bool operator==(const RecordFunctor& other) const final {
    auto result = false;
    if (auto child_ptr = dynamic_cast<const IndexSelectOpRecord*>(&other)) {
      result = RecordFunctor::operator==(other) && dim_ == child_ptr->dim_;
    }
    return result;
  }

  void operator()(FusionState& fd) final {
    auto arg1 = fd.getFusionState(args_.at(0).index)->template as<TensorView>();
    auto arg3 = fd.getFusionState(args_.at(1).index)->template as<TensorView>();

    Val* output = index_select(arg1, dim_, arg3);
    fd.setFusionState(outputs_.at(0).index, output);
  }

  void print(std::ostream& os, bool close_function = true) const final {
    RecordFunctor::print(os, false);
    os << ", dim=" << dim_;
    if (close_function) {
      os << ")";
    }
  }

  virtual std::pair<serde::RecordData, flatbuffers::Offset<void>> recordData(
      flatbuffers::FlatBufferBuilder& builder) const final {
    return {
        serde::RecordData_Dimension,
        serde::CreateDimension(builder, dim_).Union()};
  }

 private:
  //! Dimension to select.
  int64_t dim_;
};

struct TorchGatherOpRecord : RecordFunctor {
  TorchGatherOpRecord(
      std::vector<State> _args,
      std::vector<State> _outputs,
      int64_t dim)
      : RecordFunctor(
            std::move(_args),
            std::move(_outputs),
            "ops.gather",
            serde::RecordType_TorchGatherOp),
        dim_(dim) {}
  virtual ~TorchGatherOpRecord() = default;
  virtual RecordFunctor* clone() final {
    return new TorchGatherOpRecord(*this);
  }

  void operator()(FusionState& fd) final {
    auto arg1 = fd.getFusionState(args_.at(0).index)->template as<TensorView>();
    auto arg3 = fd.getFusionState(args_.at(1).index)->template as<TensorView>();

    Val* output = torch_gather(arg1, dim_, arg3);
    fd.setFusionState(outputs_.at(0).index, output);
  }

  virtual bool operator==(const RecordFunctor& other) const final {
    auto result = false;
    if (auto child_ptr = dynamic_cast<const TorchGatherOpRecord*>(&other)) {
      result = RecordFunctor::operator==(other) && dim_ == child_ptr->dim_;
    }
    return result;
  }

  void print(std::ostream& os, bool close_function = true) const final {
    RecordFunctor::print(os, false);
    os << ", dim=" << dim_;
    if (close_function) {
      os << ")";
    }
  }

  virtual std::pair<serde::RecordData, flatbuffers::Offset<void>> recordData(
      flatbuffers::FlatBufferBuilder& builder) const final {
    return {
        serde::RecordData_Dimension,
        serde::CreateDimension(builder, dim_).Union()};
  }

 private:
  //! Dimension to select.
  int64_t dim_;
};

//! Similar to TorchGatherOpRecord but enforces that non-index dimension
//! extents match between index tensor and value tensor.
struct TakeAlongAxisOpRecord : RecordFunctor {
  TakeAlongAxisOpRecord(
      std::vector<State> _args,
      std::vector<State> _outputs,
      int64_t dim)
      : RecordFunctor(
            std::move(_args),
            std::move(_outputs),
            "ops.take_along_axis",
            serde::RecordType_TakeAlongAxisOp),
        dim_(dim) {}
  virtual ~TakeAlongAxisOpRecord() = default;
  virtual RecordFunctor* clone() final {
    return new TakeAlongAxisOpRecord(*this);
  }

  void operator()(FusionState& fd) final {
    auto arg1 = fd.getFusionState(args_.at(0).index)->template as<TensorView>();
    auto arg3 = fd.getFusionState(args_.at(1).index)->template as<TensorView>();

    Val* output = take_along_axis(arg1, arg3, dim_);
    fd.setFusionState(outputs_.at(0).index, output);
  }

  virtual bool operator==(const RecordFunctor& other) const final {
    auto result = false;
    if (auto child_ptr = dynamic_cast<const TakeAlongAxisOpRecord*>(&other)) {
      result = RecordFunctor::operator==(other) && dim_ == child_ptr->dim_;
    }
    return result;
  }

  void print(std::ostream& os, bool close_function = true) const final {
    RecordFunctor::print(os, false);
    os << ", dim=" << dim_;
    if (close_function) {
      os << ")";
    }
  }

  virtual std::pair<serde::RecordData, flatbuffers::Offset<void>> recordData(
      flatbuffers::FlatBufferBuilder& builder) const final {
    return {
        serde::RecordData_Dimension,
        serde::CreateDimension(builder, dim_).Union()};
  }

 private:
  //! Dimension to select.
  int64_t dim_;
};

//! Specialized Record Functor for recording FusionState scalars for both
//! inputs and constants.

template <typename ValueType>
struct ScalarRecord : RecordFunctor {
  ScalarRecord(
      std::vector<State> _outputs,
      serde::RecordType record_type,
      std::optional<ValueType> value,
      PrimDataType dtype)
      : RecordFunctor({}, std::move(_outputs), "define_scalar", record_type),
        value_(std::move(value)),
        dtype_(dtype) {}
  virtual ~ScalarRecord() = default;
  virtual RecordFunctor* clone() final {
    return new ScalarRecord(*this);
  }

  //! Child specific hash function in lower 32 bits.
  //! | 31 ---------------------------------------  0 |
  //! | Dtype                                         |
  virtual size_t hash() const final {
    auto result = RecordFunctor::hash();
    return result | (static_cast<size_t>(dtype_) & 0xffffffff);
  }

  virtual bool operator==(const RecordFunctor& other) const final {
    auto result = false;
    if (auto child_ptr = dynamic_cast<const ScalarRecord*>(&other)) {
      result = RecordFunctor::operator==(other);
<<<<<<< HEAD
      result = result && (value_ == child_ptr->value_) &&
          (dtype_ == child_ptr->dtype_) && (is_input_ == child_ptr->is_input_);
=======
      if (result) {
        if constexpr (
            std::is_same_v<ValueType, float> ||
            std::is_same_v<ValueType, double>) {
          if (std::isnan(value_.value()) &&
              std::isnan(child_ptr->value_.value())) {
            return true;
          } else {
            result = (value_ == child_ptr->value_);
          }
        } else {
          result = (value_ == child_ptr->value_);
        }
      }
>>>>>>> 5f532cbb
    }
    return result;
  }

  virtual void operator()(FusionState& fd) final {
    Val* output = nullptr;
    if constexpr (std::is_same_v<ValueType, std::nullptr_t>) {
      if (dtype_ == DataType::Double) {
        output = IrBuilder::create<Double>();
      } else if (dtype_ == DataType::ComplexDouble) {
        output = IrBuilder::create<ComplexDouble>();
      } else if (dtype_ == DataType::Bool) {
        output = IrBuilder::create<Bool>();
      } else if (dtype_ == DataType::Int) {
        output = IrBuilder::create<Int>();
      } else {
        TORCH_CHECK(false, "Dtype is not supported:", dtype_);
      }
      fd.addInput(output);
    } else {
      output = IrBuilder::create<typename DtypeToScalarType<ValueType>::type>(
          value_.value(), dtype_);
    }
    fd.setFusionState(outputs_.at(0).index, output);
  }

  void print(std::ostream& os, bool close_function = true) const final {
    RecordFunctor::print(os, false);
    if (value_.has_value()) {
      auto val = value_.value();
      if constexpr (std::is_same_v<ValueType, bool>) {
        bool value = __toBool(val);
        os << (value ? "True" : "False");
      } else if constexpr (
          std::is_same_v<ValueType, std::complex<float>> ||
          std::is_same_v<ValueType, std::complex<double>>) {
        os << std::showpoint << std::real(val) << "+" << std::showpoint
           << std::imag(val) << "j";
      } else if constexpr (
          std::is_same_v<ValueType, float> ||
          std::is_same_v<ValueType, double>) {
        if (std::isinf(val)) {
          if (std::signbit(val)) {
            os << "float(\"-inf\")";
          } else {
            os << "float(\"inf\")";
          }
        } else if (std::isnan(val)) {
          os << "float(\"nan\")";
        } else {
          os << std::showpoint << val;
        }
      } else if constexpr (std::is_same_v<ValueType, int64_t>) {
        os << val;
      } else {
        TORCH_CHECK(false, "Unsupported dtype.");
      }
    } else {
      os << "None";
    }

    os << ", dtype=" << dtypeToPyString(dtype_);

    if (close_function) {
      os << ")";
    }
  }

  virtual std::pair<serde::RecordData, flatbuffers::Offset<void>> recordData(
      flatbuffers::FlatBufferBuilder& builder) const final {
    return valueRecordData(builder, value_);
  };

  inline std::pair<serde::RecordData, flatbuffers::Offset<void>> valueRecordData(
      flatbuffers::FlatBufferBuilder& builder,
      std::optional<ValueType> value) const;

 private:
  //! The scalar's value, an input is a nullopt
  std::optional<ValueType> value_;
  //! Scalar data type.
  PrimDataType dtype_;
};

//! valueRecordData Specializations used by recordData() for ScalarRecord

template <>
inline std::pair<serde::RecordData, flatbuffers::Offset<void>> ScalarRecord<
    bool>::
    valueRecordData(
        flatbuffers::FlatBufferBuilder& builder,
        std::optional<bool> value) const {
  return {
      serde::RecordData_Bool,
      serde::CreateBool(builder, value.value(), serde::mapToSerdeDtype(dtype_))
          .Union()};
}

template <>
inline std::pair<serde::RecordData, flatbuffers::Offset<void>> ScalarRecord<
    std::complex<double>>::
    valueRecordData(
        flatbuffers::FlatBufferBuilder& builder,
        std::optional<std::complex<double>> value) const {
  return {
      serde::RecordData_ComplexDouble,
      serde::CreateComplexDouble(
          builder,
          value.value().real(),
          value.value().imag(),
          serde::mapToSerdeDtype(dtype_))
          .Union()};
}

template <>
inline std::pair<serde::RecordData, flatbuffers::Offset<void>> ScalarRecord<
    double>::
    valueRecordData(
        flatbuffers::FlatBufferBuilder& builder,
        std::optional<double> value) const {
  return {
      serde::RecordData_Double,
      serde::CreateDouble(
          builder, value.value(), serde::mapToSerdeDtype(dtype_))
          .Union()};
}

template <>
inline std::pair<serde::RecordData, flatbuffers::Offset<void>> ScalarRecord<
    int64_t>::
    valueRecordData(
        flatbuffers::FlatBufferBuilder& builder,
        std::optional<int64_t> value) const {
  return {
      serde::RecordData_Int,
      serde::CreateInt(builder, value.value(), serde::mapToSerdeDtype(dtype_))
          .Union()};
}

template <>
inline std::pair<serde::RecordData, flatbuffers::Offset<void>> ScalarRecord<
    std::nullptr_t>::
    valueRecordData(
        flatbuffers::FlatBufferBuilder& builder,
        std::optional<std::nullptr_t> value) const {
  return {
      serde::RecordData_ScalarInput,
      serde::CreateScalarInput(builder, serde::mapToSerdeDtype(dtype_))
          .Union()};
}

//! Specialized Record Functor for the slice operation.
//! Note: the python API is significantly different from the Codegen function.

struct SliceOpRecord : RecordFunctor {
  SliceOpRecord(
      std::vector<State> _args,
      std::vector<State> _outputs,
      std::vector<int64_t> start_indices,
      std::vector<int64_t> end_indices,
      std::vector<int64_t> strides)
      : RecordFunctor(
            std::move(_args),
            std::move(_outputs),
            "ops.slice",
            serde::RecordType_SliceOp),
        start_indices_(start_indices),
        end_indices_(end_indices),
        strides_(strides) {}
  virtual ~SliceOpRecord() = default;
  virtual RecordFunctor* clone() final {
    return new SliceOpRecord(*this);
  }

  //! Child specific hash function in lower 32 bits.
  //! | 31 -------- 20 | 19 --------  8 |  7 ------  0 |
  //! | start_indices  | end_indices    | strides      |
  virtual size_t hash() const final {
    auto result = RecordFunctor::hash();
    size_t start_idx_hash = 0;
    for (auto i : start_indices_) {
      start_idx_hash ^= static_cast<size_t>(i);
    }
    size_t end_idx_hash = 0;
    for (auto i : end_indices_) {
      end_idx_hash ^= static_cast<size_t>(i);
    }
    size_t stride_hash = 0;
    for (auto i : strides_) {
      stride_hash ^= static_cast<size_t>(i);
    }

    result |= (start_idx_hash & 0xfff) << 20;
    result |= (end_idx_hash & 0xfff) << 8;
    return result | (stride_hash & 0xff);
  }

  virtual bool operator==(const RecordFunctor& other) const final {
    auto result = false;
    if (auto child_ptr = dynamic_cast<const SliceOpRecord*>(&other)) {
      result = RecordFunctor::operator==(other) &&
          (start_indices_ == child_ptr->start_indices_) &&
          (end_indices_ == child_ptr->end_indices_) &&
          (strides_ == child_ptr->strides_);
    }
    return result;
  }

  virtual void operator()(FusionState& fd) final {
    auto ndims = start_indices_.size();
    std::vector<Slice> ranges;
    ranges.reserve(ndims);
    for (const auto i : c10::irange(ndims)) {
      Slice tmp;
      tmp.start = IrBuilder::create<Int>(start_indices_[i]);
      tmp.stop = IrBuilder::create<Int>(end_indices_[i]);
      tmp.step = IrBuilder::create<Int>(strides_[i]);
      ranges.emplace_back(tmp);
    }

    auto arg = fd.getFusionState(args_.at(0).index)->as<TensorView>();
    auto output = slice(arg, ranges);
    fd.setFusionState(outputs_.at(0).index, output);
  }

  void print(std::ostream& os, bool close_function = true) const final {
    RecordFunctor::print(os, false);
    os << ", start_indices=[";
    bool first_arg = true;
    for (auto idx : start_indices_) {
      if (first_arg) {
        first_arg = false;
      } else {
        os << ", ";
      }
      os << idx;
    }
    os << "], end_indices=[";
    first_arg = true;
    for (auto idx : end_indices_) {
      if (first_arg) {
        first_arg = false;
      } else {
        os << ", ";
      }
      os << idx;
    }
    os << "], strides=[";
    first_arg = true;
    for (auto stride : strides_) {
      if (first_arg) {
        first_arg = false;
      } else {
        os << ", ";
      }
      os << stride;
    }
    os << "]";
    if (close_function) {
      os << ")";
    }
  }

  virtual std::pair<serde::RecordData, flatbuffers::Offset<void>> recordData(
      flatbuffers::FlatBufferBuilder& builder) const final {
    return {
        serde::RecordData_Slice,
        serde::CreateSliceDirect(
            builder, &start_indices_, &end_indices_, &strides_)
            .Union()};
  }

 private:
  //! A slices beginning index for each dimension
  //! Values must be greater-than or equal to 0
  std::vector<int64_t> start_indices_;
  //! A slices end index for each dimension (excluded from the slice)
  //! Values are greater than or equal to the start index for a dimension
  std::vector<int64_t> end_indices_;
  //! For a dim, the step between start and end.
  //! NOTE: Strides are currently limited to steps of 1
  std::vector<int64_t> strides_;
};

//! Specialized Record Functor for recording FusionDefinition Start.
//! There should only ever be one instance of this Record in the
//! Fusion Cache.

struct StartRecord : RecordFunctor {
  StartRecord() : RecordFunctor({}, {}, "start", serde::RecordType_Start) {}
  virtual ~StartRecord() = default;
  virtual RecordFunctor* clone() final {
    return new StartRecord(*this);
  }

  //! Child specific hash function in lower 32 bits.
  //! | 31 ---------------------------------------  0 |
  //! | None                                          |
  virtual size_t hash() const final {
    return RecordFunctor::hash();
  }

  virtual bool operator==(const RecordFunctor& other) const final {
    auto result = false;
    if (dynamic_cast<const StartRecord*>(&other)) {
      result = RecordFunctor::operator==(other);
    }
    return result;
  }

  virtual void operator()(FusionState& fd) final {}
};

//! Specialized Record Functors for Normalization based ops.

struct NormOpRecord : RecordFunctor {
  NormOpRecord(
      std::vector<State> args,
      std::vector<State> outputs,
      std::string name,
      serde::RecordType type,
      std::vector<int> axes,
      int64_t correction,
      bool keep_dim)
      : RecordFunctor(std::move(args), std::move(outputs), name, type),
        axes_(axes),
        correction_(correction),
        keep_dim_(keep_dim) {}
  virtual ~NormOpRecord() = default;
  RecordFunctor* clone() override = 0;

  // I am skipping the bassel's correction value in the hash because
  // I suspect we might change it to a bool from a 64-bit value
  //! Child specific hash function in lower 32 bits.
  //! | 31 -- 28 | 27 -----------------------------  0 |
  //! | keep_dim | Axes Hash                           |
  virtual size_t hash() const final {
    auto result = RecordFunctor::hash();
    size_t axes_hash = 0;
    // Normally I would make a little endian hash of the axes but I do not
    // know the size of the tensor based on just the record information.
    for (size_t i = 0; i < axes_.size(); ++i) {
      axes_hash |= (1 << axes_[i]);
    }
    return result | (static_cast<size_t>(keep_dim_) << 28) |
        (axes_hash & 0xfffffff);
  }

  virtual bool operator==(const RecordFunctor& other) const final {
    auto result = false;
    if (auto child_ptr = dynamic_cast<const NormOpRecord*>(&other)) {
      result = RecordFunctor::operator==(other);
      result = result && (correction_ == child_ptr->correction_);
      result = result && (keep_dim_ == child_ptr->keep_dim_);
      if (result) {
        result = (axes_.size() == child_ptr->axes_.size());
        if (result) {
          for (size_t i = 0; i < axes_.size(); ++i) {
            if (axes_[i] != child_ptr->axes_[i]) {
              result = false;
              break;
            }
          }
        }
      }
    }
    return result;
  }

  //! Each NormOp Child should define the operator() to build the IR
  void operator()(FusionState& fd) override = 0;

  virtual void print(std::ostream& os, bool close_function = true) const final {
    RecordFunctor::print(os, false);
    os << ", axes=[";
    bool first_arg = true;
    for (auto axis : axes_) {
      if (first_arg) {
        first_arg = false;
      } else {
        os << ", ";
      }
      os << axis;
    }
    os << "]";
    os << ", correction=" << correction_;
    os << ", keepdim=" << (keep_dim_ ? "True" : "False");
    if (close_function) {
      os << ")";
    }
  }

  virtual std::pair<serde::RecordData, flatbuffers::Offset<void>> recordData(
      flatbuffers::FlatBufferBuilder& builder) const final {
    return {
        serde::RecordData_Norm,
        serde::CreateNormDirect(builder, &axes_, correction_, keep_dim_)
            .Union()};
  }

 protected:
  //! Dimensions of tensor to reduce for variance calculation
  std::vector<int> axes_;
  //! Bessel's correction value
  int64_t correction_;
  //! Indicates whether to keep the reduced dimension(s).
  bool keep_dim_;
};

struct VarianceOpRecord : NormOpRecord {
  VarianceOpRecord(
      std::vector<State> args,
      std::vector<State> outputs,
      std::vector<int> axes,
      int64_t correction,
      bool keep_dim)
      : NormOpRecord(
            std::move(args),
            std::move(outputs),
            "ops.var",
            serde::RecordType_VarianceOp,
            std::move(axes),
            correction,
            keep_dim) {}
  virtual ~VarianceOpRecord() = default;
  virtual RecordFunctor* clone() final {
    return new VarianceOpRecord(*this);
  }

  virtual void operator()(FusionState& fd) final {
    auto arg = fd.getFusionState(args_.at(0).index)->as<TensorView>();
    auto output = variance(arg, axes_, correction_, keep_dim_);
    fd.setFusionState(outputs_.at(0).index, output);
  }
};

//! VarianceMean requires a separate Record because nvFuser defines the output
//! of var_mean as a custom struct.
struct VarianceMeanOpRecord : NormOpRecord {
  VarianceMeanOpRecord(
      std::vector<State> args,
      std::vector<State> outputs,
      std::vector<int> axes,
      int64_t correction,
      bool keep_dim)
      : NormOpRecord(
            std::move(args),
            std::move(outputs),
            "ops.var_mean",
            serde::RecordType_VarianceMeanOp,
            std::move(axes),
            correction,
            keep_dim) {}
  virtual ~VarianceMeanOpRecord() = default;
  virtual RecordFunctor* clone() final {
    return new VarianceMeanOpRecord(*this);
  }

  void operator()(FusionState& fd) final {
    auto arg = fd.getFusionState(args_.at(0).index)->as<TensorView>();
    auto output = variance_mean(arg, axes_, correction_, keep_dim_);
    fd.setFusionState(outputs_.at(0).index, output.var);
    fd.setFusionState(outputs_.at(1).index, output.mean);
  }
};

struct BatchNormOpRecord : RecordFunctor {
  BatchNormOpRecord(
      std::vector<State> args,
      std::vector<State> outputs,
      bool training,
      bool channels_last)
      : RecordFunctor(
            std::move(args),
            std::move(outputs),
            "ops.batch_norm",
            serde::RecordType_BatchNormOp),
        training_(training),
        channels_last_(channels_last) {}
  virtual ~BatchNormOpRecord() = default;
  virtual RecordFunctor* clone() final {
    return new BatchNormOpRecord(*this);
  }

  virtual bool operator==(const RecordFunctor& other) const final {
    auto result = false;
    if (auto child_ptr = dynamic_cast<const BatchNormOpRecord*>(&other)) {
      result = RecordFunctor::operator==(other);
      result = result && (training_ == child_ptr->training_);
      result = result && (channels_last_ == child_ptr->channels_last_);
    }
    return result;
  }

  virtual size_t hash() const final {
    auto result = RecordFunctor::hash();
    return result | (static_cast<size_t>(training_) << 28) |
        (static_cast<size_t>(channels_last_) << 29);
  }

  void operator()(FusionState& fd) final {
    auto x = fd.getFusionState(args_.at(0).index)->as<TensorView>();
    auto weight = (args_.at(1).stype == serde::StateType_Tensor)
        ? fd.getFusionState(args_.at(1).index)->as<TensorView>()
        : nullptr;
    auto bias = (args_.at(2).stype == serde::StateType_Tensor)
        ? fd.getFusionState(args_.at(2).index)->as<TensorView>()
        : nullptr;
    auto running_mean = (args_.at(3).stype == serde::StateType_Tensor)
        ? fd.getFusionState(args_.at(3).index)->as<TensorView>()
        : nullptr;
    auto running_var = (args_.at(4).stype == serde::StateType_Tensor)
        ? fd.getFusionState(args_.at(4).index)->as<TensorView>()
        : nullptr;
    auto momentum = fd.getFusionState(args_.at(5).index)->as<Val>();
    auto eps = fd.getFusionState(args_.at(6).index)->as<Val>();
    auto output = batch_norm(
        x,
        weight,
        bias,
        running_mean,
        running_var,
        training_,
        momentum,
        eps,
        channels_last_);
    fd.setFusionState(outputs_.at(0).index, output.output);
    fd.setFusionState(outputs_.at(1).index, output.mean);
    fd.setFusionState(outputs_.at(2).index, output.invstd);
  }

  virtual void print(std::ostream& os, bool close_function = true) const final {
    RecordFunctor::print(os, false);
    os << ", training=" << (training_ ? "True" : "False");
    os << ", channels_last=" << (channels_last_ ? "True" : "False");
    if (close_function) {
      os << ")";
    }
  }

  virtual std::pair<serde::RecordData, flatbuffers::Offset<void>> recordData(
      flatbuffers::FlatBufferBuilder& builder) const final {
    return {
        serde::RecordData_BatchNorm,
        serde::CreateBatchNorm(builder, training_, channels_last_).Union()};
  }

 private:
  bool training_;
  bool channels_last_;
};

//! Specialized Record Functor for the FusionState's tensor_size op.
//! Uses the default hash() and print() methods of Record Functor

struct TensorSizesRecord : RecordFunctor {
  TensorSizesRecord(std::vector<State> args, std::vector<State> outputs)
      : RecordFunctor(
            std::move(args),
            std::move(outputs),
            "ops.tensor_sizes",
            serde::RecordType_TensorSizes) {
    always_returns_tuple_ = true;
  }
  virtual ~TensorSizesRecord() = default;
  virtual RecordFunctor* clone() final {
    return new TensorSizesRecord(*this);
  }

  virtual bool operator==(const RecordFunctor& other) const final {
    auto result = false;
    if (dynamic_cast<const TensorSizesRecord*>(&other)) {
      result = RecordFunctor::operator==(other);
    }
    return result;
  }

  void operator()(FusionState& fd) final {
    auto arg = fd.getFusionState(args_.at(0).index)->as<TensorView>();
    auto sizes = tensor_sizes(arg);
    for (const auto idx : c10::irange(sizes.size())) {
      fd.setFusionState(outputs_.at(idx).index, sizes[idx]);
    }
  }
};

struct FullOpRecord : RecordFunctor {
  FullOpRecord(
      std::vector<State> _args,
      std::vector<State> _outputs,
      std::vector<int64_t> shape,
      PrimDataType dtype)
      : RecordFunctor(
            std::move(_args),
            std::move(_outputs),
            "ops.full",
            serde::RecordType_FullOp),
        shape_(std::move(shape)),
        dtype_(dtype) {}
  virtual ~FullOpRecord() = default;
  virtual RecordFunctor* clone() final {
    return new FullOpRecord(*this);
  }

  //! Child specific hash function in lower 32 bits.
  //! | 31 --- 24 | 23 --------------------------  0 |
  //! | Dtype     | Shape hash code                  |
  virtual size_t hash() const final {
    auto result = RecordFunctor::hash();
    size_t shape_hash = 0;
    for (auto p : shape_) {
      shape_hash ^= static_cast<size_t>(p);
    }
    result |= ((static_cast<size_t>(dtype_) & 0xff) << 24);
    result |= (shape_hash & 0xffff);
    return result;
  }

  virtual bool operator==(const RecordFunctor& other) const final {
    auto result = false;
    if (auto child_ptr = dynamic_cast<const FullOpRecord*>(&other)) {
      result = RecordFunctor::operator==(other) &&
          shape_ == child_ptr->shape_ && dtype_ == child_ptr->dtype_;
    }
    return result;
  }

  void operator()(FusionState& fd) final {
    auto arg = fd.getFusionState(args_.at(0).index);

    std::vector<Val*> nvf_shape(shape_.size(), nullptr);
    for (const auto idx : c10::irange(shape_.size())) {
      nvf_shape[idx] = IrBuilder::create<Int>(shape_.at(idx));
    }
    auto output = full(nvf_shape, arg, dtype_);
    fd.setFusionState(outputs_.at(0).index, output);
  }

  virtual void print(std::ostream& os, bool close_function = true)
      const override {
    RecordFunctor::print(os, false);
    os << ", shape=[";
    bool first_arg = true;
    for (auto p : shape_) {
      if (first_arg) {
        first_arg = false;
      } else {
        os << ", ";
      }
      os << p;
    }
    os << "]";
    os << ", dtype=" << dtypeToPyString(dtype_);
    if (close_function) {
      os << ")";
    }
  }

  virtual std::pair<serde::RecordData, flatbuffers::Offset<void>> recordData(
      flatbuffers::FlatBufferBuilder& builder) const final {
    return {
        serde::RecordData_TensorCreation,
        serde::CreateTensorCreationDirect(
            builder, &shape_, serde::mapToSerdeDtype(dtype_))
            .Union()};
  }

 private:
  //! Represents shape of new tensor
  std::vector<int64_t> shape_;
  //! Type of output
  PrimDataType dtype_;
};

struct IotaOpRecord : RecordFunctor {
  IotaOpRecord(
      std::vector<State> _args,
      std::vector<State> _outputs,
      PrimDataType dtype)
      : RecordFunctor(
            std::move(_args),
            std::move(_outputs),
            "ops.iota",
            serde::RecordType_IotaOp),
        dtype_(dtype) {}
  virtual ~IotaOpRecord() = default;
  virtual RecordFunctor* clone() final {
    return new IotaOpRecord(*this);
  }

  //! Child specific hash function in lower 32 bits.
  //! | 31 --------------------------------------  0 |
  //! | Dtype                                        |
  virtual size_t hash() const final {
    return RecordFunctor::hash() | static_cast<uint32_t>(dtype_);
  }

  virtual bool operator==(const RecordFunctor& other) const final {
    auto result = false;
    if (auto child_ptr = dynamic_cast<const IotaOpRecord*>(&other)) {
      result = RecordFunctor::operator==(other) && dtype_ == child_ptr->dtype_;
    }
    return result;
  }

  void operator()(FusionState& fd) final {
    auto length = fd.getFusionState(args_.at(0).index);
    auto start = (args_.at(1).stype == serde::StateType_Scalar)
        ? fd.getFusionState(args_.at(1).index)->as<Val>()
        : nullptr;
    auto step = (args_.at(2).stype == serde::StateType_Scalar)
        ? fd.getFusionState(args_.at(2).index)->as<Val>()
        : nullptr;
    auto output = iota(length, start, step, dtype_);
    fd.setFusionState(outputs_.at(0).index, output);
  }

  virtual void print(std::ostream& os, bool close_function = true)
      const override {
    RecordFunctor::print(os, false);
    os << ", dtype=" << dtypeToPyString(dtype_);
    if (close_function) {
      os << ")";
    }
  }

  virtual std::pair<serde::RecordData, flatbuffers::Offset<void>> recordData(
      flatbuffers::FlatBufferBuilder& builder) const final {
    return {
        serde::RecordData_Dtype,
        serde::CreateDtype(builder, serde::mapToSerdeDtype(dtype_)).Union()};
  }

 private:
  //! Type of output
  PrimDataType dtype_;
};

//! Specialized Record Functors for random ops.
struct RandomOpRecord : RecordFunctor {
  RandomOpRecord(
      std::vector<State> _args,
      std::vector<State> _outputs,
      std::vector<State> output_shape,
      std::string _name,
      PrimDataType dtype)
      : RecordFunctor(
            std::move(_args),
            std::move(_outputs),
            _name,
            serde::RecordType_RandomOp),
        output_shape_(std::move(output_shape)),
        dtype_(dtype) {}
  virtual ~RandomOpRecord() = default;
  virtual RecordFunctor* clone() final {
    return new RandomOpRecord(*this);
  }

  //! Child specific hash function in lower 32 bits.
  //! | 31 -------------- 16 | 15 --------------  0 |
  //! |   distribution hash  | output_shape hash    |
  virtual size_t hash() const final {
    auto result = RecordFunctor::hash();
    return result | (output_shape_.size() & 0xffff) |
        (std::hash<std::string>{}(name_.c_str()) & 0xffff << 16);
  }

  virtual bool operator==(const RecordFunctor& other) const final {
    auto result = false;
    if (auto child_ptr = dynamic_cast<const RandomOpRecord*>(&other)) {
      result = RecordFunctor::operator==(other);
      if (result) {
        result = (output_shape_.size() == child_ptr->output_shape_.size());
        if (result) {
          for (size_t i = 0; i < output_shape_.size(); ++i) {
            if (output_shape_[i] != child_ptr->output_shape_[i]) {
              result = false;
              break;
            }
          }
        }
      }
    }
    return result;
  }

  void operator()(FusionState& fd) final {
    auto arg1 = fd.getFusionState(args_.at(0).index);
    auto arg2 = fd.getFusionState(args_.at(1).index);

    std::vector<Val*> output_shape(output_shape_.size(), nullptr);
    std::transform(
        output_shape_.begin(),
        output_shape_.end(),
        output_shape.begin(),
        [&fd](const State& state) {
          return fd.getFusionState(state.index)->template as<Val>();
        });
    Val* output = nullptr;
    if (name_.compare("ops.uniform") == 0) {
      output = uniform(output_shape, arg1, arg2, dtype_);
    } else if (name_.compare("ops.normal") == 0) {
      output = normal(output_shape, arg1, arg2, dtype_);
    } else {
      TORCH_INTERNAL_ASSERT(
          false, "random distribution not recognized:", name_);
    }
    fd.setFusionState(outputs_.at(0).index, output);
  }

  void print(std::ostream& os, bool close_function = true) const final {
    RecordFunctor::print(os, false);
    os << ", shape=[";
    bool first_arg = true;
    for (auto shape : output_shape_) {
      if (first_arg) {
        first_arg = false;
      } else {
        os << ", ";
      }
      os << shape;
    }
    os << "]";
    os << ", dtype=" << dtypeToPyString(dtype_);
    if (close_function) {
      os << ")";
    }
  }

  virtual std::pair<serde::RecordData, flatbuffers::Offset<void>> recordData(
      flatbuffers::FlatBufferBuilder& builder) const final {
    std::vector<serde::State> fb_shape;
    for (auto& it : output_shape_) {
      fb_shape.push_back(serde::State(it.index, it.stype));
    }
    return {
        serde::RecordData_TensorCreationSymbolic,
        serde::CreateTensorCreationSymbolicDirect(
            builder, &fb_shape, serde::mapToSerdeDtype(dtype_))
            .Union()};
  }

 private:
  //! Represents the tensor dimensions of the output tensor.
  std::vector<State> output_shape_;
  //! DataType of output
  PrimDataType dtype_;
};

//! Specialized Record Functor for recording FusionState vector of sizes for
//! both inputs and constants.

template <typename ValueType>
struct VectorRecord : RecordFunctor {
  VectorRecord(
      std::vector<State> _outputs,
      serde::RecordType record_type,
      std::vector<ValueType> val,
      PrimDataType dtype,
      bool is_input)
      : RecordFunctor({}, std::move(_outputs), "define_scalar", record_type),
        value_(std::move(val)),
        dtype_(dtype),
        is_input_(is_input) {}
  virtual ~VectorRecord() = default;
  virtual RecordFunctor* clone() final {
    return new VectorRecord(*this);
  }

  //! Child specific hash function in lower 32 bits.
  //! | 31       | 30 ---------------------------------------  0 |
  //! | is_input | Dtype                                         |
  virtual size_t hash() const final {
    auto result = RecordFunctor::hash();
    result |= static_cast<size_t>(is_input_) << 31;
    return result | (static_cast<size_t>(dtype_) & 0x7fffffff);
  }

  virtual bool operator==(const RecordFunctor& other) const final {
    auto result = false;
    if (auto child_ptr = dynamic_cast<const VectorRecord*>(&other)) {
      result = RecordFunctor::operator==(other);
      result = result && (value_ == child_ptr->value_) &&
          (dtype_ == child_ptr->dtype_) && (is_input_ == child_ptr->is_input_);
    }
    return result;
  }

  virtual void operator()(FusionState& fd) final {
    std::vector<Val*> output(value_.size(), nullptr);
    TORCH_CHECK(
        dtype_ == DataType::Int,
        "Only Int Dtype is not supported by a vector of sizes: ",
        dtype_);
    if constexpr (std::is_same<ValueType, std::nullptr_t>::value) {
      for (size_t i = 0; i < value_.size(); ++i) {
        output[i] = IrBuilder::create<Int>();
        fd.addInput(output[i]);
      }
    } else if constexpr (std::is_same<ValueType, int64_t>::value) {
      for (size_t i = 0; i < value_.size(); ++i) {
        output[i] = IrBuilder::create<Int>(value_[i]);
      }
    } else {
      TORCH_CHECK(false, "Unsupported ValueType by Vector of Sizes.");
    }
    fd.setFusionState(outputs_.at(0).index, output);
  }

  void print(std::ostream& os, bool close_function = true) const final {
    RecordFunctor::print(os, false);
    os << "dtype=" << dtypeToPyString(dtype_);
    if (close_function) {
      os << ")";
    }
  }

  virtual std::pair<serde::RecordData, flatbuffers::Offset<void>> recordData(
      flatbuffers::FlatBufferBuilder& builder) const final {
    return valueRecordData(builder, value_);
  };

  inline std::pair<serde::RecordData, flatbuffers::Offset<void>> valueRecordData(
      flatbuffers::FlatBufferBuilder& builder,
      const std::vector<ValueType>& value) const;

 private:
  //! The vector's value.
  std::vector<ValueType> value_;
  //! Scalar data type.
  PrimDataType dtype_;
  //! Indicates scalar is a symbolic input
  bool is_input_;
};

//! valueRecordData Specializations used by recordData() for VectorRecord

template <>
inline std::pair<serde::RecordData, flatbuffers::Offset<void>> VectorRecord<
    std::nullptr_t>::
    valueRecordData(
        flatbuffers::FlatBufferBuilder& builder,
        const std::vector<std::nullptr_t>& value) const {
  return {
      serde::RecordData_VectorInput,
      serde::CreateVectorInput(
          builder, value.size(), serde::mapToSerdeDtype(dtype_))
          .Union()};
}

template <>
inline std::pair<serde::RecordData, flatbuffers::Offset<void>> VectorRecord<
    int64_t>::
    valueRecordData(
        flatbuffers::FlatBufferBuilder& builder,
        const std::vector<int64_t>& value) const {
  return {
      serde::RecordData_VectorInt,
      serde::CreateVectorIntDirect(
          builder, &value, value.size(), serde::mapToSerdeDtype(dtype_))
          .Union()};
}

} // namespace nvfuser::python_frontend

//! Creating the template specialized hash and equal_to functions for a
//! RecordFunctor object in order to use hash maps (unordered_maps) in STL.
namespace std {
using namespace nvfuser::python_frontend;

template <>
struct hash<RecordFunctor*> {
  size_t operator()(const RecordFunctor* p) const {
    TORCH_CHECK(p, "The RecordFunctor Pointer for hashing is null!");
    return p->hash();
  }
};
template <>
struct equal_to<RecordFunctor*> {
  bool operator()(const RecordFunctor* p, const RecordFunctor* q) const {
    TORCH_CHECK(
        p,
        "The RecordFunctor Pointer on the lhs of an equality check is null!");
    TORCH_CHECK(
        q,
        "The RecordFunctor Pointer on the rhs of an equality check is null!");
    return p->operator==(*q);
  }
};
} // namespace std<|MERGE_RESOLUTION|>--- conflicted
+++ resolved
@@ -1921,10 +1921,6 @@
     auto result = false;
     if (auto child_ptr = dynamic_cast<const ScalarRecord*>(&other)) {
       result = RecordFunctor::operator==(other);
-<<<<<<< HEAD
-      result = result && (value_ == child_ptr->value_) &&
-          (dtype_ == child_ptr->dtype_) && (is_input_ == child_ptr->is_input_);
-=======
       if (result) {
         if constexpr (
             std::is_same_v<ValueType, float> ||
@@ -1939,7 +1935,6 @@
           result = (value_ == child_ptr->value_);
         }
       }
->>>>>>> 5f532cbb
     }
     return result;
   }
