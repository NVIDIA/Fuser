// clang-format off
/*
 * SPDX-FileCopyrightText: Copyright (c) 2023-present NVIDIA CORPORATION & AFFILIATES.
 * All rights reserved.
 * SPDX-License-Identifier: BSD-3-Clause
 */
// clang-format on
#include <python_frontend/python_bindings.h>

#include <c10/util/ArrayRef.h>
#include <c10/util/irange.h>
#include <instrumentation.h>
#include <ir/all_nodes.h>
#include <ir/builder.h>
#include <ops/all_ops.h>
#include <python_frontend/fusion_cache.h>
#include <python_frontend/fusion_definition.h>
#include <python_frontend/fusion_record.h>
#include <python_frontend/python_bindings.h>
#include <torch/csrc/jit/python/pybind_utils.h>
#include <complex>
#include <iostream>
#include <optional>
#include <tuple>

#include <pybind11/complex.h>
#include <pybind11/stl.h>

namespace nvfuser::python_frontend {

// Set of local functions that are used to compose python FusionDefinition
// bindings. Ideally, these would be templated lambda functions but those
// are not available without C++20.
namespace {
Vector define_vector_base_fn(FusionDefinition& fd, std::vector<Scalar>& args) {
  FUSER_PERF_SCOPE("python_frontend::define_vector_base_fn");
  NVF_CHECK(!fd.completed(), "Attempting to add to a completed definition!");
  std::vector<State> inputs;
  inputs.reserve(args.size());
  for (const auto& arg : args) {
    inputs.push_back(fd.recordingState(arg()));
  }
  Vector out = fd.defineVector(inputs.size());
  fd.defineRecord(
      new VectorRecord(inputs, {fd.recordingState(out())}, DataType::Int));
  return out;
}

template <class ITERABLE>
Vector define_vector_fn(
    FusionDefinition& self,
    ITERABLE& values,
    PrimDataType dtype = DataType::Int) {
  FUSER_PERF_SCOPE("python_frontend::define_vector_fn");
  std::vector<Scalar> args;
  size_t idx = 0;
  for (const auto& item : values) {
    NVF_CHECK(
        idx < 8,
        "The specified vector size exceeds the max tensor size for nvfuser.");
    if (py::isinstance<py::int_>(item)) {
      auto int_value = py::cast<int64_t>(item);
      NVF_CHECK(
          int_value >= -1,
          "The value ",
          int_value,
          " at index ",
          idx,
          " was neither symbolic(-1), zero_element(0), broadcast(1), or static(>1).");
      Scalar out = self.defineScalar();
      self.defineRecord(new ScalarRecord(
          {self.recordingState(out())}, py::cast<int64_t>(item), dtype));
      args.emplace_back(out);
    } else if (py::isinstance<Scalar>(item)) {
      args.emplace_back(py::cast<Scalar>(item));
    } else {
      NVF_CHECK(
          false,
          "Unsupported iterable object type for define_vector! Index:",
          idx);
    }
    ++idx;
  }
  return define_vector_base_fn(self, args);
}

template <class ShapeType>
Tensor broadcast_in_dim_fn(
    FusionDefinition::Operators& op,
    Tensor arg,
    ShapeType shape,
    std::vector<int64_t>& broadcast_dims) {
  FUSER_PERF_SCOPE("Operators.broadcast_in_dim");
  FusionDefinition* fd = op.fusion_definition;
  NVF_CHECK(!fd->completed(), "Attempting to add to a completed definition!");
  size_t output_size = 0;
  if constexpr (std::is_same_v<ShapeType, Vector>) {
    output_size = shape.size;
  } else {
    output_size = shape.size();
  }
  NVF_CHECK(op.validUse(), "Attempting to add to a completed definition!");
  NVF_CHECK(
      output_size >= broadcast_dims.size(),
      "broadcast_dims vector size is too big for output shape!");

  Vector output_shape = [](FusionDefinition& fd, ShapeType shape) -> Vector {
    if constexpr (std::is_same_v<ShapeType, Vector>) {
      return shape;
    } else {
      if constexpr (!(std::is_same_v<ShapeType, py::list> ||
                      std::is_same_v<ShapeType, py::tuple>)) {
        NVF_CHECK(
            false, "broadcast_in_dim's shape argument type is not supported!");
      }
      return define_vector_fn<ShapeType>(fd, shape);
    }
  }(*fd, shape);

  Tensor output = fd->defineTensor(output_size);
  fd->defineRecord(new BroadcastInDimOpRecord(
      {fd->recordingState(arg()), fd->recordingState(output_shape())},
      {fd->recordingState(output())},
      output_size,
      broadcast_dims));
  return output;
}

struct DimInfo {
  int64_t index;
  int64_t size;
  int64_t stride;
  int64_t stride_order;
  std::optional<bool> contiguity = std::nullopt;

  bool isBroadcast() {
    return stride == 0 || size == 1;
  }
};

} // namespace

std::vector<std::optional<bool>> computeContiguity(
    const std::vector<int64_t>& sizes,
    const std::vector<int64_t>& strides) {
  NVF_CHECK(
      sizes.size() == strides.size(),
      "compute_contiguity: Sizes and strides must have the same number of dimensions");
  // Not a broadcast means neither the stride == 0 (size can be non-zero)
  // or the size == 1 that each can indicate a broadcast
  auto not_broadcast = [&](auto i) { return strides[i] != 0 && sizes[i] != 1; };
  // Contiguity defaults to vector of all None's
  std::vector<std::optional<bool>> contiguity(sizes.size(), std::nullopt);
  if (contiguity.empty()) { // zero-dim tensor
    return contiguity;
  }
  int64_t last = (int64_t)sizes.size() - 1; // inner most dimension
  // Contiguity normallly is determined by the current dimension and one
  // dimension to the right.  The innermost dimension, that is not broadcasted,
  // does not have any dimension to it's right and needs to be specially marked
  // contiguous.
  for (; last >= 0; --last) {
    if (not_broadcast(last)) {
      contiguity[last] = (strides.at(last) == 1);
      break;
    }
  }
  // Dimensions are marked contiguous by inspecting the current dimension and
  // one to the right towards the inner dimension while skipping over broadcast
  // dimensions.
  for (int64_t i = 0; i < last;) {
    if (not_broadcast(i)) {
      auto l = i++;
      for (; i <= last; i++) {
        if (not_broadcast(i)) {
          break;
        }
      }
      contiguity[l] = (strides[l] == strides[i] * sizes[i]);
    } else {
      i++;
    }
  }
  return contiguity;
}

// [ Note stride order and contiguity vector ]
//
// `stride order` vector corresponds to the order for each logical domain in
//     physical memory;
// `contiguity` vector to whether or not indexing could be collaped
//     corresponding to each physical domain;
//
// e.g. Given size and stride as follow:
//   sizes   = [2, 1, 3, 1, 4, 3]
//   strides = [12, 4, 4, 4, 1, 0]
// we would compute stride order as: [5, 4, 3, 2, 1, 0]. Since the original
// stride is in descending order. Note that there's more than one way to define
// a stride order when we have equal strides. In the context of index
// collapsing, how we resolve that shouldn't matter, hence we just go with
// preserving their original order. Similarly, we compute contiguity as: [True,
// None, True, None, True, None], Since the physical order is the same as the
// logical order, this one is trivial to compute.
//
// e.g. Given size and stride as follow:
//   sizes   = [2, 3, 1, 5, 4]
//   strides = [28, 4, 14, 0, 1]
// stride_order would be: [4, 2, 3, 0, 1], marking the order of strides in the
// vector. Meanwhile, contiguity would be computed on the physical domain, i.e.
// on sorted sizes & strides.
//   sorted_size    = [2, 1, 3, 4, 5]
//   sorted_strides = [28, 14, 4, 1, 0]
//   contiguity would be: [False, None, True, True, None]
//
// This function returns a pair of <contiguity, stride_order>
std::pair<std::vector<std::optional<bool>>, std::vector<int64_t>>
computeTensorDescriptor(
    const std::vector<int64_t>& sizes,
    const std::vector<int64_t>& strides) {
  NVF_CHECK(
      sizes.size() == strides.size(),
      "compute_contiguity: Sizes and strides must have the same number of dimensions");
  std::vector<DimInfo> dim_info_vec;
  for (auto i : c10::irange(sizes.size())) {
    // NOTE: not supporting negative stride yet.
    NVF_CHECK(strides[i] >= 0, "negative stride on tensor is not supported");
    dim_info_vec.emplace_back(DimInfo{(int64_t)i, sizes[i], strides[i]});
  }
  // sort by stride
  std::sort(
      dim_info_vec.begin(),
      dim_info_vec.end(),
      [](const auto& l, const auto& r) { return l.stride > r.stride; });

  // Dimensions are marked contiguous by inspecting the current dimension and
  // one to the right towards the inner dimension while skipping over broadcast
  // dimensions.
  // The innermost dimension, that is not broadcasted, does not have any
  // dimension to it's right and needs to have stride equal to 1 in order to be
  // marked contiguous.
  for (int64_t i = 0; i < (int64_t)sizes.size();) {
    dim_info_vec[i].stride_order = (int64_t)sizes.size() - 1 - i;
    if (!dim_info_vec[i].isBroadcast()) {
      auto l = i++;
      int64_t expected = 1;
      for (; i < (int64_t)sizes.size(); i++) {
        dim_info_vec[i].stride_order = (int64_t)sizes.size() - 1 - i;
        if (!dim_info_vec[i].isBroadcast()) {
          expected = dim_info_vec[i].stride * dim_info_vec[i].size;
          break;
        }
      }
      dim_info_vec[l].contiguity = (dim_info_vec[l].stride == expected);
    } else {
      i++;
    }
  }

  std::vector<int64_t> stride_order_vec(sizes.size(), -1);
  for (const auto& dim_info : dim_info_vec) {
    stride_order_vec[dim_info.index] = dim_info.stride_order;
  }
  std::vector<std::optional<bool>> contiguity_vec;
  std::transform(
      dim_info_vec.begin(),
      dim_info_vec.end(),
      std::back_inserter(contiguity_vec),
      [](const DimInfo& val) { return val.contiguity; });

  return std::make_pair(contiguity_vec, stride_order_vec);
}

void initNvFuserPythonBindings(PyObject* module) {
  auto nvfuser = py::handle(module).cast<py::module>();

  //! DataTypes supported by nvFuser in the FusionDefinition
  py::enum_<PrimDataType>(nvfuser, "DataType")
      .value("Double", DataType::Double)
      .value("Float", DataType::Float)
      .value("Half", DataType::Half)
      .value("Int", DataType::Int)
      .value("Int32", DataType::Int32)
      .value("Bool", DataType::Bool)
      .value("BFloat16", DataType::BFloat16)
      .value("ComplexFloat", DataType::ComplexFloat)
      .value("ComplexDouble", DataType::ComplexDouble)
      .value("Null", DataType::Null);

  nvfuser.def("compute_contiguity", computeContiguity);
  nvfuser.def("compute_tensor_descriptor", computeTensorDescriptor);

  //! Binding the FusionCache that holds a cache of Fusions
  //! This is only bound to provide an interface to get the number of fusions
  //! that are cached.
  py::class_<FusionCache> fusion_cache(nvfuser, "FusionCache");
  fusion_cache
      .def_static(
          "get",
          &FusionCache::get,
          py::arg("max_fusions") = int(8192),
          py::return_value_policy::reference)
      .def("num_fusions", &FusionCache::numFusions)
      .def_static(
          "reset", &FusionCache::reset, py::return_value_policy::reference)
      .def(
          "serialize",
          [](FusionCache& self, std::string filename) {
            FUSER_PERF_SCOPE("FusionCache.serialize (string)");
            self.serialize(filename);
          },
          py::arg("filename"))
      .def(
          "deserialize",
          [](FusionCache& self, std::string filename) {
            FUSER_PERF_SCOPE("FusionCache.serialize (string)");
            self.deserialize(filename);
          },
          py::arg("filename"))
      .def(
          "__repr__",
          [](FusionCache& self) {
            std::stringstream ss;
            self.print(ss);
            return ss.str();
          })
      .def("stats", [](FusionCache& self) {
        std::stringstream ss;
        self.stats(ss);
        return ss.str();
      });

  //! These are the FusionDefinition supported object types that are either
  //! defined as inputs or the output of an operation.
  py::class_<Tensor> tensor_class(nvfuser, "Tensor");
  tensor_class.def("__repr__", [](Tensor& self) {
    std::stringstream ss;
    ss << "Tensor(index=" << self.index << ", ndim=" << self.dims << ")";
    return ss.str();
  });
  tensor_class.def_property_readonly(
      "ndim", [](Tensor& self) { return self.dims; });
  tensor_class.def("_get_fusion_definition", [](Tensor& self) {
    return self.fusion_definition;
  });

  py::class_<Scalar> scalar_class(nvfuser, "Scalar");
  scalar_class.def("__repr__", [](Scalar& self) {
    std::stringstream ss;
    ss << "Scalar(index=" << self.index << ")";
    return ss.str();
  });

  py::class_<Vector> vector_class(nvfuser, "Vector");
  vector_class.def("__repr__", [](Vector& self) {
    std::stringstream ss;
    ss << "Vector(index=" << self.index << ", size=" << self.size << ")";
    return ss.str();
  });
  vector_class.def_property_readonly(
      "size", [](Vector& self) { return self.size; });

  //! The FusionDefinition is a context manager in Python where the user will
  //! define the set the operations and connections between operations for
  //! nvFuser to create.
  py::class_<FusionDefinition> fusion_def(nvfuser, "_FusionDefinition");
  fusion_def
      .def(
          py::init<std::optional<size_t>, size_t>(),
          py::arg("id") = py::none(),
          py::arg("max_length") = int(1024))
      .def_readwrite("ops", &FusionDefinition::ops)
      .def_readwrite("sched", &FusionDefinition::sched)
      .def(
          "_setup_definition",
          [](FusionDefinition& self) -> FusionDefinition* {
            // Instrumentation to mark the beginning of a FusionDefinition
            inst::Trace::instance()->beginEvent("FusionDefinition Definition");
            return self.setupDefinition();
          })
      .def(
          "_finalize_definition",
          [](FusionDefinition& self) {
            self.finalizeDefinition();
            // Mark the end of a definition
            inst::Trace::instance()->endEvent(nullptr);
          })
      .def(
          "_setup_schedule",
          [](FusionDefinition& self, const py::iterable& iter) {
            // Instrumentation to mark the beginning of a schedule
            inst::Trace::instance()->beginEvent("FusionDefinition Schedule");
            std::vector<c10::IValue> inputs;
            for (py::handle obj : iter) {
              inputs.push_back(torch::jit::toIValue(obj, c10::AnyType::get()));
            }
            self.setupSchedule(inputs);
          })
      .def(
          "_finalize_schedule",
          [](FusionDefinition& self, const py::iterable& iter) {
            std::vector<c10::IValue> inputs;
            for (py::handle obj : iter) {
              inputs.push_back(torch::jit::toIValue(obj, c10::AnyType::get()));
            }
            self.finalizeSchedule(inputs);
            // Mark the end of a schedule
            inst::Trace::instance()->endEvent(nullptr);
          })
      .def(
          "__repr__",
          [](FusionDefinition& self) {
            std::stringstream ss;
            self.print(ss);
            return ss.str();
          })
      .def(
          "_execute",
          [](FusionDefinition& self,
             const py::iterable& iter,
             bool override_user_schedule,
             std::optional<int64_t> device,
             bool capture_debug_output) {
            std::vector<c10::IValue> inputs;
            for (py::handle obj : iter) {
              // Allows for a Vector of Sizes to be inputed as a list
              if (py::isinstance<py::list>(obj)) {
                for (py::handle item : obj) {
                  inputs.push_back(
                      torch::jit::toIValue(item, c10::AnyType::get()));
                }
              } else {
                inputs.push_back(
                    torch::jit::toIValue(obj, c10::AnyType::get()));
              }
            }
            std::optional<int8_t> int8_device = std::nullopt;
            if (device.has_value()) {
              NVF_CHECK(device.value() < 256, "Maximum device index is 255");
              int8_device = (int8_t)device.value();
            }
            return self.execute(
                inputs,
                override_user_schedule,
                capture_debug_output,
                int8_device);
          },
          py::arg("inputs"),
          py::arg("override_user_schedule") = false,
          py::kw_only(),
          py::arg("device") = py::none(),
          py::arg("capture_debug_output") = false,
          py::return_value_policy::reference)
      .def(
          "_debug_output",
          [](FusionDefinition& self) { return self.getDebugOutput(); },
          py::return_value_policy::reference)
      .def(
          "_fusion_ir",
          [](FusionDefinition& self) { return self.fusionIr(); },
          py::return_value_policy::reference)
      .def(
          "_last_cuda_code",
          [](FusionDefinition& self,
             bool intrinsic_code,
             bool override_user_schedule) {
            return self.lastCudaCode(intrinsic_code, override_user_schedule);
          },
          py::arg("intrinsic_code") = false,
          py::arg("override_user_schedule") = false,
          py::return_value_policy::reference)
      .def(
          "_cuda_code_for",
          [](FusionDefinition& self,
             const py::iterable& iter,
             bool intrinsic_code,
             bool override_user_schedule) {
            std::vector<c10::IValue> inputs;
            for (py::handle obj : iter) {
              inputs.push_back(torch::jit::toIValue(obj, c10::AnyType::get()));
            }
            return self.cudaCodeFor(
                inputs, intrinsic_code, override_user_schedule);
          },
          py::arg("inputs"),
          py::arg("intrinsic_code") = false,
          py::arg("override_user_schedule") = false,
          py::return_value_policy::reference)
      .def(
          "_last_scheduled_fusion_ir",
          [](FusionDefinition& self,
             bool tensor_transforms,
             bool override_user_schedule) {
            return self.lastScheduledFusionIr(
                tensor_transforms, override_user_schedule);
          },
          py::arg("tensor_transforms") = false,
          py::arg("override_user_schedule") = false,
          py::return_value_policy::reference)
      .def(
          "_scheduled_fusion_ir_for",
          [](FusionDefinition& self,
             const py::iterable& iter,
             bool tensor_transforms,
             bool override_user_schedule) {
            std::vector<c10::IValue> inputs;
            for (py::handle obj : iter) {
              inputs.push_back(torch::jit::toIValue(obj, c10::AnyType::get()));
            }
            return self.scheduledFusionIrFor(
                inputs, tensor_transforms, override_user_schedule);
          },
          py::arg("inputs"),
          py::arg("tensor_transforms") = false,
          py::arg("override_user_schedule") = false,
          py::return_value_policy::reference)
      .def(
          "id",
          [](FusionDefinition& self) -> std::optional<size_t> {
            return self.id();
          })
      .def(
          "add_output",
          [](FusionDefinition& self, Scalar output) {
            FUSER_PERF_SCOPE("FusionDefinition.add_output (scalar)");
            NVF_CHECK(
                !self.completed(),
                "Attempting to add to a completed definition!");
            self.defineRecord(new OutputRecord<Val>(
                {self.recordingState(output())}, serde::RecordType_OutputVal));
          },
          py::arg("output"))
      .def(
          "add_output",
          [](FusionDefinition& self,
             Tensor output,
             std::optional<Tensor> alias_input = std::nullopt) {
            FUSER_PERF_SCOPE("FusionDefinition.add_output (tensor)");
            NVF_CHECK(
                !self.completed(),
                "Attempting to add to a completed definition!");
            if (alias_input.has_value()) {
              self.defineRecord(new OutputRecord<TensorView>(
                  {self.recordingState(output()),
                   self.recordingState(alias_input.value()())},
                  serde::RecordType_OutputTv));
            } else {
              self.defineRecord(new OutputRecord<TensorView>(
                  {self.recordingState(output())}, serde::RecordType_OutputTv));
            }
          },
          py::arg("output"),
          py::arg("alias_input") = py::none())
      .def(
          "add_output",
          [](FusionDefinition& self,
             Tensor output,
             std::vector<int64_t> stride_order) {
            FUSER_PERF_SCOPE("FusionDefinition.add_output (tensor)");
            NVF_CHECK(
                !self.completed(),
                "Attempting to add to a completed definition!");
            NVF_CHECK(
                stride_order.empty() || output.dims == stride_order.size(),
                "stride_order needs to be either empty or the same length of Tensor `output`");
            int64_t duplicate_check = 0;
            for (const auto& v : stride_order) {
              NVF_CHECK(
                  v >= 0 && v < (int64_t)stride_order.size(),
                  "stride_order elements need to be within [0, stride_order.size())");
              duplicate_check |= 1 << v;
            }
            NVF_CHECK(
                duplicate_check == (1 << stride_order.size()) - 1,
                "duplicated elements in stride_order detected!");
            self.defineRecord(new OutputRecord<TensorView>(
                {self.recordingState(output())},
                serde::RecordType_OutputTv,
                stride_order));
          },
          py::arg("output"),
          py::arg("stride_order"))
      // This version of define_tensor is the canonical version
      // that displays the values as they are passed to the IR's
      // TensorViewBuilder.
      // Each dimension can be of value:
      // -1 : Symbolic for Dynamic usage
      //  0 : Zero-element
      //  1 : Broadcast
      // >1 : Static size
      // NOTE: A Tensor defined for dynamic shape usage should only
      // contain either symbolic(-1) or broadcast(1) defined dimensions.
      .def(
          "define_tensor",
          [](FusionDefinition& self,
             std::vector<int64_t>& shape,
             std::vector<std::optional<bool>>& contiguity,
             PrimDataType dtype = DataType::Float,
             bool is_cpu = false,
	     std::vector<int64_t> stride_order) -> Tensor {
            FUSER_PERF_SCOPE("FusionDefinition.define_tensor (default)");
            NVF_CHECK(
                !self.completed(),
                "Attempting to add to a completed definition!");

            for (size_t i = 0; i < shape.size(); ++i) {
              NVF_CHECK(
                  shape[i] >= -1,
                  "The value ",
                  shape[i],
                  " at index ",
                  i,
                  " was neither symbolic(-1), zero_element(0), broadcast(1), or static(>1).");
            }

            Tensor out = self.defineTensor(shape.size());
            self.defineRecord(new TensorRecord(
                {self.recordingState(out())},
                shape,
                contiguity,
                dtype,
                is_cpu,
		stride_order));

            return out;
          },
          py::arg("shape"),
          py::arg("contiguity"),
          py::arg("dtype") = DataType::Float,
          py::arg("is_cpu") = false,
          py::arg("stride_order") = py::list(),
          py::return_value_policy::reference)
      .def(
          "define_tensor",
          [](FusionDefinition& self,
             std::vector<int64_t>& sizes,
             std::vector<int64_t>& strides,
             PrimDataType dtype = DataType::Float,
             bool static_sizes = false,
             bool is_cpu = false) -> Tensor {
            FUSER_PERF_SCOPE("FusionDefinition.define_tensor (integration)");
            NVF_CHECK(
                !self.completed(),
                "Attempting to add to a completed definition!");
            NVF_CHECK(
                sizes.size() == strides.size(),
                "The number of sizes does not match the number of strides.",
                sizes.size(),
                strides.size());

            // TensorViewBuilder assumes any dim with a compile time constant
            // size == 1 is a "maybe broadcast" axis, symbolic sizes are
            // identified by -1, and size == 0 is not supported.

            // Translate to TensorViewBuilder's view of the world.
            std::vector<int64_t> dim_sizes;
            dim_sizes.reserve(sizes.size());
            for (const auto i : c10::irange(sizes.size())) {
              NVF_ERROR(
                  sizes[i] >= 0,
                  "Size of ",
                  sizes[i],
                  " is not supported in nvFuser. Expected size >= 0.");
              if (static_sizes) {
                dim_sizes.push_back(sizes[i]);
              } else { // Symbolic defined tensor for dynamic shape usage
                if (sizes[i] == 1) {
                  dim_sizes.push_back(1);
                } else {
                  dim_sizes.push_back(-1);
                }
              }
            }

            Tensor out = self.defineTensor(sizes.size());
<<<<<<< HEAD
            std::vector<std::optional<bool>> contiguity;
	    std::vector<int64_t> stride_order;
	    std::tie(contiguity, stride_order) = computeTensorDescriptor(sizes, strides),
	    
=======
            // TODO: replace computeContiguity with computeTensorDescriptor
>>>>>>> 747a09a4
            self.defineRecord(new TensorRecord(
                {self.recordingState(out())},
                std::move(dim_sizes),
		contiguity,
                dtype,
                is_cpu,
		stride_order));

            return out;
          },
          py::arg("sizes"),
          py::arg("strides"),
          py::arg("dtype") = DataType::Float,
          py::arg("static_sizes") = false,
          py::arg("is_cpu") = false,
          py::return_value_policy::reference)
      .def(
          "define_scalar",
          [](FusionDefinition& self,
             PrimDataType dtype = DataType::Double) -> Scalar {
            FUSER_PERF_SCOPE("FusionDefinition.define_scalar (input_specific)");
            NVF_CHECK(
                !self.completed(),
                "Attempting to add to a completed definition!");
            Scalar out = self.defineScalar();
            self.defineRecord(new ScalarRecord(
                {self.recordingState(out())}, std::monostate{}, dtype));
            return out;
          },
          py::arg("dtype") = DataType::Double,
          py::return_value_policy::reference);
  fusion_def.def(
      "define_scalar",
      [](FusionDefinition& self,
         PolymorphicValue::VariantType value,
         std::optional<PrimDataType> dtype) -> Scalar {
        FUSER_PERF_SCOPE("FusionDefinition.define_scalar");
        Scalar out = self.defineScalar();
        self.defineRecord(
            new ScalarRecord({self.recordingState(out())}, value, dtype));
        return out;
      },
      py::arg("value"),
      py::arg("dtype") = std::nullopt,
      py::return_value_policy::reference);
  fusion_def.def(
      "define_constant",
      [](FusionDefinition& self,
         PolymorphicValue::VariantType value,
         std::optional<PrimDataType> dtype) -> Scalar {
        FUSER_PERF_SCOPE("FusionDefinition.define_contant");
        TORCH_WARN_ONCE(
            "Deprecating define_constant functions in favor of define_scalar for constants.");
        Scalar out = self.defineScalar();
        self.defineRecord(
            new ScalarRecord({self.recordingState(out())}, value, dtype));
        return out;
      },
      py::arg("value"),
      py::arg("dtype") = std::nullopt,
      py::return_value_policy::reference);

  // This is the input version of define_vector
  fusion_def.def(
      "define_vector",
      [](FusionDefinition& self, size_t size) -> Vector {
        NVF_CHECK(
            size < 8,
            "The specified vector size exceeds the max tensor size for nvfuser.");
        std::vector<Scalar> args;
        args.reserve(size);
        for (size_t i = 0; i < size; ++i) {
          Scalar out = self.defineScalar();
          self.defineRecord(new ScalarRecord(
              {self.recordingState(out())}, std::monostate{}, DataType::Int));
          args.emplace_back(out);
        }
        return define_vector_base_fn(self, args);
      },
      py::arg("size"),
      py::return_value_policy::reference);
  // This is the constant version of define_vector when given a vector
  // of constant values.
  fusion_def.def(
      "define_vector",
      define_vector_fn<py::list>,
      py::arg("values"),
      py::arg("dtype") = DataType::Int,
      py::return_value_policy::reference);
  fusion_def.def(
      "define_vector",
      define_vector_fn<py::tuple>,
      py::arg("values"),
      py::arg("dtype") = DataType::Int,
      py::return_value_policy::reference);

  //! The Operators class is a nested class of FusionDefinition to allow the
  //! user to query the class for the list of operators.
  //!
  //! Example:
  //!   help(FusionDefinition.Operators)
  //!
  //! Additional operators are expected to be defined below as needed.  They
  //! may require defining a new RecordFunctor child class if they are unique.
  py::class_<FusionDefinition::Operators> nvf_ops(fusion_def, "Operators");
  nvf_ops.def(py::init<FusionDefinition*>());

  // ******************** INSERT OP BINDINGS BELOW HERE ********************
#define OP_PREFIX "Operators."
#define NVFUSER_PYTHON_BINDING_UNARY_OP(op_str, op_name)                      \
  nvf_ops.def(                                                                \
      op_str,                                                                 \
      [](FusionDefinition::Operators& self, Tensor input) -> Tensor {         \
        FUSER_PERF_SCOPE("Operators." op_str);                                \
        NVF_CHECK(                                                            \
            self.validUse(), "Attempting to add to a completed definition!"); \
        FusionDefinition* fd = self.fusion_definition;                        \
        Tensor output = fd->defineTensor(input.dims);                         \
        fd->defineRecord(new OpRecord<TensorView*, TensorView*>(              \
            {fd->recordingState(input())},                                    \
            {fd->recordingState(output())},                                   \
            ("ops." op_str),                                                  \
            serde::RecordType_Unary_TV,                                       \
            static_cast<TensorView* (*)(TensorView*)>(op_name)));             \
        return output;                                                        \
      },                                                                      \
      py::return_value_policy::reference);                                    \
  nvf_ops.def(                                                                \
      op_str,                                                                 \
      [](FusionDefinition::Operators& self, Scalar input) -> Scalar {         \
        FUSER_PERF_SCOPE("Operators." op_str);                                \
        NVF_CHECK(                                                            \
            self.validUse(), "Attempting to add to a completed definition!"); \
        FusionDefinition* fd = self.fusion_definition;                        \
        Scalar output = fd->defineScalar();                                   \
        fd->defineRecord(new OpRecord<Val*, Val*>(                            \
            {fd->recordingState(input())},                                    \
            {fd->recordingState(output())},                                   \
            ("ops." op_str),                                                  \
            serde::RecordType_Unary_VAL,                                      \
            static_cast<Val* (*)(Val*)>(op_name)));                           \
        return output;                                                        \
      },                                                                      \
      py::return_value_policy::reference);

  NVFUSER_PYTHON_BINDING_UNARY_OP("abs", abs)
  NVFUSER_PYTHON_BINDING_UNARY_OP("acos", acos)
  NVFUSER_PYTHON_BINDING_UNARY_OP("acosh", acosh)
  NVFUSER_PYTHON_BINDING_UNARY_OP("asin", asin)
  NVFUSER_PYTHON_BINDING_UNARY_OP("asinh", asinh)
  NVFUSER_PYTHON_BINDING_UNARY_OP("atan", atan)
  NVFUSER_PYTHON_BINDING_UNARY_OP("atanh", atanh)
  NVFUSER_PYTHON_BINDING_UNARY_OP("ceil", ceil)
  NVFUSER_PYTHON_BINDING_UNARY_OP("cos", cos)
  NVFUSER_PYTHON_BINDING_UNARY_OP("cosh", cosh)
  NVFUSER_PYTHON_BINDING_UNARY_OP("exp", exp)
  NVFUSER_PYTHON_BINDING_UNARY_OP("exp2", exp2)
  NVFUSER_PYTHON_BINDING_UNARY_OP("expm1", expm1)
  NVFUSER_PYTHON_BINDING_UNARY_OP("erf", erf)
  NVFUSER_PYTHON_BINDING_UNARY_OP("erfc", erfc)
  NVFUSER_PYTHON_BINDING_UNARY_OP("erfinv", erfinv)
  NVFUSER_PYTHON_BINDING_UNARY_OP("erfcinv", erfcinv)
  NVFUSER_PYTHON_BINDING_UNARY_OP("floor", floor)
  NVFUSER_PYTHON_BINDING_UNARY_OP("frac", frac)
  NVFUSER_PYTHON_BINDING_UNARY_OP("lgamma", lgamma)
  NVFUSER_PYTHON_BINDING_UNARY_OP("log", log)
  NVFUSER_PYTHON_BINDING_UNARY_OP("log10", log10)
  NVFUSER_PYTHON_BINDING_UNARY_OP("log1p", log1p)
  NVFUSER_PYTHON_BINDING_UNARY_OP("log2", log2)
  NVFUSER_PYTHON_BINDING_UNARY_OP("neg", neg)
  NVFUSER_PYTHON_BINDING_UNARY_OP("logical_not", logical_not)
  NVFUSER_PYTHON_BINDING_UNARY_OP("bitwise_not", bitwise_not)
  NVFUSER_PYTHON_BINDING_UNARY_OP("relu", relu)
  NVFUSER_PYTHON_BINDING_UNARY_OP("rand_like", rand_like)
  NVFUSER_PYTHON_BINDING_UNARY_OP("randn_like", randn_like)
  NVFUSER_PYTHON_BINDING_UNARY_OP("reciprocal", reciprocal)
  NVFUSER_PYTHON_BINDING_UNARY_OP("round", round)
  NVFUSER_PYTHON_BINDING_UNARY_OP("rsqrt", rsqrt)
  NVFUSER_PYTHON_BINDING_UNARY_OP("set", set)
  NVFUSER_PYTHON_BINDING_UNARY_OP("segment_set", segment_set)
  NVFUSER_PYTHON_BINDING_UNARY_OP("sign", sign)
  NVFUSER_PYTHON_BINDING_UNARY_OP("sigmoid", sigmoid)
  NVFUSER_PYTHON_BINDING_UNARY_OP("signbit", signbit)
  NVFUSER_PYTHON_BINDING_UNARY_OP("silu", silu)
  NVFUSER_PYTHON_BINDING_UNARY_OP("sin", sin)
  NVFUSER_PYTHON_BINDING_UNARY_OP("sinh", sinh)
  NVFUSER_PYTHON_BINDING_UNARY_OP("sqrt", sqrt)
  NVFUSER_PYTHON_BINDING_UNARY_OP("tan", tan)
  NVFUSER_PYTHON_BINDING_UNARY_OP("tanh", tanh)
  NVFUSER_PYTHON_BINDING_UNARY_OP("trunc", trunc)
  NVFUSER_PYTHON_BINDING_UNARY_OP("isfinite", isfinite)
  NVFUSER_PYTHON_BINDING_UNARY_OP("isinf", isinf)
  NVFUSER_PYTHON_BINDING_UNARY_OP("isnan", isnan)
  NVFUSER_PYTHON_BINDING_UNARY_OP("isneginf", isneginf)
  NVFUSER_PYTHON_BINDING_UNARY_OP("isposinf", isposinf)
  NVFUSER_PYTHON_BINDING_UNARY_OP("isreal", isreal)
  NVFUSER_PYTHON_BINDING_UNARY_OP("real", real)
  NVFUSER_PYTHON_BINDING_UNARY_OP("imag", imag)
#undef NVFUSER_PYTHON_BINDING_UNARY_OP

  // overload to
  nvf_ops.def(
      "stride_order",
      [](FusionDefinition::Operators& self,
         Tensor arg,
         std::vector<int64_t>& stride_order) -> Tensor {
        FUSER_PERF_SCOPE("Operators.stride_order");
        NVF_CHECK(
            self.validUse(), "Attempting to add to a completed definition!");
        FusionDefinition* fd = self.fusion_definition;
        Tensor output = fd->defineTensor(arg.dims);
        fd->defineRecord(new DimsOpRecord<serde::RecordType_StrideOrderOp>(
            {fd->recordingState(arg())},
            {fd->recordingState(output())},
            std::move(stride_order),
            "ops.stride_order"));
        return output;
      },
      py::arg("arg"),
      py::arg("stride_order"),
      py::return_value_policy::reference);

// rand_like and randn_like are normally used with a single TensorView argument,
// like a UnaryOp. However, they also take an optional pair (rng_seed,
// rng_offset) which converts them to deterministic ops. When those args are
// provided, and they must both be provided if either is, then the op behaves
// like a ternary op. We handle the UnaryOp case above and the TernaryOp case
// here.
#define NVFUSER_PYTHON_BINDING_TERNARY_RANDOM_OP(op_str, op_name)             \
  nvf_ops.def(                                                                \
      op_str,                                                                 \
      [](FusionDefinition::Operators& self,                                   \
         Tensor input,                                                        \
         Scalar rng_seed,                                                     \
         Scalar rng_offset) -> Tensor {                                       \
        FUSER_PERF_SCOPE("Operators." op_str);                                \
        NVF_CHECK(                                                            \
            self.validUse(), "Attempting to add to a completed definition!"); \
        FusionDefinition* fd = self.fusion_definition;                        \
        Tensor output = fd->defineTensor(input.dims);                         \
        fd->defineRecord(new OpRecord<TensorView*, TensorView*>(              \
            {fd->recordingState(input()),                                     \
             fd->recordingState(rng_seed()),                                  \
             fd->recordingState(rng_offset())},                               \
            {fd->recordingState(output())},                                   \
            ("ops." op_str),                                                  \
            serde::RecordType_Ternary_TV_VAL_VAL,                             \
            static_cast<TensorView* (*)(TensorView*)>(op_name)));             \
        return output;                                                        \
      },                                                                      \
      py::arg("arg"),                                                         \
      py::kw_only(),                                                          \
      py::arg("rng_seed"),                                                    \
      py::arg("rng_offset"),                                                  \
      py::return_value_policy::reference);

  NVFUSER_PYTHON_BINDING_TERNARY_RANDOM_OP("rand_like", rand_like)
  NVFUSER_PYTHON_BINDING_TERNARY_RANDOM_OP("randn_like", randn_like)

#undef NVFUSER_PYTHON_BINDING_UNARY_RANDOM_OP

#define NVFUSER_PYTHON_BINDING_UNARY_OP_SPECIAL(op_str, op_name)               \
  tensor_class.def(                                                            \
      "__" op_str "__",                                                        \
      [](Tensor input) -> Tensor {                                             \
        FUSER_PERF_SCOPE("Operators." op_str);                                 \
        FusionDefinition* fd = input.fusion_definition;                        \
        NVF_CHECK(                                                             \
            !fd->completed(), "Attempting to add to a completed definition!"); \
        Tensor output = fd->defineTensor(input.dims);                          \
        fd->defineRecord(new OpRecord<TensorView*, TensorView*>(               \
            {fd->recordingState(input())},                                     \
            {fd->recordingState(output())},                                    \
            ("ops." op_str),                                                   \
            serde::RecordType_Unary_TV,                                        \
            static_cast<TensorView* (*)(TensorView*)>(op_name)));              \
        return output;                                                         \
      },                                                                       \
      py::return_value_policy::reference);                                     \
  scalar_class.def(                                                            \
      "__" op_str "__",                                                        \
      [](Scalar input) -> Scalar {                                             \
        FUSER_PERF_SCOPE("Operators." op_str);                                 \
        FusionDefinition* fd = input.fusion_definition;                        \
        NVF_CHECK(                                                             \
            !fd->completed(), "Attempting to add to a completed definition!"); \
        Scalar output = fd->defineScalar();                                    \
        fd->defineRecord(new OpRecord<Val*, Val*>(                             \
            {fd->recordingState(input())},                                     \
            {fd->recordingState(output())},                                    \
            ("ops." op_str),                                                   \
            serde::RecordType_Unary_VAL,                                       \
            static_cast<Val* (*)(Val*)>(op_name)));                            \
        return output;                                                         \
      },                                                                       \
      py::return_value_policy::reference);
  NVFUSER_PYTHON_BINDING_UNARY_OP_SPECIAL("abs", abs)
  NVFUSER_PYTHON_BINDING_UNARY_OP_SPECIAL("neg", neg)
#undef NVFUSER_PYTHON_BINDING_UNARY_OP_SPECIAL

#define NVFUSER_PYTHON_BINDING_BINARY_OP_TENSORS_ONLY(op_str, op_name)         \
  nvf_ops.def(                                                                 \
      op_str,                                                                  \
      [](FusionDefinition::Operators& self,                                    \
         Tensor arg1,                                                          \
         Tensor arg2) -> Tensor {                                              \
        FUSER_PERF_SCOPE("Operators." op_str);                                 \
        NVF_CHECK(                                                             \
            self.validUse(), "Attempting to add to a completed definition!");  \
        FusionDefinition* fd = self.fusion_definition;                         \
        Tensor output = fd->defineTensor(arg1.dims);                           \
        fd->defineRecord(new OpRecord<TensorView*, TensorView*, TensorView*>(  \
            {fd->recordingState(arg1()), fd->recordingState(arg2())},          \
            {fd->recordingState(output())},                                    \
            ("ops." op_str),                                                   \
            serde::RecordType_Binary_TV,                                       \
            static_cast<TensorView* (*)(TensorView*, TensorView*)>(op_name))); \
        return output;                                                         \
      },                                                                       \
      py::return_value_policy::reference);

  NVFUSER_PYTHON_BINDING_BINARY_OP_TENSORS_ONLY("_matmul_nn", _matmul_nn)
  NVFUSER_PYTHON_BINDING_BINARY_OP_TENSORS_ONLY("_matmul_nt", _matmul_nt)
  NVFUSER_PYTHON_BINDING_BINARY_OP_TENSORS_ONLY("_matmul_tn", _matmul_tn)
  NVFUSER_PYTHON_BINDING_BINARY_OP_TENSORS_ONLY("_matmul_tt", _matmul_tt)
#undef NVFUSER_PYTHON_BINDING_BINARY_OP_TENSORS_ONLY

#define NVFUSER_PYTHON_BINDING_BINARY_OP(op_str, op_name)                      \
  nvf_ops.def(                                                                 \
      op_str,                                                                  \
      [](FusionDefinition::Operators& self,                                    \
         Tensor arg1,                                                          \
         Tensor arg2) -> Tensor {                                              \
        FUSER_PERF_SCOPE("Operators." op_str);                                 \
        NVF_CHECK(                                                             \
            self.validUse(), "Attempting to add to a completed definition!");  \
        FusionDefinition* fd = self.fusion_definition;                         \
        Tensor output = fd->defineTensor(arg1.dims);                           \
        fd->defineRecord(new OpRecord<TensorView*, TensorView*, TensorView*>(  \
            {fd->recordingState(arg1()), fd->recordingState(arg2())},          \
            {fd->recordingState(output())},                                    \
            ("ops." op_str),                                                   \
            serde::RecordType_Binary_TV,                                       \
            static_cast<TensorView* (*)(TensorView*, TensorView*)>(op_name))); \
        return output;                                                         \
      },                                                                       \
      py::return_value_policy::reference);                                     \
  nvf_ops.def(                                                                 \
      op_str,                                                                  \
      [](FusionDefinition::Operators& self,                                    \
         Tensor arg1,                                                          \
         Scalar arg2) -> Tensor {                                              \
        FUSER_PERF_SCOPE("Operators." op_str);                                 \
        NVF_CHECK(                                                             \
            self.validUse(), "Attempting to add to a completed definition!");  \
        FusionDefinition* fd = self.fusion_definition;                         \
        Tensor output = fd->defineTensor(arg1.dims);                           \
        fd->defineRecord(new OpRecord<TensorView*, TensorView*, Val*>(         \
            {fd->recordingState(arg1()), fd->recordingState(arg2())},          \
            {fd->recordingState(output())},                                    \
            ("ops." op_str),                                                   \
            serde::RecordType_Binary_TV_VAL,                                   \
            static_cast<TensorView* (*)(TensorView*, Val*)>(op_name)));        \
        return output;                                                         \
      },                                                                       \
      py::return_value_policy::reference);                                     \
  nvf_ops.def(                                                                 \
      op_str,                                                                  \
      [](FusionDefinition::Operators& self,                                    \
         Scalar arg1,                                                          \
         Tensor arg2) -> Tensor {                                              \
        FUSER_PERF_SCOPE("Operators." op_str);                                 \
        NVF_CHECK(                                                             \
            self.validUse(), "Attempting to add to a completed definition!");  \
        FusionDefinition* fd = self.fusion_definition;                         \
        Tensor output = fd->defineTensor(arg2.dims);                           \
        fd->defineRecord(new OpRecord<TensorView*, Val*, TensorView*>(         \
            {fd->recordingState(arg1()), fd->recordingState(arg2())},          \
            {fd->recordingState(output())},                                    \
            ("ops." op_str),                                                   \
            serde::RecordType_Binary_VAL_TV,                                   \
            static_cast<TensorView* (*)(Val*, TensorView*)>(op_name)));        \
        return output;                                                         \
      },                                                                       \
      py::return_value_policy::reference);                                     \
  nvf_ops.def(                                                                 \
      op_str,                                                                  \
      [](FusionDefinition::Operators& self,                                    \
         Scalar arg1,                                                          \
         Scalar arg2) -> Scalar {                                              \
        FUSER_PERF_SCOPE("Operators." op_str);                                 \
        NVF_CHECK(                                                             \
            self.validUse(), "Attempting to add to a completed definition!");  \
        FusionDefinition* fd = self.fusion_definition;                         \
        Scalar output = fd->defineScalar();                                    \
        fd->defineRecord(new OpRecord<Val*, Val*, Val*>(                       \
            {fd->recordingState(arg1()), fd->recordingState(arg2())},          \
            {fd->recordingState(output())},                                    \
            ("ops." op_str),                                                   \
            serde::RecordType_Binary_VAL,                                      \
            static_cast<Val* (*)(Val*, Val*)>(op_name)));                      \
        return output;                                                         \
      },                                                                       \
      py::return_value_policy::reference);

  NVFUSER_PYTHON_BINDING_BINARY_OP("add", add)
  NVFUSER_PYTHON_BINDING_BINARY_OP("atan2", atan2)
  NVFUSER_PYTHON_BINDING_BINARY_OP("div", div)
  NVFUSER_PYTHON_BINDING_BINARY_OP("truediv", truediv)
  NVFUSER_PYTHON_BINDING_BINARY_OP("fmod", fmod)
  NVFUSER_PYTHON_BINDING_BINARY_OP("mul", mul)
  NVFUSER_PYTHON_BINDING_BINARY_OP("nextafter", nextafter)
  NVFUSER_PYTHON_BINDING_BINARY_OP("pow", pow)
  NVFUSER_PYTHON_BINDING_BINARY_OP("remainder", remainder)
  NVFUSER_PYTHON_BINDING_BINARY_OP("sub", sub)
  NVFUSER_PYTHON_BINDING_BINARY_OP("mod", mod)
  NVFUSER_PYTHON_BINDING_BINARY_OP("eq", eq)
  NVFUSER_PYTHON_BINDING_BINARY_OP("ge", ge)
  NVFUSER_PYTHON_BINDING_BINARY_OP("gt", gt)
  NVFUSER_PYTHON_BINDING_BINARY_OP("le", le)
  NVFUSER_PYTHON_BINDING_BINARY_OP("lt", lt)
  NVFUSER_PYTHON_BINDING_BINARY_OP("ne", ne)
  NVFUSER_PYTHON_BINDING_BINARY_OP("logical_and", logical_and)
  NVFUSER_PYTHON_BINDING_BINARY_OP("logical_or", logical_or)
  NVFUSER_PYTHON_BINDING_BINARY_OP("bitwise_and", bitwise_and)
  NVFUSER_PYTHON_BINDING_BINARY_OP("bitwise_or", bitwise_or)
  NVFUSER_PYTHON_BINDING_BINARY_OP("bitwise_xor", bitwise_xor)
  NVFUSER_PYTHON_BINDING_BINARY_OP("bitwise_left_shift", bitwise_left_shift)
  NVFUSER_PYTHON_BINDING_BINARY_OP("bitwise_right_shift", bitwise_right_shift)
  NVFUSER_PYTHON_BINDING_BINARY_OP("logical_right_shift", logical_right_shift)
  NVFUSER_PYTHON_BINDING_BINARY_OP("gcd", gcd)
#undef NVFUSER_PYTHON_BINDING_BINARY_OP

#define NVFUSER_PYTHON_BINDING_BINARY_OP_SPECIAL(py_op, op_str, op_name)       \
  tensor_class.def(                                                            \
      py_op,                                                                   \
      [](Tensor arg1, Tensor arg2) -> Tensor {                                 \
        FUSER_PERF_SCOPE("Operators." op_str);                                 \
        FusionDefinition* fd = arg1.fusion_definition;                         \
        Tensor output = fd->defineTensor(arg1.dims);                           \
        fd->defineRecord(new OpRecord<TensorView*, TensorView*, TensorView*>(  \
            {fd->recordingState(arg1()), fd->recordingState(arg2())},          \
            {fd->recordingState(output())},                                    \
            ("ops." op_str),                                                   \
            serde::RecordType_Binary_TV,                                       \
            static_cast<TensorView* (*)(TensorView*, TensorView*)>(op_name))); \
        return output;                                                         \
      },                                                                       \
      py::return_value_policy::reference);                                     \
  tensor_class.def(                                                            \
      py_op,                                                                   \
      [](Tensor arg1, Scalar arg2) -> Tensor {                                 \
        FUSER_PERF_SCOPE("Operators." op_str);                                 \
        FusionDefinition* fd = arg1.fusion_definition;                         \
        Tensor output = fd->defineTensor(arg1.dims);                           \
        fd->defineRecord(new OpRecord<TensorView*, TensorView*, Val*>(         \
            {fd->recordingState(arg1()), fd->recordingState(arg2())},          \
            {fd->recordingState(output())},                                    \
            ("ops." op_str),                                                   \
            serde::RecordType_Binary_TV_VAL,                                   \
            static_cast<TensorView* (*)(TensorView*, Val*)>(op_name)));        \
        return output;                                                         \
      },                                                                       \
      py::return_value_policy::reference);                                     \
  scalar_class.def(                                                            \
      py_op,                                                                   \
      [](Scalar arg1, Tensor arg2) -> Tensor {                                 \
        FUSER_PERF_SCOPE("Operators." op_str);                                 \
        FusionDefinition* fd = arg1.fusion_definition;                         \
        Tensor output = fd->defineTensor(arg2.dims);                           \
        fd->defineRecord(new OpRecord<TensorView*, Val*, TensorView*>(         \
            {fd->recordingState(arg1()), fd->recordingState(arg2())},          \
            {fd->recordingState(output())},                                    \
            ("ops." op_str),                                                   \
            serde::RecordType_Binary_VAL_TV,                                   \
            static_cast<TensorView* (*)(Val*, TensorView*)>(op_name)));        \
        return output;                                                         \
      },                                                                       \
      py::return_value_policy::reference);                                     \
  scalar_class.def(                                                            \
      py_op,                                                                   \
      [](Scalar arg1, Scalar arg2) -> Scalar {                                 \
        FUSER_PERF_SCOPE("Operators." op_str);                                 \
        FusionDefinition* fd = arg2.fusion_definition;                         \
        Scalar output = fd->defineScalar();                                    \
        fd->defineRecord(new OpRecord<Val*, Val*, Val*>(                       \
            {fd->recordingState(arg1()), fd->recordingState(arg2())},          \
            {fd->recordingState(output())},                                    \
            ("ops." op_str),                                                   \
            serde::RecordType_Binary_VAL,                                      \
            static_cast<Val* (*)(Val*, Val*)>(op_name)));                      \
        return output;                                                         \
      },                                                                       \
      py::return_value_policy::reference);

  NVFUSER_PYTHON_BINDING_BINARY_OP_SPECIAL("__add__", "add", add)
  NVFUSER_PYTHON_BINDING_BINARY_OP_SPECIAL("__mul__", "mul", mul)
  NVFUSER_PYTHON_BINDING_BINARY_OP_SPECIAL("__pow__", "pow", pow)
  NVFUSER_PYTHON_BINDING_BINARY_OP_SPECIAL("__sub__", "sub", sub)
  NVFUSER_PYTHON_BINDING_BINARY_OP_SPECIAL("__mod__", "mod", mod)
  NVFUSER_PYTHON_BINDING_BINARY_OP_SPECIAL("__eq__", "eq", eq)
  NVFUSER_PYTHON_BINDING_BINARY_OP_SPECIAL("__ge__", "ge", ge)
  NVFUSER_PYTHON_BINDING_BINARY_OP_SPECIAL("__gt__", "gt", gt)
  NVFUSER_PYTHON_BINDING_BINARY_OP_SPECIAL("__le__", "le", le)
  NVFUSER_PYTHON_BINDING_BINARY_OP_SPECIAL("__lt__", "lt", lt)
  NVFUSER_PYTHON_BINDING_BINARY_OP_SPECIAL("__ne__", "ne", ne)
  NVFUSER_PYTHON_BINDING_BINARY_OP_SPECIAL(
      "__and__", "bitwise_and", bitwise_and)
  NVFUSER_PYTHON_BINDING_BINARY_OP_SPECIAL("__or__", "bitwise_or", bitwise_or)
  NVFUSER_PYTHON_BINDING_BINARY_OP_SPECIAL(
      "__xor__", "bitwise_xor", bitwise_xor)
  NVFUSER_PYTHON_BINDING_BINARY_OP_SPECIAL(
      "__lshift__", "bitwise_left_shift", bitwise_left_shift)
  NVFUSER_PYTHON_BINDING_BINARY_OP_SPECIAL(
      "__rshift__", "bitwise_right_shift", bitwise_right_shift)
  // In PyTorch, __div__ (//) and __truediv__ (/) are different.
  // When applied to integer-dtype arguments, they do as expected, returning
  // integer and float outputs, respectively. When applied to two floating-type
  // arguments, they return the floor of division for // and plain division for
  // /. When applied to mixed types, the types are promoted, so the
  // floating-point behavior is returned.
  // Our div operator matches the __truediv__ behavior, so we do not implement
  // __div__.
  NVFUSER_PYTHON_BINDING_BINARY_OP_SPECIAL("__truediv__", "div", div)
#undef NVFUSER_PYTHON_BINDING_BINARY_OP_SPECIAL

#define NVFUSER_PYTHON_BINDING_BINARY_WITH_ALPHA_OP(op_str, op_name)          \
  nvf_ops.def(                                                                \
      op_str,                                                                 \
      [](FusionDefinition::Operators& self,                                   \
         Tensor arg1,                                                         \
         Tensor arg2,                                                         \
         Scalar arg3) -> Tensor {                                             \
        FUSER_PERF_SCOPE("Operators." op_str);                                \
        NVF_CHECK(                                                            \
            self.validUse(), "Attempting to add to a completed definition!"); \
        FusionDefinition* fd = self.fusion_definition;                        \
        Tensor output = fd->defineTensor(arg1.dims);                          \
        fd->defineRecord(                                                     \
            new OpRecord<TensorView*, TensorView*, TensorView*, Val*>(        \
                {fd->recordingState(arg1()),                                  \
                 fd->recordingState(arg2()),                                  \
                 fd->recordingState(arg3())},                                 \
                {fd->recordingState(output())},                               \
                ("ops." op_str),                                              \
                serde::RecordType_Ternary_TV_TV_VAL,                          \
                static_cast<TensorView* (*)(TensorView*, TensorView*, Val*)>( \
                    op_name)));                                               \
        return output;                                                        \
      },                                                                      \
      py::return_value_policy::reference);                                    \
  nvf_ops.def(                                                                \
      op_str,                                                                 \
      [](FusionDefinition::Operators& self,                                   \
         Tensor arg1,                                                         \
         Scalar arg2,                                                         \
         Scalar arg3) -> Tensor {                                             \
        FUSER_PERF_SCOPE("Operators." op_str);                                \
        NVF_CHECK(                                                            \
            self.validUse(), "Attempting to add to a completed definition!"); \
        FusionDefinition* fd = self.fusion_definition;                        \
        Tensor output = fd->defineTensor(arg1.dims);                          \
        fd->defineRecord(new OpRecord<TensorView*, TensorView*, Val*, Val*>(  \
            {fd->recordingState(arg1()),                                      \
             fd->recordingState(arg2()),                                      \
             fd->recordingState(arg3())},                                     \
            {fd->recordingState(output())},                                   \
            ("ops." op_str),                                                  \
            serde::RecordType_Ternary_TV_VAL_VAL,                             \
            static_cast<TensorView* (*)(TensorView*, Val*, Val*)>(op_name))); \
        return output;                                                        \
      },                                                                      \
      py::return_value_policy::reference);                                    \
  nvf_ops.def(                                                                \
      op_str,                                                                 \
      [](FusionDefinition::Operators& self,                                   \
         Scalar arg1,                                                         \
         Tensor arg2,                                                         \
         Scalar arg3) -> Tensor {                                             \
        FUSER_PERF_SCOPE("Operators." op_str);                                \
        NVF_CHECK(                                                            \
            self.validUse(), "Attempting to add to a completed definition!"); \
        FusionDefinition* fd = self.fusion_definition;                        \
        Tensor output = fd->defineTensor(arg2.dims);                          \
        fd->defineRecord(new OpRecord<TensorView*, Val*, TensorView*, Val*>(  \
            {fd->recordingState(arg1()),                                      \
             fd->recordingState(arg2()),                                      \
             fd->recordingState(arg3())},                                     \
            {fd->recordingState(output())},                                   \
            ("ops." op_str),                                                  \
            serde::RecordType_Ternary_VAL_TV_VAL,                             \
            static_cast<TensorView* (*)(Val*, TensorView*, Val*)>(op_name))); \
        return output;                                                        \
      },                                                                      \
      py::return_value_policy::reference);                                    \
  nvf_ops.def(                                                                \
      op_str,                                                                 \
      [](FusionDefinition::Operators& self,                                   \
         Scalar arg1,                                                         \
         Scalar arg2,                                                         \
         Scalar arg3) -> Scalar {                                             \
        FUSER_PERF_SCOPE("Operators." op_str);                                \
        NVF_CHECK(                                                            \
            self.validUse(), "Attempting to add to a completed definition!"); \
        FusionDefinition* fd = self.fusion_definition;                        \
        Scalar output = fd->defineScalar();                                   \
        fd->defineRecord(new OpRecord<Val*, Val*, Val*, Val*>(                \
            {fd->recordingState(arg1()),                                      \
             fd->recordingState(arg2()),                                      \
             fd->recordingState(arg3())},                                     \
            {fd->recordingState(output())},                                   \
            ("ops." op_str),                                                  \
            serde::RecordType_Ternary_VAL,                                    \
            static_cast<Val* (*)(Val*, Val*, Val*)>(op_name)));               \
        return output;                                                        \
      },                                                                      \
      py::return_value_policy::reference);

  NVFUSER_PYTHON_BINDING_BINARY_WITH_ALPHA_OP("add_alpha", add_alpha)
  NVFUSER_PYTHON_BINDING_BINARY_WITH_ALPHA_OP("sub_alpha", sub_alpha)
#undef NVFUSER_PYTHON_BINDING_BINARY_WITH_ALPHA_OP

#define NVFUSER_PYTHON_BINDING_TERNARY_OP(op_str, op_name)                    \
  nvf_ops.def(                                                                \
      op_str,                                                                 \
      [](FusionDefinition::Operators& self,                                   \
         Scalar arg1,                                                         \
         Scalar arg2,                                                         \
         Scalar arg3) -> Scalar {                                             \
        FUSER_PERF_SCOPE("Operators." op_str);                                \
        NVF_CHECK(                                                            \
            self.validUse(), "Attempting to add to a completed definition!"); \
        FusionDefinition* fd = self.fusion_definition;                        \
        Scalar output = fd->defineScalar();                                   \
        fd->defineRecord(new OpRecord<Val*, Val*, Val*, Val*>(                \
            {fd->recordingState(arg1()),                                      \
             fd->recordingState(arg2()),                                      \
             fd->recordingState(arg3())},                                     \
            {fd->recordingState(output())},                                   \
            ("ops." op_str),                                                  \
            serde::RecordType_Ternary_VAL,                                    \
            static_cast<Val* (*)(Val*, Val*, Val*)>(op_name)));               \
        return output;                                                        \
      },                                                                      \
      py::return_value_policy::reference);                                    \
  nvf_ops.def(                                                                \
      op_str,                                                                 \
      [](FusionDefinition::Operators& self,                                   \
         Tensor arg1,                                                         \
         Tensor arg2,                                                         \
         Tensor arg3) -> Tensor {                                             \
        FUSER_PERF_SCOPE("Operators." op_str);                                \
        NVF_CHECK(                                                            \
            self.validUse(), "Attempting to add to a completed definition!"); \
        FusionDefinition* fd = self.fusion_definition;                        \
        Tensor output = fd->defineTensor(arg1.dims);                          \
        fd->defineRecord(                                                     \
            new OpRecord<TensorView*, TensorView*, TensorView*, TensorView*>( \
                {fd->recordingState(arg1()),                                  \
                 fd->recordingState(arg2()),                                  \
                 fd->recordingState(arg3())},                                 \
                {fd->recordingState(output())},                               \
                ("ops." op_str),                                              \
                serde::RecordType_Ternary_TV,                                 \
                static_cast<                                                  \
                    TensorView* (*)(TensorView*, TensorView*, TensorView*)>(  \
                    op_name)));                                               \
        return output;                                                        \
      },                                                                      \
      py::return_value_policy::reference);                                    \
  nvf_ops.def(                                                                \
      op_str,                                                                 \
      [](FusionDefinition::Operators& self,                                   \
         Tensor arg1,                                                         \
         Tensor arg2,                                                         \
         Scalar arg3) -> Tensor {                                             \
        FUSER_PERF_SCOPE("Operators." op_str);                                \
        NVF_CHECK(                                                            \
            self.validUse(), "Attempting to add to a completed definition!"); \
        FusionDefinition* fd = self.fusion_definition;                        \
        Tensor output = fd->defineTensor(arg1.dims);                          \
        fd->defineRecord(                                                     \
            new OpRecord<TensorView*, TensorView*, TensorView*, Val*>(        \
                {fd->recordingState(arg1()),                                  \
                 fd->recordingState(arg2()),                                  \
                 fd->recordingState(arg3())},                                 \
                {fd->recordingState(output())},                               \
                ("ops." op_str),                                              \
                serde::RecordType_Ternary_TV_TV_VAL,                          \
                static_cast<TensorView* (*)(TensorView*, TensorView*, Val*)>( \
                    op_name)));                                               \
        return output;                                                        \
      },                                                                      \
      py::return_value_policy::reference);                                    \
  nvf_ops.def(                                                                \
      op_str,                                                                 \
      [](FusionDefinition::Operators& self,                                   \
         Tensor arg1,                                                         \
         Scalar arg2,                                                         \
         Tensor arg3) -> Tensor {                                             \
        FUSER_PERF_SCOPE("Operators." op_str);                                \
        NVF_CHECK(                                                            \
            self.validUse(), "Attempting to add to a completed definition!"); \
        FusionDefinition* fd = self.fusion_definition;                        \
        Tensor output = fd->defineTensor(arg1.dims);                          \
        fd->defineRecord(                                                     \
            new OpRecord<TensorView*, TensorView*, Val*, TensorView*>(        \
                {fd->recordingState(arg1()),                                  \
                 fd->recordingState(arg2()),                                  \
                 fd->recordingState(arg3())},                                 \
                {fd->recordingState(output())},                               \
                ("ops." op_str),                                              \
                serde::RecordType_Ternary_TV_VAL_TV,                          \
                static_cast<TensorView* (*)(TensorView*, Val*, TensorView*)>( \
                    op_name)));                                               \
        return output;                                                        \
      },                                                                      \
      py::return_value_policy::reference);                                    \
  nvf_ops.def(                                                                \
      op_str,                                                                 \
      [](FusionDefinition::Operators& self,                                   \
         Scalar arg1,                                                         \
         Tensor arg2,                                                         \
         Tensor arg3) -> Tensor {                                             \
        FUSER_PERF_SCOPE("Operators." op_str);                                \
        NVF_CHECK(                                                            \
            self.validUse(), "Attempting to add to a completed definition!"); \
        FusionDefinition* fd = self.fusion_definition;                        \
        Tensor output = fd->defineTensor(arg2.dims);                          \
        fd->defineRecord(                                                     \
            new OpRecord<TensorView*, Val*, TensorView*, TensorView*>(        \
                {fd->recordingState(arg1()),                                  \
                 fd->recordingState(arg2()),                                  \
                 fd->recordingState(arg3())},                                 \
                {fd->recordingState(output())},                               \
                ("ops." op_str),                                              \
                serde::RecordType_Ternary_VAL_TV_TV,                          \
                static_cast<TensorView* (*)(Val*, TensorView*, TensorView*)>( \
                    op_name)));                                               \
        return output;                                                        \
      },                                                                      \
      py::return_value_policy::reference);                                    \
  nvf_ops.def(                                                                \
      op_str,                                                                 \
      [](FusionDefinition::Operators& self,                                   \
         Scalar arg1,                                                         \
         Scalar arg2,                                                         \
         Tensor arg3) -> Tensor {                                             \
        FUSER_PERF_SCOPE("Operators." op_str);                                \
        NVF_CHECK(                                                            \
            self.validUse(), "Attempting to add to a completed definition!"); \
        FusionDefinition* fd = self.fusion_definition;                        \
        Tensor output = fd->defineTensor(arg3.dims);                          \
        fd->defineRecord(new OpRecord<TensorView*, Val*, Val*, TensorView*>(  \
            {fd->recordingState(arg1()),                                      \
             fd->recordingState(arg2()),                                      \
             fd->recordingState(arg3())},                                     \
            {fd->recordingState(output())},                                   \
            ("ops." op_str),                                                  \
            serde::RecordType_Ternary_VAL_VAL_TV,                             \
            static_cast<TensorView* (*)(Val*, Val*, TensorView*)>(op_name))); \
        return output;                                                        \
      },                                                                      \
      py::return_value_policy::reference);                                    \
  nvf_ops.def(                                                                \
      op_str,                                                                 \
      [](FusionDefinition::Operators& self,                                   \
         Tensor arg1,                                                         \
         Scalar arg2,                                                         \
         Scalar arg3) -> Tensor {                                             \
        FUSER_PERF_SCOPE("Operators." op_str);                                \
        NVF_CHECK(                                                            \
            self.validUse(), "Attempting to add to a completed definition!"); \
        FusionDefinition* fd = self.fusion_definition;                        \
        Tensor output = fd->defineTensor(arg1.dims);                          \
        fd->defineRecord(new OpRecord<TensorView*, TensorView*, Val*, Val*>(  \
            {fd->recordingState(arg1()),                                      \
             fd->recordingState(arg2()),                                      \
             fd->recordingState(arg3())},                                     \
            {fd->recordingState(output())},                                   \
            ("ops." op_str),                                                  \
            serde::RecordType_Ternary_TV_VAL_VAL,                             \
            static_cast<TensorView* (*)(TensorView*, Val*, Val*)>(op_name))); \
        return output;                                                        \
      },                                                                      \
      py::return_value_policy::reference);                                    \
  nvf_ops.def(                                                                \
      op_str,                                                                 \
      [](FusionDefinition::Operators& self,                                   \
         Scalar arg1,                                                         \
         Tensor arg2,                                                         \
         Scalar arg3) -> Tensor {                                             \
        FUSER_PERF_SCOPE("Operators." op_str);                                \
        NVF_CHECK(                                                            \
            self.validUse(), "Attempting to add to a completed definition!"); \
        FusionDefinition* fd = self.fusion_definition;                        \
        Tensor output = fd->defineTensor(arg2.dims);                          \
        fd->defineRecord(new OpRecord<TensorView*, Val*, TensorView*, Val*>(  \
            {fd->recordingState(arg1()),                                      \
             fd->recordingState(arg2()),                                      \
             fd->recordingState(arg3())},                                     \
            {fd->recordingState(output())},                                   \
            ("ops." op_str),                                                  \
            serde::RecordType_Ternary_VAL_TV_VAL,                             \
            static_cast<TensorView* (*)(Val*, TensorView*, Val*)>(op_name))); \
        return output;                                                        \
      },                                                                      \
      py::return_value_policy::reference);

  NVFUSER_PYTHON_BINDING_TERNARY_OP("lerp", lerp)
  NVFUSER_PYTHON_BINDING_TERNARY_OP("where", where)
#undef NVFUSER_PYTHON_BINDING_TERNARY_OP

#define NVFUSER_PYTHON_BINDING_THRESHOLD_LIKE_OP(op_str, op_name)              \
  nvf_ops.def(                                                                 \
      op_str,                                                                  \
      [](FusionDefinition::Operators& self,                                    \
         Scalar arg1,                                                          \
         Scalar arg2,                                                          \
         Scalar arg3) -> Scalar {                                              \
        FUSER_PERF_SCOPE("Operators." op_str);                                 \
        NVF_CHECK(                                                             \
            !self.validUse(), "Attempting to add to a completed definition!"); \
        FusionDefinition* fd = self.fusion_definition;                         \
        Scalar output = fd->defineScalar();                                    \
        fd->defineRecord(new OpRecord<Val*, Val*, Val*, Val*>(                 \
            {fd->recordingState(arg1()),                                       \
             fd->recordingState(arg2()),                                       \
             fd->recordingState(arg3())},                                      \
            {fd->recordingState(output())},                                    \
            ("ops." op_str),                                                   \
            serde::RecordType_Ternary_VAL,                                     \
            static_cast<Val* (*)(Val*, Val*, Val*)>(op_name)));                \
        return output;                                                         \
      },                                                                       \
      py::return_value_policy::reference);                                     \
  nvf_ops.def(                                                                 \
      op_str,                                                                  \
      [](FusionDefinition::Operators& self,                                    \
         Tensor arg1,                                                          \
         Scalar arg2,                                                          \
         Scalar arg3) -> Tensor {                                              \
        FUSER_PERF_SCOPE("Operators." op_str);                                 \
        NVF_CHECK(                                                             \
            !self.validUse(), "Attempting to add to a completed definition!"); \
        FusionDefinition* fd = self.fusion_definition;                         \
        Tensor output = fd->defineTensor(arg1.dims);                           \
        fd->defineRecord(new OpRecord<TensorView*, TensorView*, Val*, Val*>(   \
            {fd->recordingState(arg1()),                                       \
             fd->recordingState(arg2()),                                       \
             fd->recordingState(arg3())},                                      \
            {fd->recordingState(output())},                                    \
            ("ops." op_str),                                                   \
            serde::RecordType_Ternary_TV_VAL_VAL,                              \
            static_cast<TensorView* (*)(TensorView*, Val*, Val*)>(op_name)));  \
        return output;                                                         \
      },                                                                       \
      py::return_value_policy::reference);

  NVFUSER_PYTHON_BINDING_THRESHOLD_LIKE_OP("clamp", clamp)
  NVFUSER_PYTHON_BINDING_THRESHOLD_LIKE_OP("threshold", threshold)
#undef NVFUSER_PYTHON_BINDING_THRESHOLD_LIKE_OP

#define NVFUSER_PYTHON_BINDING_TERNARY_WITH_ALPHA_OP(op_str, op_name)          \
  nvf_ops.def(                                                                 \
      op_str,                                                                  \
      [](FusionDefinition::Operators& self,                                    \
         Scalar arg1,                                                          \
         Scalar arg2,                                                          \
         Scalar arg3,                                                          \
         Scalar arg4) -> Scalar {                                              \
        FUSER_PERF_SCOPE("Operators." op_str);                                 \
        NVF_CHECK(                                                             \
            self.validUse(), "Attempting to add to a completed definition!");  \
        FusionDefinition* fd = self.fusion_definition;                         \
        Scalar output = fd->defineScalar();                                    \
        fd->defineRecord(new OpRecord<Val*, Val*, Val*, Val*, Val*>(           \
            {fd->recordingState(arg1()),                                       \
             fd->recordingState(arg2()),                                       \
             fd->recordingState(arg3()),                                       \
             fd->recordingState(arg4())},                                      \
            {fd->recordingState(output())},                                    \
            ("ops." op_str),                                                   \
            serde::RecordType_Ternary_Alpha_VAL,                               \
            static_cast<Val* (*)(Val*, Val*, Val*, Val*)>(op_name)));          \
        return output;                                                         \
      },                                                                       \
      py::return_value_policy::reference);                                     \
  nvf_ops.def(                                                                 \
      op_str,                                                                  \
      [](FusionDefinition::Operators& self,                                    \
         Tensor arg1,                                                          \
         Tensor arg2,                                                          \
         Tensor arg3,                                                          \
         Scalar arg4) -> Tensor {                                              \
        FUSER_PERF_SCOPE("Operators." op_str);                                 \
        NVF_CHECK(                                                             \
            self.validUse(), "Attempting to add to a completed definition!");  \
        FusionDefinition* fd = self.fusion_definition;                         \
        Tensor output = fd->defineTensor(arg1.dims);                           \
        fd->defineRecord(new OpRecord<                                         \
                         TensorView*,                                          \
                         TensorView*,                                          \
                         TensorView*,                                          \
                         TensorView*,                                          \
                         Val*>(                                                \
            {fd->recordingState(arg1()),                                       \
             fd->recordingState(arg2()),                                       \
             fd->recordingState(arg3()),                                       \
             fd->recordingState(arg4())},                                      \
            {fd->recordingState(output())},                                    \
            ("ops." op_str),                                                   \
            serde::RecordType_Ternary_Alpha_TV,                                \
            static_cast<                                                       \
                TensorView* (*)(TensorView*, TensorView*, TensorView*, Val*)>( \
                op_name)));                                                    \
        return output;                                                         \
      },                                                                       \
      py::return_value_policy::reference);                                     \
  nvf_ops.def(                                                                 \
      op_str,                                                                  \
      [](FusionDefinition::Operators& self,                                    \
         Tensor arg1,                                                          \
         Tensor arg2,                                                          \
         Scalar arg3,                                                          \
         Scalar arg4) -> Tensor {                                              \
        FUSER_PERF_SCOPE("Operators." op_str);                                 \
        NVF_CHECK(                                                             \
            self.validUse(), "Attempting to add to a completed definition!");  \
        FusionDefinition* fd = self.fusion_definition;                         \
        Tensor output = fd->defineTensor(arg1.dims);                           \
        fd->defineRecord(                                                      \
            new OpRecord<TensorView*, TensorView*, TensorView*, Val*, Val*>(   \
                {fd->recordingState(arg1()),                                   \
                 fd->recordingState(arg2()),                                   \
                 fd->recordingState(arg3()),                                   \
                 fd->recordingState(arg4())},                                  \
                {fd->recordingState(output())},                                \
                ("ops." op_str),                                               \
                serde::RecordType_Ternary_Alpha_TV_TV_VAL,                     \
                static_cast<                                                   \
                    TensorView* (*)(TensorView*, TensorView*, Val*, Val*)>(    \
                    op_name)));                                                \
        return output;                                                         \
      },                                                                       \
      py::return_value_policy::reference);                                     \
  nvf_ops.def(                                                                 \
      op_str,                                                                  \
      [](FusionDefinition::Operators& self,                                    \
         Tensor arg1,                                                          \
         Scalar arg2,                                                          \
         Tensor arg3,                                                          \
         Scalar arg4) -> Tensor {                                              \
        FUSER_PERF_SCOPE("Operators." op_str);                                 \
        NVF_CHECK(                                                             \
            self.validUse(), "Attempting to add to a completed definition!");  \
        FusionDefinition* fd = self.fusion_definition;                         \
        Tensor output = fd->defineTensor(arg1.dims);                           \
        fd->defineRecord(                                                      \
            new OpRecord<TensorView*, TensorView*, Val*, TensorView*, Val*>(   \
                {fd->recordingState(arg1()),                                   \
                 fd->recordingState(arg2()),                                   \
                 fd->recordingState(arg3()),                                   \
                 fd->recordingState(arg4())},                                  \
                {fd->recordingState(output())},                                \
                ("ops." op_str),                                               \
                serde::RecordType_Ternary_Alpha_TV_VAL_TV,                     \
                static_cast<                                                   \
                    TensorView* (*)(TensorView*, Val*, TensorView*, Val*)>(    \
                    op_name)));                                                \
        return output;                                                         \
      },                                                                       \
      py::return_value_policy::reference);                                     \
  nvf_ops.def(                                                                 \
      op_str,                                                                  \
      [](FusionDefinition::Operators& self,                                    \
         Scalar arg1,                                                          \
         Tensor arg2,                                                          \
         Tensor arg3,                                                          \
         Scalar arg4) -> Tensor {                                              \
        FUSER_PERF_SCOPE("Operators." op_str);                                 \
        NVF_CHECK(                                                             \
            self.validUse(), "Attempting to add to a completed definition!");  \
        FusionDefinition* fd = self.fusion_definition;                         \
        Tensor output = fd->defineTensor(arg2.dims);                           \
        fd->defineRecord(                                                      \
            new OpRecord<TensorView*, Val*, TensorView*, TensorView*, Val*>(   \
                {fd->recordingState(arg1()),                                   \
                 fd->recordingState(arg2()),                                   \
                 fd->recordingState(arg3()),                                   \
                 fd->recordingState(arg4())},                                  \
                {fd->recordingState(output())},                                \
                ("ops." op_str),                                               \
                serde::RecordType_Ternary_Alpha_VAL_TV_TV,                     \
                static_cast<                                                   \
                    TensorView* (*)(Val*, TensorView*, TensorView*, Val*)>(    \
                    op_name)));                                                \
        return output;                                                         \
      },                                                                       \
      py::return_value_policy::reference);                                     \
  nvf_ops.def(                                                                 \
      op_str,                                                                  \
      [](FusionDefinition::Operators& self,                                    \
         Scalar arg1,                                                          \
         Scalar arg2,                                                          \
         Tensor arg3,                                                          \
         Scalar arg4) -> Tensor {                                              \
        FUSER_PERF_SCOPE("Operators." op_str);                                 \
        NVF_CHECK(                                                             \
            self.validUse(), "Attempting to add to a completed definition!");  \
        FusionDefinition* fd = self.fusion_definition;                         \
        Tensor output = fd->defineTensor(arg3.dims);                           \
        fd->defineRecord(                                                      \
            new OpRecord<TensorView*, Val*, Val*, TensorView*, Val*>(          \
                {fd->recordingState(arg1()),                                   \
                 fd->recordingState(arg2()),                                   \
                 fd->recordingState(arg3()),                                   \
                 fd->recordingState(arg4())},                                  \
                {fd->recordingState(output())},                                \
                ("ops." op_str),                                               \
                serde::RecordType_Ternary_Alpha_VAL_VAL_TV,                    \
                static_cast<TensorView* (*)(Val*, Val*, TensorView*, Val*)>(   \
                    op_name)));                                                \
        return output;                                                         \
      },                                                                       \
      py::return_value_policy::reference);                                     \
  nvf_ops.def(                                                                 \
      op_str,                                                                  \
      [](FusionDefinition::Operators& self,                                    \
         Tensor arg1,                                                          \
         Scalar arg2,                                                          \
         Scalar arg3,                                                          \
         Scalar arg4) -> Tensor {                                              \
        FUSER_PERF_SCOPE("Operators." op_str);                                 \
        NVF_CHECK(                                                             \
            self.validUse(), "Attempting to add to a completed definition!");  \
        FusionDefinition* fd = self.fusion_definition;                         \
        Tensor output = fd->defineTensor(arg1.dims);                           \
        fd->defineRecord(                                                      \
            new OpRecord<TensorView*, TensorView*, Val*, Val*, Val*>(          \
                {fd->recordingState(arg1()),                                   \
                 fd->recordingState(arg2()),                                   \
                 fd->recordingState(arg3()),                                   \
                 fd->recordingState(arg4())},                                  \
                {fd->recordingState(output())},                                \
                ("ops." op_str),                                               \
                serde::RecordType_Ternary_Alpha_TV_VAL_VAL,                    \
                static_cast<TensorView* (*)(TensorView*, Val*, Val*, Val*)>(   \
                    op_name)));                                                \
        return output;                                                         \
      },                                                                       \
      py::return_value_policy::reference);                                     \
  nvf_ops.def(                                                                 \
      op_str,                                                                  \
      [](FusionDefinition::Operators& self,                                    \
         Scalar arg1,                                                          \
         Tensor arg2,                                                          \
         Scalar arg3,                                                          \
         Scalar arg4) -> Tensor {                                              \
        FUSER_PERF_SCOPE("Operators." op_str);                                 \
        NVF_CHECK(                                                             \
            self.validUse(), "Attempting to add to a completed definition!");  \
        FusionDefinition* fd = self.fusion_definition;                         \
        Tensor output = fd->defineTensor(arg2.dims);                           \
        fd->defineRecord(                                                      \
            new OpRecord<TensorView*, Val*, TensorView*, Val*, Val*>(          \
                {fd->recordingState(arg1()),                                   \
                 fd->recordingState(arg2()),                                   \
                 fd->recordingState(arg3()),                                   \
                 fd->recordingState(arg4())},                                  \
                {fd->recordingState(output())},                                \
                ("ops." op_str),                                               \
                serde::RecordType_Ternary_Alpha_VAL_TV_VAL,                    \
                static_cast<TensorView* (*)(Val*, TensorView*, Val*, Val*)>(   \
                    op_name)));                                                \
        return output;                                                         \
      },                                                                       \
      py::return_value_policy::reference);

  NVFUSER_PYTHON_BINDING_TERNARY_WITH_ALPHA_OP("addcmul", addcmul)
#undef NVFUSER_PYTHON_BINDING_TERNARY_WITH_ALPHA_OP

#define NVFUSER_PYTHON_BINDING_REDUCTION_OP(op_str, op_name, record_type)     \
  nvf_ops.def(                                                                \
      op_str,                                                                 \
      [](FusionDefinition::Operators& self,                                   \
         Tensor arg,                                                          \
         PrimDataType dtype) -> Tensor {                                      \
        FUSER_PERF_SCOPE("Operators." op_str);                                \
        NVF_CHECK(                                                            \
            self.validUse(), "Attempting to add to a completed definition!"); \
        FusionDefinition* fd = self.fusion_definition;                        \
        size_t ndims = 0;                                                     \
        std::vector<int> axes(arg.dims);                                      \
        std::iota(axes.begin(), axes.end(), 0);                               \
        Tensor output = fd->defineTensor(ndims);                              \
        fd->defineRecord(new ReductionOpRecord(                               \
            {fd->recordingState(arg())},                                      \
            {fd->recordingState(output())},                                   \
            ("ops." op_str),                                                  \
            record_type,                                                      \
            static_cast<TensorView* (*)(TensorView*,                          \
                                        const std::vector<int>&,              \
                                        bool,                                 \
                                        DataType)>(op_name),                  \
            axes,                                                             \
            false,                                                            \
            dtype));                                                          \
        return output;                                                        \
      },                                                                      \
      py::arg("arg"),                                                         \
      py::arg("dtype") = DataType::Null,                                      \
      py::return_value_policy::reference);                                    \
  nvf_ops.def(                                                                \
      op_str,                                                                 \
      [](FusionDefinition::Operators& self,                                   \
         Tensor arg,                                                          \
         int axis,                                                            \
         bool keepdim,                                                        \
         PrimDataType dtype) -> Tensor {                                      \
        FUSER_PERF_SCOPE("Operators." op_str);                                \
        NVF_CHECK(                                                            \
            self.validUse(), "Attempting to add to a completed definition!"); \
        FusionDefinition* fd = self.fusion_definition;                        \
        size_t ndims = keepdim ? arg.dims : (arg.dims - 1);                   \
        Tensor output = fd->defineTensor(ndims);                              \
        fd->defineRecord(new ReductionOpRecord(                               \
            {fd->recordingState(arg())},                                      \
            {fd->recordingState(output())},                                   \
            ("ops." op_str),                                                  \
            record_type,                                                      \
            static_cast<TensorView* (*)(TensorView*,                          \
                                        const std::vector<int>&,              \
                                        bool,                                 \
                                        DataType)>(op_name),                  \
            {axis},                                                           \
            keepdim,                                                          \
            dtype));                                                          \
        return output;                                                        \
      },                                                                      \
      py::arg("arg"),                                                         \
      py::arg("axis"),                                                        \
      py::arg("keepdim") = false,                                             \
      py::arg("dtype") = DataType::Null,                                      \
      py::return_value_policy::reference);                                    \
  nvf_ops.def(                                                                \
      op_str,                                                                 \
      [](FusionDefinition::Operators& self,                                   \
         Tensor arg,                                                          \
         const std::vector<int>& axes,                                        \
         bool keepdim,                                                        \
         PrimDataType dtype) -> Tensor {                                      \
        FUSER_PERF_SCOPE("Operators." op_str);                                \
        NVF_CHECK(                                                            \
            self.validUse(), "Attempting to add to a completed definition!"); \
        FusionDefinition* fd = self.fusion_definition;                        \
        size_t ndims = keepdim ? arg.dims : (arg.dims - axes.size());         \
        Tensor output = fd->defineTensor(ndims);                              \
        fd->defineRecord(new ReductionOpRecord(                               \
            {fd->recordingState(arg())},                                      \
            {fd->recordingState(output())},                                   \
            ("ops." op_str),                                                  \
            record_type,                                                      \
            static_cast<TensorView* (*)(TensorView*,                          \
                                        const std::vector<int>&,              \
                                        bool,                                 \
                                        DataType)>(op_name),                  \
            axes,                                                             \
            keepdim,                                                          \
            dtype));                                                          \
        return output;                                                        \
      },                                                                      \
      py::arg("arg"),                                                         \
      py::arg("axes"),                                                        \
      py::arg("keepdim") = false,                                             \
      py::arg("dtype") = DataType::Null,                                      \
      py::return_value_policy::reference);

  NVFUSER_PYTHON_BINDING_REDUCTION_OP(
      "max", max, serde::RecordType::RecordType_ReductionMax)
  NVFUSER_PYTHON_BINDING_REDUCTION_OP(
      "min", min, serde::RecordType::RecordType_ReductionMin)
  NVFUSER_PYTHON_BINDING_REDUCTION_OP(
      "prod", prod, serde::RecordType::RecordType_ReductionProd)
  NVFUSER_PYTHON_BINDING_REDUCTION_OP(
      "sum", sum, serde::RecordType::RecordType_ReductionSum)
#undef NVFUSER_PYTHON_BINDING_REDUCTION_OP

#define NVFUSER_PYTHON_BINDING_CAST_OP(op_str, op_name)                       \
  nvf_ops.def(                                                                \
      op_str,                                                                 \
      [](FusionDefinition::Operators& self,                                   \
         Tensor arg,                                                          \
         PrimDataType dtype) -> Tensor {                                      \
        FUSER_PERF_SCOPE("Operators." op_str);                                \
        NVF_CHECK(                                                            \
            self.validUse(), "Attempting to add to a completed definition!"); \
        FusionDefinition* fd = self.fusion_definition;                        \
        Tensor output = fd->defineTensor(arg.dims);                           \
        fd->defineRecord(new CastOpRecord<TensorView*, TensorView*>(          \
            {fd->recordingState(arg())},                                      \
            {fd->recordingState(output())},                                   \
            ("ops." op_str),                                                  \
            serde::RecordType_CastTv,                                         \
            static_cast<TensorView* (*)(DataType, TensorView*)>(op_name),     \
            dtype));                                                          \
        return output;                                                        \
      },                                                                      \
      py::arg("arg"),                                                         \
      py::arg("dtype"),                                                       \
      py::return_value_policy::reference);                                    \
  nvf_ops.def(                                                                \
      op_str,                                                                 \
      [](FusionDefinition::Operators& self,                                   \
         Scalar arg,                                                          \
         PrimDataType dtype) -> Scalar {                                      \
        FUSER_PERF_SCOPE("Operators." op_str);                                \
        NVF_CHECK(                                                            \
            self.validUse(), "Attempting to add to a completed definition!"); \
        FusionDefinition* fd = self.fusion_definition;                        \
        Scalar output = fd->defineScalar();                                   \
        fd->defineRecord(new CastOpRecord<Val*, Val*>(                        \
            {fd->recordingState(arg())},                                      \
            {fd->recordingState(output())},                                   \
            ("ops." op_str),                                                  \
            serde::RecordType_CastVal,                                        \
            static_cast<Val* (*)(DataType, Val*)>(op_name),                   \
            dtype));                                                          \
        return output;                                                        \
      },                                                                      \
      py::arg("arg"),                                                         \
      py::arg("dtype"),                                                       \
      py::return_value_policy::reference);

  NVFUSER_PYTHON_BINDING_CAST_OP("cast", castOp)
#undef NVFUSER_PYTHON_BINDING_CAST_OP

  nvf_ops.def(
      "batch_norm",
      [](FusionDefinition::Operators& self,
         Tensor arg,
         std::optional<Tensor> weight,
         std::optional<Tensor> bias,
         std::optional<Tensor> running_mean,
         std::optional<Tensor> running_var,
         Scalar momentum,
         Scalar eps,
         bool training,
         bool channels_last) -> decltype(auto) {
        FUSER_PERF_SCOPE("Operators.batch_norm");
        NVF_CHECK(
            self.validUse(), "Attempting to add to a completed definition!");
        FusionDefinition* fd = self.fusion_definition;
        Tensor output = fd->defineTensor(arg.dims);
        Tensor mean = fd->defineTensor(1);
        Tensor invstd = fd->defineTensor(1);
        auto weight_state = weight.has_value()
            ? fd->recordingState(weight.value()())
            : State(0, serde::StateType::StateType_None);
        auto bias_state = bias.has_value()
            ? fd->recordingState(bias.value()())
            : State(0, serde::StateType::StateType_None);
        auto running_mean_state = running_mean.has_value()
            ? fd->recordingState(running_mean.value()())
            : State(0, serde::StateType::StateType_None);
        auto running_var_state = running_var.has_value()
            ? fd->recordingState(running_var.value()())
            : State(0, serde::StateType::StateType_None);
        fd->defineRecord(new BatchNormOpRecord(
            {fd->recordingState(arg()),
             weight_state,
             bias_state,
             running_mean_state,
             running_var_state,
             fd->recordingState(momentum()),
             fd->recordingState(eps())},
            {fd->recordingState(output()),
             fd->recordingState(mean()),
             fd->recordingState(invstd())},
            training,
            channels_last));
        return std::make_tuple(output, mean, invstd);
      },
      py::arg("arg"),
      py::arg("weight").none(true),
      py::arg("bias").none(true),
      py::arg("running_mean").none(true),
      py::arg("running_var").none(true),
      py::arg("momentum"),
      py::arg("eps"),
      py::arg("training"),
      py::arg("channels_last") = false,
      py::return_value_policy::reference);
  nvf_ops.def(
      "broadcast_in_dim",
      broadcast_in_dim_fn<python_frontend::Vector>,
      py::arg("arg"),
      py::arg("shape"),
      py::arg("broadcast_dims"),
      py::return_value_policy::reference);
  nvf_ops.def(
      "broadcast_in_dim",
      broadcast_in_dim_fn<py::list>,
      py::arg("arg"),
      py::arg("shape"),
      py::arg("broadcast_dims"),
      py::return_value_policy::reference);
  // NOTE: Tuple support was added to facilitate the direct usage of Pytorch's
  // Tensor.size() function that returns a child class of a Tuple.
  nvf_ops.def(
      "broadcast_in_dim",
      broadcast_in_dim_fn<py::tuple>,
      py::arg("arg"),
      py::arg("shape"),
      py::arg("broadcast_dims"),
      py::return_value_policy::reference);
  nvf_ops.def(
      "broadcast",
      [](FusionDefinition::Operators& self,
         Tensor arg,
         std::vector<bool>& is_broadcast_dim) -> Tensor {
        FUSER_PERF_SCOPE("Operators.broadcast");
        NVF_CHECK(
            self.validUse(), "Attempting to add to a completed definition!");
        FusionDefinition* fd = self.fusion_definition;
        Tensor output = fd->defineTensor(arg.dims);
        fd->defineRecord(new BroadcastOpRecord(
            {fd->recordingState(arg())},
            {fd->recordingState(output())},
            "ops.broadcast",
            std::move(is_broadcast_dim)));
        return output;
      },
      py::arg("arg"),
      py::arg("is_broadcast_dim"),
      py::return_value_policy::reference);
  nvf_ops.def(
      "cat",
      [](FusionDefinition::Operators& self,
         std::vector<Tensor> tensors,
         int64_t dim) -> Tensor {
        NVF_CHECK(
            self.validUse(), "Attempting to add to a completed definition!");
        FusionDefinition* fd = self.fusion_definition;
        NVF_CHECK(
            !tensors.empty(), "Attempting to concatenate empty list of tensors")
        Tensor output = fd->defineTensor(tensors[0].dims);
        std::vector<State> tensor_states;
        tensor_states.reserve(tensors.size());
        for (auto& t : tensors) {
          tensor_states.push_back(fd->recordingState(t()));
        }
        self.fusion_definition->defineRecord(new CatOpRecord(
            tensor_states, {fd->recordingState(output())}, dim));
        return output;
      },
      py::arg("tensors"),
      py::arg("dim") = 0,
      py::return_value_policy::reference);
  nvf_ops.def(
      "index_select",
      [](FusionDefinition::Operators& self,
         Tensor arg,
         Tensor index,
         int64_t dim) -> Tensor {
        FUSER_PERF_SCOPE("Operators.index_select");
        NVF_CHECK(
            self.validUse(), "Attempting to add to a completed definition!");
        FusionDefinition* fd = self.fusion_definition;
        Tensor output = fd->defineTensor(arg.dims);
        fd->defineRecord(new IndexSelectOpRecord(
            {
                fd->recordingState(arg()),
                fd->recordingState(index()),
            },
            {fd->recordingState(output())},
            dim));
        return output;
      },
      py::arg("arg"),
      py::arg("index"),
      py::arg("dim"),
      py::return_value_policy::reference);
  nvf_ops.def(
      "gather",
      [](FusionDefinition::Operators& self,
         Tensor arg1,
         Tensor index,
         int64_t dim) -> Tensor {
        FUSER_PERF_SCOPE("Operators.gather");
        NVF_CHECK(
            self.validUse(), "Attempting to add to a completed definition!");
        NVF_CHECK(
            arg1.dims == index.dims,
            "Tensor arguments have different dimensions ",
            arg1.dims,
            " and ",
            index.dims);
        auto num_dims = (int64_t)arg1.dims;
        NVF_CHECK(
            dim >= -num_dims && dim < num_dims,
            "Tensor arguments have dimension ",
            num_dims,
            " so dim argument must satisfy ",
            -num_dims,
            " <= dim < ",
            num_dims,
            ", but received ",
            dim);
        FusionDefinition* fd = self.fusion_definition;
        Tensor output = fd->defineTensor(arg1.dims);
        fd->defineRecord(new TorchGatherOpRecord(
            {
                fd->recordingState(arg1()),
                fd->recordingState(index()),
            },
            {fd->recordingState(output())},
            dim));
        return output;
      },
      R"pbdoc(
        Index arg1 in dim at positions given by index.

        The dimension of arg1 and index must match. For all axes other than dim
        the extent of index in that axis need not be equal to its counterpart
        in arg1 but must not be greater than it.

        Args:
            arg1 (Tensor): Tensor of shape `(Ni...,M,Nk...)` where `M` is the
                extent of `arg1` in the dimension `dim`.
            index (Tensor): Tensor of dtype `DataType::Int` of shape
                `(Mi...,J,Mk...)` where all the extents other than `J` are less
                than or equal to their counterparts in `arg1`; for example `Mk
                <= Nk`.
            dim (int): Which position to index along.

        Returns:
            (Tensor): Tensor of same dtype as `arg1` and of shape
                `(Mi...,J,Mk...)` where the element at position `(i...,j,k...)`
                is equal to `arg1[i,...,index[i,...,j,k,...],k,...]`.
      )pbdoc",
      py::arg("arg1"),
      py::arg("index"),
      py::arg("dim"),
      py::return_value_policy::reference);
  nvf_ops.def(
      "pad",
      [](FusionDefinition::Operators& self,
         Tensor arg,
         std::vector<int64_t>& pad_widths,
         std::optional<Scalar> value) -> Tensor {
        FUSER_PERF_SCOPE("Operators.pad");
        NVF_CHECK(
            self.validUse(), "Attempting to add to a completed definition!");
        NVF_CHECK(
            pad_widths.size() <= 2 * arg.dims,
            "Number of pad widths must be at most twice the input dimension");
        FusionDefinition* fd = self.fusion_definition;
        Tensor output = fd->defineTensor(arg.dims);
        auto value_state = value.has_value()
            ? fd->recordingState(value.value()())
            : State(0, serde::StateType_None);
        fd->defineRecord(new PadOpRecord(
            {fd->recordingState(arg()), value_state},
            {fd->recordingState(output())},
            std::move(pad_widths)));
        return output;
      },
      py::arg("arg"),
      py::arg("pad_widths"),
      py::arg("value") = py::none(),
      py::return_value_policy::reference);
  nvf_ops.def(
      "take_along_axis",
      [](FusionDefinition::Operators& self,
         Tensor arg1,
         Tensor index,
         int64_t dim) -> Tensor {
        FUSER_PERF_SCOPE("Operators.take_along_axis");
        NVF_CHECK(
            self.validUse(), "Attempting to add to a completed definition!");
        NVF_CHECK(
            arg1.dims == index.dims,
            "Tensor arguments have different dimensions ",
            arg1.dims,
            " and ",
            index.dims);
        auto num_dims = (int64_t)arg1.dims;
        NVF_CHECK(
            dim >= -num_dims && dim < num_dims,
            "Tensor arguments have dimension ",
            num_dims,
            " so dim argument must satisfy ",
            -num_dims,
            " <= dim < ",
            num_dims,
            ", but received ",
            dim);
        FusionDefinition* fd = self.fusion_definition;
        Tensor output = fd->defineTensor(arg1.dims);
        fd->defineRecord(new TakeAlongAxisOpRecord(
            {
                fd->recordingState(arg1()),
                fd->recordingState(index()),
            },
            {fd->recordingState(output())},
            dim));
        return output;
      },
      R"pbdoc(
        Index arg1 in dim at positions given by index.

        This operation is very similar to :meth:'gather' but enforces that all
        dimensions other than dim must be equal between arg1 and index.

        Args:
            arg1 (Tensor): Tensor of shape `(Ni...,M,Nk...)` where `M` is the
                extent of `arg1` in the dimension `dim`.
            index (Tensor): Tensor of dtype `DataType::Int` of shape
                `(Ni...,J,Nk...)`.
            dim (int): Which position to index along.

        Returns:
            (Tensor): Tensor of same dtype as `arg1` and of shape
                `(Ni...,J,Nk...)` where the element at position `(i...,j,k...)`
                is equal to `arg1[i,...,index[i,...,j,k,...],k,...]`.
      )pbdoc",
      py::arg("arg1"),
      py::arg("index"),
      py::arg("dim"),
      py::return_value_policy::reference);
  nvf_ops.def(
      "permute",
      [](FusionDefinition::Operators& self,
         Tensor arg,
         std::vector<int64_t>& dims) -> Tensor {
        NVF_CHECK(
            self.validUse(), "Attempting to add to a completed definition!");
        FusionDefinition* fd = self.fusion_definition;
        Tensor output = fd->defineTensor(arg.dims);
        self.fusion_definition->defineRecord(
            new DimsOpRecord<serde::RecordType_PermuteOp>(
                {fd->recordingState(arg())},
                {fd->recordingState(output())},
                std::move(dims),
                "ops.permute"));
        return output;
      },
      py::arg("arg"),
      py::arg("dims"),
      py::return_value_policy::reference);

  auto shape_def = [](Tensor arg) -> Vector {
    FUSER_PERF_SCOPE("Operators.shape");
    auto fd = arg.fusion_definition;
    NVF_CHECK(
        fd->ops.validUse(), "Attempting to add to a completed definition!");
    Vector output = fd->defineVector(arg.dims);
    fd->defineRecord(new ShapeOpRecord(
        {fd->recordingState(arg())}, {fd->recordingState(output())}));
    return output;
  };

  tensor_class.def(
      "shape",
      [&shape_def](Tensor arg) -> Vector { return shape_def(arg); },
      py::return_value_policy::reference);
  nvf_ops.def(
      "shape",
      [&shape_def](FusionDefinition::Operators& self, Tensor arg) -> Vector {
        return shape_def(arg);
      },
      py::arg("arg"),
      py::return_value_policy::reference);

  auto size_def = [](Tensor arg, int64_t dim) -> Scalar {
    FUSER_PERF_SCOPE("Operators.size");
    auto fd = arg.fusion_definition;
    NVF_CHECK(
        fd->ops.validUse(), "Attempting to add to a completed definition!");
    Scalar output = fd->defineScalar();
    fd->defineRecord(new SizeOpRecord(
        {fd->recordingState(arg())}, {fd->recordingState(output())}, dim));
    return output;
  };

  tensor_class.def(
      "size",
      [&size_def](Tensor arg, int64_t dim) -> Scalar {
        return size_def(arg, dim);
      },
      py::return_value_policy::reference);
  nvf_ops.def(
      "size",
      [&size_def](FusionDefinition::Operators& self, Tensor arg, int64_t dim)
          -> Scalar { return size_def(arg, dim); },
      py::arg("arg"),
      py::arg("dim"),
      py::return_value_policy::reference);

  auto at_def = [](Vector arg, int64_t index) -> Scalar {
    FUSER_PERF_SCOPE("Operators.at");
    auto fd = arg.fusion_definition;
    NVF_CHECK(
        fd->ops.validUse(), "Attempting to add to a completed definition!");
    Scalar output = fd->defineScalar();
    fd->defineRecord(new AtOpRecord(
        {fd->recordingState(arg())}, {fd->recordingState(output())}, index));
    return output;
  };

  vector_class.def(
      "at",
      [&at_def](Vector arg, int64_t index) -> Scalar {
        return at_def(arg, index);
      },
      py::return_value_policy::reference);
  vector_class.def(
      "__getitem__",
      [&at_def](Vector arg, int64_t index) -> Scalar {
        return at_def(arg, index);
      },
      py::return_value_policy::reference);
  nvf_ops.def(
      "at",
      [&at_def](FusionDefinition::Operators& self, Vector arg, int64_t index)
          -> Scalar { return at_def(arg, index); },
      py::arg("arg"),
      py::arg("index"),
      py::return_value_policy::reference);

  nvf_ops.def(
      "slice",
      [](FusionDefinition::Operators& self,
         Tensor arg,
         std::vector<int64_t>& start_indices,
         std::vector<int64_t>& end_indices,
         // NOTE: Tried to use std::reference_wrapper to a vector and during
         // testing, I was not getting the proper value back.  It was like
         // like the code was referencing the strides vector that holds the
         // default value.
         std::optional<std::vector<int64_t>> opt_strides =
             std::nullopt) -> Tensor {
        FUSER_PERF_SCOPE("Operators.slice");
        NVF_CHECK(
            self.validUse(), "Attempting to add to a completed definition!");

        std::vector<int64_t> strides(start_indices.size(), int64_t(1));
        if (opt_strides.has_value()) {
          NVF_CHECK(
              start_indices.size() == opt_strides.value().size(),
              "Slice start_indices and strides don't match! Start Indices: ",
              start_indices.size(),
              " Strides: ",
              opt_strides.value().size());
          strides.assign(
              opt_strides.value().begin(), opt_strides.value().end());
        }
        NVF_CHECK(
            arg.dims == start_indices.size(),
            "Number of tensor dimensions does not match slice dimensions! Tensor-dims: ",
            arg.dims,
            " Slice-dims: ",
            start_indices.size());
        NVF_CHECK(
            start_indices.size() == end_indices.size(),
            "Slice indexing attribute dimensions don't match! Start Indices: ",
            start_indices.size(),
            " End Indices: ",
            end_indices.size(),
            " Strides: ",
            strides.size());
        for (const auto i : c10::irange(arg.dims)) {
          auto start_idx = start_indices[i];
          auto end_idx = end_indices[i];
          auto stride = strides[i];
          NVF_CHECK(
              start_idx >= 0,
              "Slice operation start_indices must be greater-than-or-equal-to 0. Start Indices: ",
              start_indices,
              " End Indices: ",
              end_indices,
              " Strides: ",
              strides);
          NVF_CHECK(
              end_idx >= start_idx,
              "Slice operation end_indices must be greater-than-or-equal-to start_indices. Start Indices: ",
              start_indices,
              " End Indices: ",
              end_indices,
              " Strides: ",
              strides);
          NVF_CHECK(
              stride == 1,
              "nvFuser Limitation: All slice operation strides must be of size 1. Start Indices: ",
              start_indices,
              " End Indices: ",
              end_indices,
              " Strides: ",
              strides);
        }
        FusionDefinition* fd = self.fusion_definition;
        Tensor output = fd->defineTensor(arg.dims);
        fd->defineRecord(new SliceOpRecord(
            {fd->recordingState(arg())},
            {fd->recordingState(output())},
            start_indices,
            end_indices,
            strides));
        return output;
      },
      py::arg("arg"),
      py::arg("start_indices"),
      py::arg("end_indices"),
      py::arg("strides") = py::none(),
      py::return_value_policy::reference);
  nvf_ops.def(
      "squeeze",
      [](FusionDefinition::Operators& self,
         Tensor arg,
         std::vector<int64_t>& original_shape,
         std::vector<int64_t>& dims) -> Tensor {
        FUSER_PERF_SCOPE("Operators.squeeze");
        NVF_CHECK(
            self.validUse(), "Attempting to add to a completed definition!");
        FusionDefinition* fd = self.fusion_definition;
        Tensor output = fd->defineTensor(arg.dims - 1);
        fd->defineRecord(new SqueezeOpRecord(
            {fd->recordingState(arg())},
            {fd->recordingState(output())},
            std::move(original_shape),
            std::move(dims)));
        return output;
      },
      py::arg("arg"),
      py::arg("original_shape"),
      py::arg("dims"),
      py::return_value_policy::reference);
  nvf_ops.def(
      "tensor_sizes",
      [](FusionDefinition::Operators& self, Tensor arg) -> std::vector<Scalar> {
        FUSER_PERF_SCOPE("Operators.tensor_sizes");
        NVF_CHECK(
            self.validUse(), "Attempting to add to a completed definition!");
        FusionDefinition* fd = self.fusion_definition;
        std::vector<Scalar> outputs;
        std::vector<State> output_state;
        for (const auto idx : c10::irange(arg.dims)) {
          outputs.push_back(fd->defineScalar());
          output_state.push_back(fd->recordingState(outputs[idx]()));
        }
        fd->defineRecord(
            new TensorSizesRecord({fd->recordingState(arg())}, output_state));
        return outputs;
      },
      py::arg("arg"),
      py::return_value_policy::reference);
  nvf_ops.def(
      "reshape",
      [](FusionDefinition::Operators& self,
         Tensor arg,
         std::vector<int64_t>& original_shape,
         std::vector<int64_t>& new_shape) -> Tensor {
        NVF_CHECK(
            self.validUse(), "Attempting to add to a completed definition!");
        FusionDefinition* fd = self.fusion_definition;
        Tensor output = fd->defineTensor(new_shape.size());
        self.fusion_definition->defineRecord(new ReshapeOpRecord(
            {fd->recordingState(arg())},
            {fd->recordingState(output())},
            std::move(original_shape),
            std::move(new_shape)));
        return output;
      },
      py::arg("arg"),
      py::arg("original_shape"),
      py::arg("new_shape"),
      py::return_value_policy::reference);
  nvf_ops.def(
      "full",
      [](FusionDefinition::Operators& self,
         std::vector<int64_t>& shape,
         Scalar fill_value,
         PrimDataType dtype) -> Tensor {
        NVF_CHECK(
            self.validUse(), "Attempting to add to a completed definition!");
        FusionDefinition* fd = self.fusion_definition;
        Tensor output = fd->defineTensor(shape.size());
        fd->defineRecord(new FullOpRecord(
            {fd->recordingState(fill_value())},
            {fd->recordingState(output())},
            std::move(shape),
            dtype));
        return output;
      },
      py::arg("shape"),
      py::arg("fill_value"),
      py::arg("dtype"),
      py::return_value_policy::reference);
  nvf_ops.def(
      "iota",
      [](FusionDefinition::Operators& self,
         Scalar length,
         std::optional<Scalar> start,
         std::optional<Scalar> step,
         PrimDataType dtype) -> Tensor {
        NVF_CHECK(
            self.validUse(), "Attempting to add to a completed definition!");
        FusionDefinition* fd = self.fusion_definition;
        Tensor output = fd->defineTensor(1);
        auto start_state = start.has_value()
            ? fd->recordingState(start.value()())
            : State(0, serde::StateType_None);
        auto step_state = step.has_value() ? fd->recordingState(step.value()())
                                           : State(0, serde::StateType_None);
        fd->defineRecord(new IotaOpRecord(
            {fd->recordingState(length()), start_state, step_state},
            {fd->recordingState(output())},
            dtype));
        return output;
      },
      py::arg("length"),
      py::arg("start").none(true),
      py::arg("step").none(true),
      py::arg("dtype") = DataType::Int,
      py::return_value_policy::reference);
  nvf_ops.def(
      "var",
      [](FusionDefinition::Operators& self,
         Tensor arg,
         std::vector<int>& axes,
         int64_t correction,
         bool keepdim) -> Tensor {
        FUSER_PERF_SCOPE("Operators.var");
        NVF_CHECK(
            self.validUse(), "Attempting to add to a completed definition!");
        FusionDefinition* fd = self.fusion_definition;
        size_t ndims = keepdim ? arg.dims : (arg.dims - axes.size());
        Tensor output = fd->defineTensor(ndims);
        fd->defineRecord(new VarianceOpRecord(
            {fd->recordingState(arg())},
            {fd->recordingState(output())},
            std::move(axes),
            correction,
            keepdim));
        return output;
      },
      py::arg("arg"),
      py::arg("axes"),
      py::arg("correction"),
      py::arg("keepdim") = false,
      py::return_value_policy::reference);
  nvf_ops.def(
      "var_mean",
      [](FusionDefinition::Operators& self,
         Tensor arg,
         std::vector<int>& axes,
         int64_t correction,
         bool keepdim) -> decltype(auto) {
        FUSER_PERF_SCOPE("Operators.var_mean");
        NVF_CHECK(
            self.validUse(), "Attempting to add to a completed definition!");
        FusionDefinition* fd = self.fusion_definition;
        size_t ndims = keepdim ? arg.dims : (arg.dims - axes.size());
        Tensor var = fd->defineTensor(ndims);
        Tensor mean = fd->defineTensor(ndims);
        fd->defineRecord(new VarianceMeanOpRecord(
            {fd->recordingState(arg())},
            {fd->recordingState(var()), fd->recordingState(mean())},
            std::move(axes),
            correction,
            keepdim));
        return std::make_tuple(var, mean);
      },
      py::arg("arg"),
      py::arg("axes"),
      py::arg("correction") = 1,
      py::arg("keepdim") = false,
      py::return_value_policy::reference);
  nvf_ops.def(
      "uniform",
      [](FusionDefinition::Operators& self,
         Scalar minval,
         Scalar maxval,
         std::vector<Scalar>& shape,
         PrimDataType dtype,
         std::optional<Scalar> rng_seed,
         std::optional<Scalar> rng_offset) -> Tensor {
        FUSER_PERF_SCOPE("Operators.uniform");
        NVF_CHECK(
            self.validUse(), "Attempting to add to a completed definition!");
        FusionDefinition* fd = self.fusion_definition;
        Tensor output = fd->defineTensor(shape.size());
        std::vector<State> output_shape_states(
            shape.size(), State(0, serde::StateType_Scalar));
        std::transform(
            shape.begin(),
            shape.end(),
            output_shape_states.begin(),
            [&fd](const Scalar& s) { return fd->recordingState(s()); });
        std::vector<State> arg_states = {
            fd->recordingState(minval()),
            fd->recordingState(maxval()),
        };
        if (rng_seed.has_value()) {
          NVF_CHECK(
              rng_offset.has_value(),
              "When providing rng_seed, rng_offset must also be provided");
          arg_states.push_back(fd->recordingState(rng_seed.value()()));
          arg_states.push_back(fd->recordingState(rng_offset.value()()));
        }
        fd->defineRecord(new RandomOpRecord(
            arg_states,
            {fd->recordingState(output())},
            output_shape_states,
            "ops.uniform",
            dtype));
        return output;
      },
      py::arg("minval"),
      py::arg("maxval"),
      py::arg("shape"),
      py::arg("dtype") = DataType::Float,
      py::kw_only(),
      py::arg("rng_seed") = py::none(),
      py::arg("rng_offset") = py::none(),
      py::return_value_policy::reference);
  nvf_ops.def(
      "normal",
      [](FusionDefinition::Operators& self,
         Scalar mean,
         Scalar std,
         std::vector<Scalar>& shape,
         PrimDataType dtype,
         std::optional<Scalar> rng_seed,
         std::optional<Scalar> rng_offset) -> Tensor {
        FUSER_PERF_SCOPE("Operators.normal");
        NVF_CHECK(
            self.validUse(), "Attempting to add to a completed definition!");
        FusionDefinition* fd = self.fusion_definition;
        Tensor output = fd->defineTensor(shape.size());
        std::vector<State> output_shape_states(
            shape.size(), State(0, serde::StateType_Scalar));
        std::transform(
            shape.begin(),
            shape.end(),
            output_shape_states.begin(),
            [&fd](const Scalar& s) { return fd->recordingState(s()); });
        std::vector<State> arg_states = {
            fd->recordingState(mean()),
            fd->recordingState(std()),
        };
        if (rng_seed.has_value()) {
          NVF_CHECK(
              rng_offset.has_value(),
              "When providing rng_seed, rng_offset must also be provided");
          arg_states.push_back(fd->recordingState(rng_seed.value()()));
          arg_states.push_back(fd->recordingState(rng_offset.value()()));
        }
        fd->defineRecord(new RandomOpRecord(
            arg_states,
            {fd->recordingState(output())},
            output_shape_states,
            "ops.normal",
            dtype));
        return output;
      },
      py::arg("mean"),
      py::arg("std"),
      py::arg("shape"),
      py::arg("dtype") = DataType::Float,
      py::kw_only(),
      py::arg("rng_seed") = py::none(),
      py::arg("rng_offset") = py::none(),
      py::return_value_policy::reference);
  //! The ScedOperators class is a nested class of FusionDefinition to allow the
  //! user to query the class for the list of schedule operators.
  //!
  //! Example:
  //!   help(FusionDefinition.SchedOperators)
  //!
  //! Additional operators are expected to be defined below as needed.
  py::class_<FusionDefinition::SchedOperators> nvf_sched(
      fusion_def, "SchedOperators");
  nvf_sched.def(py::init<FusionDefinition*>());
  nvf_sched.def(
      "merge",
      [](FusionDefinition::SchedOperators& self, Tensor arg, int dim) {
        FUSER_PERF_SCOPE("SchedOperators.merge");
        NVF_CHECK(
            self.validUse(),
            "Attempting to use a SchedOperators Op prior to definition!");
        FusionDefinition* fd = self.fusion_definition;
        auto input_tv =
            fd->getFusionState(arg.index)->template as<TensorView>();
        input_tv->merge(dim);
      },
      py::arg("arg"),
      py::arg("dim"));
  auto reduction_factor_func = [](FusionDefinition::SchedOperators& self,
                                  Tensor arg,
                                  const std::vector<int>& dims) -> Tensor {
    FUSER_PERF_SCOPE("SchedOperators.reduction_factor");
    NVF_CHECK(
        self.validUse(),
        "Attempting to use a SchedOperators Op prior to definition!");
    FusionDefinition* fd = self.fusion_definition;
    auto input_tv = fd->getFusionState(arg.index)->template as<TensorView>();
    auto output_tv = input_tv->rFactor(dims);
    Tensor output = fd->defineTensor(arg.dims);
    NVF_CHECK(
        output.index == fd->numFusionStates(),
        "Fusion State index does not match the size!");
    fd->addFusionState(output_tv);
    return output;
  };
  nvf_sched.def(
      "reduction_factor",
      reduction_factor_func,
      py::arg("arg"),
      py::arg("dims"));
  nvf_sched.def(
      "rfactor", reduction_factor_func, py::arg("arg"), py::arg("dims"));
  nvf_sched.def(
      "reorder",
      [](FusionDefinition::SchedOperators& self,
         Tensor arg,
         const std::unordered_map<int, int>& old2new) {
        FUSER_PERF_SCOPE("SchedOperators.reorder");
        NVF_CHECK(
            self.validUse(),
            "Attempting to use a SchedOperators Op prior to definition!");
        FusionDefinition* fd = self.fusion_definition;
        auto input_tv =
            fd->getFusionState(arg.index)->template as<TensorView>();
        input_tv->reorder(old2new);
      },
      py::arg("arg"),
      py::arg("old2new"));
  nvf_sched.def(
      "split",
      [](FusionDefinition::SchedOperators& self,
         Tensor arg,
         int dim,
         unsigned int factor,
         bool inner_split,
         bool trim_out_of_bounds) {
        FUSER_PERF_SCOPE("SchedOperators.split");
        NVF_CHECK(
            self.validUse(),
            "Attempting to use a SchedOperators Op prior to definition!");
        FusionDefinition* fd = self.fusion_definition;
        auto input_tv =
            fd->getFusionState(arg.index)->template as<TensorView>();
        input_tv->split(dim, factor, inner_split, trim_out_of_bounds);
      },
      py::arg("arg"),
      py::arg("dim"),
      py::arg("factor"),
      py::arg("inner_split") = true,
      py::arg("trim_out_of_bounds") = false);
}

} // namespace nvfuser::python_frontend<|MERGE_RESOLUTION|>--- conflicted
+++ resolved
@@ -596,7 +596,7 @@
              std::vector<std::optional<bool>>& contiguity,
              PrimDataType dtype = DataType::Float,
              bool is_cpu = false,
-	     std::vector<int64_t> stride_order) -> Tensor {
+             std::vector<int64_t> stride_order) -> Tensor {
             FUSER_PERF_SCOPE("FusionDefinition.define_tensor (default)");
             NVF_CHECK(
                 !self.completed(),
@@ -619,7 +619,7 @@
                 contiguity,
                 dtype,
                 is_cpu,
-		stride_order));
+                stride_order));
 
             return out;
           },
@@ -672,21 +672,17 @@
             }
 
             Tensor out = self.defineTensor(sizes.size());
-<<<<<<< HEAD
             std::vector<std::optional<bool>> contiguity;
-	    std::vector<int64_t> stride_order;
-	    std::tie(contiguity, stride_order) = computeTensorDescriptor(sizes, strides),
-	    
-=======
-            // TODO: replace computeContiguity with computeTensorDescriptor
->>>>>>> 747a09a4
-            self.defineRecord(new TensorRecord(
-                {self.recordingState(out())},
-                std::move(dim_sizes),
-		contiguity,
-                dtype,
-                is_cpu,
-		stride_order));
+            std::vector<int64_t> stride_order;
+            std::tie(contiguity, stride_order) =
+                computeTensorDescriptor(sizes, strides),
+                                 self.defineRecord(new TensorRecord(
+                                     {self.recordingState(out())},
+                                     std::move(dim_sizes),
+                                     contiguity,
+                                     dtype,
+                                     is_cpu,
+                                     stride_order));
 
             return out;
           },
