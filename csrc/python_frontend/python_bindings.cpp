// clang-format off
/*
 * SPDX-FileCopyrightText: Copyright (c) 2023-present NVIDIA CORPORATION & AFFILIATES.
 * All rights reserved.
 * SPDX-License-Identifier: BSD-3-Clause
 */
// clang-format on
#include <python_frontend/python_bindings.h>

#include <c10/util/ArrayRef.h>
#include <c10/util/Optional.h>
#include <c10/util/irange.h>
#include <instrumentation.h>
#include <ir/all_nodes.h>
#include <ir/builder.h>
#include <ops/all_ops.h>
#include <python_frontend/fusion_cache.h>
#include <python_frontend/fusion_definition.h>
#include <python_frontend/fusion_record.h>
#include <python_frontend/python_bindings.h>
#include <torch/csrc/jit/python/pybind_utils.h>
#include <complex>
#include <iostream>
#include <optional>
#include <tuple>

namespace nvfuser::python_frontend {

std::vector<std::optional<bool>> computeContiguity(
    const std::vector<int64_t>& sizes,
    const std::vector<int64_t>& strides) {
  TORCH_CHECK(
      sizes.size() == strides.size(),
      "compute_contiguity: Sizes and strides must have the same number of dimensions");
  // Not a broadcast means neither the stride == 0 (size can be non-zero)
  // or the size == 1 that each can indicate a broadcast
  auto not_broadcast = [&](auto i) { return strides[i] != 0 && sizes[i] != 1; };
  // Contiguity defaults to vector of all None's
  std::vector<std::optional<bool>> contiguity(sizes.size(), std::nullopt);
  if (contiguity.empty()) { // zero-dim tensor
    return contiguity;
  }
  int64_t last = (int64_t)sizes.size() - 1; // inner most dimension
  // Contiguity normallly is determined by the current dimension and one
  // dimension to the right.  The innermost dimension, that is not broadcasted,
  // does not have any dimension to it's right and needs to be specially marked
  // contiguous.
  for (; last >= 0; --last) {
    if (not_broadcast(last)) {
      contiguity[last] = (strides.at(last) == 1);
      break;
    }
  }
  // Dimensions are marked contiguous by inspecting the current dimension and
  // one to the right towards the inner dimension while skipping over broadcast
  // dimensions.
  for (int64_t i = 0; i < last;) {
    if (not_broadcast(i)) {
      auto l = i++;
      for (; i <= last; i++) {
        if (not_broadcast(i)) {
          break;
        }
      }
      contiguity[l] = (strides[l] == strides[i] * sizes[i]);
    } else {
      i++;
    }
  }
  return contiguity;
}

void initNvFuserPythonBindings(PyObject* module) {
  auto nvfuser = py::handle(module).cast<py::module>();

  //! DataTypes supported by nvFuser in the FusionDefinition
  py::enum_<PrimDataType>(nvfuser, "DataType")
      .value("Double", DataType::Double)
      .value("Float", DataType::Float)
      .value("Half", DataType::Half)
      .value("Int", DataType::Int)
      .value("Int32", DataType::Int32)
      .value("Bool", DataType::Bool)
      .value("BFloat16", DataType::BFloat16)
      .value("ComplexFloat", DataType::ComplexFloat)
      .value("ComplexDouble", DataType::ComplexDouble)
      .value("Null", DataType::Null);

  nvfuser.def("compute_contiguity", computeContiguity);

  //! Binding the FusionCache that holds a cache of Fusions
  //! This is only bound to provide an interface to get the number of fusions
  //! that are cached.
  py::class_<FusionCache> fusion_cache(nvfuser, "FusionCache");
  fusion_cache
      .def_static(
          "get",
          &FusionCache::get,
          py::arg("max_fusions") = int(8192),
          py::return_value_policy::reference)
      .def("num_fusions", &FusionCache::numFusions)
      .def_static(
          "reset", &FusionCache::reset, py::return_value_policy::reference)
      .def(
          "serialize",
          [](FusionCache& self, std::string filename) {
            FUSER_PERF_SCOPE("FusionCache.serialize (string)");
            self.serialize(filename);
          },
          py::arg("filename"))
      .def(
          "deserialize",
          [](FusionCache& self, std::string filename) {
            FUSER_PERF_SCOPE("FusionCache.serialize (string)");
            self.deserialize(filename);
          },
          py::arg("filename"))
      .def(
          "__repr__",
          [](FusionCache& self) {
            std::stringstream ss;
            self.print(ss);
            return ss.str();
          })
      .def("stats", [](FusionCache& self) {
        std::stringstream ss;
        self.stats(ss);
        return ss.str();
      });

  //! These are the FusionDefinition supported object types that are either
  //! defined as inputs or the output of an operation.
  py::class_<Tensor> tensor_class(nvfuser, "Tensor");
  tensor_class.def("__repr__", [](Tensor& self) {
    std::stringstream ss;
    ss << "Tensor(index=" << self.index << ", ndim=" << self.dims << ")";
    return ss.str();
  });
  tensor_class.def_property_readonly(
      "ndim", [](Tensor& self) { return self.dims; });
  tensor_class.def("_get_fusion_definition", [](Tensor& self) {
    return self.fusion_definition;
  });

  auto tensor_sizes = [](Tensor arg) -> std::vector<Scalar> {
    FUSER_PERF_SCOPE("Operators.tensor_sizes");
    auto fd = arg.fusion_definition;
    std::vector<Scalar> outputs;
    std::vector<State> output_state;
    for (const auto idx : c10::irange(arg.dims)) {
      outputs.push_back(fd->defineScalar());
      output_state.push_back(fd->recordingState(outputs[idx]()));
    }
    fd->defineRecord(
        new TensorSizesRecord({fd->recordingState(arg())}, output_state));
    return outputs;
  };
  tensor_class.def_property_readonly("shape", tensor_sizes);

  py::class_<Scalar> scalar_class(nvfuser, "Scalar");
  scalar_class.def("__repr__", [](Scalar& self) {
    std::stringstream ss;
    ss << "Scalar(index=" << self.index << ")";
    return ss.str();
  });

  py::class_<Vector> vector_class(nvfuser, "Vector");
  vector_class.def("__repr__", [](Vector& self) {
    std::stringstream ss;
    ss << "Vector(index=" << self.index << ", size=" << self.size << ")";
    return ss.str();
  });
  vector_class.def_property_readonly(
      "size", [](Vector& self) { return self.size; });

  //! The FusionDefinition is a context manager in Python where the user will
  //! define the set the operations and connections between operations for
  //! nvFuser to create.
  py::class_<FusionDefinition> fusion_def(nvfuser, "_FusionDefinition");
  fusion_def
      .def(
          py::init<c10::optional<size_t>, size_t>(),
          py::arg("id") = py::none(),
          py::arg("max_length") = int(1024))
      .def_readwrite("ops", &FusionDefinition::ops)
      .def_readwrite("sched", &FusionDefinition::sched)
      .def(
          "_setup_definition",
          [](FusionDefinition& self) -> FusionDefinition* {
            // Instrumentation to mark the beginning of a FusionDefinition
            inst::Trace::instance()->beginEvent("FusionDefinition Definition");
            return self.setupDefinition();
          })
      .def(
          "_finalize_definition",
          [](FusionDefinition& self) {
            self.finalizeDefinition();
            // Mark the end of a definition
            inst::Trace::instance()->endEvent(nullptr);
          })
      .def(
          "_setup_schedule",
          [](FusionDefinition& self, const py::iterable& iter) {
            // Instrumentation to mark the beginning of a schedule
            inst::Trace::instance()->beginEvent("FusionDefinition Schedule");
            std::vector<c10::IValue> inputs;
            for (py::handle obj : iter) {
              inputs.push_back(torch::jit::toIValue(obj, c10::AnyType::get()));
            }
            self.setupSchedule(inputs);
          })
      .def(
          "_finalize_schedule",
          [](FusionDefinition& self, const py::iterable& iter) {
            std::vector<c10::IValue> inputs;
            for (py::handle obj : iter) {
              inputs.push_back(torch::jit::toIValue(obj, c10::AnyType::get()));
            }
            self.finalizeSchedule(inputs);
            // Mark the end of a schedule
            inst::Trace::instance()->endEvent(nullptr);
          })
      .def(
          "__repr__",
          [](FusionDefinition& self) {
            std::stringstream ss;
            self.print(ss);
            return ss.str();
          })
      .def(
          "_execute",
          [](FusionDefinition& self,
             const py::iterable& iter,
             bool override_user_schedule) {
            std::vector<c10::IValue> inputs;
            for (py::handle obj : iter) {
              inputs.push_back(torch::jit::toIValue(obj, c10::AnyType::get()));
            }
            return self.execute(inputs, override_user_schedule);
          },
          py::arg("inputs"),
          py::arg("override_user_schedule") = false,
          py::return_value_policy::reference)
      .def(
          "_fusion_ir",
          [](FusionDefinition& self) { return self.fusionIr(); },
          py::return_value_policy::reference)
      .def(
          "_last_cuda_code",
          [](FusionDefinition& self,
             bool intrinsic_code,
             bool override_user_schedule) {
            return self.lastCudaCode(intrinsic_code, override_user_schedule);
          },
          py::arg("intrinsic_code") = false,
          py::arg("override_user_schedule") = false,
          py::return_value_policy::reference)
      .def(
          "_cuda_code_for",
          [](FusionDefinition& self,
             const py::iterable& iter,
             bool intrinsic_code,
             bool override_user_schedule) {
            std::vector<c10::IValue> inputs;
            for (py::handle obj : iter) {
              inputs.push_back(torch::jit::toIValue(obj, c10::AnyType::get()));
            }
            return self.cudaCodeFor(
                inputs, intrinsic_code, override_user_schedule);
          },
          py::arg("inputs"),
          py::arg("intrinsic_code") = false,
          py::arg("override_user_schedule") = false,
          py::return_value_policy::reference)
      .def(
          "_last_scheduled_fusion_ir",
          [](FusionDefinition& self,
             bool tensor_transforms,
             bool override_user_schedule) {
            return self.lastScheduledFusionIr(
                tensor_transforms, override_user_schedule);
          },
          py::arg("tensor_transforms") = false,
          py::arg("override_user_schedule") = false,
          py::return_value_policy::reference)
      .def(
          "_scheduled_fusion_ir_for",
          [](FusionDefinition& self,
             const py::iterable& iter,
             bool tensor_transforms,
             bool override_user_schedule) {
            std::vector<c10::IValue> inputs;
            for (py::handle obj : iter) {
              inputs.push_back(torch::jit::toIValue(obj, c10::AnyType::get()));
            }
            return self.scheduledFusionIrFor(
                inputs, tensor_transforms, override_user_schedule);
          },
          py::arg("inputs"),
          py::arg("tensor_transforms") = false,
          py::arg("override_user_schedule") = false,
          py::return_value_policy::reference)
      .def(
          "id",
          [](FusionDefinition& self) -> c10::optional<size_t> {
            return self.id();
          })
      .def(
          "add_output",
          [](FusionDefinition& self, Scalar output) {
            FUSER_PERF_SCOPE("FusionDefinition.add_output (scalar)");
            TORCH_CHECK(
                !self.completed(),
                "Attempting to add to a completed definition!");
            self.defineRecord(new OutputRecord<Val>(
                {self.recordingState(output())}, serde::RecordType_OutputVal));
          },
          py::arg("output"))
      .def(
          "add_output",
          [](FusionDefinition& self,
             Tensor output,
             c10::optional<Tensor> alias_input = c10::nullopt) {
            FUSER_PERF_SCOPE("FusionDefinition.add_output (tensor)");
            TORCH_CHECK(
                !self.completed(),
                "Attempting to add to a completed definition!");
            if (alias_input.has_value()) {
              self.defineRecord(new OutputRecord<TensorView>(
                  {self.recordingState(output()),
                   self.recordingState(alias_input.value()())},
                  serde::RecordType_OutputTv));
            } else {
              self.defineRecord(new OutputRecord<TensorView>(
                  {self.recordingState(output())}, serde::RecordType_OutputTv));
            }
          },
          py::arg("output"),
          py::arg("alias_input") = py::none())
      .def(
          "add_output",
          [](FusionDefinition& self,
             Tensor output,
             std::vector<int64_t> stride_order) {
            FUSER_PERF_SCOPE("FusionDefinition.add_output (tensor)");
            TORCH_CHECK(
                !self.completed(),
                "Attempting to add to a completed definition!");
            TORCH_CHECK(
                stride_order.empty() || output.dims == stride_order.size(),
                "stride_order needs to be either empty or the same length of Tensor `output`");
            int64_t duplicate_check = 0;
            for (const auto& v : stride_order) {
              TORCH_CHECK(
                  v >= 0 && v < (int64_t)stride_order.size(),
                  "stride_order elements need to be within [0, stride_order.size())");
              duplicate_check |= 1 << v;
            }
            TORCH_CHECK(
                duplicate_check == (1 << stride_order.size()) - 1,
                "duplicated elements in stride_order detected!");
            self.defineRecord(new OutputRecord<TensorView>(
                {self.recordingState(output())},
                serde::RecordType_OutputTv,
                stride_order));
          },
          py::arg("output"),
          py::arg("stride_order"))
      // This version of define_tensor is the canonical version
      // that displays the values as they are passed to the IR's
      // TensorViewBuilder.
      // Each dimension can be of value:
      // -1 : Symbolic for Dynamic usage
      //  0 : Zero-element
      //  1 : Broadcast
      // >1 : Static size
      // NOTE: A Tensor defined for dynamic shape usage should only
      // contain either symbolic(-1) or broadcast(1) defined dimensions.
      .def(
          "define_tensor",
          [](FusionDefinition& self,
             std::vector<int64_t>& symbolic_sizes,
             std::vector<std::optional<bool>>& contiguity,
             PrimDataType dtype = DataType::Float,
             bool is_cpu = false) -> Tensor {
            FUSER_PERF_SCOPE("FusionDefinition.define_tensor (default)");
            TORCH_CHECK(
                !self.completed(),
                "Attempting to add to a completed definition!");

            for (size_t i = 0; i < symbolic_sizes.size(); ++i) {
              TORCH_CHECK(
                  symbolic_sizes[i] >= -1,
                  "The value ",
                  symbolic_sizes[i],
                  " at index ",
                  i,
                  " was neither symbolic(-1), zero_element(0), broadcast(1), or static(>1).");
            }

            Tensor out = self.defineTensor(symbolic_sizes.size());
            self.defineRecord(new TensorRecord(
                {self.recordingState(out())},
                symbolic_sizes,
                contiguity,
                dtype,
                is_cpu));

            return out;
          },
          py::arg("symbolic_sizes"),
          py::arg("contiguity"),
          py::arg("dtype") = DataType::Float,
          py::arg("is_cpu") = false,
          py::return_value_policy::reference)
      .def(
          "define_tensor",
          [](FusionDefinition& self,
             std::vector<int64_t>& sizes,
             std::vector<int64_t>& strides,
             PrimDataType dtype = DataType::Float,
             bool static_sizes = false,
             bool is_cpu = false) -> Tensor {
            FUSER_PERF_SCOPE("FusionDefinition.define_tensor (integration)");
            TORCH_CHECK(
                !self.completed(),
                "Attempting to add to a completed definition!");
            TORCH_CHECK(
                sizes.size() == strides.size(),
                "The number of sizes does not match the number of strides.",
                sizes.size(),
                strides.size());

            // TensorViewBuilder assumes any dim with a compile time constant
            // size == 1 is a "maybe broadcast" axis, symbolic sizes are
            // identified by -1, and size == 0 is not supported.

            // Translate to TensorViewBuilder's view of the world.
            std::vector<int64_t> dim_sizes;
            dim_sizes.reserve(sizes.size());
            for (const auto i : c10::irange(sizes.size())) {
              TORCH_INTERNAL_ASSERT(
                  sizes[i] >= 0,
                  "Size of ",
                  sizes[i],
                  " is not supported in nvFuser. Expected size >= 0.");
              if (static_sizes) {
                dim_sizes.push_back(sizes[i]);
              } else { // Symbolic defined tensor for dynamic shape usage
                if (sizes[i] == 1) {
                  dim_sizes.push_back(1);
                } else {
                  dim_sizes.push_back(-1);
                }
              }
            }

            Tensor out = self.defineTensor(sizes.size());
            self.defineRecord(new TensorRecord(
                {self.recordingState(out())},
                std::move(dim_sizes),
                computeContiguity(sizes, strides),
                dtype,
                is_cpu));

            return out;
          },
          py::arg("sizes"),
          py::arg("strides"),
          py::arg("dtype") = DataType::Float,
          py::arg("static_sizes") = false,
          py::arg("is_cpu") = false,
          py::return_value_policy::reference)
      .def(
          "define_scalar",
          [](FusionDefinition& self,
             PrimDataType dtype = DataType::Double) -> Scalar {
            FUSER_PERF_SCOPE("FusionDefinition.define_scalar (input_specific)");
            TORCH_CHECK(
                !self.completed(),
                "Attempting to add to a completed definition!");
            Scalar out = self.defineScalar();
            self.defineRecord(new ScalarRecord<double>(
                {self.recordingState(out())},
                serde::RecordType_ScalarInput,
                std::nullopt,
                dtype));
            return out;
          },
          py::arg("dtype") = DataType::Double,
          py::return_value_policy::reference);

// This is the canonical version of define_scalar
#define NVFUSER_PYTHON_BINDING_CANONICAL_SCALAR(Nvfuser_DType, CType) \
  fusion_def.def(                                                     \
      "define_scalar",                                                \
      [](FusionDefinition& self,                                      \
         std::optional<CType> value,                                  \
         PrimDataType dtype) -> Scalar {                              \
        FUSER_PERF_SCOPE("FusionDefinition.define_scalar");           \
        Scalar out = self.defineScalar();                             \
        auto rtype = value.has_value()                                \
            ? serde::mapToSerdeScalarRecordType(Nvfuser_DType)        \
            : serde::RecordType_ScalarInput;                          \
        self.defineRecord(new ScalarRecord<CType>(                    \
            {self.recordingState(out())}, rtype, value, dtype));      \
        return out;                                                   \
      },                                                              \
      py::arg("value"),                                               \
      py::arg("dtype") = Nvfuser_DType,                               \
      py::return_value_policy::reference);

  NVFUSER_PYTHON_BINDING_CANONICAL_SCALAR(DataType::Bool, bool);
  NVFUSER_PYTHON_BINDING_CANONICAL_SCALAR(
      DataType::ComplexDouble, std::complex<double>);
  NVFUSER_PYTHON_BINDING_CANONICAL_SCALAR(DataType::Double, double);
  NVFUSER_PYTHON_BINDING_CANONICAL_SCALAR(DataType::Int, int64_t);
#undef NVFUSER_PYTHON_BINDING_CANONICAL_SCALAR

  fusion_def.def(
      "define_vector",
      [](FusionDefinition& self,
         int64_t size,
         PrimDataType dtype = DataType::Int) -> Vector {
        FUSER_PERF_SCOPE("FusionDefinition.define_vector (input_specific)");
        TORCH_CHECK(
            !self.completed(), "Attempting to add to a completed definition!");
<<<<<<< HEAD
        Vector out = self.defineVector();
        self.defineRecord(new VectorRecord<int64_t>(
=======
        Vector out = self.defineVector(size);
        std::vector<nullptr_t> value(size, nullptr);
        self.defineRecord(new VectorRecord<std::int64_t>(
>>>>>>> c0913762
            {self.recordingState(out())},
            serde::RecordType_VectorInput,
            std::nullopt,
            size,
            dtype));
        return out;
      },
      py::arg("size"),
      py::arg("dtype") = DataType::Int,
      py::return_value_policy::reference);

  fusion_def.def(
      "define_vector",
      [](FusionDefinition& self,
         py::args args,
         PrimDataType dtype = DataType::Int) -> Vector {
        FUSER_PERF_SCOPE("FusionDefinition.define_vector (from Scalar State)");
        TORCH_CHECK(
            !self.completed(), "Attempting to add to a completed definition!");
        std::vector<State> inputs;
        inputs.reserve(args.size());
        for(const auto& arg : args) {
          inputs.push_back(self.recordingState(arg.cast<Scalar>()()));
        } 
        Vector out = self.defineVector();
        self.defineRecord(new VectorFromStateRecord(
            inputs,
            {self.recordingState(out())},
            dtype));
        return out;
      },
      py::arg("dtype") = DataType::Int,
      py::return_value_policy::reference);

// This is the canonical version of define_vector that accepts either a nullptr
// or a vector of values to indicate either an input or a constant for use
// when printing out the associated Fusion Record.
#define NVFUSER_PYTHON_BINDING_CANONICAL_VECTOR(Nvfuser_DType, CType)   \
  fusion_def.def(                                                       \
      "define_vector",                                                  \
      [](FusionDefinition& self,                                        \
         std::optional<std::vector<CType>> value,                       \
         int64_t size,                                                  \
         PrimDataType dtype) -> Vector {                                \
        FUSER_PERF_SCOPE("FusionDefinition.define_vector (canonical)"); \
        TORCH_CHECK(size > 0, "Vector size should be >0.");             \
        if (value.has_value()) {                                        \
          TORCH_CHECK(                                                  \
              value.value().size() == static_cast<size_t>(size),        \
              "value size and input size do not  match!");              \
        }                                                               \
        Vector out = self.defineVector(size);                           \
        auto rtype = value.has_value()                                  \
            ? serde::mapToSerdeVectorRecordType(Nvfuser_DType)          \
            : serde::RecordType_VectorInput;                            \
        self.defineRecord(new VectorRecord<CType>(                      \
            {self.recordingState(out())}, rtype, value, size, dtype));  \
        return out;                                                     \
      },                                                                \
      py::arg("value"),                                                 \
      py::arg("size"),                                                  \
      py::arg("dtype") = Nvfuser_DType,                                 \
      py::return_value_policy::reference);

  NVFUSER_PYTHON_BINDING_CANONICAL_VECTOR(DataType::Int, int64_t);
#undef NVFUSER_PYTHON_BINDING_CANONICAL_VECTOR

// This is the constant version of define_vector when given a vector
// of constant values.
#define NVFUSER_PYTHON_BINDING_CONSTANT_VECTOR(Nvfuser_DType, CType)   \
  fusion_def.def(                                                      \
      "define_vector",                                                 \
      [](FusionDefinition& self,                                       \
         std::vector<CType> value,                                     \
         PrimDataType dtype) -> Vector {                               \
        FUSER_PERF_SCOPE("FusionDefinition.define_vector (constant)"); \
        Vector out = self.defineVector(value.size());                  \
        self.defineRecord(new VectorRecord<CType>(                     \
            {self.recordingState(out())},                              \
            serde::mapToSerdeScalarRecordType(Nvfuser_DType),          \
            value,                                                     \
            value.size(),                                              \
            dtype));                                                   \
        return out;                                                    \
      },                                                               \
      py::arg("value"),                                                \
      py::arg("dtype") = Nvfuser_DType,                                \
      py::return_value_policy::reference);

  NVFUSER_PYTHON_BINDING_CONSTANT_VECTOR(DataType::Int, int64_t);
#undef NVFUSER_PYTHON_BINDING_CONSTANT_VECTOR

  //! The Operators class is a nested class of FusionDefinition to allow the
  //! user to query the class for the list of operators.
  //!
  //! Example:
  //!   help(FusionDefinition.Operators)
  //!
  //! Additional operators are expected to be defined below as needed.  They
  //! may require defining a new RecordFunctor child class if they are unique.
  py::class_<FusionDefinition::Operators> nvf_ops(fusion_def, "Operators");
  nvf_ops.def(py::init<FusionDefinition*>());

  // ******************** INSERT OP BINDINGS BELOW HERE ********************
#define OP_PREFIX "Operators."
#define NVFUSER_PYTHON_BINDING_UNARY_OP(op_str, op_name)                      \
  nvf_ops.def(                                                                \
      op_str,                                                                 \
      [](FusionDefinition::Operators& self, Tensor input) -> Tensor {         \
        FUSER_PERF_SCOPE("Operators." op_str);                                \
        TORCH_CHECK(                                                          \
            self.validUse(), "Attempting to add to a completed definition!"); \
        FusionDefinition* fd = self.fusion_definition;                        \
        Tensor output = fd->defineTensor(input.dims);                         \
        fd->defineRecord(new OpRecord<TensorView*, TensorView*>(              \
            {fd->recordingState(input())},                                    \
            {fd->recordingState(output())},                                   \
            ("ops." op_str),                                                  \
            serde::RecordType_Unary_TV,                                       \
            static_cast<TensorView* (*)(TensorView*)>(op_name)));             \
        return output;                                                        \
      },                                                                      \
      py::return_value_policy::reference);                                    \
  nvf_ops.def(                                                                \
      op_str,                                                                 \
      [](FusionDefinition::Operators& self, Scalar input) -> Scalar {         \
        FUSER_PERF_SCOPE("Operators." op_str);                                \
        TORCH_CHECK(                                                          \
            self.validUse(), "Attempting to add to a completed definition!"); \
        FusionDefinition* fd = self.fusion_definition;                        \
        Scalar output = fd->defineScalar();                                   \
        fd->defineRecord(new OpRecord<Val*, Val*>(                            \
            {fd->recordingState(input())},                                    \
            {fd->recordingState(output())},                                   \
            ("ops." op_str),                                                  \
            serde::RecordType_Unary_VAL,                                      \
            static_cast<Val* (*)(Val*)>(op_name)));                           \
        return output;                                                        \
      },                                                                      \
      py::return_value_policy::reference);

  NVFUSER_PYTHON_BINDING_UNARY_OP("abs", abs)
  NVFUSER_PYTHON_BINDING_UNARY_OP("acos", acos)
  NVFUSER_PYTHON_BINDING_UNARY_OP("acosh", acosh)
  NVFUSER_PYTHON_BINDING_UNARY_OP("asin", asin)
  NVFUSER_PYTHON_BINDING_UNARY_OP("asinh", asinh)
  NVFUSER_PYTHON_BINDING_UNARY_OP("atan", atan)
  NVFUSER_PYTHON_BINDING_UNARY_OP("atanh", atanh)
  NVFUSER_PYTHON_BINDING_UNARY_OP("ceil", ceil)
  NVFUSER_PYTHON_BINDING_UNARY_OP("cos", cos)
  NVFUSER_PYTHON_BINDING_UNARY_OP("cosh", cosh)
  NVFUSER_PYTHON_BINDING_UNARY_OP("exp", exp)
  NVFUSER_PYTHON_BINDING_UNARY_OP("exp2", exp2)
  NVFUSER_PYTHON_BINDING_UNARY_OP("expm1", expm1)
  NVFUSER_PYTHON_BINDING_UNARY_OP("erf", erf)
  NVFUSER_PYTHON_BINDING_UNARY_OP("erfc", erfc)
  NVFUSER_PYTHON_BINDING_UNARY_OP("erfinv", erfinv)
  NVFUSER_PYTHON_BINDING_UNARY_OP("erfcinv", erfcinv)
  NVFUSER_PYTHON_BINDING_UNARY_OP("floor", floor)
  NVFUSER_PYTHON_BINDING_UNARY_OP("frac", frac)
  NVFUSER_PYTHON_BINDING_UNARY_OP("lgamma", lgamma)
  NVFUSER_PYTHON_BINDING_UNARY_OP("log", log)
  NVFUSER_PYTHON_BINDING_UNARY_OP("log10", log10)
  NVFUSER_PYTHON_BINDING_UNARY_OP("log1p", log1p)
  NVFUSER_PYTHON_BINDING_UNARY_OP("log2", log2)
  NVFUSER_PYTHON_BINDING_UNARY_OP("neg", neg)
  NVFUSER_PYTHON_BINDING_UNARY_OP("bitwise_not", bitwise_not)
  NVFUSER_PYTHON_BINDING_UNARY_OP("relu", relu)
  NVFUSER_PYTHON_BINDING_UNARY_OP("rand_like", rand_like)
  NVFUSER_PYTHON_BINDING_UNARY_OP("randn_like", randn_like)
  NVFUSER_PYTHON_BINDING_UNARY_OP("reciprocal", reciprocal)
  NVFUSER_PYTHON_BINDING_UNARY_OP("round", round)
  NVFUSER_PYTHON_BINDING_UNARY_OP("rsqrt", rsqrt)
  NVFUSER_PYTHON_BINDING_UNARY_OP("set", set)
  NVFUSER_PYTHON_BINDING_UNARY_OP("segment_set", segment_set)
  NVFUSER_PYTHON_BINDING_UNARY_OP("sign", sign)
  NVFUSER_PYTHON_BINDING_UNARY_OP("sigmoid", sigmoid)
  NVFUSER_PYTHON_BINDING_UNARY_OP("signbit", signbit)
  NVFUSER_PYTHON_BINDING_UNARY_OP("silu", silu)
  NVFUSER_PYTHON_BINDING_UNARY_OP("sin", sin)
  NVFUSER_PYTHON_BINDING_UNARY_OP("sinh", sinh)
  NVFUSER_PYTHON_BINDING_UNARY_OP("sqrt", sqrt)
  NVFUSER_PYTHON_BINDING_UNARY_OP("tan", tan)
  NVFUSER_PYTHON_BINDING_UNARY_OP("tanh", tanh)
  NVFUSER_PYTHON_BINDING_UNARY_OP("trunc", trunc)
  NVFUSER_PYTHON_BINDING_UNARY_OP("isfinite", isfinite)
  NVFUSER_PYTHON_BINDING_UNARY_OP("isinf", isinf)
  NVFUSER_PYTHON_BINDING_UNARY_OP("isnan", isnan)
  NVFUSER_PYTHON_BINDING_UNARY_OP("isneginf", isneginf)
  NVFUSER_PYTHON_BINDING_UNARY_OP("isposinf", isposinf)
  NVFUSER_PYTHON_BINDING_UNARY_OP("isreal", isreal)
  NVFUSER_PYTHON_BINDING_UNARY_OP("real", real)
  NVFUSER_PYTHON_BINDING_UNARY_OP("imag", imag)
#undef NVFUSER_PYTHON_BINDING_UNARY_OP

#define NVFUSER_PYTHON_BINDING_UNARY_OP_SPECIAL(op_str, op_name)               \
  tensor_class.def(                                                            \
      "__" op_str "__",                                                        \
      [](Tensor input) -> Tensor {                                             \
        FUSER_PERF_SCOPE("Operators." op_str);                                 \
        FusionDefinition* fd = input.fusion_definition;                        \
        TORCH_CHECK(                                                           \
            !fd->completed(), "Attempting to add to a completed definition!"); \
        Tensor output = fd->defineTensor(input.dims);                          \
        fd->defineRecord(new OpRecord<TensorView*, TensorView*>(               \
            {fd->recordingState(input())},                                     \
            {fd->recordingState(output())},                                    \
            ("ops." op_str),                                                   \
            serde::RecordType_Unary_TV,                                        \
            static_cast<TensorView* (*)(TensorView*)>(op_name)));              \
        return output;                                                         \
      },                                                                       \
      py::return_value_policy::reference);                                     \
  scalar_class.def(                                                            \
      "__" op_str "__",                                                        \
      [](Scalar input) -> Scalar {                                             \
        FUSER_PERF_SCOPE("Operators." op_str);                                 \
        FusionDefinition* fd = input.fusion_definition;                        \
        TORCH_CHECK(                                                           \
            !fd->completed(), "Attempting to add to a completed definition!"); \
        Scalar output = fd->defineScalar();                                    \
        fd->defineRecord(new OpRecord<Val*, Val*>(                             \
            {fd->recordingState(input())},                                     \
            {fd->recordingState(output())},                                    \
            ("ops." op_str),                                                   \
            serde::RecordType_Unary_VAL,                                       \
            static_cast<Val* (*)(Val*)>(op_name)));                            \
        return output;                                                         \
      },                                                                       \
      py::return_value_policy::reference);
  NVFUSER_PYTHON_BINDING_UNARY_OP_SPECIAL("abs", abs)
  NVFUSER_PYTHON_BINDING_UNARY_OP_SPECIAL("neg", neg)
#undef NVFUSER_PYTHON_BINDING_UNARY_OP_SPECIAL

#define NVFUSER_PYTHON_BINDING_BINARY_OP_TENSORS_ONLY(op_str, op_name)         \
  nvf_ops.def(                                                                 \
      op_str,                                                                  \
      [](FusionDefinition::Operators& self,                                    \
         Tensor arg1,                                                          \
         Tensor arg2) -> Tensor {                                              \
        FUSER_PERF_SCOPE("Operators." op_str);                                 \
        TORCH_CHECK(                                                           \
            self.validUse(), "Attempting to add to a completed definition!");  \
        FusionDefinition* fd = self.fusion_definition;                         \
        Tensor output = fd->defineTensor(arg1.dims);                           \
        fd->defineRecord(new OpRecord<TensorView*, TensorView*, TensorView*>(  \
            {fd->recordingState(arg1()), fd->recordingState(arg2())},          \
            {fd->recordingState(output())},                                    \
            ("ops." op_str),                                                   \
            serde::RecordType_Binary_TV,                                       \
            static_cast<TensorView* (*)(TensorView*, TensorView*)>(op_name))); \
        return output;                                                         \
      },                                                                       \
      py::return_value_policy::reference);

  NVFUSER_PYTHON_BINDING_BINARY_OP_TENSORS_ONLY("_matmul_nn", _matmul_nn)
  NVFUSER_PYTHON_BINDING_BINARY_OP_TENSORS_ONLY("_matmul_nt", _matmul_nt)
  NVFUSER_PYTHON_BINDING_BINARY_OP_TENSORS_ONLY("_matmul_tn", _matmul_tn)
  NVFUSER_PYTHON_BINDING_BINARY_OP_TENSORS_ONLY("_matmul_tt", _matmul_tt)
#undef NVFUSER_PYTHON_BINDING_BINARY_OP_TENSORS_ONLY

#define NVFUSER_PYTHON_BINDING_BINARY_OP(op_str, op_name)                      \
  nvf_ops.def(                                                                 \
      op_str,                                                                  \
      [](FusionDefinition::Operators& self,                                    \
         Tensor arg1,                                                          \
         Tensor arg2) -> Tensor {                                              \
        FUSER_PERF_SCOPE("Operators." op_str);                                 \
        TORCH_CHECK(                                                           \
            self.validUse(), "Attempting to add to a completed definition!");  \
        FusionDefinition* fd = self.fusion_definition;                         \
        Tensor output = fd->defineTensor(arg1.dims);                           \
        fd->defineRecord(new OpRecord<TensorView*, TensorView*, TensorView*>(  \
            {fd->recordingState(arg1()), fd->recordingState(arg2())},          \
            {fd->recordingState(output())},                                    \
            ("ops." op_str),                                                   \
            serde::RecordType_Binary_TV,                                       \
            static_cast<TensorView* (*)(TensorView*, TensorView*)>(op_name))); \
        return output;                                                         \
      },                                                                       \
      py::return_value_policy::reference);                                     \
  nvf_ops.def(                                                                 \
      op_str,                                                                  \
      [](FusionDefinition::Operators& self,                                    \
         Tensor arg1,                                                          \
         Scalar arg2) -> Tensor {                                              \
        FUSER_PERF_SCOPE("Operators." op_str);                                 \
        TORCH_CHECK(                                                           \
            self.validUse(), "Attempting to add to a completed definition!");  \
        FusionDefinition* fd = self.fusion_definition;                         \
        Tensor output = fd->defineTensor(arg1.dims);                           \
        fd->defineRecord(new OpRecord<TensorView*, TensorView*, Val*>(         \
            {fd->recordingState(arg1()), fd->recordingState(arg2())},          \
            {fd->recordingState(output())},                                    \
            ("ops." op_str),                                                   \
            serde::RecordType_Binary_TV_VAL,                                   \
            static_cast<TensorView* (*)(TensorView*, Val*)>(op_name)));        \
        return output;                                                         \
      },                                                                       \
      py::return_value_policy::reference);                                     \
  nvf_ops.def(                                                                 \
      op_str,                                                                  \
      [](FusionDefinition::Operators& self,                                    \
         Scalar arg1,                                                          \
         Tensor arg2) -> Tensor {                                              \
        FUSER_PERF_SCOPE("Operators." op_str);                                 \
        TORCH_CHECK(                                                           \
            self.validUse(), "Attempting to add to a completed definition!");  \
        FusionDefinition* fd = self.fusion_definition;                         \
        Tensor output = fd->defineTensor(arg2.dims);                           \
        fd->defineRecord(new OpRecord<TensorView*, Val*, TensorView*>(         \
            {fd->recordingState(arg1()), fd->recordingState(arg2())},          \
            {fd->recordingState(output())},                                    \
            ("ops." op_str),                                                   \
            serde::RecordType_Binary_VAL_TV,                                   \
            static_cast<TensorView* (*)(Val*, TensorView*)>(op_name)));        \
        return output;                                                         \
      },                                                                       \
      py::return_value_policy::reference);                                     \
  nvf_ops.def(                                                                 \
      op_str,                                                                  \
      [](FusionDefinition::Operators& self,                                    \
         Scalar arg1,                                                          \
         Scalar arg2) -> Scalar {                                              \
        FUSER_PERF_SCOPE("Operators." op_str);                                 \
        TORCH_CHECK(                                                           \
            self.validUse(), "Attempting to add to a completed definition!");  \
        FusionDefinition* fd = self.fusion_definition;                         \
        Scalar output = fd->defineScalar();                                    \
        fd->defineRecord(new OpRecord<Val*, Val*, Val*>(                       \
            {fd->recordingState(arg1()), fd->recordingState(arg2())},          \
            {fd->recordingState(output())},                                    \
            ("ops." op_str),                                                   \
            serde::RecordType_Binary_VAL,                                      \
            static_cast<Val* (*)(Val*, Val*)>(op_name)));                      \
        return output;                                                         \
      },                                                                       \
      py::return_value_policy::reference);

  NVFUSER_PYTHON_BINDING_BINARY_OP("add", add)
  NVFUSER_PYTHON_BINDING_BINARY_OP("atan2", atan2)
  NVFUSER_PYTHON_BINDING_BINARY_OP("div", div)
  NVFUSER_PYTHON_BINDING_BINARY_OP("truediv", truediv)
  NVFUSER_PYTHON_BINDING_BINARY_OP("fmod", fmod)
  NVFUSER_PYTHON_BINDING_BINARY_OP("mul", mul)
  NVFUSER_PYTHON_BINDING_BINARY_OP("nextafter", nextafter)
  NVFUSER_PYTHON_BINDING_BINARY_OP("pow", pow)
  NVFUSER_PYTHON_BINDING_BINARY_OP("remainder", remainder)
  NVFUSER_PYTHON_BINDING_BINARY_OP("sub", sub)
  NVFUSER_PYTHON_BINDING_BINARY_OP("mod", mod)
  NVFUSER_PYTHON_BINDING_BINARY_OP("eq", eq)
  NVFUSER_PYTHON_BINDING_BINARY_OP("ge", ge)
  NVFUSER_PYTHON_BINDING_BINARY_OP("gt", gt)
  NVFUSER_PYTHON_BINDING_BINARY_OP("le", le)
  NVFUSER_PYTHON_BINDING_BINARY_OP("lt", lt)
  NVFUSER_PYTHON_BINDING_BINARY_OP("ne", ne)
  NVFUSER_PYTHON_BINDING_BINARY_OP("bitwise_and", bitwise_and)
  NVFUSER_PYTHON_BINDING_BINARY_OP("bitwise_or", bitwise_or)
  NVFUSER_PYTHON_BINDING_BINARY_OP("bitwise_xor", bitwise_xor)
  NVFUSER_PYTHON_BINDING_BINARY_OP("bitwise_left_shift", bitwise_left_shift)
  NVFUSER_PYTHON_BINDING_BINARY_OP("bitwise_right_shift", bitwise_left_shift)
#undef NVFUSER_PYTHON_BINDING_BINARY_OP

#define NVFUSER_PYTHON_BINDING_BINARY_OP_SPECIAL(py_op, op_str, op_name)       \
  tensor_class.def(                                                            \
      py_op,                                                                   \
      [](Tensor arg1, Tensor arg2) -> Tensor {                                 \
        FUSER_PERF_SCOPE("Operators." op_str);                                 \
        FusionDefinition* fd = arg1.fusion_definition;                         \
        Tensor output = fd->defineTensor(arg1.dims);                           \
        fd->defineRecord(new OpRecord<TensorView*, TensorView*, TensorView*>(  \
            {fd->recordingState(arg1()), fd->recordingState(arg2())},          \
            {fd->recordingState(output())},                                    \
            ("ops." op_str),                                                   \
            serde::RecordType_Binary_TV,                                       \
            static_cast<TensorView* (*)(TensorView*, TensorView*)>(op_name))); \
        return output;                                                         \
      },                                                                       \
      py::return_value_policy::reference);                                     \
  tensor_class.def(                                                            \
      py_op,                                                                   \
      [](Tensor arg1, Scalar arg2) -> Tensor {                                 \
        FUSER_PERF_SCOPE("Operators." op_str);                                 \
        FusionDefinition* fd = arg1.fusion_definition;                         \
        Tensor output = fd->defineTensor(arg1.dims);                           \
        fd->defineRecord(new OpRecord<TensorView*, TensorView*, Val*>(         \
            {fd->recordingState(arg1()), fd->recordingState(arg2())},          \
            {fd->recordingState(output())},                                    \
            ("ops." op_str),                                                   \
            serde::RecordType_Binary_TV_VAL,                                   \
            static_cast<TensorView* (*)(TensorView*, Val*)>(op_name)));        \
        return output;                                                         \
      },                                                                       \
      py::return_value_policy::reference);                                     \
  scalar_class.def(                                                            \
      py_op,                                                                   \
      [](Scalar arg1, Tensor arg2) -> Tensor {                                 \
        FUSER_PERF_SCOPE("Operators." op_str);                                 \
        FusionDefinition* fd = arg1.fusion_definition;                         \
        Tensor output = fd->defineTensor(arg2.dims);                           \
        fd->defineRecord(new OpRecord<TensorView*, Val*, TensorView*>(         \
            {fd->recordingState(arg1()), fd->recordingState(arg2())},          \
            {fd->recordingState(output())},                                    \
            ("ops." op_str),                                                   \
            serde::RecordType_Binary_VAL_TV,                                   \
            static_cast<TensorView* (*)(Val*, TensorView*)>(op_name)));        \
        return output;                                                         \
      },                                                                       \
      py::return_value_policy::reference);                                     \
  scalar_class.def(                                                            \
      py_op,                                                                   \
      [](Scalar arg1, Scalar arg2) -> Scalar {                                 \
        FUSER_PERF_SCOPE("Operators." op_str);                                 \
        FusionDefinition* fd = arg2.fusion_definition;                         \
        Scalar output = fd->defineScalar();                                    \
        fd->defineRecord(new OpRecord<Val*, Val*, Val*>(                       \
            {fd->recordingState(arg1()), fd->recordingState(arg2())},          \
            {fd->recordingState(output())},                                    \
            ("ops." op_str),                                                   \
            serde::RecordType_Binary_VAL,                                      \
            static_cast<Val* (*)(Val*, Val*)>(op_name)));                      \
        return output;                                                         \
      },                                                                       \
      py::return_value_policy::reference);

  NVFUSER_PYTHON_BINDING_BINARY_OP_SPECIAL("__add__", "add", add)
  NVFUSER_PYTHON_BINDING_BINARY_OP_SPECIAL("__mul__", "mul", mul)
  NVFUSER_PYTHON_BINDING_BINARY_OP_SPECIAL("__pow__", "pow", pow)
  NVFUSER_PYTHON_BINDING_BINARY_OP_SPECIAL("__sub__", "sub", sub)
  NVFUSER_PYTHON_BINDING_BINARY_OP_SPECIAL("__mod__", "mod", mod)
  NVFUSER_PYTHON_BINDING_BINARY_OP_SPECIAL("__eq__", "eq", eq)
  NVFUSER_PYTHON_BINDING_BINARY_OP_SPECIAL("__ge__", "ge", ge)
  NVFUSER_PYTHON_BINDING_BINARY_OP_SPECIAL("__gt__", "gt", gt)
  NVFUSER_PYTHON_BINDING_BINARY_OP_SPECIAL("__le__", "le", le)
  NVFUSER_PYTHON_BINDING_BINARY_OP_SPECIAL("__lt__", "lt", lt)
  NVFUSER_PYTHON_BINDING_BINARY_OP_SPECIAL("__ne__", "ne", ne)
  NVFUSER_PYTHON_BINDING_BINARY_OP_SPECIAL(
      "__and__", "bitwise_and", bitwise_and)
  NVFUSER_PYTHON_BINDING_BINARY_OP_SPECIAL("__or__", "bitwise_or", bitwise_or)
  NVFUSER_PYTHON_BINDING_BINARY_OP_SPECIAL(
      "__xor__", "bitwise_xor", bitwise_xor)
  NVFUSER_PYTHON_BINDING_BINARY_OP_SPECIAL(
      "__lshift__", "bitwise_left_shift", bitwise_left_shift)
  NVFUSER_PYTHON_BINDING_BINARY_OP_SPECIAL(
      "__rshift__", "bitwise_right_shift", bitwise_left_shift)
  // In PyTorch, __div__ (//) and __truediv__ (/) are different.
  // When applied to integer-dtype arguments, they do as expected, returning
  // integer and float outputs, respectively. When applied to two floating-type
  // arguments, they return the floor of division for // and plain division for
  // /. When applied to mixed types, the types are promoted, so the
  // floating-point behavior is returned.
  // Our div operator matches the __truediv__ behavior, so we do not implement
  // __div__.
  NVFUSER_PYTHON_BINDING_BINARY_OP_SPECIAL("__truediv__", "div", div)
#undef NVFUSER_PYTHON_BINDING_BINARY_OP_SPECIAL

#define NVFUSER_PYTHON_BINDING_BINARY_WITH_ALPHA_OP(op_str, op_name)          \
  nvf_ops.def(                                                                \
      op_str,                                                                 \
      [](FusionDefinition::Operators& self,                                   \
         Tensor arg1,                                                         \
         Tensor arg2,                                                         \
         Scalar arg3) -> Tensor {                                             \
        FUSER_PERF_SCOPE("Operators." op_str);                                \
        TORCH_CHECK(                                                          \
            self.validUse(), "Attempting to add to a completed definition!"); \
        FusionDefinition* fd = self.fusion_definition;                        \
        Tensor output = fd->defineTensor(arg1.dims);                          \
        fd->defineRecord(                                                     \
            new OpRecord<TensorView*, TensorView*, TensorView*, Val*>(        \
                {fd->recordingState(arg1()),                                  \
                 fd->recordingState(arg2()),                                  \
                 fd->recordingState(arg3())},                                 \
                {fd->recordingState(output())},                               \
                ("ops." op_str),                                              \
                serde::RecordType_Ternary_TV_TV_VAL,                          \
                static_cast<TensorView* (*)(TensorView*, TensorView*, Val*)>( \
                    op_name)));                                               \
        return output;                                                        \
      },                                                                      \
      py::return_value_policy::reference);                                    \
  nvf_ops.def(                                                                \
      op_str,                                                                 \
      [](FusionDefinition::Operators& self,                                   \
         Tensor arg1,                                                         \
         Scalar arg2,                                                         \
         Scalar arg3) -> Tensor {                                             \
        FUSER_PERF_SCOPE("Operators." op_str);                                \
        TORCH_CHECK(                                                          \
            self.validUse(), "Attempting to add to a completed definition!"); \
        FusionDefinition* fd = self.fusion_definition;                        \
        Tensor output = fd->defineTensor(arg1.dims);                          \
        fd->defineRecord(new OpRecord<TensorView*, TensorView*, Val*, Val*>(  \
            {fd->recordingState(arg1()),                                      \
             fd->recordingState(arg2()),                                      \
             fd->recordingState(arg3())},                                     \
            {fd->recordingState(output())},                                   \
            ("ops." op_str),                                                  \
            serde::RecordType_Ternary_TV_VAL_VAL,                             \
            static_cast<TensorView* (*)(TensorView*, Val*, Val*)>(op_name))); \
        return output;                                                        \
      },                                                                      \
      py::return_value_policy::reference);                                    \
  nvf_ops.def(                                                                \
      op_str,                                                                 \
      [](FusionDefinition::Operators& self,                                   \
         Scalar arg1,                                                         \
         Tensor arg2,                                                         \
         Scalar arg3) -> Tensor {                                             \
        FUSER_PERF_SCOPE("Operators." op_str);                                \
        TORCH_CHECK(                                                          \
            self.validUse(), "Attempting to add to a completed definition!"); \
        FusionDefinition* fd = self.fusion_definition;                        \
        Tensor output = fd->defineTensor(arg2.dims);                          \
        fd->defineRecord(new OpRecord<TensorView*, Val*, TensorView*, Val*>(  \
            {fd->recordingState(arg1()),                                      \
             fd->recordingState(arg2()),                                      \
             fd->recordingState(arg3())},                                     \
            {fd->recordingState(output())},                                   \
            ("ops." op_str),                                                  \
            serde::RecordType_Ternary_VAL_TV_VAL,                             \
            static_cast<TensorView* (*)(Val*, TensorView*, Val*)>(op_name))); \
        return output;                                                        \
      },                                                                      \
      py::return_value_policy::reference);                                    \
  nvf_ops.def(                                                                \
      op_str,                                                                 \
      [](FusionDefinition::Operators& self,                                   \
         Scalar arg1,                                                         \
         Scalar arg2,                                                         \
         Scalar arg3) -> Scalar {                                             \
        FUSER_PERF_SCOPE("Operators." op_str);                                \
        TORCH_CHECK(                                                          \
            self.validUse(), "Attempting to add to a completed definition!"); \
        FusionDefinition* fd = self.fusion_definition;                        \
        Scalar output = fd->defineScalar();                                   \
        fd->defineRecord(new OpRecord<Val*, Val*, Val*, Val*>(                \
            {fd->recordingState(arg1()),                                      \
             fd->recordingState(arg2()),                                      \
             fd->recordingState(arg3())},                                     \
            {fd->recordingState(output())},                                   \
            ("ops." op_str),                                                  \
            serde::RecordType_Ternary_VAL,                                    \
            static_cast<Val* (*)(Val*, Val*, Val*)>(op_name)));               \
        return output;                                                        \
      },                                                                      \
      py::return_value_policy::reference);

  NVFUSER_PYTHON_BINDING_BINARY_WITH_ALPHA_OP("add_alpha", add_alpha)
  NVFUSER_PYTHON_BINDING_BINARY_WITH_ALPHA_OP("sub_alpha", sub_alpha)
#undef NVFUSER_PYTHON_BINDING_BINARY_WITH_ALPHA_OP

#define NVFUSER_PYTHON_BINDING_TERNARY_OP(op_str, op_name)                    \
  nvf_ops.def(                                                                \
      op_str,                                                                 \
      [](FusionDefinition::Operators& self,                                   \
         Scalar arg1,                                                         \
         Scalar arg2,                                                         \
         Scalar arg3) -> Scalar {                                             \
        FUSER_PERF_SCOPE("Operators." op_str);                                \
        TORCH_CHECK(                                                          \
            self.validUse(), "Attempting to add to a completed definition!"); \
        FusionDefinition* fd = self.fusion_definition;                        \
        Scalar output = fd->defineScalar();                                   \
        fd->defineRecord(new OpRecord<Val*, Val*, Val*, Val*>(                \
            {fd->recordingState(arg1()),                                      \
             fd->recordingState(arg2()),                                      \
             fd->recordingState(arg3())},                                     \
            {fd->recordingState(output())},                                   \
            ("ops." op_str),                                                  \
            serde::RecordType_Ternary_VAL,                                    \
            static_cast<Val* (*)(Val*, Val*, Val*)>(op_name)));               \
        return output;                                                        \
      },                                                                      \
      py::return_value_policy::reference);                                    \
  nvf_ops.def(                                                                \
      op_str,                                                                 \
      [](FusionDefinition::Operators& self,                                   \
         Tensor arg1,                                                         \
         Tensor arg2,                                                         \
         Tensor arg3) -> Tensor {                                             \
        FUSER_PERF_SCOPE("Operators." op_str);                                \
        TORCH_CHECK(                                                          \
            self.validUse(), "Attempting to add to a completed definition!"); \
        FusionDefinition* fd = self.fusion_definition;                        \
        Tensor output = fd->defineTensor(arg1.dims);                          \
        fd->defineRecord(                                                     \
            new OpRecord<TensorView*, TensorView*, TensorView*, TensorView*>( \
                {fd->recordingState(arg1()),                                  \
                 fd->recordingState(arg2()),                                  \
                 fd->recordingState(arg3())},                                 \
                {fd->recordingState(output())},                               \
                ("ops." op_str),                                              \
                serde::RecordType_Ternary_TV,                                 \
                static_cast<                                                  \
                    TensorView* (*)(TensorView*, TensorView*, TensorView*)>(  \
                    op_name)));                                               \
        return output;                                                        \
      },                                                                      \
      py::return_value_policy::reference);                                    \
  nvf_ops.def(                                                                \
      op_str,                                                                 \
      [](FusionDefinition::Operators& self,                                   \
         Tensor arg1,                                                         \
         Tensor arg2,                                                         \
         Scalar arg3) -> Tensor {                                             \
        FUSER_PERF_SCOPE("Operators." op_str);                                \
        TORCH_CHECK(                                                          \
            self.validUse(), "Attempting to add to a completed definition!"); \
        FusionDefinition* fd = self.fusion_definition;                        \
        Tensor output = fd->defineTensor(arg1.dims);                          \
        fd->defineRecord(                                                     \
            new OpRecord<TensorView*, TensorView*, TensorView*, Val*>(        \
                {fd->recordingState(arg1()),                                  \
                 fd->recordingState(arg2()),                                  \
                 fd->recordingState(arg3())},                                 \
                {fd->recordingState(output())},                               \
                ("ops." op_str),                                              \
                serde::RecordType_Ternary_TV_TV_VAL,                          \
                static_cast<TensorView* (*)(TensorView*, TensorView*, Val*)>( \
                    op_name)));                                               \
        return output;                                                        \
      },                                                                      \
      py::return_value_policy::reference);                                    \
  nvf_ops.def(                                                                \
      op_str,                                                                 \
      [](FusionDefinition::Operators& self,                                   \
         Tensor arg1,                                                         \
         Scalar arg2,                                                         \
         Tensor arg3) -> Tensor {                                             \
        FUSER_PERF_SCOPE("Operators." op_str);                                \
        TORCH_CHECK(                                                          \
            self.validUse(), "Attempting to add to a completed definition!"); \
        FusionDefinition* fd = self.fusion_definition;                        \
        Tensor output = fd->defineTensor(arg1.dims);                          \
        fd->defineRecord(                                                     \
            new OpRecord<TensorView*, TensorView*, Val*, TensorView*>(        \
                {fd->recordingState(arg1()),                                  \
                 fd->recordingState(arg2()),                                  \
                 fd->recordingState(arg3())},                                 \
                {fd->recordingState(output())},                               \
                ("ops." op_str),                                              \
                serde::RecordType_Ternary_TV_VAL_TV,                          \
                static_cast<TensorView* (*)(TensorView*, Val*, TensorView*)>( \
                    op_name)));                                               \
        return output;                                                        \
      },                                                                      \
      py::return_value_policy::reference);                                    \
  nvf_ops.def(                                                                \
      op_str,                                                                 \
      [](FusionDefinition::Operators& self,                                   \
         Scalar arg1,                                                         \
         Tensor arg2,                                                         \
         Tensor arg3) -> Tensor {                                             \
        FUSER_PERF_SCOPE("Operators." op_str);                                \
        TORCH_CHECK(                                                          \
            self.validUse(), "Attempting to add to a completed definition!"); \
        FusionDefinition* fd = self.fusion_definition;                        \
        Tensor output = fd->defineTensor(arg2.dims);                          \
        fd->defineRecord(                                                     \
            new OpRecord<TensorView*, Val*, TensorView*, TensorView*>(        \
                {fd->recordingState(arg1()),                                  \
                 fd->recordingState(arg2()),                                  \
                 fd->recordingState(arg3())},                                 \
                {fd->recordingState(output())},                               \
                ("ops." op_str),                                              \
                serde::RecordType_Ternary_VAL_TV_TV,                          \
                static_cast<TensorView* (*)(Val*, TensorView*, TensorView*)>( \
                    op_name)));                                               \
        return output;                                                        \
      },                                                                      \
      py::return_value_policy::reference);                                    \
  nvf_ops.def(                                                                \
      op_str,                                                                 \
      [](FusionDefinition::Operators& self,                                   \
         Scalar arg1,                                                         \
         Scalar arg2,                                                         \
         Tensor arg3) -> Tensor {                                             \
        FUSER_PERF_SCOPE("Operators." op_str);                                \
        TORCH_CHECK(                                                          \
            self.validUse(), "Attempting to add to a completed definition!"); \
        FusionDefinition* fd = self.fusion_definition;                        \
        Tensor output = fd->defineTensor(arg3.dims);                          \
        fd->defineRecord(new OpRecord<TensorView*, Val*, Val*, TensorView*>(  \
            {fd->recordingState(arg1()),                                      \
             fd->recordingState(arg2()),                                      \
             fd->recordingState(arg3())},                                     \
            {fd->recordingState(output())},                                   \
            ("ops." op_str),                                                  \
            serde::RecordType_Ternary_VAL_VAL_TV,                             \
            static_cast<TensorView* (*)(Val*, Val*, TensorView*)>(op_name))); \
        return output;                                                        \
      },                                                                      \
      py::return_value_policy::reference);                                    \
  nvf_ops.def(                                                                \
      op_str,                                                                 \
      [](FusionDefinition::Operators& self,                                   \
         Tensor arg1,                                                         \
         Scalar arg2,                                                         \
         Scalar arg3) -> Tensor {                                             \
        FUSER_PERF_SCOPE("Operators." op_str);                                \
        TORCH_CHECK(                                                          \
            self.validUse(), "Attempting to add to a completed definition!"); \
        FusionDefinition* fd = self.fusion_definition;                        \
        Tensor output = fd->defineTensor(arg1.dims);                          \
        fd->defineRecord(new OpRecord<TensorView*, TensorView*, Val*, Val*>(  \
            {fd->recordingState(arg1()),                                      \
             fd->recordingState(arg2()),                                      \
             fd->recordingState(arg3())},                                     \
            {fd->recordingState(output())},                                   \
            ("ops." op_str),                                                  \
            serde::RecordType_Ternary_TV_VAL_VAL,                             \
            static_cast<TensorView* (*)(TensorView*, Val*, Val*)>(op_name))); \
        return output;                                                        \
      },                                                                      \
      py::return_value_policy::reference);                                    \
  nvf_ops.def(                                                                \
      op_str,                                                                 \
      [](FusionDefinition::Operators& self,                                   \
         Scalar arg1,                                                         \
         Tensor arg2,                                                         \
         Scalar arg3) -> Tensor {                                             \
        FUSER_PERF_SCOPE("Operators." op_str);                                \
        TORCH_CHECK(                                                          \
            self.validUse(), "Attempting to add to a completed definition!"); \
        FusionDefinition* fd = self.fusion_definition;                        \
        Tensor output = fd->defineTensor(arg2.dims);                          \
        fd->defineRecord(new OpRecord<TensorView*, Val*, TensorView*, Val*>(  \
            {fd->recordingState(arg1()),                                      \
             fd->recordingState(arg2()),                                      \
             fd->recordingState(arg3())},                                     \
            {fd->recordingState(output())},                                   \
            ("ops." op_str),                                                  \
            serde::RecordType_Ternary_VAL_TV_VAL,                             \
            static_cast<TensorView* (*)(Val*, TensorView*, Val*)>(op_name))); \
        return output;                                                        \
      },                                                                      \
      py::return_value_policy::reference);

  NVFUSER_PYTHON_BINDING_TERNARY_OP("lerp", lerp)
  NVFUSER_PYTHON_BINDING_TERNARY_OP("where", where)
#undef NVFUSER_PYTHON_BINDING_TERNARY_OP

#define NVFUSER_PYTHON_BINDING_THRESHOLD_LIKE_OP(op_str, op_name)              \
  nvf_ops.def(                                                                 \
      op_str,                                                                  \
      [](FusionDefinition::Operators& self,                                    \
         Scalar arg1,                                                          \
         Scalar arg2,                                                          \
         Scalar arg3) -> Scalar {                                              \
        FUSER_PERF_SCOPE("Operators." op_str);                                 \
        TORCH_CHECK(                                                           \
            !self.validUse(), "Attempting to add to a completed definition!"); \
        FusionDefinition* fd = self.fusion_definition;                         \
        Scalar output = fd->defineScalar();                                    \
        fd->defineRecord(new OpRecord<Val*, Val*, Val*, Val*>(                 \
            {fd->recordingState(arg1()),                                       \
             fd->recordingState(arg2()),                                       \
             fd->recordingState(arg3())},                                      \
            {fd->recordingState(output())},                                    \
            ("ops." op_str),                                                   \
            serde::RecordType_Ternary_VAL,                                     \
            static_cast<Val* (*)(Val*, Val*, Val*)>(op_name)));                \
        return output;                                                         \
      },                                                                       \
      py::return_value_policy::reference);                                     \
  nvf_ops.def(                                                                 \
      op_str,                                                                  \
      [](FusionDefinition::Operators& self,                                    \
         Tensor arg1,                                                          \
         Scalar arg2,                                                          \
         Scalar arg3) -> Tensor {                                              \
        FUSER_PERF_SCOPE("Operators." op_str);                                 \
        TORCH_CHECK(                                                           \
            !self.validUse(), "Attempting to add to a completed definition!"); \
        FusionDefinition* fd = self.fusion_definition;                         \
        Tensor output = fd->defineTensor(arg1.dims);                           \
        fd->defineRecord(new OpRecord<TensorView*, TensorView*, Val*, Val*>(   \
            {fd->recordingState(arg1()),                                       \
             fd->recordingState(arg2()),                                       \
             fd->recordingState(arg3())},                                      \
            {fd->recordingState(output())},                                    \
            ("ops." op_str),                                                   \
            serde::RecordType_Ternary_TV_VAL_VAL,                              \
            static_cast<TensorView* (*)(TensorView*, Val*, Val*)>(op_name)));  \
        return output;                                                         \
      },                                                                       \
      py::return_value_policy::reference);

  NVFUSER_PYTHON_BINDING_THRESHOLD_LIKE_OP("clamp", clamp)
  NVFUSER_PYTHON_BINDING_THRESHOLD_LIKE_OP("threshold", threshold)
#undef NVFUSER_PYTHON_BINDING_THRESHOLD_LIKE_OP

#define NVFUSER_PYTHON_BINDING_TERNARY_WITH_ALPHA_OP(op_str, op_name)          \
  nvf_ops.def(                                                                 \
      op_str,                                                                  \
      [](FusionDefinition::Operators& self,                                    \
         Scalar arg1,                                                          \
         Scalar arg2,                                                          \
         Scalar arg3,                                                          \
         Scalar arg4) -> Scalar {                                              \
        FUSER_PERF_SCOPE("Operators." op_str);                                 \
        TORCH_CHECK(                                                           \
            self.validUse(), "Attempting to add to a completed definition!");  \
        FusionDefinition* fd = self.fusion_definition;                         \
        Scalar output = fd->defineScalar();                                    \
        fd->defineRecord(new OpRecord<Val*, Val*, Val*, Val*, Val*>(           \
            {fd->recordingState(arg1()),                                       \
             fd->recordingState(arg2()),                                       \
             fd->recordingState(arg3()),                                       \
             fd->recordingState(arg4())},                                      \
            {fd->recordingState(output())},                                    \
            ("ops." op_str),                                                   \
            serde::RecordType_Ternary_Alpha_VAL,                               \
            static_cast<Val* (*)(Val*, Val*, Val*, Val*)>(op_name)));          \
        return output;                                                         \
      },                                                                       \
      py::return_value_policy::reference);                                     \
  nvf_ops.def(                                                                 \
      op_str,                                                                  \
      [](FusionDefinition::Operators& self,                                    \
         Tensor arg1,                                                          \
         Tensor arg2,                                                          \
         Tensor arg3,                                                          \
         Scalar arg4) -> Tensor {                                              \
        FUSER_PERF_SCOPE("Operators." op_str);                                 \
        TORCH_CHECK(                                                           \
            self.validUse(), "Attempting to add to a completed definition!");  \
        FusionDefinition* fd = self.fusion_definition;                         \
        Tensor output = fd->defineTensor(arg1.dims);                           \
        fd->defineRecord(new OpRecord<                                         \
                         TensorView*,                                          \
                         TensorView*,                                          \
                         TensorView*,                                          \
                         TensorView*,                                          \
                         Val*>(                                                \
            {fd->recordingState(arg1()),                                       \
             fd->recordingState(arg2()),                                       \
             fd->recordingState(arg3()),                                       \
             fd->recordingState(arg4())},                                      \
            {fd->recordingState(output())},                                    \
            ("ops." op_str),                                                   \
            serde::RecordType_Ternary_Alpha_TV,                                \
            static_cast<                                                       \
                TensorView* (*)(TensorView*, TensorView*, TensorView*, Val*)>( \
                op_name)));                                                    \
        return output;                                                         \
      },                                                                       \
      py::return_value_policy::reference);                                     \
  nvf_ops.def(                                                                 \
      op_str,                                                                  \
      [](FusionDefinition::Operators& self,                                    \
         Tensor arg1,                                                          \
         Tensor arg2,                                                          \
         Scalar arg3,                                                          \
         Scalar arg4) -> Tensor {                                              \
        FUSER_PERF_SCOPE("Operators." op_str);                                 \
        TORCH_CHECK(                                                           \
            self.validUse(), "Attempting to add to a completed definition!");  \
        FusionDefinition* fd = self.fusion_definition;                         \
        Tensor output = fd->defineTensor(arg1.dims);                           \
        fd->defineRecord(                                                      \
            new OpRecord<TensorView*, TensorView*, TensorView*, Val*, Val*>(   \
                {fd->recordingState(arg1()),                                   \
                 fd->recordingState(arg2()),                                   \
                 fd->recordingState(arg3()),                                   \
                 fd->recordingState(arg4())},                                  \
                {fd->recordingState(output())},                                \
                ("ops." op_str),                                               \
                serde::RecordType_Ternary_Alpha_TV_TV_VAL,                     \
                static_cast<                                                   \
                    TensorView* (*)(TensorView*, TensorView*, Val*, Val*)>(    \
                    op_name)));                                                \
        return output;                                                         \
      },                                                                       \
      py::return_value_policy::reference);                                     \
  nvf_ops.def(                                                                 \
      op_str,                                                                  \
      [](FusionDefinition::Operators& self,                                    \
         Tensor arg1,                                                          \
         Scalar arg2,                                                          \
         Tensor arg3,                                                          \
         Scalar arg4) -> Tensor {                                              \
        FUSER_PERF_SCOPE("Operators." op_str);                                 \
        TORCH_CHECK(                                                           \
            self.validUse(), "Attempting to add to a completed definition!");  \
        FusionDefinition* fd = self.fusion_definition;                         \
        Tensor output = fd->defineTensor(arg1.dims);                           \
        fd->defineRecord(                                                      \
            new OpRecord<TensorView*, TensorView*, Val*, TensorView*, Val*>(   \
                {fd->recordingState(arg1()),                                   \
                 fd->recordingState(arg2()),                                   \
                 fd->recordingState(arg3()),                                   \
                 fd->recordingState(arg4())},                                  \
                {fd->recordingState(output())},                                \
                ("ops." op_str),                                               \
                serde::RecordType_Ternary_Alpha_TV_VAL_TV,                     \
                static_cast<                                                   \
                    TensorView* (*)(TensorView*, Val*, TensorView*, Val*)>(    \
                    op_name)));                                                \
        return output;                                                         \
      },                                                                       \
      py::return_value_policy::reference);                                     \
  nvf_ops.def(                                                                 \
      op_str,                                                                  \
      [](FusionDefinition::Operators& self,                                    \
         Scalar arg1,                                                          \
         Tensor arg2,                                                          \
         Tensor arg3,                                                          \
         Scalar arg4) -> Tensor {                                              \
        FUSER_PERF_SCOPE("Operators." op_str);                                 \
        TORCH_CHECK(                                                           \
            self.validUse(), "Attempting to add to a completed definition!");  \
        FusionDefinition* fd = self.fusion_definition;                         \
        Tensor output = fd->defineTensor(arg2.dims);                           \
        fd->defineRecord(                                                      \
            new OpRecord<TensorView*, Val*, TensorView*, TensorView*, Val*>(   \
                {fd->recordingState(arg1()),                                   \
                 fd->recordingState(arg2()),                                   \
                 fd->recordingState(arg3()),                                   \
                 fd->recordingState(arg4())},                                  \
                {fd->recordingState(output())},                                \
                ("ops." op_str),                                               \
                serde::RecordType_Ternary_Alpha_VAL_TV_TV,                     \
                static_cast<                                                   \
                    TensorView* (*)(Val*, TensorView*, TensorView*, Val*)>(    \
                    op_name)));                                                \
        return output;                                                         \
      },                                                                       \
      py::return_value_policy::reference);                                     \
  nvf_ops.def(                                                                 \
      op_str,                                                                  \
      [](FusionDefinition::Operators& self,                                    \
         Scalar arg1,                                                          \
         Scalar arg2,                                                          \
         Tensor arg3,                                                          \
         Scalar arg4) -> Tensor {                                              \
        FUSER_PERF_SCOPE("Operators." op_str);                                 \
        TORCH_CHECK(                                                           \
            self.validUse(), "Attempting to add to a completed definition!");  \
        FusionDefinition* fd = self.fusion_definition;                         \
        Tensor output = fd->defineTensor(arg3.dims);                           \
        fd->defineRecord(                                                      \
            new OpRecord<TensorView*, Val*, Val*, TensorView*, Val*>(          \
                {fd->recordingState(arg1()),                                   \
                 fd->recordingState(arg2()),                                   \
                 fd->recordingState(arg3()),                                   \
                 fd->recordingState(arg4())},                                  \
                {fd->recordingState(output())},                                \
                ("ops." op_str),                                               \
                serde::RecordType_Ternary_Alpha_VAL_VAL_TV,                    \
                static_cast<TensorView* (*)(Val*, Val*, TensorView*, Val*)>(   \
                    op_name)));                                                \
        return output;                                                         \
      },                                                                       \
      py::return_value_policy::reference);                                     \
  nvf_ops.def(                                                                 \
      op_str,                                                                  \
      [](FusionDefinition::Operators& self,                                    \
         Tensor arg1,                                                          \
         Scalar arg2,                                                          \
         Scalar arg3,                                                          \
         Scalar arg4) -> Tensor {                                              \
        FUSER_PERF_SCOPE("Operators." op_str);                                 \
        TORCH_CHECK(                                                           \
            self.validUse(), "Attempting to add to a completed definition!");  \
        FusionDefinition* fd = self.fusion_definition;                         \
        Tensor output = fd->defineTensor(arg1.dims);                           \
        fd->defineRecord(                                                      \
            new OpRecord<TensorView*, TensorView*, Val*, Val*, Val*>(          \
                {fd->recordingState(arg1()),                                   \
                 fd->recordingState(arg2()),                                   \
                 fd->recordingState(arg3()),                                   \
                 fd->recordingState(arg4())},                                  \
                {fd->recordingState(output())},                                \
                ("ops." op_str),                                               \
                serde::RecordType_Ternary_Alpha_TV_VAL_VAL,                    \
                static_cast<TensorView* (*)(TensorView*, Val*, Val*, Val*)>(   \
                    op_name)));                                                \
        return output;                                                         \
      },                                                                       \
      py::return_value_policy::reference);                                     \
  nvf_ops.def(                                                                 \
      op_str,                                                                  \
      [](FusionDefinition::Operators& self,                                    \
         Scalar arg1,                                                          \
         Tensor arg2,                                                          \
         Scalar arg3,                                                          \
         Scalar arg4) -> Tensor {                                              \
        FUSER_PERF_SCOPE("Operators." op_str);                                 \
        TORCH_CHECK(                                                           \
            self.validUse(), "Attempting to add to a completed definition!");  \
        FusionDefinition* fd = self.fusion_definition;                         \
        Tensor output = fd->defineTensor(arg2.dims);                           \
        fd->defineRecord(                                                      \
            new OpRecord<TensorView*, Val*, TensorView*, Val*, Val*>(          \
                {fd->recordingState(arg1()),                                   \
                 fd->recordingState(arg2()),                                   \
                 fd->recordingState(arg3()),                                   \
                 fd->recordingState(arg4())},                                  \
                {fd->recordingState(output())},                                \
                ("ops." op_str),                                               \
                serde::RecordType_Ternary_Alpha_VAL_TV_VAL,                    \
                static_cast<TensorView* (*)(Val*, TensorView*, Val*, Val*)>(   \
                    op_name)));                                                \
        return output;                                                         \
      },                                                                       \
      py::return_value_policy::reference);

  NVFUSER_PYTHON_BINDING_TERNARY_WITH_ALPHA_OP("addcmul", addcmul)
#undef NVFUSER_PYTHON_BINDING_TERNARY_WITH_ALPHA_OP

#define NVFUSER_PYTHON_BINDING_REDUCTION_OP(op_str, op_name, record_type)               \
  nvf_ops.def(                                                                          \
      op_str,                                                                           \
      [](FusionDefinition::Operators& self,                                             \
         Tensor arg,                                                                    \
         PrimDataType dtype) -> Tensor {                                                \
        FUSER_PERF_SCOPE("Operators." op_str);                                          \
        TORCH_CHECK(                                                                    \
            self.validUse(), "Attempting to add to a completed definition!");           \
        FusionDefinition* fd = self.fusion_definition;                                  \
        size_t ndims = 0;                                                               \
        std::vector<int> axes(arg.dims);                                                \
        std::iota(axes.begin(), axes.end(), 0);                                         \
        Tensor output = fd->defineTensor(ndims);                                        \
        fd->defineRecord(new ReductionOpRecord(                                         \
            {fd->recordingState(arg())},                                                \
            {fd->recordingState(output())},                                             \
            ("ops." op_str),                                                            \
            record_type,                                                                \
            static_cast<                                                                \
                TensorView* (*)(TensorView*, const std::vector<int>&, bool, DataType)>( \
                op_name),                                                               \
            axes,                                                                       \
            false,                                                                      \
            dtype));                                                                    \
        return output;                                                                  \
      },                                                                                \
      py::arg("arg"),                                                                   \
      py::arg("dtype") = DataType::Null,                                                \
      py::return_value_policy::reference);                                              \
  nvf_ops.def(                                                                          \
      op_str,                                                                           \
      [](FusionDefinition::Operators& self,                                             \
         Tensor arg,                                                                    \
         int axis,                                                                      \
         bool keepdim,                                                                  \
         PrimDataType dtype) -> Tensor {                                                \
        FUSER_PERF_SCOPE("Operators." op_str);                                          \
        TORCH_CHECK(                                                                    \
            self.validUse(), "Attempting to add to a completed definition!");           \
        FusionDefinition* fd = self.fusion_definition;                                  \
        size_t ndims = keepdim ? arg.dims : (arg.dims - 1);                             \
        Tensor output = fd->defineTensor(ndims);                                        \
        fd->defineRecord(new ReductionOpRecord(                                         \
            {fd->recordingState(arg())},                                                \
            {fd->recordingState(output())},                                             \
            ("ops." op_str),                                                            \
            record_type,                                                                \
            static_cast<                                                                \
                TensorView* (*)(TensorView*, const std::vector<int>&, bool, DataType)>( \
                op_name),                                                               \
            {axis},                                                                     \
            keepdim,                                                                    \
            dtype));                                                                    \
        return output;                                                                  \
      },                                                                                \
      py::arg("arg"),                                                                   \
      py::arg("axis"),                                                                  \
      py::arg("keepdim") = false,                                                       \
      py::arg("dtype") = DataType::Null,                                                \
      py::return_value_policy::reference);                                              \
  nvf_ops.def(                                                                          \
      op_str,                                                                           \
      [](FusionDefinition::Operators& self,                                             \
         Tensor arg,                                                                    \
         const std::vector<int>& axes,                                                  \
         bool keepdim,                                                                  \
         PrimDataType dtype) -> Tensor {                                                \
        FUSER_PERF_SCOPE("Operators." op_str);                                          \
        TORCH_CHECK(                                                                    \
            self.validUse(), "Attempting to add to a completed definition!");           \
        FusionDefinition* fd = self.fusion_definition;                                  \
        size_t ndims = keepdim ? arg.dims : (arg.dims - axes.size());                   \
        Tensor output = fd->defineTensor(ndims);                                        \
        fd->defineRecord(new ReductionOpRecord(                                         \
            {fd->recordingState(arg())},                                                \
            {fd->recordingState(output())},                                             \
            ("ops." op_str),                                                            \
            record_type,                                                                \
            static_cast<                                                                \
                TensorView* (*)(TensorView*, const std::vector<int>&, bool, DataType)>( \
                op_name),                                                               \
            axes,                                                                       \
            keepdim,                                                                    \
            dtype));                                                                    \
        return output;                                                                  \
      },                                                                                \
      py::arg("arg"),                                                                   \
      py::arg("axes"),                                                                  \
      py::arg("keepdim") = false,                                                       \
      py::arg("dtype") = DataType::Null,                                                \
      py::return_value_policy::reference);

  NVFUSER_PYTHON_BINDING_REDUCTION_OP(
      "max", max, serde::RecordType::RecordType_ReductionMax)
  NVFUSER_PYTHON_BINDING_REDUCTION_OP(
      "min", min, serde::RecordType::RecordType_ReductionMin)
  NVFUSER_PYTHON_BINDING_REDUCTION_OP(
      "prod", prod, serde::RecordType::RecordType_ReductionProd)
  NVFUSER_PYTHON_BINDING_REDUCTION_OP(
      "sum", sum, serde::RecordType::RecordType_ReductionSum)
#undef NVFUSER_PYTHON_BINDING_REDUCTION_OP

#define NVFUSER_PYTHON_BINDING_CAST_OP(op_str, op_name)                       \
  nvf_ops.def(                                                                \
      op_str,                                                                 \
      [](FusionDefinition::Operators& self,                                   \
         Tensor arg,                                                          \
         PrimDataType dtype) -> Tensor {                                      \
        FUSER_PERF_SCOPE("Operators." op_str);                                \
        TORCH_CHECK(                                                          \
            self.validUse(), "Attempting to add to a completed definition!"); \
        FusionDefinition* fd = self.fusion_definition;                        \
        Tensor output = fd->defineTensor(arg.dims);                           \
        fd->defineRecord(new CastOpRecord<TensorView*, TensorView*>(          \
            {fd->recordingState(arg())},                                      \
            {fd->recordingState(output())},                                   \
            ("ops." op_str),                                                  \
            serde::RecordType_CastTv,                                         \
            static_cast<TensorView* (*)(DataType, TensorView*)>(op_name),     \
            dtype));                                                          \
        return output;                                                        \
      },                                                                      \
      py::arg("arg"),                                                         \
      py::arg("dtype"),                                                       \
      py::return_value_policy::reference);                                    \
  nvf_ops.def(                                                                \
      op_str,                                                                 \
      [](FusionDefinition::Operators& self,                                   \
         Scalar arg,                                                          \
         PrimDataType dtype) -> Scalar {                                      \
        FUSER_PERF_SCOPE("Operators." op_str);                                \
        TORCH_CHECK(                                                          \
            self.validUse(), "Attempting to add to a completed definition!"); \
        FusionDefinition* fd = self.fusion_definition;                        \
        Scalar output = fd->defineScalar();                                   \
        fd->defineRecord(new CastOpRecord<Val*, Val*>(                        \
            {fd->recordingState(arg())},                                      \
            {fd->recordingState(output())},                                   \
            ("ops." op_str),                                                  \
            serde::RecordType_CastVal,                                        \
            static_cast<Val* (*)(DataType, Val*)>(op_name),                   \
            dtype));                                                          \
        return output;                                                        \
      },                                                                      \
      py::arg("arg"),                                                         \
      py::arg("dtype"),                                                       \
      py::return_value_policy::reference);

  NVFUSER_PYTHON_BINDING_CAST_OP("cast", castOp)
#undef NVFUSER_PYTHON_BINDING_CAST_OP

  nvf_ops.def(
      "batch_norm",
      [](FusionDefinition::Operators& self,
         Tensor arg,
         c10::optional<Tensor> weight,
         c10::optional<Tensor> bias,
         c10::optional<Tensor> running_mean,
         c10::optional<Tensor> running_var,
         Scalar momentum,
         Scalar eps,
         bool training,
         bool channels_last) -> decltype(auto) {
        FUSER_PERF_SCOPE("Operators.batch_norm");
        TORCH_CHECK(
            self.validUse(), "Attempting to add to a completed definition!");
        FusionDefinition* fd = self.fusion_definition;
        Tensor output = fd->defineTensor(arg.dims);
        Tensor mean = fd->defineTensor(1);
        Tensor invstd = fd->defineTensor(1);
        auto weight_state = weight.has_value()
            ? fd->recordingState(weight.value()())
            : State(0, serde::StateType::StateType_None);
        auto bias_state = bias.has_value()
            ? fd->recordingState(bias.value()())
            : State(0, serde::StateType::StateType_None);
        auto running_mean_state = running_mean.has_value()
            ? fd->recordingState(running_mean.value()())
            : State(0, serde::StateType::StateType_None);
        auto running_var_state = running_var.has_value()
            ? fd->recordingState(running_var.value()())
            : State(0, serde::StateType::StateType_None);
        fd->defineRecord(new BatchNormOpRecord(
            {fd->recordingState(arg()),
             weight_state,
             bias_state,
             running_mean_state,
             running_var_state,
             fd->recordingState(momentum()),
             fd->recordingState(eps())},
            {fd->recordingState(output()),
             fd->recordingState(mean()),
             fd->recordingState(invstd())},
            training,
            channels_last));
        return std::make_tuple(output, mean, invstd);
      },
      py::arg("arg"),
      py::arg("weight").none(true),
      py::arg("bias").none(true),
      py::arg("running_mean").none(true),
      py::arg("running_var").none(true),
      py::arg("momentum"),
      py::arg("eps"),
      py::arg("training"),
      py::arg("channels_last") = false,
      py::return_value_policy::reference);
  // Concreate Output Shape Overload
  nvf_ops.def(
      "broadcast_in_dim",
      [](FusionDefinition::Operators& self,
         Tensor arg,
         std::vector<int64_t>& output_shape,
         std::vector<int64_t>& broadcast_dims) -> Tensor {
        FUSER_PERF_SCOPE("Operators.broadcast_in_dim");
        FusionDefinition* fd = self.fusion_definition;
        TORCH_CHECK(
            self.validUse(), "Attempting to add to a completed definition!");
        TORCH_CHECK(
            output_shape.size() >= broadcast_dims.size(),
            "broadcast_dims vector size is too big for output shape!");
        Tensor output = fd->defineTensor(output_shape.size());
        fd->defineRecord(new BroadcastInDimOpRecord<int64_t>(
            {fd->recordingState(arg())},
            {fd->recordingState(output())},
            "ops.broadcast_in_dim",
            serde::RecordType_BroadcastInDim,
            std::move(output_shape),
            std::move(broadcast_dims)));
        return output;
      },
      py::arg("arg"),
      py::arg("output_shape"),
      py::arg("broadcast_dims"),
      py::return_value_policy::reference);
  // Symbolic Output Shape Overload
  nvf_ops.def(
      "broadcast_in_dim",
      [](FusionDefinition::Operators& self,
         Tensor arg,
         std::vector<Scalar>& output_shape,
         std::vector<int64_t>& broadcast_dims) -> Tensor {
        FUSER_PERF_SCOPE("Operators.broadcast_in_dim");
        FusionDefinition* fd = self.fusion_definition;
        TORCH_CHECK(
            self.validUse(), "Attempting to add to a completed definition!");
        TORCH_CHECK(
            output_shape.size() >= broadcast_dims.size(),
            "broadcast_dims vector size is too big for output shape!");
        Tensor output = fd->defineTensor(output_shape.size());
        std::vector<State> output_shape_states(
            output_shape.size(), State(0, serde::StateType_Scalar));
        std::transform(
            output_shape.begin(),
            output_shape.end(),
            output_shape_states.begin(),
            [&fd](const Scalar& s) { return fd->recordingState(s()); });
        fd->defineRecord(new BroadcastInDimOpRecord<State>(
            {fd->recordingState(arg())},
            {fd->recordingState(output())},
            "ops.broadcast_in_dim",
            serde::RecordType_BroadcastInDimSymbolic,
            std::move(output_shape_states),
            std::move(broadcast_dims)));
        return output;
      },
      py::arg("arg"),
      py::arg("output_shape"),
      py::arg("broadcast_dims"),
      py::return_value_policy::reference);
  nvf_ops.def(
      "broadcast",
      [](FusionDefinition::Operators& self,
         Tensor arg,
         std::vector<bool>& is_broadcast_dim) -> Tensor {
        FUSER_PERF_SCOPE("Operators.broadcast");
        TORCH_CHECK(
            self.validUse(), "Attempting to add to a completed definition!");
        FusionDefinition* fd = self.fusion_definition;
        Tensor output = fd->defineTensor(arg.dims);
        fd->defineRecord(new BroadcastOpRecord(
            {fd->recordingState(arg())},
            {fd->recordingState(output())},
            "ops.broadcast",
            std::move(is_broadcast_dim)));
        return output;
      },
      py::arg("arg"),
      py::arg("is_broadcast_dim"),
      py::return_value_policy::reference);
  nvf_ops.def(
      "cat",
      [](FusionDefinition::Operators& self,
         std::vector<Tensor> tensors,
         int64_t dim) -> Tensor {
        TORCH_CHECK(
            self.validUse(), "Attempting to add to a completed definition!");
        FusionDefinition* fd = self.fusion_definition;
        TORCH_CHECK(
            !tensors.empty(), "Attempting to concatenate empty list of tensors")
        Tensor output = fd->defineTensor(tensors[0].dims);
        std::vector<State> tensor_states;
        tensor_states.reserve(tensors.size());
        for (auto& t : tensors) {
          tensor_states.push_back(fd->recordingState(t()));
        }
        self.fusion_definition->defineRecord(new CatOpRecord(
            tensor_states, {fd->recordingState(output())}, dim));
        return output;
      },
      py::arg("tensors"),
      py::arg("dim"),
      py::return_value_policy::reference);
  nvf_ops.def(
      "index_select",
      [](FusionDefinition::Operators& self,
         Tensor arg,
         Tensor index,
         int64_t dim) -> Tensor {
        FUSER_PERF_SCOPE("Operators.index_select");
        TORCH_CHECK(
            self.validUse(), "Attempting to add to a completed definition!");
        FusionDefinition* fd = self.fusion_definition;
        Tensor output = fd->defineTensor(arg.dims);
        fd->defineRecord(new IndexSelectOpRecord(
            {
                fd->recordingState(arg()),
                fd->recordingState(index()),
            },
            {fd->recordingState(output())},
            dim));
        return output;
      },
      py::arg("arg"),
      py::arg("index"),
      py::arg("dim"),
      py::return_value_policy::reference);
  nvf_ops.def(
      "gather",
      [](FusionDefinition::Operators& self,
         Tensor arg1,
         Tensor index,
         int64_t dim) -> Tensor {
        FUSER_PERF_SCOPE("Operators.gather");
        TORCH_CHECK(
            self.validUse(), "Attempting to add to a completed definition!");
        TORCH_CHECK(
            arg1.dims == index.dims,
            "Tensor arguments have different dimensions ",
            arg1.dims,
            " and ",
            index.dims);
        auto num_dims = (int64_t)arg1.dims;
        TORCH_CHECK(
            dim >= -num_dims && dim < num_dims,
            "Tensor arguments have dimension ",
            num_dims,
            " so dim argument must satisfy ",
            -num_dims,
            " <= dim < ",
            num_dims,
            ", but received ",
            dim);
        FusionDefinition* fd = self.fusion_definition;
        Tensor output = fd->defineTensor(arg1.dims);
        fd->defineRecord(new TorchGatherOpRecord(
            {
                fd->recordingState(arg1()),
                fd->recordingState(index()),
            },
            {fd->recordingState(output())},
            dim));
        return output;
      },
      R"pbdoc(
        Index arg1 in dim at positions given by index.

        The dimension of arg1 and index must match. For all axes other than dim
        the extent of index in that axis need not be equal to its counterpart
        in arg1 but must not be greater than it.

        Args:
            arg1 (Tensor): Tensor of shape `(Ni...,M,Nk...)` where `M` is the
                extent of `arg1` in the dimension `dim`.
            index (Tensor): Tensor of dtype `DataType::Int` of shape
                `(Mi...,J,Mk...)` where all the extents other than `J` are less
                than or equal to their counterparts in `arg1`; for example `Mk
                <= Nk`.
            dim (int): Which position to index along.

        Returns:
            (Tensor): Tensor of same dtype as `arg1` and of shape
                `(Mi...,J,Mk...)` where the element at position `(i...,j,k...)`
                is equal to `arg1[i,...,index[i,...,j,k,...],k,...]`.
      )pbdoc",
      py::arg("arg1"),
      py::arg("index"),
      py::arg("dim"),
      py::return_value_policy::reference);
  nvf_ops.def(
      "pad",
      [](FusionDefinition::Operators& self,
         Tensor arg,
         std::vector<int64_t>& pad_widths,
         c10::optional<Scalar> value) -> Tensor {
        FUSER_PERF_SCOPE("Operators.pad");
        TORCH_CHECK(
            self.validUse(), "Attempting to add to a completed definition!");
        TORCH_CHECK(
            pad_widths.size() <= 2 * arg.dims,
            "Number of pad widths must be at most twice the input dimension");
        FusionDefinition* fd = self.fusion_definition;
        Tensor output = fd->defineTensor(arg.dims);
        auto value_state = value.has_value()
            ? fd->recordingState(value.value()())
            : State(0, serde::StateType_None);
        fd->defineRecord(new PadOpRecord(
            {fd->recordingState(arg()), value_state},
            {fd->recordingState(output())},
            std::move(pad_widths)));
        return output;
      },
      py::arg("arg"),
      py::arg("pad_widths"),
      py::arg("value") = py::none(),
      py::return_value_policy::reference);
  nvf_ops.def(
      "take_along_axis",
      [](FusionDefinition::Operators& self,
         Tensor arg1,
         Tensor index,
         int64_t dim) -> Tensor {
        FUSER_PERF_SCOPE("Operators.take_along_axis");
        TORCH_CHECK(
            self.validUse(), "Attempting to add to a completed definition!");
        TORCH_CHECK(
            arg1.dims == index.dims,
            "Tensor arguments have different dimensions ",
            arg1.dims,
            " and ",
            index.dims);
        auto num_dims = (int64_t)arg1.dims;
        TORCH_CHECK(
            dim >= -num_dims && dim < num_dims,
            "Tensor arguments have dimension ",
            num_dims,
            " so dim argument must satisfy ",
            -num_dims,
            " <= dim < ",
            num_dims,
            ", but received ",
            dim);
        FusionDefinition* fd = self.fusion_definition;
        Tensor output = fd->defineTensor(arg1.dims);
        fd->defineRecord(new TakeAlongAxisOpRecord(
            {
                fd->recordingState(arg1()),
                fd->recordingState(index()),
            },
            {fd->recordingState(output())},
            dim));
        return output;
      },
      R"pbdoc(
        Index arg1 in dim at positions given by index.

        This operation is very similar to :meth:'gather' but enforces that all
        dimensions other than dim must be equal between arg1 and index.

        Args:
            arg1 (Tensor): Tensor of shape `(Ni...,M,Nk...)` where `M` is the
                extent of `arg1` in the dimension `dim`.
            index (Tensor): Tensor of dtype `DataType::Int` of shape
                `(Ni...,J,Nk...)`.
            dim (int): Which position to index along.

        Returns:
            (Tensor): Tensor of same dtype as `arg1` and of shape
                `(Ni...,J,Nk...)` where the element at position `(i...,j,k...)`
                is equal to `arg1[i,...,index[i,...,j,k,...],k,...]`.
      )pbdoc",
      py::arg("arg1"),
      py::arg("index"),
      py::arg("dim"),
      py::return_value_policy::reference);
  nvf_ops.def(
      "permute",
      [](FusionDefinition::Operators& self,
         Tensor arg,
         std::vector<int64_t>& dims) -> Tensor {
        TORCH_CHECK(
            self.validUse(), "Attempting to add to a completed definition!");
        FusionDefinition* fd = self.fusion_definition;
        Tensor output = fd->defineTensor(arg.dims);
        self.fusion_definition->defineRecord(new PermuteOpRecord(
            {fd->recordingState(arg())},
            {fd->recordingState(output())},
            std::move(dims)));
        return output;
      },
      py::arg("arg"),
      py::arg("dims"),
      py::return_value_policy::reference);
  nvf_ops.def(
      "slice",
      [](FusionDefinition::Operators& self,
         Tensor arg,
         std::vector<int64_t>& start_indices,
         std::vector<int64_t>& end_indices,
         // NOTE: Tried to use std::reference_wrapper to a vector and during
         // testing, I was not getting the proper value back.  It was like
         // like the code was referencing the strides vector that holds the
         // default value.
         std::optional<std::vector<int64_t>> opt_strides =
             std::nullopt) -> Tensor {
        FUSER_PERF_SCOPE("Operators.slice");
        TORCH_CHECK(
            self.validUse(), "Attempting to add to a completed definition!");

        std::vector<int64_t> strides(start_indices.size(), int64_t(1));
        if (opt_strides.has_value()) {
          TORCH_CHECK(
              start_indices.size() == opt_strides.value().size(),
              "Slice start_indices and strides don't match! Start Indices: ",
              start_indices.size(),
              " Strides: ",
              opt_strides.value().size());
          strides.assign(
              opt_strides.value().begin(), opt_strides.value().end());
        }
        TORCH_CHECK(
            arg.dims == start_indices.size(),
            "Number of tensor dimensions does not match slice dimensions! Tensor-dims: ",
            arg.dims,
            " Slice-dims: ",
            start_indices.size());
        TORCH_CHECK(
            start_indices.size() == end_indices.size(),
            "Slice indexing attribute dimensions don't match! Start Indices: ",
            start_indices.size(),
            " End Indices: ",
            end_indices.size(),
            " Strides: ",
            strides.size());
        for (const auto i : c10::irange(arg.dims)) {
          auto start_idx = start_indices[i];
          auto end_idx = end_indices[i];
          auto stride = strides[i];
          TORCH_CHECK(
              start_idx >= 0,
              "Slice operation start_indices must be greater-than-or-equal-to 0. Start Indices: ",
              start_indices,
              " End Indices: ",
              end_indices,
              " Strides: ",
              strides);
          TORCH_CHECK(
              end_idx >= start_idx,
              "Slice operation end_indices must be greater-than-or-equal-to start_indices. Start Indices: ",
              start_indices,
              " End Indices: ",
              end_indices,
              " Strides: ",
              strides);
          TORCH_CHECK(
              stride == 1,
              "nvFuser Limitation: All slice operation strides must be of size 1. Start Indices: ",
              start_indices,
              " End Indices: ",
              end_indices,
              " Strides: ",
              strides);
        }
        FusionDefinition* fd = self.fusion_definition;
        Tensor output = fd->defineTensor(arg.dims);
        fd->defineRecord(new SliceOpRecord(
            {fd->recordingState(arg())},
            {fd->recordingState(output())},
            start_indices,
            end_indices,
            strides));
        return output;
      },
      py::arg("arg"),
      py::arg("start_indices"),
      py::arg("end_indices"),
      py::arg("strides") = py::none(),
      py::return_value_policy::reference);
  nvf_ops.def(
      "squeeze",
      [](FusionDefinition::Operators& self,
         Tensor arg,
         std::vector<int64_t>& original_shape,
         std::vector<int64_t>& dims) -> Tensor {
        FUSER_PERF_SCOPE("Operators.squeeze");
        TORCH_CHECK(
            self.validUse(), "Attempting to add to a completed definition!");
        FusionDefinition* fd = self.fusion_definition;
        Tensor output = fd->defineTensor(arg.dims - 1);
        fd->defineRecord(new SqueezeOpRecord(
            {fd->recordingState(arg())},
            {fd->recordingState(output())},
            std::move(original_shape),
            std::move(dims)));
        return output;
      },
      py::arg("arg"),
      py::arg("original_shape"),
      py::arg("dims"),
      py::return_value_policy::reference);
  nvf_ops.def(
      "tensor_sizes",
      [](FusionDefinition::Operators& self, Tensor arg) -> std::vector<Scalar> {
        FUSER_PERF_SCOPE("Operators.tensor_sizes");
        TORCH_CHECK(
            self.validUse(), "Attempting to add to a completed definition!");
        FusionDefinition* fd = self.fusion_definition;
        std::vector<Scalar> outputs;
        std::vector<State> output_state;
        for (const auto idx : c10::irange(arg.dims)) {
          outputs.push_back(fd->defineScalar());
          output_state.push_back(fd->recordingState(outputs[idx]()));
        }
        fd->defineRecord(
            new TensorSizesRecord({fd->recordingState(arg())}, output_state));
        return outputs;
      },
      py::arg("arg"),
      py::return_value_policy::reference);
  nvf_ops.def(
      "reshape",
      [](FusionDefinition::Operators& self,
         Tensor arg,
         std::vector<int64_t>& original_shape,
         std::vector<int64_t>& new_shape) -> Tensor {
        TORCH_CHECK(
            self.validUse(), "Attempting to add to a completed definition!");
        FusionDefinition* fd = self.fusion_definition;
        Tensor output = fd->defineTensor(new_shape.size());
        self.fusion_definition->defineRecord(new ReshapeOpRecord(
            {fd->recordingState(arg())},
            {fd->recordingState(output())},
            std::move(original_shape),
            std::move(new_shape)));
        return output;
      },
      py::arg("arg"),
      py::arg("original_shape"),
      py::arg("new_shape"),
      py::return_value_policy::reference);
  nvf_ops.def(
      "full",
      [](FusionDefinition::Operators& self,
         std::vector<int64_t>& size,
         Scalar arg,
         PrimDataType dtype) -> Tensor {
        TORCH_CHECK(
            self.validUse(), "Attempting to add to a completed definition!");
        FusionDefinition* fd = self.fusion_definition;
        Tensor output = fd->defineTensor(size.size());
        fd->defineRecord(new FullOpRecord(
            {fd->recordingState(arg())},
            {fd->recordingState(output())},
            std::move(size),
            dtype));
        return output;
      },
      py::arg("size"),
      py::arg("arg"),
      py::arg("dtype"),
      py::return_value_policy::reference);
  nvf_ops.def(
      "iota",
      [](FusionDefinition::Operators& self,
         Scalar length,
         c10::optional<Scalar> start,
         c10::optional<Scalar> step,
         PrimDataType dtype) -> Tensor {
        TORCH_CHECK(
            self.validUse(), "Attempting to add to a completed definition!");
        FusionDefinition* fd = self.fusion_definition;
        Tensor output = fd->defineTensor(1);
        auto start_state = start.has_value()
            ? fd->recordingState(start.value()())
            : State(0, serde::StateType_None);
        auto step_state = step.has_value() ? fd->recordingState(step.value()())
                                           : State(0, serde::StateType_None);
        fd->defineRecord(new IotaOpRecord(
            {fd->recordingState(length()), start_state, step_state},
            {fd->recordingState(output())},
            dtype));
        return output;
      },
      py::arg("length"),
      py::arg("start").none(true),
      py::arg("step").none(true),
      py::arg("dtype") = DataType::Int,
      py::return_value_policy::reference);
  nvf_ops.def(
      "var",
      [](FusionDefinition::Operators& self,
         Tensor arg,
         std::vector<int>& axes,
         int64_t correction,
         bool keepdim) -> Tensor {
        FUSER_PERF_SCOPE("Operators.var");
        TORCH_CHECK(
            self.validUse(), "Attempting to add to a completed definition!");
        FusionDefinition* fd = self.fusion_definition;
        size_t ndims = keepdim ? arg.dims : (arg.dims - axes.size());
        Tensor output = fd->defineTensor(ndims);
        fd->defineRecord(new VarianceOpRecord(
            {fd->recordingState(arg())},
            {fd->recordingState(output())},
            std::move(axes),
            correction,
            keepdim));
        return output;
      },
      py::arg("arg"),
      py::arg("axes"),
      py::arg("correction"),
      py::arg("keepdim") = false,
      py::return_value_policy::reference);
  nvf_ops.def(
      "var_mean",
      [](FusionDefinition::Operators& self,
         Tensor arg,
         std::vector<int>& axes,
         int64_t correction,
         bool keepdim) -> decltype(auto) {
        FUSER_PERF_SCOPE("Operators.var_mean");
        TORCH_CHECK(
            self.validUse(), "Attempting to add to a completed definition!");
        FusionDefinition* fd = self.fusion_definition;
        size_t ndims = keepdim ? arg.dims : (arg.dims - axes.size());
        Tensor var = fd->defineTensor(ndims);
        Tensor mean = fd->defineTensor(ndims);
        fd->defineRecord(new VarianceMeanOpRecord(
            {fd->recordingState(arg())},
            {fd->recordingState(var()), fd->recordingState(mean())},
            std::move(axes),
            correction,
            keepdim));
        return std::make_tuple(var, mean);
      },
      py::arg("arg"),
      py::arg("axes"),
      py::arg("correction"),
      py::arg("keepdim") = false,
      py::return_value_policy::reference);
  nvf_ops.def(
      "uniform",
      [](FusionDefinition::Operators& self,
         Scalar minval,
         Scalar maxval,
         std::vector<Scalar>& shape,
         PrimDataType dtype) -> Tensor {
        FUSER_PERF_SCOPE("Operators.uniform");
        TORCH_CHECK(
            self.validUse(), "Attempting to add to a completed definition!");
        FusionDefinition* fd = self.fusion_definition;
        Tensor output = fd->defineTensor(shape.size());
        std::vector<State> output_shape_states(
            shape.size(), State(0, serde::StateType_Scalar));
        std::transform(
            shape.begin(),
            shape.end(),
            output_shape_states.begin(),
            [&fd](const Scalar& s) { return fd->recordingState(s()); });
        fd->defineRecord(new RandomOpRecord(
            {
                fd->recordingState(minval()),
                fd->recordingState(maxval()),
            },
            {fd->recordingState(output())},
            output_shape_states,
            "ops.uniform",
            dtype));
        return output;
      },
      py::arg("minval"),
      py::arg("maxval"),
      py::arg("shape"),
      py::arg("dtype") = DataType::Float,
      py::return_value_policy::reference);
  nvf_ops.def(
      "normal",
      [](FusionDefinition::Operators& self,
         Scalar mean,
         Scalar std,
         std::vector<Scalar>& shape,
         PrimDataType dtype) -> Tensor {
        FUSER_PERF_SCOPE("Operators.normal");
        TORCH_CHECK(
            self.validUse(), "Attempting to add to a completed definition!");
        FusionDefinition* fd = self.fusion_definition;
        Tensor output = fd->defineTensor(shape.size());
        std::vector<State> output_shape_states(
            shape.size(), State(0, serde::StateType_Scalar));
        std::transform(
            shape.begin(),
            shape.end(),
            output_shape_states.begin(),
            [&fd](const Scalar& s) { return fd->recordingState(s()); });
        fd->defineRecord(new RandomOpRecord(
            {
                fd->recordingState(mean()),
                fd->recordingState(std()),
            },
            {fd->recordingState(output())},
            output_shape_states,
            "ops.normal",
            dtype));
        return output;
      },
      py::arg("mean"),
      py::arg("std"),
      py::arg("shape"),
      py::arg("dtype") = DataType::Float,
      py::return_value_policy::reference);
  //! The ScedOperators class is a nested class of FusionDefinition to allow the
  //! user to query the class for the list of schedule operators.
  //!
  //! Example:
  //!   help(FusionDefinition.SchedOperators)
  //!
  //! Additional operators are expected to be defined below as needed.
  py::class_<FusionDefinition::SchedOperators> nvf_sched(
      fusion_def, "SchedOperators");
  nvf_sched.def(py::init<FusionDefinition*>());
  nvf_sched.def(
      "merge",
      [](FusionDefinition::SchedOperators& self, Tensor arg, int dim) {
        FUSER_PERF_SCOPE("SchedOperators.merge");
        TORCH_CHECK(
            self.validUse(),
            "Attempting to use a SchedOperators Op prior to definition!");
        FusionDefinition* fd = self.fusion_definition;
        auto input_tv =
            fd->getFusionState(arg.index)->template as<TensorView>();
        input_tv->merge(dim);
      },
      py::arg("arg"),
      py::arg("dim"));
  auto reduction_factor_func = [](FusionDefinition::SchedOperators& self,
                                  Tensor arg,
                                  const std::vector<int>& dims) -> Tensor {
    FUSER_PERF_SCOPE("SchedOperators.reduction_factor");
    TORCH_CHECK(
        self.validUse(),
        "Attempting to use a SchedOperators Op prior to definition!");
    FusionDefinition* fd = self.fusion_definition;
    auto input_tv = fd->getFusionState(arg.index)->template as<TensorView>();
    auto output_tv = input_tv->rFactor(dims);
    Tensor output = fd->defineTensor(arg.dims);
    TORCH_CHECK(
        output.index == fd->numFusionStates(),
        "Fusion State index does not match the size!");
    fd->addFusionState(output_tv);
    return output;
  };
  nvf_sched.def(
      "reduction_factor",
      reduction_factor_func,
      py::arg("arg"),
      py::arg("dims"));
  nvf_sched.def(
      "rfactor", reduction_factor_func, py::arg("arg"), py::arg("dims"));
  nvf_sched.def(
      "reorder",
      [](FusionDefinition::SchedOperators& self,
         Tensor arg,
         const std::unordered_map<int, int>& old2new) {
        FUSER_PERF_SCOPE("SchedOperators.reorder");
        TORCH_CHECK(
            self.validUse(),
            "Attempting to use a SchedOperators Op prior to definition!");
        FusionDefinition* fd = self.fusion_definition;
        auto input_tv =
            fd->getFusionState(arg.index)->template as<TensorView>();
        input_tv->reorder(old2new);
      },
      py::arg("arg"),
      py::arg("old2new"));
  nvf_sched.def(
      "split",
      [](FusionDefinition::SchedOperators& self,
         Tensor arg,
         int dim,
         unsigned int factor,
         bool inner_split,
         bool trim_out_of_bounds) {
        FUSER_PERF_SCOPE("SchedOperators.split");
        TORCH_CHECK(
            self.validUse(),
            "Attempting to use a SchedOperators Op prior to definition!");
        FusionDefinition* fd = self.fusion_definition;
        auto input_tv =
            fd->getFusionState(arg.index)->template as<TensorView>();
        input_tv->split(dim, factor, inner_split, trim_out_of_bounds);
      },
      py::arg("arg"),
      py::arg("dim"),
      py::arg("factor"),
      py::arg("inner_split") = true,
      py::arg("trim_out_of_bounds") = false);
}

} // namespace nvfuser::python_frontend<|MERGE_RESOLUTION|>--- conflicted
+++ resolved
@@ -525,14 +525,8 @@
         FUSER_PERF_SCOPE("FusionDefinition.define_vector (input_specific)");
         TORCH_CHECK(
             !self.completed(), "Attempting to add to a completed definition!");
-<<<<<<< HEAD
-        Vector out = self.defineVector();
+        Vector out = self.defineVector(size);
         self.defineRecord(new VectorRecord<int64_t>(
-=======
-        Vector out = self.defineVector(size);
-        std::vector<nullptr_t> value(size, nullptr);
-        self.defineRecord(new VectorRecord<std::int64_t>(
->>>>>>> c0913762
             {self.recordingState(out())},
             serde::RecordType_VectorInput,
             std::nullopt,
@@ -557,7 +551,7 @@
         for(const auto& arg : args) {
           inputs.push_back(self.recordingState(arg.cast<Scalar>()()));
         } 
-        Vector out = self.defineVector();
+        Vector out = self.defineVector(inputs.size());
         self.defineRecord(new VectorFromStateRecord(
             inputs,
             {self.recordingState(out())},
