// clang-format off
/*
 * SPDX-FileCopyrightText: Copyright (c) 2023-present NVIDIA CORPORATION & AFFILIATES.
 * All rights reserved.
 * SPDX-License-Identifier: BSD-3-Clause
 */
// clang-format on
#include <python_frontend/python_bindings.h>

#include <c10/util/ArrayRef.h>
#include <c10/util/Optional.h>
#include <c10/util/irange.h>
#include <instrumentation.h>
#include <ir/all_nodes.h>
#include <ir/builder.h>
#include <ops/all_ops.h>
#include <python_frontend/fusion_cache.h>
#include <python_frontend/fusion_definition.h>
#include <python_frontend/fusion_record.h>
#include <python_frontend/python_bindings.h>
#include <torch/csrc/jit/python/pybind_utils.h>
#include <complex>
#include <iostream>
#include <optional>
#include <tuple>

namespace nvfuser::python_frontend {

// Set of local functions that are used to compose python FusionDefinition
// bindings. Ideally, these would be templated lambda functions but those
// are not available without C++20.
namespace {
Vector define_vector_fn(
    FusionDefinition& fd,
    std::optional<std::vector<int64_t>> value,
    int64_t size,
    PrimDataType dtype = DataType::Int) {
  FUSER_PERF_SCOPE("FusionDefinition.define_vector (canonical)");
  TORCH_CHECK(size > 0, "Vector size should be >0.");
  if (value.has_value()) {
    TORCH_CHECK(
        value.value().size() == static_cast<size_t>(size),
        "value size and input size do not  match!");
  }
  Vector out = fd.defineVector(size);
  auto rtype = value.has_value() ? serde::RecordType_VectorLong
                                 : serde::RecordType_VectorInput;
  fd.defineRecord(new VectorRecord<int64_t>(
      {fd.recordingState(out())}, rtype, value, size, dtype));
  return out;
}

} // namespace

std::vector<std::optional<bool>> computeContiguity(
    const std::vector<int64_t>& sizes,
    const std::vector<int64_t>& strides) {
  TORCH_CHECK(
      sizes.size() == strides.size(),
      "compute_contiguity: Sizes and strides must have the same number of dimensions");
  // Not a broadcast means neither the stride == 0 (size can be non-zero)
  // or the size == 1 that each can indicate a broadcast
  auto not_broadcast = [&](auto i) { return strides[i] != 0 && sizes[i] != 1; };
  // Contiguity defaults to vector of all None's
  std::vector<std::optional<bool>> contiguity(sizes.size(), std::nullopt);
  if (contiguity.empty()) { // zero-dim tensor
    return contiguity;
  }
  int64_t last = (int64_t)sizes.size() - 1; // inner most dimension
  // Contiguity normallly is determined by the current dimension and one
  // dimension to the right.  The innermost dimension, that is not broadcasted,
  // does not have any dimension to it's right and needs to be specially marked
  // contiguous.
  for (; last >= 0; --last) {
    if (not_broadcast(last)) {
      contiguity[last] = (strides.at(last) == 1);
      break;
    }
  }
  // Dimensions are marked contiguous by inspecting the current dimension and
  // one to the right towards the inner dimension while skipping over broadcast
  // dimensions.
  for (int64_t i = 0; i < last;) {
    if (not_broadcast(i)) {
      auto l = i++;
      for (; i <= last; i++) {
        if (not_broadcast(i)) {
          break;
        }
      }
      contiguity[l] = (strides[l] == strides[i] * sizes[i]);
    } else {
      i++;
    }
  }
  return contiguity;
}

void initNvFuserPythonBindings(PyObject* module) {
  auto nvfuser = py::handle(module).cast<py::module>();

  //! DataTypes supported by nvFuser in the FusionDefinition
  py::enum_<PrimDataType>(nvfuser, "DataType")
      .value("Double", DataType::Double)
      .value("Float", DataType::Float)
      .value("Half", DataType::Half)
      .value("Int", DataType::Int)
      .value("Int32", DataType::Int32)
      .value("Bool", DataType::Bool)
      .value("BFloat16", DataType::BFloat16)
      .value("ComplexFloat", DataType::ComplexFloat)
      .value("ComplexDouble", DataType::ComplexDouble)
      .value("Null", DataType::Null);

  nvfuser.def("compute_contiguity", computeContiguity);

  //! Binding the FusionCache that holds a cache of Fusions
  //! This is only bound to provide an interface to get the number of fusions
  //! that are cached.
  py::class_<FusionCache> fusion_cache(nvfuser, "FusionCache");
  fusion_cache
      .def_static(
          "get",
          &FusionCache::get,
          py::arg("max_fusions") = int(8192),
          py::return_value_policy::reference)
      .def("num_fusions", &FusionCache::numFusions)
      .def_static(
          "reset", &FusionCache::reset, py::return_value_policy::reference)
      .def(
          "serialize",
          [](FusionCache& self, std::string filename) {
            FUSER_PERF_SCOPE("FusionCache.serialize (string)");
            self.serialize(filename);
          },
          py::arg("filename"))
      .def(
          "deserialize",
          [](FusionCache& self, std::string filename) {
            FUSER_PERF_SCOPE("FusionCache.serialize (string)");
            self.deserialize(filename);
          },
          py::arg("filename"))
      .def(
          "__repr__",
          [](FusionCache& self) {
            std::stringstream ss;
            self.print(ss);
            return ss.str();
          })
      .def("stats", [](FusionCache& self) {
        std::stringstream ss;
        self.stats(ss);
        return ss.str();
      });

  //! These are the FusionDefinition supported object types that are either
  //! defined as inputs or the output of an operation.
  py::class_<Tensor> tensor_class(nvfuser, "Tensor");
  tensor_class.def("__repr__", [](Tensor& self) {
    std::stringstream ss;
    ss << "Tensor(index=" << self.index << ", ndim=" << self.dims << ")";
    return ss.str();
  });
  tensor_class.def_property_readonly(
      "ndim", [](Tensor& self) { return self.dims; });
  tensor_class.def("_get_fusion_definition", [](Tensor& self) {
    return self.fusion_definition;
  });

  auto tensor_sizes = [](Tensor arg) -> std::vector<Scalar> {
    FUSER_PERF_SCOPE("Operators.tensor_sizes");
    auto fd = arg.fusion_definition;
    std::vector<Scalar> outputs;
    std::vector<State> output_state;
    for (const auto idx : c10::irange(arg.dims)) {
      outputs.push_back(fd->defineScalar());
      output_state.push_back(fd->recordingState(outputs[idx]()));
    }
    fd->defineRecord(
        new TensorSizesRecord({fd->recordingState(arg())}, output_state));
    return outputs;
  };
  tensor_class.def_property_readonly("shape", tensor_sizes);

  py::class_<Scalar> scalar_class(nvfuser, "Scalar");
  scalar_class.def("__repr__", [](Scalar& self) {
    std::stringstream ss;
    ss << "Scalar(index=" << self.index << ")";
    return ss.str();
  });

  py::class_<Vector> vector_class(nvfuser, "Vector");
  vector_class.def("__repr__", [](Vector& self) {
    std::stringstream ss;
    ss << "Vector(index=" << self.index << ", size=" << self.size << ")";
    return ss.str();
  });
  vector_class.def_property_readonly(
      "size", [](Vector& self) { return self.size; });

  //! The FusionDefinition is a context manager in Python where the user will
  //! define the set the operations and connections between operations for
  //! nvFuser to create.
  py::class_<FusionDefinition> fusion_def(nvfuser, "_FusionDefinition");
  fusion_def
      .def(
          py::init<c10::optional<size_t>, size_t>(),
          py::arg("id") = py::none(),
          py::arg("max_length") = int(1024))
      .def_readwrite("ops", &FusionDefinition::ops)
      .def_readwrite("sched", &FusionDefinition::sched)
      .def(
          "_setup_definition",
          [](FusionDefinition& self) -> FusionDefinition* {
            // Instrumentation to mark the beginning of a FusionDefinition
            inst::Trace::instance()->beginEvent("FusionDefinition Definition");
            return self.setupDefinition();
          })
      .def(
          "_finalize_definition",
          [](FusionDefinition& self) {
            self.finalizeDefinition();
            // Mark the end of a definition
            inst::Trace::instance()->endEvent(nullptr);
          })
      .def(
          "_setup_schedule",
          [](FusionDefinition& self, const py::iterable& iter) {
            // Instrumentation to mark the beginning of a schedule
            inst::Trace::instance()->beginEvent("FusionDefinition Schedule");
            std::vector<c10::IValue> inputs;
            for (py::handle obj : iter) {
              inputs.push_back(torch::jit::toIValue(obj, c10::AnyType::get()));
            }
            self.setupSchedule(inputs);
          })
      .def(
          "_finalize_schedule",
          [](FusionDefinition& self, const py::iterable& iter) {
            std::vector<c10::IValue> inputs;
            for (py::handle obj : iter) {
              inputs.push_back(torch::jit::toIValue(obj, c10::AnyType::get()));
            }
            self.finalizeSchedule(inputs);
            // Mark the end of a schedule
            inst::Trace::instance()->endEvent(nullptr);
          })
      .def(
          "__repr__",
          [](FusionDefinition& self) {
            std::stringstream ss;
            self.print(ss);
            return ss.str();
          })
      .def(
          "_execute",
          [](FusionDefinition& self,
             const py::iterable& iter,
             bool override_user_schedule,
             std::optional<int64_t> device) {
            std::vector<c10::IValue> inputs;
            for (py::handle obj : iter) {
              inputs.push_back(torch::jit::toIValue(obj, c10::AnyType::get()));
            }
            std::optional<int8_t> int8_device = std::nullopt;
            if (device.has_value()) {
              TORCH_CHECK(device.value() < 256, "Maximum device index is 255");
              int8_device = (int8_t)device.value();
            }
            return self.execute(inputs, override_user_schedule, int8_device);
          },
          py::arg("inputs"),
          py::arg("override_user_schedule") = false,
          py::kw_only(),
          py::arg("device") = py::none(),
          py::return_value_policy::reference)
      .def(
          "_fusion_ir",
          [](FusionDefinition& self) { return self.fusionIr(); },
          py::return_value_policy::reference)
      .def(
          "_last_cuda_code",
          [](FusionDefinition& self,
             bool intrinsic_code,
             bool override_user_schedule) {
            return self.lastCudaCode(intrinsic_code, override_user_schedule);
          },
          py::arg("intrinsic_code") = false,
          py::arg("override_user_schedule") = false,
          py::return_value_policy::reference)
      .def(
          "_cuda_code_for",
          [](FusionDefinition& self,
             const py::iterable& iter,
             bool intrinsic_code,
             bool override_user_schedule) {
            std::vector<c10::IValue> inputs;
            for (py::handle obj : iter) {
              inputs.push_back(torch::jit::toIValue(obj, c10::AnyType::get()));
            }
            return self.cudaCodeFor(
                inputs, intrinsic_code, override_user_schedule);
          },
          py::arg("inputs"),
          py::arg("intrinsic_code") = false,
          py::arg("override_user_schedule") = false,
          py::return_value_policy::reference)
      .def(
          "_last_scheduled_fusion_ir",
          [](FusionDefinition& self,
             bool tensor_transforms,
             bool override_user_schedule) {
            return self.lastScheduledFusionIr(
                tensor_transforms, override_user_schedule);
          },
          py::arg("tensor_transforms") = false,
          py::arg("override_user_schedule") = false,
          py::return_value_policy::reference)
      .def(
          "_scheduled_fusion_ir_for",
          [](FusionDefinition& self,
             const py::iterable& iter,
             bool tensor_transforms,
             bool override_user_schedule) {
            std::vector<c10::IValue> inputs;
            for (py::handle obj : iter) {
              inputs.push_back(torch::jit::toIValue(obj, c10::AnyType::get()));
            }
            return self.scheduledFusionIrFor(
                inputs, tensor_transforms, override_user_schedule);
          },
          py::arg("inputs"),
          py::arg("tensor_transforms") = false,
          py::arg("override_user_schedule") = false,
          py::return_value_policy::reference)
      .def(
          "id",
          [](FusionDefinition& self) -> c10::optional<size_t> {
            return self.id();
          })
      .def(
          "add_output",
          [](FusionDefinition& self, Scalar output) {
            FUSER_PERF_SCOPE("FusionDefinition.add_output (scalar)");
            TORCH_CHECK(
                !self.completed(),
                "Attempting to add to a completed definition!");
            self.defineRecord(new OutputRecord<Val>(
                {self.recordingState(output())}, serde::RecordType_OutputVal));
          },
          py::arg("output"))
      .def(
          "add_output",
          [](FusionDefinition& self,
             Tensor output,
             c10::optional<Tensor> alias_input = c10::nullopt) {
            FUSER_PERF_SCOPE("FusionDefinition.add_output (tensor)");
            TORCH_CHECK(
                !self.completed(),
                "Attempting to add to a completed definition!");
            if (alias_input.has_value()) {
              self.defineRecord(new OutputRecord<TensorView>(
                  {self.recordingState(output()),
                   self.recordingState(alias_input.value()())},
                  serde::RecordType_OutputTv));
            } else {
              self.defineRecord(new OutputRecord<TensorView>(
                  {self.recordingState(output())}, serde::RecordType_OutputTv));
            }
          },
          py::arg("output"),
          py::arg("alias_input") = py::none())
      .def(
          "add_output",
          [](FusionDefinition& self,
             Tensor output,
             std::vector<int64_t> stride_order) {
            FUSER_PERF_SCOPE("FusionDefinition.add_output (tensor)");
            TORCH_CHECK(
                !self.completed(),
                "Attempting to add to a completed definition!");
            TORCH_CHECK(
                stride_order.empty() || output.dims == stride_order.size(),
                "stride_order needs to be either empty or the same length of Tensor `output`");
            int64_t duplicate_check = 0;
            for (const auto& v : stride_order) {
              TORCH_CHECK(
                  v >= 0 && v < (int64_t)stride_order.size(),
                  "stride_order elements need to be within [0, stride_order.size())");
              duplicate_check |= 1 << v;
            }
            TORCH_CHECK(
                duplicate_check == (1 << stride_order.size()) - 1,
                "duplicated elements in stride_order detected!");
            self.defineRecord(new OutputRecord<TensorView>(
                {self.recordingState(output())},
                serde::RecordType_OutputTv,
                stride_order));
          },
          py::arg("output"),
          py::arg("stride_order"))
      // This version of define_tensor is the canonical version
      // that displays the values as they are passed to the IR's
      // TensorViewBuilder.
      // Each dimension can be of value:
      // -1 : Symbolic for Dynamic usage
      //  0 : Zero-element
      //  1 : Broadcast
      // >1 : Static size
      // NOTE: A Tensor defined for dynamic shape usage should only
      // contain either symbolic(-1) or broadcast(1) defined dimensions.
      .def(
          "define_tensor",
          [](FusionDefinition& self,
             std::vector<int64_t>& symbolic_sizes,
             std::vector<std::optional<bool>>& contiguity,
             PrimDataType dtype = DataType::Float,
             bool is_cpu = false) -> Tensor {
            FUSER_PERF_SCOPE("FusionDefinition.define_tensor (default)");
            TORCH_CHECK(
                !self.completed(),
                "Attempting to add to a completed definition!");

            for (size_t i = 0; i < symbolic_sizes.size(); ++i) {
              TORCH_CHECK(
                  symbolic_sizes[i] >= -1,
                  "The value ",
                  symbolic_sizes[i],
                  " at index ",
                  i,
                  " was neither symbolic(-1), zero_element(0), broadcast(1), or static(>1).");
            }

            Tensor out = self.defineTensor(symbolic_sizes.size());
            self.defineRecord(new TensorRecord(
                {self.recordingState(out())},
                symbolic_sizes,
                contiguity,
                dtype,
                is_cpu));

            return out;
          },
          py::arg("symbolic_sizes"),
          py::arg("contiguity"),
          py::arg("dtype") = DataType::Float,
          py::arg("is_cpu") = false,
          py::return_value_policy::reference)
      .def(
          "define_tensor",
          [](FusionDefinition& self,
             std::vector<int64_t>& sizes,
             std::vector<int64_t>& strides,
             PrimDataType dtype = DataType::Float,
             bool static_sizes = false,
             bool is_cpu = false) -> Tensor {
            FUSER_PERF_SCOPE("FusionDefinition.define_tensor (integration)");
            TORCH_CHECK(
                !self.completed(),
                "Attempting to add to a completed definition!");
            TORCH_CHECK(
                sizes.size() == strides.size(),
                "The number of sizes does not match the number of strides.",
                sizes.size(),
                strides.size());

            // TensorViewBuilder assumes any dim with a compile time constant
            // size == 1 is a "maybe broadcast" axis, symbolic sizes are
            // identified by -1, and size == 0 is not supported.

            // Translate to TensorViewBuilder's view of the world.
            std::vector<int64_t> dim_sizes;
            dim_sizes.reserve(sizes.size());
            for (const auto i : c10::irange(sizes.size())) {
              TORCH_INTERNAL_ASSERT(
                  sizes[i] >= 0,
                  "Size of ",
                  sizes[i],
                  " is not supported in nvFuser. Expected size >= 0.");
              if (static_sizes) {
                dim_sizes.push_back(sizes[i]);
              } else { // Symbolic defined tensor for dynamic shape usage
                if (sizes[i] == 1) {
                  dim_sizes.push_back(1);
                } else {
                  dim_sizes.push_back(-1);
                }
              }
            }

            Tensor out = self.defineTensor(sizes.size());
            self.defineRecord(new TensorRecord(
                {self.recordingState(out())},
                std::move(dim_sizes),
                computeContiguity(sizes, strides),
                dtype,
                is_cpu));

            return out;
          },
          py::arg("sizes"),
          py::arg("strides"),
          py::arg("dtype") = DataType::Float,
          py::arg("static_sizes") = false,
          py::arg("is_cpu") = false,
          py::return_value_policy::reference)
      .def(
          "define_scalar",
          [](FusionDefinition& self,
             PrimDataType dtype = DataType::Double) -> Scalar {
            FUSER_PERF_SCOPE("FusionDefinition.define_scalar (input_specific)");
            TORCH_CHECK(
                !self.completed(),
                "Attempting to add to a completed definition!");
            Scalar out = self.defineScalar();
            self.defineRecord(new ScalarRecord<double>(
                {self.recordingState(out())},
                serde::RecordType_ScalarInput,
                std::nullopt,
                dtype));
            return out;
          },
          py::arg("dtype") = DataType::Double,
          py::return_value_policy::reference);

// This is the canonical version of define_scalar
<<<<<<< HEAD
#define NVFUSER_PYTHON_BINDING_CANONICAL_SCALAR(                             \
    Nvfuser_DType, Serde_RType, CType)                                       \
  fusion_def.def(                                                            \
      "define_scalar",                                                       \
      [](FusionDefinition& self,                                             \
         std::optional<CType> value,                                         \
         PrimDataType dtype) -> Scalar {                                     \
        FUSER_PERF_SCOPE("FusionDefinition.define_scalar");                  \
        Scalar out = self.defineScalar();                                    \
        auto rtype =                                                         \
            value.has_value() ? Serde_RType : serde::RecordType_ScalarInput; \
        self.defineRecord(new ScalarRecord<CType>(                           \
            {self.recordingState(out())}, rtype, value, dtype));             \
        return out;                                                          \
      },                                                                     \
      py::arg("value"),                                                      \
      py::arg("dtype") = Nvfuser_DType,                                      \
=======
#define NVFUSER_PYTHON_BINDING_CANONICAL_SCALAR(                                               \
    Nvfuser_DType, Serde_RType, CType)                                                         \
  fusion_def.def(                                                                              \
      "define_scalar",                                                                         \
      [](FusionDefinition& self,                                                               \
         std::optional<CType> value,                                                           \
         PrimDataType dtype) -> Scalar {                                                       \
        FUSER_PERF_SCOPE("FusionDefinition.define_scalar");                                    \
        Scalar out = self.defineScalar();                                                      \
        auto rtype =                                                                           \
            value.has_value() ? Serde_RType : serde::RecordType_ScalarInput;                   \
        self.defineRecord(new ScalarRecord<CType>(                                             \
            {self.recordingState(out())}, rtype, value, dtype));                               \
        return out;                                                                            \
      },                                                                                       \
      py::arg("value"),                                                                        \
      py::arg("dtype") = Nvfuser_DType,                                                        \
      py::return_value_policy::reference);                                                     \
  fusion_def.def(                                                                              \
      "define_constant",                                                                       \
      [](FusionDefinition& self,                                                               \
         std::optional<CType> value,                                                           \
         PrimDataType dtype) -> Scalar {                                                       \
        FUSER_PERF_SCOPE("FusionDefinition.define_contant");                                   \
        TORCH_WARN_ONCE(                                                                       \
            "Deprecating define_constant functions in favor of define_scalar for constants."); \
        Scalar out = self.defineScalar();                                                      \
        auto rtype =                                                                           \
            value.has_value() ? Serde_RType : serde::RecordType_ScalarInput;                   \
        self.defineRecord(new ScalarRecord<CType>(                                             \
            {self.recordingState(out())}, rtype, value, dtype));                               \
        return out;                                                                            \
      },                                                                                       \
      py::arg("value"),                                                                        \
      py::arg("dtype") = Nvfuser_DType,                                                        \
>>>>>>> 441d27d3
      py::return_value_policy::reference);

  NVFUSER_PYTHON_BINDING_CANONICAL_SCALAR(
      DataType::Bool, serde::RecordType_ScalarBool, bool);
  NVFUSER_PYTHON_BINDING_CANONICAL_SCALAR(
      DataType::ComplexDouble,
      serde::RecordType_ScalarComplexDouble,
      std::complex<double>);
  NVFUSER_PYTHON_BINDING_CANONICAL_SCALAR(
      DataType::Double, serde::RecordType_ScalarDouble, double);
  NVFUSER_PYTHON_BINDING_CANONICAL_SCALAR(
      DataType::Int, serde::RecordType_ScalarLong, int64_t);
#undef NVFUSER_PYTHON_BINDING_CANONICAL_SCALAR

<<<<<<< HEAD
  // This is the input version of define_vector
  fusion_def.def(
      "define_vector",
      [](FusionDefinition& self,
         size_t size,
         PrimDataType dtype = DataType::Int) -> Vector {
        return define_vector_fn(self, std::nullopt, size, dtype);
      },
      py::arg("size"),
      py::arg("dtype") = DataType::Int,
      py::return_value_policy::reference);
  // This is the canonical version of define_vector that accepts either a
  // nullptr or a vector of values to indicate either an input or a constant
  // for use when printing out the associated Fusion Record.
  fusion_def.def(
      "define_vector",
      [](FusionDefinition& self,
         std::optional<std::vector<int64_t>> value,
         size_t size,
         PrimDataType dtype) -> Vector {
        return define_vector_fn(self, value, size, dtype);
      },
      py::arg("value").none(true),
      py::arg("size"),
      py::arg("dtype") = DataType::Int,
      py::return_value_policy::reference);
  // This is the constant version of define_vector when given a vector
  // of constant values.
  fusion_def.def(
      "define_vector",
      [](FusionDefinition& self,
         std::vector<int64_t> value,
         PrimDataType dtype) -> Vector {
        return define_vector_fn(self, value, value.size(), dtype);
      },
      py::arg("value"),
      py::arg("dtype") = DataType::Int,
      py::return_value_policy::reference);

=======
>>>>>>> 441d27d3
  //! The Operators class is a nested class of FusionDefinition to allow the
  //! user to query the class for the list of operators.
  //!
  //! Example:
  //!   help(FusionDefinition.Operators)
  //!
  //! Additional operators are expected to be defined below as needed.  They
  //! may require defining a new RecordFunctor child class if they are unique.
  py::class_<FusionDefinition::Operators> nvf_ops(fusion_def, "Operators");
  nvf_ops.def(py::init<FusionDefinition*>());

  // ******************** INSERT OP BINDINGS BELOW HERE ********************
#define OP_PREFIX "Operators."
#define NVFUSER_PYTHON_BINDING_UNARY_OP(op_str, op_name)                      \
  nvf_ops.def(                                                                \
      op_str,                                                                 \
      [](FusionDefinition::Operators& self, Tensor input) -> Tensor {         \
        FUSER_PERF_SCOPE("Operators." op_str);                                \
        TORCH_CHECK(                                                          \
            self.validUse(), "Attempting to add to a completed definition!"); \
        FusionDefinition* fd = self.fusion_definition;                        \
        Tensor output = fd->defineTensor(input.dims);                         \
        fd->defineRecord(new OpRecord<TensorView*, TensorView*>(              \
            {fd->recordingState(input())},                                    \
            {fd->recordingState(output())},                                   \
            ("ops." op_str),                                                  \
            serde::RecordType_Unary_TV,                                       \
            static_cast<TensorView* (*)(TensorView*)>(op_name)));             \
        return output;                                                        \
      },                                                                      \
      py::return_value_policy::reference);                                    \
  nvf_ops.def(                                                                \
      op_str,                                                                 \
      [](FusionDefinition::Operators& self, Scalar input) -> Scalar {         \
        FUSER_PERF_SCOPE("Operators." op_str);                                \
        TORCH_CHECK(                                                          \
            self.validUse(), "Attempting to add to a completed definition!"); \
        FusionDefinition* fd = self.fusion_definition;                        \
        Scalar output = fd->defineScalar();                                   \
        fd->defineRecord(new OpRecord<Val*, Val*>(                            \
            {fd->recordingState(input())},                                    \
            {fd->recordingState(output())},                                   \
            ("ops." op_str),                                                  \
            serde::RecordType_Unary_VAL,                                      \
            static_cast<Val* (*)(Val*)>(op_name)));                           \
        return output;                                                        \
      },                                                                      \
      py::return_value_policy::reference);

  NVFUSER_PYTHON_BINDING_UNARY_OP("abs", abs)
  NVFUSER_PYTHON_BINDING_UNARY_OP("acos", acos)
  NVFUSER_PYTHON_BINDING_UNARY_OP("acosh", acosh)
  NVFUSER_PYTHON_BINDING_UNARY_OP("asin", asin)
  NVFUSER_PYTHON_BINDING_UNARY_OP("asinh", asinh)
  NVFUSER_PYTHON_BINDING_UNARY_OP("atan", atan)
  NVFUSER_PYTHON_BINDING_UNARY_OP("atanh", atanh)
  NVFUSER_PYTHON_BINDING_UNARY_OP("ceil", ceil)
  NVFUSER_PYTHON_BINDING_UNARY_OP("cos", cos)
  NVFUSER_PYTHON_BINDING_UNARY_OP("cosh", cosh)
  NVFUSER_PYTHON_BINDING_UNARY_OP("exp", exp)
  NVFUSER_PYTHON_BINDING_UNARY_OP("exp2", exp2)
  NVFUSER_PYTHON_BINDING_UNARY_OP("expm1", expm1)
  NVFUSER_PYTHON_BINDING_UNARY_OP("erf", erf)
  NVFUSER_PYTHON_BINDING_UNARY_OP("erfc", erfc)
  NVFUSER_PYTHON_BINDING_UNARY_OP("erfinv", erfinv)
  NVFUSER_PYTHON_BINDING_UNARY_OP("erfcinv", erfcinv)
  NVFUSER_PYTHON_BINDING_UNARY_OP("floor", floor)
  NVFUSER_PYTHON_BINDING_UNARY_OP("frac", frac)
  NVFUSER_PYTHON_BINDING_UNARY_OP("lgamma", lgamma)
  NVFUSER_PYTHON_BINDING_UNARY_OP("log", log)
  NVFUSER_PYTHON_BINDING_UNARY_OP("log10", log10)
  NVFUSER_PYTHON_BINDING_UNARY_OP("log1p", log1p)
  NVFUSER_PYTHON_BINDING_UNARY_OP("log2", log2)
  NVFUSER_PYTHON_BINDING_UNARY_OP("neg", neg)
  NVFUSER_PYTHON_BINDING_UNARY_OP("bitwise_not", bitwise_not)
  NVFUSER_PYTHON_BINDING_UNARY_OP("relu", relu)
  NVFUSER_PYTHON_BINDING_UNARY_OP("rand_like", rand_like)
  NVFUSER_PYTHON_BINDING_UNARY_OP("randn_like", randn_like)
  NVFUSER_PYTHON_BINDING_UNARY_OP("reciprocal", reciprocal)
  NVFUSER_PYTHON_BINDING_UNARY_OP("round", round)
  NVFUSER_PYTHON_BINDING_UNARY_OP("rsqrt", rsqrt)
  NVFUSER_PYTHON_BINDING_UNARY_OP("set", set)
  NVFUSER_PYTHON_BINDING_UNARY_OP("segment_set", segment_set)
  NVFUSER_PYTHON_BINDING_UNARY_OP("sign", sign)
  NVFUSER_PYTHON_BINDING_UNARY_OP("sigmoid", sigmoid)
  NVFUSER_PYTHON_BINDING_UNARY_OP("signbit", signbit)
  NVFUSER_PYTHON_BINDING_UNARY_OP("silu", silu)
  NVFUSER_PYTHON_BINDING_UNARY_OP("sin", sin)
  NVFUSER_PYTHON_BINDING_UNARY_OP("sinh", sinh)
  NVFUSER_PYTHON_BINDING_UNARY_OP("sqrt", sqrt)
  NVFUSER_PYTHON_BINDING_UNARY_OP("tan", tan)
  NVFUSER_PYTHON_BINDING_UNARY_OP("tanh", tanh)
  NVFUSER_PYTHON_BINDING_UNARY_OP("trunc", trunc)
  NVFUSER_PYTHON_BINDING_UNARY_OP("isfinite", isfinite)
  NVFUSER_PYTHON_BINDING_UNARY_OP("isinf", isinf)
  NVFUSER_PYTHON_BINDING_UNARY_OP("isnan", isnan)
  NVFUSER_PYTHON_BINDING_UNARY_OP("isneginf", isneginf)
  NVFUSER_PYTHON_BINDING_UNARY_OP("isposinf", isposinf)
  NVFUSER_PYTHON_BINDING_UNARY_OP("isreal", isreal)
  NVFUSER_PYTHON_BINDING_UNARY_OP("real", real)
  NVFUSER_PYTHON_BINDING_UNARY_OP("imag", imag)
#undef NVFUSER_PYTHON_BINDING_UNARY_OP

#define NVFUSER_PYTHON_BINDING_UNARY_OP_SPECIAL(op_str, op_name)               \
  tensor_class.def(                                                            \
      "__" op_str "__",                                                        \
      [](Tensor input) -> Tensor {                                             \
        FUSER_PERF_SCOPE("Operators." op_str);                                 \
        FusionDefinition* fd = input.fusion_definition;                        \
        TORCH_CHECK(                                                           \
            !fd->completed(), "Attempting to add to a completed definition!"); \
        Tensor output = fd->defineTensor(input.dims);                          \
        fd->defineRecord(new OpRecord<TensorView*, TensorView*>(               \
            {fd->recordingState(input())},                                     \
            {fd->recordingState(output())},                                    \
            ("ops." op_str),                                                   \
            serde::RecordType_Unary_TV,                                        \
            static_cast<TensorView* (*)(TensorView*)>(op_name)));              \
        return output;                                                         \
      },                                                                       \
      py::return_value_policy::reference);                                     \
  scalar_class.def(                                                            \
      "__" op_str "__",                                                        \
      [](Scalar input) -> Scalar {                                             \
        FUSER_PERF_SCOPE("Operators." op_str);                                 \
        FusionDefinition* fd = input.fusion_definition;                        \
        TORCH_CHECK(                                                           \
            !fd->completed(), "Attempting to add to a completed definition!"); \
        Scalar output = fd->defineScalar();                                    \
        fd->defineRecord(new OpRecord<Val*, Val*>(                             \
            {fd->recordingState(input())},                                     \
            {fd->recordingState(output())},                                    \
            ("ops." op_str),                                                   \
            serde::RecordType_Unary_VAL,                                       \
            static_cast<Val* (*)(Val*)>(op_name)));                            \
        return output;                                                         \
      },                                                                       \
      py::return_value_policy::reference);
  NVFUSER_PYTHON_BINDING_UNARY_OP_SPECIAL("abs", abs)
  NVFUSER_PYTHON_BINDING_UNARY_OP_SPECIAL("neg", neg)
#undef NVFUSER_PYTHON_BINDING_UNARY_OP_SPECIAL

#define NVFUSER_PYTHON_BINDING_BINARY_OP_TENSORS_ONLY(op_str, op_name)         \
  nvf_ops.def(                                                                 \
      op_str,                                                                  \
      [](FusionDefinition::Operators& self,                                    \
         Tensor arg1,                                                          \
         Tensor arg2) -> Tensor {                                              \
        FUSER_PERF_SCOPE("Operators." op_str);                                 \
        TORCH_CHECK(                                                           \
            self.validUse(), "Attempting to add to a completed definition!");  \
        FusionDefinition* fd = self.fusion_definition;                         \
        Tensor output = fd->defineTensor(arg1.dims);                           \
        fd->defineRecord(new OpRecord<TensorView*, TensorView*, TensorView*>(  \
            {fd->recordingState(arg1()), fd->recordingState(arg2())},          \
            {fd->recordingState(output())},                                    \
            ("ops." op_str),                                                   \
            serde::RecordType_Binary_TV,                                       \
            static_cast<TensorView* (*)(TensorView*, TensorView*)>(op_name))); \
        return output;                                                         \
      },                                                                       \
      py::return_value_policy::reference);

  NVFUSER_PYTHON_BINDING_BINARY_OP_TENSORS_ONLY("_matmul_nn", _matmul_nn)
  NVFUSER_PYTHON_BINDING_BINARY_OP_TENSORS_ONLY("_matmul_nt", _matmul_nt)
  NVFUSER_PYTHON_BINDING_BINARY_OP_TENSORS_ONLY("_matmul_tn", _matmul_tn)
  NVFUSER_PYTHON_BINDING_BINARY_OP_TENSORS_ONLY("_matmul_tt", _matmul_tt)
#undef NVFUSER_PYTHON_BINDING_BINARY_OP_TENSORS_ONLY

#define NVFUSER_PYTHON_BINDING_BINARY_OP(op_str, op_name)                      \
  nvf_ops.def(                                                                 \
      op_str,                                                                  \
      [](FusionDefinition::Operators& self,                                    \
         Tensor arg1,                                                          \
         Tensor arg2) -> Tensor {                                              \
        FUSER_PERF_SCOPE("Operators." op_str);                                 \
        TORCH_CHECK(                                                           \
            self.validUse(), "Attempting to add to a completed definition!");  \
        FusionDefinition* fd = self.fusion_definition;                         \
        Tensor output = fd->defineTensor(arg1.dims);                           \
        fd->defineRecord(new OpRecord<TensorView*, TensorView*, TensorView*>(  \
            {fd->recordingState(arg1()), fd->recordingState(arg2())},          \
            {fd->recordingState(output())},                                    \
            ("ops." op_str),                                                   \
            serde::RecordType_Binary_TV,                                       \
            static_cast<TensorView* (*)(TensorView*, TensorView*)>(op_name))); \
        return output;                                                         \
      },                                                                       \
      py::return_value_policy::reference);                                     \
  nvf_ops.def(                                                                 \
      op_str,                                                                  \
      [](FusionDefinition::Operators& self,                                    \
         Tensor arg1,                                                          \
         Scalar arg2) -> Tensor {                                              \
        FUSER_PERF_SCOPE("Operators." op_str);                                 \
        TORCH_CHECK(                                                           \
            self.validUse(), "Attempting to add to a completed definition!");  \
        FusionDefinition* fd = self.fusion_definition;                         \
        Tensor output = fd->defineTensor(arg1.dims);                           \
        fd->defineRecord(new OpRecord<TensorView*, TensorView*, Val*>(         \
            {fd->recordingState(arg1()), fd->recordingState(arg2())},          \
            {fd->recordingState(output())},                                    \
            ("ops." op_str),                                                   \
            serde::RecordType_Binary_TV_VAL,                                   \
            static_cast<TensorView* (*)(TensorView*, Val*)>(op_name)));        \
        return output;                                                         \
      },                                                                       \
      py::return_value_policy::reference);                                     \
  nvf_ops.def(                                                                 \
      op_str,                                                                  \
      [](FusionDefinition::Operators& self,                                    \
         Scalar arg1,                                                          \
         Tensor arg2) -> Tensor {                                              \
        FUSER_PERF_SCOPE("Operators." op_str);                                 \
        TORCH_CHECK(                                                           \
            self.validUse(), "Attempting to add to a completed definition!");  \
        FusionDefinition* fd = self.fusion_definition;                         \
        Tensor output = fd->defineTensor(arg2.dims);                           \
        fd->defineRecord(new OpRecord<TensorView*, Val*, TensorView*>(         \
            {fd->recordingState(arg1()), fd->recordingState(arg2())},          \
            {fd->recordingState(output())},                                    \
            ("ops." op_str),                                                   \
            serde::RecordType_Binary_VAL_TV,                                   \
            static_cast<TensorView* (*)(Val*, TensorView*)>(op_name)));        \
        return output;                                                         \
      },                                                                       \
      py::return_value_policy::reference);                                     \
  nvf_ops.def(                                                                 \
      op_str,                                                                  \
      [](FusionDefinition::Operators& self,                                    \
         Scalar arg1,                                                          \
         Scalar arg2) -> Scalar {                                              \
        FUSER_PERF_SCOPE("Operators." op_str);                                 \
        TORCH_CHECK(                                                           \
            self.validUse(), "Attempting to add to a completed definition!");  \
        FusionDefinition* fd = self.fusion_definition;                         \
        Scalar output = fd->defineScalar();                                    \
        fd->defineRecord(new OpRecord<Val*, Val*, Val*>(                       \
            {fd->recordingState(arg1()), fd->recordingState(arg2())},          \
            {fd->recordingState(output())},                                    \
            ("ops." op_str),                                                   \
            serde::RecordType_Binary_VAL,                                      \
            static_cast<Val* (*)(Val*, Val*)>(op_name)));                      \
        return output;                                                         \
      },                                                                       \
      py::return_value_policy::reference);

  NVFUSER_PYTHON_BINDING_BINARY_OP("add", add)
  NVFUSER_PYTHON_BINDING_BINARY_OP("atan2", atan2)
  NVFUSER_PYTHON_BINDING_BINARY_OP("div", div)
  NVFUSER_PYTHON_BINDING_BINARY_OP("truediv", truediv)
  NVFUSER_PYTHON_BINDING_BINARY_OP("fmod", fmod)
  NVFUSER_PYTHON_BINDING_BINARY_OP("mul", mul)
  NVFUSER_PYTHON_BINDING_BINARY_OP("nextafter", nextafter)
  NVFUSER_PYTHON_BINDING_BINARY_OP("pow", pow)
  NVFUSER_PYTHON_BINDING_BINARY_OP("remainder", remainder)
  NVFUSER_PYTHON_BINDING_BINARY_OP("sub", sub)
  NVFUSER_PYTHON_BINDING_BINARY_OP("mod", mod)
  NVFUSER_PYTHON_BINDING_BINARY_OP("eq", eq)
  NVFUSER_PYTHON_BINDING_BINARY_OP("ge", ge)
  NVFUSER_PYTHON_BINDING_BINARY_OP("gt", gt)
  NVFUSER_PYTHON_BINDING_BINARY_OP("le", le)
  NVFUSER_PYTHON_BINDING_BINARY_OP("lt", lt)
  NVFUSER_PYTHON_BINDING_BINARY_OP("ne", ne)
  NVFUSER_PYTHON_BINDING_BINARY_OP("bitwise_and", bitwise_and)
  NVFUSER_PYTHON_BINDING_BINARY_OP("bitwise_or", bitwise_or)
  NVFUSER_PYTHON_BINDING_BINARY_OP("bitwise_xor", bitwise_xor)
  NVFUSER_PYTHON_BINDING_BINARY_OP("bitwise_left_shift", bitwise_left_shift)
  NVFUSER_PYTHON_BINDING_BINARY_OP("bitwise_right_shift", bitwise_right_shift)
  NVFUSER_PYTHON_BINDING_BINARY_OP("gcd", gcd)
#undef NVFUSER_PYTHON_BINDING_BINARY_OP

#define NVFUSER_PYTHON_BINDING_BINARY_OP_SPECIAL(py_op, op_str, op_name)       \
  tensor_class.def(                                                            \
      py_op,                                                                   \
      [](Tensor arg1, Tensor arg2) -> Tensor {                                 \
        FUSER_PERF_SCOPE("Operators." op_str);                                 \
        FusionDefinition* fd = arg1.fusion_definition;                         \
        Tensor output = fd->defineTensor(arg1.dims);                           \
        fd->defineRecord(new OpRecord<TensorView*, TensorView*, TensorView*>(  \
            {fd->recordingState(arg1()), fd->recordingState(arg2())},          \
            {fd->recordingState(output())},                                    \
            ("ops." op_str),                                                   \
            serde::RecordType_Binary_TV,                                       \
            static_cast<TensorView* (*)(TensorView*, TensorView*)>(op_name))); \
        return output;                                                         \
      },                                                                       \
      py::return_value_policy::reference);                                     \
  tensor_class.def(                                                            \
      py_op,                                                                   \
      [](Tensor arg1, Scalar arg2) -> Tensor {                                 \
        FUSER_PERF_SCOPE("Operators." op_str);                                 \
        FusionDefinition* fd = arg1.fusion_definition;                         \
        Tensor output = fd->defineTensor(arg1.dims);                           \
        fd->defineRecord(new OpRecord<TensorView*, TensorView*, Val*>(         \
            {fd->recordingState(arg1()), fd->recordingState(arg2())},          \
            {fd->recordingState(output())},                                    \
            ("ops." op_str),                                                   \
            serde::RecordType_Binary_TV_VAL,                                   \
            static_cast<TensorView* (*)(TensorView*, Val*)>(op_name)));        \
        return output;                                                         \
      },                                                                       \
      py::return_value_policy::reference);                                     \
  scalar_class.def(                                                            \
      py_op,                                                                   \
      [](Scalar arg1, Tensor arg2) -> Tensor {                                 \
        FUSER_PERF_SCOPE("Operators." op_str);                                 \
        FusionDefinition* fd = arg1.fusion_definition;                         \
        Tensor output = fd->defineTensor(arg2.dims);                           \
        fd->defineRecord(new OpRecord<TensorView*, Val*, TensorView*>(         \
            {fd->recordingState(arg1()), fd->recordingState(arg2())},          \
            {fd->recordingState(output())},                                    \
            ("ops." op_str),                                                   \
            serde::RecordType_Binary_VAL_TV,                                   \
            static_cast<TensorView* (*)(Val*, TensorView*)>(op_name)));        \
        return output;                                                         \
      },                                                                       \
      py::return_value_policy::reference);                                     \
  scalar_class.def(                                                            \
      py_op,                                                                   \
      [](Scalar arg1, Scalar arg2) -> Scalar {                                 \
        FUSER_PERF_SCOPE("Operators." op_str);                                 \
        FusionDefinition* fd = arg2.fusion_definition;                         \
        Scalar output = fd->defineScalar();                                    \
        fd->defineRecord(new OpRecord<Val*, Val*, Val*>(                       \
            {fd->recordingState(arg1()), fd->recordingState(arg2())},          \
            {fd->recordingState(output())},                                    \
            ("ops." op_str),                                                   \
            serde::RecordType_Binary_VAL,                                      \
            static_cast<Val* (*)(Val*, Val*)>(op_name)));                      \
        return output;                                                         \
      },                                                                       \
      py::return_value_policy::reference);

  NVFUSER_PYTHON_BINDING_BINARY_OP_SPECIAL("__add__", "add", add)
  NVFUSER_PYTHON_BINDING_BINARY_OP_SPECIAL("__mul__", "mul", mul)
  NVFUSER_PYTHON_BINDING_BINARY_OP_SPECIAL("__pow__", "pow", pow)
  NVFUSER_PYTHON_BINDING_BINARY_OP_SPECIAL("__sub__", "sub", sub)
  NVFUSER_PYTHON_BINDING_BINARY_OP_SPECIAL("__mod__", "mod", mod)
  NVFUSER_PYTHON_BINDING_BINARY_OP_SPECIAL("__eq__", "eq", eq)
  NVFUSER_PYTHON_BINDING_BINARY_OP_SPECIAL("__ge__", "ge", ge)
  NVFUSER_PYTHON_BINDING_BINARY_OP_SPECIAL("__gt__", "gt", gt)
  NVFUSER_PYTHON_BINDING_BINARY_OP_SPECIAL("__le__", "le", le)
  NVFUSER_PYTHON_BINDING_BINARY_OP_SPECIAL("__lt__", "lt", lt)
  NVFUSER_PYTHON_BINDING_BINARY_OP_SPECIAL("__ne__", "ne", ne)
  NVFUSER_PYTHON_BINDING_BINARY_OP_SPECIAL(
      "__and__", "bitwise_and", bitwise_and)
  NVFUSER_PYTHON_BINDING_BINARY_OP_SPECIAL("__or__", "bitwise_or", bitwise_or)
  NVFUSER_PYTHON_BINDING_BINARY_OP_SPECIAL(
      "__xor__", "bitwise_xor", bitwise_xor)
  NVFUSER_PYTHON_BINDING_BINARY_OP_SPECIAL(
      "__lshift__", "bitwise_left_shift", bitwise_left_shift)
  NVFUSER_PYTHON_BINDING_BINARY_OP_SPECIAL(
      "__rshift__", "bitwise_right_shift", bitwise_right_shift)
  // In PyTorch, __div__ (//) and __truediv__ (/) are different.
  // When applied to integer-dtype arguments, they do as expected, returning
  // integer and float outputs, respectively. When applied to two floating-type
  // arguments, they return the floor of division for // and plain division for
  // /. When applied to mixed types, the types are promoted, so the
  // floating-point behavior is returned.
  // Our div operator matches the __truediv__ behavior, so we do not implement
  // __div__.
  NVFUSER_PYTHON_BINDING_BINARY_OP_SPECIAL("__truediv__", "div", div)
#undef NVFUSER_PYTHON_BINDING_BINARY_OP_SPECIAL

#define NVFUSER_PYTHON_BINDING_BINARY_WITH_ALPHA_OP(op_str, op_name)          \
  nvf_ops.def(                                                                \
      op_str,                                                                 \
      [](FusionDefinition::Operators& self,                                   \
         Tensor arg1,                                                         \
         Tensor arg2,                                                         \
         Scalar arg3) -> Tensor {                                             \
        FUSER_PERF_SCOPE("Operators." op_str);                                \
        TORCH_CHECK(                                                          \
            self.validUse(), "Attempting to add to a completed definition!"); \
        FusionDefinition* fd = self.fusion_definition;                        \
        Tensor output = fd->defineTensor(arg1.dims);                          \
        fd->defineRecord(                                                     \
            new OpRecord<TensorView*, TensorView*, TensorView*, Val*>(        \
                {fd->recordingState(arg1()),                                  \
                 fd->recordingState(arg2()),                                  \
                 fd->recordingState(arg3())},                                 \
                {fd->recordingState(output())},                               \
                ("ops." op_str),                                              \
                serde::RecordType_Ternary_TV_TV_VAL,                          \
                static_cast<TensorView* (*)(TensorView*, TensorView*, Val*)>( \
                    op_name)));                                               \
        return output;                                                        \
      },                                                                      \
      py::return_value_policy::reference);                                    \
  nvf_ops.def(                                                                \
      op_str,                                                                 \
      [](FusionDefinition::Operators& self,                                   \
         Tensor arg1,                                                         \
         Scalar arg2,                                                         \
         Scalar arg3) -> Tensor {                                             \
        FUSER_PERF_SCOPE("Operators." op_str);                                \
        TORCH_CHECK(                                                          \
            self.validUse(), "Attempting to add to a completed definition!"); \
        FusionDefinition* fd = self.fusion_definition;                        \
        Tensor output = fd->defineTensor(arg1.dims);                          \
        fd->defineRecord(new OpRecord<TensorView*, TensorView*, Val*, Val*>(  \
            {fd->recordingState(arg1()),                                      \
             fd->recordingState(arg2()),                                      \
             fd->recordingState(arg3())},                                     \
            {fd->recordingState(output())},                                   \
            ("ops." op_str),                                                  \
            serde::RecordType_Ternary_TV_VAL_VAL,                             \
            static_cast<TensorView* (*)(TensorView*, Val*, Val*)>(op_name))); \
        return output;                                                        \
      },                                                                      \
      py::return_value_policy::reference);                                    \
  nvf_ops.def(                                                                \
      op_str,                                                                 \
      [](FusionDefinition::Operators& self,                                   \
         Scalar arg1,                                                         \
         Tensor arg2,                                                         \
         Scalar arg3) -> Tensor {                                             \
        FUSER_PERF_SCOPE("Operators." op_str);                                \
        TORCH_CHECK(                                                          \
            self.validUse(), "Attempting to add to a completed definition!"); \
        FusionDefinition* fd = self.fusion_definition;                        \
        Tensor output = fd->defineTensor(arg2.dims);                          \
        fd->defineRecord(new OpRecord<TensorView*, Val*, TensorView*, Val*>(  \
            {fd->recordingState(arg1()),                                      \
             fd->recordingState(arg2()),                                      \
             fd->recordingState(arg3())},                                     \
            {fd->recordingState(output())},                                   \
            ("ops." op_str),                                                  \
            serde::RecordType_Ternary_VAL_TV_VAL,                             \
            static_cast<TensorView* (*)(Val*, TensorView*, Val*)>(op_name))); \
        return output;                                                        \
      },                                                                      \
      py::return_value_policy::reference);                                    \
  nvf_ops.def(                                                                \
      op_str,                                                                 \
      [](FusionDefinition::Operators& self,                                   \
         Scalar arg1,                                                         \
         Scalar arg2,                                                         \
         Scalar arg3) -> Scalar {                                             \
        FUSER_PERF_SCOPE("Operators." op_str);                                \
        TORCH_CHECK(                                                          \
            self.validUse(), "Attempting to add to a completed definition!"); \
        FusionDefinition* fd = self.fusion_definition;                        \
        Scalar output = fd->defineScalar();                                   \
        fd->defineRecord(new OpRecord<Val*, Val*, Val*, Val*>(                \
            {fd->recordingState(arg1()),                                      \
             fd->recordingState(arg2()),                                      \
             fd->recordingState(arg3())},                                     \
            {fd->recordingState(output())},                                   \
            ("ops." op_str),                                                  \
            serde::RecordType_Ternary_VAL,                                    \
            static_cast<Val* (*)(Val*, Val*, Val*)>(op_name)));               \
        return output;                                                        \
      },                                                                      \
      py::return_value_policy::reference);

  NVFUSER_PYTHON_BINDING_BINARY_WITH_ALPHA_OP("add_alpha", add_alpha)
  NVFUSER_PYTHON_BINDING_BINARY_WITH_ALPHA_OP("sub_alpha", sub_alpha)
#undef NVFUSER_PYTHON_BINDING_BINARY_WITH_ALPHA_OP

#define NVFUSER_PYTHON_BINDING_TERNARY_OP(op_str, op_name)                    \
  nvf_ops.def(                                                                \
      op_str,                                                                 \
      [](FusionDefinition::Operators& self,                                   \
         Scalar arg1,                                                         \
         Scalar arg2,                                                         \
         Scalar arg3) -> Scalar {                                             \
        FUSER_PERF_SCOPE("Operators." op_str);                                \
        TORCH_CHECK(                                                          \
            self.validUse(), "Attempting to add to a completed definition!"); \
        FusionDefinition* fd = self.fusion_definition;                        \
        Scalar output = fd->defineScalar();                                   \
        fd->defineRecord(new OpRecord<Val*, Val*, Val*, Val*>(                \
            {fd->recordingState(arg1()),                                      \
             fd->recordingState(arg2()),                                      \
             fd->recordingState(arg3())},                                     \
            {fd->recordingState(output())},                                   \
            ("ops." op_str),                                                  \
            serde::RecordType_Ternary_VAL,                                    \
            static_cast<Val* (*)(Val*, Val*, Val*)>(op_name)));               \
        return output;                                                        \
      },                                                                      \
      py::return_value_policy::reference);                                    \
  nvf_ops.def(                                                                \
      op_str,                                                                 \
      [](FusionDefinition::Operators& self,                                   \
         Tensor arg1,                                                         \
         Tensor arg2,                                                         \
         Tensor arg3) -> Tensor {                                             \
        FUSER_PERF_SCOPE("Operators." op_str);                                \
        TORCH_CHECK(                                                          \
            self.validUse(), "Attempting to add to a completed definition!"); \
        FusionDefinition* fd = self.fusion_definition;                        \
        Tensor output = fd->defineTensor(arg1.dims);                          \
        fd->defineRecord(                                                     \
            new OpRecord<TensorView*, TensorView*, TensorView*, TensorView*>( \
                {fd->recordingState(arg1()),                                  \
                 fd->recordingState(arg2()),                                  \
                 fd->recordingState(arg3())},                                 \
                {fd->recordingState(output())},                               \
                ("ops." op_str),                                              \
                serde::RecordType_Ternary_TV,                                 \
                static_cast<                                                  \
                    TensorView* (*)(TensorView*, TensorView*, TensorView*)>(  \
                    op_name)));                                               \
        return output;                                                        \
      },                                                                      \
      py::return_value_policy::reference);                                    \
  nvf_ops.def(                                                                \
      op_str,                                                                 \
      [](FusionDefinition::Operators& self,                                   \
         Tensor arg1,                                                         \
         Tensor arg2,                                                         \
         Scalar arg3) -> Tensor {                                             \
        FUSER_PERF_SCOPE("Operators." op_str);                                \
        TORCH_CHECK(                                                          \
            self.validUse(), "Attempting to add to a completed definition!"); \
        FusionDefinition* fd = self.fusion_definition;                        \
        Tensor output = fd->defineTensor(arg1.dims);                          \
        fd->defineRecord(                                                     \
            new OpRecord<TensorView*, TensorView*, TensorView*, Val*>(        \
                {fd->recordingState(arg1()),                                  \
                 fd->recordingState(arg2()),                                  \
                 fd->recordingState(arg3())},                                 \
                {fd->recordingState(output())},                               \
                ("ops." op_str),                                              \
                serde::RecordType_Ternary_TV_TV_VAL,                          \
                static_cast<TensorView* (*)(TensorView*, TensorView*, Val*)>( \
                    op_name)));                                               \
        return output;                                                        \
      },                                                                      \
      py::return_value_policy::reference);                                    \
  nvf_ops.def(                                                                \
      op_str,                                                                 \
      [](FusionDefinition::Operators& self,                                   \
         Tensor arg1,                                                         \
         Scalar arg2,                                                         \
         Tensor arg3) -> Tensor {                                             \
        FUSER_PERF_SCOPE("Operators." op_str);                                \
        TORCH_CHECK(                                                          \
            self.validUse(), "Attempting to add to a completed definition!"); \
        FusionDefinition* fd = self.fusion_definition;                        \
        Tensor output = fd->defineTensor(arg1.dims);                          \
        fd->defineRecord(                                                     \
            new OpRecord<TensorView*, TensorView*, Val*, TensorView*>(        \
                {fd->recordingState(arg1()),                                  \
                 fd->recordingState(arg2()),                                  \
                 fd->recordingState(arg3())},                                 \
                {fd->recordingState(output())},                               \
                ("ops." op_str),                                              \
                serde::RecordType_Ternary_TV_VAL_TV,                          \
                static_cast<TensorView* (*)(TensorView*, Val*, TensorView*)>( \
                    op_name)));                                               \
        return output;                                                        \
      },                                                                      \
      py::return_value_policy::reference);                                    \
  nvf_ops.def(                                                                \
      op_str,                                                                 \
      [](FusionDefinition::Operators& self,                                   \
         Scalar arg1,                                                         \
         Tensor arg2,                                                         \
         Tensor arg3) -> Tensor {                                             \
        FUSER_PERF_SCOPE("Operators." op_str);                                \
        TORCH_CHECK(                                                          \
            self.validUse(), "Attempting to add to a completed definition!"); \
        FusionDefinition* fd = self.fusion_definition;                        \
        Tensor output = fd->defineTensor(arg2.dims);                          \
        fd->defineRecord(                                                     \
            new OpRecord<TensorView*, Val*, TensorView*, TensorView*>(        \
                {fd->recordingState(arg1()),                                  \
                 fd->recordingState(arg2()),                                  \
                 fd->recordingState(arg3())},                                 \
                {fd->recordingState(output())},                               \
                ("ops." op_str),                                              \
                serde::RecordType_Ternary_VAL_TV_TV,                          \
                static_cast<TensorView* (*)(Val*, TensorView*, TensorView*)>( \
                    op_name)));                                               \
        return output;                                                        \
      },                                                                      \
      py::return_value_policy::reference);                                    \
  nvf_ops.def(                                                                \
      op_str,                                                                 \
      [](FusionDefinition::Operators& self,                                   \
         Scalar arg1,                                                         \
         Scalar arg2,                                                         \
         Tensor arg3) -> Tensor {                                             \
        FUSER_PERF_SCOPE("Operators." op_str);                                \
        TORCH_CHECK(                                                          \
            self.validUse(), "Attempting to add to a completed definition!"); \
        FusionDefinition* fd = self.fusion_definition;                        \
        Tensor output = fd->defineTensor(arg3.dims);                          \
        fd->defineRecord(new OpRecord<TensorView*, Val*, Val*, TensorView*>(  \
            {fd->recordingState(arg1()),                                      \
             fd->recordingState(arg2()),                                      \
             fd->recordingState(arg3())},                                     \
            {fd->recordingState(output())},                                   \
            ("ops." op_str),                                                  \
            serde::RecordType_Ternary_VAL_VAL_TV,                             \
            static_cast<TensorView* (*)(Val*, Val*, TensorView*)>(op_name))); \
        return output;                                                        \
      },                                                                      \
      py::return_value_policy::reference);                                    \
  nvf_ops.def(                                                                \
      op_str,                                                                 \
      [](FusionDefinition::Operators& self,                                   \
         Tensor arg1,                                                         \
         Scalar arg2,                                                         \
         Scalar arg3) -> Tensor {                                             \
        FUSER_PERF_SCOPE("Operators." op_str);                                \
        TORCH_CHECK(                                                          \
            self.validUse(), "Attempting to add to a completed definition!"); \
        FusionDefinition* fd = self.fusion_definition;                        \
        Tensor output = fd->defineTensor(arg1.dims);                          \
        fd->defineRecord(new OpRecord<TensorView*, TensorView*, Val*, Val*>(  \
            {fd->recordingState(arg1()),                                      \
             fd->recordingState(arg2()),                                      \
             fd->recordingState(arg3())},                                     \
            {fd->recordingState(output())},                                   \
            ("ops." op_str),                                                  \
            serde::RecordType_Ternary_TV_VAL_VAL,                             \
            static_cast<TensorView* (*)(TensorView*, Val*, Val*)>(op_name))); \
        return output;                                                        \
      },                                                                      \
      py::return_value_policy::reference);                                    \
  nvf_ops.def(                                                                \
      op_str,                                                                 \
      [](FusionDefinition::Operators& self,                                   \
         Scalar arg1,                                                         \
         Tensor arg2,                                                         \
         Scalar arg3) -> Tensor {                                             \
        FUSER_PERF_SCOPE("Operators." op_str);                                \
        TORCH_CHECK(                                                          \
            self.validUse(), "Attempting to add to a completed definition!"); \
        FusionDefinition* fd = self.fusion_definition;                        \
        Tensor output = fd->defineTensor(arg2.dims);                          \
        fd->defineRecord(new OpRecord<TensorView*, Val*, TensorView*, Val*>(  \
            {fd->recordingState(arg1()),                                      \
             fd->recordingState(arg2()),                                      \
             fd->recordingState(arg3())},                                     \
            {fd->recordingState(output())},                                   \
            ("ops." op_str),                                                  \
            serde::RecordType_Ternary_VAL_TV_VAL,                             \
            static_cast<TensorView* (*)(Val*, TensorView*, Val*)>(op_name))); \
        return output;                                                        \
      },                                                                      \
      py::return_value_policy::reference);

  NVFUSER_PYTHON_BINDING_TERNARY_OP("lerp", lerp)
  NVFUSER_PYTHON_BINDING_TERNARY_OP("where", where)
#undef NVFUSER_PYTHON_BINDING_TERNARY_OP

#define NVFUSER_PYTHON_BINDING_THRESHOLD_LIKE_OP(op_str, op_name)              \
  nvf_ops.def(                                                                 \
      op_str,                                                                  \
      [](FusionDefinition::Operators& self,                                    \
         Scalar arg1,                                                          \
         Scalar arg2,                                                          \
         Scalar arg3) -> Scalar {                                              \
        FUSER_PERF_SCOPE("Operators." op_str);                                 \
        TORCH_CHECK(                                                           \
            !self.validUse(), "Attempting to add to a completed definition!"); \
        FusionDefinition* fd = self.fusion_definition;                         \
        Scalar output = fd->defineScalar();                                    \
        fd->defineRecord(new OpRecord<Val*, Val*, Val*, Val*>(                 \
            {fd->recordingState(arg1()),                                       \
             fd->recordingState(arg2()),                                       \
             fd->recordingState(arg3())},                                      \
            {fd->recordingState(output())},                                    \
            ("ops." op_str),                                                   \
            serde::RecordType_Ternary_VAL,                                     \
            static_cast<Val* (*)(Val*, Val*, Val*)>(op_name)));                \
        return output;                                                         \
      },                                                                       \
      py::return_value_policy::reference);                                     \
  nvf_ops.def(                                                                 \
      op_str,                                                                  \
      [](FusionDefinition::Operators& self,                                    \
         Tensor arg1,                                                          \
         Scalar arg2,                                                          \
         Scalar arg3) -> Tensor {                                              \
        FUSER_PERF_SCOPE("Operators." op_str);                                 \
        TORCH_CHECK(                                                           \
            !self.validUse(), "Attempting to add to a completed definition!"); \
        FusionDefinition* fd = self.fusion_definition;                         \
        Tensor output = fd->defineTensor(arg1.dims);                           \
        fd->defineRecord(new OpRecord<TensorView*, TensorView*, Val*, Val*>(   \
            {fd->recordingState(arg1()),                                       \
             fd->recordingState(arg2()),                                       \
             fd->recordingState(arg3())},                                      \
            {fd->recordingState(output())},                                    \
            ("ops." op_str),                                                   \
            serde::RecordType_Ternary_TV_VAL_VAL,                              \
            static_cast<TensorView* (*)(TensorView*, Val*, Val*)>(op_name)));  \
        return output;                                                         \
      },                                                                       \
      py::return_value_policy::reference);

  NVFUSER_PYTHON_BINDING_THRESHOLD_LIKE_OP("clamp", clamp)
  NVFUSER_PYTHON_BINDING_THRESHOLD_LIKE_OP("threshold", threshold)
#undef NVFUSER_PYTHON_BINDING_THRESHOLD_LIKE_OP

#define NVFUSER_PYTHON_BINDING_TERNARY_WITH_ALPHA_OP(op_str, op_name)          \
  nvf_ops.def(                                                                 \
      op_str,                                                                  \
      [](FusionDefinition::Operators& self,                                    \
         Scalar arg1,                                                          \
         Scalar arg2,                                                          \
         Scalar arg3,                                                          \
         Scalar arg4) -> Scalar {                                              \
        FUSER_PERF_SCOPE("Operators." op_str);                                 \
        TORCH_CHECK(                                                           \
            self.validUse(), "Attempting to add to a completed definition!");  \
        FusionDefinition* fd = self.fusion_definition;                         \
        Scalar output = fd->defineScalar();                                    \
        fd->defineRecord(new OpRecord<Val*, Val*, Val*, Val*, Val*>(           \
            {fd->recordingState(arg1()),                                       \
             fd->recordingState(arg2()),                                       \
             fd->recordingState(arg3()),                                       \
             fd->recordingState(arg4())},                                      \
            {fd->recordingState(output())},                                    \
            ("ops." op_str),                                                   \
            serde::RecordType_Ternary_Alpha_VAL,                               \
            static_cast<Val* (*)(Val*, Val*, Val*, Val*)>(op_name)));          \
        return output;                                                         \
      },                                                                       \
      py::return_value_policy::reference);                                     \
  nvf_ops.def(                                                                 \
      op_str,                                                                  \
      [](FusionDefinition::Operators& self,                                    \
         Tensor arg1,                                                          \
         Tensor arg2,                                                          \
         Tensor arg3,                                                          \
         Scalar arg4) -> Tensor {                                              \
        FUSER_PERF_SCOPE("Operators." op_str);                                 \
        TORCH_CHECK(                                                           \
            self.validUse(), "Attempting to add to a completed definition!");  \
        FusionDefinition* fd = self.fusion_definition;                         \
        Tensor output = fd->defineTensor(arg1.dims);                           \
        fd->defineRecord(new OpRecord<                                         \
                         TensorView*,                                          \
                         TensorView*,                                          \
                         TensorView*,                                          \
                         TensorView*,                                          \
                         Val*>(                                                \
            {fd->recordingState(arg1()),                                       \
             fd->recordingState(arg2()),                                       \
             fd->recordingState(arg3()),                                       \
             fd->recordingState(arg4())},                                      \
            {fd->recordingState(output())},                                    \
            ("ops." op_str),                                                   \
            serde::RecordType_Ternary_Alpha_TV,                                \
            static_cast<                                                       \
                TensorView* (*)(TensorView*, TensorView*, TensorView*, Val*)>( \
                op_name)));                                                    \
        return output;                                                         \
      },                                                                       \
      py::return_value_policy::reference);                                     \
  nvf_ops.def(                                                                 \
      op_str,                                                                  \
      [](FusionDefinition::Operators& self,                                    \
         Tensor arg1,                                                          \
         Tensor arg2,                                                          \
         Scalar arg3,                                                          \
         Scalar arg4) -> Tensor {                                              \
        FUSER_PERF_SCOPE("Operators." op_str);                                 \
        TORCH_CHECK(                                                           \
            self.validUse(), "Attempting to add to a completed definition!");  \
        FusionDefinition* fd = self.fusion_definition;                         \
        Tensor output = fd->defineTensor(arg1.dims);                           \
        fd->defineRecord(                                                      \
            new OpRecord<TensorView*, TensorView*, TensorView*, Val*, Val*>(   \
                {fd->recordingState(arg1()),                                   \
                 fd->recordingState(arg2()),                                   \
                 fd->recordingState(arg3()),                                   \
                 fd->recordingState(arg4())},                                  \
                {fd->recordingState(output())},                                \
                ("ops." op_str),                                               \
                serde::RecordType_Ternary_Alpha_TV_TV_VAL,                     \
                static_cast<                                                   \
                    TensorView* (*)(TensorView*, TensorView*, Val*, Val*)>(    \
                    op_name)));                                                \
        return output;                                                         \
      },                                                                       \
      py::return_value_policy::reference);                                     \
  nvf_ops.def(                                                                 \
      op_str,                                                                  \
      [](FusionDefinition::Operators& self,                                    \
         Tensor arg1,                                                          \
         Scalar arg2,                                                          \
         Tensor arg3,                                                          \
         Scalar arg4) -> Tensor {                                              \
        FUSER_PERF_SCOPE("Operators." op_str);                                 \
        TORCH_CHECK(                                                           \
            self.validUse(), "Attempting to add to a completed definition!");  \
        FusionDefinition* fd = self.fusion_definition;                         \
        Tensor output = fd->defineTensor(arg1.dims);                           \
        fd->defineRecord(                                                      \
            new OpRecord<TensorView*, TensorView*, Val*, TensorView*, Val*>(   \
                {fd->recordingState(arg1()),                                   \
                 fd->recordingState(arg2()),                                   \
                 fd->recordingState(arg3()),                                   \
                 fd->recordingState(arg4())},                                  \
                {fd->recordingState(output())},                                \
                ("ops." op_str),                                               \
                serde::RecordType_Ternary_Alpha_TV_VAL_TV,                     \
                static_cast<                                                   \
                    TensorView* (*)(TensorView*, Val*, TensorView*, Val*)>(    \
                    op_name)));                                                \
        return output;                                                         \
      },                                                                       \
      py::return_value_policy::reference);                                     \
  nvf_ops.def(                                                                 \
      op_str,                                                                  \
      [](FusionDefinition::Operators& self,                                    \
         Scalar arg1,                                                          \
         Tensor arg2,                                                          \
         Tensor arg3,                                                          \
         Scalar arg4) -> Tensor {                                              \
        FUSER_PERF_SCOPE("Operators." op_str);                                 \
        TORCH_CHECK(                                                           \
            self.validUse(), "Attempting to add to a completed definition!");  \
        FusionDefinition* fd = self.fusion_definition;                         \
        Tensor output = fd->defineTensor(arg2.dims);                           \
        fd->defineRecord(                                                      \
            new OpRecord<TensorView*, Val*, TensorView*, TensorView*, Val*>(   \
                {fd->recordingState(arg1()),                                   \
                 fd->recordingState(arg2()),                                   \
                 fd->recordingState(arg3()),                                   \
                 fd->recordingState(arg4())},                                  \
                {fd->recordingState(output())},                                \
                ("ops." op_str),                                               \
                serde::RecordType_Ternary_Alpha_VAL_TV_TV,                     \
                static_cast<                                                   \
                    TensorView* (*)(Val*, TensorView*, TensorView*, Val*)>(    \
                    op_name)));                                                \
        return output;                                                         \
      },                                                                       \
      py::return_value_policy::reference);                                     \
  nvf_ops.def(                                                                 \
      op_str,                                                                  \
      [](FusionDefinition::Operators& self,                                    \
         Scalar arg1,                                                          \
         Scalar arg2,                                                          \
         Tensor arg3,                                                          \
         Scalar arg4) -> Tensor {                                              \
        FUSER_PERF_SCOPE("Operators." op_str);                                 \
        TORCH_CHECK(                                                           \
            self.validUse(), "Attempting to add to a completed definition!");  \
        FusionDefinition* fd = self.fusion_definition;                         \
        Tensor output = fd->defineTensor(arg3.dims);                           \
        fd->defineRecord(                                                      \
            new OpRecord<TensorView*, Val*, Val*, TensorView*, Val*>(          \
                {fd->recordingState(arg1()),                                   \
                 fd->recordingState(arg2()),                                   \
                 fd->recordingState(arg3()),                                   \
                 fd->recordingState(arg4())},                                  \
                {fd->recordingState(output())},                                \
                ("ops." op_str),                                               \
                serde::RecordType_Ternary_Alpha_VAL_VAL_TV,                    \
                static_cast<TensorView* (*)(Val*, Val*, TensorView*, Val*)>(   \
                    op_name)));                                                \
        return output;                                                         \
      },                                                                       \
      py::return_value_policy::reference);                                     \
  nvf_ops.def(                                                                 \
      op_str,                                                                  \
      [](FusionDefinition::Operators& self,                                    \
         Tensor arg1,                                                          \
         Scalar arg2,                                                          \
         Scalar arg3,                                                          \
         Scalar arg4) -> Tensor {                                              \
        FUSER_PERF_SCOPE("Operators." op_str);                                 \
        TORCH_CHECK(                                                           \
            self.validUse(), "Attempting to add to a completed definition!");  \
        FusionDefinition* fd = self.fusion_definition;                         \
        Tensor output = fd->defineTensor(arg1.dims);                           \
        fd->defineRecord(                                                      \
            new OpRecord<TensorView*, TensorView*, Val*, Val*, Val*>(          \
                {fd->recordingState(arg1()),                                   \
                 fd->recordingState(arg2()),                                   \
                 fd->recordingState(arg3()),                                   \
                 fd->recordingState(arg4())},                                  \
                {fd->recordingState(output())},                                \
                ("ops." op_str),                                               \
                serde::RecordType_Ternary_Alpha_TV_VAL_VAL,                    \
                static_cast<TensorView* (*)(TensorView*, Val*, Val*, Val*)>(   \
                    op_name)));                                                \
        return output;                                                         \
      },                                                                       \
      py::return_value_policy::reference);                                     \
  nvf_ops.def(                                                                 \
      op_str,                                                                  \
      [](FusionDefinition::Operators& self,                                    \
         Scalar arg1,                                                          \
         Tensor arg2,                                                          \
         Scalar arg3,                                                          \
         Scalar arg4) -> Tensor {                                              \
        FUSER_PERF_SCOPE("Operators." op_str);                                 \
        TORCH_CHECK(                                                           \
            self.validUse(), "Attempting to add to a completed definition!");  \
        FusionDefinition* fd = self.fusion_definition;                         \
        Tensor output = fd->defineTensor(arg2.dims);                           \
        fd->defineRecord(                                                      \
            new OpRecord<TensorView*, Val*, TensorView*, Val*, Val*>(          \
                {fd->recordingState(arg1()),                                   \
                 fd->recordingState(arg2()),                                   \
                 fd->recordingState(arg3()),                                   \
                 fd->recordingState(arg4())},                                  \
                {fd->recordingState(output())},                                \
                ("ops." op_str),                                               \
                serde::RecordType_Ternary_Alpha_VAL_TV_VAL,                    \
                static_cast<TensorView* (*)(Val*, TensorView*, Val*, Val*)>(   \
                    op_name)));                                                \
        return output;                                                         \
      },                                                                       \
      py::return_value_policy::reference);

  NVFUSER_PYTHON_BINDING_TERNARY_WITH_ALPHA_OP("addcmul", addcmul)
#undef NVFUSER_PYTHON_BINDING_TERNARY_WITH_ALPHA_OP

#define NVFUSER_PYTHON_BINDING_REDUCTION_OP(op_str, op_name, record_type)               \
  nvf_ops.def(                                                                          \
      op_str,                                                                           \
      [](FusionDefinition::Operators& self,                                             \
         Tensor arg,                                                                    \
         PrimDataType dtype) -> Tensor {                                                \
        FUSER_PERF_SCOPE("Operators." op_str);                                          \
        TORCH_CHECK(                                                                    \
            self.validUse(), "Attempting to add to a completed definition!");           \
        FusionDefinition* fd = self.fusion_definition;                                  \
        size_t ndims = 0;                                                               \
        std::vector<int> axes(arg.dims);                                                \
        std::iota(axes.begin(), axes.end(), 0);                                         \
        Tensor output = fd->defineTensor(ndims);                                        \
        fd->defineRecord(new ReductionOpRecord(                                         \
            {fd->recordingState(arg())},                                                \
            {fd->recordingState(output())},                                             \
            ("ops." op_str),                                                            \
            record_type,                                                                \
            static_cast<                                                                \
                TensorView* (*)(TensorView*, const std::vector<int>&, bool, DataType)>( \
                op_name),                                                               \
            axes,                                                                       \
            false,                                                                      \
            dtype));                                                                    \
        return output;                                                                  \
      },                                                                                \
      py::arg("arg"),                                                                   \
      py::arg("dtype") = DataType::Null,                                                \
      py::return_value_policy::reference);                                              \
  nvf_ops.def(                                                                          \
      op_str,                                                                           \
      [](FusionDefinition::Operators& self,                                             \
         Tensor arg,                                                                    \
         int axis,                                                                      \
         bool keepdim,                                                                  \
         PrimDataType dtype) -> Tensor {                                                \
        FUSER_PERF_SCOPE("Operators." op_str);                                          \
        TORCH_CHECK(                                                                    \
            self.validUse(), "Attempting to add to a completed definition!");           \
        FusionDefinition* fd = self.fusion_definition;                                  \
        size_t ndims = keepdim ? arg.dims : (arg.dims - 1);                             \
        Tensor output = fd->defineTensor(ndims);                                        \
        fd->defineRecord(new ReductionOpRecord(                                         \
            {fd->recordingState(arg())},                                                \
            {fd->recordingState(output())},                                             \
            ("ops." op_str),                                                            \
            record_type,                                                                \
            static_cast<                                                                \
                TensorView* (*)(TensorView*, const std::vector<int>&, bool, DataType)>( \
                op_name),                                                               \
            {axis},                                                                     \
            keepdim,                                                                    \
            dtype));                                                                    \
        return output;                                                                  \
      },                                                                                \
      py::arg("arg"),                                                                   \
      py::arg("axis"),                                                                  \
      py::arg("keepdim") = false,                                                       \
      py::arg("dtype") = DataType::Null,                                                \
      py::return_value_policy::reference);                                              \
  nvf_ops.def(                                                                          \
      op_str,                                                                           \
      [](FusionDefinition::Operators& self,                                             \
         Tensor arg,                                                                    \
         const std::vector<int>& axes,                                                  \
         bool keepdim,                                                                  \
         PrimDataType dtype) -> Tensor {                                                \
        FUSER_PERF_SCOPE("Operators." op_str);                                          \
        TORCH_CHECK(                                                                    \
            self.validUse(), "Attempting to add to a completed definition!");           \
        FusionDefinition* fd = self.fusion_definition;                                  \
        size_t ndims = keepdim ? arg.dims : (arg.dims - axes.size());                   \
        Tensor output = fd->defineTensor(ndims);                                        \
        fd->defineRecord(new ReductionOpRecord(                                         \
            {fd->recordingState(arg())},                                                \
            {fd->recordingState(output())},                                             \
            ("ops." op_str),                                                            \
            record_type,                                                                \
            static_cast<                                                                \
                TensorView* (*)(TensorView*, const std::vector<int>&, bool, DataType)>( \
                op_name),                                                               \
            axes,                                                                       \
            keepdim,                                                                    \
            dtype));                                                                    \
        return output;                                                                  \
      },                                                                                \
      py::arg("arg"),                                                                   \
      py::arg("axes"),                                                                  \
      py::arg("keepdim") = false,                                                       \
      py::arg("dtype") = DataType::Null,                                                \
      py::return_value_policy::reference);

  NVFUSER_PYTHON_BINDING_REDUCTION_OP(
      "max", max, serde::RecordType::RecordType_ReductionMax)
  NVFUSER_PYTHON_BINDING_REDUCTION_OP(
      "min", min, serde::RecordType::RecordType_ReductionMin)
  NVFUSER_PYTHON_BINDING_REDUCTION_OP(
      "prod", prod, serde::RecordType::RecordType_ReductionProd)
  NVFUSER_PYTHON_BINDING_REDUCTION_OP(
      "sum", sum, serde::RecordType::RecordType_ReductionSum)
#undef NVFUSER_PYTHON_BINDING_REDUCTION_OP

#define NVFUSER_PYTHON_BINDING_CAST_OP(op_str, op_name)                       \
  nvf_ops.def(                                                                \
      op_str,                                                                 \
      [](FusionDefinition::Operators& self,                                   \
         Tensor arg,                                                          \
         PrimDataType dtype) -> Tensor {                                      \
        FUSER_PERF_SCOPE("Operators." op_str);                                \
        TORCH_CHECK(                                                          \
            self.validUse(), "Attempting to add to a completed definition!"); \
        FusionDefinition* fd = self.fusion_definition;                        \
        Tensor output = fd->defineTensor(arg.dims);                           \
        fd->defineRecord(new CastOpRecord<TensorView*, TensorView*>(          \
            {fd->recordingState(arg())},                                      \
            {fd->recordingState(output())},                                   \
            ("ops." op_str),                                                  \
            serde::RecordType_CastTv,                                         \
            static_cast<TensorView* (*)(DataType, TensorView*)>(op_name),     \
            dtype));                                                          \
        return output;                                                        \
      },                                                                      \
      py::arg("arg"),                                                         \
      py::arg("dtype"),                                                       \
      py::return_value_policy::reference);                                    \
  nvf_ops.def(                                                                \
      op_str,                                                                 \
      [](FusionDefinition::Operators& self,                                   \
         Scalar arg,                                                          \
         PrimDataType dtype) -> Scalar {                                      \
        FUSER_PERF_SCOPE("Operators." op_str);                                \
        TORCH_CHECK(                                                          \
            self.validUse(), "Attempting to add to a completed definition!"); \
        FusionDefinition* fd = self.fusion_definition;                        \
        Scalar output = fd->defineScalar();                                   \
        fd->defineRecord(new CastOpRecord<Val*, Val*>(                        \
            {fd->recordingState(arg())},                                      \
            {fd->recordingState(output())},                                   \
            ("ops." op_str),                                                  \
            serde::RecordType_CastVal,                                        \
            static_cast<Val* (*)(DataType, Val*)>(op_name),                   \
            dtype));                                                          \
        return output;                                                        \
      },                                                                      \
      py::arg("arg"),                                                         \
      py::arg("dtype"),                                                       \
      py::return_value_policy::reference);

  NVFUSER_PYTHON_BINDING_CAST_OP("cast", castOp)
#undef NVFUSER_PYTHON_BINDING_CAST_OP

  nvf_ops.def(
      "batch_norm",
      [](FusionDefinition::Operators& self,
         Tensor arg,
         c10::optional<Tensor> weight,
         c10::optional<Tensor> bias,
         c10::optional<Tensor> running_mean,
         c10::optional<Tensor> running_var,
         Scalar momentum,
         Scalar eps,
         bool training,
         bool channels_last) -> decltype(auto) {
        FUSER_PERF_SCOPE("Operators.batch_norm");
        TORCH_CHECK(
            self.validUse(), "Attempting to add to a completed definition!");
        FusionDefinition* fd = self.fusion_definition;
        Tensor output = fd->defineTensor(arg.dims);
        Tensor mean = fd->defineTensor(1);
        Tensor invstd = fd->defineTensor(1);
        auto weight_state = weight.has_value()
            ? fd->recordingState(weight.value()())
            : State(0, serde::StateType::StateType_None);
        auto bias_state = bias.has_value()
            ? fd->recordingState(bias.value()())
            : State(0, serde::StateType::StateType_None);
        auto running_mean_state = running_mean.has_value()
            ? fd->recordingState(running_mean.value()())
            : State(0, serde::StateType::StateType_None);
        auto running_var_state = running_var.has_value()
            ? fd->recordingState(running_var.value()())
            : State(0, serde::StateType::StateType_None);
        fd->defineRecord(new BatchNormOpRecord(
            {fd->recordingState(arg()),
             weight_state,
             bias_state,
             running_mean_state,
             running_var_state,
             fd->recordingState(momentum()),
             fd->recordingState(eps())},
            {fd->recordingState(output()),
             fd->recordingState(mean()),
             fd->recordingState(invstd())},
            training,
            channels_last));
        return std::make_tuple(output, mean, invstd);
      },
      py::arg("arg"),
      py::arg("weight").none(true),
      py::arg("bias").none(true),
      py::arg("running_mean").none(true),
      py::arg("running_var").none(true),
      py::arg("momentum"),
      py::arg("eps"),
      py::arg("training"),
      py::arg("channels_last") = false,
      py::return_value_policy::reference);
  // Concreate Output Shape Overload
  nvf_ops.def(
      "broadcast_in_dim",
      [](FusionDefinition::Operators& self,
         Tensor arg,
         std::vector<int64_t>& output_shape,
         std::vector<int64_t>& broadcast_dims) -> Tensor {
        FUSER_PERF_SCOPE("Operators.broadcast_in_dim");
        FusionDefinition* fd = self.fusion_definition;
        TORCH_CHECK(
            self.validUse(), "Attempting to add to a completed definition!");
        TORCH_CHECK(
            output_shape.size() >= broadcast_dims.size(),
            "broadcast_dims vector size is too big for output shape!");
        Tensor output = fd->defineTensor(output_shape.size());
        fd->defineRecord(new BroadcastInDimOpRecord<int64_t>(
            {fd->recordingState(arg())},
            {fd->recordingState(output())},
            "ops.broadcast_in_dim",
            serde::RecordType_BroadcastInDim,
            std::move(output_shape),
            std::move(broadcast_dims)));
        return output;
      },
      py::arg("arg"),
      py::arg("output_shape"),
      py::arg("broadcast_dims"),
      py::return_value_policy::reference);
  // Symbolic Output Shape Overload
  nvf_ops.def(
      "broadcast_in_dim",
      [](FusionDefinition::Operators& self,
         Tensor arg,
         std::vector<Scalar>& output_shape,
         std::vector<int64_t>& broadcast_dims) -> Tensor {
        FUSER_PERF_SCOPE("Operators.broadcast_in_dim");
        FusionDefinition* fd = self.fusion_definition;
        TORCH_CHECK(
            self.validUse(), "Attempting to add to a completed definition!");
        TORCH_CHECK(
            output_shape.size() >= broadcast_dims.size(),
            "broadcast_dims vector size is too big for output shape!");
        Tensor output = fd->defineTensor(output_shape.size());
        std::vector<State> output_shape_states(
            output_shape.size(), State(0, serde::StateType_Scalar));
        std::transform(
            output_shape.begin(),
            output_shape.end(),
            output_shape_states.begin(),
            [&fd](const Scalar& s) { return fd->recordingState(s()); });
        fd->defineRecord(new BroadcastInDimOpRecord<State>(
            {fd->recordingState(arg())},
            {fd->recordingState(output())},
            "ops.broadcast_in_dim",
            serde::RecordType_BroadcastInDimSymbolic,
            std::move(output_shape_states),
            std::move(broadcast_dims)));
        return output;
      },
      py::arg("arg"),
      py::arg("output_shape"),
      py::arg("broadcast_dims"),
      py::return_value_policy::reference);
  nvf_ops.def(
      "broadcast",
      [](FusionDefinition::Operators& self,
         Tensor arg,
         std::vector<bool>& is_broadcast_dim) -> Tensor {
        FUSER_PERF_SCOPE("Operators.broadcast");
        TORCH_CHECK(
            self.validUse(), "Attempting to add to a completed definition!");
        FusionDefinition* fd = self.fusion_definition;
        Tensor output = fd->defineTensor(arg.dims);
        fd->defineRecord(new BroadcastOpRecord(
            {fd->recordingState(arg())},
            {fd->recordingState(output())},
            "ops.broadcast",
            std::move(is_broadcast_dim)));
        return output;
      },
      py::arg("arg"),
      py::arg("is_broadcast_dim"),
      py::return_value_policy::reference);
  nvf_ops.def(
      "cat",
      [](FusionDefinition::Operators& self,
         std::vector<Tensor> tensors,
         int64_t dim) -> Tensor {
        TORCH_CHECK(
            self.validUse(), "Attempting to add to a completed definition!");
        FusionDefinition* fd = self.fusion_definition;
        TORCH_CHECK(
            !tensors.empty(), "Attempting to concatenate empty list of tensors")
        Tensor output = fd->defineTensor(tensors[0].dims);
        std::vector<State> tensor_states;
        tensor_states.reserve(tensors.size());
        for (auto& t : tensors) {
          tensor_states.push_back(fd->recordingState(t()));
        }
        self.fusion_definition->defineRecord(new CatOpRecord(
            tensor_states, {fd->recordingState(output())}, dim));
        return output;
      },
      py::arg("tensors"),
      py::arg("dim"),
      py::return_value_policy::reference);
  nvf_ops.def(
      "index_select",
      [](FusionDefinition::Operators& self,
         Tensor arg,
         Tensor index,
         int64_t dim) -> Tensor {
        FUSER_PERF_SCOPE("Operators.index_select");
        TORCH_CHECK(
            self.validUse(), "Attempting to add to a completed definition!");
        FusionDefinition* fd = self.fusion_definition;
        Tensor output = fd->defineTensor(arg.dims);
        fd->defineRecord(new IndexSelectOpRecord(
            {
                fd->recordingState(arg()),
                fd->recordingState(index()),
            },
            {fd->recordingState(output())},
            dim));
        return output;
      },
      py::arg("arg"),
      py::arg("index"),
      py::arg("dim"),
      py::return_value_policy::reference);
  nvf_ops.def(
      "gather",
      [](FusionDefinition::Operators& self,
         Tensor arg1,
         Tensor index,
         int64_t dim) -> Tensor {
        FUSER_PERF_SCOPE("Operators.gather");
        TORCH_CHECK(
            self.validUse(), "Attempting to add to a completed definition!");
        TORCH_CHECK(
            arg1.dims == index.dims,
            "Tensor arguments have different dimensions ",
            arg1.dims,
            " and ",
            index.dims);
        auto num_dims = (int64_t)arg1.dims;
        TORCH_CHECK(
            dim >= -num_dims && dim < num_dims,
            "Tensor arguments have dimension ",
            num_dims,
            " so dim argument must satisfy ",
            -num_dims,
            " <= dim < ",
            num_dims,
            ", but received ",
            dim);
        FusionDefinition* fd = self.fusion_definition;
        Tensor output = fd->defineTensor(arg1.dims);
        fd->defineRecord(new TorchGatherOpRecord(
            {
                fd->recordingState(arg1()),
                fd->recordingState(index()),
            },
            {fd->recordingState(output())},
            dim));
        return output;
      },
      R"pbdoc(
        Index arg1 in dim at positions given by index.

        The dimension of arg1 and index must match. For all axes other than dim
        the extent of index in that axis need not be equal to its counterpart
        in arg1 but must not be greater than it.

        Args:
            arg1 (Tensor): Tensor of shape `(Ni...,M,Nk...)` where `M` is the
                extent of `arg1` in the dimension `dim`.
            index (Tensor): Tensor of dtype `DataType::Int` of shape
                `(Mi...,J,Mk...)` where all the extents other than `J` are less
                than or equal to their counterparts in `arg1`; for example `Mk
                <= Nk`.
            dim (int): Which position to index along.

        Returns:
            (Tensor): Tensor of same dtype as `arg1` and of shape
                `(Mi...,J,Mk...)` where the element at position `(i...,j,k...)`
                is equal to `arg1[i,...,index[i,...,j,k,...],k,...]`.
      )pbdoc",
      py::arg("arg1"),
      py::arg("index"),
      py::arg("dim"),
      py::return_value_policy::reference);
  nvf_ops.def(
      "pad",
      [](FusionDefinition::Operators& self,
         Tensor arg,
         std::vector<int64_t>& pad_widths,
         c10::optional<Scalar> value) -> Tensor {
        FUSER_PERF_SCOPE("Operators.pad");
        TORCH_CHECK(
            self.validUse(), "Attempting to add to a completed definition!");
        TORCH_CHECK(
            pad_widths.size() <= 2 * arg.dims,
            "Number of pad widths must be at most twice the input dimension");
        FusionDefinition* fd = self.fusion_definition;
        Tensor output = fd->defineTensor(arg.dims);
        auto value_state = value.has_value()
            ? fd->recordingState(value.value()())
            : State(0, serde::StateType_None);
        fd->defineRecord(new PadOpRecord(
            {fd->recordingState(arg()), value_state},
            {fd->recordingState(output())},
            std::move(pad_widths)));
        return output;
      },
      py::arg("arg"),
      py::arg("pad_widths"),
      py::arg("value") = py::none(),
      py::return_value_policy::reference);
  nvf_ops.def(
      "take_along_axis",
      [](FusionDefinition::Operators& self,
         Tensor arg1,
         Tensor index,
         int64_t dim) -> Tensor {
        FUSER_PERF_SCOPE("Operators.take_along_axis");
        TORCH_CHECK(
            self.validUse(), "Attempting to add to a completed definition!");
        TORCH_CHECK(
            arg1.dims == index.dims,
            "Tensor arguments have different dimensions ",
            arg1.dims,
            " and ",
            index.dims);
        auto num_dims = (int64_t)arg1.dims;
        TORCH_CHECK(
            dim >= -num_dims && dim < num_dims,
            "Tensor arguments have dimension ",
            num_dims,
            " so dim argument must satisfy ",
            -num_dims,
            " <= dim < ",
            num_dims,
            ", but received ",
            dim);
        FusionDefinition* fd = self.fusion_definition;
        Tensor output = fd->defineTensor(arg1.dims);
        fd->defineRecord(new TakeAlongAxisOpRecord(
            {
                fd->recordingState(arg1()),
                fd->recordingState(index()),
            },
            {fd->recordingState(output())},
            dim));
        return output;
      },
      R"pbdoc(
        Index arg1 in dim at positions given by index.

        This operation is very similar to :meth:'gather' but enforces that all
        dimensions other than dim must be equal between arg1 and index.

        Args:
            arg1 (Tensor): Tensor of shape `(Ni...,M,Nk...)` where `M` is the
                extent of `arg1` in the dimension `dim`.
            index (Tensor): Tensor of dtype `DataType::Int` of shape
                `(Ni...,J,Nk...)`.
            dim (int): Which position to index along.

        Returns:
            (Tensor): Tensor of same dtype as `arg1` and of shape
                `(Ni...,J,Nk...)` where the element at position `(i...,j,k...)`
                is equal to `arg1[i,...,index[i,...,j,k,...],k,...]`.
      )pbdoc",
      py::arg("arg1"),
      py::arg("index"),
      py::arg("dim"),
      py::return_value_policy::reference);
  nvf_ops.def(
      "permute",
      [](FusionDefinition::Operators& self,
         Tensor arg,
         std::vector<int64_t>& dims) -> Tensor {
        TORCH_CHECK(
            self.validUse(), "Attempting to add to a completed definition!");
        FusionDefinition* fd = self.fusion_definition;
        Tensor output = fd->defineTensor(arg.dims);
        self.fusion_definition->defineRecord(new PermuteOpRecord(
            {fd->recordingState(arg())},
            {fd->recordingState(output())},
            std::move(dims)));
        return output;
      },
      py::arg("arg"),
      py::arg("dims"),
      py::return_value_policy::reference);
  nvf_ops.def(
      "slice",
      [](FusionDefinition::Operators& self,
         Tensor arg,
         std::vector<int64_t>& start_indices,
         std::vector<int64_t>& end_indices,
         // NOTE: Tried to use std::reference_wrapper to a vector and during
         // testing, I was not getting the proper value back.  It was like
         // like the code was referencing the strides vector that holds the
         // default value.
         std::optional<std::vector<int64_t>> opt_strides =
             std::nullopt) -> Tensor {
        FUSER_PERF_SCOPE("Operators.slice");
        TORCH_CHECK(
            self.validUse(), "Attempting to add to a completed definition!");

        std::vector<int64_t> strides(start_indices.size(), int64_t(1));
        if (opt_strides.has_value()) {
          TORCH_CHECK(
              start_indices.size() == opt_strides.value().size(),
              "Slice start_indices and strides don't match! Start Indices: ",
              start_indices.size(),
              " Strides: ",
              opt_strides.value().size());
          strides.assign(
              opt_strides.value().begin(), opt_strides.value().end());
        }
        TORCH_CHECK(
            arg.dims == start_indices.size(),
            "Number of tensor dimensions does not match slice dimensions! Tensor-dims: ",
            arg.dims,
            " Slice-dims: ",
            start_indices.size());
        TORCH_CHECK(
            start_indices.size() == end_indices.size(),
            "Slice indexing attribute dimensions don't match! Start Indices: ",
            start_indices.size(),
            " End Indices: ",
            end_indices.size(),
            " Strides: ",
            strides.size());
        for (const auto i : c10::irange(arg.dims)) {
          auto start_idx = start_indices[i];
          auto end_idx = end_indices[i];
          auto stride = strides[i];
          TORCH_CHECK(
              start_idx >= 0,
              "Slice operation start_indices must be greater-than-or-equal-to 0. Start Indices: ",
              start_indices,
              " End Indices: ",
              end_indices,
              " Strides: ",
              strides);
          TORCH_CHECK(
              end_idx >= start_idx,
              "Slice operation end_indices must be greater-than-or-equal-to start_indices. Start Indices: ",
              start_indices,
              " End Indices: ",
              end_indices,
              " Strides: ",
              strides);
          TORCH_CHECK(
              stride == 1,
              "nvFuser Limitation: All slice operation strides must be of size 1. Start Indices: ",
              start_indices,
              " End Indices: ",
              end_indices,
              " Strides: ",
              strides);
        }
        FusionDefinition* fd = self.fusion_definition;
        Tensor output = fd->defineTensor(arg.dims);
        fd->defineRecord(new SliceOpRecord(
            {fd->recordingState(arg())},
            {fd->recordingState(output())},
            start_indices,
            end_indices,
            strides));
        return output;
      },
      py::arg("arg"),
      py::arg("start_indices"),
      py::arg("end_indices"),
      py::arg("strides") = py::none(),
      py::return_value_policy::reference);
  nvf_ops.def(
      "squeeze",
      [](FusionDefinition::Operators& self,
         Tensor arg,
         std::vector<int64_t>& original_shape,
         std::vector<int64_t>& dims) -> Tensor {
        FUSER_PERF_SCOPE("Operators.squeeze");
        TORCH_CHECK(
            self.validUse(), "Attempting to add to a completed definition!");
        FusionDefinition* fd = self.fusion_definition;
        Tensor output = fd->defineTensor(arg.dims - 1);
        fd->defineRecord(new SqueezeOpRecord(
            {fd->recordingState(arg())},
            {fd->recordingState(output())},
            std::move(original_shape),
            std::move(dims)));
        return output;
      },
      py::arg("arg"),
      py::arg("original_shape"),
      py::arg("dims"),
      py::return_value_policy::reference);
  nvf_ops.def(
      "tensor_sizes",
      [](FusionDefinition::Operators& self, Tensor arg) -> std::vector<Scalar> {
        FUSER_PERF_SCOPE("Operators.tensor_sizes");
        TORCH_CHECK(
            self.validUse(), "Attempting to add to a completed definition!");
        FusionDefinition* fd = self.fusion_definition;
        std::vector<Scalar> outputs;
        std::vector<State> output_state;
        for (const auto idx : c10::irange(arg.dims)) {
          outputs.push_back(fd->defineScalar());
          output_state.push_back(fd->recordingState(outputs[idx]()));
        }
        fd->defineRecord(
            new TensorSizesRecord({fd->recordingState(arg())}, output_state));
        return outputs;
      },
      py::arg("arg"),
      py::return_value_policy::reference);
  nvf_ops.def(
      "reshape",
      [](FusionDefinition::Operators& self,
         Tensor arg,
         std::vector<int64_t>& original_shape,
         std::vector<int64_t>& new_shape) -> Tensor {
        TORCH_CHECK(
            self.validUse(), "Attempting to add to a completed definition!");
        FusionDefinition* fd = self.fusion_definition;
        Tensor output = fd->defineTensor(new_shape.size());
        self.fusion_definition->defineRecord(new ReshapeOpRecord(
            {fd->recordingState(arg())},
            {fd->recordingState(output())},
            std::move(original_shape),
            std::move(new_shape)));
        return output;
      },
      py::arg("arg"),
      py::arg("original_shape"),
      py::arg("new_shape"),
      py::return_value_policy::reference);
  nvf_ops.def(
      "full",
      [](FusionDefinition::Operators& self,
         std::vector<int64_t>& size,
         Scalar arg,
         PrimDataType dtype) -> Tensor {
        TORCH_CHECK(
            self.validUse(), "Attempting to add to a completed definition!");
        FusionDefinition* fd = self.fusion_definition;
        Tensor output = fd->defineTensor(size.size());
        fd->defineRecord(new FullOpRecord(
            {fd->recordingState(arg())},
            {fd->recordingState(output())},
            std::move(size),
            dtype));
        return output;
      },
      py::arg("size"),
      py::arg("arg"),
      py::arg("dtype"),
      py::return_value_policy::reference);
  nvf_ops.def(
      "iota",
      [](FusionDefinition::Operators& self,
         Scalar length,
         c10::optional<Scalar> start,
         c10::optional<Scalar> step,
         PrimDataType dtype) -> Tensor {
        TORCH_CHECK(
            self.validUse(), "Attempting to add to a completed definition!");
        FusionDefinition* fd = self.fusion_definition;
        Tensor output = fd->defineTensor(1);
        auto start_state = start.has_value()
            ? fd->recordingState(start.value()())
            : State(0, serde::StateType_None);
        auto step_state = step.has_value() ? fd->recordingState(step.value()())
                                           : State(0, serde::StateType_None);
        fd->defineRecord(new IotaOpRecord(
            {fd->recordingState(length()), start_state, step_state},
            {fd->recordingState(output())},
            dtype));
        return output;
      },
      py::arg("length"),
      py::arg("start").none(true),
      py::arg("step").none(true),
      py::arg("dtype") = DataType::Int,
      py::return_value_policy::reference);
  nvf_ops.def(
      "var",
      [](FusionDefinition::Operators& self,
         Tensor arg,
         std::vector<int>& axes,
         int64_t correction,
         bool keepdim) -> Tensor {
        FUSER_PERF_SCOPE("Operators.var");
        TORCH_CHECK(
            self.validUse(), "Attempting to add to a completed definition!");
        FusionDefinition* fd = self.fusion_definition;
        size_t ndims = keepdim ? arg.dims : (arg.dims - axes.size());
        Tensor output = fd->defineTensor(ndims);
        fd->defineRecord(new VarianceOpRecord(
            {fd->recordingState(arg())},
            {fd->recordingState(output())},
            std::move(axes),
            correction,
            keepdim));
        return output;
      },
      py::arg("arg"),
      py::arg("axes"),
      py::arg("correction"),
      py::arg("keepdim") = false,
      py::return_value_policy::reference);
  nvf_ops.def(
      "var_mean",
      [](FusionDefinition::Operators& self,
         Tensor arg,
         std::vector<int>& axes,
         int64_t correction,
         bool keepdim) -> decltype(auto) {
        FUSER_PERF_SCOPE("Operators.var_mean");
        TORCH_CHECK(
            self.validUse(), "Attempting to add to a completed definition!");
        FusionDefinition* fd = self.fusion_definition;
        size_t ndims = keepdim ? arg.dims : (arg.dims - axes.size());
        Tensor var = fd->defineTensor(ndims);
        Tensor mean = fd->defineTensor(ndims);
        fd->defineRecord(new VarianceMeanOpRecord(
            {fd->recordingState(arg())},
            {fd->recordingState(var()), fd->recordingState(mean())},
            std::move(axes),
            correction,
            keepdim));
        return std::make_tuple(var, mean);
      },
      py::arg("arg"),
      py::arg("axes"),
      py::arg("correction"),
      py::arg("keepdim") = false,
      py::return_value_policy::reference);
  nvf_ops.def(
      "uniform",
      [](FusionDefinition::Operators& self,
         Scalar minval,
         Scalar maxval,
         std::vector<Scalar>& shape,
         PrimDataType dtype) -> Tensor {
        FUSER_PERF_SCOPE("Operators.uniform");
        TORCH_CHECK(
            self.validUse(), "Attempting to add to a completed definition!");
        FusionDefinition* fd = self.fusion_definition;
        Tensor output = fd->defineTensor(shape.size());
        std::vector<State> output_shape_states(
            shape.size(), State(0, serde::StateType_Scalar));
        std::transform(
            shape.begin(),
            shape.end(),
            output_shape_states.begin(),
            [&fd](const Scalar& s) { return fd->recordingState(s()); });
        fd->defineRecord(new RandomOpRecord(
            {
                fd->recordingState(minval()),
                fd->recordingState(maxval()),
            },
            {fd->recordingState(output())},
            output_shape_states,
            "ops.uniform",
            dtype));
        return output;
      },
      py::arg("minval"),
      py::arg("maxval"),
      py::arg("shape"),
      py::arg("dtype") = DataType::Float,
      py::return_value_policy::reference);
  nvf_ops.def(
      "normal",
      [](FusionDefinition::Operators& self,
         Scalar mean,
         Scalar std,
         std::vector<Scalar>& shape,
         PrimDataType dtype) -> Tensor {
        FUSER_PERF_SCOPE("Operators.normal");
        TORCH_CHECK(
            self.validUse(), "Attempting to add to a completed definition!");
        FusionDefinition* fd = self.fusion_definition;
        Tensor output = fd->defineTensor(shape.size());
        std::vector<State> output_shape_states(
            shape.size(), State(0, serde::StateType_Scalar));
        std::transform(
            shape.begin(),
            shape.end(),
            output_shape_states.begin(),
            [&fd](const Scalar& s) { return fd->recordingState(s()); });
        fd->defineRecord(new RandomOpRecord(
            {
                fd->recordingState(mean()),
                fd->recordingState(std()),
            },
            {fd->recordingState(output())},
            output_shape_states,
            "ops.normal",
            dtype));
        return output;
      },
      py::arg("mean"),
      py::arg("std"),
      py::arg("shape"),
      py::arg("dtype") = DataType::Float,
      py::return_value_policy::reference);
  //! The ScedOperators class is a nested class of FusionDefinition to allow the
  //! user to query the class for the list of schedule operators.
  //!
  //! Example:
  //!   help(FusionDefinition.SchedOperators)
  //!
  //! Additional operators are expected to be defined below as needed.
  py::class_<FusionDefinition::SchedOperators> nvf_sched(
      fusion_def, "SchedOperators");
  nvf_sched.def(py::init<FusionDefinition*>());
  nvf_sched.def(
      "merge",
      [](FusionDefinition::SchedOperators& self, Tensor arg, int dim) {
        FUSER_PERF_SCOPE("SchedOperators.merge");
        TORCH_CHECK(
            self.validUse(),
            "Attempting to use a SchedOperators Op prior to definition!");
        FusionDefinition* fd = self.fusion_definition;
        auto input_tv =
            fd->getFusionState(arg.index)->template as<TensorView>();
        input_tv->merge(dim);
      },
      py::arg("arg"),
      py::arg("dim"));
  auto reduction_factor_func = [](FusionDefinition::SchedOperators& self,
                                  Tensor arg,
                                  const std::vector<int>& dims) -> Tensor {
    FUSER_PERF_SCOPE("SchedOperators.reduction_factor");
    TORCH_CHECK(
        self.validUse(),
        "Attempting to use a SchedOperators Op prior to definition!");
    FusionDefinition* fd = self.fusion_definition;
    auto input_tv = fd->getFusionState(arg.index)->template as<TensorView>();
    auto output_tv = input_tv->rFactor(dims);
    Tensor output = fd->defineTensor(arg.dims);
    TORCH_CHECK(
        output.index == fd->numFusionStates(),
        "Fusion State index does not match the size!");
    fd->addFusionState(output_tv);
    return output;
  };
  nvf_sched.def(
      "reduction_factor",
      reduction_factor_func,
      py::arg("arg"),
      py::arg("dims"));
  nvf_sched.def(
      "rfactor", reduction_factor_func, py::arg("arg"), py::arg("dims"));
  nvf_sched.def(
      "reorder",
      [](FusionDefinition::SchedOperators& self,
         Tensor arg,
         const std::unordered_map<int, int>& old2new) {
        FUSER_PERF_SCOPE("SchedOperators.reorder");
        TORCH_CHECK(
            self.validUse(),
            "Attempting to use a SchedOperators Op prior to definition!");
        FusionDefinition* fd = self.fusion_definition;
        auto input_tv =
            fd->getFusionState(arg.index)->template as<TensorView>();
        input_tv->reorder(old2new);
      },
      py::arg("arg"),
      py::arg("old2new"));
  nvf_sched.def(
      "split",
      [](FusionDefinition::SchedOperators& self,
         Tensor arg,
         int dim,
         unsigned int factor,
         bool inner_split,
         bool trim_out_of_bounds) {
        FUSER_PERF_SCOPE("SchedOperators.split");
        TORCH_CHECK(
            self.validUse(),
            "Attempting to use a SchedOperators Op prior to definition!");
        FusionDefinition* fd = self.fusion_definition;
        auto input_tv =
            fd->getFusionState(arg.index)->template as<TensorView>();
        input_tv->split(dim, factor, inner_split, trim_out_of_bounds);
      },
      py::arg("arg"),
      py::arg("dim"),
      py::arg("factor"),
      py::arg("inner_split") = true,
      py::arg("trim_out_of_bounds") = false);
}

} // namespace nvfuser::python_frontend<|MERGE_RESOLUTION|>--- conflicted
+++ resolved
@@ -525,25 +525,6 @@
           py::return_value_policy::reference);
 
 // This is the canonical version of define_scalar
-<<<<<<< HEAD
-#define NVFUSER_PYTHON_BINDING_CANONICAL_SCALAR(                             \
-    Nvfuser_DType, Serde_RType, CType)                                       \
-  fusion_def.def(                                                            \
-      "define_scalar",                                                       \
-      [](FusionDefinition& self,                                             \
-         std::optional<CType> value,                                         \
-         PrimDataType dtype) -> Scalar {                                     \
-        FUSER_PERF_SCOPE("FusionDefinition.define_scalar");                  \
-        Scalar out = self.defineScalar();                                    \
-        auto rtype =                                                         \
-            value.has_value() ? Serde_RType : serde::RecordType_ScalarInput; \
-        self.defineRecord(new ScalarRecord<CType>(                           \
-            {self.recordingState(out())}, rtype, value, dtype));             \
-        return out;                                                          \
-      },                                                                     \
-      py::arg("value"),                                                      \
-      py::arg("dtype") = Nvfuser_DType,                                      \
-=======
 #define NVFUSER_PYTHON_BINDING_CANONICAL_SCALAR(                                               \
     Nvfuser_DType, Serde_RType, CType)                                                         \
   fusion_def.def(                                                                              \
@@ -579,7 +560,6 @@
       },                                                                                       \
       py::arg("value"),                                                                        \
       py::arg("dtype") = Nvfuser_DType,                                                        \
->>>>>>> 441d27d3
       py::return_value_policy::reference);
 
   NVFUSER_PYTHON_BINDING_CANONICAL_SCALAR(
@@ -594,7 +574,6 @@
       DataType::Int, serde::RecordType_ScalarLong, int64_t);
 #undef NVFUSER_PYTHON_BINDING_CANONICAL_SCALAR
 
-<<<<<<< HEAD
   // This is the input version of define_vector
   fusion_def.def(
       "define_vector",
@@ -634,8 +613,6 @@
       py::arg("dtype") = DataType::Int,
       py::return_value_policy::reference);
 
-=======
->>>>>>> 441d27d3
   //! The Operators class is a nested class of FusionDefinition to allow the
   //! user to query the class for the list of operators.
   //!
