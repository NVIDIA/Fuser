// clang-format off
/*
 * SPDX-FileCopyrightText: Copyright (c) 2023-present NVIDIA CORPORATION & AFFILIATES.
 * All rights reserved.
 * SPDX-License-Identifier: BSD-3-Clause
 */
// clang-format on
#include <python_frontend/python_bindings.h>

#include <c10/util/ArrayRef.h>
#include <c10/util/irange.h>
#include <instrumentation.h>
#include <ir/all_nodes.h>
#include <ir/builder.h>
#include <ops/all_ops.h>
#include <python_frontend/fusion_cache.h>
#include <python_frontend/fusion_definition.h>
#include <python_frontend/fusion_record.h>
#include <python_frontend/python_bindings.h>
#include <torch/csrc/jit/python/pybind_utils.h>
#include <complex>
#include <iostream>
#include <optional>
#include <tuple>

#include <pybind11/complex.h>
#include <pybind11/stl.h>

namespace nvfuser::python_frontend {

// Set of local functions that are used to compose python FusionDefinition
// bindings. Ideally, these would be templated lambda functions but those
// are not available without C++20.
namespace {
Vector define_vector_base_fn(FusionDefinition& fd, std::vector<Scalar>& args) {
  FUSER_PERF_SCOPE("python_frontend::define_vector_base_fn");
  NVF_CHECK(!fd.completed(), "Attempting to add to a completed definition!");
  std::vector<State> inputs;
  inputs.reserve(args.size());
  for (const auto& arg : args) {
    inputs.push_back(fd.recordingState(arg()));
  }
  Vector out = fd.defineVector(inputs.size());
  fd.defineRecord(
      new VectorRecord(inputs, {fd.recordingState(out())}, DataType::Int));
  return out;
}

template <class ITERABLE>
Vector define_vector_fn(
    FusionDefinition& self,
    ITERABLE& values,
    PrimDataType dtype = DataType::Int) {
  FUSER_PERF_SCOPE("python_frontend::define_vector_fn");
  std::vector<Scalar> args;
  size_t idx = 0;
  for (const auto& item : values) {
    NVF_CHECK(
        idx < 8,
        "The specified vector size exceeds the max tensor size for nvfuser.");
    if (py::isinstance<py::int_>(item)) {
      auto int_value = py::cast<int64_t>(item);
      NVF_CHECK(
          int_value >= -1,
          "The value ",
          int_value,
          " at index ",
          idx,
          " was neither symbolic(-1), zero_element(0), broadcast(1), or static(>1).");
      Scalar out = self.defineScalar();
      self.defineRecord(new ScalarRecord(
          {self.recordingState(out())}, py::cast<int64_t>(item), dtype));
      args.emplace_back(out);
    } else if (py::isinstance<Scalar>(item)) {
      args.emplace_back(py::cast<Scalar>(item));
    } else {
      NVF_CHECK(
          false,
          "Unsupported iterable object type for define_vector! Index:",
          idx);
    }
    ++idx;
  }
  return define_vector_base_fn(self, args);
}

template <class ShapeType>
Vector ShapeAsVector(ShapeType shape, FusionDefinition& fd) {
  static_assert(
      std::is_same_v<ShapeType, Vector> ||
      std::is_same_v<ShapeType, py::list> ||
      std::is_same_v<ShapeType, py::tuple>);
  if constexpr (std::is_same_v<ShapeType, Vector>) {
    return shape;
  } else {
    // It's important to call define_vector_fn in the if-else branch.
    //
    // ```
    // if constexpr (std::is_same_v<ShapeType, Vector>) {
    //   return shape;
    // }
    // return define_vector_fn<ShapeType>(fd, shape);
    // ```
    // would not work because the compiler would try to instantiate
    // define_vector_fn<Vector> and fail.
    return define_vector_fn<ShapeType>(fd, shape);
  }
}

template <class ShapeType>
Tensor broadcast_in_dim_fn(
    FusionDefinition::Operators& op,
    Tensor arg,
    ShapeType generic_output_shape,
    std::vector<int64_t>& broadcast_dims) {
  FUSER_PERF_SCOPE("Operators.broadcast_in_dim");
  FusionDefinition* fd = op.fusion_definition;
  NVF_CHECK(op.validUse(), "Attempting to add to a completed definition!");
  Vector output_shape = ShapeAsVector(generic_output_shape, *fd);
  NVF_CHECK(
      output_shape.size >= broadcast_dims.size(),
      "broadcast_dims vector size is too big for output shape!");

  Tensor output = fd->defineTensor(output_shape.size);
  fd->defineRecord(new BroadcastInDimOpRecord(
      {fd->recordingState(arg()), fd->recordingState(output_shape())},
      {fd->recordingState(output())},
      output_shape.size,
      broadcast_dims));
  return output;
}

template <class ShapeType>
Tensor full_op_fn(
    FusionDefinition::Operators& self,
    ShapeType generic_output_shape,
    Scalar fill_value,
    PrimDataType dtype) {
  NVF_CHECK(self.validUse(), "Attempting to add to a completed definition!");
  FusionDefinition* fd = self.fusion_definition;
  Vector output_shape = ShapeAsVector(generic_output_shape, *fd);
  Tensor output = fd->defineTensor(output_shape.size);
  fd->defineRecord(new FullOpRecord(
      {fd->recordingState(output_shape()), fd->recordingState(fill_value())},
      {fd->recordingState(output())},
      dtype));
  return output;
}

template <class ShapeType>
Tensor reshape_fn(
    FusionDefinition::Operators& self,
    Tensor arg,
    ShapeType generic_new_shape) {
  NVF_CHECK(self.validUse(), "Attempting to add to a completed definition!");

  FusionDefinition* fd = self.fusion_definition;
  Vector new_shape = ShapeAsVector(generic_new_shape, *fd);

  Tensor output = fd->defineTensor(new_shape.size);
  fd->defineRecord(new ReshapeOpRecord(
      {fd->recordingState(arg()), fd->recordingState(new_shape())},
      {fd->recordingState(output())}));
  return output;
}

template <class ShapeType, serde::RecordType RType>
Tensor random_dist_op_fn(
    FusionDefinition::Operators& self,
    Scalar arg1,
    Scalar arg2,
    ShapeType generic_new_shape,
    std::optional<Scalar> rng_seed,
    std::optional<Scalar> rng_offset,
    PrimDataType dtype) {
  static_assert(
      (RType == serde::RecordType::NormalDistOp) ||
      (RType == serde::RecordType::UniformDistOp));
  NVF_CHECK(self.validUse(), "Attempting to add to a completed definition!");
  NVF_CHECK(
      isFloatingPointType(dtype),
      "Random distributions only create floating point types! ",
      dtype);
  FusionDefinition* fd = self.fusion_definition;
  Vector new_shape = ShapeAsVector(generic_new_shape, *fd);

  Tensor output = fd->defineTensor(new_shape.size);
  std::vector<State> arg_states = {
      fd->recordingState(arg1()),
      fd->recordingState(arg2()),
      fd->recordingState(new_shape()),
  };
  if (rng_seed.has_value() && rng_offset.has_value()) {
    arg_states.push_back(fd->recordingState(rng_seed.value()()));
    arg_states.push_back(fd->recordingState(rng_offset.value()()));
  } else {
    NVF_CHECK(
        !rng_seed.has_value() && !rng_offset.has_value(),
        "rng_seed and rng_offset must be provided together!");
  }

  fd->defineRecord(new RandomDistOpRecord<RType>(
      arg_states, {fd->recordingState(output())}, dtype));

  return output;
}

struct DimInfo {
  int64_t index;
  int64_t size;
  int64_t stride;
  int64_t stride_order;
  std::optional<bool> contiguity = std::nullopt;

  bool isBroadcast() {
    return stride == 0 || size == 1;
  }
};

} // namespace

std::vector<std::optional<bool>> computeContiguity(
    const std::vector<int64_t>& sizes,
    const std::vector<int64_t>& strides) {
  NVF_CHECK(
      sizes.size() == strides.size(),
      "compute_contiguity: Sizes and strides must have the same number of dimensions");
  // Not a broadcast means neither the stride == 0 (size can be non-zero)
  // or the size == 1 that each can indicate a broadcast
  auto not_broadcast = [&](auto i) { return strides[i] != 0 && sizes[i] != 1; };
  // Contiguity defaults to vector of all None's
  std::vector<std::optional<bool>> contiguity(sizes.size(), std::nullopt);
  if (contiguity.empty()) { // zero-dim tensor
    return contiguity;
  }
  int64_t last = (int64_t)sizes.size() - 1; // inner most dimension
  // Contiguity normallly is determined by the current dimension and one
  // dimension to the right.  The innermost dimension, that is not broadcasted,
  // does not have any dimension to it's right and needs to be specially marked
  // contiguous.
  for (; last >= 0; --last) {
    if (not_broadcast(last)) {
      contiguity[last] = (strides.at(last) == 1);
      break;
    }
  }
  // Dimensions are marked contiguous by inspecting the current dimension and
  // one to the right towards the inner dimension while skipping over broadcast
  // dimensions.
  for (int64_t i = 0; i < last;) {
    if (not_broadcast(i)) {
      auto l = i++;
      for (; i <= last; i++) {
        if (not_broadcast(i)) {
          break;
        }
      }
      contiguity[l] = (strides[l] == strides[i] * sizes[i]);
    } else {
      i++;
    }
  }
  return contiguity;
}

// [ Note stride order and contiguity vector ]
//
// for n-d tensor. we should have stride_order and contiguity both be a size n
// vector.
//
// `stride order` vector corresponds to the order for each logical domain in
//     physical memory; For any 0 <= i < n , we know the dimension i has the
//     stride_order[i]-th smallest stride.
//     An exception to this are implicit broadcast dimensions, i.e. dimensions
//     with `stride == 0`, where we would maintain their semantical position
// `contiguity` vector to whether or not indexing could be collaped
//     corresponding to each physical domain;
//
// e.g. Given size and stride as follow:
//   sizes   = [2, 2, 2, 2]
//   strides = [8, 4, 2, 1]
// Obviously the stride order as: [3, 2, 1, 0] for row-major order, i.e. stride
// in descending order and contiguity flag will be [True, True, True, True]
//
// e.g. Given size and stride as follow:
//   sizes   = [2, 1, 3, 1, 4]
//   strides = [24, 4, 8, 4, 2]
// Note that there are a few explicit broadcast dimensions, dimensions with size
// == 1 and stride != 0. The stride for explicit broadcast dimensions
// participates in stride order computation. The reason is that, frameworks
// could assign meaningful stride to an explicit broadcast dimensions to hint
// memory format, which could be used to deduce the desired output memory
// format. We use stable sort to break tie when two dimension has equal stride,
// i.e. try to preserve their semantical order. Hence, we would compute stride
// order as: [4, 2, 3, 1, 0]. In the context of index, collapsing, how we
// resolve that shouldn't matter. With sorted sizes & strides:
//   sorted_size    = [2, 3, 1, 1, 4]
//   sorted_strides = [24, 8, 4, 4, 2]
// Here, we compute contiguity as: [True, True, None, None, False]
//
// e.g. Given size and stride as follow:
//   sizes   = [2, 2, 2, 2]
//   strides = [8, 4, 0, 2]
// The stride of implicit broadcast dimensions, dimensions with stride == 0,
// does not participate in stride order computation and preserves their
// semantical position in stride order. The logic behind this is so that we
// would not unnecessarily introduce permutated alloc_domain for a naive
// unsqueeze/expanded operation when it doesn't improve indexing. For the given
// example, computed stride_order would be: [3, 2, 1, 0] and contiguity would
// be: [True, True, None, False]
//
// This function returns a pair of <contiguity, stride_order>
std::pair<std::vector<std::optional<bool>>, std::vector<int64_t>>
computeTensorDescriptor(
    const std::vector<int64_t>& sizes,
    const std::vector<int64_t>& strides) {
  NVF_CHECK(
      sizes.size() == strides.size(),
      "compute_tensor_descriptor: "
      "Sizes and strides must have the same number of dimensions");
  std::vector<DimInfo> non_broadcast_dim_info_vec;
  std::vector<DimInfo> stride_zero_dims;
  for (auto i : c10::irange(sizes.size())) {
    // NOTE: not supporting negative stride yet, but we can probably allow it on
    // broadcast dims
    NVF_CHECK(
        strides[i] >= 0,
        "negative stride on tensor is not supported: strides[",
        i,
        "]=",
        strides[i]);
    DimInfo dim_info{(int64_t)i, sizes[i], strides[i]};
    if (strides[i] != 0) {
      non_broadcast_dim_info_vec.push_back(dim_info);
    } else {
      stride_zero_dims.push_back(dim_info);
    }
  }
  // sort non-broadcast dimensions by stride
  std::stable_sort(
      non_broadcast_dim_info_vec.begin(),
      non_broadcast_dim_info_vec.end(),
      [](const auto& l, const auto& r) { return l.stride > r.stride; });

  // combine dimensions while preserving the semantical position of broadcast
  // dimensions
  for (const auto& dim_info : stride_zero_dims) {
    non_broadcast_dim_info_vec.insert(
        non_broadcast_dim_info_vec.begin() + dim_info.index, dim_info);
  }

  // Dimensions are marked contiguous by inspecting the current dimension and
  // one to the right towards the inner dimension while skipping over broadcast
  // dimensions.
  // The innermost dimension, that is not broadcasted, does not have any
  // dimension to it's right and needs to have stride equal to 1 in order to be
  // marked contiguous.
  for (int64_t i = 0; i < (int64_t)sizes.size();) {
    non_broadcast_dim_info_vec[i].stride_order = (int64_t)sizes.size() - 1 - i;
    if (!non_broadcast_dim_info_vec[i].isBroadcast()) {
      auto l = i++;
      int64_t expected = 1;
      for (; i < (int64_t)sizes.size(); i++) {
        non_broadcast_dim_info_vec[i].stride_order =
            (int64_t)sizes.size() - 1 - i;
        if (!non_broadcast_dim_info_vec[i].isBroadcast()) {
          expected = non_broadcast_dim_info_vec[i].stride *
              non_broadcast_dim_info_vec[i].size;
          break;
        }
      }
      non_broadcast_dim_info_vec[l].contiguity =
          (non_broadcast_dim_info_vec[l].stride == expected);
    } else {
      i++;
    }
  }

  std::vector<int64_t> stride_order_vec(sizes.size(), -1);
  for (const auto& dim_info : non_broadcast_dim_info_vec) {
    stride_order_vec[dim_info.index] = dim_info.stride_order;
  }
  std::vector<std::optional<bool>> contiguity_vec;
  std::transform(
      non_broadcast_dim_info_vec.begin(),
      non_broadcast_dim_info_vec.end(),
      std::back_inserter(contiguity_vec),
      [](const DimInfo& val) { return val.contiguity; });

  return std::make_pair(contiguity_vec, stride_order_vec);
}

void initNvFuserPythonBindings(PyObject* module) {
  auto nvfuser = py::handle(module).cast<py::module>();

  //! DataTypes supported by nvFuser in the FusionDefinition
  py::enum_<PrimDataType>(nvfuser, "DataType")
      .value("Double", DataType::Double)
      .value("Float", DataType::Float)
      .value("Half", DataType::Half)
      .value("Int", DataType::Int)
      .value("Int32", DataType::Int32)
      .value("Bool", DataType::Bool)
      .value("BFloat16", DataType::BFloat16)
      .value("ComplexFloat", DataType::ComplexFloat)
      .value("ComplexDouble", DataType::ComplexDouble)
      .value("Null", DataType::Null);

  nvfuser.def("compute_contiguity", computeContiguity);
  nvfuser.def("compute_tensor_descriptor", computeTensorDescriptor);
  nvfuser.def("serialize", serialize);

  //! Binding the FusionCache that holds a cache of Fusions
  //! This is only bound to provide an interface to get the number of fusions
  //! that are cached.
  py::class_<FusionCache> fusion_cache(nvfuser, "FusionCache");
  fusion_cache
      .def_static(
          "get",
          &FusionCache::get,
<<<<<<< HEAD
          py::arg("max_fusions") = int(8192),
          py::arg("selected_device") = int(-1),
=======
          py::arg("max_fusions") = int(16384),
>>>>>>> 110cb3a2
          py::arg("load_from_default_workspace") = true,
          py::return_value_policy::reference)
      .def("num_fusions", &FusionCache::numFusions)
      .def_static(
          "reset", &FusionCache::reset, py::return_value_policy::reference)
      .def(
          "serialize",
          [](FusionCache& self, std::string filename) {
            FUSER_PERF_SCOPE("FusionCache.serialize (string)");
            self.serialize(filename);
          },
          py::arg("filename"))
      .def(
          "deserialize",
          [](FusionCache& self, std::string filename) {
            FUSER_PERF_SCOPE("FusionCache.deserialize (string)");
            self.deserialize(filename);
          },
          py::arg("filename"))
      .def(
          "__repr__",
          [](FusionCache& self) {
            std::stringstream ss;
            self.print(ss);
            return ss.str();
          })
      .def("stats", [](FusionCache& self) {
        std::stringstream ss;
        self.stats(ss);
        return ss.str();
      });

  //! These are the FusionDefinition supported object types that are either
  //! defined as inputs or the output of an operation.
  py::class_<Tensor> tensor_class(nvfuser, "Tensor");
  tensor_class.def("__repr__", [](Tensor& self) {
    std::stringstream ss;
    ss << "Tensor(index=" << self.index << ", ndim=" << self.dims << ")";
    return ss.str();
  });
  tensor_class.def_property_readonly(
      "ndim", [](Tensor& self) { return self.dims; });
  tensor_class.def("_get_fusion_definition", [](Tensor& self) {
    return self.fusion_definition;
  });

  py::class_<Scalar> scalar_class(nvfuser, "Scalar");
  scalar_class.def("__repr__", [](Scalar& self) {
    std::stringstream ss;
    ss << "Scalar(index=" << self.index << ")";
    return ss.str();
  });

  py::class_<Vector> vector_class(nvfuser, "Vector");
  vector_class.def("__repr__", [](Vector& self) {
    std::stringstream ss;
    ss << "Vector(index=" << self.index << ", size=" << self.size << ")";
    return ss.str();
  });
  vector_class.def_property_readonly(
      "size", [](Vector& self) { return self.size; });

  //! The FusionDefinition is a context manager in Python where the user will
  //! define the set the operations and connections between operations for
  //! nvFuser to create.
  py::class_<FusionDefinition> fusion_def(nvfuser, "_FusionDefinition");
  fusion_def
      .def(
          py::init<std::optional<size_t>, size_t>(),
          py::arg("id") = py::none(),
          py::arg("max_length") = int(1024))
      .def_readwrite("ops", &FusionDefinition::ops)
      .def_readwrite("sched", &FusionDefinition::sched)
      .def(
          "_setup_definition",
          [](FusionDefinition& self) -> FusionDefinition* {
            // Instrumentation to mark the beginning of a FusionDefinition
            inst::Trace::instance()->beginEvent("FusionDefinition Definition");
            return self.setupDefinition();
          })
      .def(
          "_finalize_definition",
          [](FusionDefinition& self) {
            self.finalizeDefinition();
            // Mark the end of a definition
            inst::Trace::instance()->endEvent(nullptr);
          })
      .def(
          "_setup_schedule",
          [](FusionDefinition& self, const py::iterable& iter) {
            // Instrumentation to mark the beginning of a schedule
            inst::Trace::instance()->beginEvent("FusionDefinition Schedule");
            std::vector<c10::IValue> inputs;
            for (py::handle obj : iter) {
              inputs.push_back(torch::jit::toIValue(obj, c10::AnyType::get()));
            }
            self.setupSchedule(inputs);
          })
      .def(
          "_finalize_schedule",
          [](FusionDefinition& self, const py::iterable& iter) {
            std::vector<c10::IValue> inputs;
            for (py::handle obj : iter) {
              inputs.push_back(torch::jit::toIValue(obj, c10::AnyType::get()));
            }
            self.finalizeSchedule(inputs);
            // Mark the end of a schedule
            inst::Trace::instance()->endEvent(nullptr);
          })
      .def(
          "__repr__",
          [](FusionDefinition& self) {
            std::stringstream ss;
            self.print(ss);
            return ss.str();
          })
      .def(
          "_execute",
          [](FusionDefinition& self,
             const py::iterable& iter,
             bool override_user_schedule,
             std::optional<int64_t> device,
             bool capture_debug_output) {
            std::vector<c10::IValue> inputs;
            for (py::handle obj : iter) {
              // Allows for a Vector of Sizes to be inputed as a list
              if (py::isinstance<py::list>(obj)) {
                for (py::handle item : obj) {
                  inputs.push_back(
                      torch::jit::toIValue(item, c10::AnyType::get()));
                }
              } else {
                inputs.push_back(
                    torch::jit::toIValue(obj, c10::AnyType::get()));
              }
            }
            std::optional<int8_t> int8_device = std::nullopt;
            if (device.has_value()) {
              NVF_CHECK(device.value() < 256, "Maximum device index is 255");
              int8_device = (int8_t)device.value();
            }
            return self.execute(
                inputs,
                override_user_schedule,
                capture_debug_output,
                int8_device);
          },
          py::arg("inputs"),
          py::arg("override_user_schedule") = false,
          py::kw_only(),
          py::arg("device") = py::none(),
          py::arg("capture_debug_output") = false,
          py::return_value_policy::reference)
      .def(
          "_debug_output",
          [](FusionDefinition& self) { return self.getDebugOutput(); },
          py::return_value_policy::reference)
      .def(
          "_fusion_ir",
          [](FusionDefinition& self) { return self.fusionIr(); },
          py::return_value_policy::reference)
      .def(
          "_last_cuda_code",
          [](FusionDefinition& self,
             bool intrinsic_code,
             bool override_user_schedule) {
            return self.lastCudaCode(intrinsic_code, override_user_schedule);
          },
          py::arg("intrinsic_code") = false,
          py::arg("override_user_schedule") = false,
          py::return_value_policy::reference)
      .def(
          "_cuda_code_for",
          [](FusionDefinition& self,
             const py::iterable& iter,
             bool intrinsic_code,
             bool override_user_schedule) {
            std::vector<c10::IValue> inputs;
            for (py::handle obj : iter) {
              inputs.push_back(torch::jit::toIValue(obj, c10::AnyType::get()));
            }
            return self.cudaCodeFor(
                inputs, intrinsic_code, override_user_schedule);
          },
          py::arg("inputs"),
          py::arg("intrinsic_code") = false,
          py::arg("override_user_schedule") = false,
          py::return_value_policy::reference)
      .def(
          "_last_scheduled_fusion_ir",
          [](FusionDefinition& self,
             bool tensor_transforms,
             bool override_user_schedule) {
            return self.lastScheduledFusionIr(
                tensor_transforms, override_user_schedule);
          },
          py::arg("tensor_transforms") = false,
          py::arg("override_user_schedule") = false,
          py::return_value_policy::reference)
      .def(
          "_scheduled_fusion_ir_for",
          [](FusionDefinition& self,
             const py::iterable& iter,
             bool tensor_transforms,
             bool override_user_schedule) {
            std::vector<c10::IValue> inputs;
            for (py::handle obj : iter) {
              inputs.push_back(torch::jit::toIValue(obj, c10::AnyType::get()));
            }
            return self.scheduledFusionIrFor(
                inputs, tensor_transforms, override_user_schedule);
          },
          py::arg("inputs"),
          py::arg("tensor_transforms") = false,
          py::arg("override_user_schedule") = false,
          py::return_value_policy::reference)
      .def(
          "id",
          [](FusionDefinition& self) -> std::optional<size_t> {
            return self.id();
          })
      .def(
          "add_output",
          [](FusionDefinition& self, Scalar output) {
            FUSER_PERF_SCOPE("FusionDefinition.add_output (scalar)");
            NVF_CHECK(
                !self.completed(),
                "Attempting to add to a completed definition!");
            self.defineRecord(new OutputRecord<Val>(
                {self.recordingState(output())}, serde::RecordType::OutputVal));
          },
          py::arg("output"))
      .def(
          "add_output",
          [](FusionDefinition& self,
             Tensor output,
             std::optional<Tensor> alias_input = std::nullopt) {
            FUSER_PERF_SCOPE("FusionDefinition.add_output (tensor)");
            NVF_CHECK(
                !self.completed(),
                "Attempting to add to a completed definition!");
            if (alias_input.has_value()) {
              self.defineRecord(new OutputRecord<TensorView>(
                  {self.recordingState(output()),
                   self.recordingState(alias_input.value()())},
                  serde::RecordType::OutputTv));
            } else {
              self.defineRecord(new OutputRecord<TensorView>(
                  {self.recordingState(output())},
                  serde::RecordType::OutputTv));
            }
          },
          py::arg("output"),
          py::arg("alias_input") = py::none())
      .def(
          "add_output",
          [](FusionDefinition& self,
             Tensor output,
             std::vector<int64_t> stride_order) {
            FUSER_PERF_SCOPE("FusionDefinition.add_output (tensor)");
            NVF_CHECK(
                !self.completed(),
                "Attempting to add to a completed definition!");
            NVF_CHECK(
                stride_order.empty() || output.dims == stride_order.size(),
                "stride_order needs to be either empty or the same length of Tensor `output`");
            int64_t duplicate_check = 0;
            for (const auto& v : stride_order) {
              NVF_CHECK(
                  v >= 0 && v < (int64_t)stride_order.size(),
                  "stride_order elements need to be within [0, stride_order.size())");
              duplicate_check |= 1 << v;
            }
            NVF_CHECK(
                duplicate_check == (1 << stride_order.size()) - 1,
                "duplicated elements in stride_order detected!");
            self.defineRecord(new OutputRecord<TensorView>(
                {self.recordingState(output())},
                serde::RecordType::OutputTv,
                stride_order));
          },
          py::arg("output"),
          py::arg("stride_order"))
      // This version of define_tensor is the canonical version
      // that displays the values as they are passed to the IR's
      // TensorViewBuilder.
      // Each dimension can be of value:
      // -1 : Symbolic for Dynamic usage
      //  0 : Zero-element
      //  1 : Broadcast
      // >1 : Static size
      // NOTE: A Tensor defined for dynamic shape usage should only
      // contain either symbolic(-1) or broadcast(1) defined dimensions.
      .def(
          "define_tensor",
          [](FusionDefinition& self,
             std::vector<int64_t>& shape,
             std::vector<std::optional<bool>>& contiguity,
             PrimDataType dtype = DataType::Float,
             bool is_cpu = false,
             std::vector<int64_t> stride_order = {}) -> Tensor {
            FUSER_PERF_SCOPE("FusionDefinition.define_tensor (default)");
            NVF_CHECK(
                !self.completed(),
                "Attempting to add to a completed definition!");

            for (size_t i = 0; i < shape.size(); ++i) {
              NVF_CHECK(
                  shape[i] >= -1,
                  "The value ",
                  shape[i],
                  " at index ",
                  i,
                  " was neither symbolic(-1), zero_element(0), broadcast(1), or static(>1).");
            }

            Tensor out = self.defineTensor(shape.size());
            self.defineRecord(new TensorRecord(
                {self.recordingState(out())},
                shape,
                contiguity,
                dtype,
                is_cpu,
                stride_order));

            return out;
          },
          py::arg("shape"),
          py::arg("contiguity"),
          py::arg("dtype") = DataType::Float,
          py::arg("is_cpu") = false,
          py::arg("stride_order") = py::list(),
          py::return_value_policy::reference)
      .def(
          "define_tensor",
          [](FusionDefinition& self,
             std::vector<int64_t>& sizes,
             std::vector<int64_t>& strides,
             PrimDataType dtype = DataType::Float,
             bool static_sizes = false,
             bool is_cpu = false) -> Tensor {
            FUSER_PERF_SCOPE("FusionDefinition.define_tensor (integration)");
            NVF_CHECK(
                !self.completed(),
                "Attempting to add to a completed definition!");
            NVF_CHECK(
                sizes.size() == strides.size(),
                "The number of sizes does not match the number of strides.",
                sizes.size(),
                strides.size());

            // TensorViewBuilder assumes any dim with a compile time constant
            // size == 1 is a "maybe broadcast" axis, symbolic sizes are
            // identified by -1, and size == 0 is not supported.

            // Translate to TensorViewBuilder's view of the world.
            std::vector<int64_t> dim_sizes;
            dim_sizes.reserve(sizes.size());
            for (const auto i : c10::irange(sizes.size())) {
              NVF_ERROR(
                  sizes[i] >= 0,
                  "Size of ",
                  sizes[i],
                  " is not supported in nvFuser. Expected size >= 0.");
              if (static_sizes) {
                dim_sizes.push_back(sizes[i]);
              } else { // Symbolic defined tensor for dynamic shape usage
                if (sizes[i] == 1) {
                  dim_sizes.push_back(1);
                } else {
                  dim_sizes.push_back(-1);
                }
              }
            }

            Tensor out = self.defineTensor(sizes.size());
            std::vector<std::optional<bool>> contiguity;
            std::vector<int64_t> stride_order;
            std::tie(contiguity, stride_order) =
                computeTensorDescriptor(sizes, strides),
                                 self.defineRecord(new TensorRecord(
                                     {self.recordingState(out())},
                                     std::move(dim_sizes),
                                     contiguity,
                                     dtype,
                                     is_cpu,
                                     stride_order));

            return out;
          },
          py::arg("sizes"),
          py::arg("strides"),
          py::arg("dtype") = DataType::Float,
          py::arg("static_sizes") = false,
          py::arg("is_cpu") = false,
          py::return_value_policy::reference)
      .def(
          "define_scalar",
          [](FusionDefinition& self,
             PrimDataType dtype = DataType::Double) -> Scalar {
            FUSER_PERF_SCOPE("FusionDefinition.define_scalar (input_specific)");
            NVF_CHECK(
                !self.completed(),
                "Attempting to add to a completed definition!");
            Scalar out = self.defineScalar();
            self.defineRecord(new ScalarRecord(
                {self.recordingState(out())}, std::monostate{}, dtype));
            return out;
          },
          py::arg("dtype") = DataType::Double,
          py::return_value_policy::reference);
  fusion_def.def(
      "define_scalar",
      [](FusionDefinition& self,
         PolymorphicValue::VariantType value,
         std::optional<PrimDataType> dtype) -> Scalar {
        FUSER_PERF_SCOPE("FusionDefinition.define_scalar");
        Scalar out = self.defineScalar();
        self.defineRecord(
            new ScalarRecord({self.recordingState(out())}, value, dtype));
        return out;
      },
      py::arg("value"),
      py::arg("dtype") = std::nullopt,
      py::return_value_policy::reference);
  fusion_def.def(
      "define_constant",
      [](FusionDefinition& self,
         PolymorphicValue::VariantType value,
         std::optional<PrimDataType> dtype) -> Scalar {
        FUSER_PERF_SCOPE("FusionDefinition.define_contant");
        TORCH_WARN_ONCE(
            "Deprecating define_constant functions in favor of define_scalar for constants.");
        Scalar out = self.defineScalar();
        self.defineRecord(
            new ScalarRecord({self.recordingState(out())}, value, dtype));
        return out;
      },
      py::arg("value"),
      py::arg("dtype") = std::nullopt,
      py::return_value_policy::reference);

  // This is the input version of define_vector
  fusion_def.def(
      "define_vector",
      [](FusionDefinition& self, size_t size) -> Vector {
        NVF_CHECK(
            size < 8,
            "The specified vector size exceeds the max tensor size for nvfuser.");
        std::vector<Scalar> args;
        args.reserve(size);
        for (size_t i = 0; i < size; ++i) {
          Scalar out = self.defineScalar();
          self.defineRecord(new ScalarRecord(
              {self.recordingState(out())}, std::monostate{}, DataType::Int));
          args.emplace_back(out);
        }
        return define_vector_base_fn(self, args);
      },
      py::arg("size"),
      py::return_value_policy::reference);
  // This is the constant version of define_vector when given a vector
  // of constant values.
  fusion_def.def(
      "define_vector",
      define_vector_fn<py::list>,
      py::arg("values"),
      py::arg("dtype") = DataType::Int,
      py::return_value_policy::reference);
  fusion_def.def(
      "define_vector",
      define_vector_fn<py::tuple>,
      py::arg("values"),
      py::arg("dtype") = DataType::Int,
      py::return_value_policy::reference);

  fusion_def.def(
      "getValTolerances",
      [](FusionDefinition& self, const py::iterable& input_iter) {
        std::vector<c10::IValue> inputs;
        for (py::handle obj : input_iter) {
          inputs.push_back(torch::jit::toIValue(obj, c10::AnyType::get()));
        }
        return self.getValTolerances(inputs);
      },
      py::return_value_policy::reference);

  //! The Operators class is a nested class of FusionDefinition to allow the
  //! user to query the class for the list of operators.
  //!
  //! Example:
  //!   help(FusionDefinition.Operators)
  //!
  //! Additional operators are expected to be defined below as needed.  They
  //! may require defining a new RecordFunctor child class if they are unique.
  py::class_<FusionDefinition::Operators> nvf_ops(fusion_def, "Operators");
  nvf_ops.def(py::init<FusionDefinition*>());

  // ******************** INSERT OP BINDINGS BELOW HERE ********************
#define OP_PREFIX "Operators."
#define NVFUSER_PYTHON_BINDING_UNARY_OP(op_str, op_name)                      \
  nvf_ops.def(                                                                \
      op_str,                                                                 \
      [](FusionDefinition::Operators& self, Tensor input) -> Tensor {         \
        FUSER_PERF_SCOPE("Operators." op_str);                                \
        NVF_CHECK(                                                            \
            self.validUse(), "Attempting to add to a completed definition!"); \
        FusionDefinition* fd = self.fusion_definition;                        \
        Tensor output = fd->defineTensor(input.dims);                         \
        fd->defineRecord(new OpRecord<TensorView*, TensorView*>(              \
            {fd->recordingState(input())},                                    \
            {fd->recordingState(output())},                                   \
            ("ops." op_str),                                                  \
            serde::RecordType::Unary_TV,                                      \
            static_cast<TensorView* (*)(TensorView*)>(op_name)));             \
        return output;                                                        \
      },                                                                      \
      py::return_value_policy::reference);                                    \
  nvf_ops.def(                                                                \
      op_str,                                                                 \
      [](FusionDefinition::Operators& self, Scalar input) -> Scalar {         \
        FUSER_PERF_SCOPE("Operators." op_str);                                \
        NVF_CHECK(                                                            \
            self.validUse(), "Attempting to add to a completed definition!"); \
        FusionDefinition* fd = self.fusion_definition;                        \
        Scalar output = fd->defineScalar();                                   \
        fd->defineRecord(new OpRecord<Val*, Val*>(                            \
            {fd->recordingState(input())},                                    \
            {fd->recordingState(output())},                                   \
            ("ops." op_str),                                                  \
            serde::RecordType::Unary_VAL,                                     \
            static_cast<Val* (*)(Val*)>(op_name)));                           \
        return output;                                                        \
      },                                                                      \
      py::return_value_policy::reference);

  NVFUSER_PYTHON_BINDING_UNARY_OP("abs", abs)
  NVFUSER_PYTHON_BINDING_UNARY_OP("acos", acos)
  NVFUSER_PYTHON_BINDING_UNARY_OP("acosh", acosh)
  NVFUSER_PYTHON_BINDING_UNARY_OP("asin", asin)
  NVFUSER_PYTHON_BINDING_UNARY_OP("asinh", asinh)
  NVFUSER_PYTHON_BINDING_UNARY_OP("atan", atan)
  NVFUSER_PYTHON_BINDING_UNARY_OP("atanh", atanh)
  NVFUSER_PYTHON_BINDING_UNARY_OP("ceil", ceil)
  NVFUSER_PYTHON_BINDING_UNARY_OP("cos", cos)
  NVFUSER_PYTHON_BINDING_UNARY_OP("cosh", cosh)
  NVFUSER_PYTHON_BINDING_UNARY_OP("exp", exp)
  NVFUSER_PYTHON_BINDING_UNARY_OP("exp2", exp2)
  NVFUSER_PYTHON_BINDING_UNARY_OP("expm1", expm1)
  NVFUSER_PYTHON_BINDING_UNARY_OP("erf", erf)
  NVFUSER_PYTHON_BINDING_UNARY_OP("erfc", erfc)
  NVFUSER_PYTHON_BINDING_UNARY_OP("erfinv", erfinv)
  NVFUSER_PYTHON_BINDING_UNARY_OP("erfcinv", erfcinv)
  NVFUSER_PYTHON_BINDING_UNARY_OP("floor", floor)
  NVFUSER_PYTHON_BINDING_UNARY_OP("frac", frac)
  NVFUSER_PYTHON_BINDING_UNARY_OP("lgamma", lgamma)
  NVFUSER_PYTHON_BINDING_UNARY_OP("log", log)
  NVFUSER_PYTHON_BINDING_UNARY_OP("log10", log10)
  NVFUSER_PYTHON_BINDING_UNARY_OP("log1p", log1p)
  NVFUSER_PYTHON_BINDING_UNARY_OP("log2", log2)
  NVFUSER_PYTHON_BINDING_UNARY_OP("neg", neg)
  NVFUSER_PYTHON_BINDING_UNARY_OP("logical_not", logical_not)
  NVFUSER_PYTHON_BINDING_UNARY_OP("bitwise_not", bitwise_not)
  NVFUSER_PYTHON_BINDING_UNARY_OP("relu", relu)
  NVFUSER_PYTHON_BINDING_UNARY_OP("rand_like", rand_like)
  NVFUSER_PYTHON_BINDING_UNARY_OP("randn_like", randn_like)
  NVFUSER_PYTHON_BINDING_UNARY_OP("reciprocal", reciprocal)
  NVFUSER_PYTHON_BINDING_UNARY_OP("round", round)
  NVFUSER_PYTHON_BINDING_UNARY_OP("rsqrt", rsqrt)
  NVFUSER_PYTHON_BINDING_UNARY_OP("set", set)
  NVFUSER_PYTHON_BINDING_UNARY_OP("segment_set", segment_set)
  NVFUSER_PYTHON_BINDING_UNARY_OP("sign", sign)
  NVFUSER_PYTHON_BINDING_UNARY_OP("sigmoid", sigmoid)
  NVFUSER_PYTHON_BINDING_UNARY_OP("signbit", signbit)
  NVFUSER_PYTHON_BINDING_UNARY_OP("silu", silu)
  NVFUSER_PYTHON_BINDING_UNARY_OP("sin", sin)
  NVFUSER_PYTHON_BINDING_UNARY_OP("sinh", sinh)
  NVFUSER_PYTHON_BINDING_UNARY_OP("sqrt", sqrt)
  NVFUSER_PYTHON_BINDING_UNARY_OP("tan", tan)
  NVFUSER_PYTHON_BINDING_UNARY_OP("tanh", tanh)
  NVFUSER_PYTHON_BINDING_UNARY_OP("trunc", trunc)
  NVFUSER_PYTHON_BINDING_UNARY_OP("isfinite", isfinite)
  NVFUSER_PYTHON_BINDING_UNARY_OP("isinf", isinf)
  NVFUSER_PYTHON_BINDING_UNARY_OP("isnan", isnan)
  NVFUSER_PYTHON_BINDING_UNARY_OP("isneginf", isneginf)
  NVFUSER_PYTHON_BINDING_UNARY_OP("isposinf", isposinf)
  NVFUSER_PYTHON_BINDING_UNARY_OP("isreal", isreal)
  NVFUSER_PYTHON_BINDING_UNARY_OP("real", real)
  NVFUSER_PYTHON_BINDING_UNARY_OP("imag", imag)
#undef NVFUSER_PYTHON_BINDING_UNARY_OP

  // overload to
  nvf_ops.def(
      "stride_order",
      [](FusionDefinition::Operators& self,
         Tensor arg,
         std::vector<int64_t>& stride_order) -> Tensor {
        FUSER_PERF_SCOPE("Operators.stride_order");
        NVF_CHECK(
            self.validUse(), "Attempting to add to a completed definition!");
        NVF_CHECK(
            arg.dims == stride_order.size(),
            "Operator stride_order expects `stride_order` argument to have the same length as input!");
        FusionDefinition* fd = self.fusion_definition;
        Tensor output = fd->defineTensor(arg.dims);
        fd->defineRecord(new DimsOpRecord<serde::RecordType::StrideOrderOp>(
            {fd->recordingState(arg())},
            {fd->recordingState(output())},
            std::move(stride_order),
            "ops.stride_order"));
        return output;
      },
      py::arg("arg"),
      py::arg("stride_order"),
      py::return_value_policy::reference);

// rand_like and randn_like are normally used with a single TensorView argument,
// like a UnaryOp. However, they also take an optional pair (rng_seed,
// rng_offset) which converts them to deterministic ops. When those args are
// provided, and they must both be provided if either is, then the op behaves
// like a ternary op. We handle the UnaryOp case above and the TernaryOp case
// here.
#define NVFUSER_PYTHON_BINDING_TERNARY_RANDOM_OP(op_str, op_name)             \
  nvf_ops.def(                                                                \
      op_str,                                                                 \
      [](FusionDefinition::Operators& self,                                   \
         Tensor input,                                                        \
         Scalar rng_seed,                                                     \
         Scalar rng_offset) -> Tensor {                                       \
        FUSER_PERF_SCOPE("Operators." op_str);                                \
        NVF_CHECK(                                                            \
            self.validUse(), "Attempting to add to a completed definition!"); \
        FusionDefinition* fd = self.fusion_definition;                        \
        Tensor output = fd->defineTensor(input.dims);                         \
        fd->defineRecord(new OpRecord<TensorView*, TensorView*>(              \
            {fd->recordingState(input()),                                     \
             fd->recordingState(rng_seed()),                                  \
             fd->recordingState(rng_offset())},                               \
            {fd->recordingState(output())},                                   \
            ("ops." op_str),                                                  \
            serde::RecordType::Ternary_TV_VAL_VAL,                            \
            static_cast<TensorView* (*)(TensorView*)>(op_name)));             \
        return output;                                                        \
      },                                                                      \
      py::arg("arg"),                                                         \
      py::kw_only(),                                                          \
      py::arg("rng_seed"),                                                    \
      py::arg("rng_offset"),                                                  \
      py::return_value_policy::reference);

  NVFUSER_PYTHON_BINDING_TERNARY_RANDOM_OP("rand_like", rand_like)
  NVFUSER_PYTHON_BINDING_TERNARY_RANDOM_OP("randn_like", randn_like)

#undef NVFUSER_PYTHON_BINDING_UNARY_RANDOM_OP

#define NVFUSER_PYTHON_BINDING_UNARY_OP_SPECIAL(op_str, op_name)               \
  tensor_class.def(                                                            \
      "__" op_str "__",                                                        \
      [](Tensor input) -> Tensor {                                             \
        FUSER_PERF_SCOPE("Operators." op_str);                                 \
        FusionDefinition* fd = input.fusion_definition;                        \
        NVF_CHECK(                                                             \
            !fd->completed(), "Attempting to add to a completed definition!"); \
        Tensor output = fd->defineTensor(input.dims);                          \
        fd->defineRecord(new OpRecord<TensorView*, TensorView*>(               \
            {fd->recordingState(input())},                                     \
            {fd->recordingState(output())},                                    \
            ("ops." op_str),                                                   \
            serde::RecordType::Unary_TV,                                       \
            static_cast<TensorView* (*)(TensorView*)>(op_name)));              \
        return output;                                                         \
      },                                                                       \
      py::return_value_policy::reference);                                     \
  scalar_class.def(                                                            \
      "__" op_str "__",                                                        \
      [](Scalar input) -> Scalar {                                             \
        FUSER_PERF_SCOPE("Operators." op_str);                                 \
        FusionDefinition* fd = input.fusion_definition;                        \
        NVF_CHECK(                                                             \
            !fd->completed(), "Attempting to add to a completed definition!"); \
        Scalar output = fd->defineScalar();                                    \
        fd->defineRecord(new OpRecord<Val*, Val*>(                             \
            {fd->recordingState(input())},                                     \
            {fd->recordingState(output())},                                    \
            ("ops." op_str),                                                   \
            serde::RecordType::Unary_VAL,                                      \
            static_cast<Val* (*)(Val*)>(op_name)));                            \
        return output;                                                         \
      },                                                                       \
      py::return_value_policy::reference);
  NVFUSER_PYTHON_BINDING_UNARY_OP_SPECIAL("abs", abs)
  NVFUSER_PYTHON_BINDING_UNARY_OP_SPECIAL("neg", neg)
#undef NVFUSER_PYTHON_BINDING_UNARY_OP_SPECIAL

#define NVFUSER_PYTHON_BINDING_BINARY_OP_TENSORS_ONLY(op_str, op_name)         \
  nvf_ops.def(                                                                 \
      op_str,                                                                  \
      [](FusionDefinition::Operators& self,                                    \
         Tensor arg1,                                                          \
         Tensor arg2) -> Tensor {                                              \
        FUSER_PERF_SCOPE("Operators." op_str);                                 \
        NVF_CHECK(                                                             \
            self.validUse(), "Attempting to add to a completed definition!");  \
        FusionDefinition* fd = self.fusion_definition;                         \
        Tensor output = fd->defineTensor(arg1.dims);                           \
        fd->defineRecord(new OpRecord<TensorView*, TensorView*, TensorView*>(  \
            {fd->recordingState(arg1()), fd->recordingState(arg2())},          \
            {fd->recordingState(output())},                                    \
            ("ops." op_str),                                                   \
            serde::RecordType::Binary_TV,                                      \
            static_cast<TensorView* (*)(TensorView*, TensorView*)>(op_name))); \
        return output;                                                         \
      },                                                                       \
      py::return_value_policy::reference);

  NVFUSER_PYTHON_BINDING_BINARY_OP_TENSORS_ONLY("_matmul_nn", _matmul_nn)
  NVFUSER_PYTHON_BINDING_BINARY_OP_TENSORS_ONLY("_matmul_nt", _matmul_nt)
  NVFUSER_PYTHON_BINDING_BINARY_OP_TENSORS_ONLY("_matmul_tn", _matmul_tn)
  NVFUSER_PYTHON_BINDING_BINARY_OP_TENSORS_ONLY("_matmul_tt", _matmul_tt)
#undef NVFUSER_PYTHON_BINDING_BINARY_OP_TENSORS_ONLY

#define NVFUSER_PYTHON_BINDING_BINARY_OP(op_str, op_name)                      \
  nvf_ops.def(                                                                 \
      op_str,                                                                  \
      [](FusionDefinition::Operators& self,                                    \
         Tensor arg1,                                                          \
         Tensor arg2) -> Tensor {                                              \
        FUSER_PERF_SCOPE("Operators." op_str);                                 \
        NVF_CHECK(                                                             \
            self.validUse(), "Attempting to add to a completed definition!");  \
        FusionDefinition* fd = self.fusion_definition;                         \
        Tensor output = fd->defineTensor(arg1.dims);                           \
        fd->defineRecord(new OpRecord<TensorView*, TensorView*, TensorView*>(  \
            {fd->recordingState(arg1()), fd->recordingState(arg2())},          \
            {fd->recordingState(output())},                                    \
            ("ops." op_str),                                                   \
            serde::RecordType::Binary_TV,                                      \
            static_cast<TensorView* (*)(TensorView*, TensorView*)>(op_name))); \
        return output;                                                         \
      },                                                                       \
      py::return_value_policy::reference);                                     \
  nvf_ops.def(                                                                 \
      op_str,                                                                  \
      [](FusionDefinition::Operators& self,                                    \
         Tensor arg1,                                                          \
         Scalar arg2) -> Tensor {                                              \
        FUSER_PERF_SCOPE("Operators." op_str);                                 \
        NVF_CHECK(                                                             \
            self.validUse(), "Attempting to add to a completed definition!");  \
        FusionDefinition* fd = self.fusion_definition;                         \
        Tensor output = fd->defineTensor(arg1.dims);                           \
        fd->defineRecord(new OpRecord<TensorView*, TensorView*, Val*>(         \
            {fd->recordingState(arg1()), fd->recordingState(arg2())},          \
            {fd->recordingState(output())},                                    \
            ("ops." op_str),                                                   \
            serde::RecordType::Binary_TV_VAL,                                  \
            static_cast<TensorView* (*)(TensorView*, Val*)>(op_name)));        \
        return output;                                                         \
      },                                                                       \
      py::return_value_policy::reference);                                     \
  nvf_ops.def(                                                                 \
      op_str,                                                                  \
      [](FusionDefinition::Operators& self,                                    \
         Scalar arg1,                                                          \
         Tensor arg2) -> Tensor {                                              \
        FUSER_PERF_SCOPE("Operators." op_str);                                 \
        NVF_CHECK(                                                             \
            self.validUse(), "Attempting to add to a completed definition!");  \
        FusionDefinition* fd = self.fusion_definition;                         \
        Tensor output = fd->defineTensor(arg2.dims);                           \
        fd->defineRecord(new OpRecord<TensorView*, Val*, TensorView*>(         \
            {fd->recordingState(arg1()), fd->recordingState(arg2())},          \
            {fd->recordingState(output())},                                    \
            ("ops." op_str),                                                   \
            serde::RecordType::Binary_VAL_TV,                                  \
            static_cast<TensorView* (*)(Val*, TensorView*)>(op_name)));        \
        return output;                                                         \
      },                                                                       \
      py::return_value_policy::reference);                                     \
  nvf_ops.def(                                                                 \
      op_str,                                                                  \
      [](FusionDefinition::Operators& self,                                    \
         Scalar arg1,                                                          \
         Scalar arg2) -> Scalar {                                              \
        FUSER_PERF_SCOPE("Operators." op_str);                                 \
        NVF_CHECK(                                                             \
            self.validUse(), "Attempting to add to a completed definition!");  \
        FusionDefinition* fd = self.fusion_definition;                         \
        Scalar output = fd->defineScalar();                                    \
        fd->defineRecord(new OpRecord<Val*, Val*, Val*>(                       \
            {fd->recordingState(arg1()), fd->recordingState(arg2())},          \
            {fd->recordingState(output())},                                    \
            ("ops." op_str),                                                   \
            serde::RecordType::Binary_VAL,                                     \
            static_cast<Val* (*)(Val*, Val*)>(op_name)));                      \
        return output;                                                         \
      },                                                                       \
      py::return_value_policy::reference);

  NVFUSER_PYTHON_BINDING_BINARY_OP("add", add)
  NVFUSER_PYTHON_BINDING_BINARY_OP("atan2", atan2)
  NVFUSER_PYTHON_BINDING_BINARY_OP("div", div)
  NVFUSER_PYTHON_BINDING_BINARY_OP("truediv", truediv)
  NVFUSER_PYTHON_BINDING_BINARY_OP("fmod", fmod)
  NVFUSER_PYTHON_BINDING_BINARY_OP("mul", mul)
  NVFUSER_PYTHON_BINDING_BINARY_OP("nextafter", nextafter)
  NVFUSER_PYTHON_BINDING_BINARY_OP("pow", pow)
  NVFUSER_PYTHON_BINDING_BINARY_OP("remainder", remainder)
  NVFUSER_PYTHON_BINDING_BINARY_OP("sub", sub)
  NVFUSER_PYTHON_BINDING_BINARY_OP("mod", mod)
  NVFUSER_PYTHON_BINDING_BINARY_OP("eq", eq)
  NVFUSER_PYTHON_BINDING_BINARY_OP("ge", ge)
  NVFUSER_PYTHON_BINDING_BINARY_OP("gt", gt)
  NVFUSER_PYTHON_BINDING_BINARY_OP("le", le)
  NVFUSER_PYTHON_BINDING_BINARY_OP("lt", lt)
  NVFUSER_PYTHON_BINDING_BINARY_OP("ne", ne)
  NVFUSER_PYTHON_BINDING_BINARY_OP("logical_and", logical_and)
  NVFUSER_PYTHON_BINDING_BINARY_OP("logical_or", logical_or)
  NVFUSER_PYTHON_BINDING_BINARY_OP("bitwise_and", bitwise_and)
  NVFUSER_PYTHON_BINDING_BINARY_OP("bitwise_or", bitwise_or)
  NVFUSER_PYTHON_BINDING_BINARY_OP("bitwise_xor", bitwise_xor)
  NVFUSER_PYTHON_BINDING_BINARY_OP("bitwise_left_shift", bitwise_left_shift)
  NVFUSER_PYTHON_BINDING_BINARY_OP("bitwise_right_shift", bitwise_right_shift)
  NVFUSER_PYTHON_BINDING_BINARY_OP("logical_right_shift", logical_right_shift)
  NVFUSER_PYTHON_BINDING_BINARY_OP("gcd", gcd)
#undef NVFUSER_PYTHON_BINDING_BINARY_OP

#define NVFUSER_PYTHON_BINDING_BINARY_OP_SPECIAL(py_op, op_str, op_name)       \
  tensor_class.def(                                                            \
      py_op,                                                                   \
      [](Tensor arg1, Tensor arg2) -> Tensor {                                 \
        FUSER_PERF_SCOPE("Operators." op_str);                                 \
        FusionDefinition* fd = arg1.fusion_definition;                         \
        Tensor output = fd->defineTensor(arg1.dims);                           \
        fd->defineRecord(new OpRecord<TensorView*, TensorView*, TensorView*>(  \
            {fd->recordingState(arg1()), fd->recordingState(arg2())},          \
            {fd->recordingState(output())},                                    \
            ("ops." op_str),                                                   \
            serde::RecordType::Binary_TV,                                      \
            static_cast<TensorView* (*)(TensorView*, TensorView*)>(op_name))); \
        return output;                                                         \
      },                                                                       \
      py::return_value_policy::reference);                                     \
  tensor_class.def(                                                            \
      py_op,                                                                   \
      [](Tensor arg1, Scalar arg2) -> Tensor {                                 \
        FUSER_PERF_SCOPE("Operators." op_str);                                 \
        FusionDefinition* fd = arg1.fusion_definition;                         \
        Tensor output = fd->defineTensor(arg1.dims);                           \
        fd->defineRecord(new OpRecord<TensorView*, TensorView*, Val*>(         \
            {fd->recordingState(arg1()), fd->recordingState(arg2())},          \
            {fd->recordingState(output())},                                    \
            ("ops." op_str),                                                   \
            serde::RecordType::Binary_TV_VAL,                                  \
            static_cast<TensorView* (*)(TensorView*, Val*)>(op_name)));        \
        return output;                                                         \
      },                                                                       \
      py::return_value_policy::reference);                                     \
  scalar_class.def(                                                            \
      py_op,                                                                   \
      [](Scalar arg1, Tensor arg2) -> Tensor {                                 \
        FUSER_PERF_SCOPE("Operators." op_str);                                 \
        FusionDefinition* fd = arg1.fusion_definition;                         \
        Tensor output = fd->defineTensor(arg2.dims);                           \
        fd->defineRecord(new OpRecord<TensorView*, Val*, TensorView*>(         \
            {fd->recordingState(arg1()), fd->recordingState(arg2())},          \
            {fd->recordingState(output())},                                    \
            ("ops." op_str),                                                   \
            serde::RecordType::Binary_VAL_TV,                                  \
            static_cast<TensorView* (*)(Val*, TensorView*)>(op_name)));        \
        return output;                                                         \
      },                                                                       \
      py::return_value_policy::reference);                                     \
  scalar_class.def(                                                            \
      py_op,                                                                   \
      [](Scalar arg1, Scalar arg2) -> Scalar {                                 \
        FUSER_PERF_SCOPE("Operators." op_str);                                 \
        FusionDefinition* fd = arg2.fusion_definition;                         \
        Scalar output = fd->defineScalar();                                    \
        fd->defineRecord(new OpRecord<Val*, Val*, Val*>(                       \
            {fd->recordingState(arg1()), fd->recordingState(arg2())},          \
            {fd->recordingState(output())},                                    \
            ("ops." op_str),                                                   \
            serde::RecordType::Binary_VAL,                                     \
            static_cast<Val* (*)(Val*, Val*)>(op_name)));                      \
        return output;                                                         \
      },                                                                       \
      py::return_value_policy::reference);

  NVFUSER_PYTHON_BINDING_BINARY_OP_SPECIAL("__add__", "add", add)
  NVFUSER_PYTHON_BINDING_BINARY_OP_SPECIAL("__mul__", "mul", mul)
  NVFUSER_PYTHON_BINDING_BINARY_OP_SPECIAL("__pow__", "pow", pow)
  NVFUSER_PYTHON_BINDING_BINARY_OP_SPECIAL("__sub__", "sub", sub)
  NVFUSER_PYTHON_BINDING_BINARY_OP_SPECIAL("__mod__", "mod", mod)
  NVFUSER_PYTHON_BINDING_BINARY_OP_SPECIAL("__eq__", "eq", eq)
  NVFUSER_PYTHON_BINDING_BINARY_OP_SPECIAL("__ge__", "ge", ge)
  NVFUSER_PYTHON_BINDING_BINARY_OP_SPECIAL("__gt__", "gt", gt)
  NVFUSER_PYTHON_BINDING_BINARY_OP_SPECIAL("__le__", "le", le)
  NVFUSER_PYTHON_BINDING_BINARY_OP_SPECIAL("__lt__", "lt", lt)
  NVFUSER_PYTHON_BINDING_BINARY_OP_SPECIAL("__ne__", "ne", ne)
  NVFUSER_PYTHON_BINDING_BINARY_OP_SPECIAL(
      "__and__", "bitwise_and", bitwise_and)
  NVFUSER_PYTHON_BINDING_BINARY_OP_SPECIAL("__or__", "bitwise_or", bitwise_or)
  NVFUSER_PYTHON_BINDING_BINARY_OP_SPECIAL(
      "__xor__", "bitwise_xor", bitwise_xor)
  NVFUSER_PYTHON_BINDING_BINARY_OP_SPECIAL(
      "__lshift__", "bitwise_left_shift", bitwise_left_shift)
  NVFUSER_PYTHON_BINDING_BINARY_OP_SPECIAL(
      "__rshift__", "bitwise_right_shift", bitwise_right_shift)
  // In PyTorch, __div__ (//) and __truediv__ (/) are different.
  // When applied to integer-dtype arguments, they do as expected, returning
  // integer and float outputs, respectively. When applied to two floating-type
  // arguments, they return the floor of division for // and plain division for
  // /. When applied to mixed types, the types are promoted, so the
  // floating-point behavior is returned.
  // Our div operator matches the __truediv__ behavior, so we do not implement
  // __div__.
  NVFUSER_PYTHON_BINDING_BINARY_OP_SPECIAL("__truediv__", "div", div)
#undef NVFUSER_PYTHON_BINDING_BINARY_OP_SPECIAL

#define NVFUSER_PYTHON_BINDING_BINARY_WITH_ALPHA_OP(op_str, op_name)          \
  nvf_ops.def(                                                                \
      op_str,                                                                 \
      [](FusionDefinition::Operators& self,                                   \
         Tensor arg1,                                                         \
         Tensor arg2,                                                         \
         Scalar arg3) -> Tensor {                                             \
        FUSER_PERF_SCOPE("Operators." op_str);                                \
        NVF_CHECK(                                                            \
            self.validUse(), "Attempting to add to a completed definition!"); \
        FusionDefinition* fd = self.fusion_definition;                        \
        Tensor output = fd->defineTensor(arg1.dims);                          \
        fd->defineRecord(                                                     \
            new OpRecord<TensorView*, TensorView*, TensorView*, Val*>(        \
                {fd->recordingState(arg1()),                                  \
                 fd->recordingState(arg2()),                                  \
                 fd->recordingState(arg3())},                                 \
                {fd->recordingState(output())},                               \
                ("ops." op_str),                                              \
                serde::RecordType::Ternary_TV_TV_VAL,                         \
                static_cast<TensorView* (*)(TensorView*, TensorView*, Val*)>( \
                    op_name)));                                               \
        return output;                                                        \
      },                                                                      \
      py::return_value_policy::reference);                                    \
  nvf_ops.def(                                                                \
      op_str,                                                                 \
      [](FusionDefinition::Operators& self,                                   \
         Tensor arg1,                                                         \
         Scalar arg2,                                                         \
         Scalar arg3) -> Tensor {                                             \
        FUSER_PERF_SCOPE("Operators." op_str);                                \
        NVF_CHECK(                                                            \
            self.validUse(), "Attempting to add to a completed definition!"); \
        FusionDefinition* fd = self.fusion_definition;                        \
        Tensor output = fd->defineTensor(arg1.dims);                          \
        fd->defineRecord(new OpRecord<TensorView*, TensorView*, Val*, Val*>(  \
            {fd->recordingState(arg1()),                                      \
             fd->recordingState(arg2()),                                      \
             fd->recordingState(arg3())},                                     \
            {fd->recordingState(output())},                                   \
            ("ops." op_str),                                                  \
            serde::RecordType::Ternary_TV_VAL_VAL,                            \
            static_cast<TensorView* (*)(TensorView*, Val*, Val*)>(op_name))); \
        return output;                                                        \
      },                                                                      \
      py::return_value_policy::reference);                                    \
  nvf_ops.def(                                                                \
      op_str,                                                                 \
      [](FusionDefinition::Operators& self,                                   \
         Scalar arg1,                                                         \
         Tensor arg2,                                                         \
         Scalar arg3) -> Tensor {                                             \
        FUSER_PERF_SCOPE("Operators." op_str);                                \
        NVF_CHECK(                                                            \
            self.validUse(), "Attempting to add to a completed definition!"); \
        FusionDefinition* fd = self.fusion_definition;                        \
        Tensor output = fd->defineTensor(arg2.dims);                          \
        fd->defineRecord(new OpRecord<TensorView*, Val*, TensorView*, Val*>(  \
            {fd->recordingState(arg1()),                                      \
             fd->recordingState(arg2()),                                      \
             fd->recordingState(arg3())},                                     \
            {fd->recordingState(output())},                                   \
            ("ops." op_str),                                                  \
            serde::RecordType::Ternary_VAL_TV_VAL,                            \
            static_cast<TensorView* (*)(Val*, TensorView*, Val*)>(op_name))); \
        return output;                                                        \
      },                                                                      \
      py::return_value_policy::reference);                                    \
  nvf_ops.def(                                                                \
      op_str,                                                                 \
      [](FusionDefinition::Operators& self,                                   \
         Scalar arg1,                                                         \
         Scalar arg2,                                                         \
         Scalar arg3) -> Scalar {                                             \
        FUSER_PERF_SCOPE("Operators." op_str);                                \
        NVF_CHECK(                                                            \
            self.validUse(), "Attempting to add to a completed definition!"); \
        FusionDefinition* fd = self.fusion_definition;                        \
        Scalar output = fd->defineScalar();                                   \
        fd->defineRecord(new OpRecord<Val*, Val*, Val*, Val*>(                \
            {fd->recordingState(arg1()),                                      \
             fd->recordingState(arg2()),                                      \
             fd->recordingState(arg3())},                                     \
            {fd->recordingState(output())},                                   \
            ("ops." op_str),                                                  \
            serde::RecordType::Ternary_VAL,                                   \
            static_cast<Val* (*)(Val*, Val*, Val*)>(op_name)));               \
        return output;                                                        \
      },                                                                      \
      py::return_value_policy::reference);

  NVFUSER_PYTHON_BINDING_BINARY_WITH_ALPHA_OP("add_alpha", add_alpha)
  NVFUSER_PYTHON_BINDING_BINARY_WITH_ALPHA_OP("sub_alpha", sub_alpha)
#undef NVFUSER_PYTHON_BINDING_BINARY_WITH_ALPHA_OP

#define NVFUSER_PYTHON_BINDING_TERNARY_OP(op_str, op_name)                    \
  nvf_ops.def(                                                                \
      op_str,                                                                 \
      [](FusionDefinition::Operators& self,                                   \
         Scalar arg1,                                                         \
         Scalar arg2,                                                         \
         Scalar arg3) -> Scalar {                                             \
        FUSER_PERF_SCOPE("Operators." op_str);                                \
        NVF_CHECK(                                                            \
            self.validUse(), "Attempting to add to a completed definition!"); \
        FusionDefinition* fd = self.fusion_definition;                        \
        Scalar output = fd->defineScalar();                                   \
        fd->defineRecord(new OpRecord<Val*, Val*, Val*, Val*>(                \
            {fd->recordingState(arg1()),                                      \
             fd->recordingState(arg2()),                                      \
             fd->recordingState(arg3())},                                     \
            {fd->recordingState(output())},                                   \
            ("ops." op_str),                                                  \
            serde::RecordType::Ternary_VAL,                                   \
            static_cast<Val* (*)(Val*, Val*, Val*)>(op_name)));               \
        return output;                                                        \
      },                                                                      \
      py::return_value_policy::reference);                                    \
  nvf_ops.def(                                                                \
      op_str,                                                                 \
      [](FusionDefinition::Operators& self,                                   \
         Tensor arg1,                                                         \
         Tensor arg2,                                                         \
         Tensor arg3) -> Tensor {                                             \
        FUSER_PERF_SCOPE("Operators." op_str);                                \
        NVF_CHECK(                                                            \
            self.validUse(), "Attempting to add to a completed definition!"); \
        FusionDefinition* fd = self.fusion_definition;                        \
        Tensor output = fd->defineTensor(arg1.dims);                          \
        fd->defineRecord(                                                     \
            new OpRecord<TensorView*, TensorView*, TensorView*, TensorView*>( \
                {fd->recordingState(arg1()),                                  \
                 fd->recordingState(arg2()),                                  \
                 fd->recordingState(arg3())},                                 \
                {fd->recordingState(output())},                               \
                ("ops." op_str),                                              \
                serde::RecordType::Ternary_TV,                                \
                static_cast<                                                  \
                    TensorView* (*)(TensorView*, TensorView*, TensorView*)>(  \
                    op_name)));                                               \
        return output;                                                        \
      },                                                                      \
      py::return_value_policy::reference);                                    \
  nvf_ops.def(                                                                \
      op_str,                                                                 \
      [](FusionDefinition::Operators& self,                                   \
         Tensor arg1,                                                         \
         Tensor arg2,                                                         \
         Scalar arg3) -> Tensor {                                             \
        FUSER_PERF_SCOPE("Operators." op_str);                                \
        NVF_CHECK(                                                            \
            self.validUse(), "Attempting to add to a completed definition!"); \
        FusionDefinition* fd = self.fusion_definition;                        \
        Tensor output = fd->defineTensor(arg1.dims);                          \
        fd->defineRecord(                                                     \
            new OpRecord<TensorView*, TensorView*, TensorView*, Val*>(        \
                {fd->recordingState(arg1()),                                  \
                 fd->recordingState(arg2()),                                  \
                 fd->recordingState(arg3())},                                 \
                {fd->recordingState(output())},                               \
                ("ops." op_str),                                              \
                serde::RecordType::Ternary_TV_TV_VAL,                         \
                static_cast<TensorView* (*)(TensorView*, TensorView*, Val*)>( \
                    op_name)));                                               \
        return output;                                                        \
      },                                                                      \
      py::return_value_policy::reference);                                    \
  nvf_ops.def(                                                                \
      op_str,                                                                 \
      [](FusionDefinition::Operators& self,                                   \
         Tensor arg1,                                                         \
         Scalar arg2,                                                         \
         Tensor arg3) -> Tensor {                                             \
        FUSER_PERF_SCOPE("Operators." op_str);                                \
        NVF_CHECK(                                                            \
            self.validUse(), "Attempting to add to a completed definition!"); \
        FusionDefinition* fd = self.fusion_definition;                        \
        Tensor output = fd->defineTensor(arg1.dims);                          \
        fd->defineRecord(                                                     \
            new OpRecord<TensorView*, TensorView*, Val*, TensorView*>(        \
                {fd->recordingState(arg1()),                                  \
                 fd->recordingState(arg2()),                                  \
                 fd->recordingState(arg3())},                                 \
                {fd->recordingState(output())},                               \
                ("ops." op_str),                                              \
                serde::RecordType::Ternary_TV_VAL_TV,                         \
                static_cast<TensorView* (*)(TensorView*, Val*, TensorView*)>( \
                    op_name)));                                               \
        return output;                                                        \
      },                                                                      \
      py::return_value_policy::reference);                                    \
  nvf_ops.def(                                                                \
      op_str,                                                                 \
      [](FusionDefinition::Operators& self,                                   \
         Scalar arg1,                                                         \
         Tensor arg2,                                                         \
         Tensor arg3) -> Tensor {                                             \
        FUSER_PERF_SCOPE("Operators." op_str);                                \
        NVF_CHECK(                                                            \
            self.validUse(), "Attempting to add to a completed definition!"); \
        FusionDefinition* fd = self.fusion_definition;                        \
        Tensor output = fd->defineTensor(arg2.dims);                          \
        fd->defineRecord(                                                     \
            new OpRecord<TensorView*, Val*, TensorView*, TensorView*>(        \
                {fd->recordingState(arg1()),                                  \
                 fd->recordingState(arg2()),                                  \
                 fd->recordingState(arg3())},                                 \
                {fd->recordingState(output())},                               \
                ("ops." op_str),                                              \
                serde::RecordType::Ternary_VAL_TV_TV,                         \
                static_cast<TensorView* (*)(Val*, TensorView*, TensorView*)>( \
                    op_name)));                                               \
        return output;                                                        \
      },                                                                      \
      py::return_value_policy::reference);                                    \
  nvf_ops.def(                                                                \
      op_str,                                                                 \
      [](FusionDefinition::Operators& self,                                   \
         Scalar arg1,                                                         \
         Scalar arg2,                                                         \
         Tensor arg3) -> Tensor {                                             \
        FUSER_PERF_SCOPE("Operators." op_str);                                \
        NVF_CHECK(                                                            \
            self.validUse(), "Attempting to add to a completed definition!"); \
        FusionDefinition* fd = self.fusion_definition;                        \
        Tensor output = fd->defineTensor(arg3.dims);                          \
        fd->defineRecord(new OpRecord<TensorView*, Val*, Val*, TensorView*>(  \
            {fd->recordingState(arg1()),                                      \
             fd->recordingState(arg2()),                                      \
             fd->recordingState(arg3())},                                     \
            {fd->recordingState(output())},                                   \
            ("ops." op_str),                                                  \
            serde::RecordType::Ternary_VAL_VAL_TV,                            \
            static_cast<TensorView* (*)(Val*, Val*, TensorView*)>(op_name))); \
        return output;                                                        \
      },                                                                      \
      py::return_value_policy::reference);                                    \
  nvf_ops.def(                                                                \
      op_str,                                                                 \
      [](FusionDefinition::Operators& self,                                   \
         Tensor arg1,                                                         \
         Scalar arg2,                                                         \
         Scalar arg3) -> Tensor {                                             \
        FUSER_PERF_SCOPE("Operators." op_str);                                \
        NVF_CHECK(                                                            \
            self.validUse(), "Attempting to add to a completed definition!"); \
        FusionDefinition* fd = self.fusion_definition;                        \
        Tensor output = fd->defineTensor(arg1.dims);                          \
        fd->defineRecord(new OpRecord<TensorView*, TensorView*, Val*, Val*>(  \
            {fd->recordingState(arg1()),                                      \
             fd->recordingState(arg2()),                                      \
             fd->recordingState(arg3())},                                     \
            {fd->recordingState(output())},                                   \
            ("ops." op_str),                                                  \
            serde::RecordType::Ternary_TV_VAL_VAL,                            \
            static_cast<TensorView* (*)(TensorView*, Val*, Val*)>(op_name))); \
        return output;                                                        \
      },                                                                      \
      py::return_value_policy::reference);                                    \
  nvf_ops.def(                                                                \
      op_str,                                                                 \
      [](FusionDefinition::Operators& self,                                   \
         Scalar arg1,                                                         \
         Tensor arg2,                                                         \
         Scalar arg3) -> Tensor {                                             \
        FUSER_PERF_SCOPE("Operators." op_str);                                \
        NVF_CHECK(                                                            \
            self.validUse(), "Attempting to add to a completed definition!"); \
        FusionDefinition* fd = self.fusion_definition;                        \
        Tensor output = fd->defineTensor(arg2.dims);                          \
        fd->defineRecord(new OpRecord<TensorView*, Val*, TensorView*, Val*>(  \
            {fd->recordingState(arg1()),                                      \
             fd->recordingState(arg2()),                                      \
             fd->recordingState(arg3())},                                     \
            {fd->recordingState(output())},                                   \
            ("ops." op_str),                                                  \
            serde::RecordType::Ternary_VAL_TV_VAL,                            \
            static_cast<TensorView* (*)(Val*, TensorView*, Val*)>(op_name))); \
        return output;                                                        \
      },                                                                      \
      py::return_value_policy::reference);

  NVFUSER_PYTHON_BINDING_TERNARY_OP("lerp", lerp)
  NVFUSER_PYTHON_BINDING_TERNARY_OP("where", where)
#undef NVFUSER_PYTHON_BINDING_TERNARY_OP

#define NVFUSER_PYTHON_BINDING_THRESHOLD_LIKE_OP(op_str, op_name)              \
  nvf_ops.def(                                                                 \
      op_str,                                                                  \
      [](FusionDefinition::Operators& self,                                    \
         Scalar arg1,                                                          \
         Scalar arg2,                                                          \
         Scalar arg3) -> Scalar {                                              \
        FUSER_PERF_SCOPE("Operators." op_str);                                 \
        NVF_CHECK(                                                             \
            !self.validUse(), "Attempting to add to a completed definition!"); \
        FusionDefinition* fd = self.fusion_definition;                         \
        Scalar output = fd->defineScalar();                                    \
        fd->defineRecord(new OpRecord<Val*, Val*, Val*, Val*>(                 \
            {fd->recordingState(arg1()),                                       \
             fd->recordingState(arg2()),                                       \
             fd->recordingState(arg3())},                                      \
            {fd->recordingState(output())},                                    \
            ("ops." op_str),                                                   \
            serde::RecordType::Ternary_VAL,                                    \
            static_cast<Val* (*)(Val*, Val*, Val*)>(op_name)));                \
        return output;                                                         \
      },                                                                       \
      py::return_value_policy::reference);                                     \
  nvf_ops.def(                                                                 \
      op_str,                                                                  \
      [](FusionDefinition::Operators& self,                                    \
         Tensor arg1,                                                          \
         Scalar arg2,                                                          \
         Scalar arg3) -> Tensor {                                              \
        FUSER_PERF_SCOPE("Operators." op_str);                                 \
        NVF_CHECK(                                                             \
            !self.validUse(), "Attempting to add to a completed definition!"); \
        FusionDefinition* fd = self.fusion_definition;                         \
        Tensor output = fd->defineTensor(arg1.dims);                           \
        fd->defineRecord(new OpRecord<TensorView*, TensorView*, Val*, Val*>(   \
            {fd->recordingState(arg1()),                                       \
             fd->recordingState(arg2()),                                       \
             fd->recordingState(arg3())},                                      \
            {fd->recordingState(output())},                                    \
            ("ops." op_str),                                                   \
            serde::RecordType::Ternary_TV_VAL_VAL,                             \
            static_cast<TensorView* (*)(TensorView*, Val*, Val*)>(op_name)));  \
        return output;                                                         \
      },                                                                       \
      py::return_value_policy::reference);

  NVFUSER_PYTHON_BINDING_THRESHOLD_LIKE_OP("clamp", clamp)
  NVFUSER_PYTHON_BINDING_THRESHOLD_LIKE_OP("threshold", threshold)
#undef NVFUSER_PYTHON_BINDING_THRESHOLD_LIKE_OP

#define NVFUSER_PYTHON_BINDING_TERNARY_WITH_ALPHA_OP(op_str, op_name)          \
  nvf_ops.def(                                                                 \
      op_str,                                                                  \
      [](FusionDefinition::Operators& self,                                    \
         Scalar arg1,                                                          \
         Scalar arg2,                                                          \
         Scalar arg3,                                                          \
         Scalar arg4) -> Scalar {                                              \
        FUSER_PERF_SCOPE("Operators." op_str);                                 \
        NVF_CHECK(                                                             \
            self.validUse(), "Attempting to add to a completed definition!");  \
        FusionDefinition* fd = self.fusion_definition;                         \
        Scalar output = fd->defineScalar();                                    \
        fd->defineRecord(new OpRecord<Val*, Val*, Val*, Val*, Val*>(           \
            {fd->recordingState(arg1()),                                       \
             fd->recordingState(arg2()),                                       \
             fd->recordingState(arg3()),                                       \
             fd->recordingState(arg4())},                                      \
            {fd->recordingState(output())},                                    \
            ("ops." op_str),                                                   \
            serde::RecordType::Ternary_Alpha_VAL,                              \
            static_cast<Val* (*)(Val*, Val*, Val*, Val*)>(op_name)));          \
        return output;                                                         \
      },                                                                       \
      py::return_value_policy::reference);                                     \
  nvf_ops.def(                                                                 \
      op_str,                                                                  \
      [](FusionDefinition::Operators& self,                                    \
         Tensor arg1,                                                          \
         Tensor arg2,                                                          \
         Tensor arg3,                                                          \
         Scalar arg4) -> Tensor {                                              \
        FUSER_PERF_SCOPE("Operators." op_str);                                 \
        NVF_CHECK(                                                             \
            self.validUse(), "Attempting to add to a completed definition!");  \
        FusionDefinition* fd = self.fusion_definition;                         \
        Tensor output = fd->defineTensor(arg1.dims);                           \
        fd->defineRecord(new OpRecord<                                         \
                         TensorView*,                                          \
                         TensorView*,                                          \
                         TensorView*,                                          \
                         TensorView*,                                          \
                         Val*>(                                                \
            {fd->recordingState(arg1()),                                       \
             fd->recordingState(arg2()),                                       \
             fd->recordingState(arg3()),                                       \
             fd->recordingState(arg4())},                                      \
            {fd->recordingState(output())},                                    \
            ("ops." op_str),                                                   \
            serde::RecordType::Ternary_Alpha_TV,                               \
            static_cast<                                                       \
                TensorView* (*)(TensorView*, TensorView*, TensorView*, Val*)>( \
                op_name)));                                                    \
        return output;                                                         \
      },                                                                       \
      py::return_value_policy::reference);                                     \
  nvf_ops.def(                                                                 \
      op_str,                                                                  \
      [](FusionDefinition::Operators& self,                                    \
         Tensor arg1,                                                          \
         Tensor arg2,                                                          \
         Scalar arg3,                                                          \
         Scalar arg4) -> Tensor {                                              \
        FUSER_PERF_SCOPE("Operators." op_str);                                 \
        NVF_CHECK(                                                             \
            self.validUse(), "Attempting to add to a completed definition!");  \
        FusionDefinition* fd = self.fusion_definition;                         \
        Tensor output = fd->defineTensor(arg1.dims);                           \
        fd->defineRecord(                                                      \
            new OpRecord<TensorView*, TensorView*, TensorView*, Val*, Val*>(   \
                {fd->recordingState(arg1()),                                   \
                 fd->recordingState(arg2()),                                   \
                 fd->recordingState(arg3()),                                   \
                 fd->recordingState(arg4())},                                  \
                {fd->recordingState(output())},                                \
                ("ops." op_str),                                               \
                serde::RecordType::Ternary_Alpha_TV_TV_VAL,                    \
                static_cast<                                                   \
                    TensorView* (*)(TensorView*, TensorView*, Val*, Val*)>(    \
                    op_name)));                                                \
        return output;                                                         \
      },                                                                       \
      py::return_value_policy::reference);                                     \
  nvf_ops.def(                                                                 \
      op_str,                                                                  \
      [](FusionDefinition::Operators& self,                                    \
         Tensor arg1,                                                          \
         Scalar arg2,                                                          \
         Tensor arg3,                                                          \
         Scalar arg4) -> Tensor {                                              \
        FUSER_PERF_SCOPE("Operators." op_str);                                 \
        NVF_CHECK(                                                             \
            self.validUse(), "Attempting to add to a completed definition!");  \
        FusionDefinition* fd = self.fusion_definition;                         \
        Tensor output = fd->defineTensor(arg1.dims);                           \
        fd->defineRecord(                                                      \
            new OpRecord<TensorView*, TensorView*, Val*, TensorView*, Val*>(   \
                {fd->recordingState(arg1()),                                   \
                 fd->recordingState(arg2()),                                   \
                 fd->recordingState(arg3()),                                   \
                 fd->recordingState(arg4())},                                  \
                {fd->recordingState(output())},                                \
                ("ops." op_str),                                               \
                serde::RecordType::Ternary_Alpha_TV_VAL_TV,                    \
                static_cast<                                                   \
                    TensorView* (*)(TensorView*, Val*, TensorView*, Val*)>(    \
                    op_name)));                                                \
        return output;                                                         \
      },                                                                       \
      py::return_value_policy::reference);                                     \
  nvf_ops.def(                                                                 \
      op_str,                                                                  \
      [](FusionDefinition::Operators& self,                                    \
         Scalar arg1,                                                          \
         Tensor arg2,                                                          \
         Tensor arg3,                                                          \
         Scalar arg4) -> Tensor {                                              \
        FUSER_PERF_SCOPE("Operators." op_str);                                 \
        NVF_CHECK(                                                             \
            self.validUse(), "Attempting to add to a completed definition!");  \
        FusionDefinition* fd = self.fusion_definition;                         \
        Tensor output = fd->defineTensor(arg2.dims);                           \
        fd->defineRecord(                                                      \
            new OpRecord<TensorView*, Val*, TensorView*, TensorView*, Val*>(   \
                {fd->recordingState(arg1()),                                   \
                 fd->recordingState(arg2()),                                   \
                 fd->recordingState(arg3()),                                   \
                 fd->recordingState(arg4())},                                  \
                {fd->recordingState(output())},                                \
                ("ops." op_str),                                               \
                serde::RecordType::Ternary_Alpha_VAL_TV_TV,                    \
                static_cast<                                                   \
                    TensorView* (*)(Val*, TensorView*, TensorView*, Val*)>(    \
                    op_name)));                                                \
        return output;                                                         \
      },                                                                       \
      py::return_value_policy::reference);                                     \
  nvf_ops.def(                                                                 \
      op_str,                                                                  \
      [](FusionDefinition::Operators& self,                                    \
         Scalar arg1,                                                          \
         Scalar arg2,                                                          \
         Tensor arg3,                                                          \
         Scalar arg4) -> Tensor {                                              \
        FUSER_PERF_SCOPE("Operators." op_str);                                 \
        NVF_CHECK(                                                             \
            self.validUse(), "Attempting to add to a completed definition!");  \
        FusionDefinition* fd = self.fusion_definition;                         \
        Tensor output = fd->defineTensor(arg3.dims);                           \
        fd->defineRecord(                                                      \
            new OpRecord<TensorView*, Val*, Val*, TensorView*, Val*>(          \
                {fd->recordingState(arg1()),                                   \
                 fd->recordingState(arg2()),                                   \
                 fd->recordingState(arg3()),                                   \
                 fd->recordingState(arg4())},                                  \
                {fd->recordingState(output())},                                \
                ("ops." op_str),                                               \
                serde::RecordType::Ternary_Alpha_VAL_VAL_TV,                   \
                static_cast<TensorView* (*)(Val*, Val*, TensorView*, Val*)>(   \
                    op_name)));                                                \
        return output;                                                         \
      },                                                                       \
      py::return_value_policy::reference);                                     \
  nvf_ops.def(                                                                 \
      op_str,                                                                  \
      [](FusionDefinition::Operators& self,                                    \
         Tensor arg1,                                                          \
         Scalar arg2,                                                          \
         Scalar arg3,                                                          \
         Scalar arg4) -> Tensor {                                              \
        FUSER_PERF_SCOPE("Operators." op_str);                                 \
        NVF_CHECK(                                                             \
            self.validUse(), "Attempting to add to a completed definition!");  \
        FusionDefinition* fd = self.fusion_definition;                         \
        Tensor output = fd->defineTensor(arg1.dims);                           \
        fd->defineRecord(                                                      \
            new OpRecord<TensorView*, TensorView*, Val*, Val*, Val*>(          \
                {fd->recordingState(arg1()),                                   \
                 fd->recordingState(arg2()),                                   \
                 fd->recordingState(arg3()),                                   \
                 fd->recordingState(arg4())},                                  \
                {fd->recordingState(output())},                                \
                ("ops." op_str),                                               \
                serde::RecordType::Ternary_Alpha_TV_VAL_VAL,                   \
                static_cast<TensorView* (*)(TensorView*, Val*, Val*, Val*)>(   \
                    op_name)));                                                \
        return output;                                                         \
      },                                                                       \
      py::return_value_policy::reference);                                     \
  nvf_ops.def(                                                                 \
      op_str,                                                                  \
      [](FusionDefinition::Operators& self,                                    \
         Scalar arg1,                                                          \
         Tensor arg2,                                                          \
         Scalar arg3,                                                          \
         Scalar arg4) -> Tensor {                                              \
        FUSER_PERF_SCOPE("Operators." op_str);                                 \
        NVF_CHECK(                                                             \
            self.validUse(), "Attempting to add to a completed definition!");  \
        FusionDefinition* fd = self.fusion_definition;                         \
        Tensor output = fd->defineTensor(arg2.dims);                           \
        fd->defineRecord(                                                      \
            new OpRecord<TensorView*, Val*, TensorView*, Val*, Val*>(          \
                {fd->recordingState(arg1()),                                   \
                 fd->recordingState(arg2()),                                   \
                 fd->recordingState(arg3()),                                   \
                 fd->recordingState(arg4())},                                  \
                {fd->recordingState(output())},                                \
                ("ops." op_str),                                               \
                serde::RecordType::Ternary_Alpha_VAL_TV_VAL,                   \
                static_cast<TensorView* (*)(Val*, TensorView*, Val*, Val*)>(   \
                    op_name)));                                                \
        return output;                                                         \
      },                                                                       \
      py::return_value_policy::reference);

  NVFUSER_PYTHON_BINDING_TERNARY_WITH_ALPHA_OP("addcmul", addcmul)
#undef NVFUSER_PYTHON_BINDING_TERNARY_WITH_ALPHA_OP

#define NVFUSER_PYTHON_BINDING_REDUCTION_OP(op_str, op_name, record_type)     \
  nvf_ops.def(                                                                \
      op_str,                                                                 \
      [](FusionDefinition::Operators& self,                                   \
         Tensor arg,                                                          \
         PrimDataType dtype) -> Tensor {                                      \
        FUSER_PERF_SCOPE("Operators." op_str);                                \
        NVF_CHECK(                                                            \
            self.validUse(), "Attempting to add to a completed definition!"); \
        FusionDefinition* fd = self.fusion_definition;                        \
        size_t ndims = 0;                                                     \
        std::vector<int> axes(arg.dims);                                      \
        std::iota(axes.begin(), axes.end(), 0);                               \
        Tensor output = fd->defineTensor(ndims);                              \
        fd->defineRecord(new ReductionOpRecord(                               \
            {fd->recordingState(arg())},                                      \
            {fd->recordingState(output())},                                   \
            ("ops." op_str),                                                  \
            record_type,                                                      \
            static_cast<TensorView* (*)(TensorView*,                          \
                                        const std::vector<int>&,              \
                                        bool,                                 \
                                        DataType)>(op_name),                  \
            axes,                                                             \
            false,                                                            \
            dtype));                                                          \
        return output;                                                        \
      },                                                                      \
      py::arg("arg"),                                                         \
      py::arg("dtype") = DataType::Null,                                      \
      py::return_value_policy::reference);                                    \
  nvf_ops.def(                                                                \
      op_str,                                                                 \
      [](FusionDefinition::Operators& self,                                   \
         Tensor arg,                                                          \
         int axis,                                                            \
         bool keepdim,                                                        \
         PrimDataType dtype) -> Tensor {                                      \
        FUSER_PERF_SCOPE("Operators." op_str);                                \
        NVF_CHECK(                                                            \
            self.validUse(), "Attempting to add to a completed definition!"); \
        FusionDefinition* fd = self.fusion_definition;                        \
        size_t ndims = keepdim ? arg.dims : (arg.dims - 1);                   \
        Tensor output = fd->defineTensor(ndims);                              \
        fd->defineRecord(new ReductionOpRecord(                               \
            {fd->recordingState(arg())},                                      \
            {fd->recordingState(output())},                                   \
            ("ops." op_str),                                                  \
            record_type,                                                      \
            static_cast<TensorView* (*)(TensorView*,                          \
                                        const std::vector<int>&,              \
                                        bool,                                 \
                                        DataType)>(op_name),                  \
            {axis},                                                           \
            keepdim,                                                          \
            dtype));                                                          \
        return output;                                                        \
      },                                                                      \
      py::arg("arg"),                                                         \
      py::arg("axis"),                                                        \
      py::arg("keepdim") = false,                                             \
      py::arg("dtype") = DataType::Null,                                      \
      py::return_value_policy::reference);                                    \
  nvf_ops.def(                                                                \
      op_str,                                                                 \
      [](FusionDefinition::Operators& self,                                   \
         Tensor arg,                                                          \
         const std::vector<int>& axes,                                        \
         bool keepdim,                                                        \
         PrimDataType dtype) -> Tensor {                                      \
        FUSER_PERF_SCOPE("Operators." op_str);                                \
        NVF_CHECK(                                                            \
            self.validUse(), "Attempting to add to a completed definition!"); \
        FusionDefinition* fd = self.fusion_definition;                        \
        size_t ndims = keepdim ? arg.dims : (arg.dims - axes.size());         \
        Tensor output = fd->defineTensor(ndims);                              \
        fd->defineRecord(new ReductionOpRecord(                               \
            {fd->recordingState(arg())},                                      \
            {fd->recordingState(output())},                                   \
            ("ops." op_str),                                                  \
            record_type,                                                      \
            static_cast<TensorView* (*)(TensorView*,                          \
                                        const std::vector<int>&,              \
                                        bool,                                 \
                                        DataType)>(op_name),                  \
            axes,                                                             \
            keepdim,                                                          \
            dtype));                                                          \
        return output;                                                        \
      },                                                                      \
      py::arg("arg"),                                                         \
      py::arg("axes"),                                                        \
      py::arg("keepdim") = false,                                             \
      py::arg("dtype") = DataType::Null,                                      \
      py::return_value_policy::reference);

  NVFUSER_PYTHON_BINDING_REDUCTION_OP(
      "max", max, serde::RecordType::ReductionMax)
  NVFUSER_PYTHON_BINDING_REDUCTION_OP(
      "min", min, serde::RecordType::ReductionMin)
  NVFUSER_PYTHON_BINDING_REDUCTION_OP(
      "prod", prod, serde::RecordType::ReductionProd)
  NVFUSER_PYTHON_BINDING_REDUCTION_OP(
      "sum", sum, serde::RecordType::ReductionSum)
#undef NVFUSER_PYTHON_BINDING_REDUCTION_OP

#define NVFUSER_PYTHON_BINDING_CAST_OP(op_str, op_name)                       \
  nvf_ops.def(                                                                \
      op_str,                                                                 \
      [](FusionDefinition::Operators& self,                                   \
         Tensor arg,                                                          \
         PrimDataType dtype) -> Tensor {                                      \
        FUSER_PERF_SCOPE("Operators." op_str);                                \
        NVF_CHECK(                                                            \
            self.validUse(), "Attempting to add to a completed definition!"); \
        FusionDefinition* fd = self.fusion_definition;                        \
        Tensor output = fd->defineTensor(arg.dims);                           \
        fd->defineRecord(new CastOpRecord<TensorView*, TensorView*>(          \
            {fd->recordingState(arg())},                                      \
            {fd->recordingState(output())},                                   \
            ("ops." op_str),                                                  \
            serde::RecordType::CastTv,                                        \
            static_cast<TensorView* (*)(DataType, TensorView*)>(op_name),     \
            dtype));                                                          \
        return output;                                                        \
      },                                                                      \
      py::arg("arg"),                                                         \
      py::arg("dtype"),                                                       \
      py::return_value_policy::reference);                                    \
  nvf_ops.def(                                                                \
      op_str,                                                                 \
      [](FusionDefinition::Operators& self,                                   \
         Scalar arg,                                                          \
         PrimDataType dtype) -> Scalar {                                      \
        FUSER_PERF_SCOPE("Operators." op_str);                                \
        NVF_CHECK(                                                            \
            self.validUse(), "Attempting to add to a completed definition!"); \
        FusionDefinition* fd = self.fusion_definition;                        \
        Scalar output = fd->defineScalar();                                   \
        fd->defineRecord(new CastOpRecord<Val*, Val*>(                        \
            {fd->recordingState(arg())},                                      \
            {fd->recordingState(output())},                                   \
            ("ops." op_str),                                                  \
            serde::RecordType::CastVal,                                       \
            static_cast<Val* (*)(DataType, Val*)>(op_name),                   \
            dtype));                                                          \
        return output;                                                        \
      },                                                                      \
      py::arg("arg"),                                                         \
      py::arg("dtype"),                                                       \
      py::return_value_policy::reference);

  NVFUSER_PYTHON_BINDING_CAST_OP("cast", castOp)
#undef NVFUSER_PYTHON_BINDING_CAST_OP

#define NVFUSER_ALL_VECTOR_TYPES(fn, ...) \
  fn(Vector, __VA_ARGS__);                \
  fn(py::list, __VA_ARGS__);              \
  fn(py::tuple, __VA_ARGS__);

#define NVFUSER_RANDOM_DIST_OP_HELPER(             \
    vec_type, op_str, op_type, arg1_str, arg2_str) \
  nvf_ops.def(                                     \
      op_str,                                      \
      random_dist_op_fn<vec_type, op_type>,        \
      py::arg(arg1_str),                           \
      py::arg(arg2_str),                           \
      py::arg("shape"),                            \
      py::kw_only(),                               \
      py::arg("rng_seed") = py::none(),            \
      py::arg("rng_offset") = py::none(),          \
      py::arg("dtype") = DataType::Float,          \
      py::return_value_policy::reference);

#define NVFUSER_PYTHON_BINDING_RANDOM_DIST_OP(...) \
  NVFUSER_ALL_VECTOR_TYPES(NVFUSER_RANDOM_DIST_OP_HELPER, __VA_ARGS__)

  NVFUSER_PYTHON_BINDING_RANDOM_DIST_OP(
      "normal", serde::RecordType::NormalDistOp, "mean", "std")
  NVFUSER_PYTHON_BINDING_RANDOM_DIST_OP(
      "uniform", serde::RecordType::UniformDistOp, "minval", "maxval")
#undef NVFUSER_PYTHON_BINDING_RANDOM_DIST_OP
#undef NVFUSER_RANDOM_DIST_OP_HELPER

#define NVFUSER_FULL_OP_HELPER(vec_type, ...) \
  nvf_ops.def(                                \
      "full",                                 \
      full_op_fn<vec_type>,                   \
      py::arg("shape"),                       \
      py::arg("fill_value"),                  \
      py::arg("dtype"),                       \
      py::return_value_policy::reference);

  // NOTE: The second argument is a dummy to satisfy the macro
  NVFUSER_ALL_VECTOR_TYPES(NVFUSER_FULL_OP_HELPER, false)
#undef NVFUSER_FULL_OP_HELPER

  nvf_ops.def(
      "batch_norm",
      [](FusionDefinition::Operators& self,
         Tensor arg,
         std::optional<Tensor> weight,
         std::optional<Tensor> bias,
         std::optional<Tensor> running_mean,
         std::optional<Tensor> running_var,
         Scalar momentum,
         Scalar eps,
         bool training,
         bool channels_last) -> decltype(auto) {
        FUSER_PERF_SCOPE("Operators.batch_norm");
        NVF_CHECK(
            self.validUse(), "Attempting to add to a completed definition!");
        FusionDefinition* fd = self.fusion_definition;
        Tensor output = fd->defineTensor(arg.dims);
        Tensor mean = fd->defineTensor(1);
        Tensor invstd = fd->defineTensor(1);
        auto weight_state = weight.has_value()
            ? fd->recordingState(weight.value()())
            : State(0, serde::StateType::None);
        auto bias_state = bias.has_value() ? fd->recordingState(bias.value()())
                                           : State(0, serde::StateType::None);
        auto running_mean_state = running_mean.has_value()
            ? fd->recordingState(running_mean.value()())
            : State(0, serde::StateType::None);
        auto running_var_state = running_var.has_value()
            ? fd->recordingState(running_var.value()())
            : State(0, serde::StateType::None);
        fd->defineRecord(new BatchNormOpRecord(
            {fd->recordingState(arg()),
             weight_state,
             bias_state,
             running_mean_state,
             running_var_state,
             fd->recordingState(momentum()),
             fd->recordingState(eps())},
            {fd->recordingState(output()),
             fd->recordingState(mean()),
             fd->recordingState(invstd())},
            training,
            channels_last));
        return std::make_tuple(output, mean, invstd);
      },
      py::arg("arg"),
      py::arg("weight").none(true),
      py::arg("bias").none(true),
      py::arg("running_mean").none(true),
      py::arg("running_var").none(true),
      py::arg("momentum"),
      py::arg("eps"),
      py::arg("training"),
      py::arg("channels_last") = false,
      py::return_value_policy::reference);
  nvf_ops.def(
      "broadcast_in_dim",
      broadcast_in_dim_fn<Vector>,
      py::arg("arg"),
      py::arg("shape"),
      py::arg("broadcast_dims"),
      py::return_value_policy::reference);
  nvf_ops.def(
      "broadcast_in_dim",
      broadcast_in_dim_fn<py::list>,
      py::arg("arg"),
      py::arg("shape"),
      py::arg("broadcast_dims"),
      py::return_value_policy::reference);
  // NOTE: Tuple support was added to facilitate the direct usage of Pytorch's
  // Tensor.size() function that returns a child class of a Tuple.
  nvf_ops.def(
      "broadcast_in_dim",
      broadcast_in_dim_fn<py::tuple>,
      py::arg("arg"),
      py::arg("shape"),
      py::arg("broadcast_dims"),
      py::return_value_policy::reference);
  nvf_ops.def(
      "broadcast",
      [](FusionDefinition::Operators& self,
         Tensor arg,
         std::vector<bool>& is_broadcast_dim) -> Tensor {
        FUSER_PERF_SCOPE("Operators.broadcast");
        NVF_CHECK(
            self.validUse(), "Attempting to add to a completed definition!");
        FusionDefinition* fd = self.fusion_definition;
        Tensor output = fd->defineTensor(arg.dims);
        fd->defineRecord(new BroadcastOpRecord(
            {fd->recordingState(arg())},
            {fd->recordingState(output())},
            "ops.broadcast",
            std::move(is_broadcast_dim)));
        return output;
      },
      py::arg("arg"),
      py::arg("is_broadcast_dim"),
      py::return_value_policy::reference);
  nvf_ops.def(
      "cat",
      [](FusionDefinition::Operators& self,
         std::vector<Tensor> tensors,
         int64_t dim) -> Tensor {
        NVF_CHECK(
            self.validUse(), "Attempting to add to a completed definition!");
        FusionDefinition* fd = self.fusion_definition;
        NVF_CHECK(
            !tensors.empty(), "Attempting to concatenate empty list of tensors")
        Tensor output = fd->defineTensor(tensors[0].dims);
        std::vector<State> tensor_states;
        tensor_states.reserve(tensors.size());
        for (auto& t : tensors) {
          tensor_states.push_back(fd->recordingState(t()));
        }
        self.fusion_definition->defineRecord(new CatOpRecord(
            tensor_states, {fd->recordingState(output())}, dim));
        return output;
      },
      py::arg("tensors"),
      py::arg("dim") = 0,
      py::return_value_policy::reference);
  nvf_ops.def(
      "index_select",
      [](FusionDefinition::Operators& self,
         Tensor arg,
         Tensor index,
         int64_t dim) -> Tensor {
        FUSER_PERF_SCOPE("Operators.index_select");
        NVF_CHECK(
            self.validUse(), "Attempting to add to a completed definition!");
        FusionDefinition* fd = self.fusion_definition;
        Tensor output = fd->defineTensor(arg.dims);
        fd->defineRecord(new IndexSelectOpRecord(
            {
                fd->recordingState(arg()),
                fd->recordingState(index()),
            },
            {fd->recordingState(output())},
            dim));
        return output;
      },
      py::arg("arg"),
      py::arg("index"),
      py::arg("dim"),
      py::return_value_policy::reference);
  nvf_ops.def(
      "gather",
      [](FusionDefinition::Operators& self,
         Tensor arg1,
         Tensor index,
         int64_t dim) -> Tensor {
        FUSER_PERF_SCOPE("Operators.gather");
        NVF_CHECK(
            self.validUse(), "Attempting to add to a completed definition!");
        NVF_CHECK(
            arg1.dims == index.dims,
            "Tensor arguments have different dimensions ",
            arg1.dims,
            " and ",
            index.dims);
        auto num_dims = (int64_t)arg1.dims;
        NVF_CHECK(
            dim >= -num_dims && dim < num_dims,
            "Tensor arguments have dimension ",
            num_dims,
            " so dim argument must satisfy ",
            -num_dims,
            " <= dim < ",
            num_dims,
            ", but received ",
            dim);
        FusionDefinition* fd = self.fusion_definition;
        Tensor output = fd->defineTensor(arg1.dims);
        fd->defineRecord(new TorchGatherOpRecord(
            {
                fd->recordingState(arg1()),
                fd->recordingState(index()),
            },
            {fd->recordingState(output())},
            dim));
        return output;
      },
      R"pbdoc(
        Index arg1 in dim at positions given by index.

        The dimension of arg1 and index must match. For all axes other than dim
        the extent of index in that axis need not be equal to its counterpart
        in arg1 but must not be greater than it.

        Args:
            arg1 (Tensor): Tensor of shape `(Ni...,M,Nk...)` where `M` is the
                extent of `arg1` in the dimension `dim`.
            index (Tensor): Tensor of dtype `DataType::Int` of shape
                `(Mi...,J,Mk...)` where all the extents other than `J` are less
                than or equal to their counterparts in `arg1`; for example `Mk
                <= Nk`.
            dim (int): Which position to index along.

        Returns:
            (Tensor): Tensor of same dtype as `arg1` and of shape
                `(Mi...,J,Mk...)` where the element at position `(i...,j,k...)`
                is equal to `arg1[i,...,index[i,...,j,k,...],k,...]`.
      )pbdoc",
      py::arg("arg1"),
      py::arg("index"),
      py::arg("dim"),
      py::return_value_policy::reference);
  nvf_ops.def(
      "pad",
      [](FusionDefinition::Operators& self,
         Tensor arg,
         std::vector<int64_t>& pad_widths,
         std::optional<Scalar> value) -> Tensor {
        FUSER_PERF_SCOPE("Operators.pad");
        NVF_CHECK(
            self.validUse(), "Attempting to add to a completed definition!");
        NVF_CHECK(
            pad_widths.size() <= 2 * arg.dims,
            "Number of pad widths must be at most twice the input dimension");
        FusionDefinition* fd = self.fusion_definition;
        Tensor output = fd->defineTensor(arg.dims);
        auto value_state = value.has_value()
            ? fd->recordingState(value.value()())
            : State(0, serde::StateType::None);
        fd->defineRecord(new PadOpRecord(
            {fd->recordingState(arg()), value_state},
            {fd->recordingState(output())},
            std::move(pad_widths)));
        return output;
      },
      py::arg("arg"),
      py::arg("pad_widths"),
      py::arg("value") = py::none(),
      py::return_value_policy::reference);
  nvf_ops.def(
      "take_along_axis",
      [](FusionDefinition::Operators& self,
         Tensor arg1,
         Tensor index,
         int64_t dim) -> Tensor {
        FUSER_PERF_SCOPE("Operators.take_along_axis");
        NVF_CHECK(
            self.validUse(), "Attempting to add to a completed definition!");
        NVF_CHECK(
            arg1.dims == index.dims,
            "Tensor arguments have different dimensions ",
            arg1.dims,
            " and ",
            index.dims);
        auto num_dims = (int64_t)arg1.dims;
        NVF_CHECK(
            dim >= -num_dims && dim < num_dims,
            "Tensor arguments have dimension ",
            num_dims,
            " so dim argument must satisfy ",
            -num_dims,
            " <= dim < ",
            num_dims,
            ", but received ",
            dim);
        FusionDefinition* fd = self.fusion_definition;
        Tensor output = fd->defineTensor(arg1.dims);
        fd->defineRecord(new TakeAlongAxisOpRecord(
            {
                fd->recordingState(arg1()),
                fd->recordingState(index()),
            },
            {fd->recordingState(output())},
            dim));
        return output;
      },
      R"pbdoc(
        Index arg1 in dim at positions given by index.

        This operation is very similar to :meth:'gather' but enforces that all
        dimensions other than dim must be equal between arg1 and index.

        Args:
            arg1 (Tensor): Tensor of shape `(Ni...,M,Nk...)` where `M` is the
                extent of `arg1` in the dimension `dim`.
            index (Tensor): Tensor of dtype `DataType::Int` of shape
                `(Ni...,J,Nk...)`.
            dim (int): Which position to index along.

        Returns:
            (Tensor): Tensor of same dtype as `arg1` and of shape
                `(Ni...,J,Nk...)` where the element at position `(i...,j,k...)`
                is equal to `arg1[i,...,index[i,...,j,k,...],k,...]`.
      )pbdoc",
      py::arg("arg1"),
      py::arg("index"),
      py::arg("dim"),
      py::return_value_policy::reference);
  nvf_ops.def(
      "permute",
      [](FusionDefinition::Operators& self,
         Tensor arg,
         std::vector<int64_t>& dims) -> Tensor {
        NVF_CHECK(
            self.validUse(), "Attempting to add to a completed definition!");
        NVF_CHECK(
            arg.dims == dims.size(),
            "Operator permute expects `dims` argument to have the same length as input!");
        FusionDefinition* fd = self.fusion_definition;
        Tensor output = fd->defineTensor(arg.dims);
        self.fusion_definition->defineRecord(
            new DimsOpRecord<serde::RecordType::PermuteOp>(
                {fd->recordingState(arg())},
                {fd->recordingState(output())},
                std::move(dims),
                "ops.permute"));
        return output;
      },
      py::arg("arg"),
      py::arg("dims"),
      py::return_value_policy::reference);

  auto shape_def = [](Tensor arg) -> Vector {
    FUSER_PERF_SCOPE("Operators.shape");
    auto fd = arg.fusion_definition;
    NVF_CHECK(
        fd->ops.validUse(), "Attempting to add to a completed definition!");
    Vector output = fd->defineVector(arg.dims);
    fd->defineRecord(new ShapeOpRecord(
        {fd->recordingState(arg())}, {fd->recordingState(output())}));
    return output;
  };

  tensor_class.def(
      "shape",
      [&shape_def](Tensor arg) -> Vector { return shape_def(arg); },
      py::return_value_policy::reference);
  nvf_ops.def(
      "shape",
      [&shape_def](FusionDefinition::Operators& self, Tensor arg) -> Vector {
        return shape_def(arg);
      },
      py::arg("arg"),
      py::return_value_policy::reference);

  auto size_def = [](Tensor arg, int64_t dim) -> Scalar {
    FUSER_PERF_SCOPE("Operators.size");
    auto fd = arg.fusion_definition;
    NVF_CHECK(
        fd->ops.validUse(), "Attempting to add to a completed definition!");
    Scalar output = fd->defineScalar();
    fd->defineRecord(new SizeOpRecord(
        {fd->recordingState(arg())}, {fd->recordingState(output())}, dim));
    return output;
  };

  tensor_class.def(
      "size",
      [&size_def](Tensor arg, int64_t dim) -> Scalar {
        return size_def(arg, dim);
      },
      py::return_value_policy::reference);
  nvf_ops.def(
      "size",
      [&size_def](FusionDefinition::Operators& self, Tensor arg, int64_t dim)
          -> Scalar { return size_def(arg, dim); },
      py::arg("arg"),
      py::arg("dim"),
      py::return_value_policy::reference);

  auto at_def = [](Vector arg, int64_t index) -> Scalar {
    FUSER_PERF_SCOPE("Operators.at");
    auto fd = arg.fusion_definition;
    NVF_CHECK(
        fd->ops.validUse(), "Attempting to add to a completed definition!");
    Scalar output = fd->defineScalar();
    fd->defineRecord(new AtOpRecord(
        {fd->recordingState(arg())}, {fd->recordingState(output())}, index));
    return output;
  };

  vector_class.def(
      "at",
      [&at_def](Vector arg, int64_t index) -> Scalar {
        return at_def(arg, index);
      },
      py::return_value_policy::reference);
  vector_class.def(
      "__getitem__",
      [&at_def](Vector arg, int64_t index) -> Scalar {
        return at_def(arg, index);
      },
      py::return_value_policy::reference);
  nvf_ops.def(
      "at",
      [&at_def](FusionDefinition::Operators& self, Vector arg, int64_t index)
          -> Scalar { return at_def(arg, index); },
      py::arg("arg"),
      py::arg("index"),
      py::return_value_policy::reference);

  nvf_ops.def(
      "slice",
      [](FusionDefinition::Operators& self,
         Tensor arg,
         const std::vector<int64_t>& start_indices,
         const std::vector<int64_t>& end_indices,
         // NOTE: Tried to use std::reference_wrapper to a vector and during
         // testing, I was not getting the proper value back.  It was like
         // like the code was referencing the strides vector that holds the
         // default value.
         std::optional<std::vector<int64_t>> opt_strides =
             std::nullopt) -> Tensor {
        FUSER_PERF_SCOPE("Operators.slice");
        NVF_CHECK(
            self.validUse(), "Attempting to add to a completed definition!");

        std::vector<int64_t> strides;
        if (opt_strides.has_value()) {
          NVF_CHECK(
              start_indices.size() == opt_strides.value().size(),
              "Slice start_indices and strides don't match! Start Indices: ",
              start_indices.size(),
              " Strides: ",
              opt_strides.value().size());
          strides.assign(
              opt_strides.value().begin(), opt_strides.value().end());
        } else {
          strides.resize(start_indices.size(), 1);
        }

        NVF_CHECK(
            arg.dims == start_indices.size(),
            "Number of tensor dimensions does not match slice dimensions! Tensor-dims: ",
            arg.dims,
            " Slice-dims: ",
            start_indices.size());
        NVF_CHECK(
            start_indices.size() == end_indices.size(),
            "Slice indexing attribute dimensions don't match! Start Indices: ",
            start_indices.size(),
            " End Indices: ",
            end_indices.size(),
            " Strides: ",
            strides.size());
        for (const auto i : c10::irange(arg.dims)) {
          auto start_idx = start_indices[i];
          auto end_idx = end_indices[i];
          auto stride = strides[i];
          NVF_CHECK(
              start_idx >= 0,
              "Slice operation start_indices must be greater-than-or-equal-to 0. Start Indices: ",
              start_indices,
              " End Indices: ",
              end_indices,
              " Strides: ",
              strides);
          NVF_CHECK(
              end_idx >= start_idx,
              "Slice operation end_indices must be greater-than-or-equal-to start_indices. Start Indices: ",
              start_indices,
              " End Indices: ",
              end_indices,
              " Strides: ",
              strides);
          NVF_CHECK(
              stride == 1,
              "nvFuser Limitation: All slice operation strides must be of size 1. Start Indices: ",
              start_indices,
              " End Indices: ",
              end_indices,
              " Strides: ",
              strides);
        }
        FusionDefinition* fd = self.fusion_definition;
        Tensor output = fd->defineTensor(arg.dims);
        fd->defineRecord(new SliceOpRecord(
            {fd->recordingState(arg())},
            {fd->recordingState(output())},
            start_indices,
            end_indices,
            strides));
        return output;
      },
      py::arg("arg"),
      py::arg("start_indices"),
      py::arg("end_indices"),
      py::arg("strides") = py::none(),
      py::return_value_policy::reference);
  nvf_ops.def(
      "squeeze",
      [](FusionDefinition::Operators& self,
         Tensor arg,
         std::vector<int64_t>& dims) -> Tensor {
        FUSER_PERF_SCOPE("Operators.squeeze");
        NVF_CHECK(
            self.validUse(), "Attempting to add to a completed definition!");
        FusionDefinition* fd = self.fusion_definition;
        Tensor output = fd->defineTensor(arg.dims - 1);
        fd->defineRecord(new SqueezeOpRecord(
            {fd->recordingState(arg())},
            {fd->recordingState(output())},
            std::move(dims)));
        return output;
      },
      py::arg("arg"),
      py::arg("dims"),
      py::return_value_policy::reference);
  nvf_ops.def(
      "tensor_sizes",
      [](FusionDefinition::Operators& self, Tensor arg) -> std::vector<Scalar> {
        FUSER_PERF_SCOPE("Operators.tensor_sizes");
        NVF_CHECK(
            self.validUse(), "Attempting to add to a completed definition!");
        FusionDefinition* fd = self.fusion_definition;
        std::vector<Scalar> outputs;
        std::vector<State> output_state;
        for (const auto idx : c10::irange(arg.dims)) {
          outputs.push_back(fd->defineScalar());
          output_state.push_back(fd->recordingState(outputs[idx]()));
        }
        fd->defineRecord(
            new TensorSizesRecord({fd->recordingState(arg())}, output_state));
        return outputs;
      },
      py::arg("arg"),
      py::return_value_policy::reference);
  nvf_ops.def(
      "reshape",
      reshape_fn<Vector>,
      py::arg("arg"),
      py::arg("new_shape"),
      py::return_value_policy::reference);
  nvf_ops.def(
      "reshape",
      reshape_fn<py::list>,
      py::arg("arg"),
      py::arg("new_shape"),
      py::return_value_policy::reference);
  nvf_ops.def(
      "reshape",
      reshape_fn<py::tuple>,
      py::arg("arg"),
      py::arg("new_shape"),
      py::return_value_policy::reference);
  nvf_ops.def(
      "iota",
      [](FusionDefinition::Operators& self,
         Scalar length,
         std::optional<Scalar> start,
         std::optional<Scalar> step,
         PrimDataType dtype) -> Tensor {
        NVF_CHECK(
            self.validUse(), "Attempting to add to a completed definition!");
        FusionDefinition* fd = self.fusion_definition;
        Tensor output = fd->defineTensor(1);
        auto start_state = start.has_value()
            ? fd->recordingState(start.value()())
            : State(0, serde::StateType::None);
        auto step_state = step.has_value() ? fd->recordingState(step.value()())
                                           : State(0, serde::StateType::None);
        fd->defineRecord(new IotaOpRecord(
            {fd->recordingState(length()), start_state, step_state},
            {fd->recordingState(output())},
            dtype));
        return output;
      },
      py::arg("length"),
      py::arg("start").none(true),
      py::arg("step").none(true),
      py::arg("dtype") = DataType::Int,
      py::return_value_policy::reference);
  nvf_ops.def(
      "var",
      [](FusionDefinition::Operators& self,
         Tensor arg,
         std::vector<int>& axes,
         int64_t correction,
         bool keepdim) -> Tensor {
        FUSER_PERF_SCOPE("Operators.var");
        NVF_CHECK(
            self.validUse(), "Attempting to add to a completed definition!");
        FusionDefinition* fd = self.fusion_definition;
        size_t ndims = keepdim ? arg.dims : (arg.dims - axes.size());
        Tensor output = fd->defineTensor(ndims);
        fd->defineRecord(new VarianceOpRecord(
            {fd->recordingState(arg())},
            {fd->recordingState(output())},
            std::move(axes),
            correction,
            keepdim));
        return output;
      },
      py::arg("arg"),
      py::arg("axes"),
      py::arg("correction"),
      py::arg("keepdim") = false,
      py::return_value_policy::reference);
  nvf_ops.def(
      "var_mean",
      [](FusionDefinition::Operators& self,
         Tensor arg,
         std::vector<int>& axes,
         int64_t correction,
         bool keepdim) -> decltype(auto) {
        FUSER_PERF_SCOPE("Operators.var_mean");
        NVF_CHECK(
            self.validUse(), "Attempting to add to a completed definition!");
        FusionDefinition* fd = self.fusion_definition;
        size_t ndims = keepdim ? arg.dims : (arg.dims - axes.size());
        Tensor var = fd->defineTensor(ndims);
        Tensor mean = fd->defineTensor(ndims);
        fd->defineRecord(new VarianceMeanOpRecord(
            {fd->recordingState(arg())},
            {fd->recordingState(var()), fd->recordingState(mean())},
            std::move(axes),
            correction,
            keepdim));
        return std::make_tuple(var, mean);
      },
      py::arg("arg"),
      py::arg("axes"),
      py::arg("correction") = 1,
      py::arg("keepdim") = false,
      py::return_value_policy::reference);
  //! The ScedOperators class is a nested class of FusionDefinition to allow the
  //! user to query the class for the list of schedule operators.
  //!
  //! Example:
  //!   help(FusionDefinition.SchedOperators)
  //!
  //! Additional operators are expected to be defined below as needed.
  py::class_<FusionDefinition::SchedOperators> nvf_sched(
      fusion_def, "SchedOperators");
  nvf_sched.def(py::init<FusionDefinition*>());
  nvf_sched.def(
      "merge",
      [](FusionDefinition::SchedOperators& self, Tensor arg, int dim) {
        FUSER_PERF_SCOPE("SchedOperators.merge");
        NVF_CHECK(
            self.validUse(),
            "Attempting to use a SchedOperators Op prior to definition!");
        FusionDefinition* fd = self.fusion_definition;
        auto input_tv =
            fd->getFusionState(arg.index)->template as<TensorView>();
        input_tv->merge(dim);
      },
      py::arg("arg"),
      py::arg("dim"));
  auto reduction_factor_func = [](FusionDefinition::SchedOperators& self,
                                  Tensor arg,
                                  const std::vector<int>& dims) -> Tensor {
    FUSER_PERF_SCOPE("SchedOperators.reduction_factor");
    NVF_CHECK(
        self.validUse(),
        "Attempting to use a SchedOperators Op prior to definition!");
    FusionDefinition* fd = self.fusion_definition;
    auto input_tv = fd->getFusionState(arg.index)->template as<TensorView>();
    auto output_tv = input_tv->rFactor(dims);
    Tensor output = fd->defineTensor(arg.dims);
    NVF_CHECK(
        output.index == fd->numFusionStates(),
        "Fusion State index does not match the size!");
    fd->addFusionState(output_tv);
    return output;
  };
  nvf_sched.def(
      "reduction_factor",
      reduction_factor_func,
      py::arg("arg"),
      py::arg("dims"));
  nvf_sched.def(
      "rfactor", reduction_factor_func, py::arg("arg"), py::arg("dims"));
  nvf_sched.def(
      "reorder",
      [](FusionDefinition::SchedOperators& self,
         Tensor arg,
         const std::unordered_map<int, int>& old2new) {
        FUSER_PERF_SCOPE("SchedOperators.reorder");
        NVF_CHECK(
            self.validUse(),
            "Attempting to use a SchedOperators Op prior to definition!");
        FusionDefinition* fd = self.fusion_definition;
        auto input_tv =
            fd->getFusionState(arg.index)->template as<TensorView>();
        input_tv->reorder(old2new);
      },
      py::arg("arg"),
      py::arg("old2new"));
  nvf_sched.def(
      "split",
      [](FusionDefinition::SchedOperators& self,
         Tensor arg,
         int dim,
         unsigned int factor,
         bool inner_split,
         bool trim_out_of_bounds) {
        FUSER_PERF_SCOPE("SchedOperators.split");
        NVF_CHECK(
            self.validUse(),
            "Attempting to use a SchedOperators Op prior to definition!");
        FusionDefinition* fd = self.fusion_definition;
        auto input_tv =
            fd->getFusionState(arg.index)->template as<TensorView>();
        input_tv->split(dim, factor, inner_split, trim_out_of_bounds);
      },
      py::arg("arg"),
      py::arg("dim"),
      py::arg("factor"),
      py::arg("inner_split") = true,
      py::arg("trim_out_of_bounds") = false);
}

} // namespace nvfuser::python_frontend<|MERGE_RESOLUTION|>--- conflicted
+++ resolved
@@ -418,12 +418,8 @@
       .def_static(
           "get",
           &FusionCache::get,
-<<<<<<< HEAD
-          py::arg("max_fusions") = int(8192),
+          py::arg("max_fusions") = int(16384),
           py::arg("selected_device") = int(-1),
-=======
-          py::arg("max_fusions") = int(16384),
->>>>>>> 110cb3a2
           py::arg("load_from_default_workspace") = true,
           py::return_value_policy::reference)
       .def("num_fusions", &FusionCache::numFusions)
