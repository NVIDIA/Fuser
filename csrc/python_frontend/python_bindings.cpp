--- conflicted
+++ resolved
@@ -508,12 +508,12 @@
       py::arg("dtype") = Nvfuser_DType,                               \
       py::return_value_policy::reference);
 
-<<<<<<< HEAD
-  NVFUSER_PYTHON_BINDING_SCALAR(DataType::Bool, bool);
-  NVFUSER_PYTHON_BINDING_SCALAR(DataType::ComplexDouble, std::complex<double>);
-  NVFUSER_PYTHON_BINDING_SCALAR(DataType::Double, double);
-  NVFUSER_PYTHON_BINDING_SCALAR(DataType::Int, int64_t);
-#undef NVFUSER_PYTHON_BINDING_SCALAR
+  NVFUSER_PYTHON_BINDING_CANONICAL_SCALAR(DataType::Bool, bool);
+  NVFUSER_PYTHON_BINDING_CANONICAL_SCALAR(
+      DataType::ComplexDouble, std::complex<double>);
+  NVFUSER_PYTHON_BINDING_CANONICAL_SCALAR(DataType::Double, double);
+  NVFUSER_PYTHON_BINDING_CANONICAL_SCALAR(DataType::Int, int64_t);
+#undef NVFUSER_PYTHON_BINDING_CANONICAL_SCALAR
 
   fusion_def.def(
       "define_vector",
@@ -594,14 +594,6 @@
 
   NVFUSER_PYTHON_BINDING_CONSTANT_VECTOR(DataType::Int, int64_t);
 #undef NVFUSER_PYTHON_BINDING_CONSTANT_VECTOR
-=======
-  NVFUSER_PYTHON_BINDING_CANONICAL_SCALAR(DataType::Bool, bool);
-  NVFUSER_PYTHON_BINDING_CANONICAL_SCALAR(
-      DataType::ComplexDouble, std::complex<double>);
-  NVFUSER_PYTHON_BINDING_CANONICAL_SCALAR(DataType::Double, double);
-  NVFUSER_PYTHON_BINDING_CANONICAL_SCALAR(DataType::Int, int64_t);
-#undef NVFUSER_PYTHON_BINDING_CANONICAL_SCALAR
->>>>>>> f16bfc0a
 
   //! The Operators class is a nested class of FusionDefinition to allow the
   //! user to query the class for the list of operators.
