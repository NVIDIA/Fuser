// clang-format off
/*
 * SPDX-FileCopyrightText: Copyright (c) 2023-present NVIDIA CORPORATION & AFFILIATES.
 * All rights reserved.
 * SPDX-License-Identifier: BSD-3-Clause
 */
// clang-format on
#include <python_frontend/python_bindings.h>

#include <c10/util/ArrayRef.h>
#include <c10/util/Optional.h>
#include <c10/util/irange.h>
#include <instrumentation.h>
#include <ir_all_nodes.h>
#include <ir_builder.h>
#include <ops/arith.h>
#include <ops/composite.h>
#include <python_frontend/fusion_cache.h>
#include <python_frontend/fusion_definition.h>
#include <python_frontend/fusion_record.h>
#include <python_frontend/python_bindings.h>
#include <torch/csrc/jit/python/pybind_utils.h>
#include <complex>
#include <iostream>
#include <tuple>

namespace nvfuser::python_frontend {

std::vector<c10::optional<bool>> computeContiguity(
    const std::vector<int64_t>& sizes,
    const std::vector<int64_t>& strides) {
  TORCH_CHECK(
      sizes.size() == strides.size(),
      "compute_contiguity: Sizes and strides must have the same number of dimensions");
  auto not_broadcast = [&](auto i) { return strides[i] != 0 && sizes[i] != 1; };
  std::vector<c10::optional<bool>> contiguity(sizes.size(), c10::nullopt);
  if (contiguity.empty()) {
    return contiguity;
  }
  int64_t last = (int64_t)sizes.size() - 1;
  for (; last >= 0; --last) {
    if (not_broadcast(last)) {
      contiguity[last] = (strides.at(last) == 1);
      break;
    }
  }
  for (int64_t i = 0; i < last;) {
    if (not_broadcast(i)) {
      auto l = i++;
      for (; i <= last; i++) {
        if (not_broadcast(i)) {
          break;
        }
      }
      contiguity[l] = (strides[l] == strides[i] * sizes[i]);
    } else {
      i++;
    }
  }
  return contiguity;
}

void initNvFuserPythonBindings(PyObject* module) {
  auto nvfuser = py::handle(module).cast<py::module>();

  //! DataTypes supported by nvFuser in the FusionDefinition
  py::enum_<PrimDataType>(nvfuser, "DataType")
      .value("Double", DataType::Double)
      .value("Float", DataType::Float)
      .value("Half", DataType::Half)
      .value("Int", DataType::Int)
      .value("Int32", DataType::Int32)
      .value("Bool", DataType::Bool)
      .value("BFloat16", DataType::BFloat16)
      .value("ComplexFloat", DataType::ComplexFloat)
      .value("ComplexDouble", DataType::ComplexDouble)
      .value("Null", DataType::Null);

  nvfuser.def("compute_contiguity", computeContiguity);

  //! Binding the FusionCache that holds a cache of Fusions
  //! This is only bound to provide an interface to get the number of fusions
  //! that are cached.
  py::class_<FusionCache> fusion_cache(nvfuser, "FusionCache");
  fusion_cache
      .def_static(
          "get",
          &FusionCache::get,
          py::arg("max_fusions") = int(8192),
          py::return_value_policy::reference)
      .def("num_fusions", &FusionCache::numFusions)
      .def_static(
          "reset", &FusionCache::reset, py::return_value_policy::reference)
      .def(
<<<<<<< HEAD
          "serialize",
          [](FusionCache& self, std::string filename) {
            FUSER_PERF_SCOPE("FusionCache.serialize (string)");
            self.serialize(filename);
          },
          py::arg("filename"))
      .def(
          "deserialize",
          [](FusionCache& self, std::string filename) {
            FUSER_PERF_SCOPE("FusionCache.serialize (string)");
            self.deserialize(filename);
          },
          py::arg("filename"));
=======
          "__repr__",
          [](FusionCache& self) {
            std::stringstream ss;
            self.print(ss);
            return ss.str();
          })
      .def("stats", [](FusionCache& self) {
        std::stringstream ss;
        self.stats(ss);
        return ss.str();
      });
>>>>>>> 602452ea

  //! These are the FusionDefinition supported object types that are either
  //! defined as inputs or the output of an operation.
  py::class_<Tensor> tensor_class(nvfuser, "Tensor");
  tensor_class.def("__repr__", [](Tensor& self) {
    std::stringstream ss;
    ss << "Tensor(index=" << self.index << ", dims=" << self.dims << ")";
    return ss.str();
  });
  tensor_class.def_property_readonly(
      "ndim", [](Tensor& self) { return self.dims; });
  tensor_class.def("_get_fusion_definition", [](Tensor& self) {
    return self.fusion_definition;
  });

  auto tensor_sizes = [](Tensor arg) -> std::vector<Scalar> {
    FUSER_PERF_SCOPE("Operators.tensor_sizes");
    auto fd = arg.fusion_definition;
    std::vector<Scalar> outputs;
    std::vector<State> output_state;
    for (const auto idx : c10::irange(arg.dims)) {
      outputs.push_back(fd->defineScalar());
      output_state.push_back(fd->recordingState(outputs[idx]()));
    }
    fd->defineRecord(
        new TensorSizesRecord({fd->recordingState(arg())}, output_state));
    return outputs;
  };
  tensor_class.def_property_readonly("shape", tensor_sizes);

  py::class_<Scalar> scalar_class(nvfuser, "Scalar");
  scalar_class.def("__repr__", [](Scalar& self) {
    std::stringstream ss;
    ss << "Scalar(index=" << self.index << ")";
    return ss.str();
  });

  //! The FusionDefinition is a context manager in Python where the user will
  //! define the set the operations and connections between operations for
  //! nvFuser to create.
  py::class_<FusionDefinition> fusion_def(nvfuser, "_FusionDefinition");
  fusion_def
      .def(
          py::init<c10::optional<size_t>, size_t>(),
          py::arg("id") = py::none(),
          py::arg("max_length") = int(1024))
      .def_readwrite("ops", &FusionDefinition::ops)
      .def_readwrite("sched", &FusionDefinition::sched)
      .def(
          "_setup_definition",
          [](FusionDefinition& self) -> FusionDefinition* {
            // Instrumentation to mark the beginning of a FusionDefinition
            inst::Trace::instance()->beginEvent("FusionDefinition Definition");
            return self.setupDefinition();
          })
      .def(
          "_finalize_definition",
          [](FusionDefinition& self) {
            self.finalizeDefinition();
            // Mark the end of a definition
            inst::Trace::instance()->endEvent(nullptr);
          })
      .def(
          "_setup_schedule",
          [](FusionDefinition& self, const py::iterable& iter) {
            // Instrumentation to mark the beginning of a schedule
            inst::Trace::instance()->beginEvent("FusionDefinition Schedule");
            std::vector<c10::IValue> inputs;
            for (py::handle obj : iter) {
              inputs.push_back(torch::jit::toIValue(obj, c10::AnyType::get()));
            }
            self.setupSchedule(inputs);
          })
      .def(
          "_finalize_schedule",
          [](FusionDefinition& self, const py::iterable& iter) {
            std::vector<c10::IValue> inputs;
            for (py::handle obj : iter) {
              inputs.push_back(torch::jit::toIValue(obj, c10::AnyType::get()));
            }
            self.finalizeSchedule(inputs);
            // Mark the end of a schedule
            inst::Trace::instance()->endEvent(nullptr);
          })
      .def(
          "__repr__",
          [](FusionDefinition& self) {
            std::stringstream ss;
            self.print(ss);
            return ss.str();
          })
      .def("print", [](FusionDefinition& self) { self.print(std::cout); })
      .def("print_math_ir", [](FusionDefinition& self) { self.printMathIr(); })
      .def("print_ir", [](FusionDefinition& self) { self.printIr(); })
      .def(
          "_execute",
          [](FusionDefinition& self,
             const py::iterable& iter,
             bool override_user_schedule) {
            std::vector<c10::IValue> inputs;
            for (py::handle obj : iter) {
              inputs.push_back(torch::jit::toIValue(obj, c10::AnyType::get()));
            }
            return self.execute(inputs, override_user_schedule);
          },
          py::arg("inputs"),
          py::arg("override_user_schedule") = false,
          py::return_value_policy::reference)
      .def(
          "id",
          [](FusionDefinition& self) -> c10::optional<size_t> {
            return self.id();
          })
      .def(
          "add_output",
          [](FusionDefinition& self, Scalar output) {
            FUSER_PERF_SCOPE("FusionDefinition.add_output (scalar)");
            TORCH_CHECK(
                !self.completed(),
                "Attempting to add to a completed definition!");
            self.defineRecord(new OutputRecord<Val>(
                {self.recordingState(output())}, serde::RecordType_OutputVal));
          },
          py::arg("output"))
      .def(
          "add_output",
          [](FusionDefinition& self,
             Tensor output,
             c10::optional<Tensor> alias_input = c10::nullopt) {
            FUSER_PERF_SCOPE("FusionDefinition.add_output (tensor)");
            TORCH_CHECK(
                !self.completed(),
                "Attempting to add to a completed definition!");
            if (alias_input.has_value()) {
              self.defineRecord(new OutputRecord<TensorView>(
                  {self.recordingState(output()),
                   self.recordingState(alias_input.value()())},
                  serde::RecordType_OutputTv));
            } else {
              self.defineRecord(new OutputRecord<TensorView>(
                  {self.recordingState(output())}, serde::RecordType_OutputTv));
            }
          },
          py::arg("output"),
          py::arg("alias_input") = py::none())
      .def(
          "add_output",
          [](FusionDefinition& self,
             Tensor output,
             std::vector<int64_t> stride_order) {
            FUSER_PERF_SCOPE("FusionDefinition.add_output (tensor)");
            TORCH_CHECK(
                !self.completed(),
                "Attempting to add to a completed definition!");
            TORCH_CHECK(
                stride_order.empty() || output.dims == stride_order.size(),
                "stride_order needs to be either empty or the same length of Tensor `output`");
            int64_t duplicate_check = 0;
            for (const auto& v : stride_order) {
              TORCH_CHECK(
                  v >= 0 && v < (int64_t)stride_order.size(),
                  "stride_order elements need to be within [0, stride_order.size())");
              duplicate_check |= 1 << v;
            }
            TORCH_CHECK(
                duplicate_check == (1 << stride_order.size()) - 1,
                "duplicated elements in stride_order detected!");
            self.defineRecord(new OutputRecord<TensorView>(
                {self.recordingState(output())},
                serde::RecordType_OutputTv,
                stride_order));
          },
          py::arg("output"),
          py::arg("stride_order"))
      .def(
          "define_tensor",
          [](FusionDefinition& self,
             std::vector<int64_t>& symbolic_sizes,
             std::vector<c10::optional<bool>>& contiguous,
             PrimDataType dtype = DataType::Float,
             bool is_cpu = false) -> Tensor {
            FUSER_PERF_SCOPE("FusionDefinition.define_tensor (default)");
            TORCH_CHECK(
                !self.completed(),
                "Attempting to add to a completed definition!");

            for (size_t i = 0; i < symbolic_sizes.size(); ++i) {
              TORCH_CHECK(
                  symbolic_sizes[i] == -1 || symbolic_sizes[i] == 1,
                  "The value ",
                  symbolic_sizes[i],
                  " at index ",
                  i,
                  " was neither broadcast(1) or symbolic(-1).");
            }

            Tensor out = self.defineTensor(symbolic_sizes.size());
            self.defineRecord(new TensorRecord(
                {self.recordingState(out())},
                symbolic_sizes,
                contiguous,
                dtype,
                is_cpu));

            return out;
          },
          py::arg("symbolic_sizes"),
          py::arg("contiguous"),
          py::arg("dtype") = DataType::Float,
          py::arg("is_cpu") = false,
          py::return_value_policy::reference)
      .def(
          "define_tensor",
          [](FusionDefinition& self,
             std::vector<int64_t>& sizes,
             std::vector<int64_t>& strides,
             PrimDataType dtype = DataType::Float,
             bool is_cpu = false) -> Tensor {
            FUSER_PERF_SCOPE("FusionDefinition.define_tensor (integration)");
            TORCH_CHECK(
                !self.completed(),
                "Attempting to add to a completed definition!");
            TORCH_CHECK(
                sizes.size() == strides.size(),
                "The number of sizes does not match the number of strides.",
                sizes.size(),
                strides.size());

            // TensorViewBuilder assumes any dim with a compile time constant
            // size == 1 is a "maybe broadcast" axis, symbolic sizes are
            // identified by -1, and size == 0 is not supported.

            // Translate to TensorViewBuilder's view of the world.
            std::vector<int64_t> maybe_symbolic_sizes;
            maybe_symbolic_sizes.reserve(sizes.size());
            for (const auto i : c10::irange(sizes.size())) {
              TORCH_INTERNAL_ASSERT(
                  sizes[i] >= 0,
                  "Size of ",
                  sizes[i],
                  " is not supported in nvFuser. Expected size >= 0.");
              if (sizes[i] == 1) {
                maybe_symbolic_sizes.push_back(1);
              } else {
                maybe_symbolic_sizes.push_back(-1);
              }
            }

            Tensor out = self.defineTensor(sizes.size());
            self.defineRecord(new TensorRecord(
                {self.recordingState(out())},
                std::move(maybe_symbolic_sizes),
                computeContiguity(sizes, strides),
                dtype,
                is_cpu));

            return out;
          },
          py::arg("sizes"),
          py::arg("strides"),
          py::arg("dtype") = DataType::Float,
          py::arg("is_cpu") = false,
          py::return_value_policy::reference)
      .def(
          "define_constant",
          [](FusionDefinition& self,
             double val,
             PrimDataType dtype = DataType::Double) -> Scalar {
            FUSER_PERF_SCOPE("FusionDefinition.define_constant (double)");
            TORCH_CHECK(
                !self.completed(),
                "Attempting to add to a completed definition!");
            Scalar out = self.defineScalar();
            self.defineRecord(new ConstantRecord<Double, double>(
                {self.recordingState(out())},
                serde::RecordType_ConstantDouble,
                val,
                dtype));
            return out;
          },
          py::arg("val"),
          py::arg("dtype") = DataType::Double,
          py::return_value_policy::reference)
      .def(
          "define_constant",
          [](FusionDefinition& self,
             std::complex<double> val,
             PrimDataType dtype = DataType::ComplexDouble) -> Scalar {
            FUSER_PERF_SCOPE("FusionDefinition.define_constant (complex)");
            TORCH_CHECK(
                !self.completed(),
                "Attempting to add to a completed definition!");
            Scalar out = self.defineScalar();
            self.defineRecord(
                new ConstantRecord<ComplexDouble, std::complex<double>>(
                    {self.recordingState(out())},
                    serde::RecordType_ConstantComplexDouble,
                    val,
                    dtype));
            return out;
          },
          py::arg("val"),
          py::arg("dtype") = DataType::ComplexDouble,
          py::return_value_policy::reference)
      .def(
          "define_constant",
          [](FusionDefinition& self,
             bool val,
             PrimDataType dtype = DataType::Bool) -> Scalar {
            FUSER_PERF_SCOPE("FusionDefinition.define_constant (bool)");
            TORCH_CHECK(
                !self.completed(),
                "Attempting to add to a completed definition!");
            Scalar out = self.defineScalar();
            self.defineRecord(new ConstantRecord<Bool, bool>(
                {self.recordingState(out())},
                serde::RecordType_ConstantBool,
                val,
                dtype));
            return out;
          },
          py::arg("val"),
          py::arg("dtype") = DataType::Bool,
          py::return_value_policy::reference)
      .def(
          "define_constant",
          [](FusionDefinition& self,
             int64_t val,
             PrimDataType dtype = DataType::Int) -> Scalar {
            FUSER_PERF_SCOPE("FusionDefinition.define_constant (int)");
            TORCH_CHECK(
                !self.completed(),
                "Attempting to add to a completed definition!");
            Scalar out = self.defineScalar();
            self.defineRecord(new ConstantRecord<Int, int64_t>(
                {self.recordingState(out())},
                serde::RecordType_ConstantInt,
                val,
                dtype));
            return out;
          },
          py::arg("val"),
          py::arg("dtype") = DataType::Int,
          py::return_value_policy::reference)
      .def(
          "define_scalar",
          [](FusionDefinition& self,
             PrimDataType dtype = DataType::Double) -> Scalar {
            FUSER_PERF_SCOPE("FusionDefinition.define_scalar");
            TORCH_CHECK(
                !self.completed(),
                "Attempting to add to a completed definition!");
            Scalar out = self.defineScalar();
            self.defineRecord(
                new ScalarRecord({self.recordingState(out())}, dtype));
            return out;
          },
          py::arg("dtype") = DataType::Double,
          py::return_value_policy::reference);

  //! The Operators class is a nested class of FusionDefinition to allow the
  //! user to query the class for the list of operators.
  //!
  //! Example:
  //!   help(FusionDefinition.Operators)
  //!
  //! Additional operators are expected to be defined below as needed.  They
  //! may require defining a new RecordFunctor child class if they are unique.
  py::class_<FusionDefinition::Operators> nvf_ops(fusion_def, "Operators");
  nvf_ops.def(py::init<FusionDefinition*>());

  // ******************** INSERT OP BINDINGS BELOW HERE ********************
#define OP_PREFIX "Operators."
#define NVFUSER_PYTHON_BINDING_UNARY_OP(op_str, op_name)                       \
  nvf_ops.def(                                                                 \
      op_str,                                                                  \
      [](FusionDefinition::Operators& self, Tensor input) -> Tensor {          \
        FUSER_PERF_SCOPE("Operators." op_str);                                 \
        TORCH_CHECK(                                                           \
            self.validUse(), "Attempting to add to a completed definition!");  \
        FusionDefinition* fd = self.fusion_definition;                         \
        Tensor output = fd->defineTensor(input.dims);                          \
        fd->defineRecord(new OpRecord<TensorView*, TensorView*>(               \
            {fd->recordingState(input())},                                     \
            {fd->recordingState(output())},                                    \
            ("ops." op_str),                                                   \
            serde::RecordType_Unary_TV,                                        \
            static_cast<TensorView* (*)(TensorView*)>(op_name)));              \
        return output;                                                         \
      },                                                                       \
      py::return_value_policy::reference);                                     \
  nvf_ops.def(                                                                 \
      op_str,                                                                  \
      [](FusionDefinition::Operators& self, Scalar input) -> Scalar {          \
        FUSER_PERF_SCOPE("Operators." op_str);                                 \
        TORCH_CHECK(                                                           \
            self.validUse(), "Attempting to add to a completed definition!");  \
        FusionDefinition* fd = self.fusion_definition;                         \
        Scalar output = fd->defineScalar();                                    \
        fd->defineRecord(new OpRecord<Val*, Val*>(                             \
            {fd->recordingState(input())},                                     \
            {fd->recordingState(output())},                                    \
            ("ops." op_str),                                                   \
            serde::RecordType_Unary_VAL,                                       \
            static_cast<Val* (*)(Val*)>(op_name)));                            \
        return output;                                                         \
      },                                                                       \
      py::return_value_policy::reference);                                     \
  tensor_class.def(                                                            \
      op_str,                                                                  \
      [](Tensor input) -> Tensor {                                             \
        FUSER_PERF_SCOPE("Operators." op_str);                                 \
        FusionDefinition* fd = input.fusion_definition;                        \
        TORCH_CHECK(                                                           \
            !fd->completed(), "Attempting to add to a completed definition!"); \
        Tensor output = fd->defineTensor(input.dims);                          \
        fd->defineRecord(new OpRecord<TensorView*, TensorView*>(               \
            {fd->recordingState(input())},                                     \
            {fd->recordingState(output())},                                    \
            ("ops." op_str),                                                   \
            serde::RecordType_Unary_TV,                                        \
            static_cast<TensorView* (*)(TensorView*)>(op_name)));              \
        return output;                                                         \
      },                                                                       \
      py::return_value_policy::reference);                                     \
  scalar_class.def(                                                            \
      op_str,                                                                  \
      [](Scalar input) -> Scalar {                                             \
        FUSER_PERF_SCOPE("Operators." op_str);                                 \
        FusionDefinition* fd = input.fusion_definition;                        \
        TORCH_CHECK(                                                           \
            !fd->completed(), "Attempting to add to a completed definition!"); \
        Scalar output = fd->defineScalar();                                    \
        fd->defineRecord(new OpRecord<Val*, Val*>(                             \
            {fd->recordingState(input())},                                     \
            {fd->recordingState(output())},                                    \
            ("ops." op_str),                                                   \
            serde::RecordType_Unary_VAL,                                       \
            static_cast<Val* (*)(Val*)>(op_name)));                            \
        return output;                                                         \
      },                                                                       \
      py::return_value_policy::reference);

  NVFUSER_PYTHON_BINDING_UNARY_OP("abs", abs)
  NVFUSER_PYTHON_BINDING_UNARY_OP("acos", acos)
  NVFUSER_PYTHON_BINDING_UNARY_OP("acosh", acosh)
  NVFUSER_PYTHON_BINDING_UNARY_OP("asin", asin)
  NVFUSER_PYTHON_BINDING_UNARY_OP("asinh", asinh)
  NVFUSER_PYTHON_BINDING_UNARY_OP("atan", atan)
  NVFUSER_PYTHON_BINDING_UNARY_OP("atanh", atanh)
  NVFUSER_PYTHON_BINDING_UNARY_OP("ceil", ceil)
  NVFUSER_PYTHON_BINDING_UNARY_OP("cos", cos)
  NVFUSER_PYTHON_BINDING_UNARY_OP("cosh", cosh)
  NVFUSER_PYTHON_BINDING_UNARY_OP("exp", exp)
  NVFUSER_PYTHON_BINDING_UNARY_OP("exp2", exp2)
  NVFUSER_PYTHON_BINDING_UNARY_OP("expm1", expm1)
  NVFUSER_PYTHON_BINDING_UNARY_OP("erf", erf)
  NVFUSER_PYTHON_BINDING_UNARY_OP("erfc", erfc)
  NVFUSER_PYTHON_BINDING_UNARY_OP("erfinv", erfinv)
  NVFUSER_PYTHON_BINDING_UNARY_OP("erfcinv", erfcinv)
  NVFUSER_PYTHON_BINDING_UNARY_OP("floor", floor)
  NVFUSER_PYTHON_BINDING_UNARY_OP("frac", frac)
  NVFUSER_PYTHON_BINDING_UNARY_OP("lgamma", lgamma)
  NVFUSER_PYTHON_BINDING_UNARY_OP("log", log)
  NVFUSER_PYTHON_BINDING_UNARY_OP("log10", log10)
  NVFUSER_PYTHON_BINDING_UNARY_OP("log1p", log1p)
  NVFUSER_PYTHON_BINDING_UNARY_OP("log2", log2)
  NVFUSER_PYTHON_BINDING_UNARY_OP("neg", neg)
  NVFUSER_PYTHON_BINDING_UNARY_OP("bitwise_not", bitwise_not)
  NVFUSER_PYTHON_BINDING_UNARY_OP("relu", relu)
  NVFUSER_PYTHON_BINDING_UNARY_OP("rand_like", rand_like)
  NVFUSER_PYTHON_BINDING_UNARY_OP("randn_like", randn_like)
  NVFUSER_PYTHON_BINDING_UNARY_OP("reciprocal", reciprocal)
  NVFUSER_PYTHON_BINDING_UNARY_OP("round", round)
  NVFUSER_PYTHON_BINDING_UNARY_OP("rsqrt", rsqrt)
  NVFUSER_PYTHON_BINDING_UNARY_OP("set", set)
  NVFUSER_PYTHON_BINDING_UNARY_OP("sign", sign)
  NVFUSER_PYTHON_BINDING_UNARY_OP("sigmoid", sigmoid)
  NVFUSER_PYTHON_BINDING_UNARY_OP("silu", silu)
  NVFUSER_PYTHON_BINDING_UNARY_OP("sin", sin)
  NVFUSER_PYTHON_BINDING_UNARY_OP("sinh", sinh)
  NVFUSER_PYTHON_BINDING_UNARY_OP("sqrt", sqrt)
  NVFUSER_PYTHON_BINDING_UNARY_OP("tan", tan)
  NVFUSER_PYTHON_BINDING_UNARY_OP("tanh", tanh)
  NVFUSER_PYTHON_BINDING_UNARY_OP("trunc", trunc)
  NVFUSER_PYTHON_BINDING_UNARY_OP("isfinite", isfinite)
  NVFUSER_PYTHON_BINDING_UNARY_OP("isinf", isinf)
  NVFUSER_PYTHON_BINDING_UNARY_OP("isnan", isnan)
  NVFUSER_PYTHON_BINDING_UNARY_OP("isneginf", isneginf)
  NVFUSER_PYTHON_BINDING_UNARY_OP("isposinf", isposinf)
  NVFUSER_PYTHON_BINDING_UNARY_OP("isreal", isreal)
  NVFUSER_PYTHON_BINDING_UNARY_OP("real", real)
  NVFUSER_PYTHON_BINDING_UNARY_OP("imag", imag)
#undef NVFUSER_PYTHON_BINDING_UNARY_OP

#define NVFUSER_PYTHON_BINDING_UNARY_OP_SPECIAL(op_str, op_name)               \
  tensor_class.def(                                                            \
      "__" op_str "__",                                                        \
      [](Tensor input) -> Tensor {                                             \
        FUSER_PERF_SCOPE("Operators." op_str);                                 \
        FusionDefinition* fd = input.fusion_definition;                        \
        TORCH_CHECK(                                                           \
            !fd->completed(), "Attempting to add to a completed definition!"); \
        Tensor output = fd->defineTensor(input.dims);                          \
        fd->defineRecord(new OpRecord<TensorView*, TensorView*>(               \
            {fd->recordingState(input())},                                     \
            {fd->recordingState(output())},                                    \
            ("ops." op_str),                                                   \
            serde::RecordType_Unary_TV,                                        \
            static_cast<TensorView* (*)(TensorView*)>(op_name)));              \
        return output;                                                         \
      },                                                                       \
      py::return_value_policy::reference);                                     \
  scalar_class.def(                                                            \
      "__" op_str "__",                                                        \
      [](Scalar input) -> Scalar {                                             \
        FUSER_PERF_SCOPE("Operators." op_str);                                 \
        FusionDefinition* fd = input.fusion_definition;                        \
        TORCH_CHECK(                                                           \
            !fd->completed(), "Attempting to add to a completed definition!"); \
        Scalar output = fd->defineScalar();                                    \
        fd->defineRecord(new OpRecord<Val*, Val*>(                             \
            {fd->recordingState(input())},                                     \
            {fd->recordingState(output())},                                    \
            ("ops." op_str),                                                   \
            serde::RecordType_Unary_VAL,                                       \
            static_cast<Val* (*)(Val*)>(op_name)));                            \
        return output;                                                         \
      },                                                                       \
      py::return_value_policy::reference);
  NVFUSER_PYTHON_BINDING_UNARY_OP_SPECIAL("abs", abs)
  NVFUSER_PYTHON_BINDING_UNARY_OP_SPECIAL("neg", neg)
#undef NVFUSER_PYTHON_BINDING_UNARY_OP_SPECIAL

#define NVFUSER_PYTHON_BINDING_BINARY_OP(op_str, op_name)                      \
  nvf_ops.def(                                                                 \
      op_str,                                                                  \
      [](FusionDefinition::Operators& self,                                    \
         Tensor arg1,                                                          \
         Tensor arg2) -> Tensor {                                              \
        FUSER_PERF_SCOPE("Operators." op_str);                                 \
        TORCH_CHECK(                                                           \
            self.validUse(), "Attempting to add to a completed definition!");  \
        FusionDefinition* fd = self.fusion_definition;                         \
        Tensor output = fd->defineTensor(arg1.dims);                           \
        fd->defineRecord(new OpRecord<TensorView*, TensorView*, TensorView*>(  \
            {fd->recordingState(arg1()), fd->recordingState(arg2())},          \
            {fd->recordingState(output())},                                    \
            ("ops." op_str),                                                   \
            serde::RecordType_Binary_TV,                                       \
            static_cast<TensorView* (*)(TensorView*, TensorView*)>(op_name))); \
        return output;                                                         \
      },                                                                       \
      py::return_value_policy::reference);                                     \
  nvf_ops.def(                                                                 \
      op_str,                                                                  \
      [](FusionDefinition::Operators& self,                                    \
         Tensor arg1,                                                          \
         Scalar arg2) -> Tensor {                                              \
        FUSER_PERF_SCOPE("Operators." op_str);                                 \
        TORCH_CHECK(                                                           \
            self.validUse(), "Attempting to add to a completed definition!");  \
        FusionDefinition* fd = self.fusion_definition;                         \
        Tensor output = fd->defineTensor(arg1.dims);                           \
        fd->defineRecord(new OpRecord<TensorView*, TensorView*, Val*>(         \
            {fd->recordingState(arg1()), fd->recordingState(arg2())},          \
            {fd->recordingState(output())},                                    \
            ("ops." op_str),                                                   \
            serde::RecordType_Binary_TV_VAL,                                   \
            static_cast<TensorView* (*)(TensorView*, Val*)>(op_name)));        \
        return output;                                                         \
      },                                                                       \
      py::return_value_policy::reference);                                     \
  nvf_ops.def(                                                                 \
      op_str,                                                                  \
      [](FusionDefinition::Operators& self,                                    \
         Scalar arg1,                                                          \
         Tensor arg2) -> Tensor {                                              \
        FUSER_PERF_SCOPE("Operators." op_str);                                 \
        TORCH_CHECK(                                                           \
            self.validUse(), "Attempting to add to a completed definition!");  \
        FusionDefinition* fd = self.fusion_definition;                         \
        Tensor output = fd->defineTensor(arg2.dims);                           \
        fd->defineRecord(new OpRecord<TensorView*, Val*, TensorView*>(         \
            {fd->recordingState(arg1()), fd->recordingState(arg2())},          \
            {fd->recordingState(output())},                                    \
            ("ops." op_str),                                                   \
            serde::RecordType_Binary_VAL_TV,                                   \
            static_cast<TensorView* (*)(Val*, TensorView*)>(op_name)));        \
        return output;                                                         \
      },                                                                       \
      py::return_value_policy::reference);                                     \
  nvf_ops.def(                                                                 \
      op_str,                                                                  \
      [](FusionDefinition::Operators& self,                                    \
         Scalar arg1,                                                          \
         Scalar arg2) -> Scalar {                                              \
        FUSER_PERF_SCOPE("Operators." op_str);                                 \
        TORCH_CHECK(                                                           \
            self.validUse(), "Attempting to add to a completed definition!");  \
        FusionDefinition* fd = self.fusion_definition;                         \
        Scalar output = fd->defineScalar();                                    \
        fd->defineRecord(new OpRecord<Val*, Val*, Val*>(                       \
            {fd->recordingState(arg1()), fd->recordingState(arg2())},          \
            {fd->recordingState(output())},                                    \
            ("ops." op_str),                                                   \
            serde::RecordType_Binary_VAL,                                      \
            static_cast<Val* (*)(Val*, Val*)>(op_name)));                      \
        return output;                                                         \
      },                                                                       \
      py::return_value_policy::reference);                                     \
  tensor_class.def(                                                            \
      op_str,                                                                  \
      [](Tensor arg1, Tensor arg2) -> Tensor {                                 \
        FUSER_PERF_SCOPE("Operators." op_str);                                 \
        FusionDefinition* fd = arg1.fusion_definition;                         \
        TORCH_CHECK(                                                           \
            !fd->completed(), "Attempting to add to a completed definition!"); \
        Tensor output = fd->defineTensor(arg1.dims);                           \
        fd->defineRecord(new OpRecord<TensorView*, TensorView*, TensorView*>(  \
            {fd->recordingState(arg1()), fd->recordingState(arg2())},          \
            {fd->recordingState(output())},                                    \
            ("ops." op_str),                                                   \
            serde::RecordType_Binary_TV,                                       \
            static_cast<TensorView* (*)(TensorView*, TensorView*)>(op_name))); \
        return output;                                                         \
      },                                                                       \
      py::return_value_policy::reference);                                     \
  tensor_class.def(                                                            \
      op_str,                                                                  \
      [](Tensor arg1, Scalar arg2) -> Tensor {                                 \
        FUSER_PERF_SCOPE("Operators." op_str);                                 \
        FusionDefinition* fd = arg1.fusion_definition;                         \
        TORCH_CHECK(                                                           \
            !fd->completed(), "Attempting to add to a completed definition!"); \
        Tensor output = fd->defineTensor(arg1.dims);                           \
        fd->defineRecord(new OpRecord<TensorView*, TensorView*, Val*>(         \
            {fd->recordingState(arg1()), fd->recordingState(arg2())},          \
            {fd->recordingState(output())},                                    \
            ("ops." op_str),                                                   \
            serde::RecordType_Binary_TV_VAL,                                   \
            static_cast<TensorView* (*)(TensorView*, Val*)>(op_name)));        \
        return output;                                                         \
      },                                                                       \
      py::return_value_policy::reference);                                     \
  scalar_class.def(                                                            \
      op_str,                                                                  \
      [](Scalar arg1, Tensor arg2) -> Tensor {                                 \
        FUSER_PERF_SCOPE("Operators." op_str);                                 \
        FusionDefinition* fd = arg1.fusion_definition;                         \
        TORCH_CHECK(                                                           \
            !fd->completed(), "Attempting to add to a completed definition!"); \
        Tensor output = fd->defineTensor(arg2.dims);                           \
        fd->defineRecord(new OpRecord<TensorView*, Val*, TensorView*>(         \
            {fd->recordingState(arg1()), fd->recordingState(arg2())},          \
            {fd->recordingState(output())},                                    \
            ("ops." op_str),                                                   \
            serde::RecordType_Binary_VAL_TV,                                   \
            static_cast<TensorView* (*)(Val*, TensorView*)>(op_name)));        \
        return output;                                                         \
      },                                                                       \
      py::return_value_policy::reference);                                     \
  scalar_class.def(                                                            \
      op_str,                                                                  \
      [](Scalar arg1, Scalar arg2) -> Scalar {                                 \
        FUSER_PERF_SCOPE("Operators." op_str);                                 \
        FusionDefinition* fd = arg1.fusion_definition;                         \
        TORCH_CHECK(                                                           \
            !fd->completed(), "Attempting to add to a completed definition!"); \
        Scalar output = fd->defineScalar();                                    \
        fd->defineRecord(new OpRecord<Val*, Val*, Val*>(                       \
            {fd->recordingState(arg1()), fd->recordingState(arg2())},          \
            {fd->recordingState(output())},                                    \
            ("ops." op_str),                                                   \
            serde::RecordType_Binary_VAL,                                      \
            static_cast<Val* (*)(Val*, Val*)>(op_name)));                      \
        return output;                                                         \
      },                                                                       \
      py::return_value_policy::reference);

  NVFUSER_PYTHON_BINDING_BINARY_OP("add", add)
  NVFUSER_PYTHON_BINDING_BINARY_OP("atan2", atan2)
  NVFUSER_PYTHON_BINDING_BINARY_OP("div", div)
  NVFUSER_PYTHON_BINDING_BINARY_OP("fmod", fmod)
  NVFUSER_PYTHON_BINDING_BINARY_OP("mul", mul)
  NVFUSER_PYTHON_BINDING_BINARY_OP("pow", pow)
  NVFUSER_PYTHON_BINDING_BINARY_OP("remainder", remainder)
  NVFUSER_PYTHON_BINDING_BINARY_OP("sub", sub)
  NVFUSER_PYTHON_BINDING_BINARY_OP("mod", mod)
  NVFUSER_PYTHON_BINDING_BINARY_OP("eq", eq)
  NVFUSER_PYTHON_BINDING_BINARY_OP("ge", ge)
  NVFUSER_PYTHON_BINDING_BINARY_OP("gt", gt)
  NVFUSER_PYTHON_BINDING_BINARY_OP("le", le)
  NVFUSER_PYTHON_BINDING_BINARY_OP("lt", lt)
  NVFUSER_PYTHON_BINDING_BINARY_OP("ne", ne)
  NVFUSER_PYTHON_BINDING_BINARY_OP("bitwise_and", bitwise_and)
  NVFUSER_PYTHON_BINDING_BINARY_OP("bitwise_or", bitwise_or)
  NVFUSER_PYTHON_BINDING_BINARY_OP("bitwise_xor", bitwise_xor)
  NVFUSER_PYTHON_BINDING_BINARY_OP("bitwise_left_shift", bitwise_left_shift)
  NVFUSER_PYTHON_BINDING_BINARY_OP("bitwise_right_shift", bitwise_left_shift)
#undef NVFUSER_PYTHON_BINDING_BINARY_OP

#define NVFUSER_PYTHON_BINDING_BINARY_OP_SPECIAL(py_op, op_str, op_name)       \
  tensor_class.def(                                                            \
      py_op,                                                                   \
      [](Tensor arg1, Tensor arg2) -> Tensor {                                 \
        FUSER_PERF_SCOPE("Operators." op_str);                                 \
        FusionDefinition* fd = arg1.fusion_definition;                         \
        Tensor output = fd->defineTensor(arg1.dims);                           \
        fd->defineRecord(new OpRecord<TensorView*, TensorView*, TensorView*>(  \
            {fd->recordingState(arg1()), fd->recordingState(arg2())},          \
            {fd->recordingState(output())},                                    \
            ("ops." op_str),                                                   \
            serde::RecordType_Binary_TV,                                       \
            static_cast<TensorView* (*)(TensorView*, TensorView*)>(op_name))); \
        return output;                                                         \
      },                                                                       \
      py::return_value_policy::reference);                                     \
  tensor_class.def(                                                            \
      py_op,                                                                   \
      [](Tensor arg1, Scalar arg2) -> Tensor {                                 \
        FUSER_PERF_SCOPE("Operators." op_str);                                 \
        FusionDefinition* fd = arg1.fusion_definition;                         \
        Tensor output = fd->defineTensor(arg1.dims);                           \
        fd->defineRecord(new OpRecord<TensorView*, TensorView*, Val*>(         \
            {fd->recordingState(arg1()), fd->recordingState(arg2())},          \
            {fd->recordingState(output())},                                    \
            ("ops." op_str),                                                   \
            serde::RecordType_Binary_TV_VAL,                                   \
            static_cast<TensorView* (*)(TensorView*, Val*)>(op_name)));        \
        return output;                                                         \
      },                                                                       \
      py::return_value_policy::reference);                                     \
  scalar_class.def(                                                            \
      py_op,                                                                   \
      [](Scalar arg1, Tensor arg2) -> Tensor {                                 \
        FUSER_PERF_SCOPE("Operators." op_str);                                 \
        FusionDefinition* fd = arg1.fusion_definition;                         \
        Tensor output = fd->defineTensor(arg2.dims);                           \
        fd->defineRecord(new OpRecord<TensorView*, Val*, TensorView*>(         \
            {fd->recordingState(arg1()), fd->recordingState(arg2())},          \
            {fd->recordingState(output())},                                    \
            ("ops." op_str),                                                   \
            serde::RecordType_Binary_VAL_TV,                                   \
            static_cast<TensorView* (*)(Val*, TensorView*)>(op_name)));        \
        return output;                                                         \
      },                                                                       \
      py::return_value_policy::reference);                                     \
  scalar_class.def(                                                            \
      py_op,                                                                   \
      [](Scalar arg1, Scalar arg2) -> Scalar {                                 \
        FUSER_PERF_SCOPE("Operators." op_str);                                 \
        FusionDefinition* fd = arg2.fusion_definition;                         \
        Scalar output = fd->defineScalar();                                    \
        fd->defineRecord(new OpRecord<Val*, Val*, Val*>(                       \
            {fd->recordingState(arg1()), fd->recordingState(arg2())},          \
            {fd->recordingState(output())},                                    \
            ("ops." op_str),                                                   \
            serde::RecordType_Binary_VAL,                                      \
            static_cast<Val* (*)(Val*, Val*)>(op_name)));                      \
        return output;                                                         \
      },                                                                       \
      py::return_value_policy::reference);

  NVFUSER_PYTHON_BINDING_BINARY_OP_SPECIAL("__add__", "add", add)
  NVFUSER_PYTHON_BINDING_BINARY_OP_SPECIAL("__mul__", "mul", mul)
  NVFUSER_PYTHON_BINDING_BINARY_OP_SPECIAL("__pow__", "pow", pow)
  NVFUSER_PYTHON_BINDING_BINARY_OP_SPECIAL("__sub__", "sub", sub)
  NVFUSER_PYTHON_BINDING_BINARY_OP_SPECIAL("__mod__", "mod", mod)
  NVFUSER_PYTHON_BINDING_BINARY_OP_SPECIAL("__eq__", "eq", eq)
  NVFUSER_PYTHON_BINDING_BINARY_OP_SPECIAL("__ge__", "ge", ge)
  NVFUSER_PYTHON_BINDING_BINARY_OP_SPECIAL("__gt__", "gt", gt)
  NVFUSER_PYTHON_BINDING_BINARY_OP_SPECIAL("__le__", "le", le)
  NVFUSER_PYTHON_BINDING_BINARY_OP_SPECIAL("__lt__", "lt", lt)
  NVFUSER_PYTHON_BINDING_BINARY_OP_SPECIAL("__ne__", "ne", ne)
  NVFUSER_PYTHON_BINDING_BINARY_OP_SPECIAL(
      "__and__", "bitwise_and", bitwise_and)
  NVFUSER_PYTHON_BINDING_BINARY_OP_SPECIAL("__or__", "bitwise_or", bitwise_or)
  NVFUSER_PYTHON_BINDING_BINARY_OP_SPECIAL(
      "__xor__", "bitwise_xor", bitwise_xor)
  NVFUSER_PYTHON_BINDING_BINARY_OP_SPECIAL(
      "__lshift__", "bitwise_left_shift", bitwise_left_shift)
  NVFUSER_PYTHON_BINDING_BINARY_OP_SPECIAL(
      "__rshift__", "bitwise_right_shift", bitwise_left_shift)
  // In PyTorch, __div__ (//) and __truediv__ (/) are different.
  // When applied to integer-dtype arguments, they do as expected, returning
  // integer and float outputs, respectively. When applied to two floating-type
  // arguments, they return the floor of division for // and plain division for
  // /. When applied to mixed types, the types are promoted, so the
  // floating-point behavior is returned.
  // Our div operator matches the __truediv__ behavior, so we do not implement
  // __div__.
  NVFUSER_PYTHON_BINDING_BINARY_OP_SPECIAL("__truediv__", "div", div)
#undef NVFUSER_PYTHON_BINDING_BINARY_OP_SPECIAL

#define NVFUSER_PYTHON_BINDING_BINARY_WITH_ALPHA_OP(op_str, op_name)           \
  nvf_ops.def(                                                                 \
      op_str,                                                                  \
      [](FusionDefinition::Operators& self,                                    \
         Tensor arg1,                                                          \
         Tensor arg2,                                                          \
         Scalar arg3) -> Tensor {                                              \
        FUSER_PERF_SCOPE("Operators." op_str);                                 \
        TORCH_CHECK(                                                           \
            self.validUse(), "Attempting to add to a completed definition!");  \
        FusionDefinition* fd = self.fusion_definition;                         \
        Tensor output = fd->defineTensor(arg1.dims);                           \
        fd->defineRecord(                                                      \
            new OpRecord<TensorView*, TensorView*, TensorView*, Val*>(         \
                {fd->recordingState(arg1()),                                   \
                 fd->recordingState(arg2()),                                   \
                 fd->recordingState(arg3())},                                  \
                {fd->recordingState(output())},                                \
                ("ops." op_str),                                               \
                serde::RecordType_Ternary_TV_TV_VAL,                           \
                static_cast<TensorView* (*)(TensorView*, TensorView*, Val*)>(  \
                    op_name)));                                                \
        return output;                                                         \
      },                                                                       \
      py::return_value_policy::reference);                                     \
  nvf_ops.def(                                                                 \
      op_str,                                                                  \
      [](FusionDefinition::Operators& self,                                    \
         Tensor arg1,                                                          \
         Scalar arg2,                                                          \
         Scalar arg3) -> Tensor {                                              \
        FUSER_PERF_SCOPE("Operators." op_str);                                 \
        TORCH_CHECK(                                                           \
            self.validUse(), "Attempting to add to a completed definition!");  \
        FusionDefinition* fd = self.fusion_definition;                         \
        Tensor output = fd->defineTensor(arg1.dims);                           \
        fd->defineRecord(new OpRecord<TensorView*, TensorView*, Val*, Val*>(   \
            {fd->recordingState(arg1()),                                       \
             fd->recordingState(arg2()),                                       \
             fd->recordingState(arg3())},                                      \
            {fd->recordingState(output())},                                    \
            ("ops." op_str),                                                   \
            serde::RecordType_Ternary_TV_VAL_VAL,                              \
            static_cast<TensorView* (*)(TensorView*, Val*, Val*)>(op_name)));  \
        return output;                                                         \
      },                                                                       \
      py::return_value_policy::reference);                                     \
  nvf_ops.def(                                                                 \
      op_str,                                                                  \
      [](FusionDefinition::Operators& self,                                    \
         Scalar arg1,                                                          \
         Tensor arg2,                                                          \
         Scalar arg3) -> Tensor {                                              \
        FUSER_PERF_SCOPE("Operators." op_str);                                 \
        TORCH_CHECK(                                                           \
            self.validUse(), "Attempting to add to a completed definition!");  \
        FusionDefinition* fd = self.fusion_definition;                         \
        Tensor output = fd->defineTensor(arg2.dims);                           \
        fd->defineRecord(new OpRecord<TensorView*, Val*, TensorView*, Val*>(   \
            {fd->recordingState(arg1()),                                       \
             fd->recordingState(arg2()),                                       \
             fd->recordingState(arg3())},                                      \
            {fd->recordingState(output())},                                    \
            ("ops." op_str),                                                   \
            serde::RecordType_Ternary_VAL_TV_VAL,                              \
            static_cast<TensorView* (*)(Val*, TensorView*, Val*)>(op_name)));  \
        return output;                                                         \
      },                                                                       \
      py::return_value_policy::reference);                                     \
  nvf_ops.def(                                                                 \
      op_str,                                                                  \
      [](FusionDefinition::Operators& self,                                    \
         Scalar arg1,                                                          \
         Scalar arg2,                                                          \
         Scalar arg3) -> Scalar {                                              \
        FUSER_PERF_SCOPE("Operators." op_str);                                 \
        TORCH_CHECK(                                                           \
            self.validUse(), "Attempting to add to a completed definition!");  \
        FusionDefinition* fd = self.fusion_definition;                         \
        Scalar output = fd->defineScalar();                                    \
        fd->defineRecord(new OpRecord<Val*, Val*, Val*, Val*>(                 \
            {fd->recordingState(arg1()),                                       \
             fd->recordingState(arg2()),                                       \
             fd->recordingState(arg3())},                                      \
            {fd->recordingState(output())},                                    \
            ("ops." op_str),                                                   \
            serde::RecordType_Ternary_VAL,                                     \
            static_cast<Val* (*)(Val*, Val*, Val*)>(op_name)));                \
        return output;                                                         \
      },                                                                       \
      py::return_value_policy::reference);                                     \
  tensor_class.def(                                                            \
      op_str,                                                                  \
      [](Tensor arg1, Tensor arg2, Scalar arg3) -> Tensor {                    \
        FUSER_PERF_SCOPE("Operators." op_str);                                 \
        FusionDefinition* fd = arg1.fusion_definition;                         \
        TORCH_CHECK(                                                           \
            !fd->completed(), "Attempting to add to a completed definition!"); \
        Tensor output = fd->defineTensor(arg1.dims);                           \
        fd->defineRecord(                                                      \
            new OpRecord<TensorView*, TensorView*, TensorView*, Val*>(         \
                {fd->recordingState(arg1()),                                   \
                 fd->recordingState(arg2()),                                   \
                 fd->recordingState(arg3())},                                  \
                {fd->recordingState(output())},                                \
                ("ops." op_str),                                               \
                serde::RecordType_Ternary_TV_TV_VAL,                           \
                static_cast<TensorView* (*)(TensorView*, TensorView*, Val*)>(  \
                    op_name)));                                                \
        return output;                                                         \
      },                                                                       \
      py::return_value_policy::reference);                                     \
  tensor_class.def(                                                            \
      op_str,                                                                  \
      [](Tensor arg1, Scalar arg2, Scalar arg3) -> Tensor {                    \
        FUSER_PERF_SCOPE("Operators." op_str);                                 \
        FusionDefinition* fd = arg1.fusion_definition;                         \
        TORCH_CHECK(                                                           \
            !fd->completed(), "Attempting to add to a completed definition!"); \
        Tensor output = fd->defineTensor(arg1.dims);                           \
        fd->defineRecord(new OpRecord<TensorView*, TensorView*, Val*, Val*>(   \
            {fd->recordingState(arg1()),                                       \
             fd->recordingState(arg2()),                                       \
             fd->recordingState(arg3())},                                      \
            {fd->recordingState(output())},                                    \
            ("ops." op_str),                                                   \
            serde::RecordType_Ternary_TV_VAL_VAL,                              \
            static_cast<TensorView* (*)(TensorView*, Val*, Val*)>(op_name)));  \
        return output;                                                         \
      },                                                                       \
      py::return_value_policy::reference);                                     \
  scalar_class.def(                                                            \
      op_str,                                                                  \
      [](Scalar arg1, Tensor arg2, Scalar arg3) -> Tensor {                    \
        FUSER_PERF_SCOPE("Operators." op_str);                                 \
        FusionDefinition* fd = arg1.fusion_definition;                         \
        TORCH_CHECK(                                                           \
            !fd->completed(), "Attempting to add to a completed definition!"); \
        Tensor output = fd->defineTensor(arg2.dims);                           \
        fd->defineRecord(new OpRecord<TensorView*, Val*, TensorView*, Val*>(   \
            {fd->recordingState(arg1()),                                       \
             fd->recordingState(arg2()),                                       \
             fd->recordingState(arg3())},                                      \
            {fd->recordingState(output())},                                    \
            ("ops." op_str),                                                   \
            serde::RecordType_Ternary_VAL_TV_VAL,                              \
            static_cast<TensorView* (*)(Val*, TensorView*, Val*)>(op_name)));  \
        return output;                                                         \
      },                                                                       \
      py::return_value_policy::reference);                                     \
  scalar_class.def(                                                            \
      op_str,                                                                  \
      [](Scalar arg1, Scalar arg2, Scalar arg3) -> Scalar {                    \
        FUSER_PERF_SCOPE("Operators." op_str);                                 \
        FusionDefinition* fd = arg1.fusion_definition;                         \
        TORCH_CHECK(                                                           \
            !fd->completed(), "Attempting to add to a completed definition!"); \
        Scalar output = fd->defineScalar();                                    \
        fd->defineRecord(new OpRecord<Val*, Val*, Val*, Val*>(                 \
            {fd->recordingState(arg1()),                                       \
             fd->recordingState(arg2()),                                       \
             fd->recordingState(arg3())},                                      \
            {fd->recordingState(output())},                                    \
            ("ops." op_str),                                                   \
            serde::RecordType_Ternary_VAL,                                     \
            static_cast<Val* (*)(Val*, Val*, Val*)>(op_name)));                \
        return output;                                                         \
      },                                                                       \
      py::return_value_policy::reference);

  NVFUSER_PYTHON_BINDING_BINARY_WITH_ALPHA_OP("add_alpha", add_alpha)
  NVFUSER_PYTHON_BINDING_BINARY_WITH_ALPHA_OP("sub_alpha", sub_alpha)
#undef NVFUSER_PYTHON_BINDING_BINARY_WITH_ALPHA_OP

#define NVFUSER_PYTHON_BINDING_TERNARY_OP(op_str, op_name)                     \
  nvf_ops.def(                                                                 \
      op_str,                                                                  \
      [](FusionDefinition::Operators& self,                                    \
         Scalar arg1,                                                          \
         Scalar arg2,                                                          \
         Scalar arg3) -> Scalar {                                              \
        FUSER_PERF_SCOPE("Operators." op_str);                                 \
        TORCH_CHECK(                                                           \
            self.validUse(), "Attempting to add to a completed definition!");  \
        FusionDefinition* fd = self.fusion_definition;                         \
        Scalar output = fd->defineScalar();                                    \
        fd->defineRecord(new OpRecord<Val*, Val*, Val*, Val*>(                 \
            {fd->recordingState(arg1()),                                       \
             fd->recordingState(arg2()),                                       \
             fd->recordingState(arg3())},                                      \
            {fd->recordingState(output())},                                    \
            ("ops." op_str),                                                   \
            serde::RecordType_Ternary_VAL,                                     \
            static_cast<Val* (*)(Val*, Val*, Val*)>(op_name)));                \
        return output;                                                         \
      },                                                                       \
      py::return_value_policy::reference);                                     \
  nvf_ops.def(                                                                 \
      op_str,                                                                  \
      [](FusionDefinition::Operators& self,                                    \
         Tensor arg1,                                                          \
         Tensor arg2,                                                          \
         Tensor arg3) -> Tensor {                                              \
        FUSER_PERF_SCOPE("Operators." op_str);                                 \
        TORCH_CHECK(                                                           \
            self.validUse(), "Attempting to add to a completed definition!");  \
        FusionDefinition* fd = self.fusion_definition;                         \
        Tensor output = fd->defineTensor(arg1.dims);                           \
        fd->defineRecord(                                                      \
            new OpRecord<TensorView*, TensorView*, TensorView*, TensorView*>(  \
                {fd->recordingState(arg1()),                                   \
                 fd->recordingState(arg2()),                                   \
                 fd->recordingState(arg3())},                                  \
                {fd->recordingState(output())},                                \
                ("ops." op_str),                                               \
                serde::RecordType_Ternary_TV,                                  \
                static_cast<                                                   \
                    TensorView* (*)(TensorView*, TensorView*, TensorView*)>(   \
                    op_name)));                                                \
        return output;                                                         \
      },                                                                       \
      py::return_value_policy::reference);                                     \
  nvf_ops.def(                                                                 \
      op_str,                                                                  \
      [](FusionDefinition::Operators& self,                                    \
         Tensor arg1,                                                          \
         Tensor arg2,                                                          \
         Scalar arg3) -> Tensor {                                              \
        FUSER_PERF_SCOPE("Operators." op_str);                                 \
        TORCH_CHECK(                                                           \
            self.validUse(), "Attempting to add to a completed definition!");  \
        FusionDefinition* fd = self.fusion_definition;                         \
        Tensor output = fd->defineTensor(arg1.dims);                           \
        fd->defineRecord(                                                      \
            new OpRecord<TensorView*, TensorView*, TensorView*, Val*>(         \
                {fd->recordingState(arg1()),                                   \
                 fd->recordingState(arg2()),                                   \
                 fd->recordingState(arg3())},                                  \
                {fd->recordingState(output())},                                \
                ("ops." op_str),                                               \
                serde::RecordType_Ternary_TV_TV_VAL,                           \
                static_cast<TensorView* (*)(TensorView*, TensorView*, Val*)>(  \
                    op_name)));                                                \
        return output;                                                         \
      },                                                                       \
      py::return_value_policy::reference);                                     \
  nvf_ops.def(                                                                 \
      op_str,                                                                  \
      [](FusionDefinition::Operators& self,                                    \
         Tensor arg1,                                                          \
         Scalar arg2,                                                          \
         Tensor arg3) -> Tensor {                                              \
        FUSER_PERF_SCOPE("Operators." op_str);                                 \
        TORCH_CHECK(                                                           \
            self.validUse(), "Attempting to add to a completed definition!");  \
        FusionDefinition* fd = self.fusion_definition;                         \
        Tensor output = fd->defineTensor(arg1.dims);                           \
        fd->defineRecord(                                                      \
            new OpRecord<TensorView*, TensorView*, Val*, TensorView*>(         \
                {fd->recordingState(arg1()),                                   \
                 fd->recordingState(arg2()),                                   \
                 fd->recordingState(arg3())},                                  \
                {fd->recordingState(output())},                                \
                ("ops." op_str),                                               \
                serde::RecordType_Ternary_TV_VAL_TV,                           \
                static_cast<TensorView* (*)(TensorView*, Val*, TensorView*)>(  \
                    op_name)));                                                \
        return output;                                                         \
      },                                                                       \
      py::return_value_policy::reference);                                     \
  nvf_ops.def(                                                                 \
      op_str,                                                                  \
      [](FusionDefinition::Operators& self,                                    \
         Scalar arg1,                                                          \
         Tensor arg2,                                                          \
         Tensor arg3) -> Tensor {                                              \
        FUSER_PERF_SCOPE("Operators." op_str);                                 \
        TORCH_CHECK(                                                           \
            self.validUse(), "Attempting to add to a completed definition!");  \
        FusionDefinition* fd = self.fusion_definition;                         \
        Tensor output = fd->defineTensor(arg2.dims);                           \
        fd->defineRecord(                                                      \
            new OpRecord<TensorView*, Val*, TensorView*, TensorView*>(         \
                {fd->recordingState(arg1()),                                   \
                 fd->recordingState(arg2()),                                   \
                 fd->recordingState(arg3())},                                  \
                {fd->recordingState(output())},                                \
                ("ops." op_str),                                               \
                serde::RecordType_Ternary_VAL_TV_TV,                           \
                static_cast<TensorView* (*)(Val*, TensorView*, TensorView*)>(  \
                    op_name)));                                                \
        return output;                                                         \
      },                                                                       \
      py::return_value_policy::reference);                                     \
  nvf_ops.def(                                                                 \
      op_str,                                                                  \
      [](FusionDefinition::Operators& self,                                    \
         Scalar arg1,                                                          \
         Scalar arg2,                                                          \
         Tensor arg3) -> Tensor {                                              \
        FUSER_PERF_SCOPE("Operators." op_str);                                 \
        TORCH_CHECK(                                                           \
            self.validUse(), "Attempting to add to a completed definition!");  \
        FusionDefinition* fd = self.fusion_definition;                         \
        Tensor output = fd->defineTensor(arg3.dims);                           \
        fd->defineRecord(new OpRecord<TensorView*, Val*, Val*, TensorView*>(   \
            {fd->recordingState(arg1()),                                       \
             fd->recordingState(arg2()),                                       \
             fd->recordingState(arg3())},                                      \
            {fd->recordingState(output())},                                    \
            ("ops." op_str),                                                   \
            serde::RecordType_Ternary_VAL_VAL_TV,                              \
            static_cast<TensorView* (*)(Val*, Val*, TensorView*)>(op_name)));  \
        return output;                                                         \
      },                                                                       \
      py::return_value_policy::reference);                                     \
  nvf_ops.def(                                                                 \
      op_str,                                                                  \
      [](FusionDefinition::Operators& self,                                    \
         Tensor arg1,                                                          \
         Scalar arg2,                                                          \
         Scalar arg3) -> Tensor {                                              \
        FUSER_PERF_SCOPE("Operators." op_str);                                 \
        TORCH_CHECK(                                                           \
            self.validUse(), "Attempting to add to a completed definition!");  \
        FusionDefinition* fd = self.fusion_definition;                         \
        Tensor output = fd->defineTensor(arg1.dims);                           \
        fd->defineRecord(new OpRecord<TensorView*, TensorView*, Val*, Val*>(   \
            {fd->recordingState(arg1()),                                       \
             fd->recordingState(arg2()),                                       \
             fd->recordingState(arg3())},                                      \
            {fd->recordingState(output())},                                    \
            ("ops." op_str),                                                   \
            serde::RecordType_Ternary_TV_VAL_VAL,                              \
            static_cast<TensorView* (*)(TensorView*, Val*, Val*)>(op_name)));  \
        return output;                                                         \
      },                                                                       \
      py::return_value_policy::reference);                                     \
  nvf_ops.def(                                                                 \
      op_str,                                                                  \
      [](FusionDefinition::Operators& self,                                    \
         Scalar arg1,                                                          \
         Tensor arg2,                                                          \
         Scalar arg3) -> Tensor {                                              \
        FUSER_PERF_SCOPE("Operators." op_str);                                 \
        TORCH_CHECK(                                                           \
            self.validUse(), "Attempting to add to a completed definition!");  \
        FusionDefinition* fd = self.fusion_definition;                         \
        Tensor output = fd->defineTensor(arg2.dims);                           \
        fd->defineRecord(new OpRecord<TensorView*, Val*, TensorView*, Val*>(   \
            {fd->recordingState(arg1()),                                       \
             fd->recordingState(arg2()),                                       \
             fd->recordingState(arg3())},                                      \
            {fd->recordingState(output())},                                    \
            ("ops." op_str),                                                   \
            serde::RecordType_Ternary_VAL_TV_VAL,                              \
            static_cast<TensorView* (*)(Val*, TensorView*, Val*)>(op_name)));  \
        return output;                                                         \
      },                                                                       \
      py::return_value_policy::reference);                                     \
  scalar_class.def(                                                            \
      op_str,                                                                  \
      [](Scalar arg1, Scalar arg2, Scalar arg3) -> Scalar {                    \
        FUSER_PERF_SCOPE("Operators." op_str);                                 \
        FusionDefinition* fd = arg1.fusion_definition;                         \
        TORCH_CHECK(                                                           \
            !fd->completed(), "Attempting to add to a completed definition!"); \
        Scalar output = fd->defineScalar();                                    \
        fd->defineRecord(new OpRecord<Val*, Val*, Val*, Val*>(                 \
            {fd->recordingState(arg1()),                                       \
             fd->recordingState(arg2()),                                       \
             fd->recordingState(arg3())},                                      \
            {fd->recordingState(output())},                                    \
            ("ops." op_str),                                                   \
            serde::RecordType_Ternary_VAL,                                     \
            static_cast<Val* (*)(Val*, Val*, Val*)>(op_name)));                \
        return output;                                                         \
      },                                                                       \
      py::return_value_policy::reference);                                     \
  tensor_class.def(                                                            \
      op_str,                                                                  \
      [](Tensor arg1, Tensor arg2, Tensor arg3) -> Tensor {                    \
        FUSER_PERF_SCOPE("Operators." op_str);                                 \
        FusionDefinition* fd = arg1.fusion_definition;                         \
        TORCH_CHECK(                                                           \
            !fd->completed(), "Attempting to add to a completed definition!"); \
        Tensor output = fd->defineTensor(arg1.dims);                           \
        fd->defineRecord(                                                      \
            new OpRecord<TensorView*, TensorView*, TensorView*, TensorView*>(  \
                {fd->recordingState(arg1()),                                   \
                 fd->recordingState(arg2()),                                   \
                 fd->recordingState(arg3())},                                  \
                {fd->recordingState(output())},                                \
                ("ops." op_str),                                               \
                serde::RecordType_Ternary_TV,                                  \
                static_cast<                                                   \
                    TensorView* (*)(TensorView*, TensorView*, TensorView*)>(   \
                    op_name)));                                                \
        return output;                                                         \
      },                                                                       \
      py::return_value_policy::reference);                                     \
  tensor_class.def(                                                            \
      op_str,                                                                  \
      [](Tensor arg1, Tensor arg2, Scalar arg3) -> Tensor {                    \
        FUSER_PERF_SCOPE("Operators." op_str);                                 \
        FusionDefinition* fd = arg1.fusion_definition;                         \
        TORCH_CHECK(                                                           \
            !fd->completed(), "Attempting to add to a completed definition!"); \
        Tensor output = fd->defineTensor(arg1.dims);                           \
        fd->defineRecord(                                                      \
            new OpRecord<TensorView*, TensorView*, TensorView*, Val*>(         \
                {fd->recordingState(arg1()),                                   \
                 fd->recordingState(arg2()),                                   \
                 fd->recordingState(arg3())},                                  \
                {fd->recordingState(output())},                                \
                ("ops." op_str),                                               \
                serde::RecordType_Ternary_TV_TV_VAL,                           \
                static_cast<TensorView* (*)(TensorView*, TensorView*, Val*)>(  \
                    op_name)));                                                \
        return output;                                                         \
      },                                                                       \
      py::return_value_policy::reference);                                     \
  tensor_class.def(                                                            \
      op_str,                                                                  \
      [](Tensor arg1, Scalar arg2, Tensor arg3) -> Tensor {                    \
        FUSER_PERF_SCOPE("Operators." op_str);                                 \
        FusionDefinition* fd = arg1.fusion_definition;                         \
        TORCH_CHECK(                                                           \
            !fd->completed(), "Attempting to add to a completed definition!"); \
        Tensor output = fd->defineTensor(arg1.dims);                           \
        fd->defineRecord(                                                      \
            new OpRecord<TensorView*, TensorView*, Val*, TensorView*>(         \
                {fd->recordingState(arg1()),                                   \
                 fd->recordingState(arg2()),                                   \
                 fd->recordingState(arg3())},                                  \
                {fd->recordingState(output())},                                \
                ("ops." op_str),                                               \
                serde::RecordType_Ternary_TV_VAL_TV,                           \
                static_cast<TensorView* (*)(TensorView*, Val*, TensorView*)>(  \
                    op_name)));                                                \
        return output;                                                         \
      },                                                                       \
      py::return_value_policy::reference);                                     \
  scalar_class.def(                                                            \
      op_str,                                                                  \
      [](Scalar arg1, Tensor arg2, Tensor arg3) -> Tensor {                    \
        FUSER_PERF_SCOPE("Operators." op_str);                                 \
        FusionDefinition* fd = arg1.fusion_definition;                         \
        TORCH_CHECK(                                                           \
            !fd->completed(), "Attempting to add to a completed definition!"); \
        Tensor output = fd->defineTensor(arg2.dims);                           \
        fd->defineRecord(                                                      \
            new OpRecord<TensorView*, Val*, TensorView*, TensorView*>(         \
                {fd->recordingState(arg1()),                                   \
                 fd->recordingState(arg2()),                                   \
                 fd->recordingState(arg3())},                                  \
                {fd->recordingState(output())},                                \
                ("ops." op_str),                                               \
                serde::RecordType_Ternary_VAL_TV_TV,                           \
                static_cast<TensorView* (*)(Val*, TensorView*, TensorView*)>(  \
                    op_name)));                                                \
        return output;                                                         \
      },                                                                       \
      py::return_value_policy::reference);                                     \
  scalar_class.def(                                                            \
      op_str,                                                                  \
      [](Scalar arg1, Scalar arg2, Tensor arg3) -> Tensor {                    \
        FUSER_PERF_SCOPE("Operators." op_str);                                 \
        FusionDefinition* fd = arg1.fusion_definition;                         \
        TORCH_CHECK(                                                           \
            !fd->completed(), "Attempting to add to a completed definition!"); \
        Tensor output = fd->defineTensor(arg3.dims);                           \
        fd->defineRecord(new OpRecord<TensorView*, Val*, Val*, TensorView*>(   \
            {fd->recordingState(arg1()),                                       \
             fd->recordingState(arg2()),                                       \
             fd->recordingState(arg3())},                                      \
            {fd->recordingState(output())},                                    \
            ("ops." op_str),                                                   \
            serde::RecordType_Ternary_VAL_VAL_TV,                              \
            static_cast<TensorView* (*)(Val*, Val*, TensorView*)>(op_name)));  \
        return output;                                                         \
      },                                                                       \
      py::return_value_policy::reference);                                     \
  tensor_class.def(                                                            \
      op_str,                                                                  \
      [](Tensor arg1, Scalar arg2, Scalar arg3) -> Tensor {                    \
        FUSER_PERF_SCOPE("Operators." op_str);                                 \
        FusionDefinition* fd = arg1.fusion_definition;                         \
        TORCH_CHECK(                                                           \
            !fd->completed(), "Attempting to add to a completed definition!"); \
        Tensor output = fd->defineTensor(arg1.dims);                           \
        fd->defineRecord(new OpRecord<TensorView*, TensorView*, Val*, Val*>(   \
            {fd->recordingState(arg1()),                                       \
             fd->recordingState(arg2()),                                       \
             fd->recordingState(arg3())},                                      \
            {fd->recordingState(output())},                                    \
            ("ops." op_str),                                                   \
            serde::RecordType_Ternary_TV_VAL_VAL,                              \
            static_cast<TensorView* (*)(TensorView*, Val*, Val*)>(op_name)));  \
        return output;                                                         \
      },                                                                       \
      py::return_value_policy::reference);                                     \
  scalar_class.def(                                                            \
      op_str,                                                                  \
      [](Scalar arg1, Tensor arg2, Scalar arg3) -> Tensor {                    \
        FUSER_PERF_SCOPE("Operators." op_str);                                 \
        FusionDefinition* fd = arg1.fusion_definition;                         \
        TORCH_CHECK(                                                           \
            !fd->completed(), "Attempting to add to a completed definition!"); \
        Tensor output = fd->defineTensor(arg2.dims);                           \
        fd->defineRecord(new OpRecord<TensorView*, Val*, TensorView*, Val*>(   \
            {fd->recordingState(arg1()),                                       \
             fd->recordingState(arg2()),                                       \
             fd->recordingState(arg3())},                                      \
            {fd->recordingState(output())},                                    \
            ("ops." op_str),                                                   \
            serde::RecordType_Ternary_VAL_TV_VAL,                              \
            static_cast<TensorView* (*)(Val*, TensorView*, Val*)>(op_name)));  \
        return output;                                                         \
      },                                                                       \
      py::return_value_policy::reference);

  NVFUSER_PYTHON_BINDING_TERNARY_OP("lerp", lerp)
  NVFUSER_PYTHON_BINDING_TERNARY_OP("where", where)
#undef NVFUSER_PYTHON_BINDING_TERNARY_OP

#define NVFUSER_PYTHON_BINDING_THRESHOLD_LIKE_OP(op_str, op_name)              \
  nvf_ops.def(                                                                 \
      op_str,                                                                  \
      [](FusionDefinition::Operators& self,                                    \
         Scalar arg1,                                                          \
         Scalar arg2,                                                          \
         Scalar arg3) -> Scalar {                                              \
        FUSER_PERF_SCOPE("Operators." op_str);                                 \
        TORCH_CHECK(                                                           \
            !self.validUse(), "Attempting to add to a completed definition!"); \
        FusionDefinition* fd = self.fusion_definition;                         \
        Scalar output = fd->defineScalar();                                    \
        fd->defineRecord(new OpRecord<Val*, Val*, Val*, Val*>(                 \
            {fd->recordingState(arg1()),                                       \
             fd->recordingState(arg2()),                                       \
             fd->recordingState(arg3())},                                      \
            {fd->recordingState(output())},                                    \
            ("ops." op_str),                                                   \
            serde::RecordType_Ternary_VAL,                                     \
            static_cast<Val* (*)(Val*, Val*, Val*)>(op_name)));                \
        return output;                                                         \
      },                                                                       \
      py::return_value_policy::reference);                                     \
  nvf_ops.def(                                                                 \
      op_str,                                                                  \
      [](FusionDefinition::Operators& self,                                    \
         Tensor arg1,                                                          \
         Scalar arg2,                                                          \
         Scalar arg3) -> Tensor {                                              \
        FUSER_PERF_SCOPE("Operators." op_str);                                 \
        TORCH_CHECK(                                                           \
            !self.validUse(), "Attempting to add to a completed definition!"); \
        FusionDefinition* fd = self.fusion_definition;                         \
        Tensor output = fd->defineTensor(arg1.dims);                           \
        fd->defineRecord(new OpRecord<TensorView*, TensorView*, Val*, Val*>(   \
            {fd->recordingState(arg1()),                                       \
             fd->recordingState(arg2()),                                       \
             fd->recordingState(arg3())},                                      \
            {fd->recordingState(output())},                                    \
            ("ops." op_str),                                                   \
            serde::RecordType_Ternary_TV_VAL_VAL,                              \
            static_cast<TensorView* (*)(TensorView*, Val*, Val*)>(op_name)));  \
        return output;                                                         \
      },                                                                       \
      py::return_value_policy::reference);                                     \
  scalar_class.def(                                                            \
      op_str,                                                                  \
      [](Scalar arg1, Scalar arg2, Scalar arg3) -> Scalar {                    \
        FUSER_PERF_SCOPE("Operators." op_str);                                 \
        FusionDefinition* fd = arg1.fusion_definition;                         \
        TORCH_CHECK(                                                           \
            !fd->completed(), "Attempting to add to a completed definition!"); \
        Scalar output = fd->defineScalar();                                    \
        fd->defineRecord(new OpRecord<Val*, Val*, Val*, Val*>(                 \
            {fd->recordingState(arg1()),                                       \
             fd->recordingState(arg2()),                                       \
             fd->recordingState(arg3())},                                      \
            {fd->recordingState(output())},                                    \
            ("ops." op_str),                                                   \
            serde::RecordType_Ternary_VAL,                                     \
            static_cast<Val* (*)(Val*, Val*, Val*)>(op_name)));                \
        return output;                                                         \
      },                                                                       \
      py::return_value_policy::reference);                                     \
  tensor_class.def(                                                            \
      op_str,                                                                  \
      [](Tensor arg1, Scalar arg2, Scalar arg3) -> Tensor {                    \
        FUSER_PERF_SCOPE("Operators." op_str);                                 \
        FusionDefinition* fd = arg1.fusion_definition;                         \
        TORCH_CHECK(                                                           \
            !fd->completed(), "Attempting to add to a completed definition!"); \
        Tensor output = fd->defineTensor(arg1.dims);                           \
        fd->defineRecord(new OpRecord<TensorView*, TensorView*, Val*, Val*>(   \
            {fd->recordingState(arg1()),                                       \
             fd->recordingState(arg2()),                                       \
             fd->recordingState(arg3())},                                      \
            {fd->recordingState(output())},                                    \
            ("ops." op_str),                                                   \
            serde::RecordType_Ternary_TV_VAL_VAL,                              \
            static_cast<TensorView* (*)(TensorView*, Val*, Val*)>(op_name)));  \
        return output;                                                         \
      },                                                                       \
      py::return_value_policy::reference);

  NVFUSER_PYTHON_BINDING_THRESHOLD_LIKE_OP("clamp", clamp)
  NVFUSER_PYTHON_BINDING_THRESHOLD_LIKE_OP("threshold", threshold)
#undef NVFUSER_PYTHON_BINDING_THRESHOLD_LIKE_OP

#define NVFUSER_PYTHON_BINDING_TERNARY_WITH_ALPHA_OP(op_str, op_name)          \
  nvf_ops.def(                                                                 \
      op_str,                                                                  \
      [](FusionDefinition::Operators& self,                                    \
         Scalar arg1,                                                          \
         Scalar arg2,                                                          \
         Scalar arg3,                                                          \
         Scalar arg4) -> Scalar {                                              \
        FUSER_PERF_SCOPE("Operators." op_str);                                 \
        TORCH_CHECK(                                                           \
            self.validUse(), "Attempting to add to a completed definition!");  \
        FusionDefinition* fd = self.fusion_definition;                         \
        Scalar output = fd->defineScalar();                                    \
        fd->defineRecord(new OpRecord<Val*, Val*, Val*, Val*, Val*>(           \
            {fd->recordingState(arg1()),                                       \
             fd->recordingState(arg2()),                                       \
             fd->recordingState(arg3()),                                       \
             fd->recordingState(arg4())},                                      \
            {fd->recordingState(output())},                                    \
            ("ops." op_str),                                                   \
            serde::RecordType_Ternary_Alpha_VAL,                               \
            static_cast<Val* (*)(Val*, Val*, Val*, Val*)>(op_name)));          \
        return output;                                                         \
      },                                                                       \
      py::return_value_policy::reference);                                     \
  nvf_ops.def(                                                                 \
      op_str,                                                                  \
      [](FusionDefinition::Operators& self,                                    \
         Tensor arg1,                                                          \
         Tensor arg2,                                                          \
         Tensor arg3,                                                          \
         Scalar arg4) -> Tensor {                                              \
        FUSER_PERF_SCOPE("Operators." op_str);                                 \
        TORCH_CHECK(                                                           \
            self.validUse(), "Attempting to add to a completed definition!");  \
        FusionDefinition* fd = self.fusion_definition;                         \
        Tensor output = fd->defineTensor(arg1.dims);                           \
        fd->defineRecord(new OpRecord<                                         \
                         TensorView*,                                          \
                         TensorView*,                                          \
                         TensorView*,                                          \
                         TensorView*,                                          \
                         Val*>(                                                \
            {fd->recordingState(arg1()),                                       \
             fd->recordingState(arg2()),                                       \
             fd->recordingState(arg3()),                                       \
             fd->recordingState(arg4())},                                      \
            {fd->recordingState(output())},                                    \
            ("ops." op_str),                                                   \
            serde::RecordType_Ternary_Alpha_TV,                                \
            static_cast<                                                       \
                TensorView* (*)(TensorView*, TensorView*, TensorView*, Val*)>( \
                op_name)));                                                    \
        return output;                                                         \
      },                                                                       \
      py::return_value_policy::reference);                                     \
  nvf_ops.def(                                                                 \
      op_str,                                                                  \
      [](FusionDefinition::Operators& self,                                    \
         Tensor arg1,                                                          \
         Tensor arg2,                                                          \
         Scalar arg3,                                                          \
         Scalar arg4) -> Tensor {                                              \
        FUSER_PERF_SCOPE("Operators." op_str);                                 \
        TORCH_CHECK(                                                           \
            self.validUse(), "Attempting to add to a completed definition!");  \
        FusionDefinition* fd = self.fusion_definition;                         \
        Tensor output = fd->defineTensor(arg1.dims);                           \
        fd->defineRecord(                                                      \
            new OpRecord<TensorView*, TensorView*, TensorView*, Val*, Val*>(   \
                {fd->recordingState(arg1()),                                   \
                 fd->recordingState(arg2()),                                   \
                 fd->recordingState(arg3()),                                   \
                 fd->recordingState(arg4())},                                  \
                {fd->recordingState(output())},                                \
                ("ops." op_str),                                               \
                serde::RecordType_Ternary_Alpha_TV_TV_VAL,                     \
                static_cast<                                                   \
                    TensorView* (*)(TensorView*, TensorView*, Val*, Val*)>(    \
                    op_name)));                                                \
        return output;                                                         \
      },                                                                       \
      py::return_value_policy::reference);                                     \
  nvf_ops.def(                                                                 \
      op_str,                                                                  \
      [](FusionDefinition::Operators& self,                                    \
         Tensor arg1,                                                          \
         Scalar arg2,                                                          \
         Tensor arg3,                                                          \
         Scalar arg4) -> Tensor {                                              \
        FUSER_PERF_SCOPE("Operators." op_str);                                 \
        TORCH_CHECK(                                                           \
            self.validUse(), "Attempting to add to a completed definition!");  \
        FusionDefinition* fd = self.fusion_definition;                         \
        Tensor output = fd->defineTensor(arg1.dims);                           \
        fd->defineRecord(                                                      \
            new OpRecord<TensorView*, TensorView*, Val*, TensorView*, Val*>(   \
                {fd->recordingState(arg1()),                                   \
                 fd->recordingState(arg2()),                                   \
                 fd->recordingState(arg3()),                                   \
                 fd->recordingState(arg4())},                                  \
                {fd->recordingState(output())},                                \
                ("ops." op_str),                                               \
                serde::RecordType_Ternary_Alpha_TV_VAL_TV,                     \
                static_cast<                                                   \
                    TensorView* (*)(TensorView*, Val*, TensorView*, Val*)>(    \
                    op_name)));                                                \
        return output;                                                         \
      },                                                                       \
      py::return_value_policy::reference);                                     \
  nvf_ops.def(                                                                 \
      op_str,                                                                  \
      [](FusionDefinition::Operators& self,                                    \
         Scalar arg1,                                                          \
         Tensor arg2,                                                          \
         Tensor arg3,                                                          \
         Scalar arg4) -> Tensor {                                              \
        FUSER_PERF_SCOPE("Operators." op_str);                                 \
        TORCH_CHECK(                                                           \
            self.validUse(), "Attempting to add to a completed definition!");  \
        FusionDefinition* fd = self.fusion_definition;                         \
        Tensor output = fd->defineTensor(arg2.dims);                           \
        fd->defineRecord(                                                      \
            new OpRecord<TensorView*, Val*, TensorView*, TensorView*, Val*>(   \
                {fd->recordingState(arg1()),                                   \
                 fd->recordingState(arg2()),                                   \
                 fd->recordingState(arg3()),                                   \
                 fd->recordingState(arg4())},                                  \
                {fd->recordingState(output())},                                \
                ("ops." op_str),                                               \
                serde::RecordType_Ternary_Alpha_VAL_TV_TV,                     \
                static_cast<                                                   \
                    TensorView* (*)(Val*, TensorView*, TensorView*, Val*)>(    \
                    op_name)));                                                \
        return output;                                                         \
      },                                                                       \
      py::return_value_policy::reference);                                     \
  nvf_ops.def(                                                                 \
      op_str,                                                                  \
      [](FusionDefinition::Operators& self,                                    \
         Scalar arg1,                                                          \
         Scalar arg2,                                                          \
         Tensor arg3,                                                          \
         Scalar arg4) -> Tensor {                                              \
        FUSER_PERF_SCOPE("Operators." op_str);                                 \
        TORCH_CHECK(                                                           \
            self.validUse(), "Attempting to add to a completed definition!");  \
        FusionDefinition* fd = self.fusion_definition;                         \
        Tensor output = fd->defineTensor(arg3.dims);                           \
        fd->defineRecord(                                                      \
            new OpRecord<TensorView*, Val*, Val*, TensorView*, Val*>(          \
                {fd->recordingState(arg1()),                                   \
                 fd->recordingState(arg2()),                                   \
                 fd->recordingState(arg3()),                                   \
                 fd->recordingState(arg4())},                                  \
                {fd->recordingState(output())},                                \
                ("ops." op_str),                                               \
                serde::RecordType_Ternary_Alpha_VAL_VAL_TV,                    \
                static_cast<TensorView* (*)(Val*, Val*, TensorView*, Val*)>(   \
                    op_name)));                                                \
        return output;                                                         \
      },                                                                       \
      py::return_value_policy::reference);                                     \
  nvf_ops.def(                                                                 \
      op_str,                                                                  \
      [](FusionDefinition::Operators& self,                                    \
         Tensor arg1,                                                          \
         Scalar arg2,                                                          \
         Scalar arg3,                                                          \
         Scalar arg4) -> Tensor {                                              \
        FUSER_PERF_SCOPE("Operators." op_str);                                 \
        TORCH_CHECK(                                                           \
            self.validUse(), "Attempting to add to a completed definition!");  \
        FusionDefinition* fd = self.fusion_definition;                         \
        Tensor output = fd->defineTensor(arg1.dims);                           \
        fd->defineRecord(                                                      \
            new OpRecord<TensorView*, TensorView*, Val*, Val*, Val*>(          \
                {fd->recordingState(arg1()),                                   \
                 fd->recordingState(arg2()),                                   \
                 fd->recordingState(arg3()),                                   \
                 fd->recordingState(arg4())},                                  \
                {fd->recordingState(output())},                                \
                ("ops." op_str),                                               \
                serde::RecordType_Ternary_Alpha_TV_VAL_VAL,                    \
                static_cast<TensorView* (*)(TensorView*, Val*, Val*, Val*)>(   \
                    op_name)));                                                \
        return output;                                                         \
      },                                                                       \
      py::return_value_policy::reference);                                     \
  nvf_ops.def(                                                                 \
      op_str,                                                                  \
      [](FusionDefinition::Operators& self,                                    \
         Scalar arg1,                                                          \
         Tensor arg2,                                                          \
         Scalar arg3,                                                          \
         Scalar arg4) -> Tensor {                                              \
        FUSER_PERF_SCOPE("Operators." op_str);                                 \
        TORCH_CHECK(                                                           \
            self.validUse(), "Attempting to add to a completed definition!");  \
        FusionDefinition* fd = self.fusion_definition;                         \
        Tensor output = fd->defineTensor(arg2.dims);                           \
        fd->defineRecord(                                                      \
            new OpRecord<TensorView*, Val*, TensorView*, Val*, Val*>(          \
                {fd->recordingState(arg1()),                                   \
                 fd->recordingState(arg2()),                                   \
                 fd->recordingState(arg3()),                                   \
                 fd->recordingState(arg4())},                                  \
                {fd->recordingState(output())},                                \
                ("ops." op_str),                                               \
                serde::RecordType_Ternary_Alpha_VAL_TV_VAL,                    \
                static_cast<TensorView* (*)(Val*, TensorView*, Val*, Val*)>(   \
                    op_name)));                                                \
        return output;                                                         \
      },                                                                       \
      py::return_value_policy::reference);                                     \
  scalar_class.def(                                                            \
      op_str,                                                                  \
      [](Scalar arg1, Scalar arg2, Scalar arg3, Scalar arg4) -> Scalar {       \
        FUSER_PERF_SCOPE("Operators." op_str);                                 \
        FusionDefinition* fd = arg1.fusion_definition;                         \
        TORCH_CHECK(                                                           \
            !fd->completed(), "Attempting to add to a completed definition!"); \
        Scalar output = fd->defineScalar();                                    \
        fd->defineRecord(new OpRecord<Val*, Val*, Val*, Val*, Val*>(           \
            {fd->recordingState(arg1()),                                       \
             fd->recordingState(arg2()),                                       \
             fd->recordingState(arg3()),                                       \
             fd->recordingState(arg4())},                                      \
            {fd->recordingState(output())},                                    \
            ("ops." op_str),                                                   \
            serde::RecordType_Ternary_Alpha_VAL,                               \
            static_cast<Val* (*)(Val*, Val*, Val*, Val*)>(op_name)));          \
        return output;                                                         \
      },                                                                       \
      py::return_value_policy::reference);                                     \
  tensor_class.def(                                                            \
      op_str,                                                                  \
      [](Tensor arg1, Tensor arg2, Tensor arg3, Scalar arg4) -> Tensor {       \
        FUSER_PERF_SCOPE("Operators." op_str);                                 \
        FusionDefinition* fd = arg1.fusion_definition;                         \
        TORCH_CHECK(                                                           \
            !fd->completed(), "Attempting to add to a completed definition!"); \
        Tensor output = fd->defineTensor(arg1.dims);                           \
        fd->defineRecord(new OpRecord<                                         \
                         TensorView*,                                          \
                         TensorView*,                                          \
                         TensorView*,                                          \
                         TensorView*,                                          \
                         Val*>(                                                \
            {fd->recordingState(arg1()),                                       \
             fd->recordingState(arg2()),                                       \
             fd->recordingState(arg3()),                                       \
             fd->recordingState(arg4())},                                      \
            {fd->recordingState(output())},                                    \
            ("ops." op_str),                                                   \
            serde::RecordType_Ternary_Alpha_TV,                                \
            static_cast<                                                       \
                TensorView* (*)(TensorView*, TensorView*, TensorView*, Val*)>( \
                op_name)));                                                    \
        return output;                                                         \
      },                                                                       \
      py::return_value_policy::reference);                                     \
  tensor_class.def(                                                            \
      op_str,                                                                  \
      [](Tensor arg1, Tensor arg2, Scalar arg3, Scalar arg4) -> Tensor {       \
        FUSER_PERF_SCOPE("Operators." op_str);                                 \
        FusionDefinition* fd = arg1.fusion_definition;                         \
        TORCH_CHECK(                                                           \
            !fd->completed(), "Attempting to add to a completed definition!"); \
        Tensor output = fd->defineTensor(arg1.dims);                           \
        fd->defineRecord(                                                      \
            new OpRecord<TensorView*, TensorView*, TensorView*, Val*, Val*>(   \
                {fd->recordingState(arg1()),                                   \
                 fd->recordingState(arg2()),                                   \
                 fd->recordingState(arg3()),                                   \
                 fd->recordingState(arg4())},                                  \
                {fd->recordingState(output())},                                \
                ("ops." op_str),                                               \
                serde::RecordType_Ternary_Alpha_TV_TV_VAL,                     \
                static_cast<                                                   \
                    TensorView* (*)(TensorView*, TensorView*, Val*, Val*)>(    \
                    op_name)));                                                \
        return output;                                                         \
      },                                                                       \
      py::return_value_policy::reference);                                     \
  tensor_class.def(                                                            \
      op_str,                                                                  \
      [](Tensor arg1, Scalar arg2, Tensor arg3, Scalar arg4) -> Tensor {       \
        FUSER_PERF_SCOPE("Operators." op_str);                                 \
        FusionDefinition* fd = arg1.fusion_definition;                         \
        TORCH_CHECK(                                                           \
            !fd->completed(), "Attempting to add to a completed definition!"); \
        Tensor output = fd->defineTensor(arg1.dims);                           \
        fd->defineRecord(                                                      \
            new OpRecord<TensorView*, TensorView*, Val*, TensorView*, Val*>(   \
                {fd->recordingState(arg1()),                                   \
                 fd->recordingState(arg2()),                                   \
                 fd->recordingState(arg3()),                                   \
                 fd->recordingState(arg4())},                                  \
                {fd->recordingState(output())},                                \
                ("ops." op_str),                                               \
                serde::RecordType_Ternary_Alpha_TV_VAL_TV,                     \
                static_cast<                                                   \
                    TensorView* (*)(TensorView*, Val*, TensorView*, Val*)>(    \
                    op_name)));                                                \
        return output;                                                         \
      },                                                                       \
      py::return_value_policy::reference);                                     \
  scalar_class.def(                                                            \
      op_str,                                                                  \
      [](Scalar arg1, Tensor arg2, Tensor arg3, Scalar arg4) -> Tensor {       \
        FUSER_PERF_SCOPE("Operators." op_str);                                 \
        FusionDefinition* fd = arg1.fusion_definition;                         \
        TORCH_CHECK(                                                           \
            !fd->completed(), "Attempting to add to a completed definition!"); \
        Tensor output = fd->defineTensor(arg2.dims);                           \
        fd->defineRecord(                                                      \
            new OpRecord<TensorView*, Val*, TensorView*, TensorView*, Val*>(   \
                {fd->recordingState(arg1()),                                   \
                 fd->recordingState(arg2()),                                   \
                 fd->recordingState(arg3()),                                   \
                 fd->recordingState(arg4())},                                  \
                {fd->recordingState(output())},                                \
                ("ops." op_str),                                               \
                serde::RecordType_Ternary_Alpha_TV_TV_VAL,                     \
                static_cast<                                                   \
                    TensorView* (*)(Val*, TensorView*, TensorView*, Val*)>(    \
                    op_name)));                                                \
        return output;                                                         \
      },                                                                       \
      py::return_value_policy::reference);                                     \
  scalar_class.def(                                                            \
      op_str,                                                                  \
      [](Scalar arg1, Scalar arg2, Tensor arg3, Scalar arg4) -> Tensor {       \
        FUSER_PERF_SCOPE("Operators." op_str);                                 \
        FusionDefinition* fd = arg1.fusion_definition;                         \
        TORCH_CHECK(                                                           \
            !fd->completed(), "Attempting to add to a completed definition!"); \
        Tensor output = fd->defineTensor(arg3.dims);                           \
        fd->defineRecord(                                                      \
            new OpRecord<TensorView*, Val*, Val*, TensorView*, Val*>(          \
                {fd->recordingState(arg1()),                                   \
                 fd->recordingState(arg2()),                                   \
                 fd->recordingState(arg3()),                                   \
                 fd->recordingState(arg4())},                                  \
                {fd->recordingState(output())},                                \
                ("ops." op_str),                                               \
                serde::RecordType_Ternary_Alpha_VAL_VAL_TV,                    \
                static_cast<TensorView* (*)(Val*, Val*, TensorView*, Val*)>(   \
                    op_name)));                                                \
        return output;                                                         \
      },                                                                       \
      py::return_value_policy::reference);                                     \
  tensor_class.def(                                                            \
      op_str,                                                                  \
      [](Tensor arg1, Scalar arg2, Scalar arg3, Scalar arg4) -> Tensor {       \
        FUSER_PERF_SCOPE("Operators." op_str);                                 \
        FusionDefinition* fd = arg1.fusion_definition;                         \
        TORCH_CHECK(                                                           \
            !fd->completed(), "Attempting to add to a completed definition!"); \
        Tensor output = fd->defineTensor(arg1.dims);                           \
        fd->defineRecord(                                                      \
            new OpRecord<TensorView*, TensorView*, Val*, Val*, Val*>(          \
                {fd->recordingState(arg1()),                                   \
                 fd->recordingState(arg2()),                                   \
                 fd->recordingState(arg3()),                                   \
                 fd->recordingState(arg4())},                                  \
                {fd->recordingState(output())},                                \
                ("ops." op_str),                                               \
                serde::RecordType_Ternary_Alpha_TV_VAL_VAL,                    \
                static_cast<TensorView* (*)(TensorView*, Val*, Val*, Val*)>(   \
                    op_name)));                                                \
        return output;                                                         \
      },                                                                       \
      py::return_value_policy::reference);                                     \
  scalar_class.def(                                                            \
      op_str,                                                                  \
      [](Scalar arg1, Tensor arg2, Scalar arg3, Scalar arg4) -> Tensor {       \
        FUSER_PERF_SCOPE("Operators." op_str);                                 \
        FusionDefinition* fd = arg1.fusion_definition;                         \
        TORCH_CHECK(                                                           \
            !fd->completed(), "Attempting to add to a completed definition!"); \
        Tensor output = fd->defineTensor(arg2.dims);                           \
        fd->defineRecord(                                                      \
            new OpRecord<TensorView*, Val*, TensorView*, Val*, Val*>(          \
                {fd->recordingState(arg1()),                                   \
                 fd->recordingState(arg2()),                                   \
                 fd->recordingState(arg3()),                                   \
                 fd->recordingState(arg4())},                                  \
                {fd->recordingState(output())},                                \
                ("ops." op_str),                                               \
                serde::RecordType_Ternary_Alpha_VAL_TV_VAL,                    \
                static_cast<TensorView* (*)(Val*, TensorView*, Val*, Val*)>(   \
                    op_name)));                                                \
        return output;                                                         \
      },                                                                       \
      py::return_value_policy::reference);

  NVFUSER_PYTHON_BINDING_TERNARY_WITH_ALPHA_OP("addcmul", addcmul)
#undef NVFUSER_PYTHON_BINDING_TERNARY_WITH_ALPHA_OP

#define NVFUSER_PYTHON_BINDING_REDUCTION_OP(op_str, op_name, record_type)               \
  nvf_ops.def(                                                                          \
      op_str,                                                                           \
      [](FusionDefinition::Operators& self,                                             \
         Tensor arg,                                                                    \
         PrimDataType dtype) -> Tensor {                                                \
        FUSER_PERF_SCOPE("Operators." op_str);                                          \
        TORCH_CHECK(                                                                    \
            self.validUse(), "Attempting to add to a completed definition!");           \
        FusionDefinition* fd = self.fusion_definition;                                  \
        size_t ndims = 0;                                                               \
        std::vector<int> axes(arg.dims);                                                \
        std::iota(axes.begin(), axes.end(), 0);                                         \
        Tensor output = fd->defineTensor(ndims);                                        \
        fd->defineRecord(new ReductionOpRecord(                                         \
            {fd->recordingState(arg())},                                                \
            {fd->recordingState(output())},                                             \
            ("ops." op_str),                                                            \
            record_type,                                                                \
            static_cast<                                                                \
                TensorView* (*)(TensorView*, const std::vector<int>&, bool, DataType)>( \
                op_name),                                                               \
            axes,                                                                       \
            false,                                                                      \
            dtype));                                                                    \
        return output;                                                                  \
      },                                                                                \
      py::arg("arg"),                                                                   \
      py::arg("dtype") = DataType::Null,                                                \
      py::return_value_policy::reference);                                              \
  nvf_ops.def(                                                                          \
      op_str,                                                                           \
      [](FusionDefinition::Operators& self,                                             \
         Tensor arg,                                                                    \
         int axis,                                                                      \
         bool keepdim,                                                                  \
         PrimDataType dtype) -> Tensor {                                                \
        FUSER_PERF_SCOPE("Operators." op_str);                                          \
        TORCH_CHECK(                                                                    \
            self.validUse(), "Attempting to add to a completed definition!");           \
        FusionDefinition* fd = self.fusion_definition;                                  \
        size_t ndims = keepdim ? arg.dims : (arg.dims - 1);                             \
        Tensor output = fd->defineTensor(ndims);                                        \
        fd->defineRecord(new ReductionOpRecord(                                         \
            {fd->recordingState(arg())},                                                \
            {fd->recordingState(output())},                                             \
            ("ops." op_str),                                                            \
            record_type,                                                                \
            static_cast<                                                                \
                TensorView* (*)(TensorView*, const std::vector<int>&, bool, DataType)>( \
                op_name),                                                               \
            {axis},                                                                     \
            keepdim,                                                                    \
            dtype));                                                                    \
        return output;                                                                  \
      },                                                                                \
      py::arg("arg"),                                                                   \
      py::arg("axis"),                                                                  \
      py::arg("keepdim") = false,                                                       \
      py::arg("dtype") = DataType::Null,                                                \
      py::return_value_policy::reference);                                              \
  nvf_ops.def(                                                                          \
      op_str,                                                                           \
      [](FusionDefinition::Operators& self,                                             \
         Tensor arg,                                                                    \
         const std::vector<int>& axes,                                                  \
         bool keepdim,                                                                  \
         PrimDataType dtype) -> Tensor {                                                \
        FUSER_PERF_SCOPE("Operators." op_str);                                          \
        TORCH_CHECK(                                                                    \
            self.validUse(), "Attempting to add to a completed definition!");           \
        FusionDefinition* fd = self.fusion_definition;                                  \
        size_t ndims = keepdim ? arg.dims : (arg.dims - axes.size());                   \
        Tensor output = fd->defineTensor(ndims);                                        \
        fd->defineRecord(new ReductionOpRecord(                                         \
            {fd->recordingState(arg())},                                                \
            {fd->recordingState(output())},                                             \
            ("ops." op_str),                                                            \
            record_type,                                                                \
            static_cast<                                                                \
                TensorView* (*)(TensorView*, const std::vector<int>&, bool, DataType)>( \
                op_name),                                                               \
            axes,                                                                       \
            keepdim,                                                                    \
            dtype));                                                                    \
        return output;                                                                  \
      },                                                                                \
      py::arg("arg"),                                                                   \
      py::arg("axes"),                                                                  \
      py::arg("keepdim") = false,                                                       \
      py::arg("dtype") = DataType::Null,                                                \
      py::return_value_policy::reference);                                              \
  tensor_class.def(                                                                     \
      op_str,                                                                           \
      [](Tensor arg,                                                                    \
         const std::vector<int>& axes,                                                  \
         bool keepdim,                                                                  \
         PrimDataType dtype) -> Tensor {                                                \
        FUSER_PERF_SCOPE("Operators." op_str);                                          \
        FusionDefinition* fd = arg.fusion_definition;                                   \
        size_t ndims = keepdim ? arg.dims : (arg.dims - axes.size());                   \
        Tensor output = fd->defineTensor(ndims);                                        \
        fd->defineRecord(new ReductionOpRecord(                                         \
            {fd->recordingState(arg())},                                                \
            {fd->recordingState(output())},                                             \
            ("ops." op_str),                                                            \
            record_type,                                                                \
            static_cast<                                                                \
                TensorView* (*)(TensorView*, const std::vector<int>&, bool, DataType)>( \
                op_name),                                                               \
            axes,                                                                       \
            keepdim,                                                                    \
            dtype));                                                                    \
        return output;                                                                  \
      },                                                                                \
      py::arg("axes"),                                                                  \
      py::arg("keepdim") = false,                                                       \
      py::arg("dtype") = DataType::Null,                                                \
      py::return_value_policy::reference);

  NVFUSER_PYTHON_BINDING_REDUCTION_OP(
      "max", max, serde::RecordType::RecordType_ReductionMax)
  NVFUSER_PYTHON_BINDING_REDUCTION_OP(
      "min", min, serde::RecordType::RecordType_ReductionMin)
  NVFUSER_PYTHON_BINDING_REDUCTION_OP(
      "prod", prod, serde::RecordType::RecordType_ReductionProd)
  NVFUSER_PYTHON_BINDING_REDUCTION_OP(
      "sum", sum, serde::RecordType::RecordType_ReductionSum)
#undef NVFUSER_PYTHON_BINDING_REDUCTION_OP

#define NVFUSER_PYTHON_BINDING_CAST_OP(op_str, op_name)                        \
  nvf_ops.def(                                                                 \
      op_str,                                                                  \
      [](FusionDefinition::Operators& self,                                    \
         Tensor arg,                                                           \
         PrimDataType dtype) -> Tensor {                                       \
        FUSER_PERF_SCOPE("Operators." op_str);                                 \
        TORCH_CHECK(                                                           \
            self.validUse(), "Attempting to add to a completed definition!");  \
        FusionDefinition* fd = self.fusion_definition;                         \
        Tensor output = fd->defineTensor(arg.dims);                            \
        fd->defineRecord(new CastOpRecord<TensorView*, TensorView*>(           \
            {fd->recordingState(arg())},                                       \
            {fd->recordingState(output())},                                    \
            ("ops." op_str),                                                   \
            serde::RecordType_CastTv,                                          \
            static_cast<TensorView* (*)(DataType, TensorView*)>(op_name),      \
            dtype));                                                           \
        return output;                                                         \
      },                                                                       \
      py::arg("arg"),                                                          \
      py::arg("dtype"),                                                        \
      py::return_value_policy::reference);                                     \
  nvf_ops.def(                                                                 \
      op_str,                                                                  \
      [](FusionDefinition::Operators& self,                                    \
         Scalar arg,                                                           \
         PrimDataType dtype) -> Scalar {                                       \
        FUSER_PERF_SCOPE("Operators." op_str);                                 \
        TORCH_CHECK(                                                           \
            self.validUse(), "Attempting to add to a completed definition!");  \
        FusionDefinition* fd = self.fusion_definition;                         \
        Scalar output = fd->defineScalar();                                    \
        fd->defineRecord(new CastOpRecord<Val*, Val*>(                         \
            {fd->recordingState(arg())},                                       \
            {fd->recordingState(output())},                                    \
            ("ops." op_str),                                                   \
            serde::RecordType_CastVal,                                         \
            static_cast<Val* (*)(DataType, Val*)>(op_name),                    \
            dtype));                                                           \
        return output;                                                         \
      },                                                                       \
      py::arg("arg"),                                                          \
      py::arg("dtype"),                                                        \
      py::return_value_policy::reference);                                     \
  tensor_class.def(                                                            \
      op_str,                                                                  \
      [](Tensor arg, PrimDataType dtype) -> Tensor {                           \
        FUSER_PERF_SCOPE("Operators." op_str);                                 \
        FusionDefinition* fd = arg.fusion_definition;                          \
        TORCH_CHECK(                                                           \
            !fd->completed(), "Attempting to add to a completed definition!"); \
        Tensor output = fd->defineTensor(arg.dims);                            \
        fd->defineRecord(new CastOpRecord<TensorView*, TensorView*>(           \
            {fd->recordingState(arg())},                                       \
            {fd->recordingState(output())},                                    \
            ("ops." op_str),                                                   \
            serde::RecordType_CastTv,                                          \
            static_cast<TensorView* (*)(DataType, TensorView*)>(op_name),      \
            dtype));                                                           \
        return output;                                                         \
      },                                                                       \
      py::arg("dtype"),                                                        \
      py::return_value_policy::reference);                                     \
  scalar_class.def(                                                            \
      op_str,                                                                  \
      [](Scalar arg, PrimDataType dtype) -> Scalar {                           \
        FUSER_PERF_SCOPE("Operators." op_str);                                 \
        FusionDefinition* fd = arg.fusion_definition;                          \
        TORCH_CHECK(                                                           \
            !fd->completed(), "Attempting to add to a completed definition!"); \
        Scalar output = fd->defineScalar();                                    \
        fd->defineRecord(new CastOpRecord<Val*, Val*>(                         \
            {fd->recordingState(arg())},                                       \
            {fd->recordingState(output())},                                    \
            ("ops." op_str),                                                   \
            serde::RecordType_CastVal,                                         \
            static_cast<Val* (*)(DataType, Val*)>(op_name),                    \
            dtype));                                                           \
        return output;                                                         \
      },                                                                       \
      py::arg("dtype"),                                                        \
      py::return_value_policy::reference);

  NVFUSER_PYTHON_BINDING_CAST_OP("cast", castOp)
#undef NVFUSER_PYTHON_BINDING_CAST_OP

  nvf_ops.def(
      "batch_norm",
      [](FusionDefinition::Operators& self,
         Tensor arg,
         c10::optional<Tensor> weight,
         c10::optional<Tensor> bias,
         c10::optional<Tensor> running_mean,
         c10::optional<Tensor> running_var,
         Scalar momentum,
         Scalar eps,
         bool training,
         bool channels_last) -> decltype(auto) {
        FUSER_PERF_SCOPE("Operators.batch_norm");
        TORCH_CHECK(
            self.validUse(), "Attempting to add to a completed definition!");
        FusionDefinition* fd = self.fusion_definition;
        Tensor output = fd->defineTensor(arg.dims);
        Tensor mean = fd->defineTensor(1);
        Tensor invstd = fd->defineTensor(1);
        auto weight_state = weight.has_value()
            ? fd->recordingState(weight.value()())
            : State(0, serde::StateType::StateType_None);
        auto bias_state = bias.has_value()
            ? fd->recordingState(bias.value()())
            : State(0, serde::StateType::StateType_None);
        auto running_mean_state = running_mean.has_value()
            ? fd->recordingState(running_mean.value()())
            : State(0, serde::StateType::StateType_None);
        auto running_var_state = running_var.has_value()
            ? fd->recordingState(running_var.value()())
            : State(0, serde::StateType::StateType_None);
        fd->defineRecord(new BatchNormOpRecord(
            {fd->recordingState(arg()),
             weight_state,
             bias_state,
             running_mean_state,
             running_var_state,
             fd->recordingState(momentum()),
             fd->recordingState(eps())},
            {fd->recordingState(output()),
             fd->recordingState(mean()),
             fd->recordingState(invstd())},
            training,
            channels_last));
        return std::make_tuple(output, mean, invstd);
      },
      py::arg("arg"),
      py::arg("weight").none(true),
      py::arg("bias").none(true),
      py::arg("running_mean").none(true),
      py::arg("running_var").none(true),
      py::arg("momentum"),
      py::arg("eps"),
      py::arg("training"),
      py::arg("channels_last") = false,
      py::return_value_policy::reference);
  tensor_class.def(
      "batch_norm",
      [](Tensor arg,
         c10::optional<Tensor> weight,
         c10::optional<Tensor> bias,
         c10::optional<Tensor> running_mean,
         c10::optional<Tensor> running_var,
         Scalar momentum,
         Scalar eps,
         bool training,
         bool channels_last) -> decltype(auto) {
        FUSER_PERF_SCOPE("Operators.batch_norm");
        FusionDefinition* fd = arg.fusion_definition;
        Tensor output = fd->defineTensor(arg.dims);
        Tensor mean = fd->defineTensor(1);
        Tensor invstd = fd->defineTensor(1);
        auto weight_state = weight.has_value()
            ? fd->recordingState(weight.value()())
            : State(0, serde::StateType_None);
        auto bias_state = bias.has_value() ? fd->recordingState(bias.value()())
                                           : State(0, serde::StateType_None);
        auto running_mean_state = running_mean.has_value()
            ? fd->recordingState(running_mean.value()())
            : State(0, serde::StateType_None);
        auto running_var_state = running_var.has_value()
            ? fd->recordingState(running_var.value()())
            : State(0, serde::StateType_None);
        fd->defineRecord(new BatchNormOpRecord(
            {fd->recordingState(arg()),
             weight_state,
             bias_state,
             running_mean_state,
             running_var_state,
             fd->recordingState(momentum()),
             fd->recordingState(eps())},
            {fd->recordingState(output()),
             fd->recordingState(mean()),
             fd->recordingState(invstd())},
            training,
            channels_last));
        return std::make_tuple(output, mean, invstd);
      },
      py::arg("weight").none(true),
      py::arg("bias").none(true),
      py::arg("running_mean").none(true),
      py::arg("running_var").none(true),
      py::arg("momentum"),
      py::arg("eps"),
      py::arg("training"),
      py::arg("channels_last") = false,
      py::return_value_policy::reference);
  // Concreate Output Shape Overload
  nvf_ops.def(
      "broadcast_in_dim",
      [](FusionDefinition::Operators& self,
         Tensor arg,
         std::vector<int64_t>& output_shape,
         std::vector<int64_t>& broadcast_dims) -> Tensor {
        FUSER_PERF_SCOPE("Operators.broadcast_in_dim");
        FusionDefinition* fd = self.fusion_definition;
        TORCH_CHECK(
            self.validUse(), "Attempting to add to a completed definition!");
        TORCH_CHECK(
            output_shape.size() >= broadcast_dims.size(),
            "broadcast_dims vector size is too big for output shape!");
        Tensor output = fd->defineTensor(output_shape.size());
        fd->defineRecord(new BroadcastInDimOpRecord<int64_t>(
            {fd->recordingState(arg())},
            {fd->recordingState(output())},
            "ops.broadcast_in_dim",
            serde::RecordType_BroadcastInDim,
            std::move(output_shape),
            std::move(broadcast_dims)));
        return output;
      },
      py::arg("arg"),
      py::arg("output_shape"),
      py::arg("broadcast_dims"),
      py::return_value_policy::reference);
  tensor_class.def(
      "broadcast_in_dim",
      [](Tensor arg,
         std::vector<int64_t>& output_shape,
         std::vector<int64_t>& broadcast_dims) -> Tensor {
        FUSER_PERF_SCOPE("Operators.broadcast_in_dim");
        FusionDefinition* fd = arg.fusion_definition;
        TORCH_CHECK(
            output_shape.size() >= broadcast_dims.size(),
            "broadcast_dims vector size is too big for output shape!");
        Tensor output = fd->defineTensor(output_shape.size());
        fd->defineRecord(new BroadcastInDimOpRecord<int64_t>(
            {fd->recordingState(arg())},
            {fd->recordingState(output())},
            "ops.broadcast_in_dim",
            serde::RecordType_BroadcastInDim,
            output_shape,
            broadcast_dims));
        return output;
      },
      py::arg("output_shape"),
      py::arg("broadcast_dims"),
      py::return_value_policy::reference);
  // Symbolic Output Shape Overload
  nvf_ops.def(
      "broadcast_in_dim",
      [](FusionDefinition::Operators& self,
         Tensor arg,
         std::vector<Scalar>& output_shape,
         std::vector<int64_t>& broadcast_dims) -> Tensor {
        FUSER_PERF_SCOPE("Operators.broadcast_in_dim");
        FusionDefinition* fd = self.fusion_definition;
        TORCH_CHECK(
            self.validUse(), "Attempting to add to a completed definition!");
        TORCH_CHECK(
            output_shape.size() >= broadcast_dims.size(),
            "broadcast_dims vector size is too big for output shape!");
        Tensor output = fd->defineTensor(output_shape.size());
        std::vector<State> output_shape_states(
            output_shape.size(), State(0, serde::StateType_Scalar));
        std::transform(
            output_shape.begin(),
            output_shape.end(),
            output_shape_states.begin(),
            [&fd](const Scalar& s) { return fd->recordingState(s()); });
        fd->defineRecord(new BroadcastInDimOpRecord<State>(
            {fd->recordingState(arg())},
            {fd->recordingState(output())},
            "ops.broadcast_in_dim",
            serde::RecordType_BroadcastInDimSymbolic,
            std::move(output_shape_states),
            std::move(broadcast_dims)));
        return output;
      },
      py::arg("arg"),
      py::arg("output_shape"),
      py::arg("broadcast_dims"),
      py::return_value_policy::reference);
  tensor_class.def(
      "broadcast_in_dim",
      [](Tensor arg,
         std::vector<Scalar>& output_shape,
         std::vector<int64_t>& broadcast_dims) -> Tensor {
        FUSER_PERF_SCOPE("Operators.broadcast_in_dim");
        FusionDefinition* fd = arg.fusion_definition;
        TORCH_CHECK(
            output_shape.size() >= broadcast_dims.size(),
            "broadcast_dims vector size is too big for output shape!");
        Tensor output = fd->defineTensor(output_shape.size());
        std::vector<State> output_shape_states(
            output_shape.size(), State(0, serde::StateType_Scalar));
        std::transform(
            output_shape.begin(),
            output_shape.end(),
            output_shape_states.begin(),
            [&fd](const Scalar& s) { return fd->recordingState(s()); });
        fd->defineRecord(new BroadcastInDimOpRecord<State>(
            {fd->recordingState(arg())},
            {fd->recordingState(output())},
            "ops.broadcast_in_dim",
            serde::RecordType_BroadcastInDimSymbolic,
            std::move(output_shape_states),
            std::move(broadcast_dims)));
        return output;
      },
      py::arg("output_shape"),
      py::arg("broadcast_dims"),
      py::return_value_policy::reference);
  nvf_ops.def(
      "broadcast",
      [](FusionDefinition::Operators& self,
         Tensor arg,
         std::vector<bool>& is_broadcast_dim) -> Tensor {
        FUSER_PERF_SCOPE("Operators.broadcast");
        TORCH_CHECK(
            self.validUse(), "Attempting to add to a completed definition!");
        FusionDefinition* fd = self.fusion_definition;
        Tensor output = fd->defineTensor(arg.dims);
        fd->defineRecord(new BroadcastOpRecord(
            {fd->recordingState(arg())},
            {fd->recordingState(output())},
            "ops.broadcast",
            std::move(is_broadcast_dim)));
        return output;
      },
      py::arg("arg"),
      py::arg("is_broadcast_dim"),
      py::return_value_policy::reference);
  tensor_class.def(
      "broadcast",
      [](Tensor arg, std::vector<bool>& is_broadcast_dim) -> Tensor {
        FUSER_PERF_SCOPE("Operators.broadcast");
        FusionDefinition* fd = arg.fusion_definition;
        Tensor output = fd->defineTensor(arg.dims);
        fd->defineRecord(new BroadcastOpRecord(
            {fd->recordingState(arg())},
            {fd->recordingState(output())},
            "ops.broadcast",
            is_broadcast_dim));
        return output;
      },
      py::arg("is_broadcast_dim"),
      py::return_value_policy::reference);
  nvf_ops.def(
      "cat",
      [](FusionDefinition::Operators& self,
         std::vector<Tensor> tensors,
         int64_t dim) -> Tensor {
        TORCH_CHECK(
            self.validUse(), "Attempting to add to a completed definition!");
        FusionDefinition* fd = self.fusion_definition;
        TORCH_CHECK(
            !tensors.empty(), "Attempting to concatenate empty list of tensors")
        Tensor output = fd->defineTensor(tensors[0].dims);
        std::vector<State> tensor_states;
        tensor_states.reserve(tensors.size());
        for (auto& t : tensors) {
          tensor_states.push_back(fd->recordingState(t()));
        }
        self.fusion_definition->defineRecord(new CatOpRecord(
            tensor_states, {fd->recordingState(output())}, dim));
        return output;
      },
      py::arg("tensors"),
      py::arg("dim"),
      py::return_value_policy::reference);
  nvf_ops.def(
      "index_select",
      [](FusionDefinition::Operators& self,
         Tensor arg,
         Tensor index,
         int64_t dim) -> Tensor {
        FUSER_PERF_SCOPE("Operators.index_select");
        TORCH_CHECK(
            self.validUse(), "Attempting to add to a completed definition!");
        FusionDefinition* fd = self.fusion_definition;
        Tensor output = fd->defineTensor(arg.dims);
        fd->defineRecord(new IndexSelectOpRecord(
            {
                fd->recordingState(arg()),
                fd->recordingState(index()),
            },
            {fd->recordingState(output())},
            dim));
        return output;
      },
      py::arg("arg"),
      py::arg("index"),
      py::arg("dim"),
      py::return_value_policy::reference);
  nvf_ops.def(
      "gather",
      [](FusionDefinition::Operators& self,
         Tensor arg1,
         Tensor index,
         int64_t dim) -> Tensor {
        FUSER_PERF_SCOPE("Operators.gather");
        TORCH_CHECK(
            self.validUse(), "Attempting to add to a completed definition!");
        FusionDefinition* fd = self.fusion_definition;
        Tensor output = fd->defineTensor(arg1.dims);
        fd->defineRecord(new TorchGatherOpRecord(
            {
                fd->recordingState(arg1()),
                fd->recordingState(index()),
            },
            {fd->recordingState(output())},
            dim));
        return output;
      },
      py::arg("arg1"),
      py::arg("index"),
      py::arg("dim"),
      py::return_value_policy::reference);
  tensor_class.def(
      "gather",
      [](Tensor arg1, Tensor index, int64_t dim) -> Tensor {
        FUSER_PERF_SCOPE("Operators.gather");
        FusionDefinition* fd = arg1.fusion_definition;
        Tensor output = fd->defineTensor(arg1.dims);
        fd->defineRecord(new TorchGatherOpRecord(
            {
                fd->recordingState(arg1()),
                fd->recordingState(index()),
            },
            {fd->recordingState(output())},
            dim));
        return output;
      },
      py::arg("index"),
      py::arg("dim"),
      py::return_value_policy::reference);
  nvf_ops.def(
      "pad",
      [](FusionDefinition::Operators& self,
         Tensor arg,
         std::vector<int64_t>& pad_widths,
         c10::optional<Scalar> value) -> Tensor {
        FUSER_PERF_SCOPE("Operators.pad");
        TORCH_CHECK(
            self.validUse(), "Attempting to add to a completed definition!");
        TORCH_CHECK(
            pad_widths.size() <= 2 * arg.dims,
            "Number of pad widths must be at most twice the input dimension");
        FusionDefinition* fd = self.fusion_definition;
        Tensor output = fd->defineTensor(arg.dims);
        auto value_state = value.has_value()
            ? fd->recordingState(value.value()())
            : State(0, serde::StateType_None);
        fd->defineRecord(new PadOpRecord(
            {fd->recordingState(arg()), value_state},
            {fd->recordingState(output())},
            std::move(pad_widths)));
        return output;
      },
      py::arg("arg"),
      py::arg("pad_widths"),
      py::arg("value") = py::none(),
      py::return_value_policy::reference);
  tensor_class.def(
      "pad",
      [](Tensor arg,
         std::vector<int64_t>& pad_widths,
         c10::optional<Scalar> value) -> Tensor {
        FUSER_PERF_SCOPE("Operators.pad");
        FusionDefinition* fd = arg.fusion_definition;
        TORCH_CHECK(
            !fd->completed(), "Attempting to add to a completed definition!");
        Tensor output = fd->defineTensor(arg.dims);
        auto value_state = value.has_value()
            ? fd->recordingState(value.value()())
            : State(0, serde::StateType_None);
        fd->defineRecord(new PadOpRecord(
            {fd->recordingState(arg()), value_state},
            {fd->recordingState(output())},
            std::move(pad_widths)));
        return output;
      },
      py::arg("pad_widths"),
      py::arg("value") = py::none(),
      py::return_value_policy::reference);
  nvf_ops.def(
      "permute",
      [](FusionDefinition::Operators& self,
         Tensor arg,
         std::vector<int64_t>& dims) -> Tensor {
        TORCH_CHECK(
            self.validUse(), "Attempting to add to a completed definition!");
        FusionDefinition* fd = self.fusion_definition;
        Tensor output = fd->defineTensor(arg.dims);
        self.fusion_definition->defineRecord(new PermuteOpRecord(
            {fd->recordingState(arg())},
            {fd->recordingState(output())},
            std::move(dims)));
        return output;
      },
      py::arg("arg"),
      py::arg("dims"),
      py::return_value_policy::reference);
  tensor_class.def(
      "permute",
      [](Tensor arg, std::vector<int64_t>& dims) -> Tensor {
        FusionDefinition* fd = arg.fusion_definition;
        Tensor output = fd->defineTensor(arg.dims);
        fd->defineRecord(new PermuteOpRecord(
            {fd->recordingState(arg())}, {fd->recordingState(output())}, dims));
        return output;
      },
      py::arg("dims"),
      py::return_value_policy::reference);
  nvf_ops.def(
      "slice",
      [](FusionDefinition::Operators& self,
         Tensor arg,
         std::vector<int64_t>& start_indices,
         std::vector<int64_t>& end_indices,
         // NOTE: Tried to use std::reference_wrapper to a vector and during
         // testing, I was not getting the proper value back.  It was like
         // like the code was referencing the strides vector that holds the
         // default value.
         std::optional<std::vector<int64_t>> opt_strides =
             std::nullopt) -> Tensor {
        FUSER_PERF_SCOPE("Operators.slice");
        TORCH_CHECK(
            self.validUse(), "Attempting to add to a completed definition!");

        std::vector<int64_t> strides(start_indices.size(), int64_t(1));
        if (opt_strides.has_value()) {
          TORCH_CHECK(
              start_indices.size() == opt_strides.value().size(),
              "Slice start_indices and strides don't match! Start Indices: ",
              start_indices.size(),
              " Strides: ",
              opt_strides.value().size());
          strides.assign(
              opt_strides.value().begin(), opt_strides.value().end());
        }
        TORCH_CHECK(
            arg.dims == start_indices.size(),
            "Number of tensor dimensions does not match slice dimensions! Tensor-dims: ",
            arg.dims,
            " Slice-dims: ",
            start_indices.size());
        TORCH_CHECK(
            start_indices.size() == end_indices.size(),
            "Slice indexing attribute dimensions don't match! Start Indices: ",
            start_indices.size(),
            " End Indices: ",
            end_indices.size(),
            " Strides: ",
            strides.size());
        for (const auto i : c10::irange(arg.dims)) {
          auto start_idx = start_indices[i];
          auto end_idx = end_indices[i];
          auto stride = strides[i];
          TORCH_CHECK(
              start_idx >= 0,
              "Slice operation start_indices must be greater-than-or-equal-to 0. Start Indices: ",
              start_indices,
              " End Indices: ",
              end_indices,
              " Strides: ",
              strides);
          TORCH_CHECK(
              end_idx >= start_idx,
              "Slice operation end_indices must be greater-than-or-equal-to start_indices. Start Indices: ",
              start_indices,
              " End Indices: ",
              end_indices,
              " Strides: ",
              strides);
          TORCH_CHECK(
              stride == 1,
              "nvFuser Limitation: All slice operation strides must be of size 1. Start Indices: ",
              start_indices,
              " End Indices: ",
              end_indices,
              " Strides: ",
              strides);
        }
        FusionDefinition* fd = self.fusion_definition;
        Tensor output = fd->defineTensor(arg.dims);
        fd->defineRecord(new SliceOpRecord(
            {fd->recordingState(arg())},
            {fd->recordingState(output())},
            start_indices,
            end_indices,
            strides));
        return output;
      },
      py::arg("arg"),
      py::arg("start_indices"),
      py::arg("end_indices"),
      py::arg("strides") = py::none(),
      py::return_value_policy::reference);
  tensor_class.def(
      "slice",
      [](Tensor arg,
         std::vector<int64_t>& start_indices,
         std::vector<int64_t>& end_indices,
         // NOTE: Tried to use std::reference_wrapper to a vector and during
         // testing, I was not getting the proper value back.  It was like
         // like the code was referencing the strides vector that holds the
         // default value.
         std::optional<std::vector<int64_t>> opt_strides =
             std::nullopt) -> Tensor {
        FUSER_PERF_SCOPE("Operators.slice");
        FusionDefinition* fd = arg.fusion_definition;
        TORCH_CHECK(
            fd->ops.validUse(), "Attempting to add to a completed definition!");

        std::vector<int64_t> strides(start_indices.size(), int64_t(1));
        if (opt_strides.has_value()) {
          TORCH_CHECK(
              start_indices.size() == opt_strides.value().size(),
              "Slice start_indices and strides don't match! Start Indices: ",
              start_indices.size(),
              " Strides: ",
              opt_strides.value().size());
          strides.assign(
              opt_strides.value().begin(), opt_strides.value().end());
        }
        TORCH_CHECK(
            arg.dims == start_indices.size(),
            "Number of tensor dimensions does not match slice dimensions! Tensor-dims: ",
            arg.dims,
            " Slice-dims: ",
            start_indices.size());
        TORCH_CHECK(
            start_indices.size() == end_indices.size(),
            "Slice indexing attribute dimensions don't match! Start Indices: ",
            start_indices.size(),
            " End Indices: ",
            end_indices.size(),
            " Strides: ",
            strides.size());
        for (const auto i : c10::irange(arg.dims)) {
          auto start_idx = start_indices[i];
          auto end_idx = end_indices[i];
          auto stride = strides[i];
          TORCH_CHECK(
              start_idx >= 0,
              "Slice operation start_indices must be greater-than-or-equal-to 0. Start Indices: ",
              start_indices,
              " End Indices: ",
              end_indices,
              " Strides: ",
              strides);
          TORCH_CHECK(
              end_idx >= start_idx,
              "Slice operation end_indices must be greater-than-or-equal-to start_indices. Start Indices: ",
              start_indices,
              " End Indices: ",
              end_indices,
              " Strides: ",
              strides);
          TORCH_CHECK(
              stride == 1,
              "nvFuser Limitation: All slice operation strides must be of size 1. Start Indices: ",
              start_indices,
              " End Indices: ",
              end_indices,
              " Strides: ",
              strides);
        }
        Tensor output = fd->defineTensor(arg.dims);
        fd->defineRecord(new SliceOpRecord(
            {fd->recordingState(arg())},
            {fd->recordingState(output())},
            start_indices,
            end_indices,
            strides));
        return output;
      },
      py::arg("start_indices"),
      py::arg("end_indices"),
      py::arg("strides") = py::none(),
      py::return_value_policy::reference);
  nvf_ops.def(
      "squeeze",
      [](FusionDefinition::Operators& self,
         Tensor arg,
         std::vector<int64_t>& original_shape,
         std::vector<int64_t>& dims) -> Tensor {
        FUSER_PERF_SCOPE("Operators.squeeze");
        TORCH_CHECK(
            self.validUse(), "Attempting to add to a completed definition!");
        FusionDefinition* fd = self.fusion_definition;
        Tensor output = fd->defineTensor(arg.dims - 1);
        fd->defineRecord(new SqueezeOpRecord(
            {fd->recordingState(arg())},
            {fd->recordingState(output())},
            std::move(original_shape),
            std::move(dims)));
        return output;
      },
      py::arg("arg"),
      py::arg("original_shape"),
      py::arg("dims"),
      py::return_value_policy::reference);
  tensor_class.def(
      "squeeze",
      [](Tensor arg,
         std::vector<int64_t>& original_shape,
         std::vector<int64_t>& dims) -> Tensor {
        FUSER_PERF_SCOPE("Operators.squeeze");
        FusionDefinition* fd = arg.fusion_definition;
        TORCH_CHECK(
            !fd->completed(), "Attempting to add to a completed definition!");
        Tensor output = fd->defineTensor(arg.dims - 1);
        fd->defineRecord(new SqueezeOpRecord(
            {fd->recordingState(arg())},
            {fd->recordingState(output())},
            original_shape,
            dims));
        return output;
      },
      py::arg("original_shape"),
      py::arg("dims"),
      py::return_value_policy::reference);
  nvf_ops.def(
      "tensor_sizes",
      [](FusionDefinition::Operators& self, Tensor arg) -> std::vector<Scalar> {
        FUSER_PERF_SCOPE("Operators.tensor_sizes");
        TORCH_CHECK(
            self.validUse(), "Attempting to add to a completed definition!");
        FusionDefinition* fd = self.fusion_definition;
        std::vector<Scalar> outputs;
        std::vector<State> output_state;
        for (const auto idx : c10::irange(arg.dims)) {
          outputs.push_back(fd->defineScalar());
          output_state.push_back(fd->recordingState(outputs[idx]()));
        }
        fd->defineRecord(
            new TensorSizesRecord({fd->recordingState(arg())}, output_state));
        return outputs;
      },
      py::arg("arg"),
      py::return_value_policy::reference);
  tensor_class.def(
      "tensor_sizes",
      [](Tensor arg) -> std::vector<Scalar> {
        FUSER_PERF_SCOPE("Operators.tensor_sizes");
        FusionDefinition* fd = arg.fusion_definition;
        std::vector<Scalar> outputs;
        std::vector<State> output_state;
        for (const auto idx : c10::irange(arg.dims)) {
          outputs.push_back(fd->defineScalar());
          output_state.push_back(fd->recordingState(outputs[idx]()));
        }
        fd->defineRecord(
            new TensorSizesRecord({fd->recordingState(arg())}, output_state));
        return outputs;
      },
      py::return_value_policy::reference);
  nvf_ops.def(
      "reshape",
      [](FusionDefinition::Operators& self,
         Tensor arg,
         std::vector<int64_t>& original_shape,
         std::vector<int64_t>& new_shape) -> Tensor {
        TORCH_CHECK(
            self.validUse(), "Attempting to add to a completed definition!");
        FusionDefinition* fd = self.fusion_definition;
        Tensor output = fd->defineTensor(new_shape.size());
        self.fusion_definition->defineRecord(new ReshapeOpRecord(
            {fd->recordingState(arg())},
            {fd->recordingState(output())},
            std::move(original_shape),
            std::move(new_shape)));
        return output;
      },
      py::arg("arg"),
      py::arg("original_shape"),
      py::arg("new_shape"),
      py::return_value_policy::reference);
  tensor_class.def(
      "reshape",
      [](Tensor arg,
         std::vector<int64_t>& original_shape,
         std::vector<int64_t>& new_shape) -> Tensor {
        FusionDefinition* fd = arg.fusion_definition;
        Tensor output = fd->defineTensor(new_shape.size());
        fd->defineRecord(new ReshapeOpRecord(
            {fd->recordingState(arg())},
            {fd->recordingState(output())},
            original_shape,
            new_shape));
        return output;
      },
      py::arg("original_shape"),
      py::arg("new_shape"),
      py::return_value_policy::reference);
  nvf_ops.def(
      "full",
      [](FusionDefinition::Operators& self,
         std::vector<int64_t>& size,
         Scalar arg,
         PrimDataType dtype) -> Tensor {
        TORCH_CHECK(
            self.validUse(), "Attempting to add to a completed definition!");
        FusionDefinition* fd = self.fusion_definition;
        Tensor output = fd->defineTensor(size.size());
        fd->defineRecord(new FullOpRecord(
            {fd->recordingState(arg())},
            {fd->recordingState(output())},
            std::move(size),
            dtype));
        return output;
      },
      py::arg("size"),
      py::arg("arg"),
      py::arg("dtype"),
      py::return_value_policy::reference);
  nvf_ops.def(
      "iota",
      [](FusionDefinition::Operators& self,
         Scalar length,
         c10::optional<Scalar> start,
         c10::optional<Scalar> step,
         PrimDataType dtype) -> Tensor {
        TORCH_CHECK(
            self.validUse(), "Attempting to add to a completed definition!");
        FusionDefinition* fd = self.fusion_definition;
        Tensor output = fd->defineTensor(1);
        auto start_state = start.has_value()
            ? fd->recordingState(start.value()())
            : State(0, serde::StateType_None);
        auto step_state = step.has_value() ? fd->recordingState(step.value()())
                                           : State(0, serde::StateType_None);
        fd->defineRecord(new IotaOpRecord(
            {fd->recordingState(length()), start_state, step_state},
            {fd->recordingState(output())},
            dtype));
        return output;
      },
      py::arg("length"),
      py::arg("start").none(true),
      py::arg("step").none(true),
      py::arg("dtype") = DataType::Int,
      py::return_value_policy::reference);
  nvf_ops.def(
      "var",
      [](FusionDefinition::Operators& self,
         Tensor arg,
         std::vector<int>& axes,
         int64_t correction,
         bool keepdim) -> Tensor {
        FUSER_PERF_SCOPE("Operators.var");
        TORCH_CHECK(
            self.validUse(), "Attempting to add to a completed definition!");
        FusionDefinition* fd = self.fusion_definition;
        size_t ndims = keepdim ? arg.dims : (arg.dims - axes.size());
        Tensor output = fd->defineTensor(ndims);
        fd->defineRecord(new VarianceOpRecord(
            {fd->recordingState(arg())},
            {fd->recordingState(output())},
            std::move(axes),
            correction,
            keepdim));
        return output;
      },
      py::arg("arg"),
      py::arg("axes"),
      py::arg("correction"),
      py::arg("keepdim") = false,
      py::return_value_policy::reference);
  tensor_class.def(
      "var",
      [](Tensor arg, std::vector<int>& axes, int64_t correction, bool keepdim)
          -> Tensor {
        FUSER_PERF_SCOPE("Operators.var");
        FusionDefinition* fd = arg.fusion_definition;
        size_t ndims = keepdim ? arg.dims : (arg.dims - axes.size());
        Tensor output = fd->defineTensor(ndims);
        fd->defineRecord(new VarianceOpRecord(
            {fd->recordingState(arg())},
            {fd->recordingState(output())},
            axes,
            correction,
            keepdim));
        return output;
      },
      py::arg("axes"),
      py::arg("correction"),
      py::arg("keepdim") = false,
      py::return_value_policy::reference);
  nvf_ops.def(
      "var_mean",
      [](FusionDefinition::Operators& self,
         Tensor arg,
         std::vector<int>& axes,
         int64_t correction,
         bool keepdim) -> decltype(auto) {
        FUSER_PERF_SCOPE("Operators.var_mean");
        TORCH_CHECK(
            self.validUse(), "Attempting to add to a completed definition!");
        FusionDefinition* fd = self.fusion_definition;
        size_t ndims = keepdim ? arg.dims : (arg.dims - axes.size());
        Tensor var = fd->defineTensor(ndims);
        Tensor mean = fd->defineTensor(ndims);
        fd->defineRecord(new VarianceMeanOpRecord(
            {fd->recordingState(arg())},
            {fd->recordingState(var()), fd->recordingState(mean())},
            std::move(axes),
            correction,
            keepdim));
        return std::make_tuple(var, mean);
      },
      py::arg("arg"),
      py::arg("axes"),
      py::arg("correction"),
      py::arg("keepdim") = false,
      py::return_value_policy::reference);
  tensor_class.def(
      "var_mean",
      [](Tensor arg, std::vector<int>& axes, int64_t correction, bool keepdim)
          -> decltype(auto) {
        FUSER_PERF_SCOPE("Operators.var_mean");
        FusionDefinition* fd = arg.fusion_definition;
        TORCH_CHECK(
            !fd->completed(),
            "Attempting to use a SchedOperators Op prior to definition!");
        size_t ndims = keepdim ? arg.dims : (arg.dims - axes.size());
        Tensor var = fd->defineTensor(ndims);
        Tensor mean = fd->defineTensor(ndims);
        fd->defineRecord(new VarianceMeanOpRecord(
            {fd->recordingState(arg())},
            {fd->recordingState(var()), fd->recordingState(mean())},
            axes,
            correction,
            keepdim));
        return std::make_tuple(var, mean);
      },
      py::arg("axes"),
      py::arg("correction"),
      py::arg("keepdim") = false,
      py::return_value_policy::reference);
  nvf_ops.def(
      "uniform",
      [](FusionDefinition::Operators& self,
         Scalar minval,
         Scalar maxval,
         std::vector<Scalar>& shape,
         PrimDataType dtype) -> Tensor {
        FUSER_PERF_SCOPE("Operators.uniform");
        TORCH_CHECK(
            self.validUse(), "Attempting to add to a completed definition!");
        FusionDefinition* fd = self.fusion_definition;
        Tensor output = fd->defineTensor(shape.size());
        std::vector<State> output_shape_states(
            shape.size(), State(0, serde::StateType_Scalar));
        std::transform(
            shape.begin(),
            shape.end(),
            output_shape_states.begin(),
            [&fd](const Scalar& s) { return fd->recordingState(s()); });
        fd->defineRecord(new RandomOpRecord(
            {
                fd->recordingState(minval()),
                fd->recordingState(maxval()),
            },
            {fd->recordingState(output())},
            output_shape_states,
            "ops.uniform",
            dtype));
        return output;
      },
      py::arg("minval"),
      py::arg("maxval"),
      py::arg("shape"),
      py::arg("dtype") = DataType::Float,
      py::return_value_policy::reference);
  nvf_ops.def(
      "normal",
      [](FusionDefinition::Operators& self,
         Scalar mean,
         Scalar std,
         std::vector<Scalar>& shape,
         PrimDataType dtype) -> Tensor {
        FUSER_PERF_SCOPE("Operators.normal");
        TORCH_CHECK(
            self.validUse(), "Attempting to add to a completed definition!");
        FusionDefinition* fd = self.fusion_definition;
        Tensor output = fd->defineTensor(shape.size());
        std::vector<State> output_shape_states(
            shape.size(), State(0, serde::StateType_Scalar));
        std::transform(
            shape.begin(),
            shape.end(),
            output_shape_states.begin(),
            [&fd](const Scalar& s) { return fd->recordingState(s()); });
        fd->defineRecord(new RandomOpRecord(
            {
                fd->recordingState(mean()),
                fd->recordingState(std()),
            },
            {fd->recordingState(output())},
            output_shape_states,
            "ops.normal",
            dtype));
        return output;
      },
      py::arg("mean"),
      py::arg("std"),
      py::arg("shape"),
      py::arg("dtype") = DataType::Float,
      py::return_value_policy::reference);
  //! The ScedOperators class is a nested class of FusionDefinition to allow the
  //! user to query the class for the list of schedule operators.
  //!
  //! Example:
  //!   help(FusionDefinition.SchedOperators)
  //!
  //! Additional operators are expected to be defined below as needed.
  py::class_<FusionDefinition::SchedOperators> nvf_sched(
      fusion_def, "SchedOperators");
  nvf_sched.def(py::init<FusionDefinition*>());
  nvf_sched.def(
      "merge",
      [](FusionDefinition::SchedOperators& self, Tensor arg, int dim) {
        FUSER_PERF_SCOPE("SchedOperators.merge");
        TORCH_CHECK(
            self.validUse(),
            "Attempting to use a SchedOperators Op prior to definition!");
        FusionDefinition* fd = self.fusion_definition;
        auto input_tv =
            fd->getFusionState(arg.index)->template as<TensorView>();
        input_tv->merge(dim);
      },
      py::arg("arg"),
      py::arg("dim"));
  nvf_sched.def(
      "split",
      [](FusionDefinition::SchedOperators& self,
         Tensor arg,
         int dim,
         unsigned int factor,
         bool inner_split,
         bool trim_out_of_bounds) {
        FUSER_PERF_SCOPE("SchedOperators.split");
        TORCH_CHECK(
            self.validUse(),
            "Attempting to use a SchedOperators Op prior to definition!");
        FusionDefinition* fd = self.fusion_definition;
        auto input_tv =
            fd->getFusionState(arg.index)->template as<TensorView>();
        input_tv->split(dim, factor, inner_split, trim_out_of_bounds);
      },
      py::arg("arg"),
      py::arg("dim"),
      py::arg("factor"),
      py::arg("inner_split") = true,
      py::arg("trim_out_of_bounds") = false);
}

} // namespace nvfuser::python_frontend<|MERGE_RESOLUTION|>--- conflicted
+++ resolved
@@ -92,7 +92,6 @@
       .def_static(
           "reset", &FusionCache::reset, py::return_value_policy::reference)
       .def(
-<<<<<<< HEAD
           "serialize",
           [](FusionCache& self, std::string filename) {
             FUSER_PERF_SCOPE("FusionCache.serialize (string)");
@@ -105,8 +104,8 @@
             FUSER_PERF_SCOPE("FusionCache.serialize (string)");
             self.deserialize(filename);
           },
-          py::arg("filename"));
-=======
+          py::arg("filename"))
+      .def(
           "__repr__",
           [](FusionCache& self) {
             std::stringstream ss;
@@ -118,7 +117,6 @@
         self.stats(ss);
         return ss.str();
       });
->>>>>>> 602452ea
 
   //! These are the FusionDefinition supported object types that are either
   //! defined as inputs or the output of an operation.
