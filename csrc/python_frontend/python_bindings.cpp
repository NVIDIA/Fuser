--- conflicted
+++ resolved
@@ -27,7 +27,6 @@
 namespace nvfuser::python_frontend {
 
 // Set of local functions that are used to compose python FusionDefinition
-<<<<<<< HEAD
 // bindings. Ideally, these would be templated lambda functions but those 
 // are not available without C++20.
 namespace {
@@ -41,7 +40,7 @@
   }
   Vector out = fd.defineVector(size);
   auto rtype = value.has_value()
-      ? serde::mapToSerdeVectorRecordType(dtype)
+      ? serde::RecordType_VectorLong
       : serde::RecordType_VectorInput;
   fd.defineRecord(new VectorRecord<int64_t>(
       {fd.recordingState(out())}, rtype, value, size, dtype));
@@ -91,9 +90,7 @@
   }
   Tensor output = fd->defineTensor(output_size);
   fd->defineRecord(new BroadcastInDimOpRecord(
-      {fd->recordingState(arg()),
-       // A state object is created in order to specify a name for printing
-       State(output_shape(), serde::StateType_Vector, "shape")},
+      {fd->recordingState(arg()), fd->recordingState(output_shape())},
       {fd->recordingState(output())},
       output_size,
       broadcast_dims));
@@ -125,8 +122,7 @@
       {
           fd->recordingState(arg1()),
           fd->recordingState(arg2()),
-          // A state object is created in order to specify a name for printing
-          State(output_shape(), serde::StateType_Vector, "shape")
+          fd->recordingState(output_shape()),
       },
       {fd->recordingState(output())},
       name,
@@ -147,48 +143,6 @@
 }
 
 } // namespace anonymous
-=======
-// bindings. Ideally, these would be templated lambda functions but those
-// are not available without C++20.
-namespace {
-Vector define_vector_fn(
-    FusionDefinition& fd,
-    std::optional<std::vector<int64_t>> value,
-    size_t size,
-    PrimDataType dtype = DataType::Int) {
-  FUSER_PERF_SCOPE("FusionDefinition.define_vector (canonical)");
-  if (value.has_value()) {
-    TORCH_CHECK(
-        value.value().size() == size,
-        "value size and input size do not match!");
-  }
-  Vector out = fd.defineVector(size);
-  auto rtype = value.has_value() ? serde::RecordType_VectorLong
-                                 : serde::RecordType_VectorInput;
-  fd.defineRecord(new VectorRecord<int64_t>(
-      {fd.recordingState(out())}, rtype, value, size, dtype));
-  return out;
-}
-
-Vector define_vector_from_scalars_fn(
-    FusionDefinition& fd,
-    std::vector<Scalar>& args,
-    PrimDataType dtype = DataType::Int) {
-  FUSER_PERF_SCOPE("FusionDefinition.define_vector (from Scalar State)");
-  TORCH_CHECK(!fd.completed(), "Attempting to add to a completed definition!");
-  std::vector<State> inputs;
-  inputs.reserve(args.size());
-  for (const auto& arg : args) {
-    inputs.push_back(fd.recordingState(arg()));
-  }
-  Vector out = fd.defineVector(inputs.size());
-  fd.defineRecord(
-      new VectorFromStateRecord(inputs, {fd.recordingState(out())}, dtype));
-  return out;
-}
-
-} // namespace
->>>>>>> e47870ee
 
 std::vector<std::optional<bool>> computeContiguity(
     const std::vector<int64_t>& sizes,
@@ -708,39 +662,6 @@
       py::arg("size"),
       py::arg("dtype") = DataType::Int,
       py::return_value_policy::reference);
-<<<<<<< HEAD
-  fusion_def.def(
-      "define_vector",
-      define_vector_from_scalars_fn,
-      py::arg("args"),
-      py::arg("dtype") = DataType::Int,
-      py::return_value_policy::reference);
-// This is the canonical version of define_vector that accepts either a nullptr
-// or a vector of values to indicate either an input or a constant for use
-// when printing out the associated Fusion Record.
-  fusion_def.def(
-      "define_vector",
-      [](FusionDefinition& self,
-         std::optional<std::vector<int64_t>> value,
-         size_t size,
-         PrimDataType dtype) -> Vector {
-        return define_vector_fn(self, value, size, dtype);
-      },
-      py::arg("value").none(true),
-      py::arg("size"),
-      py::arg("dtype") = DataType::Int,
-      py::return_value_policy::reference);
-// This is the constant version of define_vector when given a vector
-// of constant values.
-  fusion_def.def(
-      "define_vector",
-      [](FusionDefinition& self,
-         std::vector<int64_t> value,
-         PrimDataType dtype) -> Vector {
-        return define_vector_fn(self, value, value.size(), dtype);
-      },
-      py::arg("value"),
-=======
   // This is the canonical version of define_vector that accepts either a
   // nullptr or a vector of values to indicate either an input or a constant
   // for use when printing out the associated Fusion Record.
@@ -773,7 +694,6 @@
       "define_vector",
       define_vector_from_scalars_fn,
       py::arg("args"),
->>>>>>> e47870ee
       py::arg("dtype") = DataType::Int,
       py::return_value_policy::reference);
 
