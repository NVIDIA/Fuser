--- conflicted
+++ resolved
@@ -50,7 +50,24 @@
   return out;
 }
 
-} // namespace
+Vector define_vector_from_scalars_fn(FusionDefinition& fd, std::vector<Scalar>& args, PrimDataType dtype = DataType::Int) {
+  FUSER_PERF_SCOPE("FusionDefinition.define_vector (from Scalar State)");
+  TORCH_CHECK(
+      !fd.completed(), "Attempting to add to a completed definition!");
+  std::vector<State> inputs;
+  inputs.reserve(args.size());
+  for(const auto& arg : args) {
+    inputs.push_back(fd.recordingState(arg()));
+  }
+  Vector out = fd.defineVector(inputs.size());
+  fd.defineRecord(new VectorFromStateRecord(
+      inputs,
+      {fd.recordingState(out())},
+      dtype));
+  return out;
+}
+
+} // namespace anonymous
 
 std::vector<std::optional<bool>> computeContiguity(
     const std::vector<int64_t>& sizes,
@@ -562,78 +579,11 @@
       [](FusionDefinition& self,
          size_t size,
          PrimDataType dtype = DataType::Int) -> Vector {
-<<<<<<< HEAD
-        FUSER_PERF_SCOPE("FusionDefinition.define_vector (input_specific)");
-        TORCH_CHECK(
-            !self.completed(), "Attempting to add to a completed definition!");
-        Vector out = self.defineVector(size);
-        self.defineRecord(new VectorRecord<int64_t>(
-            {self.recordingState(out())},
-            serde::RecordType_VectorInput,
-            std::nullopt,
-            size,
-            dtype));
-        return out;
-=======
         return define_vector_fn(self, std::nullopt, size, dtype);
->>>>>>> a07cb646
       },
       py::arg("size"),
       py::arg("dtype") = DataType::Int,
       py::return_value_policy::reference);
-<<<<<<< HEAD
-
-  fusion_def.def(
-      "define_vector",
-      [](FusionDefinition& self,
-         std::vector<Scalar> args,
-         PrimDataType dtype = DataType::Int) -> Vector {
-        FUSER_PERF_SCOPE("FusionDefinition.define_vector (from Scalar State)");
-        TORCH_CHECK(
-            !self.completed(), "Attempting to add to a completed definition!");
-        std::vector<State> inputs;
-        inputs.reserve(args.size());
-        for (const auto& arg : args) {
-          inputs.push_back(self.recordingState(arg()));
-        }
-        Vector out = self.defineVector(inputs.size());
-        self.defineRecord(new VectorFromStateRecord(
-            inputs, {self.recordingState(out())}, dtype));
-        return out;
-      },
-      py::arg("args"),
-      py::arg("dtype") = DataType::Int,
-      py::return_value_policy::reference);
-
-// This is the canonical version of define_vector that accepts either a nullptr
-// or a vector of values to indicate either an input or a constant for use
-// when printing out the associated Fusion Record.
-#define NVFUSER_PYTHON_BINDING_CANONICAL_VECTOR(Nvfuser_DType, CType)   \
-  fusion_def.def(                                                       \
-      "define_vector",                                                  \
-      [](FusionDefinition& self,                                        \
-         std::optional<std::vector<CType>> value,                       \
-         int64_t size,                                                  \
-         PrimDataType dtype) -> Vector {                                \
-        FUSER_PERF_SCOPE("FusionDefinition.define_vector (canonical)"); \
-        TORCH_CHECK(size > 0, "Vector size should be >0.");             \
-        if (value.has_value()) {                                        \
-          TORCH_CHECK(                                                  \
-              value.value().size() == static_cast<size_t>(size),        \
-              "value size and input size do not  match!");              \
-        }                                                               \
-        Vector out = self.defineVector(size);                           \
-        auto rtype = value.has_value()                                  \
-            ? serde::mapToSerdeVectorRecordType(Nvfuser_DType)          \
-            : serde::RecordType_VectorInput;                            \
-        self.defineRecord(new VectorRecord<CType>(                      \
-            {self.recordingState(out())}, rtype, value, size, dtype));  \
-        return out;                                                     \
-      },                                                                \
-      py::arg("value"),                                                 \
-      py::arg("size"),                                                  \
-      py::arg("dtype") = Nvfuser_DType,                                 \
-=======
   // This is the canonical version of define_vector that accepts either a
   // nullptr or a vector of values to indicate either an input or a constant
   // for use when printing out the associated Fusion Record.
@@ -648,7 +598,6 @@
       py::arg("value").none(true),
       py::arg("size"),
       py::arg("dtype") = DataType::Int,
->>>>>>> a07cb646
       py::return_value_policy::reference);
   // This is the constant version of define_vector when given a vector
   // of constant values.
@@ -660,6 +609,13 @@
         return define_vector_fn(self, value, value.size(), dtype);
       },
       py::arg("value"),
+      py::arg("dtype") = DataType::Int,
+      py::return_value_policy::reference);
+  // Creates a Vector from exiting Scalars
+  fusion_def.def(
+      "define_vector",
+      define_vector_from_scalars_fn,
+      py::arg("args"),
       py::arg("dtype") = DataType::Int,
       py::return_value_policy::reference);
 
