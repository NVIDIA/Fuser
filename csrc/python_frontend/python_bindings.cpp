// clang-format off
/*
 * SPDX-FileCopyrightText: Copyright (c) 2023-present NVIDIA CORPORATION & AFFILIATES.
 * All rights reserved.
 * SPDX-License-Identifier: BSD-3-Clause
 */
// clang-format on
#include <python_frontend/python_bindings.h>

#include <c10/util/ArrayRef.h>
#include <c10/util/Optional.h>
#include <c10/util/irange.h>
#include <instrumentation.h>
#include <ir/all_nodes.h>
#include <ir/builder.h>
#include <ops/all_ops.h>
#include <python_frontend/fusion_cache.h>
#include <python_frontend/fusion_definition.h>
#include <python_frontend/fusion_record.h>
#include <python_frontend/python_bindings.h>
#include <torch/csrc/jit/python/pybind_utils.h>
#include <complex>
#include <iostream>
#include <optional>
#include <tuple>

namespace nvfuser::python_frontend {

std::vector<std::optional<bool>> computeContiguity(
    const std::vector<int64_t>& sizes,
    const std::vector<int64_t>& strides) {
  TORCH_CHECK(
      sizes.size() == strides.size(),
      "compute_contiguity: Sizes and strides must have the same number of dimensions");
  // Not a broadcast means neither the stride == 0 (size can be non-zero)
  // or the size == 1 that each can indicate a broadcast
  auto not_broadcast = [&](auto i) { return strides[i] != 0 && sizes[i] != 1; };
  // Contiguity defaults to vector of all None's
  std::vector<std::optional<bool>> contiguity(sizes.size(), std::nullopt);
  if (contiguity.empty()) { // zero-dim tensor
    return contiguity;
  }
  int64_t last = (int64_t)sizes.size() - 1; // inner most dimension
  // Contiguity normallly is determined by the current dimension and one
  // dimension to the right.  The innermost dimension, that is not broadcasted,
  // does not have any dimension to it's right and needs to be specially marked
  // contiguous.
  for (; last >= 0; --last) {
    if (not_broadcast(last)) {
      contiguity[last] = (strides.at(last) == 1);
      break;
    }
  }
  // Dimensions are marked contiguous by inspecting the current dimension and
  // one to the right towards the inner dimension while skipping over broadcast
  // dimensions.
  for (int64_t i = 0; i < last;) {
    if (not_broadcast(i)) {
      auto l = i++;
      for (; i <= last; i++) {
        if (not_broadcast(i)) {
          break;
        }
      }
      contiguity[l] = (strides[l] == strides[i] * sizes[i]);
    } else {
      i++;
    }
  }
  return contiguity;
}

void initNvFuserPythonBindings(PyObject* module) {
  auto nvfuser = py::handle(module).cast<py::module>();

  //! DataTypes supported by nvFuser in the FusionDefinition
  py::enum_<PrimDataType>(nvfuser, "DataType")
      .value("Double", DataType::Double)
      .value("Float", DataType::Float)
      .value("Half", DataType::Half)
      .value("Int", DataType::Int)
      .value("Int32", DataType::Int32)
      .value("Bool", DataType::Bool)
      .value("BFloat16", DataType::BFloat16)
      .value("ComplexFloat", DataType::ComplexFloat)
      .value("ComplexDouble", DataType::ComplexDouble)
      .value("Null", DataType::Null);

  nvfuser.def("compute_contiguity", computeContiguity);

  //! Binding the FusionCache that holds a cache of Fusions
  //! This is only bound to provide an interface to get the number of fusions
  //! that are cached.
  py::class_<FusionCache> fusion_cache(nvfuser, "FusionCache");
  fusion_cache
      .def_static(
          "get",
          &FusionCache::get,
          py::arg("max_fusions") = int(8192),
          py::return_value_policy::reference)
      .def("num_fusions", &FusionCache::numFusions)
      .def_static(
          "reset", &FusionCache::reset, py::return_value_policy::reference)
      .def(
          "serialize",
          [](FusionCache& self, std::string filename) {
            FUSER_PERF_SCOPE("FusionCache.serialize (string)");
            self.serialize(filename);
          },
          py::arg("filename"))
      .def(
          "deserialize",
          [](FusionCache& self, std::string filename) {
            FUSER_PERF_SCOPE("FusionCache.serialize (string)");
            self.deserialize(filename);
          },
          py::arg("filename"))
      .def(
          "__repr__",
          [](FusionCache& self) {
            std::stringstream ss;
            self.print(ss);
            return ss.str();
          })
      .def("stats", [](FusionCache& self) {
        std::stringstream ss;
        self.stats(ss);
        return ss.str();
      });

  //! These are the FusionDefinition supported object types that are either
  //! defined as inputs or the output of an operation.
  py::class_<Tensor> tensor_class(nvfuser, "Tensor");
  tensor_class.def("__repr__", [](Tensor& self) {
    std::stringstream ss;
    ss << "Tensor(index=" << self.index << ", dims=" << self.dims << ")";
    return ss.str();
  });
  tensor_class.def_property_readonly(
      "ndim", [](Tensor& self) { return self.dims; });
  tensor_class.def("_get_fusion_definition", [](Tensor& self) {
    return self.fusion_definition;
  });

  auto tensor_sizes = [](Tensor arg) -> std::vector<Scalar> {
    FUSER_PERF_SCOPE("Operators.tensor_sizes");
    auto fd = arg.fusion_definition;
    std::vector<Scalar> outputs;
    std::vector<State> output_state;
    for (const auto idx : c10::irange(arg.dims)) {
      outputs.push_back(fd->defineScalar());
      output_state.push_back(fd->recordingState(outputs[idx]()));
    }
    fd->defineRecord(
        new TensorSizesRecord({fd->recordingState(arg())}, output_state));
    return outputs;
  };
  tensor_class.def_property_readonly("shape", tensor_sizes);

  py::class_<Scalar> scalar_class(nvfuser, "Scalar");
  scalar_class.def("__repr__", [](Scalar& self) {
    std::stringstream ss;
    ss << "Scalar(index=" << self.index << ")";
    return ss.str();
  });

  //! The FusionDefinition is a context manager in Python where the user will
  //! define the set the operations and connections between operations for
  //! nvFuser to create.
  py::class_<FusionDefinition> fusion_def(nvfuser, "_FusionDefinition");
  fusion_def
      .def(
          py::init<c10::optional<size_t>, size_t>(),
          py::arg("id") = py::none(),
          py::arg("max_length") = int(1024))
      .def_readwrite("ops", &FusionDefinition::ops)
      .def_readwrite("sched", &FusionDefinition::sched)
      .def(
          "_setup_definition",
          [](FusionDefinition& self) -> FusionDefinition* {
            // Instrumentation to mark the beginning of a FusionDefinition
            inst::Trace::instance()->beginEvent("FusionDefinition Definition");
            return self.setupDefinition();
          })
      .def(
          "_finalize_definition",
          [](FusionDefinition& self) {
            self.finalizeDefinition();
            // Mark the end of a definition
            inst::Trace::instance()->endEvent(nullptr);
          })
      .def(
          "_setup_schedule",
          [](FusionDefinition& self, const py::iterable& iter) {
            // Instrumentation to mark the beginning of a schedule
            inst::Trace::instance()->beginEvent("FusionDefinition Schedule");
            std::vector<c10::IValue> inputs;
            for (py::handle obj : iter) {
              inputs.push_back(torch::jit::toIValue(obj, c10::AnyType::get()));
            }
            self.setupSchedule(inputs);
          })
      .def(
          "_finalize_schedule",
          [](FusionDefinition& self, const py::iterable& iter) {
            std::vector<c10::IValue> inputs;
            for (py::handle obj : iter) {
              inputs.push_back(torch::jit::toIValue(obj, c10::AnyType::get()));
            }
            self.finalizeSchedule(inputs);
            // Mark the end of a schedule
            inst::Trace::instance()->endEvent(nullptr);
          })
      .def(
          "__repr__",
          [](FusionDefinition& self) {
            std::stringstream ss;
            self.print(ss);
            return ss.str();
          })
      .def(
          "_execute",
          [](FusionDefinition& self,
             const py::iterable& iter,
             bool override_user_schedule,
             std::optional<int64_t> device) {
            std::vector<c10::IValue> inputs;
            for (py::handle obj : iter) {
              inputs.push_back(torch::jit::toIValue(obj, c10::AnyType::get()));
            }
            std::optional<int8_t> int8_device = std::nullopt;
            if (device.has_value()) {
              TORCH_CHECK(device.value() < 256, "Maximum device index is 255");
              int8_device = (int8_t)device.value();
            }
            return self.execute(inputs, override_user_schedule, int8_device);
          },
          py::arg("inputs"),
          py::arg("override_user_schedule") = false,
          py::kw_only(),
          py::arg("device") = py::none(),
          py::return_value_policy::reference)
      .def(
          "_fusion_ir",
          [](FusionDefinition& self) { return self.fusionIr(); },
          py::return_value_policy::reference)
      .def(
          "_last_cuda_code",
          [](FusionDefinition& self,
             bool intrinsic_code,
             bool override_user_schedule) {
            return self.lastCudaCode(intrinsic_code, override_user_schedule);
          },
          py::arg("intrinsic_code") = false,
          py::arg("override_user_schedule") = false,
          py::return_value_policy::reference)
      .def(
          "_cuda_code_for",
          [](FusionDefinition& self,
             const py::iterable& iter,
             bool intrinsic_code,
             bool override_user_schedule) {
            std::vector<c10::IValue> inputs;
            for (py::handle obj : iter) {
              inputs.push_back(torch::jit::toIValue(obj, c10::AnyType::get()));
            }
            return self.cudaCodeFor(
                inputs, intrinsic_code, override_user_schedule);
          },
          py::arg("inputs"),
          py::arg("intrinsic_code") = false,
          py::arg("override_user_schedule") = false,
          py::return_value_policy::reference)
      .def(
          "_last_scheduled_fusion_ir",
          [](FusionDefinition& self,
             bool tensor_transforms,
             bool override_user_schedule) {
            return self.lastScheduledFusionIr(
                tensor_transforms, override_user_schedule);
          },
          py::arg("tensor_transforms") = false,
          py::arg("override_user_schedule") = false,
          py::return_value_policy::reference)
      .def(
          "_scheduled_fusion_ir_for",
          [](FusionDefinition& self,
             const py::iterable& iter,
             bool tensor_transforms,
             bool override_user_schedule) {
            std::vector<c10::IValue> inputs;
            for (py::handle obj : iter) {
              inputs.push_back(torch::jit::toIValue(obj, c10::AnyType::get()));
            }
            return self.scheduledFusionIrFor(
                inputs, tensor_transforms, override_user_schedule);
          },
          py::arg("inputs"),
          py::arg("tensor_transforms") = false,
          py::arg("override_user_schedule") = false,
          py::return_value_policy::reference)
      .def(
          "id",
          [](FusionDefinition& self) -> c10::optional<size_t> {
            return self.id();
          })
      .def(
          "add_output",
          [](FusionDefinition& self, Scalar output) {
            FUSER_PERF_SCOPE("FusionDefinition.add_output (scalar)");
            TORCH_CHECK(
                !self.completed(),
                "Attempting to add to a completed definition!");
            self.defineRecord(new OutputRecord<Val>(
                {self.recordingState(output())}, serde::RecordType_OutputVal));
          },
          py::arg("output"))
      .def(
          "add_output",
          [](FusionDefinition& self,
             Tensor output,
             c10::optional<Tensor> alias_input = c10::nullopt) {
            FUSER_PERF_SCOPE("FusionDefinition.add_output (tensor)");
            TORCH_CHECK(
                !self.completed(),
                "Attempting to add to a completed definition!");
            if (alias_input.has_value()) {
              self.defineRecord(new OutputRecord<TensorView>(
                  {self.recordingState(output()),
                   self.recordingState(alias_input.value()())},
                  serde::RecordType_OutputTv));
            } else {
              self.defineRecord(new OutputRecord<TensorView>(
                  {self.recordingState(output())}, serde::RecordType_OutputTv));
            }
          },
          py::arg("output"),
          py::arg("alias_input") = py::none())
      .def(
          "add_output",
          [](FusionDefinition& self,
             Tensor output,
             std::vector<int64_t> stride_order) {
            FUSER_PERF_SCOPE("FusionDefinition.add_output (tensor)");
            TORCH_CHECK(
                !self.completed(),
                "Attempting to add to a completed definition!");
            TORCH_CHECK(
                stride_order.empty() || output.dims == stride_order.size(),
                "stride_order needs to be either empty or the same length of Tensor `output`");
            int64_t duplicate_check = 0;
            for (const auto& v : stride_order) {
              TORCH_CHECK(
                  v >= 0 && v < (int64_t)stride_order.size(),
                  "stride_order elements need to be within [0, stride_order.size())");
              duplicate_check |= 1 << v;
            }
            TORCH_CHECK(
                duplicate_check == (1 << stride_order.size()) - 1,
                "duplicated elements in stride_order detected!");
            self.defineRecord(new OutputRecord<TensorView>(
                {self.recordingState(output())},
                serde::RecordType_OutputTv,
                stride_order));
          },
          py::arg("output"),
          py::arg("stride_order"))
      // This version of define_tensor is the canonical version
      // that displays the values as they are passed to the IR's
      // TensorViewBuilder.
      // Each dimension can be of value:
      // -1 : Symbolic for Dynamic usage
      //  0 : Zero-element
      //  1 : Broadcast
      // >1 : Static size
      // NOTE: A Tensor defined for dynamic shape usage should only
      // contain either symbolic(-1) or broadcast(1) defined dimensions.
      .def(
          "define_tensor",
          [](FusionDefinition& self,
             std::vector<int64_t>& symbolic_sizes,
             std::vector<std::optional<bool>>& contiguity,
             PrimDataType dtype = DataType::Float,
             bool is_cpu = false) -> Tensor {
            FUSER_PERF_SCOPE("FusionDefinition.define_tensor (default)");
            TORCH_CHECK(
                !self.completed(),
                "Attempting to add to a completed definition!");

            for (size_t i = 0; i < symbolic_sizes.size(); ++i) {
              TORCH_CHECK(
                  symbolic_sizes[i] >= -1,
                  "The value ",
                  symbolic_sizes[i],
                  " at index ",
                  i,
                  " was neither symbolic(-1), zero_element(0), broadcast(1), or static(>1).");
            }

            Tensor out = self.defineTensor(symbolic_sizes.size());
            self.defineRecord(new TensorRecord(
                {self.recordingState(out())},
                symbolic_sizes,
                contiguity,
                dtype,
                is_cpu));

            return out;
          },
          py::arg("symbolic_sizes"),
          py::arg("contiguity"),
          py::arg("dtype") = DataType::Float,
          py::arg("is_cpu") = false,
          py::return_value_policy::reference)
      .def(
          "define_tensor",
          [](FusionDefinition& self,
             std::vector<int64_t>& sizes,
             std::vector<int64_t>& strides,
             PrimDataType dtype = DataType::Float,
             bool static_sizes = false,
             bool is_cpu = false) -> Tensor {
            FUSER_PERF_SCOPE("FusionDefinition.define_tensor (integration)");
            TORCH_CHECK(
                !self.completed(),
                "Attempting to add to a completed definition!");
            TORCH_CHECK(
                sizes.size() == strides.size(),
                "The number of sizes does not match the number of strides.",
                sizes.size(),
                strides.size());

            // TensorViewBuilder assumes any dim with a compile time constant
            // size == 1 is a "maybe broadcast" axis, symbolic sizes are
            // identified by -1, and size == 0 is not supported.

            // Translate to TensorViewBuilder's view of the world.
            std::vector<int64_t> dim_sizes;
            dim_sizes.reserve(sizes.size());
            for (const auto i : c10::irange(sizes.size())) {
              TORCH_INTERNAL_ASSERT(
                  sizes[i] >= 0,
                  "Size of ",
                  sizes[i],
                  " is not supported in nvFuser. Expected size >= 0.");
              if (static_sizes) {
                dim_sizes.push_back(sizes[i]);
              } else { // Symbolic defined tensor for dynamic shape usage
                if (sizes[i] == 1) {
                  dim_sizes.push_back(1);
                } else {
                  dim_sizes.push_back(-1);
                }
              }
            }

            Tensor out = self.defineTensor(sizes.size());
            self.defineRecord(new TensorRecord(
                {self.recordingState(out())},
                std::move(dim_sizes),
                computeContiguity(sizes, strides),
                dtype,
                is_cpu));

            return out;
          },
          py::arg("sizes"),
          py::arg("strides"),
          py::arg("dtype") = DataType::Float,
          py::arg("static_sizes") = false,
          py::arg("is_cpu") = false,
          py::return_value_policy::reference)
      .def(
          "define_scalar",
          [](FusionDefinition& self,
             PrimDataType dtype = DataType::Double) -> Scalar {
            FUSER_PERF_SCOPE("FusionDefinition.define_scalar (input_specific)");
            TORCH_CHECK(
                !self.completed(),
                "Attempting to add to a completed definition!");
            Scalar out = self.defineScalar();
            self.defineRecord(new ScalarRecord<double>(
                {self.recordingState(out())},
                serde::RecordType_ScalarInput,
                std::nullopt,
                dtype));
            return out;
          },
<<<<<<< HEAD
=======
          py::arg("val"),
          py::arg("dtype") = DataType::Double,
          py::return_value_policy::reference)
      .def(
          "define_constant",
          [](FusionDefinition& self,
             std::complex<double> val,
             PrimDataType dtype = DataType::ComplexDouble) -> Scalar {
            FUSER_PERF_SCOPE("FusionDefinition.define_constant (complex)");
            TORCH_CHECK(
                !self.completed(),
                "Attempting to add to a completed definition!");
            Scalar out = self.defineScalar();
            self.defineRecord(
                new ConstantRecord<ComplexDouble, std::complex<double>>(
                    {self.recordingState(out())},
                    serde::RecordType_ConstantComplexDouble,
                    val,
                    dtype));
            return out;
          },
          py::arg("val"),
          py::arg("dtype") = DataType::ComplexDouble,
          py::return_value_policy::reference)
      .def(
          "define_constant",
          [](FusionDefinition& self,
             bool val,
             PrimDataType dtype = DataType::Bool) -> Scalar {
            FUSER_PERF_SCOPE("FusionDefinition.define_constant (bool)");
            TORCH_CHECK(
                !self.completed(),
                "Attempting to add to a completed definition!");
            Scalar out = self.defineScalar();
            self.defineRecord(new ConstantRecord<Bool, bool>(
                {self.recordingState(out())},
                serde::RecordType_ConstantBool,
                val,
                dtype));
            return out;
          },
          py::arg("val"),
          py::arg("dtype") = DataType::Bool,
          py::return_value_policy::reference)
      .def(
          "define_constant",
          [](FusionDefinition& self,
             int64_t val,
             PrimDataType dtype = DataType::Int) -> Scalar {
            FUSER_PERF_SCOPE("FusionDefinition.define_constant (int)");
            TORCH_CHECK(
                !self.completed(),
                "Attempting to add to a completed definition!");
            Scalar out = self.defineScalar();
            self.defineRecord(new ConstantRecord<Int, int64_t>(
                {self.recordingState(out())},
                serde::RecordType_ConstantLong,
                val,
                dtype));
            return out;
          },
          py::arg("val"),
          py::arg("dtype") = DataType::Int,
          py::return_value_policy::reference)
      .def(
          "define_scalar",
          [](FusionDefinition& self,
             PrimDataType dtype = DataType::Double) -> Scalar {
            FUSER_PERF_SCOPE("FusionDefinition.define_scalar");
            TORCH_CHECK(
                !self.completed(),
                "Attempting to add to a completed definition!");
            Scalar out = self.defineScalar();
            self.defineRecord(
                new ScalarRecord({self.recordingState(out())}, dtype));
            return out;
          },
>>>>>>> 8e3cd4d1
          py::arg("dtype") = DataType::Double,
          py::return_value_policy::reference);

// This is the canonical version of define_scalar
#define NVFUSER_PYTHON_BINDING_CANONICAL_SCALAR(Nvfuser_DType, CType) \
  fusion_def.def(                                                     \
      "define_scalar",                                                \
      [](FusionDefinition& self,                                      \
         std::optional<CType> value,                                  \
         PrimDataType dtype) -> Scalar {                              \
        FUSER_PERF_SCOPE("FusionDefinition.define_scalar");           \
        Scalar out = self.defineScalar();                             \
        auto rtype = value.has_value()                                \
            ? serde::mapToSerdeScalarRecordType(Nvfuser_DType)        \
            : serde::RecordType_ScalarInput;                          \
        self.defineRecord(new ScalarRecord<CType>(                    \
            {self.recordingState(out())}, rtype, value, dtype));      \
        return out;                                                   \
      },                                                              \
      py::arg("value"),                                               \
      py::arg("dtype") = Nvfuser_DType,                               \
      py::return_value_policy::reference);

  NVFUSER_PYTHON_BINDING_CANONICAL_SCALAR(DataType::Bool, bool);
  NVFUSER_PYTHON_BINDING_CANONICAL_SCALAR(
      DataType::ComplexDouble, std::complex<double>);
  NVFUSER_PYTHON_BINDING_CANONICAL_SCALAR(DataType::Double, double);
  NVFUSER_PYTHON_BINDING_CANONICAL_SCALAR(DataType::Int, int64_t);
#undef NVFUSER_PYTHON_BINDING_CANONICAL_SCALAR

  //! The Operators class is a nested class of FusionDefinition to allow the
  //! user to query the class for the list of operators.
  //!
  //! Example:
  //!   help(FusionDefinition.Operators)
  //!
  //! Additional operators are expected to be defined below as needed.  They
  //! may require defining a new RecordFunctor child class if they are unique.
  py::class_<FusionDefinition::Operators> nvf_ops(fusion_def, "Operators");
  nvf_ops.def(py::init<FusionDefinition*>());

  // ******************** INSERT OP BINDINGS BELOW HERE ********************
#define OP_PREFIX "Operators."
#define NVFUSER_PYTHON_BINDING_UNARY_OP(op_str, op_name)                      \
  nvf_ops.def(                                                                \
      op_str,                                                                 \
      [](FusionDefinition::Operators& self, Tensor input) -> Tensor {         \
        FUSER_PERF_SCOPE("Operators." op_str);                                \
        TORCH_CHECK(                                                          \
            self.validUse(), "Attempting to add to a completed definition!"); \
        FusionDefinition* fd = self.fusion_definition;                        \
        Tensor output = fd->defineTensor(input.dims);                         \
        fd->defineRecord(new OpRecord<TensorView*, TensorView*>(              \
            {fd->recordingState(input())},                                    \
            {fd->recordingState(output())},                                   \
            ("ops." op_str),                                                  \
            serde::RecordType_Unary_TV,                                       \
            static_cast<TensorView* (*)(TensorView*)>(op_name)));             \
        return output;                                                        \
      },                                                                      \
      py::return_value_policy::reference);                                    \
  nvf_ops.def(                                                                \
      op_str,                                                                 \
      [](FusionDefinition::Operators& self, Scalar input) -> Scalar {         \
        FUSER_PERF_SCOPE("Operators." op_str);                                \
        TORCH_CHECK(                                                          \
            self.validUse(), "Attempting to add to a completed definition!"); \
        FusionDefinition* fd = self.fusion_definition;                        \
        Scalar output = fd->defineScalar();                                   \
        fd->defineRecord(new OpRecord<Val*, Val*>(                            \
            {fd->recordingState(input())},                                    \
            {fd->recordingState(output())},                                   \
            ("ops." op_str),                                                  \
            serde::RecordType_Unary_VAL,                                      \
            static_cast<Val* (*)(Val*)>(op_name)));                           \
        return output;                                                        \
      },                                                                      \
      py::return_value_policy::reference);

  NVFUSER_PYTHON_BINDING_UNARY_OP("abs", abs)
  NVFUSER_PYTHON_BINDING_UNARY_OP("acos", acos)
  NVFUSER_PYTHON_BINDING_UNARY_OP("acosh", acosh)
  NVFUSER_PYTHON_BINDING_UNARY_OP("asin", asin)
  NVFUSER_PYTHON_BINDING_UNARY_OP("asinh", asinh)
  NVFUSER_PYTHON_BINDING_UNARY_OP("atan", atan)
  NVFUSER_PYTHON_BINDING_UNARY_OP("atanh", atanh)
  NVFUSER_PYTHON_BINDING_UNARY_OP("ceil", ceil)
  NVFUSER_PYTHON_BINDING_UNARY_OP("cos", cos)
  NVFUSER_PYTHON_BINDING_UNARY_OP("cosh", cosh)
  NVFUSER_PYTHON_BINDING_UNARY_OP("exp", exp)
  NVFUSER_PYTHON_BINDING_UNARY_OP("exp2", exp2)
  NVFUSER_PYTHON_BINDING_UNARY_OP("expm1", expm1)
  NVFUSER_PYTHON_BINDING_UNARY_OP("erf", erf)
  NVFUSER_PYTHON_BINDING_UNARY_OP("erfc", erfc)
  NVFUSER_PYTHON_BINDING_UNARY_OP("erfinv", erfinv)
  NVFUSER_PYTHON_BINDING_UNARY_OP("erfcinv", erfcinv)
  NVFUSER_PYTHON_BINDING_UNARY_OP("floor", floor)
  NVFUSER_PYTHON_BINDING_UNARY_OP("frac", frac)
  NVFUSER_PYTHON_BINDING_UNARY_OP("lgamma", lgamma)
  NVFUSER_PYTHON_BINDING_UNARY_OP("log", log)
  NVFUSER_PYTHON_BINDING_UNARY_OP("log10", log10)
  NVFUSER_PYTHON_BINDING_UNARY_OP("log1p", log1p)
  NVFUSER_PYTHON_BINDING_UNARY_OP("log2", log2)
  NVFUSER_PYTHON_BINDING_UNARY_OP("neg", neg)
  NVFUSER_PYTHON_BINDING_UNARY_OP("bitwise_not", bitwise_not)
  NVFUSER_PYTHON_BINDING_UNARY_OP("relu", relu)
  NVFUSER_PYTHON_BINDING_UNARY_OP("rand_like", rand_like)
  NVFUSER_PYTHON_BINDING_UNARY_OP("randn_like", randn_like)
  NVFUSER_PYTHON_BINDING_UNARY_OP("reciprocal", reciprocal)
  NVFUSER_PYTHON_BINDING_UNARY_OP("round", round)
  NVFUSER_PYTHON_BINDING_UNARY_OP("rsqrt", rsqrt)
  NVFUSER_PYTHON_BINDING_UNARY_OP("set", set)
  NVFUSER_PYTHON_BINDING_UNARY_OP("segment_set", segment_set)
  NVFUSER_PYTHON_BINDING_UNARY_OP("sign", sign)
  NVFUSER_PYTHON_BINDING_UNARY_OP("sigmoid", sigmoid)
  NVFUSER_PYTHON_BINDING_UNARY_OP("signbit", signbit)
  NVFUSER_PYTHON_BINDING_UNARY_OP("silu", silu)
  NVFUSER_PYTHON_BINDING_UNARY_OP("sin", sin)
  NVFUSER_PYTHON_BINDING_UNARY_OP("sinh", sinh)
  NVFUSER_PYTHON_BINDING_UNARY_OP("sqrt", sqrt)
  NVFUSER_PYTHON_BINDING_UNARY_OP("tan", tan)
  NVFUSER_PYTHON_BINDING_UNARY_OP("tanh", tanh)
  NVFUSER_PYTHON_BINDING_UNARY_OP("trunc", trunc)
  NVFUSER_PYTHON_BINDING_UNARY_OP("isfinite", isfinite)
  NVFUSER_PYTHON_BINDING_UNARY_OP("isinf", isinf)
  NVFUSER_PYTHON_BINDING_UNARY_OP("isnan", isnan)
  NVFUSER_PYTHON_BINDING_UNARY_OP("isneginf", isneginf)
  NVFUSER_PYTHON_BINDING_UNARY_OP("isposinf", isposinf)
  NVFUSER_PYTHON_BINDING_UNARY_OP("isreal", isreal)
  NVFUSER_PYTHON_BINDING_UNARY_OP("real", real)
  NVFUSER_PYTHON_BINDING_UNARY_OP("imag", imag)
#undef NVFUSER_PYTHON_BINDING_UNARY_OP

#define NVFUSER_PYTHON_BINDING_UNARY_OP_SPECIAL(op_str, op_name)               \
  tensor_class.def(                                                            \
      "__" op_str "__",                                                        \
      [](Tensor input) -> Tensor {                                             \
        FUSER_PERF_SCOPE("Operators." op_str);                                 \
        FusionDefinition* fd = input.fusion_definition;                        \
        TORCH_CHECK(                                                           \
            !fd->completed(), "Attempting to add to a completed definition!"); \
        Tensor output = fd->defineTensor(input.dims);                          \
        fd->defineRecord(new OpRecord<TensorView*, TensorView*>(               \
            {fd->recordingState(input())},                                     \
            {fd->recordingState(output())},                                    \
            ("ops." op_str),                                                   \
            serde::RecordType_Unary_TV,                                        \
            static_cast<TensorView* (*)(TensorView*)>(op_name)));              \
        return output;                                                         \
      },                                                                       \
      py::return_value_policy::reference);                                     \
  scalar_class.def(                                                            \
      "__" op_str "__",                                                        \
      [](Scalar input) -> Scalar {                                             \
        FUSER_PERF_SCOPE("Operators." op_str);                                 \
        FusionDefinition* fd = input.fusion_definition;                        \
        TORCH_CHECK(                                                           \
            !fd->completed(), "Attempting to add to a completed definition!"); \
        Scalar output = fd->defineScalar();                                    \
        fd->defineRecord(new OpRecord<Val*, Val*>(                             \
            {fd->recordingState(input())},                                     \
            {fd->recordingState(output())},                                    \
            ("ops." op_str),                                                   \
            serde::RecordType_Unary_VAL,                                       \
            static_cast<Val* (*)(Val*)>(op_name)));                            \
        return output;                                                         \
      },                                                                       \
      py::return_value_policy::reference);
  NVFUSER_PYTHON_BINDING_UNARY_OP_SPECIAL("abs", abs)
  NVFUSER_PYTHON_BINDING_UNARY_OP_SPECIAL("neg", neg)
#undef NVFUSER_PYTHON_BINDING_UNARY_OP_SPECIAL

#define NVFUSER_PYTHON_BINDING_BINARY_OP_TENSORS_ONLY(op_str, op_name)         \
  nvf_ops.def(                                                                 \
      op_str,                                                                  \
      [](FusionDefinition::Operators& self,                                    \
         Tensor arg1,                                                          \
         Tensor arg2) -> Tensor {                                              \
        FUSER_PERF_SCOPE("Operators." op_str);                                 \
        TORCH_CHECK(                                                           \
            self.validUse(), "Attempting to add to a completed definition!");  \
        FusionDefinition* fd = self.fusion_definition;                         \
        Tensor output = fd->defineTensor(arg1.dims);                           \
        fd->defineRecord(new OpRecord<TensorView*, TensorView*, TensorView*>(  \
            {fd->recordingState(arg1()), fd->recordingState(arg2())},          \
            {fd->recordingState(output())},                                    \
            ("ops." op_str),                                                   \
            serde::RecordType_Binary_TV,                                       \
            static_cast<TensorView* (*)(TensorView*, TensorView*)>(op_name))); \
        return output;                                                         \
      },                                                                       \
      py::return_value_policy::reference);

  NVFUSER_PYTHON_BINDING_BINARY_OP_TENSORS_ONLY("_matmul_nn", _matmul_nn)
  NVFUSER_PYTHON_BINDING_BINARY_OP_TENSORS_ONLY("_matmul_nt", _matmul_nt)
  NVFUSER_PYTHON_BINDING_BINARY_OP_TENSORS_ONLY("_matmul_tn", _matmul_tn)
  NVFUSER_PYTHON_BINDING_BINARY_OP_TENSORS_ONLY("_matmul_tt", _matmul_tt)
#undef NVFUSER_PYTHON_BINDING_BINARY_OP_TENSORS_ONLY

#define NVFUSER_PYTHON_BINDING_BINARY_OP(op_str, op_name)                      \
  nvf_ops.def(                                                                 \
      op_str,                                                                  \
      [](FusionDefinition::Operators& self,                                    \
         Tensor arg1,                                                          \
         Tensor arg2) -> Tensor {                                              \
        FUSER_PERF_SCOPE("Operators." op_str);                                 \
        TORCH_CHECK(                                                           \
            self.validUse(), "Attempting to add to a completed definition!");  \
        FusionDefinition* fd = self.fusion_definition;                         \
        Tensor output = fd->defineTensor(arg1.dims);                           \
        fd->defineRecord(new OpRecord<TensorView*, TensorView*, TensorView*>(  \
            {fd->recordingState(arg1()), fd->recordingState(arg2())},          \
            {fd->recordingState(output())},                                    \
            ("ops." op_str),                                                   \
            serde::RecordType_Binary_TV,                                       \
            static_cast<TensorView* (*)(TensorView*, TensorView*)>(op_name))); \
        return output;                                                         \
      },                                                                       \
      py::return_value_policy::reference);                                     \
  nvf_ops.def(                                                                 \
      op_str,                                                                  \
      [](FusionDefinition::Operators& self,                                    \
         Tensor arg1,                                                          \
         Scalar arg2) -> Tensor {                                              \
        FUSER_PERF_SCOPE("Operators." op_str);                                 \
        TORCH_CHECK(                                                           \
            self.validUse(), "Attempting to add to a completed definition!");  \
        FusionDefinition* fd = self.fusion_definition;                         \
        Tensor output = fd->defineTensor(arg1.dims);                           \
        fd->defineRecord(new OpRecord<TensorView*, TensorView*, Val*>(         \
            {fd->recordingState(arg1()), fd->recordingState(arg2())},          \
            {fd->recordingState(output())},                                    \
            ("ops." op_str),                                                   \
            serde::RecordType_Binary_TV_VAL,                                   \
            static_cast<TensorView* (*)(TensorView*, Val*)>(op_name)));        \
        return output;                                                         \
      },                                                                       \
      py::return_value_policy::reference);                                     \
  nvf_ops.def(                                                                 \
      op_str,                                                                  \
      [](FusionDefinition::Operators& self,                                    \
         Scalar arg1,                                                          \
         Tensor arg2) -> Tensor {                                              \
        FUSER_PERF_SCOPE("Operators." op_str);                                 \
        TORCH_CHECK(                                                           \
            self.validUse(), "Attempting to add to a completed definition!");  \
        FusionDefinition* fd = self.fusion_definition;                         \
        Tensor output = fd->defineTensor(arg2.dims);                           \
        fd->defineRecord(new OpRecord<TensorView*, Val*, TensorView*>(         \
            {fd->recordingState(arg1()), fd->recordingState(arg2())},          \
            {fd->recordingState(output())},                                    \
            ("ops." op_str),                                                   \
            serde::RecordType_Binary_VAL_TV,                                   \
            static_cast<TensorView* (*)(Val*, TensorView*)>(op_name)));        \
        return output;                                                         \
      },                                                                       \
      py::return_value_policy::reference);                                     \
  nvf_ops.def(                                                                 \
      op_str,                                                                  \
      [](FusionDefinition::Operators& self,                                    \
         Scalar arg1,                                                          \
         Scalar arg2) -> Scalar {                                              \
        FUSER_PERF_SCOPE("Operators." op_str);                                 \
        TORCH_CHECK(                                                           \
            self.validUse(), "Attempting to add to a completed definition!");  \
        FusionDefinition* fd = self.fusion_definition;                         \
        Scalar output = fd->defineScalar();                                    \
        fd->defineRecord(new OpRecord<Val*, Val*, Val*>(                       \
            {fd->recordingState(arg1()), fd->recordingState(arg2())},          \
            {fd->recordingState(output())},                                    \
            ("ops." op_str),                                                   \
            serde::RecordType_Binary_VAL,                                      \
            static_cast<Val* (*)(Val*, Val*)>(op_name)));                      \
        return output;                                                         \
      },                                                                       \
      py::return_value_policy::reference);

  NVFUSER_PYTHON_BINDING_BINARY_OP("add", add)
  NVFUSER_PYTHON_BINDING_BINARY_OP("atan2", atan2)
  NVFUSER_PYTHON_BINDING_BINARY_OP("div", div)
  NVFUSER_PYTHON_BINDING_BINARY_OP("truediv", truediv)
  NVFUSER_PYTHON_BINDING_BINARY_OP("fmod", fmod)
  NVFUSER_PYTHON_BINDING_BINARY_OP("mul", mul)
  NVFUSER_PYTHON_BINDING_BINARY_OP("nextafter", nextafter)
  NVFUSER_PYTHON_BINDING_BINARY_OP("pow", pow)
  NVFUSER_PYTHON_BINDING_BINARY_OP("remainder", remainder)
  NVFUSER_PYTHON_BINDING_BINARY_OP("sub", sub)
  NVFUSER_PYTHON_BINDING_BINARY_OP("mod", mod)
  NVFUSER_PYTHON_BINDING_BINARY_OP("eq", eq)
  NVFUSER_PYTHON_BINDING_BINARY_OP("ge", ge)
  NVFUSER_PYTHON_BINDING_BINARY_OP("gt", gt)
  NVFUSER_PYTHON_BINDING_BINARY_OP("le", le)
  NVFUSER_PYTHON_BINDING_BINARY_OP("lt", lt)
  NVFUSER_PYTHON_BINDING_BINARY_OP("ne", ne)
  NVFUSER_PYTHON_BINDING_BINARY_OP("bitwise_and", bitwise_and)
  NVFUSER_PYTHON_BINDING_BINARY_OP("bitwise_or", bitwise_or)
  NVFUSER_PYTHON_BINDING_BINARY_OP("bitwise_xor", bitwise_xor)
  NVFUSER_PYTHON_BINDING_BINARY_OP("bitwise_left_shift", bitwise_left_shift)
  NVFUSER_PYTHON_BINDING_BINARY_OP("bitwise_right_shift", bitwise_right_shift)
#undef NVFUSER_PYTHON_BINDING_BINARY_OP

#define NVFUSER_PYTHON_BINDING_BINARY_OP_SPECIAL(py_op, op_str, op_name)       \
  tensor_class.def(                                                            \
      py_op,                                                                   \
      [](Tensor arg1, Tensor arg2) -> Tensor {                                 \
        FUSER_PERF_SCOPE("Operators." op_str);                                 \
        FusionDefinition* fd = arg1.fusion_definition;                         \
        Tensor output = fd->defineTensor(arg1.dims);                           \
        fd->defineRecord(new OpRecord<TensorView*, TensorView*, TensorView*>(  \
            {fd->recordingState(arg1()), fd->recordingState(arg2())},          \
            {fd->recordingState(output())},                                    \
            ("ops." op_str),                                                   \
            serde::RecordType_Binary_TV,                                       \
            static_cast<TensorView* (*)(TensorView*, TensorView*)>(op_name))); \
        return output;                                                         \
      },                                                                       \
      py::return_value_policy::reference);                                     \
  tensor_class.def(                                                            \
      py_op,                                                                   \
      [](Tensor arg1, Scalar arg2) -> Tensor {                                 \
        FUSER_PERF_SCOPE("Operators." op_str);                                 \
        FusionDefinition* fd = arg1.fusion_definition;                         \
        Tensor output = fd->defineTensor(arg1.dims);                           \
        fd->defineRecord(new OpRecord<TensorView*, TensorView*, Val*>(         \
            {fd->recordingState(arg1()), fd->recordingState(arg2())},          \
            {fd->recordingState(output())},                                    \
            ("ops." op_str),                                                   \
            serde::RecordType_Binary_TV_VAL,                                   \
            static_cast<TensorView* (*)(TensorView*, Val*)>(op_name)));        \
        return output;                                                         \
      },                                                                       \
      py::return_value_policy::reference);                                     \
  scalar_class.def(                                                            \
      py_op,                                                                   \
      [](Scalar arg1, Tensor arg2) -> Tensor {                                 \
        FUSER_PERF_SCOPE("Operators." op_str);                                 \
        FusionDefinition* fd = arg1.fusion_definition;                         \
        Tensor output = fd->defineTensor(arg2.dims);                           \
        fd->defineRecord(new OpRecord<TensorView*, Val*, TensorView*>(         \
            {fd->recordingState(arg1()), fd->recordingState(arg2())},          \
            {fd->recordingState(output())},                                    \
            ("ops." op_str),                                                   \
            serde::RecordType_Binary_VAL_TV,                                   \
            static_cast<TensorView* (*)(Val*, TensorView*)>(op_name)));        \
        return output;                                                         \
      },                                                                       \
      py::return_value_policy::reference);                                     \
  scalar_class.def(                                                            \
      py_op,                                                                   \
      [](Scalar arg1, Scalar arg2) -> Scalar {                                 \
        FUSER_PERF_SCOPE("Operators." op_str);                                 \
        FusionDefinition* fd = arg2.fusion_definition;                         \
        Scalar output = fd->defineScalar();                                    \
        fd->defineRecord(new OpRecord<Val*, Val*, Val*>(                       \
            {fd->recordingState(arg1()), fd->recordingState(arg2())},          \
            {fd->recordingState(output())},                                    \
            ("ops." op_str),                                                   \
            serde::RecordType_Binary_VAL,                                      \
            static_cast<Val* (*)(Val*, Val*)>(op_name)));                      \
        return output;                                                         \
      },                                                                       \
      py::return_value_policy::reference);

  NVFUSER_PYTHON_BINDING_BINARY_OP_SPECIAL("__add__", "add", add)
  NVFUSER_PYTHON_BINDING_BINARY_OP_SPECIAL("__mul__", "mul", mul)
  NVFUSER_PYTHON_BINDING_BINARY_OP_SPECIAL("__pow__", "pow", pow)
  NVFUSER_PYTHON_BINDING_BINARY_OP_SPECIAL("__sub__", "sub", sub)
  NVFUSER_PYTHON_BINDING_BINARY_OP_SPECIAL("__mod__", "mod", mod)
  NVFUSER_PYTHON_BINDING_BINARY_OP_SPECIAL("__eq__", "eq", eq)
  NVFUSER_PYTHON_BINDING_BINARY_OP_SPECIAL("__ge__", "ge", ge)
  NVFUSER_PYTHON_BINDING_BINARY_OP_SPECIAL("__gt__", "gt", gt)
  NVFUSER_PYTHON_BINDING_BINARY_OP_SPECIAL("__le__", "le", le)
  NVFUSER_PYTHON_BINDING_BINARY_OP_SPECIAL("__lt__", "lt", lt)
  NVFUSER_PYTHON_BINDING_BINARY_OP_SPECIAL("__ne__", "ne", ne)
  NVFUSER_PYTHON_BINDING_BINARY_OP_SPECIAL(
      "__and__", "bitwise_and", bitwise_and)
  NVFUSER_PYTHON_BINDING_BINARY_OP_SPECIAL("__or__", "bitwise_or", bitwise_or)
  NVFUSER_PYTHON_BINDING_BINARY_OP_SPECIAL(
      "__xor__", "bitwise_xor", bitwise_xor)
  NVFUSER_PYTHON_BINDING_BINARY_OP_SPECIAL(
      "__lshift__", "bitwise_left_shift", bitwise_left_shift)
  NVFUSER_PYTHON_BINDING_BINARY_OP_SPECIAL(
      "__rshift__", "bitwise_right_shift", bitwise_right_shift)
  // In PyTorch, __div__ (//) and __truediv__ (/) are different.
  // When applied to integer-dtype arguments, they do as expected, returning
  // integer and float outputs, respectively. When applied to two floating-type
  // arguments, they return the floor of division for // and plain division for
  // /. When applied to mixed types, the types are promoted, so the
  // floating-point behavior is returned.
  // Our div operator matches the __truediv__ behavior, so we do not implement
  // __div__.
  NVFUSER_PYTHON_BINDING_BINARY_OP_SPECIAL("__truediv__", "div", div)
#undef NVFUSER_PYTHON_BINDING_BINARY_OP_SPECIAL

#define NVFUSER_PYTHON_BINDING_BINARY_WITH_ALPHA_OP(op_str, op_name)          \
  nvf_ops.def(                                                                \
      op_str,                                                                 \
      [](FusionDefinition::Operators& self,                                   \
         Tensor arg1,                                                         \
         Tensor arg2,                                                         \
         Scalar arg3) -> Tensor {                                             \
        FUSER_PERF_SCOPE("Operators." op_str);                                \
        TORCH_CHECK(                                                          \
            self.validUse(), "Attempting to add to a completed definition!"); \
        FusionDefinition* fd = self.fusion_definition;                        \
        Tensor output = fd->defineTensor(arg1.dims);                          \
        fd->defineRecord(                                                     \
            new OpRecord<TensorView*, TensorView*, TensorView*, Val*>(        \
                {fd->recordingState(arg1()),                                  \
                 fd->recordingState(arg2()),                                  \
                 fd->recordingState(arg3())},                                 \
                {fd->recordingState(output())},                               \
                ("ops." op_str),                                              \
                serde::RecordType_Ternary_TV_TV_VAL,                          \
                static_cast<TensorView* (*)(TensorView*, TensorView*, Val*)>( \
                    op_name)));                                               \
        return output;                                                        \
      },                                                                      \
      py::return_value_policy::reference);                                    \
  nvf_ops.def(                                                                \
      op_str,                                                                 \
      [](FusionDefinition::Operators& self,                                   \
         Tensor arg1,                                                         \
         Scalar arg2,                                                         \
         Scalar arg3) -> Tensor {                                             \
        FUSER_PERF_SCOPE("Operators." op_str);                                \
        TORCH_CHECK(                                                          \
            self.validUse(), "Attempting to add to a completed definition!"); \
        FusionDefinition* fd = self.fusion_definition;                        \
        Tensor output = fd->defineTensor(arg1.dims);                          \
        fd->defineRecord(new OpRecord<TensorView*, TensorView*, Val*, Val*>(  \
            {fd->recordingState(arg1()),                                      \
             fd->recordingState(arg2()),                                      \
             fd->recordingState(arg3())},                                     \
            {fd->recordingState(output())},                                   \
            ("ops." op_str),                                                  \
            serde::RecordType_Ternary_TV_VAL_VAL,                             \
            static_cast<TensorView* (*)(TensorView*, Val*, Val*)>(op_name))); \
        return output;                                                        \
      },                                                                      \
      py::return_value_policy::reference);                                    \
  nvf_ops.def(                                                                \
      op_str,                                                                 \
      [](FusionDefinition::Operators& self,                                   \
         Scalar arg1,                                                         \
         Tensor arg2,                                                         \
         Scalar arg3) -> Tensor {                                             \
        FUSER_PERF_SCOPE("Operators." op_str);                                \
        TORCH_CHECK(                                                          \
            self.validUse(), "Attempting to add to a completed definition!"); \
        FusionDefinition* fd = self.fusion_definition;                        \
        Tensor output = fd->defineTensor(arg2.dims);                          \
        fd->defineRecord(new OpRecord<TensorView*, Val*, TensorView*, Val*>(  \
            {fd->recordingState(arg1()),                                      \
             fd->recordingState(arg2()),                                      \
             fd->recordingState(arg3())},                                     \
            {fd->recordingState(output())},                                   \
            ("ops." op_str),                                                  \
            serde::RecordType_Ternary_VAL_TV_VAL,                             \
            static_cast<TensorView* (*)(Val*, TensorView*, Val*)>(op_name))); \
        return output;                                                        \
      },                                                                      \
      py::return_value_policy::reference);                                    \
  nvf_ops.def(                                                                \
      op_str,                                                                 \
      [](FusionDefinition::Operators& self,                                   \
         Scalar arg1,                                                         \
         Scalar arg2,                                                         \
         Scalar arg3) -> Scalar {                                             \
        FUSER_PERF_SCOPE("Operators." op_str);                                \
        TORCH_CHECK(                                                          \
            self.validUse(), "Attempting to add to a completed definition!"); \
        FusionDefinition* fd = self.fusion_definition;                        \
        Scalar output = fd->defineScalar();                                   \
        fd->defineRecord(new OpRecord<Val*, Val*, Val*, Val*>(                \
            {fd->recordingState(arg1()),                                      \
             fd->recordingState(arg2()),                                      \
             fd->recordingState(arg3())},                                     \
            {fd->recordingState(output())},                                   \
            ("ops." op_str),                                                  \
            serde::RecordType_Ternary_VAL,                                    \
            static_cast<Val* (*)(Val*, Val*, Val*)>(op_name)));               \
        return output;                                                        \
      },                                                                      \
      py::return_value_policy::reference);

  NVFUSER_PYTHON_BINDING_BINARY_WITH_ALPHA_OP("add_alpha", add_alpha)
  NVFUSER_PYTHON_BINDING_BINARY_WITH_ALPHA_OP("sub_alpha", sub_alpha)
#undef NVFUSER_PYTHON_BINDING_BINARY_WITH_ALPHA_OP

#define NVFUSER_PYTHON_BINDING_TERNARY_OP(op_str, op_name)                    \
  nvf_ops.def(                                                                \
      op_str,                                                                 \
      [](FusionDefinition::Operators& self,                                   \
         Scalar arg1,                                                         \
         Scalar arg2,                                                         \
         Scalar arg3) -> Scalar {                                             \
        FUSER_PERF_SCOPE("Operators." op_str);                                \
        TORCH_CHECK(                                                          \
            self.validUse(), "Attempting to add to a completed definition!"); \
        FusionDefinition* fd = self.fusion_definition;                        \
        Scalar output = fd->defineScalar();                                   \
        fd->defineRecord(new OpRecord<Val*, Val*, Val*, Val*>(                \
            {fd->recordingState(arg1()),                                      \
             fd->recordingState(arg2()),                                      \
             fd->recordingState(arg3())},                                     \
            {fd->recordingState(output())},                                   \
            ("ops." op_str),                                                  \
            serde::RecordType_Ternary_VAL,                                    \
            static_cast<Val* (*)(Val*, Val*, Val*)>(op_name)));               \
        return output;                                                        \
      },                                                                      \
      py::return_value_policy::reference);                                    \
  nvf_ops.def(                                                                \
      op_str,                                                                 \
      [](FusionDefinition::Operators& self,                                   \
         Tensor arg1,                                                         \
         Tensor arg2,                                                         \
         Tensor arg3) -> Tensor {                                             \
        FUSER_PERF_SCOPE("Operators." op_str);                                \
        TORCH_CHECK(                                                          \
            self.validUse(), "Attempting to add to a completed definition!"); \
        FusionDefinition* fd = self.fusion_definition;                        \
        Tensor output = fd->defineTensor(arg1.dims);                          \
        fd->defineRecord(                                                     \
            new OpRecord<TensorView*, TensorView*, TensorView*, TensorView*>( \
                {fd->recordingState(arg1()),                                  \
                 fd->recordingState(arg2()),                                  \
                 fd->recordingState(arg3())},                                 \
                {fd->recordingState(output())},                               \
                ("ops." op_str),                                              \
                serde::RecordType_Ternary_TV,                                 \
                static_cast<                                                  \
                    TensorView* (*)(TensorView*, TensorView*, TensorView*)>(  \
                    op_name)));                                               \
        return output;                                                        \
      },                                                                      \
      py::return_value_policy::reference);                                    \
  nvf_ops.def(                                                                \
      op_str,                                                                 \
      [](FusionDefinition::Operators& self,                                   \
         Tensor arg1,                                                         \
         Tensor arg2,                                                         \
         Scalar arg3) -> Tensor {                                             \
        FUSER_PERF_SCOPE("Operators." op_str);                                \
        TORCH_CHECK(                                                          \
            self.validUse(), "Attempting to add to a completed definition!"); \
        FusionDefinition* fd = self.fusion_definition;                        \
        Tensor output = fd->defineTensor(arg1.dims);                          \
        fd->defineRecord(                                                     \
            new OpRecord<TensorView*, TensorView*, TensorView*, Val*>(        \
                {fd->recordingState(arg1()),                                  \
                 fd->recordingState(arg2()),                                  \
                 fd->recordingState(arg3())},                                 \
                {fd->recordingState(output())},                               \
                ("ops." op_str),                                              \
                serde::RecordType_Ternary_TV_TV_VAL,                          \
                static_cast<TensorView* (*)(TensorView*, TensorView*, Val*)>( \
                    op_name)));                                               \
        return output;                                                        \
      },                                                                      \
      py::return_value_policy::reference);                                    \
  nvf_ops.def(                                                                \
      op_str,                                                                 \
      [](FusionDefinition::Operators& self,                                   \
         Tensor arg1,                                                         \
         Scalar arg2,                                                         \
         Tensor arg3) -> Tensor {                                             \
        FUSER_PERF_SCOPE("Operators." op_str);                                \
        TORCH_CHECK(                                                          \
            self.validUse(), "Attempting to add to a completed definition!"); \
        FusionDefinition* fd = self.fusion_definition;                        \
        Tensor output = fd->defineTensor(arg1.dims);                          \
        fd->defineRecord(                                                     \
            new OpRecord<TensorView*, TensorView*, Val*, TensorView*>(        \
                {fd->recordingState(arg1()),                                  \
                 fd->recordingState(arg2()),                                  \
                 fd->recordingState(arg3())},                                 \
                {fd->recordingState(output())},                               \
                ("ops." op_str),                                              \
                serde::RecordType_Ternary_TV_VAL_TV,                          \
                static_cast<TensorView* (*)(TensorView*, Val*, TensorView*)>( \
                    op_name)));                                               \
        return output;                                                        \
      },                                                                      \
      py::return_value_policy::reference);                                    \
  nvf_ops.def(                                                                \
      op_str,                                                                 \
      [](FusionDefinition::Operators& self,                                   \
         Scalar arg1,                                                         \
         Tensor arg2,                                                         \
         Tensor arg3) -> Tensor {                                             \
        FUSER_PERF_SCOPE("Operators." op_str);                                \
        TORCH_CHECK(                                                          \
            self.validUse(), "Attempting to add to a completed definition!"); \
        FusionDefinition* fd = self.fusion_definition;                        \
        Tensor output = fd->defineTensor(arg2.dims);                          \
        fd->defineRecord(                                                     \
            new OpRecord<TensorView*, Val*, TensorView*, TensorView*>(        \
                {fd->recordingState(arg1()),                                  \
                 fd->recordingState(arg2()),                                  \
                 fd->recordingState(arg3())},                                 \
                {fd->recordingState(output())},                               \
                ("ops." op_str),                                              \
                serde::RecordType_Ternary_VAL_TV_TV,                          \
                static_cast<TensorView* (*)(Val*, TensorView*, TensorView*)>( \
                    op_name)));                                               \
        return output;                                                        \
      },                                                                      \
      py::return_value_policy::reference);                                    \
  nvf_ops.def(                                                                \
      op_str,                                                                 \
      [](FusionDefinition::Operators& self,                                   \
         Scalar arg1,                                                         \
         Scalar arg2,                                                         \
         Tensor arg3) -> Tensor {                                             \
        FUSER_PERF_SCOPE("Operators." op_str);                                \
        TORCH_CHECK(                                                          \
            self.validUse(), "Attempting to add to a completed definition!"); \
        FusionDefinition* fd = self.fusion_definition;                        \
        Tensor output = fd->defineTensor(arg3.dims);                          \
        fd->defineRecord(new OpRecord<TensorView*, Val*, Val*, TensorView*>(  \
            {fd->recordingState(arg1()),                                      \
             fd->recordingState(arg2()),                                      \
             fd->recordingState(arg3())},                                     \
            {fd->recordingState(output())},                                   \
            ("ops." op_str),                                                  \
            serde::RecordType_Ternary_VAL_VAL_TV,                             \
            static_cast<TensorView* (*)(Val*, Val*, TensorView*)>(op_name))); \
        return output;                                                        \
      },                                                                      \
      py::return_value_policy::reference);                                    \
  nvf_ops.def(                                                                \
      op_str,                                                                 \
      [](FusionDefinition::Operators& self,                                   \
         Tensor arg1,                                                         \
         Scalar arg2,                                                         \
         Scalar arg3) -> Tensor {                                             \
        FUSER_PERF_SCOPE("Operators." op_str);                                \
        TORCH_CHECK(                                                          \
            self.validUse(), "Attempting to add to a completed definition!"); \
        FusionDefinition* fd = self.fusion_definition;                        \
        Tensor output = fd->defineTensor(arg1.dims);                          \
        fd->defineRecord(new OpRecord<TensorView*, TensorView*, Val*, Val*>(  \
            {fd->recordingState(arg1()),                                      \
             fd->recordingState(arg2()),                                      \
             fd->recordingState(arg3())},                                     \
            {fd->recordingState(output())},                                   \
            ("ops." op_str),                                                  \
            serde::RecordType_Ternary_TV_VAL_VAL,                             \
            static_cast<TensorView* (*)(TensorView*, Val*, Val*)>(op_name))); \
        return output;                                                        \
      },                                                                      \
      py::return_value_policy::reference);                                    \
  nvf_ops.def(                                                                \
      op_str,                                                                 \
      [](FusionDefinition::Operators& self,                                   \
         Scalar arg1,                                                         \
         Tensor arg2,                                                         \
         Scalar arg3) -> Tensor {                                             \
        FUSER_PERF_SCOPE("Operators." op_str);                                \
        TORCH_CHECK(                                                          \
            self.validUse(), "Attempting to add to a completed definition!"); \
        FusionDefinition* fd = self.fusion_definition;                        \
        Tensor output = fd->defineTensor(arg2.dims);                          \
        fd->defineRecord(new OpRecord<TensorView*, Val*, TensorView*, Val*>(  \
            {fd->recordingState(arg1()),                                      \
             fd->recordingState(arg2()),                                      \
             fd->recordingState(arg3())},                                     \
            {fd->recordingState(output())},                                   \
            ("ops." op_str),                                                  \
            serde::RecordType_Ternary_VAL_TV_VAL,                             \
            static_cast<TensorView* (*)(Val*, TensorView*, Val*)>(op_name))); \
        return output;                                                        \
      },                                                                      \
      py::return_value_policy::reference);

  NVFUSER_PYTHON_BINDING_TERNARY_OP("lerp", lerp)
  NVFUSER_PYTHON_BINDING_TERNARY_OP("where", where)
#undef NVFUSER_PYTHON_BINDING_TERNARY_OP

#define NVFUSER_PYTHON_BINDING_THRESHOLD_LIKE_OP(op_str, op_name)              \
  nvf_ops.def(                                                                 \
      op_str,                                                                  \
      [](FusionDefinition::Operators& self,                                    \
         Scalar arg1,                                                          \
         Scalar arg2,                                                          \
         Scalar arg3) -> Scalar {                                              \
        FUSER_PERF_SCOPE("Operators." op_str);                                 \
        TORCH_CHECK(                                                           \
            !self.validUse(), "Attempting to add to a completed definition!"); \
        FusionDefinition* fd = self.fusion_definition;                         \
        Scalar output = fd->defineScalar();                                    \
        fd->defineRecord(new OpRecord<Val*, Val*, Val*, Val*>(                 \
            {fd->recordingState(arg1()),                                       \
             fd->recordingState(arg2()),                                       \
             fd->recordingState(arg3())},                                      \
            {fd->recordingState(output())},                                    \
            ("ops." op_str),                                                   \
            serde::RecordType_Ternary_VAL,                                     \
            static_cast<Val* (*)(Val*, Val*, Val*)>(op_name)));                \
        return output;                                                         \
      },                                                                       \
      py::return_value_policy::reference);                                     \
  nvf_ops.def(                                                                 \
      op_str,                                                                  \
      [](FusionDefinition::Operators& self,                                    \
         Tensor arg1,                                                          \
         Scalar arg2,                                                          \
         Scalar arg3) -> Tensor {                                              \
        FUSER_PERF_SCOPE("Operators." op_str);                                 \
        TORCH_CHECK(                                                           \
            !self.validUse(), "Attempting to add to a completed definition!"); \
        FusionDefinition* fd = self.fusion_definition;                         \
        Tensor output = fd->defineTensor(arg1.dims);                           \
        fd->defineRecord(new OpRecord<TensorView*, TensorView*, Val*, Val*>(   \
            {fd->recordingState(arg1()),                                       \
             fd->recordingState(arg2()),                                       \
             fd->recordingState(arg3())},                                      \
            {fd->recordingState(output())},                                    \
            ("ops." op_str),                                                   \
            serde::RecordType_Ternary_TV_VAL_VAL,                              \
            static_cast<TensorView* (*)(TensorView*, Val*, Val*)>(op_name)));  \
        return output;                                                         \
      },                                                                       \
      py::return_value_policy::reference);

  NVFUSER_PYTHON_BINDING_THRESHOLD_LIKE_OP("clamp", clamp)
  NVFUSER_PYTHON_BINDING_THRESHOLD_LIKE_OP("threshold", threshold)
#undef NVFUSER_PYTHON_BINDING_THRESHOLD_LIKE_OP

#define NVFUSER_PYTHON_BINDING_TERNARY_WITH_ALPHA_OP(op_str, op_name)          \
  nvf_ops.def(                                                                 \
      op_str,                                                                  \
      [](FusionDefinition::Operators& self,                                    \
         Scalar arg1,                                                          \
         Scalar arg2,                                                          \
         Scalar arg3,                                                          \
         Scalar arg4) -> Scalar {                                              \
        FUSER_PERF_SCOPE("Operators." op_str);                                 \
        TORCH_CHECK(                                                           \
            self.validUse(), "Attempting to add to a completed definition!");  \
        FusionDefinition* fd = self.fusion_definition;                         \
        Scalar output = fd->defineScalar();                                    \
        fd->defineRecord(new OpRecord<Val*, Val*, Val*, Val*, Val*>(           \
            {fd->recordingState(arg1()),                                       \
             fd->recordingState(arg2()),                                       \
             fd->recordingState(arg3()),                                       \
             fd->recordingState(arg4())},                                      \
            {fd->recordingState(output())},                                    \
            ("ops." op_str),                                                   \
            serde::RecordType_Ternary_Alpha_VAL,                               \
            static_cast<Val* (*)(Val*, Val*, Val*, Val*)>(op_name)));          \
        return output;                                                         \
      },                                                                       \
      py::return_value_policy::reference);                                     \
  nvf_ops.def(                                                                 \
      op_str,                                                                  \
      [](FusionDefinition::Operators& self,                                    \
         Tensor arg1,                                                          \
         Tensor arg2,                                                          \
         Tensor arg3,                                                          \
         Scalar arg4) -> Tensor {                                              \
        FUSER_PERF_SCOPE("Operators." op_str);                                 \
        TORCH_CHECK(                                                           \
            self.validUse(), "Attempting to add to a completed definition!");  \
        FusionDefinition* fd = self.fusion_definition;                         \
        Tensor output = fd->defineTensor(arg1.dims);                           \
        fd->defineRecord(new OpRecord<                                         \
                         TensorView*,                                          \
                         TensorView*,                                          \
                         TensorView*,                                          \
                         TensorView*,                                          \
                         Val*>(                                                \
            {fd->recordingState(arg1()),                                       \
             fd->recordingState(arg2()),                                       \
             fd->recordingState(arg3()),                                       \
             fd->recordingState(arg4())},                                      \
            {fd->recordingState(output())},                                    \
            ("ops." op_str),                                                   \
            serde::RecordType_Ternary_Alpha_TV,                                \
            static_cast<                                                       \
                TensorView* (*)(TensorView*, TensorView*, TensorView*, Val*)>( \
                op_name)));                                                    \
        return output;                                                         \
      },                                                                       \
      py::return_value_policy::reference);                                     \
  nvf_ops.def(                                                                 \
      op_str,                                                                  \
      [](FusionDefinition::Operators& self,                                    \
         Tensor arg1,                                                          \
         Tensor arg2,                                                          \
         Scalar arg3,                                                          \
         Scalar arg4) -> Tensor {                                              \
        FUSER_PERF_SCOPE("Operators." op_str);                                 \
        TORCH_CHECK(                                                           \
            self.validUse(), "Attempting to add to a completed definition!");  \
        FusionDefinition* fd = self.fusion_definition;                         \
        Tensor output = fd->defineTensor(arg1.dims);                           \
        fd->defineRecord(                                                      \
            new OpRecord<TensorView*, TensorView*, TensorView*, Val*, Val*>(   \
                {fd->recordingState(arg1()),                                   \
                 fd->recordingState(arg2()),                                   \
                 fd->recordingState(arg3()),                                   \
                 fd->recordingState(arg4())},                                  \
                {fd->recordingState(output())},                                \
                ("ops." op_str),                                               \
                serde::RecordType_Ternary_Alpha_TV_TV_VAL,                     \
                static_cast<                                                   \
                    TensorView* (*)(TensorView*, TensorView*, Val*, Val*)>(    \
                    op_name)));                                                \
        return output;                                                         \
      },                                                                       \
      py::return_value_policy::reference);                                     \
  nvf_ops.def(                                                                 \
      op_str,                                                                  \
      [](FusionDefinition::Operators& self,                                    \
         Tensor arg1,                                                          \
         Scalar arg2,                                                          \
         Tensor arg3,                                                          \
         Scalar arg4) -> Tensor {                                              \
        FUSER_PERF_SCOPE("Operators." op_str);                                 \
        TORCH_CHECK(                                                           \
            self.validUse(), "Attempting to add to a completed definition!");  \
        FusionDefinition* fd = self.fusion_definition;                         \
        Tensor output = fd->defineTensor(arg1.dims);                           \
        fd->defineRecord(                                                      \
            new OpRecord<TensorView*, TensorView*, Val*, TensorView*, Val*>(   \
                {fd->recordingState(arg1()),                                   \
                 fd->recordingState(arg2()),                                   \
                 fd->recordingState(arg3()),                                   \
                 fd->recordingState(arg4())},                                  \
                {fd->recordingState(output())},                                \
                ("ops." op_str),                                               \
                serde::RecordType_Ternary_Alpha_TV_VAL_TV,                     \
                static_cast<                                                   \
                    TensorView* (*)(TensorView*, Val*, TensorView*, Val*)>(    \
                    op_name)));                                                \
        return output;                                                         \
      },                                                                       \
      py::return_value_policy::reference);                                     \
  nvf_ops.def(                                                                 \
      op_str,                                                                  \
      [](FusionDefinition::Operators& self,                                    \
         Scalar arg1,                                                          \
         Tensor arg2,                                                          \
         Tensor arg3,                                                          \
         Scalar arg4) -> Tensor {                                              \
        FUSER_PERF_SCOPE("Operators." op_str);                                 \
        TORCH_CHECK(                                                           \
            self.validUse(), "Attempting to add to a completed definition!");  \
        FusionDefinition* fd = self.fusion_definition;                         \
        Tensor output = fd->defineTensor(arg2.dims);                           \
        fd->defineRecord(                                                      \
            new OpRecord<TensorView*, Val*, TensorView*, TensorView*, Val*>(   \
                {fd->recordingState(arg1()),                                   \
                 fd->recordingState(arg2()),                                   \
                 fd->recordingState(arg3()),                                   \
                 fd->recordingState(arg4())},                                  \
                {fd->recordingState(output())},                                \
                ("ops." op_str),                                               \
                serde::RecordType_Ternary_Alpha_VAL_TV_TV,                     \
                static_cast<                                                   \
                    TensorView* (*)(Val*, TensorView*, TensorView*, Val*)>(    \
                    op_name)));                                                \
        return output;                                                         \
      },                                                                       \
      py::return_value_policy::reference);                                     \
  nvf_ops.def(                                                                 \
      op_str,                                                                  \
      [](FusionDefinition::Operators& self,                                    \
         Scalar arg1,                                                          \
         Scalar arg2,                                                          \
         Tensor arg3,                                                          \
         Scalar arg4) -> Tensor {                                              \
        FUSER_PERF_SCOPE("Operators." op_str);                                 \
        TORCH_CHECK(                                                           \
            self.validUse(), "Attempting to add to a completed definition!");  \
        FusionDefinition* fd = self.fusion_definition;                         \
        Tensor output = fd->defineTensor(arg3.dims);                           \
        fd->defineRecord(                                                      \
            new OpRecord<TensorView*, Val*, Val*, TensorView*, Val*>(          \
                {fd->recordingState(arg1()),                                   \
                 fd->recordingState(arg2()),                                   \
                 fd->recordingState(arg3()),                                   \
                 fd->recordingState(arg4())},                                  \
                {fd->recordingState(output())},                                \
                ("ops." op_str),                                               \
                serde::RecordType_Ternary_Alpha_VAL_VAL_TV,                    \
                static_cast<TensorView* (*)(Val*, Val*, TensorView*, Val*)>(   \
                    op_name)));                                                \
        return output;                                                         \
      },                                                                       \
      py::return_value_policy::reference);                                     \
  nvf_ops.def(                                                                 \
      op_str,                                                                  \
      [](FusionDefinition::Operators& self,                                    \
         Tensor arg1,                                                          \
         Scalar arg2,                                                          \
         Scalar arg3,                                                          \
         Scalar arg4) -> Tensor {                                              \
        FUSER_PERF_SCOPE("Operators." op_str);                                 \
        TORCH_CHECK(                                                           \
            self.validUse(), "Attempting to add to a completed definition!");  \
        FusionDefinition* fd = self.fusion_definition;                         \
        Tensor output = fd->defineTensor(arg1.dims);                           \
        fd->defineRecord(                                                      \
            new OpRecord<TensorView*, TensorView*, Val*, Val*, Val*>(          \
                {fd->recordingState(arg1()),                                   \
                 fd->recordingState(arg2()),                                   \
                 fd->recordingState(arg3()),                                   \
                 fd->recordingState(arg4())},                                  \
                {fd->recordingState(output())},                                \
                ("ops." op_str),                                               \
                serde::RecordType_Ternary_Alpha_TV_VAL_VAL,                    \
                static_cast<TensorView* (*)(TensorView*, Val*, Val*, Val*)>(   \
                    op_name)));                                                \
        return output;                                                         \
      },                                                                       \
      py::return_value_policy::reference);                                     \
  nvf_ops.def(                                                                 \
      op_str,                                                                  \
      [](FusionDefinition::Operators& self,                                    \
         Scalar arg1,                                                          \
         Tensor arg2,                                                          \
         Scalar arg3,                                                          \
         Scalar arg4) -> Tensor {                                              \
        FUSER_PERF_SCOPE("Operators." op_str);                                 \
        TORCH_CHECK(                                                           \
            self.validUse(), "Attempting to add to a completed definition!");  \
        FusionDefinition* fd = self.fusion_definition;                         \
        Tensor output = fd->defineTensor(arg2.dims);                           \
        fd->defineRecord(                                                      \
            new OpRecord<TensorView*, Val*, TensorView*, Val*, Val*>(          \
                {fd->recordingState(arg1()),                                   \
                 fd->recordingState(arg2()),                                   \
                 fd->recordingState(arg3()),                                   \
                 fd->recordingState(arg4())},                                  \
                {fd->recordingState(output())},                                \
                ("ops." op_str),                                               \
                serde::RecordType_Ternary_Alpha_VAL_TV_VAL,                    \
                static_cast<TensorView* (*)(Val*, TensorView*, Val*, Val*)>(   \
                    op_name)));                                                \
        return output;                                                         \
      },                                                                       \
      py::return_value_policy::reference);

  NVFUSER_PYTHON_BINDING_TERNARY_WITH_ALPHA_OP("addcmul", addcmul)
#undef NVFUSER_PYTHON_BINDING_TERNARY_WITH_ALPHA_OP

#define NVFUSER_PYTHON_BINDING_REDUCTION_OP(op_str, op_name, record_type)               \
  nvf_ops.def(                                                                          \
      op_str,                                                                           \
      [](FusionDefinition::Operators& self,                                             \
         Tensor arg,                                                                    \
         PrimDataType dtype) -> Tensor {                                                \
        FUSER_PERF_SCOPE("Operators." op_str);                                          \
        TORCH_CHECK(                                                                    \
            self.validUse(), "Attempting to add to a completed definition!");           \
        FusionDefinition* fd = self.fusion_definition;                                  \
        size_t ndims = 0;                                                               \
        std::vector<int> axes(arg.dims);                                                \
        std::iota(axes.begin(), axes.end(), 0);                                         \
        Tensor output = fd->defineTensor(ndims);                                        \
        fd->defineRecord(new ReductionOpRecord(                                         \
            {fd->recordingState(arg())},                                                \
            {fd->recordingState(output())},                                             \
            ("ops." op_str),                                                            \
            record_type,                                                                \
            static_cast<                                                                \
                TensorView* (*)(TensorView*, const std::vector<int>&, bool, DataType)>( \
                op_name),                                                               \
            axes,                                                                       \
            false,                                                                      \
            dtype));                                                                    \
        return output;                                                                  \
      },                                                                                \
      py::arg("arg"),                                                                   \
      py::arg("dtype") = DataType::Null,                                                \
      py::return_value_policy::reference);                                              \
  nvf_ops.def(                                                                          \
      op_str,                                                                           \
      [](FusionDefinition::Operators& self,                                             \
         Tensor arg,                                                                    \
         int axis,                                                                      \
         bool keepdim,                                                                  \
         PrimDataType dtype) -> Tensor {                                                \
        FUSER_PERF_SCOPE("Operators." op_str);                                          \
        TORCH_CHECK(                                                                    \
            self.validUse(), "Attempting to add to a completed definition!");           \
        FusionDefinition* fd = self.fusion_definition;                                  \
        size_t ndims = keepdim ? arg.dims : (arg.dims - 1);                             \
        Tensor output = fd->defineTensor(ndims);                                        \
        fd->defineRecord(new ReductionOpRecord(                                         \
            {fd->recordingState(arg())},                                                \
            {fd->recordingState(output())},                                             \
            ("ops." op_str),                                                            \
            record_type,                                                                \
            static_cast<                                                                \
                TensorView* (*)(TensorView*, const std::vector<int>&, bool, DataType)>( \
                op_name),                                                               \
            {axis},                                                                     \
            keepdim,                                                                    \
            dtype));                                                                    \
        return output;                                                                  \
      },                                                                                \
      py::arg("arg"),                                                                   \
      py::arg("axis"),                                                                  \
      py::arg("keepdim") = false,                                                       \
      py::arg("dtype") = DataType::Null,                                                \
      py::return_value_policy::reference);                                              \
  nvf_ops.def(                                                                          \
      op_str,                                                                           \
      [](FusionDefinition::Operators& self,                                             \
         Tensor arg,                                                                    \
         const std::vector<int>& axes,                                                  \
         bool keepdim,                                                                  \
         PrimDataType dtype) -> Tensor {                                                \
        FUSER_PERF_SCOPE("Operators." op_str);                                          \
        TORCH_CHECK(                                                                    \
            self.validUse(), "Attempting to add to a completed definition!");           \
        FusionDefinition* fd = self.fusion_definition;                                  \
        size_t ndims = keepdim ? arg.dims : (arg.dims - axes.size());                   \
        Tensor output = fd->defineTensor(ndims);                                        \
        fd->defineRecord(new ReductionOpRecord(                                         \
            {fd->recordingState(arg())},                                                \
            {fd->recordingState(output())},                                             \
            ("ops." op_str),                                                            \
            record_type,                                                                \
            static_cast<                                                                \
                TensorView* (*)(TensorView*, const std::vector<int>&, bool, DataType)>( \
                op_name),                                                               \
            axes,                                                                       \
            keepdim,                                                                    \
            dtype));                                                                    \
        return output;                                                                  \
      },                                                                                \
      py::arg("arg"),                                                                   \
      py::arg("axes"),                                                                  \
      py::arg("keepdim") = false,                                                       \
      py::arg("dtype") = DataType::Null,                                                \
      py::return_value_policy::reference);

  NVFUSER_PYTHON_BINDING_REDUCTION_OP(
      "max", max, serde::RecordType::RecordType_ReductionMax)
  NVFUSER_PYTHON_BINDING_REDUCTION_OP(
      "min", min, serde::RecordType::RecordType_ReductionMin)
  NVFUSER_PYTHON_BINDING_REDUCTION_OP(
      "prod", prod, serde::RecordType::RecordType_ReductionProd)
  NVFUSER_PYTHON_BINDING_REDUCTION_OP(
      "sum", sum, serde::RecordType::RecordType_ReductionSum)
#undef NVFUSER_PYTHON_BINDING_REDUCTION_OP

#define NVFUSER_PYTHON_BINDING_CAST_OP(op_str, op_name)                       \
  nvf_ops.def(                                                                \
      op_str,                                                                 \
      [](FusionDefinition::Operators& self,                                   \
         Tensor arg,                                                          \
         PrimDataType dtype) -> Tensor {                                      \
        FUSER_PERF_SCOPE("Operators." op_str);                                \
        TORCH_CHECK(                                                          \
            self.validUse(), "Attempting to add to a completed definition!"); \
        FusionDefinition* fd = self.fusion_definition;                        \
        Tensor output = fd->defineTensor(arg.dims);                           \
        fd->defineRecord(new CastOpRecord<TensorView*, TensorView*>(          \
            {fd->recordingState(arg())},                                      \
            {fd->recordingState(output())},                                   \
            ("ops." op_str),                                                  \
            serde::RecordType_CastTv,                                         \
            static_cast<TensorView* (*)(DataType, TensorView*)>(op_name),     \
            dtype));                                                          \
        return output;                                                        \
      },                                                                      \
      py::arg("arg"),                                                         \
      py::arg("dtype"),                                                       \
      py::return_value_policy::reference);                                    \
  nvf_ops.def(                                                                \
      op_str,                                                                 \
      [](FusionDefinition::Operators& self,                                   \
         Scalar arg,                                                          \
         PrimDataType dtype) -> Scalar {                                      \
        FUSER_PERF_SCOPE("Operators." op_str);                                \
        TORCH_CHECK(                                                          \
            self.validUse(), "Attempting to add to a completed definition!"); \
        FusionDefinition* fd = self.fusion_definition;                        \
        Scalar output = fd->defineScalar();                                   \
        fd->defineRecord(new CastOpRecord<Val*, Val*>(                        \
            {fd->recordingState(arg())},                                      \
            {fd->recordingState(output())},                                   \
            ("ops." op_str),                                                  \
            serde::RecordType_CastVal,                                        \
            static_cast<Val* (*)(DataType, Val*)>(op_name),                   \
            dtype));                                                          \
        return output;                                                        \
      },                                                                      \
      py::arg("arg"),                                                         \
      py::arg("dtype"),                                                       \
      py::return_value_policy::reference);

  NVFUSER_PYTHON_BINDING_CAST_OP("cast", castOp)
#undef NVFUSER_PYTHON_BINDING_CAST_OP

  nvf_ops.def(
      "batch_norm",
      [](FusionDefinition::Operators& self,
         Tensor arg,
         c10::optional<Tensor> weight,
         c10::optional<Tensor> bias,
         c10::optional<Tensor> running_mean,
         c10::optional<Tensor> running_var,
         Scalar momentum,
         Scalar eps,
         bool training,
         bool channels_last) -> decltype(auto) {
        FUSER_PERF_SCOPE("Operators.batch_norm");
        TORCH_CHECK(
            self.validUse(), "Attempting to add to a completed definition!");
        FusionDefinition* fd = self.fusion_definition;
        Tensor output = fd->defineTensor(arg.dims);
        Tensor mean = fd->defineTensor(1);
        Tensor invstd = fd->defineTensor(1);
        auto weight_state = weight.has_value()
            ? fd->recordingState(weight.value()())
            : State(0, serde::StateType::StateType_None);
        auto bias_state = bias.has_value()
            ? fd->recordingState(bias.value()())
            : State(0, serde::StateType::StateType_None);
        auto running_mean_state = running_mean.has_value()
            ? fd->recordingState(running_mean.value()())
            : State(0, serde::StateType::StateType_None);
        auto running_var_state = running_var.has_value()
            ? fd->recordingState(running_var.value()())
            : State(0, serde::StateType::StateType_None);
        fd->defineRecord(new BatchNormOpRecord(
            {fd->recordingState(arg()),
             weight_state,
             bias_state,
             running_mean_state,
             running_var_state,
             fd->recordingState(momentum()),
             fd->recordingState(eps())},
            {fd->recordingState(output()),
             fd->recordingState(mean()),
             fd->recordingState(invstd())},
            training,
            channels_last));
        return std::make_tuple(output, mean, invstd);
      },
      py::arg("arg"),
      py::arg("weight").none(true),
      py::arg("bias").none(true),
      py::arg("running_mean").none(true),
      py::arg("running_var").none(true),
      py::arg("momentum"),
      py::arg("eps"),
      py::arg("training"),
      py::arg("channels_last") = false,
      py::return_value_policy::reference);
  // Concreate Output Shape Overload
  nvf_ops.def(
      "broadcast_in_dim",
      [](FusionDefinition::Operators& self,
         Tensor arg,
         std::vector<int64_t>& output_shape,
         std::vector<int64_t>& broadcast_dims) -> Tensor {
        FUSER_PERF_SCOPE("Operators.broadcast_in_dim");
        FusionDefinition* fd = self.fusion_definition;
        TORCH_CHECK(
            self.validUse(), "Attempting to add to a completed definition!");
        TORCH_CHECK(
            output_shape.size() >= broadcast_dims.size(),
            "broadcast_dims vector size is too big for output shape!");
        Tensor output = fd->defineTensor(output_shape.size());
        fd->defineRecord(new BroadcastInDimOpRecord<int64_t>(
            {fd->recordingState(arg())},
            {fd->recordingState(output())},
            "ops.broadcast_in_dim",
            serde::RecordType_BroadcastInDim,
            std::move(output_shape),
            std::move(broadcast_dims)));
        return output;
      },
      py::arg("arg"),
      py::arg("output_shape"),
      py::arg("broadcast_dims"),
      py::return_value_policy::reference);
  // Symbolic Output Shape Overload
  nvf_ops.def(
      "broadcast_in_dim",
      [](FusionDefinition::Operators& self,
         Tensor arg,
         std::vector<Scalar>& output_shape,
         std::vector<int64_t>& broadcast_dims) -> Tensor {
        FUSER_PERF_SCOPE("Operators.broadcast_in_dim");
        FusionDefinition* fd = self.fusion_definition;
        TORCH_CHECK(
            self.validUse(), "Attempting to add to a completed definition!");
        TORCH_CHECK(
            output_shape.size() >= broadcast_dims.size(),
            "broadcast_dims vector size is too big for output shape!");
        Tensor output = fd->defineTensor(output_shape.size());
        std::vector<State> output_shape_states(
            output_shape.size(), State(0, serde::StateType_Scalar));
        std::transform(
            output_shape.begin(),
            output_shape.end(),
            output_shape_states.begin(),
            [&fd](const Scalar& s) { return fd->recordingState(s()); });
        fd->defineRecord(new BroadcastInDimOpRecord<State>(
            {fd->recordingState(arg())},
            {fd->recordingState(output())},
            "ops.broadcast_in_dim",
            serde::RecordType_BroadcastInDimSymbolic,
            std::move(output_shape_states),
            std::move(broadcast_dims)));
        return output;
      },
      py::arg("arg"),
      py::arg("output_shape"),
      py::arg("broadcast_dims"),
      py::return_value_policy::reference);
  nvf_ops.def(
      "broadcast",
      [](FusionDefinition::Operators& self,
         Tensor arg,
         std::vector<bool>& is_broadcast_dim) -> Tensor {
        FUSER_PERF_SCOPE("Operators.broadcast");
        TORCH_CHECK(
            self.validUse(), "Attempting to add to a completed definition!");
        FusionDefinition* fd = self.fusion_definition;
        Tensor output = fd->defineTensor(arg.dims);
        fd->defineRecord(new BroadcastOpRecord(
            {fd->recordingState(arg())},
            {fd->recordingState(output())},
            "ops.broadcast",
            std::move(is_broadcast_dim)));
        return output;
      },
      py::arg("arg"),
      py::arg("is_broadcast_dim"),
      py::return_value_policy::reference);
  nvf_ops.def(
      "cat",
      [](FusionDefinition::Operators& self,
         std::vector<Tensor> tensors,
         int64_t dim) -> Tensor {
        TORCH_CHECK(
            self.validUse(), "Attempting to add to a completed definition!");
        FusionDefinition* fd = self.fusion_definition;
        TORCH_CHECK(
            !tensors.empty(), "Attempting to concatenate empty list of tensors")
        Tensor output = fd->defineTensor(tensors[0].dims);
        std::vector<State> tensor_states;
        tensor_states.reserve(tensors.size());
        for (auto& t : tensors) {
          tensor_states.push_back(fd->recordingState(t()));
        }
        self.fusion_definition->defineRecord(new CatOpRecord(
            tensor_states, {fd->recordingState(output())}, dim));
        return output;
      },
      py::arg("tensors"),
      py::arg("dim"),
      py::return_value_policy::reference);
  nvf_ops.def(
      "index_select",
      [](FusionDefinition::Operators& self,
         Tensor arg,
         Tensor index,
         int64_t dim) -> Tensor {
        FUSER_PERF_SCOPE("Operators.index_select");
        TORCH_CHECK(
            self.validUse(), "Attempting to add to a completed definition!");
        FusionDefinition* fd = self.fusion_definition;
        Tensor output = fd->defineTensor(arg.dims);
        fd->defineRecord(new IndexSelectOpRecord(
            {
                fd->recordingState(arg()),
                fd->recordingState(index()),
            },
            {fd->recordingState(output())},
            dim));
        return output;
      },
      py::arg("arg"),
      py::arg("index"),
      py::arg("dim"),
      py::return_value_policy::reference);
  nvf_ops.def(
      "gather",
      [](FusionDefinition::Operators& self,
         Tensor arg1,
         Tensor index,
         int64_t dim) -> Tensor {
        FUSER_PERF_SCOPE("Operators.gather");
        TORCH_CHECK(
            self.validUse(), "Attempting to add to a completed definition!");
        TORCH_CHECK(
            arg1.dims == index.dims,
            "Tensor arguments have different dimensions ",
            arg1.dims,
            " and ",
            index.dims);
        auto num_dims = (int64_t)arg1.dims;
        TORCH_CHECK(
            dim >= -num_dims && dim < num_dims,
            "Tensor arguments have dimension ",
            num_dims,
            " so dim argument must satisfy ",
            -num_dims,
            " <= dim < ",
            num_dims,
            ", but received ",
            dim);
        FusionDefinition* fd = self.fusion_definition;
        Tensor output = fd->defineTensor(arg1.dims);
        fd->defineRecord(new TorchGatherOpRecord(
            {
                fd->recordingState(arg1()),
                fd->recordingState(index()),
            },
            {fd->recordingState(output())},
            dim));
        return output;
      },
      R"pbdoc(
        Index arg1 in dim at positions given by index.

        The dimension of arg1 and index must match. For all axes other than dim
        the extent of index in that axis need not be equal to its counterpart
        in arg1 but must not be greater than it.

        Args:
            arg1 (Tensor): Tensor of shape `(Ni...,M,Nk...)` where `M` is the
                extent of `arg1` in the dimension `dim`.
            index (Tensor): Tensor of dtype `DataType::Int` of shape
                `(Mi...,J,Mk...)` where all the extents other than `J` are less
                than or equal to their counterparts in `arg1`; for example `Mk
                <= Nk`.
            dim (int): Which position to index along.

        Returns:
            (Tensor): Tensor of same dtype as `arg1` and of shape
                `(Mi...,J,Mk...)` where the element at position `(i...,j,k...)`
                is equal to `arg1[i,...,index[i,...,j,k,...],k,...]`.
      )pbdoc",
      py::arg("arg1"),
      py::arg("index"),
      py::arg("dim"),
      py::return_value_policy::reference);
  nvf_ops.def(
      "pad",
      [](FusionDefinition::Operators& self,
         Tensor arg,
         std::vector<int64_t>& pad_widths,
         c10::optional<Scalar> value) -> Tensor {
        FUSER_PERF_SCOPE("Operators.pad");
        TORCH_CHECK(
            self.validUse(), "Attempting to add to a completed definition!");
        TORCH_CHECK(
            pad_widths.size() <= 2 * arg.dims,
            "Number of pad widths must be at most twice the input dimension");
        FusionDefinition* fd = self.fusion_definition;
        Tensor output = fd->defineTensor(arg.dims);
        auto value_state = value.has_value()
            ? fd->recordingState(value.value()())
            : State(0, serde::StateType_None);
        fd->defineRecord(new PadOpRecord(
            {fd->recordingState(arg()), value_state},
            {fd->recordingState(output())},
            std::move(pad_widths)));
        return output;
      },
      py::arg("arg"),
      py::arg("pad_widths"),
      py::arg("value") = py::none(),
      py::return_value_policy::reference);
  nvf_ops.def(
      "take_along_axis",
      [](FusionDefinition::Operators& self,
         Tensor arg1,
         Tensor index,
         int64_t dim) -> Tensor {
        FUSER_PERF_SCOPE("Operators.take_along_axis");
        TORCH_CHECK(
            self.validUse(), "Attempting to add to a completed definition!");
        TORCH_CHECK(
            arg1.dims == index.dims,
            "Tensor arguments have different dimensions ",
            arg1.dims,
            " and ",
            index.dims);
        auto num_dims = (int64_t)arg1.dims;
        TORCH_CHECK(
            dim >= -num_dims && dim < num_dims,
            "Tensor arguments have dimension ",
            num_dims,
            " so dim argument must satisfy ",
            -num_dims,
            " <= dim < ",
            num_dims,
            ", but received ",
            dim);
        FusionDefinition* fd = self.fusion_definition;
        Tensor output = fd->defineTensor(arg1.dims);
        fd->defineRecord(new TakeAlongAxisOpRecord(
            {
                fd->recordingState(arg1()),
                fd->recordingState(index()),
            },
            {fd->recordingState(output())},
            dim));
        return output;
      },
      R"pbdoc(
        Index arg1 in dim at positions given by index.

        This operation is very similar to :meth:'gather' but enforces that all
        dimensions other than dim must be equal between arg1 and index.

        Args:
            arg1 (Tensor): Tensor of shape `(Ni...,M,Nk...)` where `M` is the
                extent of `arg1` in the dimension `dim`.
            index (Tensor): Tensor of dtype `DataType::Int` of shape
                `(Ni...,J,Nk...)`.
            dim (int): Which position to index along.

        Returns:
            (Tensor): Tensor of same dtype as `arg1` and of shape
                `(Ni...,J,Nk...)` where the element at position `(i...,j,k...)`
                is equal to `arg1[i,...,index[i,...,j,k,...],k,...]`.
      )pbdoc",
      py::arg("arg1"),
      py::arg("index"),
      py::arg("dim"),
      py::return_value_policy::reference);
  nvf_ops.def(
      "permute",
      [](FusionDefinition::Operators& self,
         Tensor arg,
         std::vector<int64_t>& dims) -> Tensor {
        TORCH_CHECK(
            self.validUse(), "Attempting to add to a completed definition!");
        FusionDefinition* fd = self.fusion_definition;
        Tensor output = fd->defineTensor(arg.dims);
        self.fusion_definition->defineRecord(new PermuteOpRecord(
            {fd->recordingState(arg())},
            {fd->recordingState(output())},
            std::move(dims)));
        return output;
      },
      py::arg("arg"),
      py::arg("dims"),
      py::return_value_policy::reference);
  nvf_ops.def(
      "slice",
      [](FusionDefinition::Operators& self,
         Tensor arg,
         std::vector<int64_t>& start_indices,
         std::vector<int64_t>& end_indices,
         // NOTE: Tried to use std::reference_wrapper to a vector and during
         // testing, I was not getting the proper value back.  It was like
         // like the code was referencing the strides vector that holds the
         // default value.
         std::optional<std::vector<int64_t>> opt_strides =
             std::nullopt) -> Tensor {
        FUSER_PERF_SCOPE("Operators.slice");
        TORCH_CHECK(
            self.validUse(), "Attempting to add to a completed definition!");

        std::vector<int64_t> strides(start_indices.size(), int64_t(1));
        if (opt_strides.has_value()) {
          TORCH_CHECK(
              start_indices.size() == opt_strides.value().size(),
              "Slice start_indices and strides don't match! Start Indices: ",
              start_indices.size(),
              " Strides: ",
              opt_strides.value().size());
          strides.assign(
              opt_strides.value().begin(), opt_strides.value().end());
        }
        TORCH_CHECK(
            arg.dims == start_indices.size(),
            "Number of tensor dimensions does not match slice dimensions! Tensor-dims: ",
            arg.dims,
            " Slice-dims: ",
            start_indices.size());
        TORCH_CHECK(
            start_indices.size() == end_indices.size(),
            "Slice indexing attribute dimensions don't match! Start Indices: ",
            start_indices.size(),
            " End Indices: ",
            end_indices.size(),
            " Strides: ",
            strides.size());
        for (const auto i : c10::irange(arg.dims)) {
          auto start_idx = start_indices[i];
          auto end_idx = end_indices[i];
          auto stride = strides[i];
          TORCH_CHECK(
              start_idx >= 0,
              "Slice operation start_indices must be greater-than-or-equal-to 0. Start Indices: ",
              start_indices,
              " End Indices: ",
              end_indices,
              " Strides: ",
              strides);
          TORCH_CHECK(
              end_idx >= start_idx,
              "Slice operation end_indices must be greater-than-or-equal-to start_indices. Start Indices: ",
              start_indices,
              " End Indices: ",
              end_indices,
              " Strides: ",
              strides);
          TORCH_CHECK(
              stride == 1,
              "nvFuser Limitation: All slice operation strides must be of size 1. Start Indices: ",
              start_indices,
              " End Indices: ",
              end_indices,
              " Strides: ",
              strides);
        }
        FusionDefinition* fd = self.fusion_definition;
        Tensor output = fd->defineTensor(arg.dims);
        fd->defineRecord(new SliceOpRecord(
            {fd->recordingState(arg())},
            {fd->recordingState(output())},
            start_indices,
            end_indices,
            strides));
        return output;
      },
      py::arg("arg"),
      py::arg("start_indices"),
      py::arg("end_indices"),
      py::arg("strides") = py::none(),
      py::return_value_policy::reference);
  nvf_ops.def(
      "squeeze",
      [](FusionDefinition::Operators& self,
         Tensor arg,
         std::vector<int64_t>& original_shape,
         std::vector<int64_t>& dims) -> Tensor {
        FUSER_PERF_SCOPE("Operators.squeeze");
        TORCH_CHECK(
            self.validUse(), "Attempting to add to a completed definition!");
        FusionDefinition* fd = self.fusion_definition;
        Tensor output = fd->defineTensor(arg.dims - 1);
        fd->defineRecord(new SqueezeOpRecord(
            {fd->recordingState(arg())},
            {fd->recordingState(output())},
            std::move(original_shape),
            std::move(dims)));
        return output;
      },
      py::arg("arg"),
      py::arg("original_shape"),
      py::arg("dims"),
      py::return_value_policy::reference);
  nvf_ops.def(
      "tensor_sizes",
      [](FusionDefinition::Operators& self, Tensor arg) -> std::vector<Scalar> {
        FUSER_PERF_SCOPE("Operators.tensor_sizes");
        TORCH_CHECK(
            self.validUse(), "Attempting to add to a completed definition!");
        FusionDefinition* fd = self.fusion_definition;
        std::vector<Scalar> outputs;
        std::vector<State> output_state;
        for (const auto idx : c10::irange(arg.dims)) {
          outputs.push_back(fd->defineScalar());
          output_state.push_back(fd->recordingState(outputs[idx]()));
        }
        fd->defineRecord(
            new TensorSizesRecord({fd->recordingState(arg())}, output_state));
        return outputs;
      },
      py::arg("arg"),
      py::return_value_policy::reference);
  nvf_ops.def(
      "reshape",
      [](FusionDefinition::Operators& self,
         Tensor arg,
         std::vector<int64_t>& original_shape,
         std::vector<int64_t>& new_shape) -> Tensor {
        TORCH_CHECK(
            self.validUse(), "Attempting to add to a completed definition!");
        FusionDefinition* fd = self.fusion_definition;
        Tensor output = fd->defineTensor(new_shape.size());
        self.fusion_definition->defineRecord(new ReshapeOpRecord(
            {fd->recordingState(arg())},
            {fd->recordingState(output())},
            std::move(original_shape),
            std::move(new_shape)));
        return output;
      },
      py::arg("arg"),
      py::arg("original_shape"),
      py::arg("new_shape"),
      py::return_value_policy::reference);
  nvf_ops.def(
      "full",
      [](FusionDefinition::Operators& self,
         std::vector<int64_t>& size,
         Scalar arg,
         PrimDataType dtype) -> Tensor {
        TORCH_CHECK(
            self.validUse(), "Attempting to add to a completed definition!");
        FusionDefinition* fd = self.fusion_definition;
        Tensor output = fd->defineTensor(size.size());
        fd->defineRecord(new FullOpRecord(
            {fd->recordingState(arg())},
            {fd->recordingState(output())},
            std::move(size),
            dtype));
        return output;
      },
      py::arg("size"),
      py::arg("arg"),
      py::arg("dtype"),
      py::return_value_policy::reference);
  nvf_ops.def(
      "iota",
      [](FusionDefinition::Operators& self,
         Scalar length,
         c10::optional<Scalar> start,
         c10::optional<Scalar> step,
         PrimDataType dtype) -> Tensor {
        TORCH_CHECK(
            self.validUse(), "Attempting to add to a completed definition!");
        FusionDefinition* fd = self.fusion_definition;
        Tensor output = fd->defineTensor(1);
        auto start_state = start.has_value()
            ? fd->recordingState(start.value()())
            : State(0, serde::StateType_None);
        auto step_state = step.has_value() ? fd->recordingState(step.value()())
                                           : State(0, serde::StateType_None);
        fd->defineRecord(new IotaOpRecord(
            {fd->recordingState(length()), start_state, step_state},
            {fd->recordingState(output())},
            dtype));
        return output;
      },
      py::arg("length"),
      py::arg("start").none(true),
      py::arg("step").none(true),
      py::arg("dtype") = DataType::Int,
      py::return_value_policy::reference);
  nvf_ops.def(
      "var",
      [](FusionDefinition::Operators& self,
         Tensor arg,
         std::vector<int>& axes,
         int64_t correction,
         bool keepdim) -> Tensor {
        FUSER_PERF_SCOPE("Operators.var");
        TORCH_CHECK(
            self.validUse(), "Attempting to add to a completed definition!");
        FusionDefinition* fd = self.fusion_definition;
        size_t ndims = keepdim ? arg.dims : (arg.dims - axes.size());
        Tensor output = fd->defineTensor(ndims);
        fd->defineRecord(new VarianceOpRecord(
            {fd->recordingState(arg())},
            {fd->recordingState(output())},
            std::move(axes),
            correction,
            keepdim));
        return output;
      },
      py::arg("arg"),
      py::arg("axes"),
      py::arg("correction"),
      py::arg("keepdim") = false,
      py::return_value_policy::reference);
  nvf_ops.def(
      "var_mean",
      [](FusionDefinition::Operators& self,
         Tensor arg,
         std::vector<int>& axes,
         int64_t correction,
         bool keepdim) -> decltype(auto) {
        FUSER_PERF_SCOPE("Operators.var_mean");
        TORCH_CHECK(
            self.validUse(), "Attempting to add to a completed definition!");
        FusionDefinition* fd = self.fusion_definition;
        size_t ndims = keepdim ? arg.dims : (arg.dims - axes.size());
        Tensor var = fd->defineTensor(ndims);
        Tensor mean = fd->defineTensor(ndims);
        fd->defineRecord(new VarianceMeanOpRecord(
            {fd->recordingState(arg())},
            {fd->recordingState(var()), fd->recordingState(mean())},
            std::move(axes),
            correction,
            keepdim));
        return std::make_tuple(var, mean);
      },
      py::arg("arg"),
      py::arg("axes"),
      py::arg("correction"),
      py::arg("keepdim") = false,
      py::return_value_policy::reference);
  nvf_ops.def(
      "uniform",
      [](FusionDefinition::Operators& self,
         Scalar minval,
         Scalar maxval,
         std::vector<Scalar>& shape,
         PrimDataType dtype) -> Tensor {
        FUSER_PERF_SCOPE("Operators.uniform");
        TORCH_CHECK(
            self.validUse(), "Attempting to add to a completed definition!");
        FusionDefinition* fd = self.fusion_definition;
        Tensor output = fd->defineTensor(shape.size());
        std::vector<State> output_shape_states(
            shape.size(), State(0, serde::StateType_Scalar));
        std::transform(
            shape.begin(),
            shape.end(),
            output_shape_states.begin(),
            [&fd](const Scalar& s) { return fd->recordingState(s()); });
        fd->defineRecord(new RandomOpRecord(
            {
                fd->recordingState(minval()),
                fd->recordingState(maxval()),
            },
            {fd->recordingState(output())},
            output_shape_states,
            "ops.uniform",
            dtype));
        return output;
      },
      py::arg("minval"),
      py::arg("maxval"),
      py::arg("shape"),
      py::arg("dtype") = DataType::Float,
      py::return_value_policy::reference);
  nvf_ops.def(
      "normal",
      [](FusionDefinition::Operators& self,
         Scalar mean,
         Scalar std,
         std::vector<Scalar>& shape,
         PrimDataType dtype) -> Tensor {
        FUSER_PERF_SCOPE("Operators.normal");
        TORCH_CHECK(
            self.validUse(), "Attempting to add to a completed definition!");
        FusionDefinition* fd = self.fusion_definition;
        Tensor output = fd->defineTensor(shape.size());
        std::vector<State> output_shape_states(
            shape.size(), State(0, serde::StateType_Scalar));
        std::transform(
            shape.begin(),
            shape.end(),
            output_shape_states.begin(),
            [&fd](const Scalar& s) { return fd->recordingState(s()); });
        fd->defineRecord(new RandomOpRecord(
            {
                fd->recordingState(mean()),
                fd->recordingState(std()),
            },
            {fd->recordingState(output())},
            output_shape_states,
            "ops.normal",
            dtype));
        return output;
      },
      py::arg("mean"),
      py::arg("std"),
      py::arg("shape"),
      py::arg("dtype") = DataType::Float,
      py::return_value_policy::reference);
  //! The ScedOperators class is a nested class of FusionDefinition to allow the
  //! user to query the class for the list of schedule operators.
  //!
  //! Example:
  //!   help(FusionDefinition.SchedOperators)
  //!
  //! Additional operators are expected to be defined below as needed.
  py::class_<FusionDefinition::SchedOperators> nvf_sched(
      fusion_def, "SchedOperators");
  nvf_sched.def(py::init<FusionDefinition*>());
  nvf_sched.def(
      "merge",
      [](FusionDefinition::SchedOperators& self, Tensor arg, int dim) {
        FUSER_PERF_SCOPE("SchedOperators.merge");
        TORCH_CHECK(
            self.validUse(),
            "Attempting to use a SchedOperators Op prior to definition!");
        FusionDefinition* fd = self.fusion_definition;
        auto input_tv =
            fd->getFusionState(arg.index)->template as<TensorView>();
        input_tv->merge(dim);
      },
      py::arg("arg"),
      py::arg("dim"));
  auto reduction_factor_func = [](FusionDefinition::SchedOperators& self,
                                  Tensor arg,
                                  const std::vector<int>& dims) -> Tensor {
    FUSER_PERF_SCOPE("SchedOperators.reduction_factor");
    TORCH_CHECK(
        self.validUse(),
        "Attempting to use a SchedOperators Op prior to definition!");
    FusionDefinition* fd = self.fusion_definition;
    auto input_tv = fd->getFusionState(arg.index)->template as<TensorView>();
    auto output_tv = input_tv->rFactor(dims);
    Tensor output = fd->defineTensor(arg.dims);
    TORCH_CHECK(
        output.index == fd->numFusionStates(),
        "Fusion State index does not match the size!");
    fd->addFusionState(output_tv);
    return output;
  };
  nvf_sched.def(
      "reduction_factor",
      reduction_factor_func,
      py::arg("arg"),
      py::arg("dims"));
  nvf_sched.def(
      "rfactor", reduction_factor_func, py::arg("arg"), py::arg("dims"));
  nvf_sched.def(
      "reorder",
      [](FusionDefinition::SchedOperators& self,
         Tensor arg,
         const std::unordered_map<int, int>& old2new) {
        FUSER_PERF_SCOPE("SchedOperators.reorder");
        TORCH_CHECK(
            self.validUse(),
            "Attempting to use a SchedOperators Op prior to definition!");
        FusionDefinition* fd = self.fusion_definition;
        auto input_tv =
            fd->getFusionState(arg.index)->template as<TensorView>();
        input_tv->reorder(old2new);
      },
      py::arg("arg"),
      py::arg("old2new"));
  nvf_sched.def(
      "split",
      [](FusionDefinition::SchedOperators& self,
         Tensor arg,
         int dim,
         unsigned int factor,
         bool inner_split,
         bool trim_out_of_bounds) {
        FUSER_PERF_SCOPE("SchedOperators.split");
        TORCH_CHECK(
            self.validUse(),
            "Attempting to use a SchedOperators Op prior to definition!");
        FusionDefinition* fd = self.fusion_definition;
        auto input_tv =
            fd->getFusionState(arg.index)->template as<TensorView>();
        input_tv->split(dim, factor, inner_split, trim_out_of_bounds);
      },
      py::arg("arg"),
      py::arg("dim"),
      py::arg("factor"),
      py::arg("inner_split") = true,
      py::arg("trim_out_of_bounds") = false);
}

} // namespace nvfuser::python_frontend<|MERGE_RESOLUTION|>--- conflicted
+++ resolved
@@ -486,86 +486,6 @@
                 dtype));
             return out;
           },
-<<<<<<< HEAD
-=======
-          py::arg("val"),
-          py::arg("dtype") = DataType::Double,
-          py::return_value_policy::reference)
-      .def(
-          "define_constant",
-          [](FusionDefinition& self,
-             std::complex<double> val,
-             PrimDataType dtype = DataType::ComplexDouble) -> Scalar {
-            FUSER_PERF_SCOPE("FusionDefinition.define_constant (complex)");
-            TORCH_CHECK(
-                !self.completed(),
-                "Attempting to add to a completed definition!");
-            Scalar out = self.defineScalar();
-            self.defineRecord(
-                new ConstantRecord<ComplexDouble, std::complex<double>>(
-                    {self.recordingState(out())},
-                    serde::RecordType_ConstantComplexDouble,
-                    val,
-                    dtype));
-            return out;
-          },
-          py::arg("val"),
-          py::arg("dtype") = DataType::ComplexDouble,
-          py::return_value_policy::reference)
-      .def(
-          "define_constant",
-          [](FusionDefinition& self,
-             bool val,
-             PrimDataType dtype = DataType::Bool) -> Scalar {
-            FUSER_PERF_SCOPE("FusionDefinition.define_constant (bool)");
-            TORCH_CHECK(
-                !self.completed(),
-                "Attempting to add to a completed definition!");
-            Scalar out = self.defineScalar();
-            self.defineRecord(new ConstantRecord<Bool, bool>(
-                {self.recordingState(out())},
-                serde::RecordType_ConstantBool,
-                val,
-                dtype));
-            return out;
-          },
-          py::arg("val"),
-          py::arg("dtype") = DataType::Bool,
-          py::return_value_policy::reference)
-      .def(
-          "define_constant",
-          [](FusionDefinition& self,
-             int64_t val,
-             PrimDataType dtype = DataType::Int) -> Scalar {
-            FUSER_PERF_SCOPE("FusionDefinition.define_constant (int)");
-            TORCH_CHECK(
-                !self.completed(),
-                "Attempting to add to a completed definition!");
-            Scalar out = self.defineScalar();
-            self.defineRecord(new ConstantRecord<Int, int64_t>(
-                {self.recordingState(out())},
-                serde::RecordType_ConstantLong,
-                val,
-                dtype));
-            return out;
-          },
-          py::arg("val"),
-          py::arg("dtype") = DataType::Int,
-          py::return_value_policy::reference)
-      .def(
-          "define_scalar",
-          [](FusionDefinition& self,
-             PrimDataType dtype = DataType::Double) -> Scalar {
-            FUSER_PERF_SCOPE("FusionDefinition.define_scalar");
-            TORCH_CHECK(
-                !self.completed(),
-                "Attempting to add to a completed definition!");
-            Scalar out = self.defineScalar();
-            self.defineRecord(
-                new ScalarRecord({self.recordingState(out())}, dtype));
-            return out;
-          },
->>>>>>> 8e3cd4d1
           py::arg("dtype") = DataType::Double,
           py::return_value_policy::reference);
 
