--- conflicted
+++ resolved
@@ -2050,15 +2050,10 @@
   auto shape_def = [](Tensor arg) -> Vector {
     FUSER_PERF_SCOPE("Operators.shape");
     auto fd = arg.fusion_definition;
-<<<<<<< HEAD
     TORCH_CHECK(
         fd->ops.validUse(), "Attempting to add to a completed definition!");
-    Vector output = fd->defineVector();
+    Vector output = fd->defineVector(arg.dims);
     fd->defineRecord(new ShapeOpRecord(
-=======
-    Vector output = fd->defineVector(arg.dims);
-    fd->defineRecord(new ShapeRecord(
->>>>>>> 994d607e
         {fd->recordingState(arg())}, {fd->recordingState(output())}));
     return output;
   };
