// clang-format off
/*
 * SPDX-FileCopyrightText: Copyright (c) 2023-present NVIDIA CORPORATION & AFFILIATES.
 * All rights reserved.
 * SPDX-License-Identifier: BSD-3-Clause
 */
// clang-format on
#pragma once
#include <ir/interface_nodes.h>
#include <serde/fusion_cache_generated.h>

namespace nvfuser::python_frontend {

struct RecordFunctor;

struct TORCH_CUDA_CU_API State {
  State(size_t _index, serde::StateType _stype)
      : index(_index), stype(_stype) {}

  bool operator==(const State& other) const;
  bool operator!=(const State& other) const;

  //! A unique index to identifiy each recorded state item.
  size_t index;
<<<<<<< HEAD
  //! StateType is either: Tensor or Scalar
=======
  //! StateType is either: Tensor, Scalar, or Vector
>>>>>>> 441d27d3
  serde::StateType stype;
};

TORCH_CUDA_CU_API std::ostream& operator<<(
    std::ostream& os,
    const State& state);

//! FusionState contains the information used to build a new cpp Fusion object.
//! Unlike FusionDefinition, it does not modify the FusionCache Trie structure.
class TORCH_CUDA_CU_API FusionState {
 public:
  FusionState();

  // The copy/move/assign constructors/operators are removed
  FusionState(const FusionState& other) = delete;
  FusionState(FusionState&& other) noexcept = delete;
  FusionState& operator=(const FusionState& other) = delete;
  FusionState& operator=(FusionState&& other) noexcept = delete;
  virtual ~FusionState() = default;

  //! Get fusion object
  Fusion* fusion();
  //! Prints the Fusion IR representation
  void printIr() const;

  //! Adds a Fusion IR Tensor/Scalar object
  void addFusionState(Val* val);
  //! Adds a Fusion IR Vector of Scalars
<<<<<<< HEAD
  void addFusionState(std::vector<Val*> val);
=======
  void addFusionStateVector(std::vector<Val*> val);
>>>>>>> 441d27d3
  //! Gets a Fusion IR Tensor/Scalar object
  Val* getFusionState(size_t index) const;
  //! Gets a Fusion IR Vector of Scalars
  std::vector<Val*> getFusionStateVector(size_t index) const;
  //! Number of fusion states
  size_t numFusionStates() const;
  //! Sets a Fusion IR Tensor/Scalar object
  void setFusionState(size_t index, Val* val);
  //! Sets a Fusion IR Vector of Scalars
<<<<<<< HEAD
  void setFusionState(size_t index, std::vector<Val*> val);
=======
  void setFusionStateVector(size_t index, std::vector<Val*> val);
>>>>>>> 441d27d3

  //! Adds a Tensor/Scalar input to the Fusion object
  void addInput(Val* input);
  //! Adds a Tensor/Scalar output to the Fusion object
  void addOutput(Val* output);
  //! Adds a Tensor/Scalar output to the Fusion object
  void addOutput(Val* output, const std::vector<int64_t>& permutation);
  //! Alias an Output to Input in the Fusion object
  void aliasOutputToInput(Val* output, Val* input);

  //! Add a Record
  void addRecord(RecordFunctor* record);
  //! Builds an nvFuser Fusion IR object
  void buildFusionIr(Fusion* fusion);

  //! Create clone of FusionState
  std::unique_ptr<FusionState> clone();

 private:
  //! Change the fusion ptr and reset its state
  void resetFusionState(Fusion* fusion, size_t size);

 protected:
  //! Holds an End Record
  std::unique_ptr<RecordFunctor> end_record_;
  //! A vector of record operations in the FusionDefintion
  std::vector<std::unique_ptr<RecordFunctor>> recording_;
  //! A vector of state that represents Tensors/Vectors/Scalars
  std::vector<State> recording_state_;

 private:
  //! A ptr to the container used when building the Fusion IR from a definition
  Fusion* fusion_;
  //! A vector of nvFuser Fusion IR TensorViews/Vectors/Scalars for building the
  //! Fusion IR graph.
  //! NOTE: Vectors are represented by a vector<Val*>.  This could
  //! be another child class of Val in the IR, similar to TensorView.
  std::vector<std::vector<Val*>> fusion_state_;
  //! The number of states in Fusion Container
  //! A sum of all outputs for each RecordFunctor
  size_t num_recording_states_;
};

} // namespace nvfuser::python_frontend<|MERGE_RESOLUTION|>--- conflicted
+++ resolved
@@ -22,11 +22,7 @@
 
   //! A unique index to identifiy each recorded state item.
   size_t index;
-<<<<<<< HEAD
-  //! StateType is either: Tensor or Scalar
-=======
   //! StateType is either: Tensor, Scalar, or Vector
->>>>>>> 441d27d3
   serde::StateType stype;
 };
 
@@ -55,11 +51,7 @@
   //! Adds a Fusion IR Tensor/Scalar object
   void addFusionState(Val* val);
   //! Adds a Fusion IR Vector of Scalars
-<<<<<<< HEAD
-  void addFusionState(std::vector<Val*> val);
-=======
   void addFusionStateVector(std::vector<Val*> val);
->>>>>>> 441d27d3
   //! Gets a Fusion IR Tensor/Scalar object
   Val* getFusionState(size_t index) const;
   //! Gets a Fusion IR Vector of Scalars
@@ -69,11 +61,7 @@
   //! Sets a Fusion IR Tensor/Scalar object
   void setFusionState(size_t index, Val* val);
   //! Sets a Fusion IR Vector of Scalars
-<<<<<<< HEAD
-  void setFusionState(size_t index, std::vector<Val*> val);
-=======
   void setFusionStateVector(size_t index, std::vector<Val*> val);
->>>>>>> 441d27d3
 
   //! Adds a Tensor/Scalar input to the Fusion object
   void addInput(Val* input);
