// clang-format off
/*
 * SPDX-FileCopyrightText: Copyright (c) 2023-present NVIDIA CORPORATION & AFFILIATES.
 * All rights reserved.
 * SPDX-License-Identifier: BSD-3-Clause
 */
// clang-format on
#pragma once
#include <ir_interface_nodes.h>
#include <serde/python_fusion_cache_generated.h>

namespace nvfuser::python_frontend {

struct RecordFunctor;

<<<<<<< HEAD
struct TORCH_CUDA_CU_API State {
  State(size_t _index, serde::StateType _stype)
      : index(_index), stype(_stype) {}

  bool operator==(const State& other) const;
  bool operator!=(const State& other) const;

  //! A unique index to identifiy each recorded state item.
  size_t index;
  //! StateType is either: Tensor or Scalar
  serde::StateType stype;
};

=======
>>>>>>> c4936538
//! FusionState contains the information used to build a new cpp Fusion object.
//! Unlike FusionDefinition, it does not modify the FusionCache Trie structure.
class TORCH_CUDA_CU_API FusionState {
 public:
  FusionState();

  // The copy/move/assign constructors/operators are removed
  FusionState(const FusionState& other) = delete;
  FusionState(FusionState&& other) noexcept = delete;
  FusionState& operator=(const FusionState& other) = delete;
  FusionState& operator=(FusionState&& other) noexcept = delete;
  virtual ~FusionState() = default;

  //! Get fusion object
  Fusion* fusion();
  //! Prints the Fusion IR representation
  void printIr() const;

  //! Gets a Fusion IR Tensor/Scalar object
  Val* getFusionState(size_t index) const;
  //! Sets a Fusion IR Tensor/Scalar object
  void setFusionState(size_t index, Val* val);

  //! Adds a Tensor/Scalar input to the Fusion object
  void addInput(Val* input);
  //! Adds a Tensor/Scalar output to the Fusion object
  void addOutput(Val* output);
  //! Adds a Tensor/Scalar output to the Fusion object
  void addOutput(Val* output, const std::vector<int64_t>& permutation);
  //! Alias an Output to Input in the Fusion object
  void aliasOutputToInput(Val* output, Val* input);

  //! Add a Record
  void addRecord(RecordFunctor* record);
  //! Builds an nvFuser Fusion IR object
  void buildFusionIr(Fusion* fusion);

  //! Create clone of FusionState
  std::unique_ptr<FusionState> clone();

 private:
  //! Change the fusion ptr and reset its state
  void resetFusionState(Fusion* fusion, size_t size);

 protected:
  //! Holds an End Record
  std::unique_ptr<RecordFunctor> end_record_;
  //! A vector of record operations in the FusionDefintion
  std::vector<std::unique_ptr<RecordFunctor>> recording_;

 private:
  //! A ptr to the container used when building the Fusion IR from a definition
  Fusion* fusion_;
  //! A vector of nvFuser Fusion IR TensorViews/Vals for building the Fusion
  //! IR graph.
  std::vector<Val*> fusion_state_;
  //! The number of states in Fusion Container
  //! A sum of all outputs for each RecordFunctor
  size_t num_recording_states_;
};

} // namespace nvfuser::python_frontend<|MERGE_RESOLUTION|>--- conflicted
+++ resolved
@@ -13,22 +13,6 @@
 
 struct RecordFunctor;
 
-<<<<<<< HEAD
-struct TORCH_CUDA_CU_API State {
-  State(size_t _index, serde::StateType _stype)
-      : index(_index), stype(_stype) {}
-
-  bool operator==(const State& other) const;
-  bool operator!=(const State& other) const;
-
-  //! A unique index to identifiy each recorded state item.
-  size_t index;
-  //! StateType is either: Tensor or Scalar
-  serde::StateType stype;
-};
-
-=======
->>>>>>> c4936538
 //! FusionState contains the information used to build a new cpp Fusion object.
 //! Unlike FusionDefinition, it does not modify the FusionCache Trie structure.
 class TORCH_CUDA_CU_API FusionState {
