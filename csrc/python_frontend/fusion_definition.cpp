--- conflicted
+++ resolved
@@ -241,7 +241,6 @@
 void FusionDefinition::finalizeSchedule(
     const at::ArrayRef<c10::IValue>& inputs) {
   FUSER_PERF_SCOPE("FusionDefinition::finalizeSchedule");
-<<<<<<< HEAD
   // TODO: remove when multidevice executor integration is done natively
   Fusion* fusion = user_sched_->scheduled_fusion.get();
   std::vector<TensorView*> tvs = fusion->allTvs();
@@ -251,8 +250,6 @@
     multidevice_executor_ = std::make_unique<MultiDeviceExecutor>(
         std::make_unique<Fusion>(*fusion), Communicator::getInstance());
   }
-=======
->>>>>>> 21ab9ab2
 
   FusionGuard::setCurFusion(prev_fusion_);
   user_sched_->runtime_info.reset();
