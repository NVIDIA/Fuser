// clang-format off
/*
 * SPDX-FileCopyrightText: Copyright (c) 2023-present NVIDIA CORPORATION & AFFILIATES.
 * All rights reserved.
 * SPDX-License-Identifier: BSD-3-Clause
 */
// clang-format on
#include <debug.h>
#include <fusion_profiler.h>
#include <instrumentation.h>
#include <multidevice/utils.h>
#include <options.h>
#include <preseg_passes/pre_segmenter.h>
#include <python_frontend/distributed_tensor.h>
#include <python_frontend/fusion_cache.h>
#include <python_frontend/fusion_definition.h>
#include <python_frontend/translation.h>
#include <runtime/executor_kernel_arg.h>
#include <runtime/fusion_kernel_runtime.h>
#include <scheduler/compile_time_info.h>
#include <scheduler/scheduler_types.h>
#include <utils.h>
#include <validator_utils.h>

// Require namespace for perf scope instrumentation
using namespace nvfuser::inst;

namespace nvfuser::python_frontend {

const char* dtypeToPyString(PrimDataType t) {
  switch (t) {
    case DataType::Bool:
      return "DataType.Bool";
    case DataType::Double:
      return "DataType.Double";
    case DataType::Float:
      return "DataType.Float";
    case DataType::Half:
      return "DataType.Half";
    case DataType::BFloat16:
      return "DataType.BFloat16";
    case DataType::Float8_e4m3fn:
      return "DataType.Float8_e4m3fn";
    case DataType::Float8_e5m2:
      return "DataType.Float8_e5m2";
    case DataType::Int:
      return "DataType.Int";
    case DataType::Int32:
      return "DataType.Int32";
    case DataType::ComplexFloat:
      return "DataType.ComplexFloat";
    case DataType::ComplexDouble:
      return "DataType.ComplexDouble";
    case DataType::Null:
      return "DataType.Null";
    case DataType::UInt64:
      return "DataType.UInt64";
    default:
      break;
  }
  NVF_THROW("No string found for data type.");
  return nullptr;
}

FusionDefinition::FusionDefinition(
    std::optional<size_t> id,
    size_t max_length,
    bool use_multidevice_executor)
    : FusionState(),
      max_length_(max_length),
      fusion_id_(id),
      fusion_cache_(FusionCache::get()),
      trie_node_(nullptr),
      prev_fusion_(nullptr),
      user_sched_(nullptr),
      ops(this),
      sched(this),
      use_multidevice_executor_(use_multidevice_executor) {}

FusionCache* FusionDefinition::fusionCache() const {
  NVF_ERROR(fusion_cache_ != nullptr, "FusionCache pointer is null!");
  return fusion_cache_;
}

FusionDefinition* FusionDefinition::setupDefinition() {
  NVF_CHECK(max_length_ > 0, "Can't make a FusionDefinition with 0 records!");
  NVF_CHECK(!id().has_value(), "Fusion Schedule is already found!");
  trie_node_ = fusionCache()->rootTriePtr();
  return this;
}

void FusionDefinition::finalizeDefinition() {
  FUSER_PERF_SCOPE("FusionDefinition::finalizeDefinition");
  auto child_node = fusionCache()->queryChildren(trie_node_, end_record_.get());
  if (!child_node.has_value()) {
    if (isDebugDumpEnabled(DebugDumpOption::PythonFrontendDebug)) {
      debug() << "\nFusionDefinition: Terminal Node not found.\n";
    }
    trie_node_ = fusionCache()->createChild(trie_node_, end_record_.get());
    fusion_id_ = std::optional<size_t>(trie_node_->fusion_id);
    try {
      NVF_CHECK(id().has_value(), "Invalid fusion id!");

      if (isDebugDumpEnabled(DebugDumpOption::PythonDefinition)) {
        print(debug());
      }

      buildFusionIr(preschedFusion());
      verifyTensorDimensions();
    } catch (const std::exception& e) {
      // Exception thrown after fusionCache()->createChild wouldn't be visible
      // by fusion cache, if the exception is suppressed on the python side. We
      // explicitly set the exception message on the terminal trie node, so
      // we'll be able to throw the same exception again when user tries to
      // create the same fusion entry.
      trie_node_->setException(e.what());
      fusion_id_ = std::nullopt;
      throw;
    }

    // The FusionState creates a mapping from CPP Fusion to its State objects.
    // Since the CPP Fusion is cached in FusionCache and the FusionState is
    // temporary, the information linking CPP Fusion and Python
    // FusionDefinition is stored in FusionCache.
    FusionSchedules* fs =
        fusionCache()->queryFusionSchedules(fusion_id_.value());
    fs->inputs_fid_ = inputs();
    fs->outputs_fid_ = outputs();
    fs->extents_fid_ = extents();
    fs->map_value_to_fid_ = getValueMap();

    if (isDebugDumpEnabled(DebugDumpOption::FusionIrOriginal)) {
      printIr();
    }
  } else {
    if (isDebugDumpEnabled(DebugDumpOption::PythonFrontendDebug)) {
      debug() << "\nFusionDefinition: Terminal Node found!\n";
    }
    trie_node_ = child_node.value();
    std::optional<std::string> opt_e = trie_node_->getException();
    // rethrow the exception message if the cached FusionDefinition fails to
    // build a proper fusion earlier.
    NVF_CHECK(!opt_e.has_value(), opt_e.value());
    fusion_id_ = std::optional<size_t>(trie_node_->fusion_id);

    // A CPP fusion already exists in the FusionCache for this FusionDefinition.
    // In this case, a new CPP Fusion is not created, so the mapping from CPP
    // fusion to Python FusionDefinition is not initialized. This state is
    // stored within FusionSchedules and is retrieved for this FusionDefinition.
    FusionSchedules* fs =
        fusionCache()->queryFusionSchedules(fusion_id_.value());
    inputs_fid_ = fs->inputs_fid_;
    outputs_fid_ = fs->outputs_fid_;
    extents_fid_ = fs->extents_fid_;
    map_value_to_fid_ = fs->map_value_to_fid_;
  }

  NVF_ERROR(
      num_recording_states_presched_ == 0,
      "Expected number of recording states for prescheduled fusion to be uninitialized.");
  num_recording_states_presched_ = (int64_t)recording_state_.size();
}

void FusionDefinition::findHiddenTensorViews(Fusion* fusion) {
  NVF_ERROR(fusion != nullptr);

  // Filter Tensor states
  std::vector<State> tensor_states;
  std::copy_if(
      recording_state_.begin(),
      recording_state_.end(),
      std::back_inserter(tensor_states),
      [](const State& s) { return s.stype == serde::StateType::Tensor; });

  // Get corresponding CPP values and add to set for membership check.
  std::unordered_set<Val*> known_tensor_vals;
  std::transform(
      tensor_states.begin(),
      tensor_states.end(),
      std::inserter(known_tensor_vals, known_tensor_vals.end()),
      [this](State s) { return getFusionState(s.index); });

  // Get set difference between CPP Fusion and Python FusionDefinition
  std::vector<Val*> all_vals = fusion->usedMathVals();
  std::vector<Val*> new_fusion_tvs;
  std::copy_if(
      all_vals.begin(),
      all_vals.end(),
      std::back_inserter(new_fusion_tvs),
      [&](Val* v) {
        return v->isA<TensorView>() && known_tensor_vals.count(v) == 0;
      });

  // Short-Circuit: No new TensorViews found
  if (new_fusion_tvs.empty()) {
    return;
  }

  // Add missing TensorViews to FusionDefinition
  for (Val* v : new_fusion_tvs) {
    addTensor(v->as<TensorView>());
  }
}

void FusionDefinition::updateSymbolicStates(
    const std::unordered_map<Val*, Val*>& symbolic_to_concretized_map) {
  for (const State& s : recording_state_) {
    // Only update Tensor and Scalar states
    if (s.stype != serde::StateType::Tensor &&
        s.stype != serde::StateType::Scalar) {
      continue;
    }

    Val* old_value = getFusionState(s.index);

    // Skip replacement if unnecessary
    if (symbolic_to_concretized_map.count(old_value) == 0) {
      continue;
    }

    // Update symbolic states with new concretized values
    setFusionState(s.index, symbolic_to_concretized_map.at(old_value));
  }
}

void FusionDefinition::verifyTensorDimensions() {
  NVF_CHECK(id().has_value(), "Invalid fusion id!");

  std::vector<Tensor> all_tensors = tensors();
  for (const Tensor& t : all_tensors) {
    Val* v = getFusionState(t.index);
    NVF_ERROR(v->isA<TensorView>(), v->toString());
    const int64_t tv_ndims = v->as<TensorView>()->nDims();
    NVF_ERROR(
        tv_ndims == (int64_t)t.dims,
        "Expected TensorView to have same number of dimensions as Tensor but got: ",
        tv_ndims,
        " and ",
        t.dims);
  }
}

bool FusionDefinition::existSchedule(const KernelArgumentHolder& args) {
  FUSER_PERF_SCOPE("FusionDefinition::existsSchedule");
  NVF_CHECK(id().has_value(), "FusionDefinition definition does not exist!");
  FusionSchedules* scheds = fusionCache()->queryFusionSchedules(id().value());
  int8_t device = getCommonDeviceCUDA(args);
  NVF_CHECK(
      args.empty() || device > -1, "Inputs are not all on the same device!");
  return fusionCache()->existUserSchedule(scheds, args, device);
}

void FusionDefinition::setupSchedule(
    const KernelArgumentHolder& args,
    bool overwrite_existing_schedule) {
  FUSER_PERF_SCOPE("FusionDefinition::setupSchedule");
  NVF_CHECK(id().has_value(), "FusionDefinition definition does not exist!");
  FusionSchedules* scheds = fusionCache()->queryFusionSchedules(id().value());
  int8_t device = getCommonDeviceCUDA(args);
  NVF_CHECK(
      args.empty() || (device > -1 && device == args.getDeviceIndex()),
      "Inputs are not all on the same device!");

  // NOTE: Clear user schedule state in setupSchedule.
  // Scheduling the fusion can add states to recording_state.
  // Remove any schedule-only states before applying new schedule.
  size_t num_states_to_remove =
      recording_state_.size() - num_recording_states_presched_;
  for (size_t rnd = 0; rnd < num_states_to_remove; ++rnd) {
    recording_state_.pop_back();
  }

  user_sched_ = fusionCache()->createUserSchedule(
      scheds, args, device, overwrite_existing_schedule);

  // Create scheduler data cache
  user_sched_->data_cache = std::make_unique<HeuristicDataCache>();

  // Building a new Fusion container for scheduling with definition such that
  // the definition's tensor data members refer to the corresponding IR objects
  // needed for scheduling. A simple copy of the container would mean the data
  // members that represent tensors would refer to the IR objects in the
  // original and not the copy needed for scheduling.
  buildFusionIr(user_sched_->scheduled_fusion.get());

  // Add TensorViews created by composite operations to Python FusionDefinition.
  findHiddenTensorViews(user_sched_->scheduled_fusion.get());

  // Concretize fusion
  std::unordered_map<Val*, Val*> symbolic_to_concrete_map =
      DynamicTransform::concretizeFusion(
          user_sched_->scheduled_fusion.get(), args);

  // Update symbolic values to their new concretized values.
  // Users will access concretized values in schedule function.
  updateSymbolicStates(symbolic_to_concrete_map);

  // Create runtime info for schedulers
  Fusion* user_schedule_fusion = user_sched_->scheduled_fusion.get();
  user_sched_->runtime_info = std::make_unique<SchedulerRuntimeInfo>(
      user_schedule_fusion,
      args,
      /*precomuted_values=*/nullptr,
      user_schedule_fusion->allTvs());

  // Manually setting the fusion guard as there is not a good way of using a
  // guard in a local scope across the schedule function
  prev_fusion_ = FusionGuard::getCurFusion();
  FusionGuard::setCurFusion(user_sched_->scheduled_fusion.get());
}

void FusionDefinition::finalizeSchedule(const KernelArgumentHolder& args) {
  FUSER_PERF_SCOPE("FusionDefinition::finalizeSchedule");

  FusionGuard::setCurFusion(prev_fusion_);
  user_sched_->runtime_info.reset();
  prev_fusion_ = nullptr;

  // NOTE: Clear user schedule state in setupSchedule.
  // Users can access schedule objects after scheduling the fusion.
}

void FusionDefinition::setupMultideviceSchedule() {
  // FusionDefinition.multidevice_schedule may create new Exprs (e.g. DID
  // splits), which will be added to the presched fusion.
  prev_fusion_ = FusionGuard::getCurFusion();
  FusionGuard::setCurFusion(preschedFusion());
}

void FusionDefinition::finalizeMultideviceSchedule() {
  FusionGuard::setCurFusion(prev_fusion_);
}

void FusionDefinition::print(std::ostream& os) const {
  if (id().has_value()) {
    os << "\ndef nvfuser_fusion_id" << id().value();
  } else {
    os << "\ndef nvfuser_incomplete_fusion";
  }
  os << "(fd : FusionDefinition) -> None :\n";
  os << std::dec;
  for (auto& rec : recording_) {
    // Skip inline defined records
    if (!rec.get()->inlineDef()) {
      os << "    ";
      rec->print(os);
      os << "\n";
    }
  }
  os << std::endl;
}

namespace {
// Returns the output shardings of the given fusion. As a short cut, if none of
// the outputs have a device mesh, returns an empty vector indicating single-GPU
// execution.
std::vector<Sharding> getOutputShardings(Fusion* fusion) {
  std::vector<TensorView*> all_tvs = fusion->allTvs();
  if (std::none_of(
          all_tvs.begin(),
          all_tvs.end(),
          std::mem_fn(&TensorView::hasDeviceMesh))) {
    return {};
  }

  std::vector<Sharding> output_shardings;
  output_shardings.reserve(fusion->outputs().size());
  for (Val* out_val : fusion->outputs()) {
    if (auto* out_tv = dynamic_cast<TensorView*>(out_val)) {
      if (fusion->getOutputAlias(out_tv).hide_output) {
        continue;
      }
      const DeviceMesh& mesh = out_tv->getDeviceMesh();
      Sharding& output_sharding = output_shardings.emplace_back(mesh);
      if (mesh.size() > 0) {
        for (const ParallelType parallel_type : kParallelTypeDIDs) {
          if (const auto axis = getShardedLogicalAxis(out_tv, parallel_type);
              axis != -1) {
            output_sharding.setAxisIsShardedOn(axis, parallel_type);
          }
        }
      }
    } else {
      output_shardings.emplace_back(DeviceMesh());
    }
  }

  return output_shardings;
}
} // namespace

std::pair<KernelArgumentHolder, std::vector<Sharding>> FusionDefinition::
    execute(
        KernelArgumentHolder args,
        std::optional<int8_t> selected_device,
        bool override_user_schedule,
        bool capture_debug_output,
        bool profile,
        std::vector<std::string> _enable_options,
        std::vector<std::string> _disable_options) const {
  debug_output_ = std::nullopt;
  std::stringstream debug_ss;
  DebugStreamGuard dsg(capture_debug_output ? debug_ss : std::cout);
  args.setDeviceIndex(selected_device);
  NVF_CHECK(id().has_value(), "Valid fusion schedule is not available!");

  auto scheds = fusionCache()->queryFusionSchedules(id().value());

  if (profile) {
    ProfilerOptionsGuard::getCurOptions().set(ProfilerOption::Enable);
  }

  EnableOptionsGuard enable_opt_guard;
  for (const auto& _enable_option : _enable_options) {
    std::optional<EnableOption> opt = stringToEnableOption(_enable_option);
    NVF_CHECK(opt.has_value(), "Unrecognized enable_option: ", _enable_option);
    EnableOptionsGuard::getCurOptions().set(opt.value());
  }

  DisableOptionsGuard disable_opt_guard;
  for (const auto& _disable_option : _disable_options) {
    std::optional<DisableOption> opt = stringToDisableOption(_disable_option);
    NVF_CHECK(
        opt.has_value(), "Unrecognized disable_option: ", _disable_option);
    DisableOptionsGuard::getCurOptions().set(opt.value());
  }

  auto find_user_schedule = [&]() -> const UserSchedule* {
    if (override_user_schedule) {
      return nullptr;
    }

    auto user_sched_id = fusionCache()->queryUserScheduleId(scheds, args);
    if (!user_sched_id.has_value()) {
      return nullptr;
    }

    NVF_CHECK(
        args.empty() || args.getDeviceIndex() > -1,
        "Inputs are not all on the same device or don't match selection!");
    const UserSchedule& user_sched = fusionCache()->queryUserSchedule(
        scheds, user_sched_id.value(), args.getDeviceIndex());
    return &user_sched;
  };
  const auto* user_sched = find_user_schedule();

<<<<<<< HEAD
  std::vector<at::Tensor> out_tensors;
  if (use_multidevice_executor) {
    if (scheds->multi_device_executor == nullptr) {
      scheds->multi_device_executor = std::make_unique<MultiDeviceExecutor>(
          std::make_unique<Fusion>(*scheds->auto_gen_schedules->fusion()),
          Communicator::getInstance(),
          MultiDeviceExecutorParams{
              .lower = {.communicator_backend = backend_type}});
    }
    out_tensors = scheds->multi_device_executor->runWithInput(inputs);
  } else if (user_sched == nullptr) {
    out_tensors = scheds->auto_gen_schedules->runFusionWithInputs(
        inputs, std::nullopt, selected_device);
=======
  KernelArgumentHolder outputs;
  if (user_sched == nullptr) {
    if (use_multidevice_executor_) {
      if (scheds->multi_device_executor == nullptr) {
        scheds->multi_device_executor = std::make_unique<MultiDeviceExecutor>(
            std::make_unique<Fusion>(*scheds->preschedFusion()));
      }
      outputs = scheds->multi_device_executor->runWithInput(args);
    } else {
      scheds->createExecutorIfNotExists();
      outputs = scheds->auto_gen_schedules->runFusionWithInputs(
          args, std::nullopt, args.getDeviceIndex());
    }
>>>>>>> 6ff60e2a
  } else {
    NVF_ERROR(
        !use_multidevice_executor_,
        "multidevice_executor is not supported "
        "for user-defined schedules.");
    if (isProfilerEnabledWithCupti()) {
      FusionProfiler::start();
      FusionProfiler::createSegments(1);
    }

    scheds->last_user_def_scheduled_ir = user_sched->scheduled_fusion.get();
    scheds->last_user_def_executor = user_sched->executor.get();

    if (user_sched->heuristic_params == nullptr) {
      // Manual schedule
      if (!user_sched->executor->isCompiled()) {
        user_sched->executor->compile(user_sched->scheduled_fusion.get(), args);
      }
      outputs = user_sched->executor->run(args);
    } else {
      // Automatic scheduler was used for UserSchedule.
      // Pass launch and compile params to compileFusion and runFusion.
      if (!user_sched->executor->isCompiled()) {
        user_sched->executor->compile(
            user_sched->scheduled_fusion.get(),
            args,
            user_sched->heuristic_params->lparams,
            user_sched->heuristic_params->cparams,
            user_sched->heuristic_params->scheduler_type);
      }
      outputs = user_sched->executor->run(
          args,
          {},
          user_sched->heuristic_params->lparams,
          user_sched->heuristic_params->cparams);
    }

    if (isProfilerEnabledWithCupti()) {
      FusionProfiler::segment(0).scheduler("user");
      FusionProfiler::stop();
      if (isProfilerPrintingEnabled()) {
        debug() << FusionProfiler::profile();
      }
    }
  }

  if (profile) {
    ProfilerOptionsGuard::getCurOptions().unset(ProfilerOption::Enable);
  }

  if (capture_debug_output) {
    debug_output_ = debug_ss.str();
  }

  std::vector<Sharding> output_shardings;
  if (user_sched == nullptr) {
<<<<<<< HEAD
    Fusion* fusion = use_multidevice_executor
        ? scheds->multi_device_executor->hirEvaluator()->container()
        : scheds->auto_gen_schedules->getMostRecentKernelRuntime()
              ->fusionSegments()
              ->completeFusion();

    int64_t tensor_index = 0;
    for (Val* out_val : fusion->outputs()) {
      auto* out_tv = out_val->as<TensorView>();
      if (fusion->getOutputAlias(out_tv).hide_output) {
        continue;
      }

      const at::Tensor& out_tensor = out_tensors.at(tensor_index);
      tensor_index++;
      const DeviceMesh& mesh = out_tv->getDeviceMesh();
      DistributedTensor& out_dtensor =
          out_dtensors.emplace_back(out_tensor, mesh);

      if (mesh.size() > 0) {
        for (const ParallelType parallel_type : kParallelTypeDIDs) {
          if (const auto axis = getShardedLogicalAxis(out_tv, parallel_type);
              axis != -1) {
            out_dtensor.setAxisIsShardedOn(axis, parallel_type);
          }
        }
      }
    }
    NVF_ERROR(out_dtensors.size() == out_tensors.size());
  } else {
    for (const auto& out_tensor : out_tensors) {
      out_dtensors.emplace_back(out_tensor);
    }
=======
    Fusion* fusion = use_multidevice_executor_
        ? scheds->preschedFusion()
        : scheds->auto_gen_schedules->getMostRecentKernelRuntime()
              ->fusionSegments()
              ->completeFusion();
    output_shardings = getOutputShardings(fusion);
    NVF_ERROR(
        output_shardings.empty() || output_shardings.size() == outputs.size(),
        "Found ",
        output_shardings.size(),
        " output shardings but expected ",
        outputs.size(),
        " or 0.");
>>>>>>> 6ff60e2a
  }

  return std::make_pair(std::move(outputs), std::move(output_shardings));
}

std::string FusionDefinition::fusionIr() {
  NVF_CHECK(id().has_value(), "Invalid fusion definition!");
  std::stringstream ss;
  preschedFusion()->print(ss, false);
  return ss.str();
}

UserSchedule* FusionDefinition::userSchedule() {
  NVF_CHECK(id().has_value(), "Invalid fusion definition!");

  if (user_sched_ == nullptr) {
    NVF_THROW("User schedule is not defined.");
  }
  return user_sched_;
}

std::string FusionDefinition::userScheduleIr() {
  NVF_CHECK(id().has_value(), "Invalid fusion definition!");

  if (user_sched_ == nullptr) {
    return "User schedule is not defined.";
  }

  std::stringstream ss;
  user_sched_->scheduled_fusion->print(ss, false);
  return ss.str();
}

std::string FusionDefinition::lastCudaCode(
    bool intrinsic_code,
    bool override_user_schedule) const {
  std::string result;
  NVF_CHECK(id().has_value(), "Invalid fusion definition!");
  auto scheds = fusionCache()->queryFusionSchedules(id().value());
  auto user_exec = scheds->last_user_def_executor;

  if (!override_user_schedule && (user_exec != nullptr)) {
    if (intrinsic_code) {
      result = user_exec->compiledKernel()->getStructuredCode();
    } else {
      result = user_exec->compiledKernel()->kernelString();
    }
  } else {
    NVF_CHECK(
        scheds->auto_gen_schedules != nullptr,
        "Fusion ",
        *id(),
        " has never been executed via FusionExecutorCache.");
    result = scheds->auto_gen_schedules->getMostRecentCode(intrinsic_code);
  }
  return result;
}

std::string FusionDefinition::cudaCodeFor(
    KernelArgumentHolder args,
    bool intrinsic_code,
    bool override_user_schedule) const {
  NVF_CHECK(id().has_value(), "Invalid fusion definition!");
  auto scheds = fusionCache()->queryFusionSchedules(id().value());

  if (!override_user_schedule) {
    auto device = getCommonDeviceCUDA(args);
    NVF_CHECK(
        args.empty() || device > -1, "Inputs are not all on the same device!");
    auto user_sched_id = fusionCache()->queryUserScheduleId(scheds, args);
    if (user_sched_id.has_value()) {
      auto& user_sched = fusionCache()->queryUserSchedule(
          scheds, user_sched_id.value(), device);
      auto user_exec = user_sched.executor.get();
      if (intrinsic_code) {
        return user_exec->compiledKernel()->getStructuredCode();
      } else {
        return user_exec->compiledKernel()->kernelString();
      }
    }
  }
  NVF_CHECK(
      scheds->auto_gen_schedules != nullptr,
      "Fusion ",
      *id(),
      " has never been executed via FusionExecutorCache.");
  return scheds->auto_gen_schedules->getCodeFor(args, intrinsic_code);
}

std::string FusionDefinition::lastScheduledFusionIr(
    bool tensor_transforms,
    bool override_user_schedule) const {
  std::string result;
  NVF_CHECK(id().has_value(), "Invalid fusion definition!");
  auto scheds = fusionCache()->queryFusionSchedules(id().value());
  auto user_sched_ir = scheds->last_user_def_scheduled_ir;

  if (!override_user_schedule && (user_sched_ir != nullptr)) {
    std::stringstream ss;
    user_sched_ir->print(ss, tensor_transforms);
    result = ss.str();
  } else {
    NVF_CHECK(
        scheds->auto_gen_schedules != nullptr,
        "Fusion ",
        *id(),
        " has never been executed via FusionExecutorCache.");
    result =
        scheds->auto_gen_schedules->getMostRecentScheduledIr(tensor_transforms);
  }
  return result;
}

std::string FusionDefinition::scheduledFusionIrFor(
    const KernelArgumentHolder& args,
    bool tensor_transforms,
    bool override_user_schedule) const {
  NVF_CHECK(id().has_value(), "Invalid fusion definition!");
  auto scheds = fusionCache()->queryFusionSchedules(id().value());

  if (!override_user_schedule) {
    auto device = getCommonDeviceCUDA(args);
    NVF_CHECK(
        args.empty() || (device > -1 && device == args.getDeviceIndex()),
        "Inputs are not all on the same device!");
    auto user_sched_id = fusionCache()->queryUserScheduleId(scheds, args);
    if (user_sched_id.has_value()) {
      auto& user_sched = fusionCache()->queryUserSchedule(
          scheds, user_sched_id.value(), device);
      auto user_sched_ir = user_sched.scheduled_fusion.get();
      std::stringstream ss;
      user_sched_ir->print(ss, tensor_transforms);
      return ss.str();
    }
  }
  NVF_CHECK(
      scheds->auto_gen_schedules != nullptr,
      "Fusion ",
      *id(),
      " has never been executed via FusionExecutorCache.");
  return scheds->auto_gen_schedules->getScheduledIrFor(args, tensor_transforms);
}

std::optional<size_t> FusionDefinition::id() const {
  return fusion_id_;
}

Scalar FusionDefinition::defineScalar() {
  FUSER_PERF_SCOPE("FusionDefinition::defineScalar");
  NVF_CHECK(
      trie_node_ != nullptr,
      "define_scalar() must be called from an initialized definition via a python context manager or a child class' definition() method.");
  Scalar out(recording_state_.size(), this);
  recording_state_.emplace_back(out(), serde::StateType::Scalar);
  return out;
}

Tensor FusionDefinition::addTensor(TensorView* tv) {
  FUSER_PERF_SCOPE("FusionDefinition::addTensor");
  NVF_CHECK(
      trie_node_ != nullptr,
      "addTensor() must be called from an initialized definition via a python context manager or a child class' definition() method.");
  Tensor output = defineTensor(tv->nDims());
  NVF_CHECK(
      output.index == numFusionStates(),
      "Fusion State index does not match the size!");
  addFusionState(tv);
  return output;
}

Tensor FusionDefinition::defineTensor(size_t dims) {
  FUSER_PERF_SCOPE("FusionDefinition::defineTensor");
  NVF_CHECK(
      trie_node_ != nullptr,
      "define_tensor() must be called from an initialized definition via a python context manager or a child class' definition() method.");
  Tensor out(recording_state_.size(), dims, this);
  recording_state_.emplace_back(out(), serde::StateType::Tensor);
  return out;
}

Vector FusionDefinition::defineVector(size_t size) {
  FUSER_PERF_SCOPE("FusionDefinition::defineVector");
  NVF_CHECK(
      trie_node_ != nullptr,
      "define_vector() must be called from an initialized definition via a python context manager or a child class' definition() method.");
  Vector out(recording_state_.size(), size, this);
  recording_state_.emplace_back(out(), serde::StateType::Vector);
  return out;
}

void FusionDefinition::defineRecord(RecordFunctor* record) {
  FUSER_PERF_SCOPE("FusionDefinition::defineRecord");
  NVF_CHECK(
      trie_node_ != nullptr,
      "defineRecord() must be called from an initialized definition via a python context manager or a child class' definition() method.");
  NVF_CHECK(
      (recording_.size() + 1) <= max_length_,
      "The fusion definition has exceeded ",
      max_length_,
      "operations.  The max_length for FusionDefintion's might need to be ",
      "increased if the definition is created as expected.");
  addRecord(record);
  auto child_node =
      fusionCache()->queryChildren(trie_node_, recording_.back().get());
  // If the Record is found in the cache, the FusionDefinition and the Cache
  // will not share Record given the Record had to be created in order to
  // match it but it also already existed in the cache.
  if (child_node.has_value()) {
    if (isDebugDumpEnabled(DebugDumpOption::PythonFrontendDebug)) {
      debug() << "\nFusionDefinition: Record (hash: 0x" << std::hex
              << record->hash() << ") hit in Fusion Cache.\n";
    }
    trie_node_ = child_node.value();
    // The FusionDefinition and the Cache will share the Record
  } else {
    if (isDebugDumpEnabled(DebugDumpOption::PythonFrontendDebug)) {
      debug() << "\nFusionDefinition: Record (hash: 0x" << std::hex
              << record->hash() << ") missed in Fusion Cache.\n";
    }
    trie_node_ =
        fusionCache()->createChild(trie_node_, recording_.back().get());
  }
}

Fusion* FusionDefinition::preschedFusion() {
  NVF_CHECK(
      fusion_id_.has_value(),
      "FusionDefinition does not contain a definition, yet!");
  return fusionCache()
      ->queryFusionSchedules(fusion_id_.value())
      ->preschedFusion();
}

void FusionDefinition::printMathIr() {
  return preschedFusion()->printMath();
}

State FusionDefinition::recordingState(size_t index) const {
  return recording_state_.at(index);
}

std::vector<Tensor> FusionDefinition::tensors() {
  // Filter TensorView states
  std::vector<State> tensor_states;
  std::copy_if(
      recording_state_.begin(),
      recording_state_.end(),
      std::back_inserter(tensor_states),
      [](const State& s) { return s.stype == serde::StateType::Tensor; });

  // Reconstruct Tensors
  std::vector<Tensor> all_tensors;
  all_tensors.reserve(tensor_states.size());
  std::transform(
      tensor_states.begin(),
      tensor_states.end(),
      std::back_inserter(all_tensors),
      [this](const State& s) {
        return Tensor(
            s.index, getFusionState(s.index)->as<TensorView>()->nDims(), this);
      });
  return all_tensors;
}

std::vector<std::pair<double, double>> FusionDefinition::getValTolerances(
    const KernelArgumentHolder& args) {
  return get_val_constants(preschedFusion(), args);
}

int64_t FusionDefinition::setupSegmentation(const KernelArgumentHolder& args) {
  NVF_CHECK(id().has_value(), "FusionDefinition definition does not exist!");
  NVF_ERROR(
      segmentation_state_ == nullptr, "SegmentationState already exists!");
  segmentation_state_ = std::make_unique<SegmentationState>();
  return segmentation_state_->setupSegmentation(
      preschedFusion(), map_value_to_fid_, args);
}

std::unordered_map<int64_t, int64_t> FusionDefinition::buildSegment(
    FusionDefinition& segment_fd,
    int64_t segment_id) {
  NVF_CHECK(id().has_value(), "FusionDefinition does not exist!");
  NVF_CHECK(
      segmentation_state_ != nullptr,
      "Run setupSegmentation first before trying to build segments!");
  return segmentation_state_->buildSegment(segment_fd, segment_id);
}

void FusionDefinition::finalizeSegmentation() {
  // Destroy SegmentedState
  segmentation_state_.reset();
}

} // namespace nvfuser::python_frontend<|MERGE_RESOLUTION|>--- conflicted
+++ resolved
@@ -65,7 +65,8 @@
 FusionDefinition::FusionDefinition(
     std::optional<size_t> id,
     size_t max_length,
-    bool use_multidevice_executor)
+    bool use_multidevice_executor,
+    CommunicatorBackend backend_type)
     : FusionState(),
       max_length_(max_length),
       fusion_id_(id),
@@ -75,7 +76,8 @@
       user_sched_(nullptr),
       ops(this),
       sched(this),
-      use_multidevice_executor_(use_multidevice_executor) {}
+      use_multidevice_executor_(use_multidevice_executor),
+      backend_type_(backend_type) {}
 
 FusionCache* FusionDefinition::fusionCache() const {
   NVF_ERROR(fusion_cache_ != nullptr, "FusionCache pointer is null!");
@@ -444,27 +446,14 @@
   };
   const auto* user_sched = find_user_schedule();
 
-<<<<<<< HEAD
-  std::vector<at::Tensor> out_tensors;
-  if (use_multidevice_executor) {
-    if (scheds->multi_device_executor == nullptr) {
-      scheds->multi_device_executor = std::make_unique<MultiDeviceExecutor>(
-          std::make_unique<Fusion>(*scheds->auto_gen_schedules->fusion()),
-          Communicator::getInstance(),
-          MultiDeviceExecutorParams{
-              .lower = {.communicator_backend = backend_type}});
-    }
-    out_tensors = scheds->multi_device_executor->runWithInput(inputs);
-  } else if (user_sched == nullptr) {
-    out_tensors = scheds->auto_gen_schedules->runFusionWithInputs(
-        inputs, std::nullopt, selected_device);
-=======
   KernelArgumentHolder outputs;
   if (user_sched == nullptr) {
     if (use_multidevice_executor_) {
       if (scheds->multi_device_executor == nullptr) {
+        MultiDeviceExecutorParams params;
+        params.lower.communicator_backend = backend_type_;
         scheds->multi_device_executor = std::make_unique<MultiDeviceExecutor>(
-            std::make_unique<Fusion>(*scheds->preschedFusion()));
+            std::make_unique<Fusion>(*scheds->preschedFusion()), Communicator::getInstance(), std::move(params));
       }
       outputs = scheds->multi_device_executor->runWithInput(args);
     } else {
@@ -472,7 +461,6 @@
       outputs = scheds->auto_gen_schedules->runFusionWithInputs(
           args, std::nullopt, args.getDeviceIndex());
     }
->>>>>>> 6ff60e2a
   } else {
     NVF_ERROR(
         !use_multidevice_executor_,
@@ -529,41 +517,6 @@
 
   std::vector<Sharding> output_shardings;
   if (user_sched == nullptr) {
-<<<<<<< HEAD
-    Fusion* fusion = use_multidevice_executor
-        ? scheds->multi_device_executor->hirEvaluator()->container()
-        : scheds->auto_gen_schedules->getMostRecentKernelRuntime()
-              ->fusionSegments()
-              ->completeFusion();
-
-    int64_t tensor_index = 0;
-    for (Val* out_val : fusion->outputs()) {
-      auto* out_tv = out_val->as<TensorView>();
-      if (fusion->getOutputAlias(out_tv).hide_output) {
-        continue;
-      }
-
-      const at::Tensor& out_tensor = out_tensors.at(tensor_index);
-      tensor_index++;
-      const DeviceMesh& mesh = out_tv->getDeviceMesh();
-      DistributedTensor& out_dtensor =
-          out_dtensors.emplace_back(out_tensor, mesh);
-
-      if (mesh.size() > 0) {
-        for (const ParallelType parallel_type : kParallelTypeDIDs) {
-          if (const auto axis = getShardedLogicalAxis(out_tv, parallel_type);
-              axis != -1) {
-            out_dtensor.setAxisIsShardedOn(axis, parallel_type);
-          }
-        }
-      }
-    }
-    NVF_ERROR(out_dtensors.size() == out_tensors.size());
-  } else {
-    for (const auto& out_tensor : out_tensors) {
-      out_dtensors.emplace_back(out_tensor);
-    }
-=======
     Fusion* fusion = use_multidevice_executor_
         ? scheds->preschedFusion()
         : scheds->auto_gen_schedules->getMostRecentKernelRuntime()
@@ -577,7 +530,6 @@
         " output shardings but expected ",
         outputs.size(),
         " or 0.");
->>>>>>> 6ff60e2a
   }
 
   return std::make_pair(std::move(outputs), std::move(output_shardings));
