// clang-format off
/*
 * SPDX-FileCopyrightText: Copyright (c) 2023-present NVIDIA CORPORATION & AFFILIATES.
 * All rights reserved.
 * SPDX-License-Identifier: BSD-3-Clause
 */
// clang-format on
#include <debug.h>
#include <fusion_profiler.h>
#include <instrumentation.h>
#include <multidevice/utils.h>
#include <options.h>
#include <preseg_passes/pre_segmenter.h>
#include <python_frontend/distributed_tensor.h>
#include <python_frontend/fusion_cache.h>
#include <python_frontend/fusion_definition.h>
#include <python_frontend/translation.h>
#include <runtime/executor_kernel_arg.h>
#include <runtime/fusion_kernel_runtime.h>
#include <scheduler/compile_time_info.h>
#include <scheduler/scheduler_types.h>
#include <utils.h>
#include <validator_utils.h>

// Require namespace for perf scope instrumentation
using namespace nvfuser::inst;

namespace nvfuser::python_frontend {

const char* dtypeToPyString(PrimDataType t) {
  switch (t) {
    case DataType::Bool:
      return "DataType.Bool";
    case DataType::Double:
      return "DataType.Double";
    case DataType::Float:
      return "DataType.Float";
    case DataType::Half:
      return "DataType.Half";
    case DataType::BFloat16:
      return "DataType.BFloat16";
    case DataType::Float8_e4m3fn:
      return "DataType.Float8_e4m3fn";
    case DataType::Float8_e5m2:
      return "DataType.Float8_e5m2";
    case DataType::Int:
      return "DataType.Int";
    case DataType::Int32:
      return "DataType.Int32";
    case DataType::ComplexFloat:
      return "DataType.ComplexFloat";
    case DataType::ComplexDouble:
      return "DataType.ComplexDouble";
    case DataType::Null:
      return "DataType.Null";
    default:
      break;
  }
  NVF_THROW("No string found for data type.");
  return nullptr;
}

FusionDefinition::FusionDefinition(std::optional<size_t> id, size_t max_length)
    : FusionState(),
      max_length_(max_length),
      fusion_id_(id),
      fusion_cache_(FusionCache::get()),
      trie_node_(nullptr),
      prev_fusion_(nullptr),
      user_sched_(nullptr),
      ops(this),
      sched(this) {}

FusionCache* FusionDefinition::fusionCache() const {
  NVF_ERROR(fusion_cache_ != nullptr, "FusionCache pointer is null!");
  return fusion_cache_;
}

FusionDefinition* FusionDefinition::setupDefinition() {
  NVF_CHECK(max_length_ > 0, "Can't make a FusionDefinition with 0 records!");
  NVF_CHECK(!id().has_value(), "Fusion Schedule is already found!");
  trie_node_ = fusionCache()->rootTriePtr();
  return this;
}

void FusionDefinition::finalizeDefinition() {
  FUSER_PERF_SCOPE("FusionDefinition::finalizeDefinition");
  auto child_node = fusionCache()->queryChildren(trie_node_, end_record_.get());
  if (!child_node.has_value()) {
    if (isDebugDumpEnabled(DebugDumpOption::PythonFrontendDebug)) {
      debug() << "\nFusionDefinition: Terminal Node not found.\n";
    }
    trie_node_ = fusionCache()->createChild(trie_node_, end_record_.get());
    fusion_id_ = std::optional<size_t>(trie_node_->fusion_id);
    try {
      NVF_CHECK(id().has_value(), "Invalid fusion id!");

      if (isDebugDumpEnabled(DebugDumpOption::PythonDefinition)) {
        print(debug());
      }

      buildFusionIr(preschedFusion());
      verifyTensorDimensions();
    } catch (const std::exception& e) {
      // Exception thrown after fusionCache()->createChild wouldn't be visible
      // by fusion cache, if the exception is suppressed on the python side. We
      // explicitly set the exception message on the terminal trie node, so
      // we'll be able to throw the same exception again when user tries to
      // create the same fusion entry.
      trie_node_->setException(e.what());
      fusion_id_ = std::nullopt;
      throw;
    }

    // The FusionState creates a mapping from CPP Fusion to its State objects.
    // Since the CPP Fusion is cached in FusionCache and the FusionState is
    // temporary, the information linking CPP Fusion and Python
    // FusionDefinition is stored in FusionCache.
    FusionSchedules* fs =
        fusionCache()->queryFusionSchedules(fusion_id_.value());
    fs->inputs_fid_ = inputs();
    fs->outputs_fid_ = outputs();
    fs->extents_fid_ = extents();
    fs->map_value_to_fid_ = getValueMap();

    if (isDebugDumpEnabled(DebugDumpOption::FusionIrOriginal)) {
      printIr();
    }
  } else {
    if (isDebugDumpEnabled(DebugDumpOption::PythonFrontendDebug)) {
      debug() << "\nFusionDefinition: Terminal Node found!\n";
    }
    trie_node_ = child_node.value();
    std::optional<std::string> opt_e = trie_node_->getException();
    // rethrow the exception message if the cached FusionDefinition fails to
    // build a proper fusion earlier.
    NVF_CHECK(!opt_e.has_value(), opt_e.value());
    fusion_id_ = std::optional<size_t>(trie_node_->fusion_id);

    // A CPP fusion already exists in the FusionCache for this FusionDefinition.
    // In this case, a new CPP Fusion is not created, so the mapping from CPP
    // fusion to Python FusionDefinition is not initialized. This state is
    // stored within FusionSchedules and is retrieved for this FusionDefinition.
    FusionSchedules* fs =
        fusionCache()->queryFusionSchedules(fusion_id_.value());
    inputs_fid_ = fs->inputs_fid_;
    outputs_fid_ = fs->outputs_fid_;
    extents_fid_ = fs->extents_fid_;
    map_value_to_fid_ = fs->map_value_to_fid_;
  }

  NVF_ERROR(
      num_recording_states_presched_ == 0,
      "Expected number of recording states for prescheduled fusion to be uninitialized.");
  num_recording_states_presched_ = (int64_t)recording_state_.size();
}

void FusionDefinition::findHiddenTensorViews(Fusion* fusion) {
  NVF_ERROR(fusion != nullptr);

  // Filter Tensor states
  std::vector<State> tensor_states;
  std::copy_if(
      recording_state_.begin(),
      recording_state_.end(),
      std::back_inserter(tensor_states),
      [](const State& s) { return s.stype == serde::StateType::Tensor; });

  // Get corresponding CPP values and add to set for membership check.
  std::unordered_set<Val*> known_tensor_vals;
  std::transform(
      tensor_states.begin(),
      tensor_states.end(),
      std::inserter(known_tensor_vals, known_tensor_vals.end()),
      [this](State s) { return getFusionState(s.index); });

  // Get set difference between CPP Fusion and Python FusionDefinition
  std::vector<Val*> all_vals = fusion->usedMathVals();
  std::vector<Val*> new_fusion_tvs;
  std::copy_if(
      all_vals.begin(),
      all_vals.end(),
      std::back_inserter(new_fusion_tvs),
      [&](Val* v) {
        return v->isA<TensorView>() && known_tensor_vals.count(v) == 0;
      });

  // Short-Circuit: No new TensorViews found
  if (new_fusion_tvs.empty()) {
    return;
  }

  // Add missing TensorViews to FusionDefinition
  for (Val* v : new_fusion_tvs) {
    addTensor(v->as<TensorView>());
  }
}

void FusionDefinition::updateSymbolicStates(
    const std::unordered_map<Val*, Val*>& symbolic_to_concretized_map) {
  for (const State& s : recording_state_) {
    // Only update Tensor and Scalar states
    if (s.stype != serde::StateType::Tensor &&
        s.stype != serde::StateType::Scalar) {
      continue;
    }

    Val* old_value = getFusionState(s.index);

    // Skip replacement if unnecessary
    if (symbolic_to_concretized_map.count(old_value) == 0) {
      continue;
    }

    // Update symbolic states with new concretized values
    setFusionState(s.index, symbolic_to_concretized_map.at(old_value));
  }
}

void FusionDefinition::verifyTensorDimensions() {
  NVF_CHECK(id().has_value(), "Invalid fusion id!");

  std::vector<Tensor> all_tensors = tensors();
  for (const Tensor& t : all_tensors) {
    Val* v = getFusionState(t.index);
    NVF_ERROR(v->isA<TensorView>(), v->toString());
    const int64_t tv_ndims = v->as<TensorView>()->nDims();
    NVF_ERROR(
        tv_ndims == (int64_t)t.dims,
        "Expected TensorView to have same number of dimensions as Tensor but got: ",
        tv_ndims,
        " and ",
        t.dims);
  }
}

bool FusionDefinition::existSchedule(const KernelArgumentHolder& args) {
  FUSER_PERF_SCOPE("FusionDefinition::existsSchedule");
  NVF_CHECK(id().has_value(), "FusionDefinition definition does not exist!");
  FusionSchedules* scheds = fusionCache()->queryFusionSchedules(id().value());
  int8_t device = getCommonDeviceCUDA(args);
  NVF_CHECK(
      args.empty() || device > -1, "Inputs are not all on the same device!");
  return fusionCache()->existUserSchedule(scheds, args, device);
}

void FusionDefinition::setupSchedule(
    const KernelArgumentHolder& args,
    bool overwrite_existing_schedule) {
  FUSER_PERF_SCOPE("FusionDefinition::setupSchedule");
  NVF_CHECK(id().has_value(), "FusionDefinition definition does not exist!");
  FusionSchedules* scheds = fusionCache()->queryFusionSchedules(id().value());
  int8_t device = getCommonDeviceCUDA(args);
  NVF_CHECK(
      args.empty() || (device > -1 && device == args.getDeviceIndex()),
      "Inputs are not all on the same device!");

  // NOTE: Clear user schedule state in setupSchedule.
  // Scheduling the fusion can add states to recording_state.
  // Remove any schedule-only states before applying new schedule.
  size_t num_states_to_remove =
      recording_state_.size() - num_recording_states_presched_;
  for (size_t rnd = 0; rnd < num_states_to_remove; ++rnd) {
    recording_state_.pop_back();
  }

  user_sched_ = fusionCache()->createUserSchedule(
      scheds, args, device, overwrite_existing_schedule);

  // Create scheduler data cache
  user_sched_->data_cache = std::make_unique<HeuristicDataCache>();

  // Building a new Fusion container for scheduling with definition such that
  // the definition's tensor data members refer to the corresponding IR objects
  // needed for scheduling. A simple copy of the container would mean the data
  // members that represent tensors would refer to the IR objects in the
  // original and not the copy needed for scheduling.
  buildFusionIr(user_sched_->scheduled_fusion.get());

  // Add TensorViews created by composite operations to Python FusionDefinition.
  findHiddenTensorViews(user_sched_->scheduled_fusion.get());

  // Concretize fusion
  std::unordered_map<Val*, Val*> symbolic_to_concrete_map =
      DynamicTransform::concretizeFusion(
          user_sched_->scheduled_fusion.get(), args);

  // Update symbolic values to their new concretized values.
  // Users will access concretized values in schedule function.
  updateSymbolicStates(symbolic_to_concrete_map);

  // Create runtime info for schedulers
  Fusion* user_schedule_fusion = user_sched_->scheduled_fusion.get();
  user_sched_->runtime_info = std::make_unique<SchedulerRuntimeInfo>(
      user_schedule_fusion,
      args,
      /*precomuted_values=*/nullptr,
      user_schedule_fusion->allTvs());

  // Manually setting the fusion guard as there is not a good way of using a
  // guard in a local scope across the schedule function
  prev_fusion_ = FusionGuard::getCurFusion();
  FusionGuard::setCurFusion(user_sched_->scheduled_fusion.get());
}

void FusionDefinition::finalizeSchedule(const KernelArgumentHolder& args) {
  FUSER_PERF_SCOPE("FusionDefinition::finalizeSchedule");

  FusionGuard::setCurFusion(prev_fusion_);
  user_sched_->runtime_info.reset();
  prev_fusion_ = nullptr;

  // NOTE: Clear user schedule state in setupSchedule.
  // Users can access schedule objects after scheduling the fusion.
}

void FusionDefinition::setupMultideviceSchedule() {
  // FusionDefinition.multidevice_schedule may create new Exprs (e.g. DID
  // splits), which will be added to the presched fusion.
  prev_fusion_ = FusionGuard::getCurFusion();
  FusionGuard::setCurFusion(preschedFusion());
}

void FusionDefinition::finalizeMultideviceSchedule() {
  FusionGuard::setCurFusion(prev_fusion_);
}

void FusionDefinition::print(std::ostream& os) const {
  if (id().has_value()) {
    os << "\ndef nvfuser_fusion_id" << id().value();
  } else {
    os << "\ndef nvfuser_incomplete_fusion";
  }
  os << "(fd : FusionDefinition) -> None :\n";
  os << std::dec;
  for (auto& rec : recording_) {
    // Skip inline defined records
    if (!rec.get()->inlineDef()) {
      os << "    ";
      rec->print(os);
      os << "\n";
    }
  }
  os << std::endl;
}

std::vector<DistributedTensor> FusionDefinition::execute(
    KernelArgumentHolder args,
    std::optional<int8_t> selected_device,
    bool override_user_schedule,
    bool capture_debug_output,
    bool profile,
    std::vector<std::string> _enable_options,
    std::vector<std::string> _disable_options) const {
  debug_output_ = std::nullopt;
  std::stringstream debug_ss;
  DebugStreamGuard dsg(capture_debug_output ? debug_ss : std::cout);
  args.setDeviceIndex(selected_device);
  NVF_CHECK(id().has_value(), "Valid fusion schedule is not available!");

  auto scheds = fusionCache()->queryFusionSchedules(id().value());

  if (profile) {
    ProfilerOptionsGuard::getCurOptions().set(ProfilerOption::Enable);
  }

  EnableOptionsGuard enable_opt_guard;
  for (const auto& _enable_option : _enable_options) {
    std::optional<EnableOption> opt = stringToEnableOption(_enable_option);
    NVF_CHECK(opt.has_value(), "Unrecognized enable_option: ", _enable_option);
    EnableOptionsGuard::getCurOptions().set(opt.value());
  }

  DisableOptionsGuard disable_opt_guard;
  for (const auto& _disable_option : _disable_options) {
    std::optional<DisableOption> opt = stringToDisableOption(_disable_option);
    NVF_CHECK(
        opt.has_value(), "Unrecognized disable_option: ", _disable_option);
    DisableOptionsGuard::getCurOptions().set(opt.value());
  }

  auto find_user_schedule = [&]() -> const UserSchedule* {
    if (override_user_schedule) {
      return nullptr;
    }

    auto user_sched_id = fusionCache()->queryUserScheduleId(scheds, args);
    if (!user_sched_id.has_value()) {
      return nullptr;
    }

    NVF_CHECK(
        args.empty() || args.getDeviceIndex() > -1,
        "Inputs are not all on the same device or don't match selection!");
    const UserSchedule& user_sched = fusionCache()->queryUserSchedule(
        scheds, user_sched_id.value(), args.getDeviceIndex());
    return &user_sched;
  };
  const auto* user_sched = find_user_schedule();

  KernelArgumentHolder outputs;
  if (user_sched == nullptr) {
<<<<<<< HEAD
    scheds->createExecutorIfNotExists();
    out_tensors = scheds->auto_gen_schedules->runFusionWithInputs(
=======
    outputs = scheds->auto_gen_schedules->runFusionWithInputs(
>>>>>>> c621b752
        args, std::nullopt, args.getDeviceIndex());
  } else {
    if (isProfilerEnabledWithCupti()) {
      FusionProfiler::start();
      FusionProfiler::createSegments(1);
    }

    scheds->last_user_def_scheduled_ir = user_sched->scheduled_fusion.get();
    scheds->last_user_def_executor = user_sched->executor.get();

    if (user_sched->heuristic_params == nullptr) {
      // Manual schedule
      if (!user_sched->executor->isCompiled()) {
        user_sched->executor->compile(user_sched->scheduled_fusion.get(), args);
      }
      outputs = user_sched->executor->run(args);
    } else {
      // Automatic scheduler was used for UserSchedule.
      // Pass launch and compile params to compileFusion and runFusion.
      if (!user_sched->executor->isCompiled()) {
        user_sched->executor->compile(
            user_sched->scheduled_fusion.get(),
            args,
            user_sched->heuristic_params->lparams,
            user_sched->heuristic_params->cparams,
            user_sched->heuristic_params->scheduler_type);
      }
      outputs = user_sched->executor->run(
          args,
          {},
          user_sched->heuristic_params->lparams,
          user_sched->heuristic_params->cparams);
    }

    if (isProfilerEnabledWithCupti()) {
      FusionProfiler::segment(0).scheduler("user");
      FusionProfiler::stop();
      if (isProfilerPrintingEnabled()) {
        debug() << FusionProfiler::profile();
      }
    }
  }

  if (profile) {
    ProfilerOptionsGuard::getCurOptions().unset(ProfilerOption::Enable);
  }

  if (capture_debug_output) {
    debug_output_ = debug_ss.str();
  }

  // Convert `at::Tensor`s to `DistributedTensor`s.
  std::vector<DistributedTensor> out_dtensors;
  out_dtensors.reserve(outputs.size());
  if (user_sched == nullptr) {
    FusionKernelRuntime* runtime =
        scheds->auto_gen_schedules->getMostRecentKernelRuntime();
    Fusion* fusion = runtime->fusionSegments()->completeFusion();

    int64_t tensor_index = 0;
    for (auto out_val : fusion->outputs()) {
      NVF_ERROR(
          out_val->isA<TensorView>(),
          "Non tensor outputs not supported currently due to lack of support of DistributedTensor in KernelArgumentHolder");
      auto* out_tv = out_val->as<TensorView>();
      if (fusion->getOutputAlias(out_tv).hide_output) {
        continue;
      }
      const at::Tensor& out_tensor = outputs[tensor_index++].as<at::Tensor>();
      const DeviceMesh& mesh = out_tv->getDeviceMesh();
      out_dtensors.emplace_back(out_tensor, mesh);

      if (mesh.size() > 0) {
        for (const ParallelType parallel_type : kParallelTypeDIDs) {
          if (const auto axis = getShardedLogicalAxis(out_tv, parallel_type);
              axis != -1) {
            out_dtensors.back().setAxisIsShardedOn(axis, parallel_type);
          }
        }
      }
    }
    NVF_ERROR(out_dtensors.size() == outputs.size());
  } else {
    for (const auto& out_tensor : outputs) {
      out_dtensors.emplace_back(out_tensor.as<at::Tensor>());
    }
  }

  return out_dtensors;
}

std::string FusionDefinition::fusionIr() {
  NVF_CHECK(id().has_value(), "Invalid fusion definition!");
  std::stringstream ss;
  preschedFusion()->print(ss, false);
  return ss.str();
}

UserSchedule* FusionDefinition::userSchedule() {
  NVF_CHECK(id().has_value(), "Invalid fusion definition!");

  if (user_sched_ == nullptr) {
    NVF_THROW("User schedule is not defined.");
  }
  return user_sched_;
}

std::string FusionDefinition::userScheduleIr() {
  NVF_CHECK(id().has_value(), "Invalid fusion definition!");

  if (user_sched_ == nullptr) {
    return "User schedule is not defined.";
  }

  std::stringstream ss;
  user_sched_->scheduled_fusion->print(ss, false);
  return ss.str();
}

std::string FusionDefinition::lastCudaCode(
    bool intrinsic_code,
    bool override_user_schedule) const {
  std::string result;
  NVF_CHECK(id().has_value(), "Invalid fusion definition!");
  auto scheds = fusionCache()->queryFusionSchedules(id().value());
  auto user_exec = scheds->last_user_def_executor;

  if (!override_user_schedule && (user_exec != nullptr)) {
    if (intrinsic_code) {
      result = user_exec->compiledKernel()->getStructuredCode();
    } else {
      result = user_exec->compiledKernel()->kernelString();
    }
  } else {
    NVF_CHECK(
        scheds->auto_gen_schedules != nullptr,
        "Fusion ",
        *id(),
        " has never been executed via FusionExecutorCache.");
    result = scheds->auto_gen_schedules->getMostRecentCode(intrinsic_code);
  }
  return result;
}

std::string FusionDefinition::cudaCodeFor(
    KernelArgumentHolder args,
    bool intrinsic_code,
    bool override_user_schedule) const {
  NVF_CHECK(id().has_value(), "Invalid fusion definition!");
  auto scheds = fusionCache()->queryFusionSchedules(id().value());

  if (!override_user_schedule) {
    auto device = getCommonDeviceCUDA(args);
    NVF_CHECK(
        args.empty() || device > -1, "Inputs are not all on the same device!");
    auto user_sched_id = fusionCache()->queryUserScheduleId(scheds, args);
    if (user_sched_id.has_value()) {
      auto& user_sched = fusionCache()->queryUserSchedule(
          scheds, user_sched_id.value(), device);
      auto user_exec = user_sched.executor.get();
      if (intrinsic_code) {
        return user_exec->compiledKernel()->getStructuredCode();
      } else {
        return user_exec->compiledKernel()->kernelString();
      }
    }
  }
  NVF_CHECK(
      scheds->auto_gen_schedules != nullptr,
      "Fusion ",
      *id(),
      " has never been executed via FusionExecutorCache.");
  return scheds->auto_gen_schedules->getCodeFor(args, intrinsic_code);
}

std::string FusionDefinition::lastScheduledFusionIr(
    bool tensor_transforms,
    bool override_user_schedule) const {
  std::string result;
  NVF_CHECK(id().has_value(), "Invalid fusion definition!");
  auto scheds = fusionCache()->queryFusionSchedules(id().value());
  auto user_sched_ir = scheds->last_user_def_scheduled_ir;

  if (!override_user_schedule && (user_sched_ir != nullptr)) {
    std::stringstream ss;
    user_sched_ir->print(ss, tensor_transforms);
    result = ss.str();
  } else {
    NVF_CHECK(
        scheds->auto_gen_schedules != nullptr,
        "Fusion ",
        *id(),
        " has never been executed via FusionExecutorCache.");
    result =
        scheds->auto_gen_schedules->getMostRecentScheduledIr(tensor_transforms);
  }
  return result;
}

std::string FusionDefinition::scheduledFusionIrFor(
    const KernelArgumentHolder& args,
    bool tensor_transforms,
    bool override_user_schedule) const {
  NVF_CHECK(id().has_value(), "Invalid fusion definition!");
  auto scheds = fusionCache()->queryFusionSchedules(id().value());

  if (!override_user_schedule) {
    auto device = getCommonDeviceCUDA(args);
    NVF_CHECK(
        args.empty() || (device > -1 && device == args.getDeviceIndex()),
        "Inputs are not all on the same device!");
    auto user_sched_id = fusionCache()->queryUserScheduleId(scheds, args);
    if (user_sched_id.has_value()) {
      auto& user_sched = fusionCache()->queryUserSchedule(
          scheds, user_sched_id.value(), device);
      auto user_sched_ir = user_sched.scheduled_fusion.get();
      std::stringstream ss;
      user_sched_ir->print(ss, tensor_transforms);
      return ss.str();
    }
  }
  NVF_CHECK(
      scheds->auto_gen_schedules != nullptr,
      "Fusion ",
      *id(),
      " has never been executed via FusionExecutorCache.");
  return scheds->auto_gen_schedules->getScheduledIrFor(args, tensor_transforms);
}

std::optional<size_t> FusionDefinition::id() const {
  return fusion_id_;
}

Scalar FusionDefinition::defineScalar() {
  FUSER_PERF_SCOPE("FusionDefinition::defineScalar");
  NVF_CHECK(
      trie_node_ != nullptr,
      "define_scalar() must be called from an initialized definition via a python context manager or a child class' definition() method.");
  Scalar out(recording_state_.size(), this);
  recording_state_.emplace_back(out(), serde::StateType::Scalar);
  return out;
}

Tensor FusionDefinition::addTensor(TensorView* tv) {
  FUSER_PERF_SCOPE("FusionDefinition::addTensor");
  NVF_CHECK(
      trie_node_ != nullptr,
      "addTensor() must be called from an initialized definition via a python context manager or a child class' definition() method.");
  Tensor output = defineTensor(tv->nDims());
  NVF_CHECK(
      output.index == numFusionStates(),
      "Fusion State index does not match the size!");
  addFusionState(tv);
  return output;
}

Tensor FusionDefinition::defineTensor(size_t dims) {
  FUSER_PERF_SCOPE("FusionDefinition::defineTensor");
  NVF_CHECK(
      trie_node_ != nullptr,
      "define_tensor() must be called from an initialized definition via a python context manager or a child class' definition() method.");
  Tensor out(recording_state_.size(), dims, this);
  recording_state_.emplace_back(out(), serde::StateType::Tensor);
  return out;
}

Vector FusionDefinition::defineVector(size_t size) {
  FUSER_PERF_SCOPE("FusionDefinition::defineVector");
  NVF_CHECK(
      trie_node_ != nullptr,
      "define_vector() must be called from an initialized definition via a python context manager or a child class' definition() method.");
  Vector out(recording_state_.size(), size, this);
  recording_state_.emplace_back(out(), serde::StateType::Vector);
  return out;
}

void FusionDefinition::defineRecord(RecordFunctor* record) {
  FUSER_PERF_SCOPE("FusionDefinition::defineRecord");
  NVF_CHECK(
      trie_node_ != nullptr,
      "defineRecord() must be called from an initialized definition via a python context manager or a child class' definition() method.");
  NVF_CHECK(
      (recording_.size() + 1) <= max_length_,
      "The fusion definition has exceeded ",
      max_length_,
      "operations.  The max_length for FusionDefintion's might need to be ",
      "increased if the definition is created as expected.");
  addRecord(record);
  auto child_node =
      fusionCache()->queryChildren(trie_node_, recording_.back().get());
  // If the Record is found in the cache, the FusionDefinition and the Cache
  // will not share Record given the Record had to be created in order to
  // match it but it also already existed in the cache.
  if (child_node.has_value()) {
    if (isDebugDumpEnabled(DebugDumpOption::PythonFrontendDebug)) {
      debug() << "\nFusionDefinition: Record (hash: 0x" << std::hex
              << record->hash() << ") hit in Fusion Cache.\n";
    }
    trie_node_ = child_node.value();
    // The FusionDefinition and the Cache will share the Record
  } else {
    if (isDebugDumpEnabled(DebugDumpOption::PythonFrontendDebug)) {
      debug() << "\nFusionDefinition: Record (hash: 0x" << std::hex
              << record->hash() << ") missed in Fusion Cache.\n";
    }
    trie_node_ =
        fusionCache()->createChild(trie_node_, recording_.back().get());
  }
}

Fusion* FusionDefinition::preschedFusion() {
  NVF_CHECK(
      fusion_id_.has_value(),
      "FusionDefinition does not contain a definition, yet!");
  return fusionCache()
      ->queryFusionSchedules(fusion_id_.value())
      ->preschedFusion();
}

void FusionDefinition::printMathIr() {
  return preschedFusion()->printMath();
}

State FusionDefinition::recordingState(size_t index) const {
  return recording_state_.at(index);
}

std::vector<Tensor> FusionDefinition::tensors() {
  // Filter TensorView states
  std::vector<State> tensor_states;
  std::copy_if(
      recording_state_.begin(),
      recording_state_.end(),
      std::back_inserter(tensor_states),
      [](const State& s) { return s.stype == serde::StateType::Tensor; });

  // Reconstruct Tensors
  std::vector<Tensor> all_tensors;
  all_tensors.reserve(tensor_states.size());
  std::transform(
      tensor_states.begin(),
      tensor_states.end(),
      std::back_inserter(all_tensors),
      [this](const State& s) {
        return Tensor(
            s.index, getFusionState(s.index)->as<TensorView>()->nDims(), this);
      });
  return all_tensors;
}

std::vector<std::pair<double, double>> FusionDefinition::getValTolerances(
    const KernelArgumentHolder& args) {
  return get_val_constants(preschedFusion(), args);
}

int64_t FusionDefinition::setupSegmentation(const KernelArgumentHolder& args) {
  NVF_CHECK(id().has_value(), "FusionDefinition definition does not exist!");
  NVF_ERROR(
      segmentation_state_ == nullptr, "SegmentationState already exists!");
  segmentation_state_ = std::make_unique<SegmentationState>();
  return segmentation_state_->setupSegmentation(
      preschedFusion(), map_value_to_fid_, args);
}

std::unordered_map<int64_t, int64_t> FusionDefinition::buildSegment(
    FusionDefinition& segment_fd,
    int64_t segment_id) {
  NVF_CHECK(id().has_value(), "FusionDefinition does not exist!");
  NVF_CHECK(
      segmentation_state_ != nullptr,
      "Run setupSegmentation first before trying to build segments!");
  return segmentation_state_->buildSegment(segment_fd, segment_id);
}

void FusionDefinition::finalizeSegmentation() {
  // Destroy SegmentedState
  segmentation_state_.reset();
}

} // namespace nvfuser::python_frontend<|MERGE_RESOLUTION|>--- conflicted
+++ resolved
@@ -400,12 +400,8 @@
 
   KernelArgumentHolder outputs;
   if (user_sched == nullptr) {
-<<<<<<< HEAD
     scheds->createExecutorIfNotExists();
-    out_tensors = scheds->auto_gen_schedules->runFusionWithInputs(
-=======
     outputs = scheds->auto_gen_schedules->runFusionWithInputs(
->>>>>>> c621b752
         args, std::nullopt, args.getDeviceIndex());
   } else {
     if (isProfilerEnabledWithCupti()) {
