--- conflicted
+++ resolved
@@ -400,10 +400,7 @@
 
   KernelArgumentHolder outputs;
   if (user_sched == nullptr) {
-<<<<<<< HEAD
-=======
     scheds->createExecutorIfNotExists();
->>>>>>> 70e1d5dd
     outputs = scheds->auto_gen_schedules->runFusionWithInputs(
         args, std::nullopt, args.getDeviceIndex());
   } else {
@@ -458,10 +455,7 @@
 
   // Convert `at::Tensor`s to `DistributedTensor`s.
   std::vector<DistributedTensor> out_dtensors;
-<<<<<<< HEAD
-=======
   out_dtensors.reserve(outputs.size());
->>>>>>> 70e1d5dd
   if (user_sched == nullptr) {
     FusionKernelRuntime* runtime =
         scheds->auto_gen_schedules->getMostRecentKernelRuntime();
@@ -478,11 +472,7 @@
       }
       const at::Tensor& out_tensor = outputs[tensor_index++].as<at::Tensor>();
       const DeviceMesh& mesh = out_tv->getDeviceMesh();
-<<<<<<< HEAD
-      out_dtensors.emplace_back(DistributedTensor(out_tensor, mesh));
-=======
       out_dtensors.emplace_back(out_tensor, mesh);
->>>>>>> 70e1d5dd
 
       if (mesh.size() > 0) {
         for (const ParallelType parallel_type : kParallelTypeDIDs) {
