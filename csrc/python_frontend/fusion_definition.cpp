// clang-format off
/*
 * SPDX-FileCopyrightText: Copyright (c) 2023-present NVIDIA CORPORATION & AFFILIATES.
 * All rights reserved.
 * SPDX-License-Identifier: BSD-3-Clause
 */
// clang-format on
#include <debug.h>
#include <fusion_profiler.h>
#include <instrumentation.h>
#include <multidevice/utils.h>
#include <options.h>
#include <preseg_passes/pre_segmenter.h>
#include <python_frontend/distributed_tensor.h>
#include <python_frontend/fusion_cache.h>
#include <python_frontend/fusion_definition.h>
#include <python_frontend/translation.h>
#include <runtime/executor_kernel_arg.h>
#include <runtime/fusion_kernel_runtime.h>
#include <scheduler/compile_time_info.h>
#include <scheduler/scheduler_types.h>
#include <utils.h>
#include <validator_utils.h>

// Require namespace for perf scope instrumentation
using namespace nvfuser::inst;

namespace nvfuser::python_frontend {

const char* dtypeToPyString(PrimDataType t) {
  switch (t) {
    case DataType::Bool:
      return "DataType.Bool";
    case DataType::Double:
      return "DataType.Double";
    case DataType::Float:
      return "DataType.Float";
    case DataType::Half:
      return "DataType.Half";
    case DataType::BFloat16:
      return "DataType.BFloat16";
    case DataType::Float8_e4m3fn:
      return "DataType.Float8_e4m3fn";
    case DataType::Float8_e5m2:
      return "DataType.Float8_e5m2";
    case DataType::Int:
      return "DataType.Int";
    case DataType::Int32:
      return "DataType.Int32";
    case DataType::ComplexFloat:
      return "DataType.ComplexFloat";
    case DataType::ComplexDouble:
      return "DataType.ComplexDouble";
    case DataType::Null:
      return "DataType.Null";
    default:
      break;
  }
  NVF_THROW("No string found for data type.");
  return nullptr;
}

FusionDefinition::FusionDefinition(std::optional<size_t> id, size_t max_length)
    : FusionState(),
      max_length_(max_length),
      fusion_id_(id),
      fusion_cache_(FusionCache::get()),
      trie_node_(nullptr),
      prev_fusion_(nullptr),
      user_sched_(nullptr),
      ops(this),
      sched(this) {}

FusionCache* FusionDefinition::fusionCache() const {
  NVF_ERROR(fusion_cache_ != nullptr, "FusionCache pointer is null!");
  return fusion_cache_;
}

FusionDefinition* FusionDefinition::setupDefinition() {
  NVF_CHECK(max_length_ > 0, "Can't make a FusionDefinition with 0 records!");
  NVF_CHECK(!id().has_value(), "Fusion Schedule is already found!");
  trie_node_ = fusionCache()->rootTriePtr();
  return this;
}

void FusionDefinition::finalizeDefinition() {
  FUSER_PERF_SCOPE("FusionDefinition::finalizeDefinition");
  auto child_node = fusionCache()->queryChildren(trie_node_, end_record_.get());
  if (!child_node.has_value()) {
    if (isDebugDumpEnabled(DebugDumpOption::PythonFrontendDebug)) {
      debug() << "\nFusionDefinition: Terminal Node not found.\n";
    }
    trie_node_ = fusionCache()->createChild(trie_node_, end_record_.get());
    fusion_id_ = std::optional<size_t>(trie_node_->fusion_id);
    try {
      NVF_CHECK(id().has_value(), "Invalid fusion id!");

      if (isDebugDumpEnabled(DebugDumpOption::PythonDefinition)) {
        print(debug());
      }

      buildFusionIr(preschedFusion());
      verifyTensorDimensions();
    } catch (const std::exception& e) {
      // Exception thrown after fusionCache()->createChild wouldn't be visible
      // by fusion cache, if the exception is suppressed on the python side. We
      // explicitly set the exception message on the terminal trie node, so
      // we'll be able to throw the same exception again when user tries to
      // create the same fusion entry.
      trie_node_->setException(e.what());
      fusion_id_ = std::nullopt;
      throw;
    }

    // The FusionState creates a mapping from CPP Fusion to its State objects.
    // Since the CPP Fusion is cached in FusionCache and the FusionState is
    // temporary, the information linking CPP Fusion and Python
    // FusionDefinition is stored in FusionCache.
    FusionSchedules* fs =
        fusionCache()->queryFusionSchedules(fusion_id_.value());
    fs->inputs_fid_ = inputs();
    fs->outputs_fid_ = outputs();
    fs->extents_fid_ = extents();
    fs->map_value_to_fid_ = getValueMap();

    if (isDebugDumpEnabled(DebugDumpOption::FusionIrOriginal)) {
      printIr();
    }
  } else {
    if (isDebugDumpEnabled(DebugDumpOption::PythonFrontendDebug)) {
      debug() << "\nFusionDefinition: Terminal Node found!\n";
    }
    trie_node_ = child_node.value();
    std::optional<std::string> opt_e = trie_node_->getException();
    // rethrow the exception message if the cached FusionDefinition fails to
    // build a proper fusion earlier.
    NVF_CHECK(!opt_e.has_value(), opt_e.value());
    fusion_id_ = std::optional<size_t>(trie_node_->fusion_id);

    // A CPP fusion already exists in the FusionCache for this FusionDefinition.
    // In this case, a new CPP Fusion is not created, so the mapping from CPP
    // fusion to Python FusionDefinition is not initialized. This state is
    // stored within FusionSchedules and is retrieved for this FusionDefinition.
    FusionSchedules* fs =
        fusionCache()->queryFusionSchedules(fusion_id_.value());
    inputs_fid_ = fs->inputs_fid_;
    outputs_fid_ = fs->outputs_fid_;
    extents_fid_ = fs->extents_fid_;
    map_value_to_fid_ = fs->map_value_to_fid_;
  }

  NVF_ERROR(
      num_recording_states_presched_ == 0,
      "Expected number of recording states for prescheduled fusion to be uninitialized.");
  num_recording_states_presched_ = (int64_t)recording_state_.size();
}

void FusionDefinition::findHiddenTensorViews(Fusion* fusion) {
  NVF_ERROR(fusion != nullptr);

  // Filter Tensor states
  std::vector<State> tensor_states;
  std::copy_if(
      recording_state_.begin(),
      recording_state_.end(),
      std::back_inserter(tensor_states),
      [](const State& s) { return s.stype == serde::StateType::Tensor; });

  // Get corresponding CPP values and add to set for membership check.
  std::unordered_set<Val*> known_tensor_vals;
  std::transform(
      tensor_states.begin(),
      tensor_states.end(),
      std::inserter(known_tensor_vals, known_tensor_vals.end()),
      [this](State s) { return getFusionState(s.index); });

  // Get set difference between CPP Fusion and Python FusionDefinition
  std::vector<Val*> all_vals = fusion->usedMathVals();
  std::vector<Val*> new_fusion_tvs;
  std::copy_if(
      all_vals.begin(),
      all_vals.end(),
      std::back_inserter(new_fusion_tvs),
      [&](Val* v) {
        return v->isA<TensorView>() && known_tensor_vals.count(v) == 0;
      });

  // Short-Circuit: No new TensorViews found
  if (new_fusion_tvs.empty()) {
    return;
  }

  // Add missing TensorViews to FusionDefinition
  for (Val* v : new_fusion_tvs) {
    addTensor(v->as<TensorView>());
  }
}

void FusionDefinition::updateSymbolicStates(
    const std::unordered_map<Val*, Val*>& symbolic_to_concretized_map) {
  for (const State& s : recording_state_) {
    // Only update Tensor and Scalar states
    if (s.stype != serde::StateType::Tensor &&
        s.stype != serde::StateType::Scalar) {
      continue;
    }

    Val* old_value = getFusionState(s.index);

    // Skip replacement if unnecessary
    if (symbolic_to_concretized_map.count(old_value) == 0) {
      continue;
    }

    // Update symbolic states with new concretized values
    setFusionState(s.index, symbolic_to_concretized_map.at(old_value));
  }
}

void FusionDefinition::verifyTensorDimensions() {
  NVF_CHECK(id().has_value(), "Invalid fusion id!");

  std::vector<Tensor> all_tensors = tensors();
  for (const Tensor& t : all_tensors) {
    Val* v = getFusionState(t.index);
    NVF_ERROR(v->isA<TensorView>(), v->toString());
    const int64_t tv_ndims = v->as<TensorView>()->nDims();
    NVF_ERROR(
        tv_ndims == (int64_t)t.dims,
        "Expected TensorView to have same number of dimensions as Tensor but got: ",
        tv_ndims,
        " and ",
        t.dims);
  }
}

bool FusionDefinition::existSchedule(const c10::ArrayRef<c10::IValue>& inputs) {
  FUSER_PERF_SCOPE("FusionDefinition::existsSchedule");
  NVF_CHECK(id().has_value(), "FusionDefinition definition does not exist!");
  FusionSchedules* scheds = fusionCache()->queryFusionSchedules(id().value());
  int8_t device = getCommonDeviceCUDA(inputs);
  NVF_CHECK(
      inputs.empty() || device > -1, "Inputs are not all on the same device!");
  return fusionCache()->existUserSchedule(scheds, inputs, device);
}

void FusionDefinition::setupSchedule(
    const c10::ArrayRef<c10::IValue>& inputs,
    bool overwrite_existing_schedule) {
  FUSER_PERF_SCOPE("FusionDefinition::setupSchedule");
  NVF_CHECK(id().has_value(), "FusionDefinition definition does not exist!");
  FusionSchedules* scheds = fusionCache()->queryFusionSchedules(id().value());
  int8_t device = getCommonDeviceCUDA(inputs);
  NVF_CHECK(
      inputs.empty() || device > -1, "Inputs are not all on the same device!");

  // NOTE: Clear user schedule state in setupSchedule.
  // Scheduling the fusion can add states to recording_state.
  // Remove any schedule-only states before applying new schedule.
  size_t num_states_to_remove =
      recording_state_.size() - num_recording_states_presched_;
  for (size_t rnd = 0; rnd < num_states_to_remove; ++rnd) {
    recording_state_.pop_back();
  }

  user_sched_ = fusionCache()->createUserSchedule(
      scheds, inputs, device, overwrite_existing_schedule);

  // Create scheduler data cache
  user_sched_->data_cache = std::make_unique<HeuristicDataCache>();

  // Building a new Fusion container for scheduling with definition such that
  // the definition's tensor data members refer to the corresponding IR objects
  // needed for scheduling. A simple copy of the container would mean the data
  // members that represent tensors would refer to the IR objects in the
  // original and not the copy needed for scheduling.
  buildFusionIr(user_sched_->scheduled_fusion.get());

  // Add TensorViews created by composite operations to Python FusionDefinition.
  findHiddenTensorViews(user_sched_->scheduled_fusion.get());

<<<<<<< HEAD
  KernelArgumentHolder args(inputs);
  args.setDeviceIndex(device);
=======
  KernelArgumentHolder args = KernelArgumentHolder(inputs, device);
>>>>>>> 53bd0a7d

  // Concretize fusion
  std::unordered_map<Val*, Val*> symbolic_to_concrete_map =
      DynamicTransform::concretizeFusion(
          user_sched_->scheduled_fusion.get(), args);

  // Update symbolic values to their new concretized values.
  // Users will access concretized values in schedule function.
  updateSymbolicStates(symbolic_to_concrete_map);

  // Create runtime info for schedulers
  Fusion* user_schedule_fusion = user_sched_->scheduled_fusion.get();
  user_sched_->runtime_info = std::make_unique<SchedulerRuntimeInfo>(
      user_schedule_fusion,
      args,
      /*precomuted_values=*/nullptr,
      user_schedule_fusion->allTvs());

  // Manually setting the fusion guard as there is not a good way of using a
  // guard in a local scope across the schedule function
  prev_fusion_ = FusionGuard::getCurFusion();
  FusionGuard::setCurFusion(user_sched_->scheduled_fusion.get());
}

void FusionDefinition::finalizeSchedule(
    const c10::ArrayRef<c10::IValue>& inputs) {
  FUSER_PERF_SCOPE("FusionDefinition::finalizeSchedule");

  FusionGuard::setCurFusion(prev_fusion_);
  user_sched_->runtime_info.reset();
  prev_fusion_ = nullptr;

  // NOTE: Clear user schedule state in setupSchedule.
  // Users can access schedule objects after scheduling the fusion.
}

void FusionDefinition::setupMultideviceSchedule() {
  // FusionDefinition.multidevice_schedule may create new Exprs (e.g. DID
  // splits), which will be added to the presched fusion.
  prev_fusion_ = FusionGuard::getCurFusion();
  FusionGuard::setCurFusion(preschedFusion());
}

void FusionDefinition::finalizeMultideviceSchedule() {
  FusionGuard::setCurFusion(prev_fusion_);
}

void FusionDefinition::print(std::ostream& os) const {
  if (id().has_value()) {
    os << "\ndef nvfuser_fusion_id" << id().value();
  } else {
    os << "\ndef nvfuser_incomplete_fusion";
  }
  os << "(fd : FusionDefinition) -> None :\n";
  os << std::dec;
  for (auto& rec : recording_) {
    // Skip inline defined records
    if (!rec.get()->inlineDef()) {
      os << "    ";
      rec->print(os);
      os << "\n";
    }
  }
  os << std::endl;
}

std::vector<DistributedTensor> FusionDefinition::execute(
    const c10::ArrayRef<c10::IValue>& inputs,
    std::optional<int8_t> selected_device,
    bool override_user_schedule,
    bool capture_debug_output,
    bool profile,
    std::vector<std::string> _enable_options,
    std::vector<std::string> _disable_options) const {
  debug_output_ = std::nullopt;
  std::stringstream debug_ss;
  DebugStreamGuard dsg(capture_debug_output ? debug_ss : std::cout);

  NVF_CHECK(id().has_value(), "Valid fusion schedule is not available!");

  auto scheds = fusionCache()->queryFusionSchedules(id().value());

  if (profile) {
    ProfilerOptionsGuard::getCurOptions().set(ProfilerOption::Enable);
  }

  EnableOptionsGuard enable_opt_guard;
  for (const auto& _enable_option : _enable_options) {
    std::optional<EnableOption> opt = stringToEnableOption(_enable_option);
    NVF_CHECK(opt.has_value(), "Unrecognized enable_option: ", _enable_option);
    EnableOptionsGuard::getCurOptions().set(opt.value());
  }

  DisableOptionsGuard disable_opt_guard;
  for (const auto& _disable_option : _disable_options) {
    std::optional<DisableOption> opt = stringToDisableOption(_disable_option);
    NVF_CHECK(
        opt.has_value(), "Unrecognized disable_option: ", _disable_option);
    DisableOptionsGuard::getCurOptions().set(opt.value());
  }

  auto find_user_schedule = [&]() -> const UserSchedule* {
    if (override_user_schedule) {
      return nullptr;
    }

    auto user_sched_id = fusionCache()->queryUserScheduleId(scheds, inputs);
    if (!user_sched_id.has_value()) {
      return nullptr;
    }

    auto device = getCommonDeviceCUDA(inputs, selected_device);
    NVF_CHECK(
        inputs.empty() || device > -1,
        "Inputs are not all on the same device or don't match selection!");
    const UserSchedule& user_sched =
        fusionCache()->queryUserSchedule(scheds, user_sched_id.value(), device);
    return &user_sched;
  };
  const auto* user_sched = find_user_schedule();

  std::vector<at::Tensor> out_tensors;
  if (user_sched == nullptr) {
    out_tensors = scheds->auto_gen_schedules->runFusionWithInputs_deprecated(
        inputs, std::nullopt, selected_device);
  } else {
    if (isProfilerEnabledWithCupti()) {
      FusionProfiler::start();
      FusionProfiler::createSegments(1);
    }
    scheds->last_user_def_scheduled_ir = user_sched->scheduled_fusion.get();
    scheds->last_user_def_executor = user_sched->executor.get();

    if (user_sched->heuristic_params == nullptr) {
      // Manual schedule
      if (!user_sched->executor->isCompiled()) {
        user_sched->executor->compile(
            user_sched->scheduled_fusion.get(), inputs);
      }
      out_tensors = user_sched->executor->run(inputs);
    } else {
      // Automatic scheduler was used for UserSchedule.
      // Pass launch and compile params to compileFusion and runFusion.
      if (!user_sched->executor->isCompiled()) {
        user_sched->executor->compile(
            user_sched->scheduled_fusion.get(),
<<<<<<< HEAD
            KernelArgumentHolder(inputs),
=======
            KernelArgumentHolder(inputs, getCommonDeviceCUDA(inputs)),
>>>>>>> 53bd0a7d
            user_sched->heuristic_params->lparams,
            user_sched->heuristic_params->cparams,
            user_sched->heuristic_params->scheduler_type);
      }
      out_tensors = user_sched->executor->run(
          inputs,
          user_sched->heuristic_params->lparams,
          user_sched->heuristic_params->cparams);
    }

    if (isProfilerEnabledWithCupti()) {
      FusionProfiler::segment(0).scheduler("user");
      FusionProfiler::stop();
      if (isProfilerPrintingEnabled()) {
        debug() << FusionProfiler::profile();
      }
    }
  }

  if (profile) {
    ProfilerOptionsGuard::getCurOptions().unset(ProfilerOption::Enable);
  }

  if (capture_debug_output) {
    debug_output_ = debug_ss.str();
  }

  // Convert `at::Tensor`s to `DistributedTensor`s.
  std::vector<DistributedTensor> out_dtensors;
  out_dtensors.reserve(out_tensors.size());
  if (user_sched == nullptr) {
    FusionKernelRuntime* runtime =
        scheds->auto_gen_schedules->getMostRecentKernelRuntime();
    Fusion* fusion = runtime->fusionSegments()->completeFusion();

    int64_t tensor_index = 0;
    for (Val* out_val : fusion->outputs()) {
      auto* out_tv = out_val->as<TensorView>();
      if (fusion->getOutputAlias(out_tv).hide_output) {
        continue;
      }

      const at::Tensor& out_tensor = out_tensors.at(tensor_index);
      tensor_index++;
      const DeviceMesh& mesh = out_tv->getDeviceMesh();
      DistributedTensor& out_dtensor =
          out_dtensors.emplace_back(out_tensor, mesh);

      if (mesh.size() > 0) {
        for (const ParallelType parallel_type : kParallelTypeDIDs) {
          if (const auto axis = getShardedLogicalAxis(out_tv, parallel_type);
              axis != -1) {
            out_dtensor.setAxisIsShardedOn(axis, parallel_type);
          }
        }
      }
    }
    NVF_ERROR(out_dtensors.size() == out_tensors.size());
  } else {
    for (const auto& out_tensor : out_tensors) {
      out_dtensors.emplace_back(out_tensor);
    }
  }
  return out_dtensors;
}

std::string FusionDefinition::fusionIr() {
  NVF_CHECK(id().has_value(), "Invalid fusion definition!");
  std::stringstream ss;
  preschedFusion()->print(ss, false);
  return ss.str();
}

UserSchedule* FusionDefinition::userSchedule() {
  NVF_CHECK(id().has_value(), "Invalid fusion definition!");

  if (user_sched_ == nullptr) {
    NVF_THROW("User schedule is not defined.");
  }
  return user_sched_;
}

std::string FusionDefinition::userScheduleIr() {
  NVF_CHECK(id().has_value(), "Invalid fusion definition!");

  if (user_sched_ == nullptr) {
    return "User schedule is not defined.";
  }

  std::stringstream ss;
  user_sched_->scheduled_fusion->print(ss, false);
  return ss.str();
}

std::string FusionDefinition::lastCudaCode(
    bool intrinsic_code,
    bool override_user_schedule) const {
  std::string result;
  NVF_CHECK(id().has_value(), "Invalid fusion definition!");
  auto scheds = fusionCache()->queryFusionSchedules(id().value());
  auto user_exec = scheds->last_user_def_executor;

  if (!override_user_schedule && (user_exec != nullptr)) {
    if (intrinsic_code) {
      result = user_exec->compiledKernel()->getStructuredCode();
    } else {
      result = user_exec->compiledKernel()->kernelString();
    }
  } else {
    result = scheds->auto_gen_schedules->getMostRecentCode(intrinsic_code);
  }
  return result;
}

std::string FusionDefinition::cudaCodeFor(
    const c10::ArrayRef<c10::IValue>& inputs,
    bool intrinsic_code,
    bool override_user_schedule) const {
  NVF_CHECK(id().has_value(), "Invalid fusion definition!");
  auto scheds = fusionCache()->queryFusionSchedules(id().value());

  if (!override_user_schedule) {
    auto device = getCommonDeviceCUDA(inputs);
    NVF_CHECK(
        inputs.empty() || device > -1,
        "Inputs are not all on the same device!");
    auto user_sched_id = fusionCache()->queryUserScheduleId(scheds, inputs);
    if (user_sched_id.has_value()) {
      auto& user_sched = fusionCache()->queryUserSchedule(
          scheds, user_sched_id.value(), device);
      auto user_exec = user_sched.executor.get();
      if (intrinsic_code) {
        return user_exec->compiledKernel()->getStructuredCode();
      } else {
        return user_exec->compiledKernel()->kernelString();
      }
    }
  }
  return scheds->auto_gen_schedules->getCodeFor(inputs, intrinsic_code);
}

std::string FusionDefinition::lastScheduledFusionIr(
    bool tensor_transforms,
    bool override_user_schedule) const {
  std::string result;
  NVF_CHECK(id().has_value(), "Invalid fusion definition!");
  auto scheds = fusionCache()->queryFusionSchedules(id().value());
  auto user_sched_ir = scheds->last_user_def_scheduled_ir;

  if (!override_user_schedule && (user_sched_ir != nullptr)) {
    std::stringstream ss;
    user_sched_ir->print(ss, tensor_transforms);
    result = ss.str();
  } else {
    result =
        scheds->auto_gen_schedules->getMostRecentScheduledIr(tensor_transforms);
  }
  return result;
}

std::string FusionDefinition::scheduledFusionIrFor(
    const c10::ArrayRef<c10::IValue>& inputs,
    bool tensor_transforms,
    bool override_user_schedule) const {
  NVF_CHECK(id().has_value(), "Invalid fusion definition!");
  auto scheds = fusionCache()->queryFusionSchedules(id().value());

  if (!override_user_schedule) {
    auto device = getCommonDeviceCUDA(inputs);
    NVF_CHECK(
        inputs.empty() || device > -1,
        "Inputs are not all on the same device!");
    auto user_sched_id = fusionCache()->queryUserScheduleId(scheds, inputs);
    if (user_sched_id.has_value()) {
      auto& user_sched = fusionCache()->queryUserSchedule(
          scheds, user_sched_id.value(), device);
      auto user_sched_ir = user_sched.scheduled_fusion.get();
      std::stringstream ss;
      user_sched_ir->print(ss, tensor_transforms);
      return ss.str();
    }
  }
  return scheds->auto_gen_schedules->getScheduledIrFor(
      inputs, tensor_transforms);
}

std::optional<size_t> FusionDefinition::id() const {
  return fusion_id_;
}

Scalar FusionDefinition::defineScalar() {
  FUSER_PERF_SCOPE("FusionDefinition::defineScalar");
  NVF_CHECK(
      trie_node_ != nullptr,
      "define_scalar() must be called from an initialized definition via a python context manager or a child class' definition() method.");
  Scalar out(recording_state_.size(), this);
  recording_state_.emplace_back(out(), serde::StateType::Scalar);
  return out;
}

Tensor FusionDefinition::addTensor(TensorView* tv) {
  FUSER_PERF_SCOPE("FusionDefinition::addTensor");
  NVF_CHECK(
      trie_node_ != nullptr,
      "addTensor() must be called from an initialized definition via a python context manager or a child class' definition() method.");
  Tensor output = defineTensor(tv->nDims());
  NVF_CHECK(
      output.index == numFusionStates(),
      "Fusion State index does not match the size!");
  addFusionState(tv);
  return output;
}

Tensor FusionDefinition::defineTensor(size_t dims) {
  FUSER_PERF_SCOPE("FusionDefinition::defineTensor");
  NVF_CHECK(
      trie_node_ != nullptr,
      "define_tensor() must be called from an initialized definition via a python context manager or a child class' definition() method.");
  Tensor out(recording_state_.size(), dims, this);
  recording_state_.emplace_back(out(), serde::StateType::Tensor);
  return out;
}

Vector FusionDefinition::defineVector(size_t size) {
  FUSER_PERF_SCOPE("FusionDefinition::defineVector");
  NVF_CHECK(
      trie_node_ != nullptr,
      "define_vector() must be called from an initialized definition via a python context manager or a child class' definition() method.");
  Vector out(recording_state_.size(), size, this);
  recording_state_.emplace_back(out(), serde::StateType::Vector);
  return out;
}

void FusionDefinition::defineRecord(RecordFunctor* record) {
  FUSER_PERF_SCOPE("FusionDefinition::defineRecord");
  NVF_CHECK(
      trie_node_ != nullptr,
      "defineRecord() must be called from an initialized definition via a python context manager or a child class' definition() method.");
  NVF_CHECK(
      (recording_.size() + 1) <= max_length_,
      "The fusion definition has exceeded ",
      max_length_,
      "operations.  The max_length for FusionDefintion's might need to be ",
      "increased if the definition is created as expected.");
  addRecord(record);
  auto child_node =
      fusionCache()->queryChildren(trie_node_, recording_.back().get());
  // If the Record is found in the cache, the FusionDefinition and the Cache
  // will not share Record given the Record had to be created in order to
  // match it but it also already existed in the cache.
  if (child_node.has_value()) {
    if (isDebugDumpEnabled(DebugDumpOption::PythonFrontendDebug)) {
      debug() << "\nFusionDefinition: Record (hash: 0x" << std::hex
              << record->hash() << ") hit in Fusion Cache.\n";
    }
    trie_node_ = child_node.value();
    // The FusionDefinition and the Cache will share the Record
  } else {
    if (isDebugDumpEnabled(DebugDumpOption::PythonFrontendDebug)) {
      debug() << "\nFusionDefinition: Record (hash: 0x" << std::hex
              << record->hash() << ") missed in Fusion Cache.\n";
    }
    trie_node_ =
        fusionCache()->createChild(trie_node_, recording_.back().get());
  }
}

Fusion* FusionDefinition::preschedFusion() {
  NVF_CHECK(
      fusion_id_.has_value(),
      "FusionDefinition does not contain a definition, yet!");
  return fusionCache()
      ->queryFusionSchedules(fusion_id_.value())
      ->preschedFusion();
}

void FusionDefinition::printMathIr() {
  return preschedFusion()->printMath();
}

State FusionDefinition::recordingState(size_t index) const {
  return recording_state_.at(index);
}

std::vector<Tensor> FusionDefinition::tensors() {
  // Filter TensorView states
  std::vector<State> tensor_states;
  std::copy_if(
      recording_state_.begin(),
      recording_state_.end(),
      std::back_inserter(tensor_states),
      [](const State& s) { return s.stype == serde::StateType::Tensor; });

  // Reconstruct Tensors
  std::vector<Tensor> all_tensors;
  all_tensors.reserve(tensor_states.size());
  std::transform(
      tensor_states.begin(),
      tensor_states.end(),
      std::back_inserter(all_tensors),
      [this](const State& s) {
        return Tensor(
            s.index, getFusionState(s.index)->as<TensorView>()->nDims(), this);
      });
  return all_tensors;
}

std::vector<std::pair<double, double>> FusionDefinition::getValTolerances(
    const c10::ArrayRef<c10::IValue>& inputs) {
  return get_val_constants(preschedFusion(), inputs);
}

int64_t FusionDefinition::setupSegmentation(
    const c10::ArrayRef<c10::IValue>& inputs) {
  NVF_CHECK(id().has_value(), "FusionDefinition definition does not exist!");
  NVF_ERROR(
      segmentation_state_ == nullptr, "SegmentationState already exists!");
  segmentation_state_ = std::make_unique<SegmentationState>();
  return segmentation_state_->setupSegmentation(
      preschedFusion(), map_value_to_fid_, inputs);
}

std::unordered_map<int64_t, int64_t> FusionDefinition::buildSegment(
    FusionDefinition& segment_fd,
    int64_t segment_id) {
  NVF_CHECK(id().has_value(), "FusionDefinition does not exist!");
  NVF_CHECK(
      segmentation_state_ != nullptr,
      "Run setupSegmentation first before trying to build segments!");
  return segmentation_state_->buildSegment(segment_fd, segment_id);
}

void FusionDefinition::finalizeSegmentation() {
  // Destroy SegmentedState
  segmentation_state_.reset();
}

} // namespace nvfuser::python_frontend<|MERGE_RESOLUTION|>--- conflicted
+++ resolved
@@ -279,12 +279,8 @@
   // Add TensorViews created by composite operations to Python FusionDefinition.
   findHiddenTensorViews(user_sched_->scheduled_fusion.get());
 
-<<<<<<< HEAD
   KernelArgumentHolder args(inputs);
   args.setDeviceIndex(device);
-=======
-  KernelArgumentHolder args = KernelArgumentHolder(inputs, device);
->>>>>>> 53bd0a7d
 
   // Concretize fusion
   std::unordered_map<Val*, Val*> symbolic_to_concrete_map =
@@ -431,11 +427,7 @@
       if (!user_sched->executor->isCompiled()) {
         user_sched->executor->compile(
             user_sched->scheduled_fusion.get(),
-<<<<<<< HEAD
             KernelArgumentHolder(inputs),
-=======
-            KernelArgumentHolder(inputs, getCommonDeviceCUDA(inputs)),
->>>>>>> 53bd0a7d
             user_sched->heuristic_params->lparams,
             user_sched->heuristic_params->cparams,
             user_sched->heuristic_params->scheduler_type);
