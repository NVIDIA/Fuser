// clang-format off
/*
 * SPDX-FileCopyrightText: Copyright (c) 2023-present NVIDIA CORPORATION & AFFILIATES.
 * All rights reserved.
 * SPDX-License-Identifier: BSD-3-Clause
 */
// clang-format on
#include <debug.h>
#include <fusion_profiler.h>
#include <instrumentation.h>
#include <multidevice/utils.h>
#include <options.h>
#include <preseg_passes/pre_segmenter.h>
#include <python_frontend/distributed_tensor.h>
#include <python_frontend/fusion_cache.h>
#include <python_frontend/fusion_definition.h>
#include <python_frontend/translation.h>
#include <runtime/executor_kernel_arg.h>
#include <runtime/fusion_kernel_runtime.h>
#include <scheduler/compile_time_info.h>
#include <scheduler/scheduler_types.h>
#include <utils.h>
#include <validator_utils.h>

// Require namespace for perf scope instrumentation
using namespace nvfuser::inst;

namespace nvfuser::python_frontend {

const char* dtypeToPyString(PrimDataType t) {
  switch (t) {
    case DataType::Bool:
      return "DataType.Bool";
    case DataType::Double:
      return "DataType.Double";
    case DataType::Float:
      return "DataType.Float";
    case DataType::Half:
      return "DataType.Half";
    case DataType::BFloat16:
      return "DataType.BFloat16";
    case DataType::Float8_e4m3fn:
      return "DataType.Float8_e4m3fn";
    case DataType::Float8_e5m2:
      return "DataType.Float8_e5m2";
    case DataType::Int:
      return "DataType.Int";
    case DataType::Int32:
      return "DataType.Int32";
    case DataType::ComplexFloat:
      return "DataType.ComplexFloat";
    case DataType::ComplexDouble:
      return "DataType.ComplexDouble";
    case DataType::Null:
      return "DataType.Null";
    default:
      break;
  }
  NVF_THROW("No string found for data type.");
  return nullptr;
}

FusionDefinition::FusionDefinition(std::optional<size_t> id, size_t max_length)
    : FusionState(),
      max_length_(max_length),
      fusion_id_(id),
      fusion_cache_(FusionCache::get()),
      trie_node_(nullptr),
      prev_fusion_(nullptr),
      user_sched_(nullptr),
      ops(this),
      sched(this) {}

FusionCache* FusionDefinition::fusionCache() const {
  NVF_ERROR(fusion_cache_ != nullptr, "FusionCache pointer is null!");
  return fusion_cache_;
}

FusionDefinition* FusionDefinition::setupDefinition() {
  NVF_CHECK(max_length_ > 0, "Can't make a FusionDefinition with 0 records!");
  NVF_CHECK(!id().has_value(), "Fusion Schedule is already found!");
  trie_node_ = fusionCache()->rootTriePtr();
  return this;
}

void FusionDefinition::finalizeDefinition() {
  FUSER_PERF_SCOPE("FusionDefinition::finalizeDefinition");
  auto child_node = fusionCache()->queryChildren(trie_node_, end_record_.get());
  if (!child_node.has_value()) {
    if (isDebugDumpEnabled(DebugDumpOption::PythonFrontendDebug)) {
      debug() << "\nFusionDefinition: Terminal Node not found.\n";
    }
    trie_node_ = fusionCache()->createChild(trie_node_, end_record_.get());
    fusion_id_ = std::optional<size_t>(trie_node_->fusion_id);
    try {
      NVF_CHECK(id().has_value(), "Invalid fusion id!");

      if (isDebugDumpEnabled(DebugDumpOption::PythonDefinition)) {
        print(debug());
      }

      buildFusionIr(preschedFusion());
      verifyTensorDimensions();
    } catch (const std::exception& e) {
      // Exception thrown after fusionCache()->createChild wouldn't be visible
      // by fusion cache, if the exception is suppressed on the python side. We
      // explicitly set the exception message on the terminal trie node, so
      // we'll be able to throw the same exception again when user tries to
      // create the same fusion entry.
      trie_node_->setException(e.what());
      fusion_id_ = std::nullopt;
      throw;
    }

    // The FusionState creates a mapping from CPP Fusion to its State objects.
    // Since the CPP Fusion is cached in FusionCache and the FusionState is
    // temporary, the information linking CPP Fusion and Python
    // FusionDefinition is stored in FusionCache.
    FusionSchedules* fs =
        fusionCache()->queryFusionSchedules(fusion_id_.value());
    fs->inputs_fid_ = inputs();
    fs->outputs_fid_ = outputs();
    fs->extents_fid_ = extents();
    fs->map_value_to_fid_ = getValueMap();

    if (isDebugDumpEnabled(DebugDumpOption::FusionIrOriginal)) {
      printIr();
    }
  } else {
    if (isDebugDumpEnabled(DebugDumpOption::PythonFrontendDebug)) {
      debug() << "\nFusionDefinition: Terminal Node found!\n";
    }
    trie_node_ = child_node.value();
    std::optional<std::string> opt_e = trie_node_->getException();
    // rethrow the exception message if the cached FusionDefinition fails to
    // build a proper fusion earlier.
    NVF_CHECK(!opt_e.has_value(), opt_e.value());
    fusion_id_ = std::optional<size_t>(trie_node_->fusion_id);

    // A CPP fusion already exists in the FusionCache for this FusionDefinition.
    // In this case, a new CPP Fusion is not created, so the mapping from CPP
    // fusion to Python FusionDefinition is not initialized. This state is
    // stored within FusionSchedules and is retrieved for this FusionDefinition.
    FusionSchedules* fs =
        fusionCache()->queryFusionSchedules(fusion_id_.value());
    inputs_fid_ = fs->inputs_fid_;
    outputs_fid_ = fs->outputs_fid_;
    extents_fid_ = fs->extents_fid_;
    map_value_to_fid_ = fs->map_value_to_fid_;
  }

  NVF_ERROR(
      num_recording_states_presched_ == 0,
      "Expected number of recording states for prescheduled fusion to be uninitialized.");
  num_recording_states_presched_ = (int64_t)recording_state_.size();
}

void FusionDefinition::findHiddenTensorViews(Fusion* fusion) {
  NVF_ERROR(fusion != nullptr);

  // Filter Tensor states
  std::vector<State> tensor_states;
  std::copy_if(
      recording_state_.begin(),
      recording_state_.end(),
      std::back_inserter(tensor_states),
      [](const State& s) { return s.stype == serde::StateType::Tensor; });

  // Get corresponding CPP values and add to set for membership check.
  std::unordered_set<Val*> known_tensor_vals;
  std::transform(
      tensor_states.begin(),
      tensor_states.end(),
      std::inserter(known_tensor_vals, known_tensor_vals.end()),
      [this](State s) { return getFusionState(s.index); });

  // Get set difference between CPP Fusion and Python FusionDefinition
  std::vector<Val*> all_vals = fusion->usedMathVals();
  std::vector<Val*> new_fusion_tvs;
  std::copy_if(
      all_vals.begin(),
      all_vals.end(),
      std::back_inserter(new_fusion_tvs),
      [&](Val* v) {
        return v->isA<TensorView>() && known_tensor_vals.count(v) == 0;
      });

  // Short-Circuit: No new TensorViews found
  if (new_fusion_tvs.empty()) {
    return;
  }

  // Add missing TensorViews to FusionDefinition
  for (Val* v : new_fusion_tvs) {
    addTensor(v->as<TensorView>());
  }
}

void FusionDefinition::updateSymbolicStates(
    const std::unordered_map<Val*, Val*>& symbolic_to_concretized_map) {
  for (const State& s : recording_state_) {
    // Only update Tensor and Scalar states
    if (s.stype != serde::StateType::Tensor &&
        s.stype != serde::StateType::Scalar) {
      continue;
    }

    Val* old_value = getFusionState(s.index);

    // Skip replacement if unnecessary
    if (symbolic_to_concretized_map.count(old_value) == 0) {
      continue;
    }

    // Update symbolic states with new concretized values
    setFusionState(s.index, symbolic_to_concretized_map.at(old_value));
  }
}

void FusionDefinition::verifyTensorDimensions() {
  NVF_CHECK(id().has_value(), "Invalid fusion id!");

  std::vector<Tensor> all_tensors = tensors();
  for (const Tensor& t : all_tensors) {
    Val* v = getFusionState(t.index);
    NVF_ERROR(v->isA<TensorView>(), v->toString());
    const int64_t tv_ndims = v->as<TensorView>()->nDims();
    NVF_ERROR(
        tv_ndims == (int64_t)t.dims,
        "Expected TensorView to have same number of dimensions as Tensor but got: ",
        tv_ndims,
        " and ",
        t.dims);
  }
}

bool FusionDefinition::existSchedule(const c10::ArrayRef<c10::IValue>& inputs) {
  FUSER_PERF_SCOPE("FusionDefinition::existsSchedule");
  NVF_CHECK(id().has_value(), "FusionDefinition definition does not exist!");
  FusionSchedules* scheds = fusionCache()->queryFusionSchedules(id().value());
  int8_t device = getCommonDeviceCUDA(inputs);
  NVF_CHECK(
      inputs.empty() || device > -1, "Inputs are not all on the same device!");
  return fusionCache()->existUserSchedule(scheds, inputs, device);
}

void FusionDefinition::setupSchedule(
    const c10::ArrayRef<c10::IValue>& inputs,
    bool overwrite_existing_schedule) {
  FUSER_PERF_SCOPE("FusionDefinition::setupSchedule");
  NVF_CHECK(id().has_value(), "FusionDefinition definition does not exist!");
  FusionSchedules* scheds = fusionCache()->queryFusionSchedules(id().value());
  int8_t device = getCommonDeviceCUDA(inputs);
  NVF_CHECK(
      inputs.empty() || device > -1, "Inputs are not all on the same device!");

  // NOTE: Clear user schedule state in setupSchedule.
  // Scheduling the fusion can add states to recording_state.
  // Remove any schedule-only states before applying new schedule.
  size_t num_states_to_remove =
      recording_state_.size() - num_recording_states_presched_;
  for (size_t rnd = 0; rnd < num_states_to_remove; ++rnd) {
    recording_state_.pop_back();
  }

  user_sched_ = fusionCache()->createUserSchedule(
      scheds, inputs, device, overwrite_existing_schedule);

  // Create scheduler data cache
  user_sched_->data_cache = std::make_unique<HeuristicDataCache>();

  // Building a new Fusion container for scheduling with definition such that
  // the definition's tensor data members refer to the corresponding IR objects
  // needed for scheduling. A simple copy of the container would mean the data
  // members that represent tensors would refer to the IR objects in the
  // original and not the copy needed for scheduling.
  buildFusionIr(user_sched_->scheduled_fusion.get());

  // Add TensorViews created by composite operations to Python FusionDefinition.
  findHiddenTensorViews(user_sched_->scheduled_fusion.get());

  KernelArgumentHolder args(inputs);
  args.setDeviceIndex(device);

  // Concretize fusion
  std::unordered_map<Val*, Val*> symbolic_to_concrete_map =
      DynamicTransform::concretizeFusion(
          user_sched_->scheduled_fusion.get(), args);

  // Update symbolic values to their new concretized values.
  // Users will access concretized values in schedule function.
  updateSymbolicStates(symbolic_to_concrete_map);

  // Create runtime info for schedulers
  Fusion* user_schedule_fusion = user_sched_->scheduled_fusion.get();
  user_sched_->runtime_info = std::make_unique<SchedulerRuntimeInfo>(
      user_schedule_fusion,
      args,
      /*precomuted_values=*/nullptr,
      user_schedule_fusion->allTvs());

  // Manually setting the fusion guard as there is not a good way of using a
  // guard in a local scope across the schedule function
  prev_fusion_ = FusionGuard::getCurFusion();
  FusionGuard::setCurFusion(user_sched_->scheduled_fusion.get());
}

void FusionDefinition::finalizeSchedule(
    const c10::ArrayRef<c10::IValue>& inputs) {
  FUSER_PERF_SCOPE("FusionDefinition::finalizeSchedule");

  FusionGuard::setCurFusion(prev_fusion_);
  user_sched_->runtime_info.reset();
  prev_fusion_ = nullptr;

  // NOTE: Clear user schedule state in setupSchedule.
  // Users can access schedule objects after scheduling the fusion.
}

void FusionDefinition::setupMultideviceSchedule() {
  // FusionDefinition.multidevice_schedule may create new Exprs (e.g. DID
  // splits), which will be added to the presched fusion.
  prev_fusion_ = FusionGuard::getCurFusion();
  FusionGuard::setCurFusion(preschedFusion());
}

void FusionDefinition::finalizeMultideviceSchedule() {
  FusionGuard::setCurFusion(prev_fusion_);
}

void FusionDefinition::print(std::ostream& os) const {
  if (id().has_value()) {
    os << "\ndef nvfuser_fusion_id" << id().value();
  } else {
    os << "\ndef nvfuser_incomplete_fusion";
  }
  os << "(fd : FusionDefinition) -> None :\n";
  os << std::dec;
  for (auto& rec : recording_) {
    // Skip inline defined records
    if (!rec.get()->inlineDef()) {
      os << "    ";
      rec->print(os);
      os << "\n";
    }
  }
  os << std::endl;
}

std::vector<DistributedTensor> FusionDefinition::execute(
    const c10::ArrayRef<c10::IValue>& inputs,
    std::optional<int8_t> selected_device,
    bool override_user_schedule,
    bool capture_debug_output,
    bool profile,
    std::vector<std::string> _enable_options,
    std::vector<std::string> _disable_options) const {
  debug_output_ = std::nullopt;
  std::stringstream debug_ss;
  DebugStreamGuard dsg(capture_debug_output ? debug_ss : std::cout);
  KernelArgumentHolder args(inputs);
  args.setDeviceIndex(selected_device);
  NVF_CHECK(id().has_value(), "Valid fusion schedule is not available!");

  auto scheds = fusionCache()->queryFusionSchedules(id().value());

  if (profile) {
    ProfilerOptionsGuard::getCurOptions().set(ProfilerOption::Enable);
  }

  EnableOptionsGuard enable_opt_guard;
  for (const auto& _enable_option : _enable_options) {
    std::optional<EnableOption> opt = stringToEnableOption(_enable_option);
    NVF_CHECK(opt.has_value(), "Unrecognized enable_option: ", _enable_option);
    EnableOptionsGuard::getCurOptions().set(opt.value());
  }

  DisableOptionsGuard disable_opt_guard;
  for (const auto& _disable_option : _disable_options) {
    std::optional<DisableOption> opt = stringToDisableOption(_disable_option);
    NVF_CHECK(
        opt.has_value(), "Unrecognized disable_option: ", _disable_option);
    DisableOptionsGuard::getCurOptions().set(opt.value());
  }

  auto find_user_schedule = [&]() -> const UserSchedule* {
    if (override_user_schedule) {
      return nullptr;
    }

    auto user_sched_id =
        fusionCache()->queryUserScheduleId(scheds, args.toC10Array());
    if (!user_sched_id.has_value()) {
      return nullptr;
    }

    NVF_CHECK(
        args.empty() || args.getDeviceIndex() > -1,
        "Inputs are not all on the same device or don't match selection!");
    const UserSchedule& user_sched = fusionCache()->queryUserSchedule(
        scheds, user_sched_id.value(), args.getDeviceIndex());
    return &user_sched;
  };
  const auto* user_sched = find_user_schedule();

  std::vector<at::Tensor> out_tensors;
  if (user_sched == nullptr) {
    out_tensors = scheds->auto_gen_schedules->runFusionWithInputs(
        args.toC10Array(), std::nullopt, args.getDeviceIndex());
  } else {
    if (isProfilerEnabledWithCupti()) {
      FusionProfiler::start();
      FusionProfiler::createSegments(1);
    }
    scheds->last_user_def_scheduled_ir = user_sched->scheduled_fusion.get();
    scheds->last_user_def_executor = user_sched->executor.get();

    if (user_sched->heuristic_params == nullptr) {
      // Manual schedule
      if (!user_sched->executor->isCompiled()) {
        user_sched->executor->compile(
            user_sched->scheduled_fusion.get(), args.toC10Array());
      }
      out_tensors = user_sched->executor->run(args.toC10Array());
    } else {
      // Automatic scheduler was used for UserSchedule.
      // Pass launch and compile params to compileFusion and runFusion.
      if (!user_sched->executor->isCompiled()) {
        user_sched->executor->compile(
            user_sched->scheduled_fusion.get(),
            args,
            user_sched->heuristic_params->lparams,
            user_sched->heuristic_params->cparams,
            user_sched->heuristic_params->scheduler_type);
      }
      out_tensors = user_sched->executor->run(
          args.toC10Array(),
<<<<<<< HEAD
          {},
=======
>>>>>>> 6e01e07e
          user_sched->heuristic_params->lparams,
          user_sched->heuristic_params->cparams);
    }

    if (isProfilerEnabledWithCupti()) {
      FusionProfiler::segment(0).scheduler("user");
      FusionProfiler::stop();
      if (isProfilerPrintingEnabled()) {
        debug() << FusionProfiler::profile();
      }
    }
  }

  if (profile) {
    ProfilerOptionsGuard::getCurOptions().unset(ProfilerOption::Enable);
  }

  if (capture_debug_output) {
    debug_output_ = debug_ss.str();
  }

  // Convert `at::Tensor`s to `DistributedTensor`s.
  std::vector<DistributedTensor> out_dtensors;
  out_dtensors.reserve(out_tensors.size());
  if (user_sched == nullptr) {
    FusionKernelRuntime* runtime =
        scheds->auto_gen_schedules->getMostRecentKernelRuntime();
    Fusion* fusion = runtime->fusionSegments()->completeFusion();

    int64_t tensor_index = 0;
    for (Val* out_val : fusion->outputs()) {
      auto* out_tv = out_val->as<TensorView>();
      if (fusion->getOutputAlias(out_tv).hide_output) {
        continue;
      }

      const at::Tensor& out_tensor = out_tensors.at(tensor_index);
      tensor_index++;
      const DeviceMesh& mesh = out_tv->getDeviceMesh();
      DistributedTensor& out_dtensor =
          out_dtensors.emplace_back(out_tensor, mesh);

      if (mesh.size() > 0) {
        for (const ParallelType parallel_type : kParallelTypeDIDs) {
          if (const auto axis = getShardedLogicalAxis(out_tv, parallel_type);
              axis != -1) {
            out_dtensor.setAxisIsShardedOn(axis, parallel_type);
          }
        }
      }
    }
    NVF_ERROR(out_dtensors.size() == out_tensors.size());
  } else {
    for (const auto& out_tensor : out_tensors) {
      out_dtensors.emplace_back(out_tensor);
    }
  }
  return out_dtensors;
}

std::string FusionDefinition::fusionIr() {
  NVF_CHECK(id().has_value(), "Invalid fusion definition!");
  std::stringstream ss;
  preschedFusion()->print(ss, false);
  return ss.str();
}

UserSchedule* FusionDefinition::userSchedule() {
  NVF_CHECK(id().has_value(), "Invalid fusion definition!");

  if (user_sched_ == nullptr) {
    NVF_THROW("User schedule is not defined.");
  }
  return user_sched_;
}

std::string FusionDefinition::userScheduleIr() {
  NVF_CHECK(id().has_value(), "Invalid fusion definition!");

  if (user_sched_ == nullptr) {
    return "User schedule is not defined.";
  }

  std::stringstream ss;
  user_sched_->scheduled_fusion->print(ss, false);
  return ss.str();
}

std::string FusionDefinition::lastCudaCode(
    bool intrinsic_code,
    bool override_user_schedule) const {
  std::string result;
  NVF_CHECK(id().has_value(), "Invalid fusion definition!");
  auto scheds = fusionCache()->queryFusionSchedules(id().value());
  auto user_exec = scheds->last_user_def_executor;

  if (!override_user_schedule && (user_exec != nullptr)) {
    if (intrinsic_code) {
      result = user_exec->compiledKernel()->getStructuredCode();
    } else {
      result = user_exec->compiledKernel()->kernelString();
    }
  } else {
    result = scheds->auto_gen_schedules->getMostRecentCode(intrinsic_code);
  }
  return result;
}

std::string FusionDefinition::cudaCodeFor(
    const c10::ArrayRef<c10::IValue>& inputs,
    bool intrinsic_code,
    bool override_user_schedule) const {
  NVF_CHECK(id().has_value(), "Invalid fusion definition!");
  auto scheds = fusionCache()->queryFusionSchedules(id().value());

  if (!override_user_schedule) {
    auto device = getCommonDeviceCUDA(inputs);
    NVF_CHECK(
        inputs.empty() || device > -1,
        "Inputs are not all on the same device!");
    auto user_sched_id = fusionCache()->queryUserScheduleId(scheds, inputs);
    if (user_sched_id.has_value()) {
      auto& user_sched = fusionCache()->queryUserSchedule(
          scheds, user_sched_id.value(), device);
      auto user_exec = user_sched.executor.get();
      if (intrinsic_code) {
        return user_exec->compiledKernel()->getStructuredCode();
      } else {
        return user_exec->compiledKernel()->kernelString();
      }
    }
  }
  return scheds->auto_gen_schedules->getCodeFor(inputs, intrinsic_code);
}

std::string FusionDefinition::lastScheduledFusionIr(
    bool tensor_transforms,
    bool override_user_schedule) const {
  std::string result;
  NVF_CHECK(id().has_value(), "Invalid fusion definition!");
  auto scheds = fusionCache()->queryFusionSchedules(id().value());
  auto user_sched_ir = scheds->last_user_def_scheduled_ir;

  if (!override_user_schedule && (user_sched_ir != nullptr)) {
    std::stringstream ss;
    user_sched_ir->print(ss, tensor_transforms);
    result = ss.str();
  } else {
    result =
        scheds->auto_gen_schedules->getMostRecentScheduledIr(tensor_transforms);
  }
  return result;
}

std::string FusionDefinition::scheduledFusionIrFor(
    const c10::ArrayRef<c10::IValue>& inputs,
    bool tensor_transforms,
    bool override_user_schedule) const {
  NVF_CHECK(id().has_value(), "Invalid fusion definition!");
  auto scheds = fusionCache()->queryFusionSchedules(id().value());

  if (!override_user_schedule) {
    auto device = getCommonDeviceCUDA(inputs);
    NVF_CHECK(
        inputs.empty() || device > -1,
        "Inputs are not all on the same device!");
    auto user_sched_id = fusionCache()->queryUserScheduleId(scheds, inputs);
    if (user_sched_id.has_value()) {
      auto& user_sched = fusionCache()->queryUserSchedule(
          scheds, user_sched_id.value(), device);
      auto user_sched_ir = user_sched.scheduled_fusion.get();
      std::stringstream ss;
      user_sched_ir->print(ss, tensor_transforms);
      return ss.str();
    }
  }
  return scheds->auto_gen_schedules->getScheduledIrFor(
      inputs, tensor_transforms);
}

std::optional<size_t> FusionDefinition::id() const {
  return fusion_id_;
}

Scalar FusionDefinition::defineScalar() {
  FUSER_PERF_SCOPE("FusionDefinition::defineScalar");
  NVF_CHECK(
      trie_node_ != nullptr,
      "define_scalar() must be called from an initialized definition via a python context manager or a child class' definition() method.");
  Scalar out(recording_state_.size(), this);
  recording_state_.emplace_back(out(), serde::StateType::Scalar);
  return out;
}

Tensor FusionDefinition::addTensor(TensorView* tv) {
  FUSER_PERF_SCOPE("FusionDefinition::addTensor");
  NVF_CHECK(
      trie_node_ != nullptr,
      "addTensor() must be called from an initialized definition via a python context manager or a child class' definition() method.");
  Tensor output = defineTensor(tv->nDims());
  NVF_CHECK(
      output.index == numFusionStates(),
      "Fusion State index does not match the size!");
  addFusionState(tv);
  return output;
}

Tensor FusionDefinition::defineTensor(size_t dims) {
  FUSER_PERF_SCOPE("FusionDefinition::defineTensor");
  NVF_CHECK(
      trie_node_ != nullptr,
      "define_tensor() must be called from an initialized definition via a python context manager or a child class' definition() method.");
  Tensor out(recording_state_.size(), dims, this);
  recording_state_.emplace_back(out(), serde::StateType::Tensor);
  return out;
}

Vector FusionDefinition::defineVector(size_t size) {
  FUSER_PERF_SCOPE("FusionDefinition::defineVector");
  NVF_CHECK(
      trie_node_ != nullptr,
      "define_vector() must be called from an initialized definition via a python context manager or a child class' definition() method.");
  Vector out(recording_state_.size(), size, this);
  recording_state_.emplace_back(out(), serde::StateType::Vector);
  return out;
}

void FusionDefinition::defineRecord(RecordFunctor* record) {
  FUSER_PERF_SCOPE("FusionDefinition::defineRecord");
  NVF_CHECK(
      trie_node_ != nullptr,
      "defineRecord() must be called from an initialized definition via a python context manager or a child class' definition() method.");
  NVF_CHECK(
      (recording_.size() + 1) <= max_length_,
      "The fusion definition has exceeded ",
      max_length_,
      "operations.  The max_length for FusionDefintion's might need to be ",
      "increased if the definition is created as expected.");
  addRecord(record);
  auto child_node =
      fusionCache()->queryChildren(trie_node_, recording_.back().get());
  // If the Record is found in the cache, the FusionDefinition and the Cache
  // will not share Record given the Record had to be created in order to
  // match it but it also already existed in the cache.
  if (child_node.has_value()) {
    if (isDebugDumpEnabled(DebugDumpOption::PythonFrontendDebug)) {
      debug() << "\nFusionDefinition: Record (hash: 0x" << std::hex
              << record->hash() << ") hit in Fusion Cache.\n";
    }
    trie_node_ = child_node.value();
    // The FusionDefinition and the Cache will share the Record
  } else {
    if (isDebugDumpEnabled(DebugDumpOption::PythonFrontendDebug)) {
      debug() << "\nFusionDefinition: Record (hash: 0x" << std::hex
              << record->hash() << ") missed in Fusion Cache.\n";
    }
    trie_node_ =
        fusionCache()->createChild(trie_node_, recording_.back().get());
  }
}

Fusion* FusionDefinition::preschedFusion() {
  NVF_CHECK(
      fusion_id_.has_value(),
      "FusionDefinition does not contain a definition, yet!");
  return fusionCache()
      ->queryFusionSchedules(fusion_id_.value())
      ->preschedFusion();
}

void FusionDefinition::printMathIr() {
  return preschedFusion()->printMath();
}

State FusionDefinition::recordingState(size_t index) const {
  return recording_state_.at(index);
}

std::vector<Tensor> FusionDefinition::tensors() {
  // Filter TensorView states
  std::vector<State> tensor_states;
  std::copy_if(
      recording_state_.begin(),
      recording_state_.end(),
      std::back_inserter(tensor_states),
      [](const State& s) { return s.stype == serde::StateType::Tensor; });

  // Reconstruct Tensors
  std::vector<Tensor> all_tensors;
  all_tensors.reserve(tensor_states.size());
  std::transform(
      tensor_states.begin(),
      tensor_states.end(),
      std::back_inserter(all_tensors),
      [this](const State& s) {
        return Tensor(
            s.index, getFusionState(s.index)->as<TensorView>()->nDims(), this);
      });
  return all_tensors;
}

std::vector<std::pair<double, double>> FusionDefinition::getValTolerances(
    const c10::ArrayRef<c10::IValue>& inputs) {
  return get_val_constants(preschedFusion(), inputs);
}

int64_t FusionDefinition::setupSegmentation(
    const c10::ArrayRef<c10::IValue>& inputs) {
  NVF_CHECK(id().has_value(), "FusionDefinition definition does not exist!");
  NVF_ERROR(
      segmentation_state_ == nullptr, "SegmentationState already exists!");
  segmentation_state_ = std::make_unique<SegmentationState>();
  return segmentation_state_->setupSegmentation(
      preschedFusion(), map_value_to_fid_, inputs);
}

std::unordered_map<int64_t, int64_t> FusionDefinition::buildSegment(
    FusionDefinition& segment_fd,
    int64_t segment_id) {
  NVF_CHECK(id().has_value(), "FusionDefinition does not exist!");
  NVF_CHECK(
      segmentation_state_ != nullptr,
      "Run setupSegmentation first before trying to build segments!");
  return segmentation_state_->buildSegment(segment_fd, segment_id);
}

void FusionDefinition::finalizeSegmentation() {
  // Destroy SegmentedState
  segmentation_state_.reset();
}

} // namespace nvfuser::python_frontend<|MERGE_RESOLUTION|>--- conflicted
+++ resolved
@@ -406,7 +406,7 @@
   std::vector<at::Tensor> out_tensors;
   if (user_sched == nullptr) {
     out_tensors = scheds->auto_gen_schedules->runFusionWithInputs(
-        args.toC10Array(), std::nullopt, args.getDeviceIndex());
+        args, std::nullopt, args.getDeviceIndex());
   } else {
     if (isProfilerEnabledWithCupti()) {
       FusionProfiler::start();
@@ -419,9 +419,9 @@
       // Manual schedule
       if (!user_sched->executor->isCompiled()) {
         user_sched->executor->compile(
-            user_sched->scheduled_fusion.get(), args.toC10Array());
+            user_sched->scheduled_fusion.get(), args);
       }
-      out_tensors = user_sched->executor->run(args.toC10Array());
+      out_tensors = user_sched->executor->run(args);
     } else {
       // Automatic scheduler was used for UserSchedule.
       // Pass launch and compile params to compileFusion and runFusion.
@@ -434,11 +434,8 @@
             user_sched->heuristic_params->scheduler_type);
       }
       out_tensors = user_sched->executor->run(
-          args.toC10Array(),
-<<<<<<< HEAD
+          args,
           {},
-=======
->>>>>>> 6e01e07e
           user_sched->heuristic_params->lparams,
           user_sched->heuristic_params->cparams);
     }
