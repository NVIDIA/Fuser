--- conflicted
+++ resolved
@@ -16,22 +16,16 @@
 namespace nvfuser::python_frontend {
 
 bool State::operator==(const State& other) const {
-<<<<<<< HEAD
-=======
   TORCH_INTERNAL_ASSERT(
       (index == other.index ? (stype == other.stype) : true),
       "State indices should not match with different State Types!");
->>>>>>> 637a84a7
   return (index == other.index) && (stype == other.stype);
 }
 
 bool State::operator!=(const State& other) const {
-<<<<<<< HEAD
-=======
   TORCH_INTERNAL_ASSERT(
       (index == other.index ? (stype == other.stype) : true),
       "State indices should not match with different State Types!");
->>>>>>> 637a84a7
   return (index != other.index) || (stype != other.stype);
 }
 
@@ -110,16 +104,12 @@
   fusion_state_.push_back({val});
 }
 
-<<<<<<< HEAD
-void FusionState::addFusionState(std::vector<Val*> val) {
-=======
 void FusionState::addFusionStateVector(std::vector<Val*> val) {
   for (auto v : val) {
     TORCH_CHECK(
         !v->isA<TensorView>(),
         "TensorViews should not be added to State Vectors!");
   }
->>>>>>> 637a84a7
   fusion_state_.push_back(val);
 }
 
@@ -141,16 +131,12 @@
   fusion_state_.at(index) = {val};
 }
 
-<<<<<<< HEAD
-void FusionState::setFusionState(size_t index, std::vector<Val*> val) {
-=======
 void FusionState::setFusionStateVector(size_t index, std::vector<Val*> val) {
   for (auto v : val) {
     TORCH_CHECK(
         !v->isA<TensorView>(),
         "TensorViews should not be added to State Vectors!");
   }
->>>>>>> 637a84a7
   fusion_state_.at(index) = {val};
 }
 
