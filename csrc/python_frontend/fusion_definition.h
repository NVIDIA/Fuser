--- conflicted
+++ resolved
@@ -71,13 +71,8 @@
 };
 
 struct TORCH_CUDA_CU_API Vector {
-<<<<<<< HEAD
   Vector(size_t _index, size_t _size, FusionDefinition* _fd)
       : index(_index), size(_size), fusion_definition(_fd) {}
-=======
-  Vector(size_t _index, FusionDefinition* _fd)
-      : index(_index), fusion_definition(_fd) {}
->>>>>>> 441d27d3
 
   size_t operator()() const {
     return index;
@@ -85,10 +80,8 @@
 
   //! A unique index to identifiy each recorded state item.
   size_t index;
-<<<<<<< HEAD
+  //! Elements in the vector
   size_t size;
-=======
->>>>>>> 441d27d3
 
   //! Pointer to the FusionDefinition used to create this scalar
   FusionDefinition* fusion_definition;
