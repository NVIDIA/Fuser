// clang-format off
/*
 * SPDX-FileCopyrightText: Copyright (c) 2023-present NVIDIA CORPORATION & AFFILIATES.
 * All rights reserved.
 * SPDX-License-Identifier: BSD-3-Clause
 */
// clang-format on
#pragma once
#include <iostream>

#include <c10/macros/Export.h>
#include <kernel_cache.h>
#include <python_frontend/fusion_state.h>

namespace nvfuser::python_frontend {

class FusionCache;
class FusionDefinition;
class FusionInterface;
class FusionState;
struct RecordFunctor;
struct UserSchedule;
struct TrieNode;

//! This is helper function used to print a python formated
//! Fusion IR DataType when printing a fusion definition.

TORCH_CUDA_CU_API const char* dtypeToPyString(PrimDataType t);

<<<<<<< HEAD
struct TORCH_CUDA_CU_API State {
  State(size_t _index, serde::StateType _stype)
      : index(_index), stype(_stype) {}
=======
//! The State and the StateType enum are used to define state objects to
//! encapsulate the recording of state in the FusionDefinition.

enum class StateType {
  Tensor,
  Scalar,
  None,
};

struct TORCH_CUDA_CU_API State {
  State(size_t _index, StateType _stype) : index(_index), stype(_stype) {}
>>>>>>> 3e69f690

  bool operator==(const State& other) const;
  bool operator!=(const State& other) const;

  //! A unique index to identifiy each recorded state item.
  size_t index;
  //! StateType is either: Tensor or Scalar
<<<<<<< HEAD
  serde::StateType stype;
=======
  StateType stype;
>>>>>>> 3e69f690
};

TORCH_CUDA_CU_API std::ostream& operator<<(
    std::ostream& os,
    const State& state);

//! The Tensor and Scalar classes are used to define separate function signtures
//! in the FusionDefinition to identify the appropriate Operator function.
//!
//! Example:
//!
//!   add(Tensor* arg1, Tensor* arg2) -> Tensor*
//!   add(Tensor* arg1, Scalar* arg2) -> Tensor*
//!   add(Scalar* arg1, Scalar* arg2) -> Scalar*
struct TORCH_CUDA_CU_API Tensor {
  Tensor(size_t _index, size_t _dims, FusionDefinition* _fd)
      : index(_index), dims(_dims), fusion_definition(_fd) {}

  size_t operator()() const {
    return index;
  }

  //! A unique index to identifiy each recorded state item.
  size_t index;
  size_t dims;

  //! Pointer to the FusionDefinition used to create this tensor
  FusionDefinition* fusion_definition;
};

struct TORCH_CUDA_CU_API Scalar {
  Scalar(size_t _index, FusionDefinition* _fd)
      : index(_index), fusion_definition(_fd) {}

  size_t operator()() const {
    return index;
  }

  //! A unique index to identifiy each recorded state item.
  size_t index;

  //! Pointer to the FusionDefinition used to create this scalar
  FusionDefinition* fusion_definition;
};

//! FusionDefinition defines the C++ side of a Python Context manager to
//! encapsulate the definition of fusion operations.
//!
//! The FusionDefinition records the state definitions and operations prior
//! to exiting the context manager.  Upon exit, the operations are queried
//! in a cache and the recorded records are used to build an nvFuser Fusion
//! object if the definition missed in the cache.
//!
//! The nested Operators class was designed to allow the user to query all the
//! available Operators in the FusionDefinition via python help.
//!
//! Example:
//!   help(FusionDefinition.Operators)
class TORCH_CUDA_CU_API FusionDefinition : public FusionState {
 public:
  FusionDefinition(c10::optional<size_t> id, size_t max_length = 256);

  // The copy/move/assign constructors/operators are removed
  FusionDefinition(const FusionDefinition& fd) = delete;
  FusionDefinition(FusionDefinition&& fd) = delete;
  FusionDefinition& operator=(const FusionDefinition& fd) = delete;
  FusionDefinition& operator=(FusionDefinition&& fd) = delete;

  //! Enter Python Context Manager -- Reset trie for new cache lookup
  FusionDefinition* setupDefinition();
  //! Exit Python Context Manager -- Triggers Fusion IR build if it is not
  //! cached
  void finalizeDefinition();
  //! Setup user scheduling of a fusion
  //! Copies fusion object and sets up FusionGuard
  void setupSchedule(const at::ArrayRef<c10::IValue>& inputs);
  //! Finalized use scheduling of a fusion
  //! resets FusionGuard, lowers IR to a kernel, compiles kernel
  void finalizeSchedule(const at::ArrayRef<c10::IValue>& inputs);
  //! Prints a python function representing the definition
  void print(std::ostream& os) const;
  //! Executes a fusion if a valid definition or cache lookup occurred prior
  std::vector<at::Tensor> execute(
      const at::ArrayRef<c10::IValue>& inputs,
      bool override_user_schedule) const;
  //! Return fusion id of defined FusionDefinition
  c10::optional<size_t> id() const;
  //! Prints the Prescheduled Fusion IR representation
  void printMathIr();

  bool completed() {
    return id().has_value();
  }

  //! These methods are used to record the FusionDefinition for cache lookup

  //! Defines a Scalar State Record
  Scalar defineScalar();
  //! Defines a Tensor State Record
  Tensor defineTensor(size_t dims);
  //! Defines a Record that records the operation required to
  //! build the corresponding Fusion IR operation on cache miss.
  void defineRecord(RecordFunctor* record);
  //! Gets a Record State object
  State recordingState(size_t index) const;

 private:
  //! Returns the FusionCache Ptr that holds the cache of Fusions
  FusionCache* fusionCache() const;
  //! Return a prescheduled Fusion object
  Fusion* preschedFusion();

  //! Holds the defined maximum length of a FusionDefinition in order to
  //! prevent a run away error. The user should feel free to increase this
  //! number as appropriate.
  size_t max_length_;
  //! Fusion Cache Id for Scheduled Fusion.
  c10::optional<size_t> fusion_id_;
  //! A pointer to the FusionCache.
  FusionCache* fusion_cache_;
  //! Current pointer to node in FusionCache.
  TrieNode* trie_node_;

  //! A vector of state recorded in the FusionDefinition
  std::vector<State> recording_state_;

  // Book keeping data members for user created schedules

  //! Data member for holding previous fusion container when manually setting
  //! the fusion guard.
  Fusion* prev_fusion_;
  //! Data member for holding the current user schedule object
  UserSchedule* user_sched_;

 public:
  //! The Operators are not directly defined in this header.  They are defined
  //! in the python bindings through lambda functions so the user only needs to
  //! define new operators in one place.
  //! Operators define what operations are fused.
  struct Operators {
    Operators(FusionDefinition* fd) : fusion_definition(fd) {}
    bool validUse() const {
      return !fusion_definition->completed();
    }

    FusionDefinition* fusion_definition;
  };

  //! The SchedOperators are not directly defined in this header.  They are
  //! defined in the python bindings through lambda functions so the user only
  //! needs to define new operators in one place.
  //! SchedOperators allow the user to define how a fusion should be blocked
  //! for execution.
  struct SchedOperators {
    SchedOperators(FusionDefinition* fd) : fusion_definition(fd) {}
    bool validUse() const {
      return fusion_definition->completed();
    }

    FusionDefinition* fusion_definition;
  };

  Operators ops;
  SchedOperators sched;
};

} // namespace nvfuser::python_frontend<|MERGE_RESOLUTION|>--- conflicted
+++ resolved
@@ -27,23 +27,9 @@
 
 TORCH_CUDA_CU_API const char* dtypeToPyString(PrimDataType t);
 
-<<<<<<< HEAD
 struct TORCH_CUDA_CU_API State {
   State(size_t _index, serde::StateType _stype)
       : index(_index), stype(_stype) {}
-=======
-//! The State and the StateType enum are used to define state objects to
-//! encapsulate the recording of state in the FusionDefinition.
-
-enum class StateType {
-  Tensor,
-  Scalar,
-  None,
-};
-
-struct TORCH_CUDA_CU_API State {
-  State(size_t _index, StateType _stype) : index(_index), stype(_stype) {}
->>>>>>> 3e69f690
 
   bool operator==(const State& other) const;
   bool operator!=(const State& other) const;
@@ -51,11 +37,7 @@
   //! A unique index to identifiy each recorded state item.
   size_t index;
   //! StateType is either: Tensor or Scalar
-<<<<<<< HEAD
   serde::StateType stype;
-=======
-  StateType stype;
->>>>>>> 3e69f690
 };
 
 TORCH_CUDA_CU_API std::ostream& operator<<(
