// clang-format off
/*
 * SPDX-FileCopyrightText: Copyright (c) 2023-present NVIDIA CORPORATION & AFFILIATES.
 * All rights reserved.
 * SPDX-License-Identifier: BSD-3-Clause
 */
// clang-format on
#include <unordered_map>
#include <vector>

#include <alias_analysis.h>
#include <compute_at_map.h>
#include <dispatch.h>
#include <fusion.h>
#include <ir/interface_nodes.h>
#include <ir/internal_base_nodes.h>
#include <ir/iostream.h>
#include <ir/utils.h>
#include <linked_hash_map.h>
#include <logical_domain_map.h>
#include <scheduler/reduction_utils.h>
#include <scheduler/registry_utils.h>

namespace nvfuser {

namespace {

// Finds aliases between `expr`'s inputs and outputs and stores the findings in
// `analysis`.
//
// The current implementation does the bare minimum to detect some aliasing
// that the codegen can use to generate a kernel skipping unnecessary
// computation.
class AliasFinder : public OptOutConstDispatch {
 public:
  AliasFinder(AliasAnalysisResult& analysis) : analysis_(analysis) {}

  void handle(const ViewOp*) override;
  void handle(const LoadStoreOp*) override;
  void handle(const SliceOp*) override;
  void handle(const BroadcastOp*) override;
  void handle(const SqueezeOp*) override;
  void handle(const ExpandOp*) override;

 private:
  // A helper function used to compute the perferred output layout. It computes
  // the mapping from `in_logical` to `out_root` and applies that mapping to
  // `preferred_in_layout`. For many ops, this function returns a good initial
  // preferred output layout for aliasing because it tries to preserve the input
  // layout. An op (e.g. ViewOp and SliceOp) that transforms root to logical
  // using expressions will have to modify this initial layout so its allocation
  // domain will be a function of its logical domain.
  //
  // Returns `nullopt` if computation fails, so the caller can handle things
  // conservatively.
  static std::optional<Layout> mapInLayoutToOutRoot(
      const Layout& preferred_in_layout,
      TensorView* in,
      TensorView* out);

  AliasAnalysisResult& analysis_;
};

// Computes `Split`'s output contiguity. Returns the outer contiguity and then
// the inner contiguity.
std::pair<std::optional<bool>, std::optional<bool>> splitContiguity(
    const std::optional<bool>& contiguity) {
  // Credits to @jacobhinkle:
  // https://github.com/NVIDIA/Fuser/pull/1124#discussion_r1368682735
  if (!contiguity.has_value()) {
    return {std::nullopt, std::nullopt};
  }
  if (*contiguity) {
    return {true, true};
  } else {
    return {true, false};
  }
}

// Computes `Merge`'s output contiguity. Returns a pair
// `<mergeable,contiguity>`. `mergeable` indicates whether the two IterDomains
// can be merged without materialization. For example, there's no way to merge
// `outer=f,inner=t` while keeping the output as an alias, because a dimension
// can only have one stride. `contiguity` is the contiguity of the merged output
// IterDomain.
//
// Credits to @jacobhinkle:
// https://github.com/NVIDIA/Fuser/pull/1124#discussion_r1368682735
std::pair<bool, std::optional<bool>> mergeContiguity(
    const bool outer_is_expanded,
    const std::optional<bool>& outer_contiguity,
    const bool inner_is_expanded,
    const std::optional<bool>& inner_contiguity) {
  // Statuses `b` and `e` are represented in the IR with isBroadcast() and
  // hasExpandedExtent(). Status `C` means stops propagating because we know we
  // can't alias at that point.
  //
  // o\i | t  f  b  e
  // ----+-----------
  //  t  | t  f  t  C
  //  f  | C  C  f  C
  //  b  | t  f  b  e
  //  e  | C  C  e  e
  if (!outer_contiguity.has_value() && !outer_is_expanded) {
    return {true, inner_contiguity};
  }
  if (!inner_contiguity.has_value() && !inner_is_expanded) {
    return {true, outer_contiguity};
  }

  // o\i | t  f  b  e
  // ----+-----------
  //  t  | t  f     C
  //  f  | C  C     C
  //  b  |
  //  e  | C  C     e
  if (outer_is_expanded && inner_is_expanded) {
    return {true, std::nullopt};
  }
  if (outer_is_expanded || inner_is_expanded) {
    return {false, std::nullopt};
  }

  // o\i | t  f  b  e
  // ----+-----------
  //  t  | t  f
  //  f  | C  C
  //  b  |
  //  e  |
  if (*outer_contiguity) {
    return {true, inner_contiguity};
  }
  return {false, std::nullopt};
}

/*static*/ std::optional<Layout> AliasFinder::mapInLayoutToOutRoot(
    const Layout& preferred_in_layout,
    TensorView* in,
    TensorView* out) {
  if (!ir_utils::computePermutation(
           in->getLogicalDomain(), preferred_in_layout.allocation_domain)
           .has_value()) {
    // Give up when `in`'s allocation domain is not an logical permutation. As
    // an extension, we could map in_alloc to in_logical and apply the inverse
    // mapping to out_root.
    return std::nullopt;
  }

  std::unordered_map<IterDomain*, IterDomain*> in_logical_to_out_root =
      PairwiseLogicalDomainMap(in, out).mapProducerToConsumer();

  Layout preferred_out_layout;
  for (const auto i : c10::irange(preferred_in_layout.size())) {
    IterDomain* in_alloc_id = preferred_in_layout.allocation_domain[i];
    IterDomain* out_root_id = getOrDefault(in_logical_to_out_root, in_alloc_id);
    if (out_root_id == nullptr) {
      // This can happen when in_alloc_id is of type reduction or squeezed out.
      continue;
    }
    preferred_out_layout.allocation_domain.push_back(out_root_id);
    preferred_out_layout.contiguity.push_back(
        preferred_in_layout.contiguity[i]);
  }
  return preferred_out_layout;
}

void AliasFinder::handle(const ViewOp* view) {
  TensorView* in = view->in();
  TensorView* out = view->out();

  // Collect the allocation order of `in`'s logical domain and thus `out`'s root
  // domain.
  std::optional<Layout> out_root_layout =
      mapInLayoutToOutRoot(analysis_.preferredLayout(in), in, out);
  if (!out_root_layout.has_value()) {
    return;
  }

  LinkedHashMap<IterDomain*, std::optional<bool>> allocation_to_contiguity;
  for (const auto i : c10::irange(out_root_layout->size())) {
    if (!out_root_layout->contiguity[i].has_value() &&
        !out_root_layout->allocation_domain[i]->isBroadcast()) {
      // TODO(#1126): Due to #1126, `out_root` materializes an expanded
      // broadcast IterDomain from `in_logical` when `view` splits or merges
      // that IterDomain. We return no alias when this happen; otherwise
      // AliasTest.MergeBroadcastsBetweenConcretes would fail.
      return;
    }
    allocation_to_contiguity.pushBack(
        out_root_layout->allocation_domain[i], out_root_layout->contiguity[i]);
  }

  // Replay `Expr`s from `out_root` to `out_logical` on
  // `allocation_to_contiguity`. Stop when an `Expr` requires a data copy;
  // otherwise generate the allocation order of `out_logical` and the
  // corresponding contiguity flags.
  const std::vector<IterDomain*>& out_root = out->getRootDomain();
  const std::vector<IterDomain*>& out_logical = out->getLogicalDomain();
  for (Expr* transform : DependencyCheck::getAllExprsBetween(
           {out_root.begin(), out_root.end()},
           {out_logical.begin(), out_logical.end()})) {
    if (Split* split = dynamic_cast<Split*>(transform)) {
      const auto [contiguity, split_i] =
          allocation_to_contiguity.erase(split->in());
      auto [outer_contiguity, inner_contiguity] = splitContiguity(contiguity);
      allocation_to_contiguity.insert(
          split_i, split->outer(), outer_contiguity);
      allocation_to_contiguity.insert(
          split_i, split->inner(), inner_contiguity);
    } else if (Merge* merge = dynamic_cast<Merge*>(transform)) {
      const auto [outer_contiguity, inner_i] =
          allocation_to_contiguity.erase(merge->outer());
      if (inner_i == allocation_to_contiguity.end() ||
          inner_i->first != merge->inner()) {
        // Outer and inner are not adjacent in allocation order.
        return;
      }
      const auto [inner_contiguity, merge_i] =
          allocation_to_contiguity.erase(merge->inner());
      const auto [mergeable, contiguity] = mergeContiguity(
          merge->outer()->hasExpandedExtent(),
          outer_contiguity,
          merge->inner()->hasExpandedExtent(),
          inner_contiguity);
      if (!mergeable) {
        return;
      }
      allocation_to_contiguity.insert(merge_i, merge->out(), contiguity);
    } else {
      NVF_ERROR(false, "Expect Split or Merge, but found: ", transform);
    }
  }

  Layout out_logical_layout;
  for (const auto& [allocation_id, contiguity] : allocation_to_contiguity) {
    out_logical_layout.allocation_domain.push_back(allocation_id);
    out_logical_layout.contiguity.push_back(contiguity);
  }
  analysis_.add(out, in, std::move(out_logical_layout));
}

void AliasFinder::handle(const LoadStoreOp* permute) {
  TensorView* in = dynamic_cast<TensorView*>(permute->in());
  if (in == nullptr) {
    return;
  }
  TensorView* out = permute->out()->as<TensorView>();

  // Compute `out`'s preferred allocation domain for aliasing.
  //
  // For example,
  //
  // in: logical=[i0,i1,i2], allocation=[i2,i0,i1]
  // out = permute(in, {1, 0, 2})
  // out: root=[i3,i4,i5], logical=[i4,i3,i5]
  //
  // `out`'s preferred allocation domain is [i5,i3,i4]. This allocation domain
  // is not affected by `out`'s logical domain or the permutation, because
  // `permute` changes the logical shape but not the physical layout.
  //
  // Therefore, `out`'s preferred allocation domain can be computed in two
  // steps:
  // 1. Construct the map from `in`'s logical to `out`'s root:
  // {i0->i3,i1->i4,i2->i5}.
  // 2. Apply the map to `in`'s allocation and get [i5,i3,i4].
  std::optional<Layout> out_root_layout =
      mapInLayoutToOutRoot(analysis_.preferredLayout(in), in, out);
  if (!out_root_layout.has_value()) {
    return;
  }
  analysis_.add(out, in, std::move(*out_root_layout));
}

// For future improvement, a PadOp with negative padding amount can also be
// treated as a slice.
void AliasFinder::handle(const SliceOp* slice) {
  TensorView* in = slice->in();
  TensorView* out = slice->out();

  std::optional<Layout> out_layout =
      mapInLayoutToOutRoot(analysis_.preferredLayout(in), in, out);
  if (!out_layout.has_value()) {
    return;
  }

  const std::vector<IterDomain*>& out_root = out->getRootDomain();
  std::unordered_map<IterDomain*, IterDomain*> out_root_to_logical;
  {
    const std::vector<IterDomain*>& out_logical = out->getLogicalDomain();
    const auto out_rank = out_root.size();
    NVF_ERROR(out_logical.size() == out_rank);
    out_root_to_logical.reserve(out_rank);
    for (auto i : c10::irange(out_rank)) {
      out_root_to_logical[out_root[i]] = out_logical[i];
    }
  }

  // Inherit the allocation order from the input. However, refine the
  // contiguity flags. This is done by scanning through the allocation domain in
  // minor-to-major order. If an IterDomain is sliced, the next non-broadcast
  // IterDomain has to be marked non-contiguous. For example,
  //
  //   in = makeContigConcreteTensor({16, 128, 3072});
  //   out = slice(in, {0, 0, 0}, {16, 128, 1024});
  //
  // For `out` to alias `in`, its contiguity has to be updated to [t, f, t].
  bool next_non_broadcast_is_non_contiguous = false;
  for (int64_t i = out_layout->size() - 1; i >= 0; i--) {
    IterDomain*& alloc_id = out_layout->allocation_domain[i];
    std::optional<bool>& contiguity = out_layout->contiguity[i];

    alloc_id = out_root_to_logical.at(alloc_id);

    if (alloc_id->isBroadcast()) {
      // A broadcast dimension may be a slicing product as well. So, don't
      // prematurely skip the rest of the loop.
      contiguity = std::nullopt;
    } else if (next_non_broadcast_is_non_contiguous) {
      contiguity = false;
      next_non_broadcast_is_non_contiguous = false;
    }

    // Set `next_non_broadcast_is_non_contiguous` if this dimension is sliced.
    std::vector<Expr*> dependencies = DependencyCheck::getAllExprsBetween(
        {out_root.begin(), out_root.end()}, {alloc_id});
    if (std::find_if(
            dependencies.begin(), dependencies.end(), [](const Expr* expr) {
              return expr->isA<Resize>();
            }) != dependencies.end()) {
      // `alloc_id` is sliced.
      next_non_broadcast_is_non_contiguous = true;
    }
  }

  analysis_.add(out, in, std::move(*out_layout));
}

void AliasFinder::handle(const BroadcastOp* bcast) {
  TensorView* in = dynamic_cast<TensorView*>(bcast->in());
  if (in == nullptr) {
    return;
  }
  auto* out = bcast->out()->as<TensorView>();

  std::optional<Layout> out_layout =
      mapInLayoutToOutRoot(analysis_.preferredLayout(in), in, out);
  if (!out_layout.has_value()) {
    return;
  }

  // Put new, broadcast dimensions to the end.
  const std::vector<IterDomain*> out_logical = out->getLogicalDomain();
  for (const auto i : c10::irange(out_logical.size())) {
    if (bcast->isBroadcastDim(i)) {
      out_layout->allocation_domain.push_back(out_logical[i]);
      out_layout->contiguity.emplace_back(std::nullopt);
    }
  }

  analysis_.add(out, in, std::move(*out_layout));
}

void AliasFinder::handle(const SqueezeOp* squeeze) {
  TensorView* in = dynamic_cast<TensorView*>(squeeze->in());
  if (in == nullptr) {
    return;
  }
  auto* out = squeeze->out()->as<TensorView>();

  // Preserve the allocation order of existing dimensions.
  std::optional<Layout> out_layout =
      mapInLayoutToOutRoot(analysis_.preferredLayout(in), in, out);
  if (!out_layout.has_value()) {
    return;
  }

  analysis_.add(out, in, std::move(*out_layout));
}

void AliasFinder::handle(const ExpandOp* expand) {
  auto* in = dynamic_cast<TensorView*>(expand->in());
  if (in == nullptr) {
    return;
  }
  auto* out = expand->out()->as<TensorView>();

  // Preserve the allocation order of existing dimensions.
  std::optional<Layout> out_layout =
      mapInLayoutToOutRoot(analysis_.preferredLayout(in), in, out);
  if (!out_layout.has_value()) {
    return;
  }

  analysis_.add(out, in, std::move(*out_layout));
}

} // namespace

void AliasAnalysisResult::add(
    const TensorView* alias,
    TensorView* source,
    Layout&& layout) {
  auto [i, inserted] = alias_to_source_.emplace(
      alias, std::make_pair(source, std::move(layout)));
  NVF_ERROR(
      inserted,
      "The current implementation of alias analysis shouldn't find two "
      "sources for an alias. However, it's trying to make ",
      alias,
      " an alias of ",
      source,
      " while it's already an alias of ",
      i->second.first);
}

TensorView* AliasAnalysisResult::getNearestAliasedIo(
    const TensorView* alias) const {
  return getOrDefault(alias_to_root_, alias);
}

namespace {
bool okToRelayout(
    const TensorView* tv,
    const Layout& new_layout,
    const bool can_override_empty_allocation_domain) {
  const std::vector<IterDomain*> allocation =
      (can_override_empty_allocation_domain ? tv->getAllocationDomain()
                                            : tv->getMaybeAllocationDomain());
  return new_layout.isCompliantWith({allocation, tv->getContiguity()});
}

<<<<<<< HEAD
bool isGlobalTensor(const TensorView* tv) {
  return tv->isFusionInput() || tv->isFusionOutput() || std::any_of(tv->uses().begin() , tv->uses().end(), [](Expr* expr) {
  return expr->isA<PadOp>() || expr->isA<SliceOp>() || (expr->isA<LoadStoreOp>() && expr->as<LoadStoreOp>()->opType() == LoadStoreOpType::SegmenterSet);
});

}
} // namespace

void AliasAnalysisResult::finalize(
    const bool can_override_empty_allocation_domain) {
  for (auto [alias, root_and_layout] : alias_to_source_) {
    auto [root, preferred_layout] = root_and_layout;
    // Walks up the `alias_to_source_` chain.
    // while (root != nullptr && !root->isFusionInput() &&
    //     !root->isFusionOutput()) {
    while (root != nullptr && !isGlobalTensor(root)) {
      const auto i = alias_to_source_.find(root);
      root = (i == alias_to_source_.end() ? nullptr : i->second.first);
=======
// Returns true if the output tv's definition op may cause segmentation.
// Only considered view op interfering with reduction.
// TODO: other ops?
bool outputInterferingReduction(Fusion* fusion) {
  // output must be defined as view op
  const auto& output_tvs =
      ir_utils::filterByType<TensorView>(fusion->outputs());
  if (std::none_of(
          output_tvs.begin(), output_tvs.end(), [](TensorView* out_tv) {
            return out_tv->definition()->isA<ViewOp>();
          })) {
    return false;
  }

  // fusion must have reduction tvs
  const auto& reduction_tvs = scheduler_utils::getReductionTvs(fusion);
  if (reduction_tvs.empty()) {
    return false;
  }

  ComputeAtMap ca_map(fusion);
  if (registry_utils::requiresForwardViewReplay(fusion, ca_map)) {
    return true;
  }

  // check if view op interferes with reduction
  auto ref_redu_tv =
      reduction_scheduler_utils::getRepresentativeReductionTv(reduction_tvs);
  if (registry_utils::reductionInterferingView(fusion, ca_map, ref_redu_tv)) {
    return true;
  }

  return false;
}

// Stop at view op
// TODO: other ops?
bool isOpsToStop(const Expr* expr, bool stop_at_view) {
  return stop_at_view && expr->isA<ViewOp>();
}

} // namespace

void AliasAnalysisResult::finalize(
    Fusion* fusion,
    const bool can_override_empty_allocation_domain,
    const bool may_alias_intermediate) {
  // If allow output to alias intermediate, then we don't need to walk up
  // the chain to find an input or output root. It changes the last reshape
  // in group norm to a no-op.
  bool stop_at_view =
      may_alias_intermediate && outputInterferingReduction(fusion);
  for (auto [alias, source_and_layout] : alias_to_source_) {
    auto [root, preferred_layout] = source_and_layout;
    if (!isOpsToStop(alias->definition(), stop_at_view)) {
      while (root != nullptr && !root->isFusionInput() &&
             !root->isFusionOutput()) {
        const auto i = alias_to_source_.find(root);
        root = (i == alias_to_source_.end() ? nullptr : i->second.first);
      }
>>>>>>> 15bdf9f2
    }

    if (root == nullptr) {
      continue;
    }

    if (!okToRelayout(
            alias, preferred_layout, can_override_empty_allocation_domain)) {
      continue;
    }

    alias_to_root_[alias] = root;
  }
}

Layout AliasAnalysisResult::preferredLayout(const Val* v) const {
  const TensorView* tv = dynamic_cast<const TensorView*>(v);
  NVF_ERROR(tv != nullptr, "`v` is expected to be a TensorView. Found: ", v);

  if (auto i = alias_to_source_.find(tv); i != alias_to_source_.end()) {
    return i->second.second;
  }
  return {tv->getMaybeAllocationDomain(), tv->getContiguity()};
}

std::string AliasAnalysisResult::toString(const int indent_size) const {
  std::stringstream ss;
  indent(ss, indent_size) << "Potential aliases:"
                          << (alias_to_source_.empty() ? " <empty>" : "")
                          << std::endl;
  for (const auto& [alias, source_and_layout] : alias_to_source_) {
    const auto& [source, layout] = source_and_layout;
    indent(ss, indent_size + 1)
        << ir_utils::varName(alias) << " is an alias of "
        << ir_utils::varName(source) << " if its layout is "
        << layout.toString() << std::endl;
  }
  indent(ss, indent_size) << "Finalized aliases:" << std::endl;
  for (const auto& [alias, root] : alias_to_root_) {
    indent(ss, indent_size + 1)
        << ir_utils::varName(alias) << " of allocation domain ["
        << toDelimitedString(alias->getAllocationDomain())
        << "] and logical domain ["
        << toDelimitedString(alias->getLogicalDomain())
        << "] is a transitive alias of " << ir_utils::varName(root)
        << std::endl;
  }
  return ss.str();
}

AliasAnalysisResult findAliases(
    Fusion* fusion,
    const bool can_override_empty_allocation_domain,
    const bool may_alias_intermediate) {
  AliasAnalysisResult analysis;
  AliasFinder finder(analysis);
  // Fusion::exprs() computes and returns topological order.
  for (Expr* expr : fusion->exprs()) {
    // A potential improvement suggested by @tfogal: Let AliasFinder
    // return the AliasAnalysisResult instead of taking a mutable
    // `analysis` arg. This might be somewhat easily parallelizable
    // (albeit with a serialized merge step afterwards that inserts the
    // results).
    finder.dispatch(expr);
  }

  analysis.finalize(
      fusion, can_override_empty_allocation_domain, may_alias_intermediate);
  return analysis;
}

int64_t Layout::size() const {
  NVF_ERROR(allocation_domain.size() == contiguity.size());
  return static_cast<int64_t>(allocation_domain.size());
}

std::string Layout::toString(const int indent_size) const {
  std::stringstream ss;
  indent(ss, indent_size) << "<allocation=["
                          << toDelimitedString(allocation_domain)
                          << "], contiguity=["
                          << toDelimitedString(contiguity, /*delim=*/" ")
                          << "]>";
  return ss.str();
}

namespace {
bool contiguityIsCompliant(
    const std::optional<bool>& actual,
    const std::optional<bool>& required) {
  if (actual == true && required == false) {
    return true;
  }
  return actual == required;
}
} // namespace

bool Layout::isCompliantWith(const Layout& required) const {
  if (required.allocation_domain.empty()) {
    return true;
  }

  if (allocation_domain != required.allocation_domain) {
    // This can be relaxed by allowing broadcast dimensions to be ordered
    // differently.
    return false;
  }

  for (const auto i : c10::irange(allocation_domain.size())) {
    if (!contiguityIsCompliant(contiguity[i], required.contiguity[i])) {
      return false;
    }
  }
  return true;
}

} // namespace nvfuser<|MERGE_RESOLUTION|>--- conflicted
+++ resolved
@@ -429,26 +429,6 @@
   return new_layout.isCompliantWith({allocation, tv->getContiguity()});
 }
 
-<<<<<<< HEAD
-bool isGlobalTensor(const TensorView* tv) {
-  return tv->isFusionInput() || tv->isFusionOutput() || std::any_of(tv->uses().begin() , tv->uses().end(), [](Expr* expr) {
-  return expr->isA<PadOp>() || expr->isA<SliceOp>() || (expr->isA<LoadStoreOp>() && expr->as<LoadStoreOp>()->opType() == LoadStoreOpType::SegmenterSet);
-});
-
-}
-} // namespace
-
-void AliasAnalysisResult::finalize(
-    const bool can_override_empty_allocation_domain) {
-  for (auto [alias, root_and_layout] : alias_to_source_) {
-    auto [root, preferred_layout] = root_and_layout;
-    // Walks up the `alias_to_source_` chain.
-    // while (root != nullptr && !root->isFusionInput() &&
-    //     !root->isFusionOutput()) {
-    while (root != nullptr && !isGlobalTensor(root)) {
-      const auto i = alias_to_source_.find(root);
-      root = (i == alias_to_source_.end() ? nullptr : i->second.first);
-=======
 // Returns true if the output tv's definition op may cause segmentation.
 // Only considered view op interfering with reduction.
 // TODO: other ops?
@@ -490,6 +470,11 @@
   return stop_at_view && expr->isA<ViewOp>();
 }
 
+bool isGlobalTensor(const TensorView* tv) {
+  return tv->isFusionInput() || tv->isFusionOutput() || std::any_of(tv->uses().begin() , tv->uses().end(), [](Expr* expr) {
+  return expr->isA<PadOp>() || expr->isA<SliceOp>() || (expr->isA<LoadStoreOp>() && expr->as<LoadStoreOp>()->opType() == LoadStoreOpType::SegmenterSet);
+});
+
 } // namespace
 
 void AliasAnalysisResult::finalize(
@@ -504,12 +489,10 @@
   for (auto [alias, source_and_layout] : alias_to_source_) {
     auto [root, preferred_layout] = source_and_layout;
     if (!isOpsToStop(alias->definition(), stop_at_view)) {
-      while (root != nullptr && !root->isFusionInput() &&
-             !root->isFusionOutput()) {
+      while (root != nullptr && !isGlobalTensor(root)) {
         const auto i = alias_to_source_.find(root);
         root = (i == alias_to_source_.end() ? nullptr : i->second.first);
       }
->>>>>>> 15bdf9f2
     }
 
     if (root == nullptr) {
