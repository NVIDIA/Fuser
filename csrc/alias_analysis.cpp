--- conflicted
+++ resolved
@@ -473,7 +473,6 @@
 } // namespace
 
 void AliasAnalysisResult::finalize(
-<<<<<<< HEAD
     Fusion* fusion,
     const bool can_override_empty_allocation_domain,
     const bool may_alias_intermediate) {
@@ -482,24 +481,14 @@
   // in group norm to a no-op.
   bool stop_at_view =
       may_alias_intermediate && outputInterferingReduction(fusion);
-  for (auto [alias, root_and_layout] : alias_to_source_) {
-    auto [root, preferred_layout] = root_and_layout;
+  for (auto [alias, source_and_layout] : alias_to_source_) {
+    auto [root, preferred_layout] = source_and_layout;
     if (!isOpsToStop(alias->definition(), stop_at_view)) {
       while (root != nullptr && !root->isFusionInput() &&
              !root->isFusionOutput()) {
         const auto i = alias_to_source_.find(root);
         root = (i == alias_to_source_.end() ? nullptr : i->second.first);
       }
-=======
-    const bool can_override_empty_allocation_domain) {
-  for (auto [alias, source_and_layout] : alias_to_source_) {
-    auto [root, preferred_layout] = source_and_layout;
-    // Walks up the `alias_to_source_` chain.
-    while (root != nullptr && !root->isFusionInput() &&
-           !root->isFusionOutput()) {
-      const auto i = alias_to_source_.find(root);
-      root = (i == alias_to_source_.end() ? nullptr : i->second.first);
->>>>>>> 9762f4dc
     }
 
     if (root == nullptr) {
