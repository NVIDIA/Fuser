// clang-format off
/*
 * SPDX-FileCopyrightText: Copyright (c) 2023-present NVIDIA CORPORATION & AFFILIATES.
 * All rights reserved.
 * SPDX-License-Identifier: BSD-3-Clause
 */
// clang-format on
#include <unordered_map>
#include <vector>

#include <alias_analysis.h>
#include <dispatch.h>
#include <exceptions.h>
#include <fusion.h>
#include <ir/interface_nodes.h>
#include <ir/internal_base_nodes.h>
#include <ir/iostream.h>
#include <ir/utils.h>
#include <linked_hash_map.h>
#include <multidevice/utils.h>

namespace nvfuser {

namespace {

// Finds aliases between `expr`'s inputs and outputs and stores the findings in
// `analysis`.
//
// The current implementation does the bare minimum to detect some aliasing
// that the codegen can use to generate a kernel skipping unnecessary
// computation.
class AliasFinder : public OptOutConstDispatch {
 public:
  AliasFinder(
      EmptyAllocationAs empty_allocation_as,
      AliasAnalysisResult& analysis)
      : empty_allocation_as_(empty_allocation_as), analysis_(analysis) {}

  void handle(const ReshapeOp*) override;
  void handle(const LoadStoreOp*) override;
  void handle(const SliceOp*) override;
  void handle(const BroadcastOp*) override;
  void handle(const SqueezeOp*) override;
  void handle(const ExpandOp*) override;

 private:
  // Marks `alias` and `source` alias if `layout` is compliant with `alias`'s
  // existing allocation domain. Returns true if succeeded.
  bool aliasIfCompliant(
      const TensorView* alias,
      TensorView* source,
      Layout&& layout);

  EmptyAllocationAs empty_allocation_as_;
  AliasAnalysisResult& analysis_;
};

bool okToRelayout(
    const TensorView* tv,
    const Layout& new_layout,
    const EmptyAllocationAs empty_allocation_as) {
<<<<<<< HEAD
  // we can merge this with the one below
  // when using logical domain as the allocation domain, we can ignore the
  // layout when it's not used by codegen
  if (empty_allocation_as == EmptyAllocationAs::kLogical &&
      !ir_utils::canUsePresetAllocationDomain(tv, false)) {
=======
  // Alias analysis only cares about maintaining allocation of global TVs.
  // Consider the following pattern after scheduling:
  // ```
  //   tv0: global
  //       |
  //   [permute]
  //       |
  //   tv1: local
  //       |
  //   [permute]
  //       |
  //   tv2: global
  // ```
  // Regardless of `tv1`'s allocation domain, `tv2` can still be evaluated as an
  // alias of `tv0`. However, if `tv1` is global (especially when it's also a
  // fusion output), `tv1`'s allocation domain can't be ignored because it's
  // visible to the caller of the fusion.
  if (tv->getMemoryType() != MemoryType::Global) {
>>>>>>> 38ca3860
    return true;
  }

  if (empty_allocation_as == EmptyAllocationAs::kUndetermined &&
      !tv->hasAllocation()) {
    return true;
  }

  std::optional<Layout> old_layout = canonicalizeLayout(tv);
  if (!old_layout.has_value()) {
    return false;
  }
  return isCompliantWith(new_layout, *old_layout);
}

bool AliasFinder::aliasIfCompliant(
    const TensorView* alias,
    TensorView* source,
    Layout&& layout) {
  if (!okToRelayout(alias, layout, empty_allocation_as_)) {
    return false;
  }
  analysis_.add(alias, source, std::move(layout));
  return true;
}

void AliasFinder::handle(const ReshapeOp* view) {
  TensorView* in = view->in();
  TensorView* out = view->out();

  // Collect the allocation order of `in`'s logical domain and thus `out`'s root
  // domain.
  std::optional<Layout> out_root_layout =
      mapInLayoutToOutRoot(analysis_.preferredLayout(in), in, out);
  if (!out_root_layout.has_value()) {
    return;
  }

  LinkedHashMap<IterDomain*, std::optional<bool>> allocation_to_contiguity;
  for (const auto i : arange(out_root_layout->size())) {
    if (!out_root_layout->contiguity(i).has_value() &&
        !out_root_layout->allocation_domain(i)->isBroadcast()) {
      // TODO(#1126): Due to #1126, `out_root` materializes an expanded
      // broadcast IterDomain from `in_logical` when `view` splits or merges
      // that IterDomain. We return no alias when this happen; otherwise
      // AliasTest.MergeBroadcastsBetweenConcretes would fail.
      return;
    }
    allocation_to_contiguity.pushBack(
        out_root_layout->allocation_domain(i), out_root_layout->contiguity(i));
  }

  // Replay `Expr`s from `out_root` to `out_logical` on
  // `allocation_to_contiguity`. Stop when an `Expr` requires a data copy;
  // otherwise generate the allocation order of `out_logical` and the
  // corresponding contiguity flags.
  const std::vector<IterDomain*>& out_root = out->getRootDomain();
  const std::vector<IterDomain*>& out_logical = out->getLogicalDomain();
  for (Expr* transform : DependencyCheck::getAllExprsBetween(
           {out_root.begin(), out_root.end()},
           {out_logical.begin(), out_logical.end()})) {
    if (auto* split = dynamic_cast<Split*>(transform)) {
      const auto [contiguity, split_i] =
          allocation_to_contiguity.erase(split->in());
      auto [outer_contiguity, inner_contiguity] = splitContiguity(contiguity);
      allocation_to_contiguity.insert(
          split_i, split->outer(), outer_contiguity);
      allocation_to_contiguity.insert(
          split_i, split->inner(), inner_contiguity);
    } else if (auto* merge = dynamic_cast<Merge*>(transform)) {
      const auto [outer_contiguity, inner_i] =
          allocation_to_contiguity.erase(merge->outer());
      if (inner_i == allocation_to_contiguity.end() ||
          inner_i->first != merge->inner()) {
        // Outer and inner are not adjacent in allocation order.
        return;
      }
      const auto [inner_contiguity, merge_i] =
          allocation_to_contiguity.erase(merge->inner());
      const auto [mergeable, contiguity] = mergeContiguity(
          merge->outer()->hasExpandedExtent(),
          outer_contiguity,
          merge->inner()->hasExpandedExtent(),
          inner_contiguity);
      if (!mergeable) {
        return;
      }
      allocation_to_contiguity.insert(merge_i, merge->out(), contiguity);
    } else {
      NVF_THROW("Expect Split or Merge, but found: ", transform);
    }
  }

  std::vector<IterDomain*> out_allocation;
  out_allocation.reserve(allocation_to_contiguity.size());
  std::vector<std::optional<bool>> out_contiguity;
  out_contiguity.reserve(allocation_to_contiguity.size());
  for (auto&& [alloc_id, contiguity] : allocation_to_contiguity) {
    out_allocation.push_back(alloc_id);
    out_contiguity.push_back(contiguity);
  }

  aliasIfCompliant(
      out, in, Layout(std::move(out_allocation), std::move(out_contiguity)));
}

void AliasFinder::handle(const LoadStoreOp* set) {
  auto* in = dynamic_cast<TensorView*>(set->in());
  if (in == nullptr) {
    return;
  }
  auto* out = set->out()->as<TensorView>();

  // Compute `out`'s preferred allocation domain for aliasing.
  //
  // For example,
  //
  // in: logical=[i0,i1,i2], allocation=[i2,i0,i1]
  // out = permute(in, {1, 0, 2})
  // out: root=[i3,i4,i5], logical=[i4,i3,i5]
  //
  // `out`'s preferred allocation domain is [i5,i3,i4]. This allocation domain
  // is not affected by `out`'s logical domain or the permutation, because
  // `permute` changes the logical shape but not the physical layout.
  //
  // Therefore, `out`'s preferred allocation domain can be computed in two
  // steps:
  // 1. Construct the map from `in`'s logical to `out`'s root:
  // {i0->i3,i1->i4,i2->i5}.
  // 2. Apply the map to `in`'s allocation and get [i5,i3,i4].
  std::optional<Layout> out_root_layout =
      mapInLayoutToOutRoot(analysis_.preferredLayout(in), in, out);
  if (!out_root_layout.has_value()) {
    return;
  }
  aliasIfCompliant(out, in, std::move(*out_root_layout));
}

// For future improvement, a PadOp with negative padding amount can also be
// treated as a slice.
void AliasFinder::handle(const SliceOp* slice) {
  TensorView* in = slice->in();
  TensorView* out = slice->out();

  std::optional<Layout> out_layout =
      mapInLayoutToOutRoot(analysis_.preferredLayout(in), in, out);
  if (!out_layout.has_value()) {
    return;
  }

  const std::vector<IterDomain*>& out_root = out->getRootDomain();
  std::unordered_map<IterDomain*, IterDomain*> out_root_to_logical;
  {
    const std::vector<IterDomain*>& out_logical = out->getLogicalDomain();
    NVF_ERROR_EQ(out_root.size(), out_logical.size());
    out_root_to_logical.reserve(out_root.size());
    for (auto&& [root_id, logical_id] : zip(out_root, out_logical)) {
      out_root_to_logical[root_id] = logical_id;
      if (root_id->hasExpandedExtent() && !logical_id->isBroadcast()) {
        // This works around a limitation in nvFuser's `slice`. Slicing an
        // expanded broadcast dimension should produce another expanded
        // broadcast dimension, but actually produces an IterType::Iteration. I
        // tried to fix that in #4966 but failed.
        return;
      }
    }
  }

  // Inherit the allocation order from the input. However, refine the
  // contiguity flags. This is done by scanning through the allocation domain in
  // minor-to-major order. If an IterDomain is sliced, the next non-broadcast
  // IterDomain has to be marked non-contiguous. For example,
  //
  //   in = makeContigConcreteTensor({16, 128, 3072});
  //   out = slice(in, {0, 0, 0}, {16, 128, 1024});
  //
  // For `out` to alias `in`, its contiguity has to be updated to [t, f, t].
  std::vector<IterDomain*> out_allocation = out_layout->allocation_domain();
  std::vector<std::optional<bool>> out_contiguity = out_layout->contiguity();
  bool next_non_broadcast_is_non_contiguous = false;
  for (const auto i : arange(out_layout->size()) | std::views::reverse) {
    IterDomain*& alloc_id = out_allocation[i];
    std::optional<bool>& contiguity = out_contiguity[i];

    alloc_id = out_root_to_logical.at(alloc_id);

    if (alloc_id->isBroadcast()) {
      // A broadcast dimension may be a slicing product as well. So, don't
      // prematurely skip the rest of the loop.
      contiguity = std::nullopt;
    } else if (next_non_broadcast_is_non_contiguous) {
      contiguity = false;
      next_non_broadcast_is_non_contiguous = false;
    }

    // Set `next_non_broadcast_is_non_contiguous` if this dimension is sliced.
    std::vector<Expr*> dependencies = DependencyCheck::getAllExprsBetween(
        {out_root.begin(), out_root.end()}, {alloc_id});
    if (std::find_if(
            dependencies.begin(), dependencies.end(), [](const Expr* expr) {
              return expr->isA<Resize>();
            }) != dependencies.end()) {
      // `alloc_id` is sliced.
      next_non_broadcast_is_non_contiguous = true;
    }
  }

  aliasIfCompliant(
      out, in, Layout(std::move(out_allocation), std::move(out_contiguity)));
}

void AliasFinder::handle(const BroadcastOp* bcast) {
  auto* in = dynamic_cast<TensorView*>(bcast->in());
  if (in == nullptr) {
    return;
  }
  auto* out = bcast->out()->as<TensorView>();

  std::optional<Layout> out_layout =
      mapInLayoutToOutRoot(analysis_.preferredLayout(in), in, out);
  if (!out_layout.has_value()) {
    return;
  }

  // Put new, broadcast dimensions to the end.
  std::vector<IterDomain*> out_allocation = out_layout->allocation_domain();
  std::vector<std::optional<bool>> out_contiguity = out_layout->contiguity();
  const std::vector<IterDomain*> out_logical = out->getLogicalDomain();
  for (const auto i : arange(out_logical.size())) {
    if (bcast->isBroadcastDim(i)) {
      out_allocation.push_back(out_logical[i]);
      out_contiguity.push_back(std::nullopt);
    }
  }

  aliasIfCompliant(
      out, in, Layout(std::move(out_allocation), std::move(out_contiguity)));
}

void AliasFinder::handle(const SqueezeOp* squeeze) {
  auto* in = dynamic_cast<TensorView*>(squeeze->in());
  if (in == nullptr) {
    return;
  }
  auto* out = squeeze->out()->as<TensorView>();

  // Preserve the allocation order of existing dimensions.
  std::optional<Layout> out_layout =
      mapInLayoutToOutRoot(analysis_.preferredLayout(in), in, out);
  if (!out_layout.has_value()) {
    return;
  }

  aliasIfCompliant(out, in, std::move(*out_layout));
}

void AliasFinder::handle(const ExpandOp* expand) {
  auto* in = dynamic_cast<TensorView*>(expand->in());
  if (in == nullptr) {
    return;
  }
  auto* out = expand->out()->as<TensorView>();

  // Preserve the allocation order of existing dimensions.
  std::optional<Layout> out_layout =
      mapInLayoutToOutRoot(analysis_.preferredLayout(in), in, out);
  if (!out_layout.has_value()) {
    return;
  }

  aliasIfCompliant(out, in, std::move(*out_layout));
}

} // namespace

void AliasAnalysisResult::add(
    const TensorView* alias,
    TensorView* source,
    Layout&& layout) {
  auto [i, inserted] = alias_to_source_.emplace(
      alias, std::make_pair(source, std::move(layout)));
  NVF_ERROR(
      inserted,
      "The current implementation of alias analysis shouldn't find two "
      "sources for an alias. However, it's trying to make ",
      alias,
      " an alias of ",
      source,
      " while it's already an alias of ",
      i->second.first);
}

TensorView* AliasAnalysisResult::getRoot(const TensorView* alias) const {
  return getOrDefault(alias_to_root_, alias);
}

void AliasAnalysisResult::finalize() {
  for (auto [alias, source_and_layout] : alias_to_source_) {
    auto [root, preferred_layout] = source_and_layout;

    // if alias has reuse buffer, it's an inplace update and shouldn't be marked
    // as an alias op, since we will have a set operation on it.
    if (alias->fusion()->getOutputAlias(alias).type ==
        AllocationType::ReuseBuffer) {
      continue;
    }

    // Walks up the `alias_to_source_` chain.
    while (true) {
      const auto i = alias_to_source_.find(root);
      if (i == alias_to_source_.end()) {
        break;
      }
      root = i->second.first;
    }
    alias_to_root_[alias] = root;
  }
}

std::optional<Layout> AliasAnalysisResult::preferredLayout(
    const TensorView* tv) const {
  if (auto i = alias_to_source_.find(tv); i != alias_to_source_.end()) {
    return i->second.second;
  }

  return canonicalizeLayout(tv);
}

std::string AliasAnalysisResult::toString(const int indent_size) const {
  std::stringstream ss;
  indent(ss, indent_size) << "Potential aliases:"
                          << (alias_to_source_.empty() ? " <empty>" : "")
                          << std::endl;
  for (const auto& [alias, source_and_layout] : alias_to_source_) {
    const auto& [source, layout] = source_and_layout;
    indent(ss, indent_size + 1)
        << ir_utils::varName(alias) << " is an alias of "
        << ir_utils::varName(source) << " if its layout is "
        << layout.toString() << std::endl;
  }
  indent(ss, indent_size) << "Finalized aliases:" << std::endl;
  for (const auto& [alias, root] : alias_to_root_) {
    indent(ss, indent_size + 1)
        << ir_utils::varName(alias) << " of allocation domain ["
        << toDelimitedString(alias->getAllocationDomain())
        << "] and logical domain ["
        << toDelimitedString(alias->getLogicalDomain())
        << "] is a transitive alias of " << ir_utils::varName(root)
        << std::endl;
  }
  return ss.str();
}

AliasAnalysisResult findAliases(
    Fusion* fusion,
    const EmptyAllocationAs empty_allocation_as) {
  AliasAnalysisResult analysis;
  AliasFinder finder(empty_allocation_as, analysis);
  // Fusion::exprs() computes and returns topological order.
  for (Expr* expr : fusion->exprs()) {
    // A potential improvement suggested by @tfogal: Let AliasFinder
    // return the AliasAnalysisResult instead of taking a mutable
    // `analysis` arg. This might be somewhat easily parallelizable
    // (albeit with a serialized merge step afterwards that inserts the
    // results).
    finder.dispatch(expr);
  }
  analysis.finalize();
  return analysis;
}

} // namespace nvfuser<|MERGE_RESOLUTION|>--- conflicted
+++ resolved
@@ -59,13 +59,6 @@
     const TensorView* tv,
     const Layout& new_layout,
     const EmptyAllocationAs empty_allocation_as) {
-<<<<<<< HEAD
-  // we can merge this with the one below
-  // when using logical domain as the allocation domain, we can ignore the
-  // layout when it's not used by codegen
-  if (empty_allocation_as == EmptyAllocationAs::kLogical &&
-      !ir_utils::canUsePresetAllocationDomain(tv, false)) {
-=======
   // Alias analysis only cares about maintaining allocation of global TVs.
   // Consider the following pattern after scheduling:
   // ```
@@ -84,7 +77,6 @@
   // fusion output), `tv1`'s allocation domain can't be ignored because it's
   // visible to the caller of the fusion.
   if (tv->getMemoryType() != MemoryType::Global) {
->>>>>>> 38ca3860
     return true;
   }
 
