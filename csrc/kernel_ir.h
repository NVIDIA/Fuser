// clang-format off
/*
 * SPDX-FileCopyrightText: Copyright (c) 2023-present NVIDIA CORPORATION & AFFILIATES.
 * All rights reserved.
 * SPDX-License-Identifier: BSD-3-Clause
 */
// clang-format on
#pragma once

#include <exceptions.h>
#include <ir/all_nodes.h>
#include <ir/base_nodes.h>
#include <mma_type.h>
#include <parallel_type_bitmap.h>
#include <tma.h>
#include <type.h>
#include <utils.h>
#include <visibility.h>

#include <cstdint>
#include <string>
#include <unordered_map>
#include <unordered_set>
#include <vector>

namespace nvfuser {

class IrBuilderPasskey;

namespace kir {
class Kernel;

// Values
class Predicate;
class TensorIndex;

// Expressions
class Allocate;
class Asm;
class BlockSync;
class GridSync;
class FenceAsyncProxy;
class WgMmaFence;
class SetMaxNReg;
class Return;
class MBarrierInit;
class MBarrierInvalidate;
class MBarrierArrive;
class MBarrierArriveExpectTx;
class MBarrierWait;
class MBarrierWaitParity;
class BlockSerializeWait;
class BlockSerializeRelease;
class AsyncWait;
class AsyncCommit;
class InitMagicZero;
class UpdateMagicZero;
class IfThenElse;
class GridReduction;
class GroupedGridReduction;
class GridBroadcast;
class GridWelford;
class GroupedGridWelford;
class AllocateFusedReduction;

// Expr container

class Predicate final : public Val {
 public:
  explicit Predicate(
      IrBuilderPasskey passkey,
      PredicateType ptype,
      const Expr* expr = nullptr,
      Val* thread_pred = nullptr);

  explicit Predicate(IrBuilderPasskey passkey, ForLoop* unrolled_loop);

  explicit Predicate(IrBuilderPasskey passkey, Val* value);

  std::string toString(int indent_size = 0) const override;

  std::string toInlineString(int indent_size = 0) const override;

  PredicateType predicate_type() const {
    return ptype_;
  }

  const Expr* expr() const {
    NVF_ERROR(
        ptype_ != PredicateType::Unswitch &&
        ptype_ != PredicateType::Vectorize && ptype_ != PredicateType::Manual &&
        ptype_ != PredicateType::ElectSync);
    return expr_;
  }

  Val* thread_pred() const {
    NVF_ERROR(
        ptype_ == PredicateType::Inline ||
        ptype_ == PredicateType::Misaligned ||
        ptype_ == PredicateType::ReductionWrite ||
        ptype_ == PredicateType::ElectSync);
    return thread_pred_;
  }

  ForLoop* unrolled_loop() const {
    NVF_ERROR(ptype_ == PredicateType::Unswitch);
    return unrolled_loop_;
  }

  bool hasValue() const {
    return value_ != nullptr;
  }

  Val* value() const {
    NVF_ERROR(
        value_ != nullptr,
        "The conditional expression for this Predicate is invalid.");
    return value_;
  }

  void setValue(Val* value) {
    NVF_ERROR(value != nullptr, "The Bool expression is invalid.");
    value_ = value;
  }

  bool isConst() const final {
    return hasValue() && value_->isConst();
  }

  bool isTrivial() const {
    return isConst() && value_->value().is<bool>() &&
        value_->value().as<bool>();
  }

 private:
  PredicateType ptype_ = PredicateType::Manual;

  // For PredicateCompute::getInlinePredicate,
  // ShiftPredicateInserter::getShiftPredicate and getPaddingPredicate
  const Expr* expr_ = nullptr;

  // For PredicateCompute::getInlinePredicate
  Val* thread_pred_ = nullptr;

  // For ParallelType::Unswitch - UnswitchPredicate::get
  ForLoop* unrolled_loop_ = nullptr;

  // The Bool conditional value
  // The value is nullptr until lower_predicate pass
  Val* value_ = nullptr;
};

class TensorIndex final : public Val {
 public:
  TensorIndex(
      IrBuilderPasskey,
      const TensorView* view,
      Val* index,
      DataType dtype = DataType::Null);

  Val* index() const {
    return index_;
  }

  TensorView* view() const {
    NVF_ERROR(view_ != nullptr);
    return const_cast<TensorView*>(view_); // NOLINT
  }

  std::string toString(int indent_size = 0) const override;

  std::string toInlineString(int indent_size = 0) const override;

 private:
  const TensorView* view_ = nullptr;
  Val* index_ = nullptr;
};

// In theory, we should just put this struct into class Asm, but unfortunately,
// due to compiler bug, we can not do that:
// https://gcc.gnu.org/bugzilla/show_bug.cgi?id=88165
struct AsmOptions {
  bool volatile_ = false;
  bool memory = false;
  std::unordered_set<int64_t> readable_outputs = {};
};

class Asm final : public Expr {
 public:
  using Options = AsmOptions;

  using Expr::Expr;

  explicit Asm(
      IrBuilderPasskey passkey,
      const std::string& code,
      const std::vector<Val*>& outputs,
      const std::vector<Val*>& inputs,
      const Options& options = Options());

  NVFUSER_DECLARE_CLONE_AND_CREATE

  const char* getOpString() const override {
    return "Asm";
  }

  std::string toString(int indent_size = 0) const override;
  std::string toInlineString(int indent_size = 0) const override;

  const std::string& code() const {
    return attribute<std::string>(0);
  }

  const Options& options() const {
    return attribute<Options>(1);
  }

  Options& options() {
    return attribute<Options>(1);
  }

  bool volatile_() const {
    return options().volatile_;
  }

  bool& volatile_() {
    return options().volatile_;
  }

  bool memory() const {
    return options().memory;
  }

  bool& memory() {
    return options().memory;
  }

  bool hasBooleanInput() const {
    for (auto input : inputs()) {
      if (input->dtype() == DataType::Bool) {
        return true;
      }
    }
    return false;
  }

  std::vector<std::pair<std::string, Val*>> constraintsAndOutputs() const;
  std::vector<std::pair<std::string, Val*>> constraintsAndInputs() const;

  std::string parameters() const;
};

//! Allocate is a lower level Node that describes a buffer of memory that
//! is required as an intermediate within a kernel. The extent is the expression
//! of the size of the buffer that is generated from the TensorView that
//! describes the output of an operation.
class Allocate final : public Expr {
 public:
  using Expr::Expr;

  //! Allocation of a multi-dimensional buffer
  //!
  //! param shape Size of each dimension
  //! param zero_init Should this memory be zero-initialized?
  //! param resets_to_zero Will this memory be set to zero upon completion of
  //!   this kernel?
  //! param alias Is this an alias of previously-allocated memory
  explicit Allocate(
      IrBuilderPasskey passkey,
      Val* buffer,
      MemoryType memory_type,
      std::vector<Val*> shape = {},
      bool zero_init = false,
      bool resets_to_zero = false,
      Allocate* alias = nullptr);

  //! Allocation of a non-dimensional buffer
  //!
  //! param size Size of allocation
  explicit Allocate(
      IrBuilderPasskey passkey,
      Val* buffer,
      MemoryType memory_type,
      Val* size,
      bool zero_init = false,
      bool resets_to_zero = false);

  const char* getOpString() const override {
    return "Allocate";
  }

  NVFUSER_DECLARE_CLONE_AND_CREATE

  std::string toString(int indent_size = 0) const override;
  std::string toInlineString(int indent_size = 0) const override;

  Val* buffer() const {
    return attributeVal(0);
  }

  MemoryType memoryType() const {
    return attribute<MemoryType>(1);
  }

  //! Total size
  Val* size() const {
    return input(0);
  }

  //! Size of each dimension
  std::vector<Val*> shape() const {
    std::vector<Val*> result;
    result.reserve(attributes().size() - 8);
    for (auto i = attributes().begin() + 8; i != attributes().end(); ++i) {
      result.emplace_back((*i)->as<Val>());
    }
    return result;
  }

  //! Does this allocation require its memory to be initialized to zero before
  //! this kernel is launched? If this is true, then an additional memset
  //! kernel might be launched before the current Fusion kernel is launched in
  //! order to guarantee that this buffer is filled with zeroes (see
  //! resetsToZero() below).
  bool zeroInit() const {
    return attribute<bool>(2);
  }

  //! Is this buffer guaranteed to be reset to all zero values at the end of
  //! this kernel? This is used to avoid an additional memset kernel launch for
  //! buffers that require zeroed memory (see zeroInit() above).
  //!
  //! A common use case for zeroInit() allocations is semaphore buffers that
  //! hold counters starting at zero. Typically, each participating thread would
  //! increment the counter and the last thread would leave the counter in a
  //! non-zeroed state. The next time that kernel is run, it can no longer
  //! re-use the non-zero semaphore buffer, so KernelExecutor will launch
  //! at::zeroes to allocate a new buffer, resulting in a memset kernel launch.
  //!
  //! Instead, if the last thread resets the counter to zero, then the buffer
  //! can be re-used, and at::zeroes need only be run at the first kernel
  //! launch. If resetsToZero() is true, then KernelExecutor will use
  //! contigZeroedTensor() and releaseZeroedMemory() from global_allocator.h to
  //! reuse zeroed memory avoiding the additional kernel launch.
  //!
  //! Whenever possible, we should try to guarantee that resetsToZero() is true
  //! if zeroInit() is true by modifying our code to clean up global counters,
  //! because the latency penalty of an additional kernel launch should be
  //! greater than that required to reset this memory at the end of the fusion.
  //! The exception is when a kernel is launched only a single time, in which
  //! case resetting the memory is unnecessary, but we expect that kernels will
  //! instead be launched many times.
  bool resetsToZero() const {
    return attribute<bool>(3);
  }

  // This alias tracks the next Allocate node in a linked chain of aliases
  // If the alias is nullptr, then the Allocate node uses memory in the kernel
  const Allocate* alias() const {
    return dynamic_cast<const Allocate*>(attribute(4));
  }

  // This function can only be used for shared memory or tensor memory.
  //
  // For shared memory, this function sets the address of a shared memory
  // allocation within the dynamic shared memory array. The addr argument should
  // be a scalar expression describing an aligned address in bytes.
  //
  // For tensor memory, this function sets the address of a tensor memory
<<<<<<< HEAD
  // "region" in the tensor memory. Each tensor memory "region" is a piece of
  // tensor memory allocated by a single tcgen05.alloc, see note [Tensor Memory
  // Allocation] for detailed description. Note that this address may not be the
  // address of a TensorView, because each region may contain multiple
  // TensorViews. This address must be a uint32 scalar, as described in the PTX
  // documentation:
=======
  // TensorView in the tensor memory. This address must be a uint32 scalar,
  // as described in the PTX documentation:
>>>>>>> 63fbcb3d
  // https://docs.nvidia.com/cuda/parallel-thread-execution/index.html#tensor-memory-addressing
  void setAddress(Val* addr) {
    NVF_CHECK(
        memoryType() == MemoryType::Shared ||
            memoryType() == MemoryType::Tensor,
        "Allocation address may only be set for shared/tensor memory allocations. Memory type is ",
        memoryType());
    NVF_CHECK(
        address() == nullptr,
        "Attempted to set address twice for allocation ",
        toString());
    attributes_[5] = addr;
  }

  // Set the lane offset of a TensorView in a tensor memory "region". See note
  // [Tensor Memory Allocation] for more detail.
  void setLaneOffset(Val* lane_offset) {
    NVF_CHECK(
        memoryType() == MemoryType::Tensor,
        "Lane offset may only be set for tensor memory allocations. Memory type is ",
        memoryType());
    NVF_CHECK(
        laneOffset() == nullptr,
        "Attempted to set lane offset twice for allocation ",
        toString());
    attributes_[6] = lane_offset;
  }

  // Set the column offset of a TensorView in a tensor memory "region". See note
  // [Tensor Memory Allocation] for more detail.
  void setColOffset(Val* col_offset) {
    NVF_CHECK(
        memoryType() == MemoryType::Tensor,
        "Column offset may only be set for tensor memory allocations. Memory type is ",
        memoryType());
    NVF_CHECK(
        colOffset() == nullptr,
        "Attempted to set column offset twice for allocation ",
        toString());
    attributes_[7] = col_offset;
  }

  // This is an integer scalar describing the byte address within the dynamic
  // shared memory array for a shared memory allocation. For memory types other
  // than Shared, or before allocation, this function might return nullptr.
  Val* address() const {
    NVF_CHECK(
        memoryType() == MemoryType::Shared ||
            memoryType() == MemoryType::Tensor,
        "Allocation address may only be set for shared memory allocations. Memory type is ",
        memoryType());
    return attributeVal(5);
  }

  Val* laneOffset() const {
    NVF_CHECK(
        memoryType() == MemoryType::Tensor,
        "Lane offset may only be set for tensor memory allocations. Memory type is ",
        memoryType());
    return attributeVal(6);
  }

  Val* colOffset() const {
    NVF_CHECK(
        memoryType() == MemoryType::Tensor,
        "Column offset may only be set for tensor memory allocations. Memory type is ",
        memoryType());
    return attributeVal(7);
  }
};

// Allocate tensor memory tcgen05.alloc
class AllocTMem final : public Expr {
 public:
  using Expr::Expr;
  AllocTMem(IrBuilderPasskey passkey, Val* address, Val* num_columns);

  const char* getOpString() const override {
    return "AllocTMem";
  }

  NVFUSER_DECLARE_CLONE_AND_CREATE

  std::string toString(int indent_size = 0) const override;
  std::string toInlineString(int indent_size = 0) const override;

  Val* address() const {
    return output(0);
  }

  Val* numColumns() const {
    return input(0);
  }
};

// Allocate tensor memory tcgen05.alloc
class AllocTMem final : public Expr {
 public:
  using Expr::Expr;
  AllocTMem(IrBuilderPasskey passkey, Val* address, Val* num_columns);

  const char* getOpString() const override {
    return "AllocTMem";
  }

  NVFUSER_DECLARE_CLONE_AND_CREATE

  std::string toString(int indent_size = 0) const override;
  std::string toInlineString(int indent_size = 0) const override;

  Val* address() const {
    return output(0);
  }

  Val* numColumns() const {
    return input(0);
  }
};

// Sync represents __syncthreads barrier for block level coordination.
//
// TODO(kir): change name to SyncThreads as we could have other barriers.
//
class BlockSync final : public Expr {
 public:
  using Expr::Expr;

  explicit BlockSync(IrBuilderPasskey passkey, bool war_sync = false);

  const char* getOpString() const override {
    return "BlockSync";
  }

  NVFUSER_DECLARE_CLONE_AND_CREATE

  std::string toString(int indent_size = 0) const override;
  std::string toInlineString(int indent_size = 0) const override;

  // TODO: war_sync_ is only used for testing/validation purposes.
  bool isWarHazardSync() const {
    return attribute<bool>(0);
  }
};

// Synchronize all blocks in device, implies cooperative group launch is
// required.
class GridSync final : public Expr {
 public:
  using Expr::Expr;

  explicit GridSync(
      IrBuilderPasskey passkey,
      ParallelTypeBitmap sync_dims,
      Val* sync_buffer);

  NVFUSER_DECLARE_CLONE_AND_CREATE

  const char* getOpString() const override {
    return "GridSync";
  }

  std::string toString(int indent_size = 0) const override;
  std::string toInlineString(int indent_size = 0) const override;

  ParallelTypeBitmap syncDims() const {
    return attribute<ParallelTypeBitmap>(0);
  }

  Val* syncBuffer() const {
    return attributeVal(1);
  }
};

// PTX: fence.proxy.async
class FenceAsyncProxy final : public Expr {
 public:
  using Expr::Expr;

  explicit FenceAsyncProxy(IrBuilderPasskey passkey);

  NVFUSER_DECLARE_CLONE_AND_CREATE

  const char* getOpString() const override {
    return "FenceAsyncProxy";
  }

  std::string toString(int indent_size = 0) const override;
  std::string toInlineString(int indent_size = 0) const override;
};

// PTX: wgmma.fence.sync.aligned
class WgMmaFence final : public Expr {
 public:
  using Expr::Expr;

  explicit WgMmaFence(IrBuilderPasskey passkey);

  NVFUSER_DECLARE_CLONE_AND_CREATE

  const char* getOpString() const override {
    return "WgMmaFence";
  }

  std::string toString(int indent_size = 0) const override;
  std::string toInlineString(int indent_size = 0) const override;
};

// PTX: setmaxnreg.inc.sync.aligned.u32 and setmaxnreg.dec.sync.aligned.u32
class SetMaxNReg final : public Expr {
 public:
  using Expr::Expr;

  explicit SetMaxNReg(
      IrBuilderPasskey passkey,
      Val* number_of_registers,
      bool increase_registers);

  NVFUSER_DECLARE_CLONE_AND_CREATE

  const char* getOpString() const override {
    return (increaseRegisters()) ? "IncSetMaxNReg" : "DecSetMaxNReg";
  }

  std::string toString(int indent_size = 0) const override;
  std::string toInlineString(int indent_size = 0) const override;

  bool increaseRegisters() const {
    return attribute<bool>(0);
  }

  Val* numberOfRegisters() const {
    return input(0);
  }
};

class Return final : public Expr {
 public:
  using Expr::Expr;

  explicit Return(IrBuilderPasskey passkey);

  NVFUSER_DECLARE_CLONE_AND_CREATE

  const char* getOpString() const override {
    return "Return";
  }

  std::string toString(int indent_size = 0) const override;
  std::string toInlineString(int indent_size = 0) const override;
};

class MBarrierInit final : public Expr {
 public:
  using Expr::Expr;
  explicit MBarrierInit(
      IrBuilderPasskey passkey,
      Val* mbarrier,
      Val* thread_count);

  NVFUSER_DECLARE_CLONE_AND_CREATE

  const char* getOpString() const override {
    return "MBarrierInit";
  }

  std::string toString(int indent_size = 0) const override;
  std::string toInlineString(int indent_size = 0) const override;

  Val* mbarrier() const {
    return input(0);
  }

  Val* threadCount() const {
    return input(1);
  }
};

class MBarrierInvalidate final : public Expr {
 public:
  using Expr::Expr;
  explicit MBarrierInvalidate(IrBuilderPasskey passkey, Val* mbarrier);

  NVFUSER_DECLARE_CLONE_AND_CREATE

  const char* getOpString() const override {
    return "MBarrierInvalidate";
  }

  std::string toString(int indent_size = 0) const override;
  std::string toInlineString(int indent_size = 0) const override;

  Val* mbarrier() const {
    return input(0);
  }
};

class MBarrierArrive final : public Expr {
 public:
  using Expr::Expr;
  explicit MBarrierArrive(IrBuilderPasskey passkey, Val* state, Val* mbarrier);

  NVFUSER_DECLARE_CLONE_AND_CREATE

  const char* getOpString() const override {
    return "MBarrierArrive";
  }

  std::string toString(int indent_size = 0) const override;
  std::string toInlineString(int indent_size = 0) const override;

  Val* state() const {
    if (!outputs().empty()) {
      return output(0);
    }
    return nullptr;
  }

  Val* mbarrier() const {
    return input(0);
  }
};

// IR node for: mbarrier.arrive.expect_tx
// This is usually used to specify the number of bytes that will be
// transferred for cp.async and cp.async.bulk, so that future mbarrier.wait
// can wait for the completion of the transfer.
class MBarrierArriveExpectTx final : public Expr {
 public:
  using Expr::Expr;
  explicit MBarrierArriveExpectTx(
      IrBuilderPasskey passkey,
      Val* state,
      Val* mbarrier,
      Val* tx_count);

  NVFUSER_DECLARE_CLONE_AND_CREATE

  const char* getOpString() const override {
    return "MBarrierArriveExpectTx";
  }

  std::string toString(int indent_size = 0) const override;
  std::string toInlineString(int indent_size = 0) const override;

  Val* state() const {
    if (!outputs().empty()) {
      return output(0);
    }
    return nullptr;
  }

  Val* mbarrier() const {
    return input(0);
  }

  Val* txCount() const {
    return input(1);
  }
};

class MBarrierWait final : public Expr {
 public:
  using Expr::Expr;
  explicit MBarrierWait(IrBuilderPasskey passkey, Val* mbarrier, Val* state);

  NVFUSER_DECLARE_CLONE_AND_CREATE

  const char* getOpString() const override {
    return "MBarrierWait";
  }

  std::string toString(int indent_size = 0) const override;
  std::string toInlineString(int indent_size = 0) const override;

  Val* mbarrier() const {
    return input(0);
  }

  Val* state() const {
    return input(1);
  }
};

class MBarrierWaitParity final : public Expr {
 public:
  using Expr::Expr;
  explicit MBarrierWaitParity(
      IrBuilderPasskey passkey,
      Val* mbarrier,
      Val* parity);

  NVFUSER_DECLARE_CLONE_AND_CREATE

  const char* getOpString() const override {
    return "MBarrierWaitParity";
  }

  std::string toString(int indent_size = 0) const override;
  std::string toInlineString(int indent_size = 0) const override;

  Val* mbarrier() const {
    return input(0);
  }

  Val* parity() const {
    return input(1);
  }
};

// For all but first block in each reduction segment, first thread waits for
// sync flag to indicate it is our turn to proceed (sync flag is incremented by
// BlockSerializeRelease). Then block sync. This has the effect of
// serializing blocks in each reduction segment. This is a block syncing
// operation.
class BlockSerializeWait final : public Expr {
 public:
  using Expr::Expr;

  explicit BlockSerializeWait(
      IrBuilderPasskey passkey,
      ParallelTypeBitmap sync_dims,
      Val* sync_buffer);

  NVFUSER_DECLARE_CLONE_AND_CREATE

  const char* getOpString() const override {
    return "BlockSerializeWait";
  }

  std::string toString(int indent_size = 0) const override;
  std::string toInlineString(int indent_size = 0) const override;

  ParallelTypeBitmap syncDims() const {
    return attribute<ParallelTypeBitmap>(0);
  }

  Val* syncBuffer() const {
    return attributeVal(1);
  }
};

// This first performs a block sync. For all but last block in the reduction
// segment, first thread then writes the next segment ID to the sync flag. When
// used with BlockSerializeWait, this has the effect of serializing blocks in
// order each reduction segment.
class BlockSerializeRelease final : public Expr {
 public:
  using Expr::Expr;

  explicit BlockSerializeRelease(
      IrBuilderPasskey passkey,
      ParallelTypeBitmap sync_dims,
      Val* sync_buffer);

  NVFUSER_DECLARE_CLONE_AND_CREATE

  const char* getOpString() const override {
    return "BlockSerializeRelease";
  }

  std::string toString(int indent_size = 0) const override;
  std::string toInlineString(int indent_size = 0) const override;

  ParallelTypeBitmap syncDims() const {
    return attribute<ParallelTypeBitmap>(0);
  }

  Val* syncBuffer() const {
    return attributeVal(1);
  }
};

// AsyncWait represents wait intrinsics for cp.async, cp.async.bulk and
// wgmma.mma_async
class AsyncWait final : public Expr {
 public:
  using Expr::Expr;

  explicit AsyncWait(
      IrBuilderPasskey passkey,
      AsyncOpType async_op_type,
      int64_t keep_stages = 0);

  NVFUSER_DECLARE_CLONE_AND_CREATE

  const char* getOpString() const override {
    return "AsyncWait";
  }

  std::string toString(int indent_size = 0) const override;
  std::string toInlineString(int indent_size = 0) const override;

  const char* ptx() const;
  bool memory() const;

  AsyncOpType asyncOpType() const {
    return attribute<AsyncOpType>(0);
  }

  //! Returns the remaining number of stages that are not synchronized
  //!  after this op.
  int64_t keepStages() const {
    return attribute<int64_t>(1);
  }
};

// AsyncCommit represents commit intrinsics for cp.async
//  A commit intrinsic communicates delimiter of transaction groups
// to the async load hardware. Example usage see [Cicular buffer].
class AsyncCommit final : public Expr {
 public:
  using Expr::Expr;

  explicit AsyncCommit(IrBuilderPasskey passkey, AsyncOpType async_op_type);

  NVFUSER_DECLARE_CLONE_AND_CREATE

  const char* getOpString() const override {
    return "AsyncCommit";
  }

  std::string toString(int indent_size = 0) const override;
  std::string toInlineString(int indent_size = 0) const override;

  const char* ptx() const;

  //! Returns if the corresponding PTX needs a `:memory` in the end, this value
  //! will be used to set AsmOptions::memory when lowering to inline PTX.
  bool memory() const;

  AsyncOpType asyncOpType() const {
    return attribute<AsyncOpType>(0);
  }
};

// Simply prints "DEFINE_MAGIC_ZERO" in the code in accordance with magic_zero
// in helpers.cu
class InitMagicZero final : public Expr {
 public:
  using Expr::Expr;

  explicit InitMagicZero(IrBuilderPasskey passkey);

  NVFUSER_DECLARE_CLONE_AND_CREATE

  const char* getOpString() const override {
    return "InitMagicZero";
  }

  std::string toString(int indent_size = 0) const override;
  std::string toInlineString(int indent_size = 0) const override;
};

// Simply prints "UPDATE_MAGIC_ZERO" in the code in accordance with magic_zero
// in helpers.cu
class UpdateMagicZero final : public Expr {
 public:
  using Expr::Expr;

  explicit UpdateMagicZero(IrBuilderPasskey passkey);

  NVFUSER_DECLARE_CLONE_AND_CREATE

  const char* getOpString() const override {
    return "UpdateMagicZero";
  }

  std::string toString(int indent_size = 0) const override;
  std::string toInlineString(int indent_size = 0) const override;
};

//! IfThenElse provides scoping for an boolean operator. Exprs placed in its
//! body are considered inside the scope of the if statement. In the future the
//! implementation should look quite different so that we can do proper
//! dependency annalysis like in Fusion.
//!
//! TODO(kir): this is not a real expression
//!
class IfThenElse final : public Expr {
 public:
  using Expr::Expr;

  explicit IfThenElse(IrBuilderPasskey passkey, Predicate* cond);

  NVFUSER_DECLARE_CLONE_AND_CREATE

  const char* getOpString() const override {
    return "IfThenElse";
  }

  std::string toString(int indent_size = 0) const override;
  std::string toInlineString(int indent_size = 0) const override;

  Scope& thenBody() {
    return attribute<Scope>(0);
  }
  const Scope& thenBody() const {
    return attribute<Scope>(0);
  }

  Scope& elseBody() {
    return attribute<Scope>(1);
  }

  const Scope& elseBody() const {
    return attribute<Scope>(1);
  }

  bool hasElse() const {
    return !elseBody().empty();
  }

  bool empty() const {
    return thenBody().empty() && elseBody().empty();
  }
};

//! Grid reduction operation
//!
//! This node is used only after lowering a fusion to explicitly mark a grid
//! reduction and the buffer allocation needed to do it.
//!
//! This node provides KernelExecutor the information it needs to allocate the
//! reduction and sync buffers.
class GridReduction final : public ReductionOp {
  static constexpr int num_reduction_op_attr = 4;

 public:
  using ReductionOp::ReductionOp;

  GridReduction(
      IrBuilderPasskey passkey,
      BinaryOpType reduction_op_type,
      Val* init,
      Val* out,
      Val* in,
      Allocate* reduction_buffer,
      Allocate* sync_buffer,
      Val* entrance_index,
      Val* entrances,
      bool is_allreduce = false,
      TensorIndex* serial_reduction_tensor = nullptr);

  NVFUSER_DECLARE_CLONE_AND_CREATE

  const char* getOpString() const override {
    return "GridReduction";
  }

  std::string toString(int indent_size = 0) const override;
  std::string toInlineString(int indent_size = 0) const override;

  Allocate* reduction_buffer() const {
    return attribute(num_reduction_op_attr)->as<Allocate>();
  }

  Allocate* sync_buffer() const {
    return attribute(num_reduction_op_attr + 1)->as<Allocate>();
  }

  // Which instance of entering this grid reduction is this iteration?
  Val* entrance_index() const {
    return attributeVal(num_reduction_op_attr + 2);
  }

  // How many times will this grid reduction be entered
  Val* entrances() const {
    return attributeVal(num_reduction_op_attr + 3);
  }

  // gridReduce has template flags for thread predicates. In order to
  // use them, the thread predicate is held here separately from
  // Expr::predicate_.
  const ParallelTypeBitmap& threadPredicate() const {
    return attribute<ParallelTypeBitmap>(num_reduction_op_attr + 4);
  }

  ParallelTypeBitmap& threadPredicate() {
    return attribute<ParallelTypeBitmap>(num_reduction_op_attr + 4);
  }

  TensorIndex* serialReductionTensor() const {
    return dynamic_cast<TensorIndex*>(attributeVal(num_reduction_op_attr + 5));
  }

  bool isSerial() const {
    return serialReductionTensor() != nullptr;
  }

  GridReduction* withThreadPredicate(
      const ParallelTypeBitmap& thread_predicate) {
    auto result = shallowCopy()->as<GridReduction>();
    result->threadPredicate() = thread_predicate;
    return result;
  }
};

class GroupedGridReduction final : public GroupedReductionOp {
 public:
  using GroupedReductionOp::GroupedReductionOp;

  GroupedGridReduction(
      IrBuilderPasskey passkey,
      std::vector<BinaryOpType> reduction_op_type,
      std::vector<Val*> init,
      std::vector<Val*> out,
      std::vector<Val*> in,
      std::vector<Allocate*> reduction_buffers,
      Allocate* sync_buffer,
      Val* entrance_index,
      Val* entrances,
      Val* buffer_stride,
      bool is_allreduce = false);

  NVFUSER_DECLARE_CLONE_AND_CREATE

  // number of attributes in the parent class
  size_t numGroupedReductionOpAttr() const {
    return 2 + outputs().size();
  }

  const char* getOpString() const override {
    return "GroupedGridReduction";
  }

  std::string toString(int indent_size = 0) const override;
  std::string toInlineString(int indent_size = 0) const override;

  std::vector<Allocate*> reduction_buffers() const {
    auto offset = numGroupedReductionOpAttr() + 5;
    auto size = outputs().size();
    std::vector<Allocate*> result;
    result.reserve(size);
    for (auto i : c10::irange(offset, offset + size)) {
      result.emplace_back(attribute(i)->as<Allocate>());
    }
    return result;
  }

  Allocate* reduction_buffer(size_t i) const {
    return reduction_buffers().at(i);
  }

  Allocate* sync_buffer() const {
    return attribute(numGroupedReductionOpAttr())->as<Allocate>();
  }

  // Which instance of entering this grid reduction is this iteration?
  Val* entrance_index() const {
    return attributeVal(numGroupedReductionOpAttr() + 1);
  }

  // How many times will this grid reduction be entered
  Val* entrances() const {
    return attributeVal(numGroupedReductionOpAttr() + 2);
  }

  // Stride of reduction buffers
  Val* buffer_stride() const {
    return attributeVal(numGroupedReductionOpAttr() + 3);
  }

  // gridReduce has template flags for thread predicates. In order to
  // use them, the thread predicate is held here separately from
  // Expr::predicate_.
  const ParallelTypeBitmap& threadPredicate() const {
    return attribute<ParallelTypeBitmap>(numGroupedReductionOpAttr() + 4);
  }

  ParallelTypeBitmap& threadPredicate() {
    return attribute<ParallelTypeBitmap>(numGroupedReductionOpAttr() + 4);
  }

  GroupedGridReduction* withThreadPredicate(
      const ParallelTypeBitmap& thread_predicate) {
    auto result = shallowCopy()->as<GroupedGridReduction>();
    result->threadPredicate() = thread_predicate;
    return result;
  }
};

//! Grid broadcast operation
//!
//! This node is used only after lowering a fusion to explicitly mark a grid
//! broadcast and the buffer allocation needed to do it.
//!
//! This node provides KernelExecutor the information it needs to allocate the
//! broadcast and sync buffers.
class GridBroadcast final : public Expr {
 public:
  using Expr::Expr;

  GridBroadcast(
      IrBuilderPasskey passkey,
      BroadcastOp* broadcast_op,
      Allocate* broadcast_buffer,
      Allocate* sync_buffer);

  NVFUSER_DECLARE_CLONE_AND_CREATE

  const char* getOpString() const override {
    return "GridBroadcast";
  }

  std::string toString(int indent_size = 0) const override;
  std::string toInlineString(int indent_size = 0) const override;

  BroadcastOp* broadcast_op() const {
    return attribute(0)->as<BroadcastOp>();
  }

  Allocate* broadcast_buffer() const {
    return attribute(1)->as<Allocate>();
  }

  Allocate* sync_buffer() const {
    return attribute(2)->as<Allocate>();
  }
};

//! Grid welford operation
//!
//! This node is used only after lowering a fusion to explicitly mark a grid
//! reduction and the buffer allocation needed to do it.
//!
//! This node provides KernelExecutor the information it needs to allocate the
//! reduction and sync buffers.
//!
//! TODO: Make this a subclass of WelfordOp
class GridWelford final : public Expr {
 public:
  using Expr::Expr;

  GridWelford(
      IrBuilderPasskey passkey,
      WelfordOp* welford_op,
      Allocate* var_buffer,
      Allocate* avg_buffer,
      Allocate* n_buffer,
      Allocate* sync_buffer,
      Val* entrance_index,
      Val* entrances);

  NVFUSER_DECLARE_CLONE_AND_CREATE

  const char* getOpString() const override {
    return "GridWelford";
  }

  std::string toString(int indent_size = 0) const override;
  std::string toInlineString(int indent_size = 0) const override;

  WelfordOp* welford_op() const {
    return attribute(0)->as<WelfordOp>();
  }

  Allocate* var_buffer() const {
    return attribute(1)->as<Allocate>();
  }

  Allocate* avg_buffer() const {
    return attribute(2)->as<Allocate>();
  }

  Allocate* N_buffer() const {
    return attribute(3)->as<Allocate>();
  }

  Allocate* sync_buffer() const {
    return attribute(4)->as<Allocate>();
  }

  // Which instance of entering this grid reduction is this iteration?
  Val* entrance_index() const {
    return attributeVal(5);
  }

  // How many times will this grid reduction be entered
  Val* entrances() const {
    return attributeVal(6);
  }

  // gridReduce has template flags for thread predicates. In order to
  // use them, the thread predicate is held here separately from
  // Expr::predicate_.
  const ParallelTypeBitmap& threadPredicate() const {
    return attribute<ParallelTypeBitmap>(7);
  }
  ParallelTypeBitmap& threadPredicate() {
    return attribute<ParallelTypeBitmap>(7);
  }

  GridWelford* withThreadPredicate(const ParallelTypeBitmap& thread_predicate) {
    auto result = shallowCopy()->as<GridWelford>();
    result->threadPredicate() = thread_predicate;
    return result;
  }
};

class GroupedGridWelford final : public GroupedWelfordOp {
 public:
  using GroupedWelfordOp::GroupedWelfordOp;

  // input, output and init vals are vectors of triplets
  GroupedGridWelford(
      IrBuilderPasskey passkey,
      std::vector<WelfordTriplet> output_vals,
      std::vector<WelfordTriplet> input_vals,
      std::vector<WelfordTriplet> init_vals,
      std::array<std::vector<Allocate*>, 3> reduction_buffers,
      Allocate* sync_buffer,
      Val* entrance_index,
      Val* entrances,
      Val* buffer_stride,
      bool is_allreduce = false,
      bool use_outer_opt = false);

  NVFUSER_DECLARE_CLONE_AND_CREATE

  size_t numGroupedWelfordOpAttr() const {
    return 1 + outputs().size();
  }

  const char* getOpString() const override {
    return "GroupedGridWelford";
  }

  std::string toString(int indent_size = 0) const override;
  std::string toInlineString(int indent_size = 0) const override;

  std::array<std::vector<Allocate*>, 3> reduction_buffers() const {
    auto offset = numGroupedWelfordOpAttr() + 5;
    auto size = outputs().size() / 3;
    std::array<std::vector<Allocate*>, 3> result;
    result[0].reserve(size);
    result[1].reserve(size);
    result[2].reserve(size);
    for (auto i : c10::irange(size)) {
      result[0].emplace_back(attribute(offset + i * 3)->as<Allocate>());
      result[1].emplace_back(attribute(offset + i * 3 + 1)->as<Allocate>());
      result[2].emplace_back(attribute(offset + i * 3 + 2)->as<Allocate>());
    }
    return result;
  }

  Allocate* sync_buffer() const {
    return attribute(numGroupedWelfordOpAttr())->as<Allocate>();
  }

  // Which instance of entering this grid reduction is this iteration?
  Val* entrance_index() const {
    return attributeVal(numGroupedWelfordOpAttr() + 1);
  }

  // How many times will this grid reduction be entered
  Val* entrances() const {
    return attributeVal(numGroupedWelfordOpAttr() + 2);
  }

  // Stride of reduction buffers
  Val* buffer_stride() const {
    return attributeVal(numGroupedWelfordOpAttr() + 3);
  }

  // gridReduce has template flags for thread predicates. In order to
  // use them, the thread predicate is held here separately from
  // Expr::predicate_.
  const ParallelTypeBitmap& threadPredicate() const {
    return attribute<ParallelTypeBitmap>(numGroupedWelfordOpAttr() + 4);
  }
  ParallelTypeBitmap& threadPredicate() {
    return attribute<ParallelTypeBitmap>(numGroupedWelfordOpAttr() + 4);
  }

  GroupedGridWelford* withThreadPredicate(
      const ParallelTypeBitmap& thread_predicate) {
    auto result = shallowCopy()->as<GroupedGridWelford>();
    result->threadPredicate() = thread_predicate;
    return result;
  }

  // True if the outer-optimized kernel should be used
  bool useOuterOpt() const {
    auto offset = numGroupedWelfordOpAttr() + 5 + outputs().size();
    return attribute<bool>(offset);
  }

  //! Return the required smem buffer size
  int64_t getSmemBufferSize(int64_t bdimx, int64_t bdimy, int64_t bdimz) const;
};

//! Represents a WelfordOp with the division by count is hoisted out
//! of an innermost loop
class VectorizedWelfordOp final : public WelfordOp {
 public:
  using WelfordOp::WelfordOp;

  VectorizedWelfordOp(
      IrBuilderPasskey,
      const WelfordTriplet& output,
      const WelfordTriplet& input,
      const WelfordTriplet& init,
      Val* count,
      Val* reciprocal_of_count,
      Val* hoisted_predicate);

  NVFUSER_DECLARE_CLONE_AND_CREATE

  const char* getOpString() const override {
    return "VectorizedWelfordOp";
  }

  //! New count that should be set to outN
  Val* count() const {
    return attributeVal(WelfordOp::kNumAttrs);
  }

  //! Reciprocal of count
  Val* reciprocalOfCount() const {
    return attributeVal(WelfordOp::kNumAttrs + 1);
  }

  //! Predicate of this expression hoisted out of an innermost loop
  Val* hoistedPredicate() const {
    return attributeVal(WelfordOp::kNumAttrs + 2);
  }
};

// Allocate an instance of the fused reduction class.
class AllocateFusedReduction final : public Expr {
  explicit AllocateFusedReduction(IrBuilderPasskey passkey, Expr* grid_expr);

 public:
  using Expr::Expr;

  explicit AllocateFusedReduction(
      IrBuilderPasskey passkey,
      GridReduction* grid_reduction)
      : AllocateFusedReduction(passkey, dynamic_cast<Expr*>(grid_reduction)) {}

  explicit AllocateFusedReduction(
      IrBuilderPasskey passkey,
      GridWelford* grid_welford)
      : AllocateFusedReduction(passkey, dynamic_cast<Expr*>(grid_welford)) {}

  explicit AllocateFusedReduction(
      IrBuilderPasskey passkey,
      GroupedGridReduction* grouped_grid_reduction)
      : AllocateFusedReduction(
            passkey,
            dynamic_cast<Expr*>(grouped_grid_reduction)) {}

  explicit AllocateFusedReduction(
      IrBuilderPasskey passkey,
      GroupedGridWelford* grouped_grid_welford)
      : AllocateFusedReduction(
            passkey,
            dynamic_cast<Expr*>(grouped_grid_welford)) {}

  NVFUSER_DECLARE_CLONE_AND_CREATE

  const char* getOpString() const override {
    return "AllocateFusedReduction";
  }

  std::string toString(int indent_size = 0) const override;
  std::string toInlineString(int indent_size = 0) const override;

  //! GridReduction, GridWelford, GroupedGridReduction or GroupedGridWelford
  Expr* gridExpr() const {
    return attribute(0)->asExpr();
  }

  TensorIndex* out() const;

  const ParallelTypeBitmap& threadPredicate() const;
};

class GetRNGSeedAndOffsetFromHost : public Expr {
 public:
  using Expr::Expr;

  GetRNGSeedAndOffsetFromHost(
      IrBuilderPasskey,
      Val* seed_ptr,
      Val* seed_val,
      Val* first_offset_ptr,
      Val* first_offset_val,
      int64_t offsets = -1);

  NVFUSER_DECLARE_CLONE_AND_CREATE

  const char* getOpString() const override {
    return "GetRNGSeedAndOffsetFromHost";
  }

  std::string toString(int indent_size = 0) const override;
  std::string toInlineString(int indent_size = 0) const override;

  const int64_t& offsets() const {
    return attribute<int64_t>(0);
  }

  int64_t& offsets() {
    return attribute<int64_t>(0);
  }

  std::vector<PolymorphicValue> evaluate(
      const ExpressionEvaluator& ee,
      const std::vector<PolymorphicValue>& inputs) const override;
};

// Expr for driver API cuTensorMapEncodeTiled
class EncodeTensorMapTiled : public Expr {
 public:
  using Expr::Expr;

  EncodeTensorMapTiled(
      IrBuilderPasskey,
      Val* output,
      DataType data_type,
      Val* global_address,
      Val* global_dim,
      Val* global_strides,
      Val* box_dim,
      Val* element_strides,
      tma::TensorMapInterleave interleave,
      MmaInputSmemSwizzle swizzle,
      tma::TensorMapL2Promotion l2_promotion,
      tma::TensorMapFloatOOBFill oob_fill);

  NVFUSER_DECLARE_CLONE_AND_CREATE

  const char* getOpString() const override {
    return "EncodeTensorMapTiled";
  }

  std::string toString(int indent_size = 0) const override;
  std::string toInlineString(int indent_size = 0) const override;

  Val* globalAddress() const {
    return input(0);
  }

  Val* globalDim() const {
    return input(1);
  }

  Val* globalStrides() const {
    return input(2);
  }

  Val* boxDim() const {
    return input(3);
  }

  Val* elementStrides() const {
    return input(4);
  }

  const DataType& dataType() const {
    return attribute<DataType>(0);
  }

  const int64_t& tensorRank() const {
    return attribute<int64_t>(1);
  }

  const tma::TensorMapInterleave& interleave() const {
    return attribute<tma::TensorMapInterleave>(2);
  }

  const MmaInputSmemSwizzle& swizzle() const {
    return attribute<MmaInputSmemSwizzle>(3);
  }

  const tma::TensorMapL2Promotion& l2Promotion() const {
    return attribute<tma::TensorMapL2Promotion>(4);
  }

  const tma::TensorMapFloatOOBFill& oobFill() const {
    return attribute<tma::TensorMapFloatOOBFill>(5);
  }

  std::vector<PolymorphicValue> evaluate(
      const ExpressionEvaluator& ee,
      const std::vector<PolymorphicValue>& inputs) const override;
};

} // namespace kir
} // namespace nvfuser<|MERGE_RESOLUTION|>--- conflicted
+++ resolved
@@ -367,17 +367,12 @@
   // be a scalar expression describing an aligned address in bytes.
   //
   // For tensor memory, this function sets the address of a tensor memory
-<<<<<<< HEAD
   // "region" in the tensor memory. Each tensor memory "region" is a piece of
   // tensor memory allocated by a single tcgen05.alloc, see note [Tensor Memory
   // Allocation] for detailed description. Note that this address may not be the
   // address of a TensorView, because each region may contain multiple
   // TensorViews. This address must be a uint32 scalar, as described in the PTX
   // documentation:
-=======
-  // TensorView in the tensor memory. This address must be a uint32 scalar,
-  // as described in the PTX documentation:
->>>>>>> 63fbcb3d
   // https://docs.nvidia.com/cuda/parallel-thread-execution/index.html#tensor-memory-addressing
   void setAddress(Val* addr) {
     NVF_CHECK(
