// clang-format off
/*
 * SPDX-FileCopyrightText: Copyright (c) 2023-present NVIDIA CORPORATION & AFFILIATES.
 * All rights reserved.
 * SPDX-License-Identifier: BSD-3-Clause
 */
// clang-format on
#pragma once

#include <exceptions.h>
#include <ir/all_nodes.h>
#include <ir/base_nodes.h>
#include <mma_type.h>
#include <parallel_type_bitmap.h>
#include <tma.h>
#include <type.h>
#include <utils.h>
#include <visibility.h>

#include <cstdint>
#include <string>
#include <unordered_map>
#include <unordered_set>
#include <vector>

namespace nvfuser {

class IrBuilderPasskey;

namespace kir {
class Kernel;

// Values
class Predicate;
class TensorIndex;

// Expressions
class Allocate;
class Asm;
class BlockSync;
class GridSync;
class MBarrierInit;
class MBarrierInvalidate;
class MBarrierArrive;
class MBarrierArriveExpectTx;
class MBarrierWait;
class BlockSerializeWait;
class BlockSerializeRelease;
class AsyncWait;
class AsyncCommit;
class InitMagicZero;
class UpdateMagicZero;
class IfThenElse;
class GridReduction;
class GroupedGridReduction;
class GridBroadcast;
class GridWelford;
class GroupedGridWelford;
class AllocateFusedReduction;

// Expr container

class Predicate final : public Val {
 public:
  explicit Predicate(
      IrBuilderPasskey passkey,
      PredicateType ptype,
      const Expr* expr = nullptr,
      Val* thread_pred = nullptr);

  explicit Predicate(IrBuilderPasskey passkey, ForLoop* unrolled_loop);

  explicit Predicate(IrBuilderPasskey passkey, Val* value);

  std::string toString(int indent_size = 0) const override;

  NVF_API std::string toInlineString(int indent_size = 0) const override;

  PredicateType predicate_type() const {
    return ptype_;
  }

  const Expr* expr() const {
    NVF_ERROR(
        ptype_ != PredicateType::Unswitch &&
        ptype_ != PredicateType::Vectorize && ptype_ != PredicateType::Manual);
    return expr_;
  }

  Val* thread_pred() const {
    NVF_ERROR(
        ptype_ == PredicateType::Inline ||
        ptype_ == PredicateType::Misaligned ||
        ptype_ == PredicateType::ReductionWrite);
    return thread_pred_;
  }

  ForLoop* unrolled_loop() const {
    NVF_ERROR(ptype_ == PredicateType::Unswitch);
    return unrolled_loop_;
  }

  bool hasValue() const {
    return value_ != nullptr;
  }

  Val* value() const {
    NVF_ERROR(
        value_ != nullptr,
        "The conditional expression for this Predicate is invalid.");
    return value_;
  }

  void setValue(Val* value) {
    NVF_ERROR(value != nullptr, "The Bool expression is invalid.");
    value_ = value;
  }

  bool isConst() const final {
    return hasValue() && value_->isConst();
  }

  bool isTrivial() const {
    return isConst() && value_->value().is<bool>() &&
        value_->value().as<bool>();
  }

 private:
  PredicateType ptype_ = PredicateType::Manual;

  // For PredicateCompute::getInlinePredicate,
  // ShiftPredicateInserter::getShiftPredicate and getPaddingPredicate
  const Expr* expr_ = nullptr;

  // For PredicateCompute::getInlinePredicate
  Val* thread_pred_ = nullptr;

  // For ParallelType::Unswitch - UnswitchPredicate::get
  ForLoop* unrolled_loop_ = nullptr;

  // The Bool conditional value
  // The value is nullptr until lower_predicate pass
  Val* value_ = nullptr;
};

class NVF_API TensorIndex final : public Val {
 public:
  TensorIndex(
      IrBuilderPasskey,
      const TensorView* view,
      Val* index,
      DataType dtype = DataType::Null);

  Val* index() const {
    return index_;
  }

  TensorView* view() const {
    NVF_ERROR(view_ != nullptr);
    return const_cast<TensorView*>(view_); // NOLINT
  }

  std::string toString(int indent_size = 0) const override;

  std::string toInlineString(int indent_size = 0) const override;

 private:
  const TensorView* view_ = nullptr;
  Val* index_ = nullptr;
};

// In theory, we should just put this struct into class Asm, but unfortunately,
// due to compiler bug, we can not do that:
// https://gcc.gnu.org/bugzilla/show_bug.cgi?id=88165
struct AsmOptions {
  bool volatile_ = false;
  bool memory = false;
  std::unordered_set<int64_t> readable_outputs = {};
};

class Asm final : public Expr {
 public:
  using Options = AsmOptions;

  using Expr::Expr;

  explicit Asm(
      IrBuilderPasskey passkey,
      const std::string& code,
      const std::vector<Val*>& outputs,
      const std::vector<Val*>& inputs,
      const Options& options = Options());

  NVFUSER_DECLARE_CLONE_AND_CREATE

  const char* getOpString() const override {
    return "Asm";
  }

  std::string toString(int indent_size = 0) const override;
  std::string toInlineString(int indent_size = 0) const override;

  const std::string& code() const {
    return attribute<std::string>(0);
  }

  const Options& options() const {
    return attribute<Options>(1);
  }

  Options& options() {
    return attribute<Options>(1);
  }

  bool volatile_() const {
    return options().volatile_;
  }

  bool& volatile_() {
    return options().volatile_;
  }

  bool memory() const {
    return options().memory;
  }

  bool& memory() {
    return options().memory;
  }

  bool hasBooleanInput() const {
    for (auto input : inputs()) {
      if (input->dtype() == DataType::Bool) {
        return true;
      }
    }
    return false;
  }

  std::vector<std::pair<std::string, Val*>> constraintsAndOutputs() const;
  std::vector<std::pair<std::string, Val*>> constraintsAndInputs() const;

  std::string parameters() const;
};

//! Allocate is a lower level Node that describes a buffer of memory that
//! is required as an intermediate within a kernel. The extent is the expression
//! of the size of the buffer that is generated from the TensorView that
//! describes the output of an operation.
class NVF_API Allocate final : public Expr {
 public:
  using Expr::Expr;

  //! Allocation of a multi-dimensional buffer
  //!
  //! param shape Size of each dimension
  //! param zero_init Should this memory be zero-initialized?
  //! param resets_to_zero Will this memory be set to zero upon completion of
  //!   this kernel?
  //! param alias Is this an alias of previously-allocated memory
  explicit Allocate(
      IrBuilderPasskey passkey,
      Val* buffer,
      MemoryType memory_type,
      std::vector<Val*> shape = {},
      bool zero_init = false,
      bool resets_to_zero = false,
      Allocate* alias = nullptr);

  //! Allocation of a non-dimensional buffer
  //!
  //! param size Size of allocation
  explicit Allocate(
      IrBuilderPasskey passkey,
      Val* buffer,
      MemoryType memory_type,
      Val* size,
      bool zero_init = false,
      bool resets_to_zero = false);

  const char* getOpString() const override {
    return "Allocate";
  }

  NVFUSER_DECLARE_CLONE_AND_CREATE

  std::string toString(int indent_size = 0) const override;
  std::string toInlineString(int indent_size = 0) const override;

  Val* buffer() const {
    return attributeVal(0);
  }

  MemoryType memoryType() const {
    return attribute<MemoryType>(1);
  }

  //! Total size
  Val* size() const {
    return input(0);
  }

  //! Size of each dimension
  std::vector<Val*> shape() const {
    std::vector<Val*> result;
    result.reserve(attributes().size() - 6);
    for (auto i = attributes().begin() + 6; i != attributes().end(); ++i) {
      result.emplace_back((*i)->as<Val>());
    }
    return result;
  }

  //! Does this allocation require its memory to be initialized to zero before
  //! this kernel is launched? If this is true, then an additional memset
  //! kernel might be launched before the current Fusion kernel is launched in
  //! order to guarantee that this buffer is filled with zeroes (see
  //! resetsToZero() below).
  bool zeroInit() const {
    return attribute<bool>(2);
  }

  //! Is this buffer guaranteed to be reset to all zero values at the end of
  //! this kernel? This is used to avoid an additional memset kernel launch for
  //! buffers that require zeroed memory (see zeroInit() above).
  //!
  //! A common use case for zeroInit() allocations is semaphore buffers that
  //! hold counters starting at zero. Typically, each participating thread would
  //! increment the counter and the last thread would leave the counter in a
  //! non-zeroed state. The next time that kernel is run, it can no longer
  //! re-use the non-zero semaphore buffer, so FusionExecutor will launch
  //! at::zeroes to allocate a new buffer, resulting in a memset kernel launch.
  //!
  //! Instead, if the last thread resets the counter to zero, then the buffer
  //! can be re-used, and at::zeroes need only be run at the first kernel
  //! launch. If resetsToZero() is true, then FusionExecutor will use
  //! contigZeroedTensor() and releaseZeroedMemory() from global_allocator.h to
  //! reuse zeroed memory avoiding the additional kernel launch.
  //!
  //! Whenever possible, we should try to guarantee that resetsToZero() is true
  //! if zeroInit() is true by modifying our code to clean up global counters,
  //! because the latency penalty of an additional kernel launch should be
  //! greater than that required to reset this memory at the end of the fusion.
  //! The exception is when a kernel is launched only a single time, in which
  //! case resetting the memory is unnecessary, but we expect that kernels will
  //! instead be launched many times.
  bool resetsToZero() const {
    return attribute<bool>(3);
  }

  // This alias tracks the next Allocate node in a linked chain of aliases
  // If the alias is nullptr, then the Allocate node uses memory in the kernel
  const Allocate* alias() const {
    return dynamic_cast<const Allocate*>(attribute(4));
  }

  // Set the address of a shared memory allocation within the dynamic shared
  // memory array. The addr argument should be a scalar expression describing an
  // aligned address in bytes.
  void setAddress(Val* addr) {
    NVF_CHECK(
        memoryType() == MemoryType::Shared,
        "Allocation address may only be set for shared memory allocations. Memory type is ",
        memoryType());
    NVF_CHECK(
        address() == nullptr,
        "Attempted to set address twice for allocation ",
        toString());
    attributes_[5] = addr;
  }

  // This is an integer scalar describing the byte address within the dynamic
  // shared memory array for a shared memory allocation. For memory types other
  // than Shared, or before allocation, this function might return nullptr.
  Val* address() const {
    return attributeVal(5);
  }
};

// Sync represents __syncthreads barrier for block level coordination.
//
// TODO(kir): change name to SyncThreads as we could have other barriers.
//
class NVF_API BlockSync final : public Expr {
 public:
  using Expr::Expr;

  explicit BlockSync(IrBuilderPasskey passkey, bool war_sync = false);

  const char* getOpString() const override {
    return "BlockSync";
  }

  NVFUSER_DECLARE_CLONE_AND_CREATE

  std::string toString(int indent_size = 0) const override;
  std::string toInlineString(int indent_size = 0) const override;

  // TODO: war_sync_ is only used for testing/validation purposes.
  bool isWarHazardSync() const {
    return attribute<bool>(0);
  }
};

// Synchronize all blocks in device, implies cooperative group launch is
// required.
class NVF_API GridSync final : public Expr {
 public:
  using Expr::Expr;

  explicit GridSync(
      IrBuilderPasskey passkey,
      ParallelTypeBitmap sync_dims,
      Val* sync_buffer);

  NVFUSER_DECLARE_CLONE_AND_CREATE

  const char* getOpString() const override {
    return "GridSync";
  }

  std::string toString(int indent_size = 0) const override;
  std::string toInlineString(int indent_size = 0) const override;

  ParallelTypeBitmap syncDims() const {
    return attribute<ParallelTypeBitmap>(0);
  }

  Val* syncBuffer() const {
    return attributeVal(1);
  }
};

class NVF_API MBarrierInit final : public Expr {
 public:
  using Expr::Expr;
  explicit MBarrierInit(
      IrBuilderPasskey passkey,
      Val* mbarrier,
      Val* thread_count);

  NVFUSER_DECLARE_CLONE_AND_CREATE

  const char* getOpString() const override {
    return "MBarrierInit";
  }

  std::string toString(int indent_size = 0) const override;
  std::string toInlineString(int indent_size = 0) const override;

  Val* mbarrier() const {
    return input(0);
  }

  Val* threadCount() const {
    return input(1);
  }
};

class NVF_API MBarrierInvalidate final : public Expr {
 public:
  using Expr::Expr;
  explicit MBarrierInvalidate(IrBuilderPasskey passkey, Val* mbarrier);

  NVFUSER_DECLARE_CLONE_AND_CREATE

  const char* getOpString() const override {
    return "MBarrierInvalidate";
  }

  std::string toString(int indent_size = 0) const override;
  std::string toInlineString(int indent_size = 0) const override;

  Val* mbarrier() const {
    return input(0);
  }
};

class NVF_API MBarrierArrive final : public Expr {
 public:
  using Expr::Expr;
  explicit MBarrierArrive(IrBuilderPasskey passkey, Val* state, Val* mbarrier);

  NVFUSER_DECLARE_CLONE_AND_CREATE

  const char* getOpString() const override {
    return "MBarrierArrive";
  }

  std::string toString(int indent_size = 0) const override;
  std::string toInlineString(int indent_size = 0) const override;

  Val* state() const {
    return output(0);
  }

  Val* mbarrier() const {
    return input(0);
  }
};

// IR node for: mbarrier.arrive.expect_tx
// This is usually used to specify the number of bytes that will be
// transferred for cp.async and cp.async.bulk, so that future mbarrier.wait
// can wait for the completion of the transfer.
class NVF_API MBarrierArriveExpectTx final : public Expr {
 public:
  using Expr::Expr;
  explicit MBarrierArriveExpectTx(
      IrBuilderPasskey passkey,
      Val* state,
      Val* mbarrier,
      Val* tx_count);

  NVFUSER_DECLARE_CLONE_AND_CREATE

  const char* getOpString() const override {
    return "MBarrierArriveExpectTx";
  }

  std::string toString(int indent_size = 0) const override;
  std::string toInlineString(int indent_size = 0) const override;

  Val* state() const {
    return output(0);
  }

  Val* mbarrier() const {
    return input(0);
  }

  Val* txCount() const {
    return input(1);
  }
};

class NVF_API MBarrierWait final : public Expr {
 public:
  using Expr::Expr;
  explicit MBarrierWait(IrBuilderPasskey passkey, Val* mbarrier, Val* state);

  NVFUSER_DECLARE_CLONE_AND_CREATE

  const char* getOpString() const override {
    return "MBarrierWait";
  }

  std::string toString(int indent_size = 0) const override;
  std::string toInlineString(int indent_size = 0) const override;

  Val* mbarrier() const {
    return input(0);
  }

  Val* state() const {
    return input(1);
  }
};

// For all but first block in each reduction segment, first thread waits for
// sync flag to indicate it is our turn to proceed (sync flag is incremented by
// BlockSerializeRelease). Then block sync. This has the effect of
// serializing blocks in each reduction segment. This is a block syncing
// operation.
class BlockSerializeWait final : public Expr {
 public:
  using Expr::Expr;

  explicit BlockSerializeWait(
      IrBuilderPasskey passkey,
      ParallelTypeBitmap sync_dims,
      Val* sync_buffer);

  NVFUSER_DECLARE_CLONE_AND_CREATE

  const char* getOpString() const override {
    return "BlockSerializeWait";
  }

  std::string toString(int indent_size = 0) const override;
  std::string toInlineString(int indent_size = 0) const override;

  ParallelTypeBitmap syncDims() const {
    return attribute<ParallelTypeBitmap>(0);
  }

  Val* syncBuffer() const {
    return attributeVal(1);
  }
};

// This first performs a block sync. For all but last block in the reduction
// segment, first thread then writes the next segment ID to the sync flag. When
// used with BlockSerializeWait, this has the effect of serializing blocks in
// order each reduction segment.
class BlockSerializeRelease final : public Expr {
 public:
  using Expr::Expr;

  explicit BlockSerializeRelease(
      IrBuilderPasskey passkey,
      ParallelTypeBitmap sync_dims,
      Val* sync_buffer);

  NVFUSER_DECLARE_CLONE_AND_CREATE

  const char* getOpString() const override {
    return "BlockSerializeRelease";
  }

  std::string toString(int indent_size = 0) const override;
  std::string toInlineString(int indent_size = 0) const override;

  ParallelTypeBitmap syncDims() const {
    return attribute<ParallelTypeBitmap>(0);
  }

  Val* syncBuffer() const {
    return attributeVal(1);
  }
};

// AsyncWait represents wait intrinsics for cp.async, cp.async.bulk and
// wgmma.mma_async
class AsyncWait final : public Expr {
 public:
  using Expr::Expr;

  explicit AsyncWait(
      IrBuilderPasskey passkey,
      AsyncOpType async_op_type,
      int64_t keep_stages = 0);

  NVFUSER_DECLARE_CLONE_AND_CREATE

  const char* getOpString() const override {
    return "AsyncWait";
  }

  std::string toString(int indent_size = 0) const override;
  std::string toInlineString(int indent_size = 0) const override;

  const char* ptx() const;
  bool memory() const;

  AsyncOpType asyncOpType() const {
    return attribute<AsyncOpType>(0);
  }

  //! Returns the remaining number of stages that are not synchronized
  //!  after this op.
  int64_t keepStages() const {
    return attribute<int64_t>(1);
  }
};

// AsyncCommit represents commit intrinsics for cp.async
//  A commit intrinsic communicates delimiter of transaction groups
// to the async load hardware. Example usage see [Cicular buffer].
class AsyncCommit final : public Expr {
 public:
  using Expr::Expr;

  explicit AsyncCommit(IrBuilderPasskey passkey, AsyncOpType async_op_type);

  NVFUSER_DECLARE_CLONE_AND_CREATE

  const char* getOpString() const override {
    return "AsyncCommit";
  }

  std::string toString(int indent_size = 0) const override;
  std::string toInlineString(int indent_size = 0) const override;

  const char* ptx() const;

  //! Returns if the corresponding PTX needs a `:memory` in the end, this value
  //! will be used to set AsmOptions::memory when lowering to inline PTX.
  bool memory() const;

  AsyncOpType asyncOpType() const {
    return attribute<AsyncOpType>(0);
  }
};

// Simply prints "DEFINE_MAGIC_ZERO" in the code in accordance with magic_zero
// in helpers.cu
class InitMagicZero final : public Expr {
 public:
  using Expr::Expr;

  explicit InitMagicZero(IrBuilderPasskey passkey);

  NVFUSER_DECLARE_CLONE_AND_CREATE

  const char* getOpString() const override {
    return "InitMagicZero";
  }

  std::string toString(int indent_size = 0) const override;
  std::string toInlineString(int indent_size = 0) const override;
};

// Simply prints "UPDATE_MAGIC_ZERO" in the code in accordance with magic_zero
// in helpers.cu
class UpdateMagicZero final : public Expr {
 public:
  using Expr::Expr;

  explicit UpdateMagicZero(IrBuilderPasskey passkey);

  NVFUSER_DECLARE_CLONE_AND_CREATE

  const char* getOpString() const override {
    return "UpdateMagicZero";
  }

  std::string toString(int indent_size = 0) const override;
  std::string toInlineString(int indent_size = 0) const override;
};

<<<<<<< HEAD
// TODO(kir): promote to IR node
class Scope {
 public:
  explicit Scope(Expr* owner) : owner_(owner) {}

  std::string toString(int indent_size = 0) const;

  const std::vector<Expr*>& exprs() const {
    return exprs_;
  }

  bool empty() const {
    return exprs_.empty();
  }

  auto size() const {
    return exprs_.size();
  }

  auto& at(size_t i) {
    return exprs_.at(i);
  }

  auto& at(size_t i) const {
    return exprs_.at(i);
  }

  auto& operator[](size_t i) {
    return at(i);
  }

  auto& operator[](size_t i) const {
    return at(i);
  }

  // Insert expr before expression at pos
  std::vector<Expr*>::iterator insert(size_t pos, Expr* expr);

  // Insert expr before ref
  std::vector<Expr*>::iterator insert_before(Expr* ref, Expr* expr);

  // Insert expr after ref
  std::vector<Expr*>::iterator insert_after(Expr* ref, Expr* expr);

  void push_back(Expr* e) {
    exprs_.push_back(e);
  }

  // Erase expr at pos
  void erase(size_t pos);

  // Erase expr ref
  void erase(Expr* ref);

  bool contains(Expr* expr) const;

  void clear();

  Expr* owner() const {
    return owner_;
  }

  bool operator==(const Scope&) const {
    NVF_ERROR(false, "Should not reach here");
  }

  // Insert expr before pos
  std::vector<Expr*>::iterator insert(
      std::vector<Expr*>::const_iterator pos,
      Expr* expr);

 private:
  // Erase expr at pos
  void erase(std::vector<Expr*>::const_iterator pos);

 private:
  std::vector<Expr*> exprs_;

  //! Owner exprssion of this scope, e.g., IfThenElse
  Expr* owner_ = nullptr;
};

//! ForLoop provides scoping around an int iterator from 0 to range. Exprs
//! placed in its body are considered inside the scope of the for loop. In the
//! future the implementation should look quite different so that we can do
//! proper dependency annalysis like in Fusion.
//!
//! TODO(kir): this is not a real expression
//!
//! ForLoop may represent a part of an iteration domain representend
//! by iter_domain_. In that case, the loop extent field, extent_, may
//! be smaller than the extent of iter_domain_.
class NVF_API ForLoop final : public Expr {
 public:
  using Expr::Expr;

  //! By default, start and stop are the same as those of iter_domain.
  //! Step is one by default.
  //!
  //! TODO: cleaner way to set options?
  ForLoop(
      IrBuilderPasskey passkey,
      IterDomain* iter_domain,
      Val* index,
      Val* start,
      Val* stop,
      Val* step,
      bool vectorize,
      Val* vectorize_shift,
      bool unroll_required,
      CircularBufferLoopStage circular_buffer_loop_stage);

  ForLoop(
      IrBuilderPasskey passkey,
      IterDomain* iter_domain,
      Val* index,
      CircularBufferLoopStage circular_buffer_loop_stage);

  ForLoop(IrBuilderPasskey passkey, IterDomain* iter_domain);

  ForLoop(IrBuilderPasskey passkey, const ForLoop* other);

  NVFUSER_DECLARE_CLONE_AND_CREATE

  const char* getOpString() const override {
    return "ForLoop";
  }

  std::string toString(int indent_size = 0) const override;
  std::string toInlineString(int indent_size = 0) const override;

  Val* index() const {
    return input(0);
  }

  Val* indexOrStartIfTrivial() const {
    return isTrivial() ? start() : index();
  }

  Val* start() const;

  Val* stop() const;

  Val* step() const;

  Val* simplifiedStop() const;

  // [pre | vectorize | post] <= inner-most, merged root domain
  // shift_ is applied to vectorize and post sections.
  Val* vectorize_shift() const {
    return attributeVal(4);
  }

  IterDomain* iter_domain() const {
    return input(1)->as<IterDomain>();
  }

  // TODO: Return pointer instead of reference to be more consistent
  Scope& body() {
    return attribute<Scope>(7);
  }

  const Scope& body() const {
    return attribute<Scope>(7);
  }

  bool empty() const {
    return body().empty();
  }

  // vectorize is true when the for-loop contains a vectorize set
  // the flag is used to omit the for-loop from the kernel
  bool vectorize() const {
    return attribute<bool>(3);
  }

  //! True if unrolled (i.e., "#pragma unroll" is attached)
  bool isUnrolled() const;

  //! True if unroll is required for avoiding stack allocation
  bool isUnrollRequired() const {
    return attribute<bool>(5);
  }

  //! Set unrolling required
  void requireUnroll() {
    attribute<bool>(5) = true;
  }

  //! True if no actual for-loop is materialized
  bool isTrivial() const;

  //! True if loop is grouped reduction/welford
  bool isGroup() const;

  //! Returns the stage of a circular buffered iterdomain
  //!  that this for loop materializes.
  auto circularBufferLoopStage() const {
    return attribute<CircularBufferLoopStage>(6);
  }

 private:
  //! Returns if a loop could be unrolled.
  bool isUnrollable() const;

  //! Not storing this as an attribute because this is only a cache for
  //! simplifiedStop. We are not interested in keeping this across clone/serde,
  //! etc.
  mutable Val* simplified_stop_ = nullptr;
};

=======
>>>>>>> 57e3d4cc
//! IfThenElse provides scoping for an boolean operator. Exprs placed in its
//! body are considered inside the scope of the if statement. In the future the
//! implementation should look quite different so that we can do proper
//! dependency annalysis like in Fusion.
//!
//! TODO(kir): this is not a real expression
//!
class NVF_API IfThenElse final : public Expr {
 public:
  using Expr::Expr;

  explicit IfThenElse(IrBuilderPasskey passkey, Predicate* cond);

  NVFUSER_DECLARE_CLONE_AND_CREATE

  const char* getOpString() const override {
    return "IfThenElse";
  }

  std::string toString(int indent_size = 0) const override;
  std::string toInlineString(int indent_size = 0) const override;

  Scope& thenBody() {
    return attribute<Scope>(0);
  }
  const Scope& thenBody() const {
    return attribute<Scope>(0);
  }

  Scope& elseBody() {
    return attribute<Scope>(1);
  }

  const Scope& elseBody() const {
    return attribute<Scope>(1);
  }

  bool hasElse() const {
    return !elseBody().empty();
  }

  bool empty() const {
    return thenBody().empty() && elseBody().empty();
  }
};

//! Grid reduction operation
//!
//! This node is used only after lowering a fusion to explicitly mark a grid
//! reduction and the buffer allocation needed to do it.
//!
//! This node provides FusionExecutor the information it needs to allocate the
//! reduction and sync buffers.
class GridReduction final : public ReductionOp {
  static constexpr int num_reduction_op_attr = 4;

 public:
  using ReductionOp::ReductionOp;

  GridReduction(
      IrBuilderPasskey passkey,
      BinaryOpType reduction_op_type,
      Val* init,
      Val* out,
      Val* in,
      Allocate* reduction_buffer,
      Allocate* sync_buffer,
      Val* entrance_index,
      Val* entrances,
      bool is_allreduce = false,
      TensorIndex* serial_reduction_tensor = nullptr);

  NVFUSER_DECLARE_CLONE_AND_CREATE

  const char* getOpString() const override {
    return "GridReduction";
  }

  std::string toString(int indent_size = 0) const override;
  std::string toInlineString(int indent_size = 0) const override;

  Allocate* reduction_buffer() const {
    return attribute(num_reduction_op_attr)->as<Allocate>();
  }

  Allocate* sync_buffer() const {
    return attribute(num_reduction_op_attr + 1)->as<Allocate>();
  }

  // Which instance of entering this grid reduction is this iteration?
  Val* entrance_index() const {
    return attributeVal(num_reduction_op_attr + 2);
  }

  // How many times will this grid reduction be entered
  Val* entrances() const {
    return attributeVal(num_reduction_op_attr + 3);
  }

  // gridReduce has template flags for thread predicates. In order to
  // use them, the thread predicate is held here separately from
  // Expr::predicate_.
  const ParallelTypeBitmap& threadPredicate() const {
    return attribute<ParallelTypeBitmap>(num_reduction_op_attr + 4);
  }

  ParallelTypeBitmap& threadPredicate() {
    return attribute<ParallelTypeBitmap>(num_reduction_op_attr + 4);
  }

  TensorIndex* serialReductionTensor() const {
    return dynamic_cast<TensorIndex*>(attributeVal(num_reduction_op_attr + 5));
  }

  bool isSerial() const {
    return serialReductionTensor() != nullptr;
  }

  GridReduction* withThreadPredicate(
      const ParallelTypeBitmap& thread_predicate) {
    auto result = shallowCopy()->as<GridReduction>();
    result->threadPredicate() = thread_predicate;
    return result;
  }
};

class NVF_API GroupedGridReduction final : public GroupedReductionOp {
 public:
  using GroupedReductionOp::GroupedReductionOp;

  GroupedGridReduction(
      IrBuilderPasskey passkey,
      std::vector<BinaryOpType> reduction_op_type,
      std::vector<Val*> init,
      std::vector<Val*> out,
      std::vector<Val*> in,
      std::vector<Allocate*> reduction_buffers,
      Allocate* sync_buffer,
      Val* entrance_index,
      Val* entrances,
      Val* buffer_stride,
      bool is_allreduce = false);

  NVFUSER_DECLARE_CLONE_AND_CREATE

  // number of attributes in the parent class
  size_t numGroupedReductionOpAttr() const {
    return 2 + outputs().size();
  }

  const char* getOpString() const override {
    return "GroupedGridReduction";
  }

  std::string toString(int indent_size = 0) const override;
  std::string toInlineString(int indent_size = 0) const override;

  std::vector<Allocate*> reduction_buffers() const {
    auto offset = numGroupedReductionOpAttr() + 5;
    auto size = outputs().size();
    std::vector<Allocate*> result;
    result.reserve(size);
    for (auto i : c10::irange(offset, offset + size)) {
      result.emplace_back(attribute(i)->as<Allocate>());
    }
    return result;
  }

  Allocate* reduction_buffer(size_t i) const {
    return reduction_buffers().at(i);
  }

  Allocate* sync_buffer() const {
    return attribute(numGroupedReductionOpAttr())->as<Allocate>();
  }

  // Which instance of entering this grid reduction is this iteration?
  Val* entrance_index() const {
    return attributeVal(numGroupedReductionOpAttr() + 1);
  }

  // How many times will this grid reduction be entered
  Val* entrances() const {
    return attributeVal(numGroupedReductionOpAttr() + 2);
  }

  // Stride of reduction buffers
  Val* buffer_stride() const {
    return attributeVal(numGroupedReductionOpAttr() + 3);
  }

  // gridReduce has template flags for thread predicates. In order to
  // use them, the thread predicate is held here separately from
  // Expr::predicate_.
  const ParallelTypeBitmap& threadPredicate() const {
    return attribute<ParallelTypeBitmap>(numGroupedReductionOpAttr() + 4);
  }

  ParallelTypeBitmap& threadPredicate() {
    return attribute<ParallelTypeBitmap>(numGroupedReductionOpAttr() + 4);
  }

  GroupedGridReduction* withThreadPredicate(
      const ParallelTypeBitmap& thread_predicate) {
    auto result = shallowCopy()->as<GroupedGridReduction>();
    result->threadPredicate() = thread_predicate;
    return result;
  }
};

//! Grid broadcast operation
//!
//! This node is used only after lowering a fusion to explicitly mark a grid
//! broadcast and the buffer allocation needed to do it.
//!
//! This node provides FusionExecutor the information it needs to allocate the
//! broadcast and sync buffers.
class NVF_API GridBroadcast final : public Expr {
 public:
  using Expr::Expr;

  GridBroadcast(
      IrBuilderPasskey passkey,
      BroadcastOp* broadcast_op,
      Allocate* broadcast_buffer,
      Allocate* sync_buffer);

  NVFUSER_DECLARE_CLONE_AND_CREATE

  const char* getOpString() const override {
    return "GridBroadcast";
  }

  std::string toString(int indent_size = 0) const override;
  std::string toInlineString(int indent_size = 0) const override;

  BroadcastOp* broadcast_op() const {
    return attribute(0)->as<BroadcastOp>();
  }

  Allocate* broadcast_buffer() const {
    return attribute(1)->as<Allocate>();
  }

  Allocate* sync_buffer() const {
    return attribute(2)->as<Allocate>();
  }
};

//! Grid welford operation
//!
//! This node is used only after lowering a fusion to explicitly mark a grid
//! reduction and the buffer allocation needed to do it.
//!
//! This node provides FusionExecutor the information it needs to allocate the
//! reduction and sync buffers.
//!
//! TODO: Make this a subclass of WelfordOp
class GridWelford final : public Expr {
 public:
  using Expr::Expr;

  GridWelford(
      IrBuilderPasskey passkey,
      WelfordOp* welford_op,
      Allocate* var_buffer,
      Allocate* avg_buffer,
      Allocate* n_buffer,
      Allocate* sync_buffer,
      Val* entrance_index,
      Val* entrances);

  NVFUSER_DECLARE_CLONE_AND_CREATE

  const char* getOpString() const override {
    return "GridWelford";
  }

  std::string toString(int indent_size = 0) const override;
  std::string toInlineString(int indent_size = 0) const override;

  WelfordOp* welford_op() const {
    return attribute(0)->as<WelfordOp>();
  }

  Allocate* var_buffer() const {
    return attribute(1)->as<Allocate>();
  }

  Allocate* avg_buffer() const {
    return attribute(2)->as<Allocate>();
  }

  Allocate* N_buffer() const {
    return attribute(3)->as<Allocate>();
  }

  Allocate* sync_buffer() const {
    return attribute(4)->as<Allocate>();
  }

  // Which instance of entering this grid reduction is this iteration?
  Val* entrance_index() const {
    return attributeVal(5);
  }

  // How many times will this grid reduction be entered
  Val* entrances() const {
    return attributeVal(6);
  }

  // gridReduce has template flags for thread predicates. In order to
  // use them, the thread predicate is held here separately from
  // Expr::predicate_.
  const ParallelTypeBitmap& threadPredicate() const {
    return attribute<ParallelTypeBitmap>(7);
  }
  ParallelTypeBitmap& threadPredicate() {
    return attribute<ParallelTypeBitmap>(7);
  }

  GridWelford* withThreadPredicate(const ParallelTypeBitmap& thread_predicate) {
    auto result = shallowCopy()->as<GridWelford>();
    result->threadPredicate() = thread_predicate;
    return result;
  }
};

class NVF_API GroupedGridWelford final : public GroupedWelfordOp {
 public:
  using GroupedWelfordOp::GroupedWelfordOp;

  // input, output and init vals are vectors of triplets
  GroupedGridWelford(
      IrBuilderPasskey passkey,
      std::vector<WelfordTriplet> output_vals,
      std::vector<WelfordTriplet> input_vals,
      std::vector<WelfordTriplet> init_vals,
      std::array<std::vector<Allocate*>, 3> reduction_buffers,
      Allocate* sync_buffer,
      Val* entrance_index,
      Val* entrances,
      Val* buffer_stride,
      bool is_allreduce = false,
      bool use_outer_opt = false);

  NVFUSER_DECLARE_CLONE_AND_CREATE

  size_t numGroupedWelfordOpAttr() const {
    return 1 + outputs().size();
  }

  const char* getOpString() const override {
    return "GroupedGridWelford";
  }

  std::string toString(int indent_size = 0) const override;
  std::string toInlineString(int indent_size = 0) const override;

  std::array<std::vector<Allocate*>, 3> reduction_buffers() const {
    auto offset = numGroupedWelfordOpAttr() + 5;
    auto size = outputs().size() / 3;
    std::array<std::vector<Allocate*>, 3> result;
    result[0].reserve(size);
    result[1].reserve(size);
    result[2].reserve(size);
    for (auto i : c10::irange(size)) {
      result[0].emplace_back(attribute(offset + i * 3)->as<Allocate>());
      result[1].emplace_back(attribute(offset + i * 3 + 1)->as<Allocate>());
      result[2].emplace_back(attribute(offset + i * 3 + 2)->as<Allocate>());
    }
    return result;
  }

  Allocate* sync_buffer() const {
    return attribute(numGroupedWelfordOpAttr())->as<Allocate>();
  }

  // Which instance of entering this grid reduction is this iteration?
  Val* entrance_index() const {
    return attributeVal(numGroupedWelfordOpAttr() + 1);
  }

  // How many times will this grid reduction be entered
  Val* entrances() const {
    return attributeVal(numGroupedWelfordOpAttr() + 2);
  }

  // Stride of reduction buffers
  Val* buffer_stride() const {
    return attributeVal(numGroupedWelfordOpAttr() + 3);
  }

  // gridReduce has template flags for thread predicates. In order to
  // use them, the thread predicate is held here separately from
  // Expr::predicate_.
  const ParallelTypeBitmap& threadPredicate() const {
    return attribute<ParallelTypeBitmap>(numGroupedWelfordOpAttr() + 4);
  }
  ParallelTypeBitmap& threadPredicate() {
    return attribute<ParallelTypeBitmap>(numGroupedWelfordOpAttr() + 4);
  }

  GroupedGridWelford* withThreadPredicate(
      const ParallelTypeBitmap& thread_predicate) {
    auto result = shallowCopy()->as<GroupedGridWelford>();
    result->threadPredicate() = thread_predicate;
    return result;
  }

  // True if the outer-optimized kernel should be used
  bool useOuterOpt() const {
    auto offset = numGroupedWelfordOpAttr() + 5 + outputs().size();
    return attribute<bool>(offset);
  }

  //! Return the required smem buffer size
  int64_t getSmemBufferSize(int64_t bdimx, int64_t bdimy, int64_t bdimz) const;
};

//! Represents a WelfordOp with the division by count is hoisted out
//! of an innermost loop
class NVF_API VectorizedWelfordOp final : public WelfordOp {
 public:
  using WelfordOp::WelfordOp;

  VectorizedWelfordOp(
      IrBuilderPasskey,
      const WelfordTriplet& output,
      const WelfordTriplet& input,
      const WelfordTriplet& init,
      Val* count,
      Val* reciprocal_of_count,
      Val* hoisted_predicate);

  NVFUSER_DECLARE_CLONE_AND_CREATE

  const char* getOpString() const override {
    return "VectorizedWelfordOp";
  }

  //! New count that should be set to outN
  Val* count() const {
    return attributeVal(WelfordOp::kNumAttrs);
  }

  //! Reciprocal of count
  Val* reciprocalOfCount() const {
    return attributeVal(WelfordOp::kNumAttrs + 1);
  }

  //! Predicate of this expression hoisted out of an innermost loop
  Val* hoistedPredicate() const {
    return attributeVal(WelfordOp::kNumAttrs + 2);
  }
};

// Allocate an instance of the fused reduction class.
class AllocateFusedReduction final : public Expr {
  explicit AllocateFusedReduction(IrBuilderPasskey passkey, Expr* grid_expr);

 public:
  using Expr::Expr;

  explicit AllocateFusedReduction(
      IrBuilderPasskey passkey,
      GridReduction* grid_reduction)
      : AllocateFusedReduction(passkey, dynamic_cast<Expr*>(grid_reduction)) {}

  explicit AllocateFusedReduction(
      IrBuilderPasskey passkey,
      GridWelford* grid_welford)
      : AllocateFusedReduction(passkey, dynamic_cast<Expr*>(grid_welford)) {}

  explicit AllocateFusedReduction(
      IrBuilderPasskey passkey,
      GroupedGridReduction* grouped_grid_reduction)
      : AllocateFusedReduction(
            passkey,
            dynamic_cast<Expr*>(grouped_grid_reduction)) {}

  explicit AllocateFusedReduction(
      IrBuilderPasskey passkey,
      GroupedGridWelford* grouped_grid_welford)
      : AllocateFusedReduction(
            passkey,
            dynamic_cast<Expr*>(grouped_grid_welford)) {}

  NVFUSER_DECLARE_CLONE_AND_CREATE

  const char* getOpString() const override {
    return "AllocateFusedReduction";
  }

  std::string toString(int indent_size = 0) const override;
  std::string toInlineString(int indent_size = 0) const override;

  //! GridReduction, GridWelford, GroupedGridReduction or GroupedGridWelford
  Expr* gridExpr() const {
    return attribute(0)->asExpr();
  }

  TensorIndex* out() const;

  const ParallelTypeBitmap& threadPredicate() const;
};

class GetRNGSeedAndOffsetFromHost : public Expr {
 public:
  using Expr::Expr;

  GetRNGSeedAndOffsetFromHost(
      IrBuilderPasskey,
      Val* seed_ptr,
      Val* seed_val,
      Val* first_offset_ptr,
      Val* first_offset_val,
      int64_t offsets = -1);

  NVFUSER_DECLARE_CLONE_AND_CREATE

  const char* getOpString() const override {
    return "GetRNGSeedAndOffsetFromHost";
  }

  std::string toString(int indent_size = 0) const override;
  std::string toInlineString(int indent_size = 0) const override;

  const int64_t& offsets() const {
    return attribute<int64_t>(0);
  }

  int64_t& offsets() {
    return attribute<int64_t>(0);
  }

  std::vector<PolymorphicValue> evaluate(
      const ExpressionEvaluator& ee,
      const std::vector<PolymorphicValue>& inputs) const override;
};

// Expr for driver API cuTensorMapEncodeTiled
class EncodeTensorMapTiled : public Expr {
 public:
  using Expr::Expr;

  EncodeTensorMapTiled(
      IrBuilderPasskey,
      Val* output,
      DataType data_type,
      Val* global_address,
      Val* global_dim,
      Val* global_strides,
      Val* box_dim,
      Val* element_strides,
      tma::TensorMapInterleave interleave,
      MmaInputSmemSwizzle swizzle,
      tma::TensorMapL2Promotion l2_promotion,
      tma::TensorMapFloatOOBFill oob_fill);

  NVFUSER_DECLARE_CLONE_AND_CREATE

  const char* getOpString() const override {
    return "EncodeTensorMapTiled";
  }

  std::string toString(int indent_size = 0) const override;
  std::string toInlineString(int indent_size = 0) const override;

  Val* globalAddress() const {
    return input(0);
  }

  Val* globalDim() const {
    return input(1);
  }

  Val* globalStrides() const {
    return input(2);
  }

  Val* boxDim() const {
    return input(3);
  }

  Val* elementStrides() const {
    return input(4);
  }

  const DataType& dataType() const {
    return attribute<DataType>(0);
  }

  const int64_t& tensorRank() const {
    return attribute<int64_t>(1);
  }

  const tma::TensorMapInterleave& interleave() const {
    return attribute<tma::TensorMapInterleave>(2);
  }

  const MmaInputSmemSwizzle& swizzle() const {
    return attribute<MmaInputSmemSwizzle>(3);
  }

  const tma::TensorMapL2Promotion& l2Promotion() const {
    return attribute<tma::TensorMapL2Promotion>(4);
  }

  const tma::TensorMapFloatOOBFill& oobFill() const {
    return attribute<tma::TensorMapFloatOOBFill>(5);
  }

  std::vector<PolymorphicValue> evaluate(
      const ExpressionEvaluator& ee,
      const std::vector<PolymorphicValue>& inputs) const override;
};

} // namespace kir
} // namespace nvfuser<|MERGE_RESOLUTION|>--- conflicted
+++ resolved
@@ -718,220 +718,6 @@
   std::string toInlineString(int indent_size = 0) const override;
 };
 
-<<<<<<< HEAD
-// TODO(kir): promote to IR node
-class Scope {
- public:
-  explicit Scope(Expr* owner) : owner_(owner) {}
-
-  std::string toString(int indent_size = 0) const;
-
-  const std::vector<Expr*>& exprs() const {
-    return exprs_;
-  }
-
-  bool empty() const {
-    return exprs_.empty();
-  }
-
-  auto size() const {
-    return exprs_.size();
-  }
-
-  auto& at(size_t i) {
-    return exprs_.at(i);
-  }
-
-  auto& at(size_t i) const {
-    return exprs_.at(i);
-  }
-
-  auto& operator[](size_t i) {
-    return at(i);
-  }
-
-  auto& operator[](size_t i) const {
-    return at(i);
-  }
-
-  // Insert expr before expression at pos
-  std::vector<Expr*>::iterator insert(size_t pos, Expr* expr);
-
-  // Insert expr before ref
-  std::vector<Expr*>::iterator insert_before(Expr* ref, Expr* expr);
-
-  // Insert expr after ref
-  std::vector<Expr*>::iterator insert_after(Expr* ref, Expr* expr);
-
-  void push_back(Expr* e) {
-    exprs_.push_back(e);
-  }
-
-  // Erase expr at pos
-  void erase(size_t pos);
-
-  // Erase expr ref
-  void erase(Expr* ref);
-
-  bool contains(Expr* expr) const;
-
-  void clear();
-
-  Expr* owner() const {
-    return owner_;
-  }
-
-  bool operator==(const Scope&) const {
-    NVF_ERROR(false, "Should not reach here");
-  }
-
-  // Insert expr before pos
-  std::vector<Expr*>::iterator insert(
-      std::vector<Expr*>::const_iterator pos,
-      Expr* expr);
-
- private:
-  // Erase expr at pos
-  void erase(std::vector<Expr*>::const_iterator pos);
-
- private:
-  std::vector<Expr*> exprs_;
-
-  //! Owner exprssion of this scope, e.g., IfThenElse
-  Expr* owner_ = nullptr;
-};
-
-//! ForLoop provides scoping around an int iterator from 0 to range. Exprs
-//! placed in its body are considered inside the scope of the for loop. In the
-//! future the implementation should look quite different so that we can do
-//! proper dependency annalysis like in Fusion.
-//!
-//! TODO(kir): this is not a real expression
-//!
-//! ForLoop may represent a part of an iteration domain representend
-//! by iter_domain_. In that case, the loop extent field, extent_, may
-//! be smaller than the extent of iter_domain_.
-class NVF_API ForLoop final : public Expr {
- public:
-  using Expr::Expr;
-
-  //! By default, start and stop are the same as those of iter_domain.
-  //! Step is one by default.
-  //!
-  //! TODO: cleaner way to set options?
-  ForLoop(
-      IrBuilderPasskey passkey,
-      IterDomain* iter_domain,
-      Val* index,
-      Val* start,
-      Val* stop,
-      Val* step,
-      bool vectorize,
-      Val* vectorize_shift,
-      bool unroll_required,
-      CircularBufferLoopStage circular_buffer_loop_stage);
-
-  ForLoop(
-      IrBuilderPasskey passkey,
-      IterDomain* iter_domain,
-      Val* index,
-      CircularBufferLoopStage circular_buffer_loop_stage);
-
-  ForLoop(IrBuilderPasskey passkey, IterDomain* iter_domain);
-
-  ForLoop(IrBuilderPasskey passkey, const ForLoop* other);
-
-  NVFUSER_DECLARE_CLONE_AND_CREATE
-
-  const char* getOpString() const override {
-    return "ForLoop";
-  }
-
-  std::string toString(int indent_size = 0) const override;
-  std::string toInlineString(int indent_size = 0) const override;
-
-  Val* index() const {
-    return input(0);
-  }
-
-  Val* indexOrStartIfTrivial() const {
-    return isTrivial() ? start() : index();
-  }
-
-  Val* start() const;
-
-  Val* stop() const;
-
-  Val* step() const;
-
-  Val* simplifiedStop() const;
-
-  // [pre | vectorize | post] <= inner-most, merged root domain
-  // shift_ is applied to vectorize and post sections.
-  Val* vectorize_shift() const {
-    return attributeVal(4);
-  }
-
-  IterDomain* iter_domain() const {
-    return input(1)->as<IterDomain>();
-  }
-
-  // TODO: Return pointer instead of reference to be more consistent
-  Scope& body() {
-    return attribute<Scope>(7);
-  }
-
-  const Scope& body() const {
-    return attribute<Scope>(7);
-  }
-
-  bool empty() const {
-    return body().empty();
-  }
-
-  // vectorize is true when the for-loop contains a vectorize set
-  // the flag is used to omit the for-loop from the kernel
-  bool vectorize() const {
-    return attribute<bool>(3);
-  }
-
-  //! True if unrolled (i.e., "#pragma unroll" is attached)
-  bool isUnrolled() const;
-
-  //! True if unroll is required for avoiding stack allocation
-  bool isUnrollRequired() const {
-    return attribute<bool>(5);
-  }
-
-  //! Set unrolling required
-  void requireUnroll() {
-    attribute<bool>(5) = true;
-  }
-
-  //! True if no actual for-loop is materialized
-  bool isTrivial() const;
-
-  //! True if loop is grouped reduction/welford
-  bool isGroup() const;
-
-  //! Returns the stage of a circular buffered iterdomain
-  //!  that this for loop materializes.
-  auto circularBufferLoopStage() const {
-    return attribute<CircularBufferLoopStage>(6);
-  }
-
- private:
-  //! Returns if a loop could be unrolled.
-  bool isUnrollable() const;
-
-  //! Not storing this as an attribute because this is only a cache for
-  //! simplifiedStop. We are not interested in keeping this across clone/serde,
-  //! etc.
-  mutable Val* simplified_stop_ = nullptr;
-};
-
-=======
->>>>>>> 57e3d4cc
 //! IfThenElse provides scoping for an boolean operator. Exprs placed in its
 //! body are considered inside the scope of the if statement. In the future the
 //! implementation should look quite different so that we can do proper
