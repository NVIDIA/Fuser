--- conflicted
+++ resolved
@@ -278,15 +278,11 @@
 Val* CommonScalarMap::hoistScalar(
     Val* value,
     const std::vector<kir::ForLoop*>& loops) {
-<<<<<<< HEAD
   if (value == nullptr) {
     return nullptr;
   }
-  value = simplifyExpr(value, getLoopIndices(loops), getAssumptions(loops));
-=======
   value =
       simplifyExpr(value, getVariableInfo(value, loops), getAssumptions(loops));
->>>>>>> c64e5119
   if (isOptionDisabled(DisableOption::IndexHoist)) {
     return value;
   }
