--- conflicted
+++ resolved
@@ -278,11 +278,7 @@
 Val* CommonScalarMap::hoistScalar(
     Val* value,
     const std::vector<kir::ForLoop*>& loops) {
-<<<<<<< HEAD
-  value = simplifyExpr(value, getVariableInfo(value, loops));
-=======
   value = simplifyExpr(value, getLoopIndices(loops), getAssumptions(loops));
->>>>>>> a583f3e6
   if (isOptionDisabled(DisableOption::IndexHoist)) {
     return value;
   }
