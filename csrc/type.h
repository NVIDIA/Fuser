--- conflicted
+++ resolved
@@ -1122,15 +1122,12 @@
 
 enum class AsyncOpType { NotAsync, CpAsync, CpAsyncBulk, WgMma };
 
-<<<<<<< HEAD
-=======
 // Data path between TMem and register file. Tensor memory is not a general
 // byte-addressable memory like other memory types. The register <-> TMem
 // data transfer must follow one of the following specific patterns which has
 // well-defined specification about which thread's which register access to
 // which part of TMem. See:
 // https://docs.nvidia.com/cuda/parallel-thread-execution/index.html#tcgen05-memory-layout
->>>>>>> 358a84e8
 enum class TMemRegisterDataPath {
   Path32x32b,
   Path16x64b,
