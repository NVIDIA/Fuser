--- conflicted
+++ resolved
@@ -76,11 +76,8 @@
   BFloat16,
   Float8_e4m3fn,
   Float8_e5m2,
-<<<<<<< HEAD
   Float8_e8m0fnu,
-=======
   Float4_e2m1,
->>>>>>> 9bb37372
   // Integral types
   Char,
   Short,
@@ -1114,13 +1111,10 @@
       return sizeof(at::Float8_e4m3fn) * 8;
     case DataType::Float8_e5m2:
       return sizeof(at::Float8_e5m2) * 8;
-<<<<<<< HEAD
     case DataType::Float8_e8m0fnu:
       return sizeof(at::Float8_e8m0fnu) * 8;
-=======
     case DataType::Float4_e2m1:
       return 4;
->>>>>>> 9bb37372
     case DataType::Index:
       NVF_THROW("The actual type of Index is only known at compile time.");
     case DataType::Char:
