// clang-format off
/*
 * SPDX-FileCopyrightText: Copyright (c) 2023-present NVIDIA CORPORATION & AFFILIATES.
 * All rights reserved.
 * SPDX-License-Identifier: BSD-3-Clause
 */
// clang-format on
#include <device_lower/pass/alias_memory.h>

#include <debug.h>
#include <device_lower/lower2device.h>
#include <device_lower/utils.h>
#include <expr_evaluator.h>
#include <instrumentation.h>
#include <ir/iostream.h>
#include <ir/utils.h>
#include <kernel_ir.h>
#include <kernel_ir_dispatch.h>
#include <ops/arith.h>
#include <options.h>

#include <sstream>
#include <unordered_map>
#include <unordered_set>

// The goal of this pass is to change allocations to use other
// allocations when possible. To do so, there are 3 main stages and
// corresponding classes.
//
// - Analyze live ranges of tensors (class AllocationInfoMap)
// - Find allocations of tensors that can reuse other allocations
//   (class ReusableAllocationFinder)
// - Replace those allocation expressions with their alias fields
//   pointing to reused allocations (class AllocationAliasModifier)

namespace nvfuser {

namespace {
// Alias used for std::transform
IterDomain* exactConcreteId(IterDomain* id) {
  return GpuLower::current()->caMap()->getConcreteMappedID(
      id, IdMappingMode::EXACT);
}

//! Checks that the current loop nest is realizing a serial
//! broadcast so that each index of producer buffer can be visited
//! multiple times, in which case the aggressive is not valid.
//!
//! Need to look at all the loops at each consumer expression of the
//! producer tensor rather than just the consumer IterDomains of the
//! expression. Here's an example case from
//! FusionIssue2163ReproInvalidAlias:
//!
//! T3_l[ iS31{( ceilDiv(16, 8) )}, iS32{8} ] ca_pos( 2 ) produce_pos( 1)
//!  = T2_l[ iS33{( ceilDiv(16, 8) )}, iS34{8} ] ca_pos( 1 );
//! T7_l[ iS25{( ceilDiv(16, 8) )}, bS11{1}, iS26{8} ] ca_pos( 3 ) produce_pos(
//! 3)
//!  = broadcast( T3_l[ iS31{( ceilDiv(16, 8) )}, iS32{8} ] ca_pos( 2 )
//!  produce_pos( 1) )
//!
//! When T2 is viewed just as the consumer of T3, it doesn't look like
//! there's a consumer IterDomain that could make T2 used multiple
//! times, but that's actually not the case. T3 is computed at
//! position 2 with its consumer T7, which adds a broadcast IterDomain
//! between the two domains, and that is eventually concretized, T2 is
//! indeed used multiple times. See also issue #2163.
bool isSerialBroadcastResolution(
    TensorView* producer,
    const std::vector<ForLoop*>& for_loops) {
  //! Note: see issue #1785:
  //!  serial broadcast resolution doesn't only happen to
  //! immediate outputs of broadcast ops. We can also have
  //! example:
  //!  T1[I,B] = broadcast(T0[I]])
  //!  T3[I,I] = T1[I,B] + T2[I,I]
  //!  T4[I,I] = T3[I,I]
  //!  and generates the following loop:
  //! alloc T0[4]
  //! For i in 0..3
  //!   T0[...] =
  //!
  //! For j in 0...X:
  //!   alloc T3[4]
  //!   for k in 0..3:
  //!     alloc T1[1]
  //!     T1[0] = T0[k] // <- This is actually a broadcast resolution
  //!     T3[k] = T1[0] + T2[...]
  //!   T4[...] = T3[...]
  //!
  //! In this case we are actually visiting each pixel of T0 in each iteration
  //!  of the j loop while T1 was the broadcasted tensor causing this reuse.
  //!
  //! The current version of checking covers this scenario by checking the root
  //!  ids of the consumer concrete loop id's. Any time a local tensor like T0
  //!  appears in a re-use scenario like above, we should see a serial loop id
  //!  that was derived from some root id that doesn't concretely map to T0's
  //!  domain.

  // Serial concrete loop ids
  std::vector<Val*> serial_loop_concrete_ids;

  for (auto for_loop : for_loops) {
    // ForLoop::iter_domain() should be the concrete domain, but just
    // in case.
    auto concrete_loop_id =
<<<<<<< HEAD
        lower_utils::getConcreteLoopDomain(for_loop->iter_domain());
=======
        lower_utils::getConcreteLoopID(for_loop->iter_domain());
>>>>>>> eb4d8ca5

    // Check for any serial loop id with non-trivial extent. If the
    // concrete ID is a broadcast, it shouldn't materialize an actual
    // loop, so that can be ignored as well.
    if (!concrete_loop_id->isThread() &&
        !concrete_loop_id->extent()->isOneInt() &&
        !concrete_loop_id->isBroadcast()) {
      serial_loop_concrete_ids.push_back(concrete_loop_id);
    }
  }

  // Collect the logical id's that the serial loop iterdomain
  //  are transformed from.
  // NOTE: This does not necessarily capture the actual logical domains
  //  as the concrete domains may be post-view domains. We need to
  //  traverse across view boundaries as we do in indexing. This
  //  should not result in false aliasing but may miss safe aliasing
  //  opportunities.
  auto serial_loop_logicals = InputsOf::outputs(serial_loop_concrete_ids);

  // Collect exact concrete id's in producer's logical domain
  std::unordered_set<IterDomain*> producer_exact_concrete_logical_ids;
  auto producer_logical =
      TensorDomain::noReductions(producer->getLogicalDomain());
  std::transform(
      producer_logical.begin(),
      producer_logical.end(),
      std::inserter(
          producer_exact_concrete_logical_ids,
          producer_exact_concrete_logical_ids.begin()),
      exactConcreteId);

  // Check if serial loop logicals indexes any exact logical id's that
  //  is not within the set of producer's logical exact id's. These
  //  id's will imply that the same producer pixel is accessed
  //  in multiple iterations of the materialized serial loop.
  for (auto serial_loop_logical :
       ir_utils::filterByType<IterDomain>(serial_loop_logicals)) {
    if (!producer_exact_concrete_logical_ids.count(
            GpuLower::current()->caMap()->getConcreteMappedID(
                serial_loop_logical, IdMappingMode::EXACT))) {
      return true;
    }
  }

  return false;
}

//! Get string representation of Allocate size for symbolic comparison
//!
//!  TODO: Some expr simplifications could also be helpful
class SymbolicSizePrinter : private OptOutConstDispatch {
 public:
  static std::string printSize(const kir::Allocate* allocate) {
    SymbolicSizePrinter printer;
    printer.dispatch(allocate->size());
    return printer.os_.str();
  }

 private:
  using OptOutConstDispatch::handle;

  void dispatch(const Val* node) final {
    if (auto def = node->definition()) {
      OptOutConstDispatch::dispatch(def);
    } else if (node->isConst()) {
      os_ << node->value();
    } else {
      os_ << "ki" << node->name();
    }
  }

  void handle(const NamedScalar* named_scalar) final {
    os_ << "@" << named_scalar->name();
  }

  void handle(const UnaryOp* unary_op) final {
    os_ << unary_op->getUnaryOpType() << "(";
    OptOutConstDispatch::handle(unary_op);
    os_ << ")";
  }

  void handle(const BinaryOp* binary_op) final {
    os_ << binary_op->getBinaryOpType() << "(";
    OptOutConstDispatch::dispatch(binary_op->lhs());
    os_ << ",";
    OptOutConstDispatch::dispatch(binary_op->rhs());
    os_ << ")";
  }

 private:
  std::stringstream os_;
};

class AllocationInfoMap;

//! A debug printer internal to this pass to support
//!  future expansion and inline annotation of pass info.
class BufferReuseDebugPrinter {
  enum class DebugLineType { EXPR, START_BLOCK, END_BLOCK };

  struct ExprInfo {
    int64_t lineno = 0;
    DebugLineType line_type = DebugLineType::EXPR;
  };

  using DebugEntry = std::pair<ExprInfo, Expr*>;
  using DebugEntryPtr = std::unique_ptr<DebugEntry>;

 public:
  BufferReuseDebugPrinter() : ir_printer_(os_) {};

  std::string dumpDebugInfo(const AllocationInfoMap* allocation_info_map) {
    allocation_info_map_ = allocation_info_map;
    os_.clear();
    for (auto& debug_entry : debug_info_) {
      switch (debug_entry->first.line_type) {
        case DebugLineType::START_BLOCK:
          startBlock();
          break;
        case DebugLineType::END_BLOCK:
          endBlock();
          break;
        case DebugLineType::EXPR:
          os_ << debug_entry->first.lineno;
          handle(debug_entry->second);
          break;
        default:
          NVF_THROW("unreachable");
      }
    }
    os_ << "\n\n";
    return os_.str();
  }

  void pushBack(int64_t lineno, Expr* expr) {
    makeExprEntry(lineno, expr);
  }

  void pushScope() {
    makeScopeEntry(DebugLineType::START_BLOCK);
  }

  void popScope() {
    makeScopeEntry(DebugLineType::END_BLOCK);
  }

 private:
  void makeExprEntry(int64_t lineno, Expr* expr) {
    auto debug_entry_ptr = std::make_unique<DebugEntry>();
    debug_entry_ptr->first.lineno = lineno;
    debug_entry_ptr->second = expr;
    debug_info_.emplace_back(std::move(debug_entry_ptr));
  }

  void makeScopeEntry(DebugLineType line_type) {
    NVF_ERROR(
        line_type == DebugLineType::END_BLOCK ||
        line_type == DebugLineType::START_BLOCK);
    auto debug_entry_ptr = std::make_unique<DebugEntry>();
    debug_entry_ptr->first.line_type = line_type;
    debug_entry_ptr->second = nullptr;
    debug_info_.emplace_back(std::move(debug_entry_ptr));
  }

  void handle(const Expr* node) {
    if (auto for_loop = dynamic_cast<const ForLoop*>(node)) {
      handle(for_loop);
    } else if (auto ite = dynamic_cast<const kir::IfThenElse*>(node)) {
      handle(ite);
    } else {
      indent();
      os_ << node->toString();
    }
    if (auto alloc = dynamic_cast<const kir::Allocate*>(node)) {
      printAllocInfo(alloc);
    }
  }

  void handle(const ForLoop* node) {
    indent();
    os_ << "FOR " << node->index()->toString() << " in "
        << node->iter_domain()->toString() << ":\n";
  }

  void handle(const kir::IfThenElse* node) {
    // This pass doesn't yet need to handle
    //  ite but could fill in the blank here
    //  if this printer can be used for
    //  other passes or we have more
    //  complex ite pattern.
    NVF_THROW("unsupported");
  }

  void printAllocInfo(const kir::Allocate* alloc);

  std::stringstream& indent() {
    for (const auto i : c10::irange(indent_level_)) {
      (void)i; // Suppress unused variable warning
      os_ << "  ";
    }
    return os_;
  }

  void startBlock() {
    indent_level_++;
  }

  void endBlock() {
    indent_level_--;
  }

 private:
  std::stringstream os_;
  IrPrinter ir_printer_;
  int indent_level_ = 0;

  std::vector<DebugEntryPtr> debug_info_;

  const AllocationInfoMap* allocation_info_map_ = nullptr;
};

//! Utility class for modeling the liveness interval.
//! The first write and last read
//! is based on the position on the linear order within
//! the Kernel IR.
//!  The interval is closed,
//!     i.e. [First_Write, Last_Read]
//!  So the buffer is NOT available from First_Write to
//!   Last_Read position. For the case where First_Write
//!   and Last_Read are identical, we can actually reuse
//!   buffer if the read and write has exactly the same
//!   index, however, for simplicity, we are not taking
//!   advantage of this opportunity yet.
class BufferLiveInterval {
 public:
  // Simple detection of intersection of two intervals
  bool intersect(BufferLiveInterval* other) {
    if (first_write_pos_ <= other->first_write_pos_) {
      return other->first_write_pos_ <= last_read_pos_;
    } else {
      return first_write_pos_ <= other->last_read_pos_;
    }
  }

  void markWrite(int64_t pos) {
    if (first_write_pos_ == -1) {
      first_write_pos_ = pos;
    }
  }

  void markRead(int64_t pos) {
    last_read_pos_ = pos;
    NVF_ERROR(
        first_write_pos_ > 0,
        "lower_alias_memory: a read seen before any write");
    NVF_ERROR(
        pos >= first_write_pos_,
        "lower_alias_memory: marking a read (",
        pos,
        ") before write (",
        first_write_pos_,
        ")");
    all_read_pos_.push_back(pos);
  }

  const auto& allReads() {
    return all_read_pos_;
  }

  auto firstWrite() const {
    return first_write_pos_;
  }

  auto lastRead() const {
    return last_read_pos_;
  }

  std::string toString() {
    std::stringstream ss;
    ss << "[ " << first_write_pos_ << " , " << last_read_pos_ << " ]";
    return ss.str();
  }

 private:
  int64_t first_write_pos_ = -1;
  int64_t last_read_pos_ = -1;
  std::vector<int64_t> all_read_pos_;
};

using BufferLiveIntervalPtrList = std::vector<BufferLiveInterval*>;

//! Thin struct to keep track of loops. The actual loop body is
//!  considered live in [start_pos, end_pos)
struct ScopeInfo {
  int64_t start_pos = -1;
  int64_t end_pos = -1;

  // nullptr means it's global scope
  ForLoop* loop = nullptr;
};

class ScopeMap;

//! Assign an integer position to each expression to help representing
//! scope ranges. The position starts from 1.
class ExprPosMap {
 public:
  //! Get the position of an expr
  int64_t get(const Expr* expr) const {
    return expr_pos_map_.at(expr);
  }

  //! Get the current position
  int64_t getCurrentPos() const {
    return current_pos_;
  }

  //! Advance the position counter
  void moveToNext() {
    ++current_pos_;
  }

  //! Record the current position as the position of an expr
  void setPosAtCurrent(const Expr* expr) {
    expr_pos_map_[expr] = current_pos_;
  }

 protected:
  friend ScopeMap;

  //! Assign same position for replaced expression
  void replaceExpr(const Expr* old_expr, const Expr* new_expr) {
    expr_pos_map_[new_expr] = get(old_expr);
  }

 private:
  //! Position counter. The first expression is assigned position 1
  int64_t current_pos_ = 0;

  //! Keep track of the positions of expressions
  std::unordered_map<const Expr*, int64_t> expr_pos_map_;
};

// Create ScopeInfo for each loop
class ScopeMap : private kir::IrVisitor {
 public:
  ScopeMap(const std::vector<Expr*>& exprs)
      : global_scope_info_{makeAndRegisterScopeInfo(nullptr)} {
    handle(exprs);
    // Note that this introduces a position at the end of the scope with no
    // corresponding Expr. See also handle(ForLoop*) below.
    expr_pos_map_.moveToNext();
    global_scope_info_->end_pos = expr_pos_map_.getCurrentPos();

    // Make sure all loops have end_pos filled
    for (const auto& info : all_scope_info_) {
      NVF_ERROR(info->end_pos != -1);
    }
  }

  using kir::IrVisitor::handle;

  void dispatch(Expr* expr) final {
    expr_pos_map_.moveToNext();
    expr_pos_map_.setPosAtCurrent(expr);
    kir::IrVisitor::dispatch(expr);
  }

  void handle(ForLoop* for_loop) final {
    auto loop_info = makeAndRegisterScopeInfo(for_loop);
    kir::IrVisitor::handle(for_loop);
    // Note that this introduces a position at the end of the scope with no
    // corresponding Expr.
    expr_pos_map_.moveToNext();
    loop_info->end_pos = expr_pos_map_.getCurrentPos();
  }

  void handle(kir::IfThenElse* ite) final {
    NVF_THROW("lower_alias_memory: no support for IfThenElse at this phase.");
  }

  //! Factory function for internal loop information data
  ScopeInfo* makeAndRegisterScopeInfo(ForLoop* loop) {
    auto loop_info_ptr = std::make_unique<ScopeInfo>();
    auto loop_info = loop_info_ptr.get();

    // When loop is null, it corresponds to the global scope
    loop_info->start_pos = loop == nullptr ? 0 : getExprPos(loop);
    loop_info->end_pos = -1; // This will be filled later
    loop_info->loop = loop;
    all_scope_info_.emplace_back(std::move(loop_info_ptr));

    if (loop != nullptr) {
      NVF_ERROR(
          loop_to_scope_info_map_.emplace(loop, loop_info).second,
          "Duplicated scope info created for loop: ",
          loop->toString());
    }

    return loop_info;
  }

  ScopeInfo* getGlobalScopeInfo() const {
    return global_scope_info_;
  }

  std::vector<std::unique_ptr<ScopeInfo>>&& getAllScopeInfo() {
    return std::move(all_scope_info_);
  }

  ScopeInfo* getLoopScopeInfo(const ForLoop* loop) const {
    auto it = loop_to_scope_info_map_.find(loop);
    NVF_ERROR(
        it != loop_to_scope_info_map_.end(),
        "No scope info found for loop: ",
        loop->toString());
    return it->second;
  }

  int64_t getExprPos(const Expr* expr) const {
    return expr_pos_map_.get(expr);
  }

 protected:
  friend AllocationInfoMap;
  void replaceExpr(const Expr* old_expr, const Expr* new_expr) {
    expr_pos_map_.replaceExpr(old_expr, new_expr);
  }

 private:
  //! Owning list of collected scope info
  std::vector<std::unique_ptr<ScopeInfo>> all_scope_info_;

  //! Contains start and end position of the global scope
  ScopeInfo* global_scope_info_ = nullptr;

  //! map loop to scope info
  std::unordered_map<const ForLoop*, ScopeInfo*> loop_to_scope_info_map_;

  ExprPosMap expr_pos_map_;
};

//! Utility class to record the read and write of each
//! allocated buffer.
//!
//! Note:
//!  this simplified interval analysis only works on pointwise ops and
//!  reductions and broadcast. With no non-trivial IfThenElse and no
//!  non-trivial re-computation.
//!
//!  Will probably at some point need dataflow and index analysis to precisely
//!  handle loop carried dependency.
struct AllocationInfo {
  kir::Allocate* alloc_expr = nullptr;
  const kir::Allocate* alias_to = nullptr;
  bool is_inner_alias = false;
  bool should_try_alias = true;
  MemoryType mem_type = MemoryType::Local;
  DataType data_type = DataType::Float;
  std::string size_expr;
  ScopeInfo* loop_info = nullptr;
  bool can_use_inner_alias = true;
  int64_t alloc_pos = -1;
  std::unique_ptr<std::vector<AllocationInfo*>> inner_alias_list_ = nullptr;
  std::unique_ptr<BufferLiveInterval> inner_live_interval = nullptr;
  std::unique_ptr<BufferLiveIntervalPtrList> inner_subscribed_intevals =
      nullptr;
  std::unique_ptr<BufferLiveInterval> outer_live_interval = nullptr;
  std::unique_ptr<BufferLiveIntervalPtrList> outer_subscribed_intevals =
      nullptr;
  // Holds allocations that have alloc_expr as their alias_to
  std::vector<AllocationInfo*> outer_aliased_by;

  //! Get the last outer read position of either this allocation, or any
  //! allocation that is aliased to this allocation.
  int64_t getAliasedOuterLastRead() const {
    auto last_outer_read = outer_live_interval->lastRead();
    for (auto aliasing : outer_aliased_by) {
      last_outer_read =
          std::max(last_outer_read, aliasing->outer_live_interval->lastRead());
    }
    return last_outer_read;
  }
};

class AllocationAliasModifier;

//! Analysis pass to collect the liveness info of local and shared buffers:
//! The liveness info is illustrated as follows:
//!
//! For Idx0 ...
//!   Alloc(T1, register)
//!   Alloc(T2, register)
//!   Alloc(T3, register)
//!
//!   For Idx1 ...     <---------- Outer Live Interval of T1 begin
//!     For Idx2 ...
//!       T1 = ...            <--  Inner Live Interval of T1 begin
//!       T2 = ...
//!       T3 = T1 + ...    <-- Inner Live Interval of T1 end
//!       T5 = T3 + ...
//!     EndFor Idx2 ...
//!   EndFor Idx1 ... <-------  Outer Live Interval of T1 end
//!
//!   Alloc(T4, register)
//!   For Idx3 ...
//!     T4 = ...
//!
//!  Each buffer is associated with an `inner_live_interval` and an
//!  `outer_live_interval`. Inner interval marks the exprs that are the first
//!  write and last read of the buffer. Outer interval marks the beginning of
//!  the loop of first write and end of the loop of last read, at the same loop
//!  level as the buffer allocation. Note that the end of a ForLoop is marked by
//!  the last expression within it. In the case of an outer live interval, if
//!  the end point is the end of a for loop, it is given a position at which
//!  that expression would reside, but no actual `Expr` is associated with that
//!  position.
class AllocationInfoMap : private kir::IrVisitor {
 public:
  // Alias local memory if it exceeds this threshold
  static constexpr long kRegisterSizeThreshold = 1;

  AllocationInfoMap(const std::vector<Expr*>& exprs, bool debug_print)
      : scope_map_(exprs),
        debug_printer_(
            debug_print ? std::make_unique<BufferReuseDebugPrinter>()
                        : nullptr) {
    current_stack_.push_back(scope_map_.getGlobalScopeInfo());
    if (debug_printer_) {
      debug_printer_->pushScope();
    }
    handle(exprs);
    if (debug_printer_) {
      debug_printer_->popScope();
      debug() << debug_printer_->dumpDebugInfo(this);
    }
    current_stack_.pop_back();
  }

  AllocationInfo* getAllocationInfo(const kir::Allocate* alloc) const {
    auto it = allocation_info_map_.find(alloc);
    if (it == allocation_info_map_.end()) {
      return nullptr;
    }
    return it->second;
  }

  const ScopeMap& getScopeMap() const {
    return scope_map_;
  }

  const std::unordered_map<const kir::Allocate*, AllocationInfo*>&
  getAllocationInfoMap() const {
    return allocation_info_map_;
  }

  //! Mark the tensor of "from" be an alias of the tensor of "to"
  //! through inner alias analysis and keep track of the re-use.
  void useInnerAlias(AllocationInfo* from, AllocationInfo* to) {
    to->inner_alias_list_->push_back(from);
    to->inner_subscribed_intevals->push_back(from->inner_live_interval.get());
    setAlias(from, to);
    from->is_inner_alias = true;
  }

  //! Mark the tensor of "from" be an alias of the tensor of "to"
  //! through outer alias analysis and keep track of the re-use.
  void useOuterAlias(AllocationInfo* from, AllocationInfo* to) {
    to->outer_subscribed_intevals->push_back(from->outer_live_interval.get());
    setAlias(from, to);
  }

  //! To run before performing in-place sharing analysis.
  //!   Initializes the inner live intervals with each
  //!   allocation's inner live interval.
  void prepareInnerSharingAnalysis() {
    for (auto it : getAllocationInfoMap()) {
      auto alloc_info = it.second;
      // At beginning only use interval for each
      //  allocate is their corresponding live interval
      alloc_info->inner_subscribed_intevals->push_back(
          alloc_info->inner_live_interval.get());
    }
  }

  //! To run before performing outer interval based sharing analysis.
  //!   Initializes the outer live intervals with the outer live interval
  //!   of each allocation and copy inner sharing information.
  void prepareOuterSharingAnalysis() {
    for (auto it : getAllocationInfoMap()) {
      auto alloc_info = it.second;
      if (!alias_map_.count(alloc_info)) {
        alloc_info->outer_subscribed_intevals->push_back(
            alloc_info->outer_live_interval.get());
        // Update only if this buffer isn't an alias
        for (auto inner_alias : *(alloc_info->inner_alias_list_)) {
          alloc_info->outer_subscribed_intevals->push_back(
              inner_alias->outer_live_interval.get());
        }
      }
    }
  }

  const std::unordered_map<AllocationInfo*, AllocationInfo*>& getAliasMap()
      const {
    return alias_map_;
  }

  const std::vector<std::unique_ptr<AllocationInfo>>& allAllocationInfos()
      const {
    return all_allocations_;
  }

  AllocationInfo* getAllocInfoFromTV(TensorView* tv) const {
    auto alloc_it = tv_to_allocation_map_.find(tv->name());
    if (alloc_it == tv_to_allocation_map_.end()) {
      return nullptr;
    }
    return alloc_it->second;
  }

 protected:
  friend AllocationAliasModifier;

  //! When an allocation is registered for replacement, this method should be
  //! called to update the allocation info so that subsequent lookups behave
  //! predictably. This method is designed for the cased when allocations X and
  //! Y exist independently originally, but Y is replaced with a new allocation
  //! Z that aliases X. If instead there was already an alias to old_alloc, then
  //! there may be dangling references to it even after running this method.
  void replaceAllocation(kir::Allocate* old_alloc, kir::Allocate* new_alloc) {
    auto it = allocation_info_map_.find(old_alloc);
    NVF_CHECK(
        it != allocation_info_map_.end(),
        "Cannot replace allocation info for ",
        old_alloc->toString(),
        " because it was not found");
    auto alloc_info = it->second;

    alloc_info->alloc_expr = new_alloc;
    allocation_info_map_[new_alloc] = alloc_info;
    // Note: we do not update the alias_to field of other allocations here. See
    // comment above.

    scope_map_.replaceExpr(old_alloc, new_alloc);
  }

 private:
  using kir::IrVisitor::handle;

  void dispatch(Expr* expr) final {
    if (debug_printer_) {
      debug_printer_->pushBack(scope_map_.getExprPos(expr), expr);
    }
    kir::IrVisitor::dispatch(expr);
    collectLivenessInfoOfExpr(expr);
  }

  void handle(ForLoop* for_loop) final {
    auto loop_info = scope_map_.getLoopScopeInfo(for_loop);
    if (!for_loop->isTrivial()) {
      // Parallelized loops do not result in for loops in the CUDA kernel, so
      // they should not affect liveness analysis. This means that
      // current_stack_ will differ from kir::IrVisitor::for_loops_, which will
      // actually hold all ForLoops regardless of parallelization.
      current_stack_.push_back(loop_info);
    }
    if (debug_printer_) {
      debug_printer_->pushScope();
    }
    kir::IrVisitor::handle(for_loop);
    if (debug_printer_) {
      debug_printer_->popScope();
    }
    if (!for_loop->isTrivial()) {
      current_stack_.pop_back();
    }
  }

  void handle(kir::IfThenElse* ite) final {
    NVF_THROW("lower_alias_memory: no support for IfThenElse at this phase.");
  }

  // Generate allocation info for allocation after some pre-filtering
  //  conditions.
  void handle(kir::Allocate* alloc) final {
    if (alloc->alias()) {
      // We shouldn't really see a case like this in general, but
      //  some Fusion outputs could have been aliased to inputs.
      // It should be safe to ignore these in the use-def analysis.
      return;
    }

    auto tv = dynamic_cast<TensorView*>(alloc->buffer());
    if (!tv) {
      return;
    }

    // Collect the allocate info data

    // Collect memory type, skip global buffers
    auto mem_type = tv->getMemoryType();
    if (mem_type != MemoryType::Local && mem_type != MemoryType::Shared) {
      return;
    }

    // Skip smaller register sizes
    bool should_try_alias = true;
    if (mem_type == MemoryType::Local) {
      if (!alloc->size()->isConstInt()) {
        TORCH_WARN_ONCE(
            "Lower_alias_memory : dynamic sized register allocation");
        return;
      }
      if (alloc->size()->evaluate() <= kRegisterSizeThreshold) {
        should_try_alias = false;
      }
    }

    auto data_type = tv->dtype();
    auto size_print = SymbolicSizePrinter::printSize(alloc);

    // Make sure we don't have conflicting information on record
    NVF_ERROR(!allocation_info_map_.count(alloc));
    NVF_ERROR(!tv_to_allocation_map_.count(tv->name()));

    // make AllocationUseDefInfo:
    auto alloc_info = makeAllocationInfo();
    alloc_info->alloc_pos = scope_map_.getExprPos(alloc);
    alloc_info->alloc_expr = alloc;
    alloc_info->mem_type = mem_type;
    alloc_info->data_type = data_type;
    alloc_info->size_expr = size_print;
    alloc_info->loop_info = current_stack_.back();
    alloc_info->should_try_alias = should_try_alias;

    // record short cuts
    allocation_info_map_[alloc] = alloc_info;
    tv_to_allocation_map_[tv->name()] = alloc_info;
  }

  //! Factory function for internal use-def information data
  AllocationInfo* makeAllocationInfo() {
    auto alloc_info_ptr = std::make_unique<AllocationInfo>();
    auto alloc_info = alloc_info_ptr.get();

    alloc_info->inner_alias_list_ =
        std::make_unique<std::vector<AllocationInfo*>>();
    alloc_info->inner_live_interval = std::make_unique<BufferLiveInterval>();
    alloc_info->inner_subscribed_intevals =
        std::make_unique<BufferLiveIntervalPtrList>();
    alloc_info->outer_live_interval = std::make_unique<BufferLiveInterval>();
    alloc_info->outer_subscribed_intevals =
        std::make_unique<BufferLiveIntervalPtrList>();
    all_allocations_.emplace_back(std::move(alloc_info_ptr));
    return alloc_info;
  }

  void collectLivenessInfoOfExprMBarrier(Expr* expr) {
    int64_t expr_pos = scope_map_.getExprPos(expr);

    auto mark_liveness = [&expr_pos, this](TensorView* tv, bool is_write) {
      AllocationInfo* alloc_info = getAllocInfoFromTV(tv);
      if (is_write) {
        alloc_info->inner_live_interval->markWrite(expr_pos);
      } else {
        alloc_info->inner_live_interval->markRead(expr_pos);
      }
      ScopeInfo* outer_loop_info = ascendLoopNestToSameLevelAs(alloc_info);
      int64_t outer_pos =
          outer_loop_info ? outer_loop_info->start_pos : expr_pos;
      if (is_write) {
        alloc_info->outer_live_interval->markWrite(outer_pos);
      } else {
        alloc_info->outer_live_interval->markRead(outer_pos);
      }
    };

    // The liveness of the mbarrier and its token are mapped together.
    // The token is the mbarrier state of the last phase.
    if (auto init = dynamic_cast<kir::MBarrierInit*>(expr)) {
      mark_liveness(init->mbarrier()->as<TensorView>(), /*is_write=*/true);

      // Register start of lifetime for a mbarrier token returned by
      // MBarrierArriveExpectTx and MBarrierArrive.
      if (GpuLower::current()->ldstMBarrierTokenMap().count(expr) > 0) {
        mark_liveness(
            GpuLower::current()->ldstMBarrierTokenMap()[expr],
            /*is_write=*/true);
      }
    } else if (auto inval = dynamic_cast<kir::MBarrierInvalidate*>(expr)) {
      mark_liveness(inval->mbarrier()->as<TensorView>(), /*is_write=*/false);

      // Register end of lifetime for a mbarrier token returned by
      // returned by MBarrierArriveExpectTx and MBarrierArrive
      if (GpuLower::current()->ldstMBarrierTokenMap().count(expr) > 0) {
        mark_liveness(
            GpuLower::current()->ldstMBarrierTokenMap()[expr],
            /*is_write=*/false);
      }
    }
  }

  // Iterate over the inputs and outputs of exprs and update
  //  the liveness info of local buffers if applicaable.
  void collectLivenessInfoOfExpr(Expr* expr) {
    if (expr->isOneOf<kir::MBarrierInit, kir::MBarrierInvalidate>()) {
      collectLivenessInfoOfExprMBarrier(expr);
      return;
    } else if (!ir_utils::isTvOp(expr)) {
      return;
    }

    const auto expr_pos = scope_map_.getExprPos(expr);

    // Collect all tv's that resolves broadcast in this
    //  expr. The current analysis isn't enough to capture
    //  their liveness range.
    for (auto input_tv : ir_utils::filterByType<TensorView>(expr->inputs())) {
      auto alloc_info = getAllocInfoFromTV(input_tv);
      if (alloc_info) {
        if (!isSerialBroadcastResolution(input_tv, for_loops_)) {
          alloc_info->inner_live_interval->markRead(expr_pos);
        } else {
          // Disable inner alias info for this buffer, since line number based
          //  analysis is no longer precise enough for inplace sharing
          //  if a serial broadcast is realized.
          alloc_info->can_use_inner_alias = false;
        }

        auto outer_loop_info = ascendLoopNestToSameLevelAs(alloc_info);

        if (outer_loop_info) {
          alloc_info->outer_live_interval->markRead(outer_loop_info->end_pos);
        } else {
          // Allocate is inlined in the innermost loop,
          //  so outer live interval is the same as inner.
          alloc_info->outer_live_interval->markRead(expr_pos);
        }
      }
    }
    for (auto output_tv : ir_utils::filterByType<TensorView>(expr->outputs())) {
      auto alloc_info = getAllocInfoFromTV(output_tv);
      if (alloc_info) {
        // Reductions use outputs as read-write parameters, so their
        // outputs need to be marked as read as well
        const bool is_read_write = ir_utils::isReductionOp(expr);
        alloc_info->inner_live_interval->markWrite(expr_pos);
        if (is_read_write) {
          alloc_info->inner_live_interval->markRead(expr_pos);
        }
        auto outer_loop_info = ascendLoopNestToSameLevelAs(alloc_info);
        auto write_pos =
            outer_loop_info ? outer_loop_info->start_pos : expr_pos;
        alloc_info->outer_live_interval->markWrite(write_pos);
        if (is_read_write) {
          auto read_pos = outer_loop_info ? outer_loop_info->end_pos : expr_pos;
          alloc_info->outer_live_interval->markRead(read_pos);
        }
      }
    }
  }

  //! Find the loop level of expr that apears in the same scope as
  //!  the reference allocate. Eg.
  //!
  //!  For ...
  //!    For ...
  //!      Allocate    <---- reference arg
  //!      For ..
  //!          For ...
  //!      For ... <---- this function returns `ScopeInfo` for this loop
  //!          For ...
  //!             expr  <---- current expr (implied in current_stack_ and
  //!             current_pos_ )
  //! Assumes that expr either writes to or reads from the reference allocate.
  ScopeInfo* ascendLoopNestToSameLevelAs(AllocationInfo* reference) {
    auto allocate_loop_info = reference->loop_info;
    if (allocate_loop_info->loop == nullptr) {
      if (current_stack_.size() > 1) {
        return current_stack_[1];
      }
      return nullptr;
    }

    for (const auto idx : c10::irange(current_stack_.size() - 1)) {
      if (current_stack_[idx] == allocate_loop_info) {
        return current_stack_[idx + 1];
      }
    }

    NVF_ERROR(
        current_stack_.back() == allocate_loop_info,
        "lower_alias_memory : expr outer loop inconsistent with allocate");

    // Returning a nullptr means the allocate is in the current stack frame.
    return nullptr;
  }

  //! Mark the tensor of "from" be an alias of the tensor of "to".
  void setAlias(AllocationInfo* from, AllocationInfo* to) {
    NVF_ERROR(
        to->alias_to == nullptr,
        "Multi-hop aliases are not supported. Attempted to alias ",
        from->alloc_expr->buffer()->toString(),
        " to ",
        to->alloc_expr->buffer()->toString(),
        " which is already aliased to ",
        to->alias_to->buffer()->toString());
    alias_map_[from] = to;
    from->alias_to = to->alloc_expr;
    to->outer_aliased_by.push_back(from);
  }

 private:
  friend BufferReuseDebugPrinter;

  ScopeMap scope_map_;

  //! Map TensorView name to Allocate node.
  //!  Note: this assumes that each tensor view is only allocated once.
  std::unordered_map<StmtNameType, AllocationInfo*> tv_to_allocation_map_;

  //! Allocation sites that will participate in this analysis
  std::unordered_map<const kir::Allocate*, AllocationInfo*>
      allocation_info_map_;

  //! Owning list of collected allocation info
  std::vector<std::unique_ptr<AllocationInfo>> all_allocations_;

  //! Keep track of stack
  std::vector<ScopeInfo*> current_stack_;

  //! Keeps track of all the allocations that have been set to alias
  std::unordered_map<AllocationInfo*, AllocationInfo*> alias_map_;

  //! Debug info:
  std::unique_ptr<BufferReuseDebugPrinter> debug_printer_ = nullptr;
};

void BufferReuseDebugPrinter::printAllocInfo(const kir::Allocate* alloc) {
  NVF_ERROR(allocation_info_map_ != nullptr);
  std::string message_header(" \033[1;32m^^^^^ ---Buffer Reuse Info---  ");
  std::string message_end("  \033[0m\n");

  auto alloc_info = allocation_info_map_->getAllocationInfo(alloc);

  if (!alloc_info) {
    // This buffer is not considered for any sharing, either
    //  because of un-supported op or size below threshold.
    return;
  }

  indent() << message_header;
  if (alloc_info->alias_to) {
    if (alloc_info->is_inner_alias) {
      os_ << "(inner) ";
    } else {
      os_ << "(outer) ";
    }
    os_ << " alias to alloc at pos "
        << allocation_info_map_->getAllocationInfo(alloc_info->alias_to)
               ->alloc_pos
        << " ";
  } else {
    os_ << " not aliased ";
  }

  os_ << " , ";

  if (alloc_info->can_use_inner_alias) {
    os_ << "inner live interval: ";
    os_ << alloc_info->inner_live_interval->toString() << " , ";
  } else {
    os_ << "cannot use inner alias, ";
  }
  os_ << "size expr : " << alloc_info->size_expr << " , "
      << "outer live interval: " << alloc_info->outer_live_interval->toString();
  indent() << message_end;
}

//! Reuse Allocation nodes via pointer aliasing
class ReusableAllocationFinder : private kir::IrVisitor {
 public:
  static void find(
      const std::vector<Expr*>& exprs,
      AllocationInfoMap& allocation_info_map) {
    // Perform in-place sharing first and then outer liveness
    //  based sharing. Since outer liveness info can still
    //  be used with some buffers already aliasing through
    //  in-place re-use but wouldn't be the case if we did
    //  outer liveness based sharing first.
    ReusableAllocationFinder finder_inner_alias(
        exprs, allocation_info_map, true);
    ReusableAllocationFinder finder_outer_alias(
        exprs, allocation_info_map, false);
    return;
  }

 private:
  ReusableAllocationFinder(
      const std::vector<Expr*>& exprs,
      AllocationInfoMap& allocation_info_map,
      bool inner_aliasing_pass)
      : allocation_info_map_(allocation_info_map),
        inner_aliasing_pass_(inner_aliasing_pass) {
    if (inner_aliasing_pass_) {
      allocation_info_map_.prepareInnerSharingAnalysis();
    } else {
      allocation_info_map_.prepareOuterSharingAnalysis();
    }

    current_visible_buffer_stack_.emplace_back(
        std::make_unique<std::vector<AllocationInfo*>>());

    handle(exprs);

    current_visible_buffer_stack_.pop_back();
  }

  using kir::IrVisitor::handle;

  void handle(kir::Allocate* allocate) final {
    // Check that if this allocation site is one that
    //  we want to re-use or replace with an alias

    auto alloc_info = allocation_info_map_.getAllocationInfo(allocate);
    if (alloc_info && alloc_info->alias_to == nullptr) {
      // Try to re-use existing allocates
      if (!tryReuseOtherAllocate(alloc_info)) {
        // If didn't re-use, should register this
        // allocate so that future allocates
        // can re-use this one.
        current_visible_buffer_stack_.back()->push_back(alloc_info);
      }
    }
  }

  bool tryReuseOtherAllocate(AllocationInfo* alloc_info) {
    if (!alloc_info->should_try_alias) {
      return false;
    }
    if (!alloc_info->inner_alias_list_->empty()) {
      // Avoid 2-hop aliasing for simplicity. Can support if really need  in
      // extreme cases.
      return false;
    }

    // Move backwards on list of re-usable allocates on the stack, prefer
    //  reusing nearest allocation
    for (auto reuse_stack_it = current_visible_buffer_stack_.rbegin();
         reuse_stack_it != current_visible_buffer_stack_.rend();
         reuse_stack_it++) {
      for (auto alloc_to_reuse_it = (*reuse_stack_it)->rbegin();
           alloc_to_reuse_it != (*reuse_stack_it)->rend();
           alloc_to_reuse_it++) {
        auto alloc_to_reuse = *alloc_to_reuse_it;

        // Check if this re-use candidate is an alias
        if (alloc_to_reuse->alias_to != nullptr) {
          continue;
        }

        // Check if this alloc has the same mem type
        if (alloc_info->mem_type != alloc_to_reuse->mem_type) {
          continue;
        }

        // Check if this alloc has the same size
        if (alloc_info->size_expr != alloc_to_reuse->size_expr) {
          continue;
        }

        // Check if this alloc has the same data type
        if (alloc_info->mem_type == MemoryType::Local &&
            isOptionDisabled(DisableOption::ReuseMismatchedTypeRegisters)) {
          // With this option, registers must have exactly matching dtypes in
          // order to be re-used
          if (alloc_info->data_type != alloc_to_reuse->data_type) {
            continue;
          }
        } else if (
            dataTypeSize(
                alloc_info->data_type, GpuLower::current()->indexType()) !=
            dataTypeSize(
                alloc_to_reuse->data_type, GpuLower::current()->indexType())) {
          // Behavior for shared or global memory and default behavior for
          // registers is to re-use if dtypes have same size.
          continue;
        }

        // Check if live intervals have any overlap
        auto subscribed_intervals = inner_aliasing_pass_
            ? alloc_to_reuse->inner_subscribed_intevals.get()
            : alloc_to_reuse->outer_subscribed_intevals.get();

        auto alloc_live_interval = inner_aliasing_pass_
            ? alloc_info->inner_live_interval.get()
            : alloc_info->outer_live_interval.get();

        if (std::any_of(
                subscribed_intervals->begin(),
                subscribed_intervals->end(),
                [alloc_live_interval](auto subscribed_interval) {
                  return alloc_live_interval->intersect(subscribed_interval);
                })) {
          continue;
        }

        // Special checks for inner sharing pass
        if (inner_aliasing_pass_ &&
            !isValidInnerSharing(alloc_to_reuse, alloc_info)) {
          continue;
        }

        if (alloc_info->alloc_expr->buffer()->isA<TensorView>()) {
          if (!alloc_to_reuse->alloc_expr->buffer()->isA<TensorView>()) {
            continue;
          }
          auto this_tv = alloc_info->alloc_expr->buffer()->as<TensorView>();
          auto reuse_tv =
              alloc_to_reuse->alloc_expr->buffer()->as<TensorView>();

          // Vectorized allocations require correct alignment so if [this_tv]
          // is vectorized, the [reuse_tv] must be vectorized with the same
          // or smaller factor.
          // No need to check shared memory since it is always aligned to 16
          // Bytes which is also the maximum vectorization width.
          if (this_tv->getMemoryType() == MemoryType::Local) {
            const auto& va = GpuLower::current()->vectorizedAccesses();
            bool this_tv_vectorized = va.find(this_tv) != va.end();
            if (this_tv_vectorized) {
              bool reuse_tv_vectorized = va.find(reuse_tv) != va.end();
              if (!reuse_tv_vectorized) {
                return false;
              }
              int64_t this_tv_alignment = va.at(this_tv);
              int64_t reuse_tv_alignment = va.at(reuse_tv);
              if (this_tv_alignment > reuse_tv_alignment) {
                return false;
              }
            }
          }
        }

        // Outer aliasing of shared memory requires thread block synchronization
        // since it could involve arbitrary re-indexing. Instead, we will leave
        // this type of re-use to the allocation phase. See
        // assignSharedMemoryAllocations and promoteReuseSyncs.
        if (!inner_aliasing_pass_ &&
            alloc_info->mem_type == MemoryType::Shared) {
          continue;
        }

        // Now re-use the alloc here and be sure to update
        reuseAllocation(alloc_info, alloc_to_reuse);
        return true;
      }
    }
    return false;
  }

  void handle(ForLoop* for_loop) final {
    current_visible_buffer_stack_.emplace_back(
        std::make_unique<std::vector<AllocationInfo*>>());
    kir::IrVisitor::handle(for_loop);
    current_visible_buffer_stack_.pop_back();
  }

  struct InPlaceSharingInfo {
    bool has_broadcast_between = false;
    bool has_unsupported_op = false;
  };

  //! Careful heavy check on inner sharing candidates,
  //!  current enforced conditions are:
  //!
  //! 1. The two buffers have producer-consumer relationship
  //! 3. Require index equivalence when sharing across broadcast
  bool isValidInnerSharing(
      AllocationInfo* alloc_info,
      AllocationInfo* to_reuse) {
    // Disable if either of the buffers do not support inner sharing
    if (!alloc_info->can_use_inner_alias || !to_reuse->can_use_inner_alias) {
      return false;
    }
    // Assume inputs are TV allocations, which should have been checked
    //  before reaching this point.
    auto this_tv = alloc_info->alloc_expr->buffer()->as<TensorView>();
    auto reuse_tv = to_reuse->alloc_expr->buffer()->as<TensorView>();

    // Aggressively disable inner sharing for swizzled tvs since
    //  the indexing order is in general not tractable.
    // But outer sharing should still apply.
    if (this_tv->hasSwizzleOp() || reuse_tv->hasSwizzleOp()) {
      return false;
    }

    // Check the values in between the two buffers.
    auto vals_between_this_and_reuse =
        DependencyCheck::getAllValsBetween({this_tv}, {reuse_tv});
    if (vals_between_this_and_reuse.empty()) {
      vals_between_this_and_reuse =
          DependencyCheck::getAllValsBetween({reuse_tv}, {this_tv});
    }

    if (!vals_between_this_and_reuse.empty()) {
      // Temporarily disable sharing across difficult
      //  ops for inner sharing and can be relaxed gradually.
      auto topo_info = checkOpsInBetween(vals_between_this_and_reuse);

      // Avoid difficult and future introduced ops
      if (topo_info.has_unsupported_op) {
        return false;
      }

      // Get information on the allocated domains of the
      //  two buffers
      const auto& local_alloc_map =
          GpuLower::current()->localAllocationInfoMap();
      auto alloc_it = local_alloc_map.find(alloc_info->alloc_expr);
      auto to_reuse_it = local_alloc_map.find(to_reuse->alloc_expr);
      if (alloc_it == local_alloc_map.end() ||
          to_reuse_it == local_alloc_map.end()) {
        return false;
      }

      // Require matched iterdomains for sharing across broadcast
      if (topo_info.has_broadcast_between) {
        auto& alloc_domains = alloc_it->second->alloc_domains;
        auto& reuse_domains = to_reuse_it->second->alloc_domains;

        return allocationDomainsIndexMapped(alloc_domains, reuse_domains);
      }

      // If only pointwise and reduction ops in between and no broadcast
      //  should be ok to re-use in place.
      return true;
    }

    // this and reuse are not dependencies of each other,
    //  which means we cannot use inner sharing.
    return false;
  }

  InPlaceSharingInfo checkOpsInBetween(std::vector<Val*>& all_used_vals) {
    InPlaceSharingInfo info;
    std::unordered_set<Val*> all_used_val_set(
        all_used_vals.begin(), all_used_vals.end());

    for (auto val : all_used_vals) {
      if (auto tv = dynamic_cast<TensorView*>(val)) {
        auto tv_def = tv->definition();
        if (!tv_def) {
          continue;
        }
        if (!ir_utils::isPointwiseTvOp(tv_def) &&
            !ir_utils::isReductionTvOp(tv_def) && !tv_def->isA<ExpandOp>()) {
          if (isBroadcastTvOp(tv_def)) {
            info.has_broadcast_between = true;
          } else {
            info.has_unsupported_op = true;
          }
        }
      }
    }
    return info;
  }

  bool allocationDomainsIndexMapped(
      std::vector<IterDomain*>& alloc_domains,
      std::vector<IterDomain*>& reuse_domains) {
    // Require that the allocated domains are exactly mapped.
    if (alloc_domains.size() != reuse_domains.size()) {
      return false;
    }

    // Check index map for the corresponding axes.
    for (const auto id_it : c10::irange(alloc_domains.size())) {
      if (!GpuLower::current()->caMap()->areMapped(
              alloc_domains[id_it],
              reuse_domains[id_it],
              IdMappingMode::EXACT)) {
        return false;
      }
    }
    return true;
  }

  void reuseAllocation(AllocationInfo* alloc_info, AllocationInfo* to_reuse) {
    // Update analysis result
    if (inner_aliasing_pass_) {
      allocation_info_map_.useInnerAlias(alloc_info, to_reuse);
    } else {
      allocation_info_map_.useOuterAlias(alloc_info, to_reuse);
    }
  }

  // Utility to capture broadcast ops
  bool isBroadcastTvOp(const Expr* expr) {
    if (!ir_utils::isTvOp(expr)) {
      return false;
    }
    return expr->isA<BroadcastOp>();
  }

 private:
  // Analysis result from the first pass collecting the use-defs
  AllocationInfoMap& allocation_info_map_;

  // Internal data keeping track of currently visible allocations as
  //  the pass iterate through the expr list, grouped by the stack
  //  layer of alloc ops.
  std::vector<std::unique_ptr<std::vector<AllocationInfo*>>>
      current_visible_buffer_stack_;

  // Marks state of current pass
  bool inner_aliasing_pass_ = true;
};

// Replace Allocate exprs as determined by the alias analysis
class AllocationAliasModifier : private kir::ExprMutator {
 public:
  static std::vector<Expr*> modify(
      const std::vector<Expr*>& exprs,
      AllocationInfoMap& allocation_info_map) {
    AllocationAliasModifier modifier(exprs, allocation_info_map);
    return modifier.exprs_;
  }

 private:
  AllocationAliasModifier(
      const std::vector<Expr*>& exprs,
      AllocationInfoMap& allocation_info_map)
      : allocation_info_map_(allocation_info_map) {
    traverseAndInsert(exprs);
  }

  using kir::ExprMutator::handle;

  //! Replace an kir::Allocate with a new aliased Allocate
  void handle(kir::Allocate* allocate) final {
    auto alloc_info_from = allocation_info_map_.getAllocationInfo(allocate);
    if (!alloc_info_from) {
      return;
    }

    auto alias_it = allocation_info_map_.getAliasMap().find(alloc_info_from);
    if (alias_it == allocation_info_map_.getAliasMap().end()) {
      return;
    }

    kir::Allocate* alloc_expr_to = alias_it->second->alloc_expr;

    // Currently, we don't allow 2-hop alias, ie., aliasing of an
    // aliased tensor, so alloc_expr_to should be still the allocation
    // expression of the aliased allocation. This assertion should be
    // removed if 2-hop aliasing is enabled.
    NVF_ERROR(
        alloc_expr_to == getMaybeNewAllocate(alloc_expr_to),
        "Invalid updated allocation found. Original: ",
        alloc_expr_to->toString(),
        ". Updated: ",
        getMaybeNewAllocate(alloc_expr_to)->toString());

    kir::Allocate* old_alloc = alloc_info_from->alloc_expr;
    kir::Allocate* new_alloc = IrBuilder::create<kir::Allocate>(
        old_alloc->buffer(),
        old_alloc->memoryType(),
        old_alloc->shape(),
        old_alloc->zeroInit(),
        /*reset_to_zero=*/false,
        alloc_expr_to);

    registerReplace(old_alloc, new_alloc);

    NVF_ERROR(old2new_.emplace(old_alloc, new_alloc).second);

    allocation_info_map_.replaceAllocation(old_alloc, new_alloc);

    // TODO: Consider more robust way to keep the information map up-to-date
    GpuLower::current()->propagateExprInfo(old_alloc, new_alloc);
  }

  kir::Allocate* getMaybeNewAllocate(kir::Allocate* allocate) const {
    auto it = old2new_.find(allocate);
    if (it == old2new_.end()) {
      return allocate;
    } else {
      return it->second;
    }
  }

 private:
  AllocationInfoMap& allocation_info_map_;

  //! Keep track of new Allocate exprs
  std::unordered_map<kir::Allocate*, kir::Allocate*> old2new_;
};

Val* alignExpr(Val* addr, int64_t alignment = 16) {
  if (alignment == 1) {
    return addr;
  }
  auto n_minus_one = IrBuilder::create<Val>(alignment - 1, DataType::Index);
  return SimplifyingIrBuilder::bitwiseAndExpr(
      SimplifyingIrBuilder::addExpr(addr, n_minus_one),
      SimplifyingIrBuilder::bitwiseNotExpr(n_minus_one));
}

Val* allocSizeBytes(kir::Allocate* alloc) {
  const auto buffer_dtype = alloc->buffer()->dtype();
  const auto dtype_size = dataTypeSize(buffer_dtype);
  auto size = dtype_size == 1
      ? alloc->size()
      : SimplifyingIrBuilder::mulExpr(
            alloc->size(), IrBuilder::create<Val>(dtype_size, DataType::Index));
  return size;
}

//! Allocate differently-sized buffers using a single pass where we push
//! allocations on a stack then pop them after their last read. This only does
//! outer sharing: inner sharing is only valid for aliasing.
//!
//! Consider the following case, where time proceeds from left to right and
//! memory is laid out in the upward direction by a naive algorithm:
//!
//!                 +-----+
//!                 |  C  |
//!       +-----+   +-----+
//!       |  B  |
//!   +---+-----+-----+
//!   |      A        |
//!   +---------------+
//!
//! In this case the A allocation overlaps both B and C so it cannot be re-used
//! but we can re-use B's memory. If B and C are compatible, they can be
//! aliased; however, in this class we assume that all eligible aliases are
//! already set. We can still reuse memory like below (time points are labelled
//! along the horizontal axis), as long as threads within a block are
//! synchronized between time points c and d to prevent race hazards:
//!
//!       +-----+   +-----+
//!       |  B  |   |  C  |
//!   +---+-----+---+-+---+
//!   |      A        |
//!   +---------------+
//!   a   b     c   d e   f
//!
//! Note that we might have incomplete information about allocation sizes prior
//! to runtime, so our approach only places new allocations on top of the
//! highest active previous allocation. We implement this with a stack of
//! allocations to which we push and pop at each time point of interest:
//!
//!   a: Allocate A at address 0. Push A
//!   b: Set T=stack.back()=A. Allocate B at address(T)+size(T). Push B
//!   c: Pop B
//!   d: Set T=stack.back()=A. Allocate C at address(T)+size(T). Push C
//!   e: Don't pop A since it is not at back of stack.
//!   f: Pop C and A (all inactive allocations at top of stack)
//!
//! Note that in order to ensure safety, we only perform pops (step C) when we
//! encounter an expression that synchronizes the thread block. We do not insert
//! new synchronizations in this method.
//!
//! This stack-based method is safe regardless of the size of the allocations.
//! We never assign an address to an allocation X that could overlap another
//! allocation Y whose last read occurs after the first write of X. This is
//! ensured since we only assign allocations at the top of the stack and we
//! guarantee that only allocations that became inactive prior to the most
//! recent block synchronization are popped; since any previous allocations
//! overlapping that new space must have been previously popped they must be
//! inactive and sync'ed, avoiding a race hazard.
//!
//! [Reordering Pushes]
//! Consider the following case:
//!
//!           +-----+
//!           |  C  |
//!       +---+-+---+
//!       |  B  |
//!   +---+-+---+
//!   |  A  |
//!   +-----+
//!   a   b c d e   f
//!
//! A simple linear stack approach would fail to re-use any memory in the case
//! illustrated above, even though A can be overwritten for C:
//!
//!   a: Push A
//!   b: Push B
//!   c: Cannot pop A since it is covered by B
//!   d: Must allocate C on top of B, which is on top of A. i.e. NO RE-USE
//!   e: Cannot pop B since it is covered by C
//!   f: Finally pop C, B, and A
//!
//! A slight tweak can help in these tougher cases. Instead of immediately
//! pushing/allocating whenever we encounter a first write, we can instead
//! append the allocation into a holding area vector. When we encounter a
//! syncing operation, we then check whether any waiting allocations in the
//! holding area are already inactive. If so, then we form a mini-stack made of
//! only the holding area allocations, with the recently inactive allocation on
//! top. In fact, we can just order the holding area by last use (descending)
//! and push/allocate them all at once, which ensures that at least within that
//! set, we will be able to pop as soon as possible. The algorithm would do the
//! following in the above example, assuming a pre-existing sync at C:
//!
//!   a: Append A to holding area
//!   b: Append B to holding area
//!   c: Sort, reorder, and push:
//!      c.1: Sort holding area by last read (desc): {B, A}.
//!      c.2: Push B.
//!      c.3: Push A.
//!      c.4: Pop A.
//!      c.5: Clear holding area.
//!   d: Allocate C on top of B. Since A was popped, THIS RE-USES A
//!   e: Cannot pop B since it is covered by C
//!   f: Pop C and B
//!
//!   +-----+ +-----+
//!   |  A  | |  C  |
//!   +---+-+-+-+---+
//!       |  B  |
//!       +-----+
//!   a   b c d e   f
//!
//! Recall that the simple stack-based approach (i.e. without reordering pushes)
//! guarantees safety since new allocations are placed at the top of the stack
//! and all popped allocations are inactive and synced. By its construction, the
//! holding area only contains allocations with first writes occuring after the
//! time of the last sync. Since we reclaim memory only at block syncs, we know
//! that all pops from the stack have last reads prior to the last sync as well.
//! So all allocations in the holding area contains are safe to re-use any
//! reclaimed memory, regardless of their position. This means reordering the
//! holding area cannot violate the safety constraint that the allocation must
//! not overlap an allocation whose synced last read is later than its first
//! write. Reordering can, however, give more opportunities to pop allocations
//! as soon as they become inactive by placing short-lived allocations closer to
//! the top of the stack than longer-lived ones.
//!
//! Note that more complex patterns can still result in suboptimal memory use
//! even with reordering using the holding area. If cases like that are observed
//! in practice, we should consider using a more sophisticated algorithm that
//! does backtracking to improve memory use, as an alternative to this purely
//! prospective algorithm.
//!
//! [Syncs for Reused (Not Aliased) Shared Memory]
//! We will need to ensure the block is synced to prevent a race hazard where
//! C is written to before some threads have read B, leading to corruption of
//! those threads. These syncs need to ensure that the last read that might
//! overlap the new allocation has finished before the first write of the new
//! allocation. In this case that could be accomplished with an arrive/wait
//! barrier between time points c and d, but any synchronizations contained
//! within that interval in the original kernel, including a __syncthreads(),
//! should be preferred over inserting new syncs.
//!
//! [Aliased Allocations]
//! We handle aliased allocations by using a single liveness interval spanning
//! from the first write of the base Allocation to the last read of either that
//! allocation or the last alias. In some cases, this could be suboptimal; for
//! example if a large tensor is used briefly at the beginning and is aliased
//! near the end of the Fusion, then with this approach we will not be able to
//! re-use its memory in the middle, which might be wasteful.
class StackBasedSharedMemAllocator : kir::IrVisitor {
 public:
  StackBasedSharedMemAllocator(const AllocationInfoMap& allocation_info_map)
      : allocation_info_map_(allocation_info_map) {}

  void allocate(const std::vector<Expr*>& exprs) {
    recordEvents();

    // Traverse expressions: reclaim memory when we pass a blockSync, append to
    // waiting_to_push_ when we pass an Allocate
    handle(exprs);

    // This is done whenever we pass a syncing op, but we need to do it again in
    // case there are some allocations waiting around to be allocated.
    sortPushAndAssignWaiting();
  }

 private:
  void dispatch(Expr* expr) final {
    position_ = allocation_info_map_.getScopeMap().getExprPos(expr);

    // Check whether this is a first write position for any allocations
    auto it = first_write_positions_.find(position_);
    if (it != first_write_positions_.end()) {
      for (auto alloc_info : it->second) {
        waiting_to_push_.push_back(alloc_info);
      }
    }

    // Reclaim memory whenever we pass an Expr that is known to synchronize the
    // block
    if (lower_utils::hasBlockSync(expr, GpuLower::current()->threadPredMap())) {
      if (isDebugDumpEnabled(DebugDumpOption::BufferReuseInfo)) {
        debug() << "Block syncing expr found at position " << position_
                << ". Reclaiming memory." << std::endl;
      }
      reclaimMemory();
    }

    kir::IrVisitor::dispatch(expr);
  }

  int64_t lastAliasedRead(AllocationInfo* alloc_info) {
    auto it = last_aliased_read_.find(alloc_info);
    NVF_CHECK(
        it != last_aliased_read_.end(),
        "Could not find last aliased read info for ",
        alloc_info->alloc_expr->toString());
    return it->second;
  }

  void sortPushAndAssignWaiting() {
    // Sort descending by last read
    std::sort(
        waiting_to_push_.begin(),
        waiting_to_push_.end(),
        [this](AllocationInfo* a, AllocationInfo* b) {
          auto pa = lastAliasedRead(a);
          auto pb = lastAliasedRead(b);
          if (pa == pb) {
            // break ties so that allocations will be deterministic
            return a->alloc_expr->name() > b->alloc_expr->name();
          }
          return pa > pb;
        });
    for (auto alloc_info : waiting_to_push_) {
      pushAndAssign(alloc_info);
    }
    waiting_to_push_.clear();
  }

  void pushAndAssign(AllocationInfo* alloc_info) {
    if (isDebugDumpEnabled(DebugDumpOption::BufferReuseInfo)) {
      auto alloc = alloc_info->alloc_expr;
      debug() << "Pushing allocation for T" << alloc->buffer()->name()
              << std::endl;
    }

    // Assign new address
    assignNextAddress(alloc_info);

    alloc_stack_.push_back(alloc_info);
  }

  void assignNextAddress(AllocationInfo* alloc_info) {
    auto alloc = alloc_info->alloc_expr;
    if (alloc_stack_.empty()) {
      alloc->setAddress(FusionGuard::getCurFusion()->zeroVal());
    } else {
      auto top_alloc = alloc_stack_.back()->alloc_expr;
      auto top_size = allocSizeBytes(top_alloc);
      auto unaligned_address =
          SimplifyingIrBuilder::addExpr(top_alloc->address(), top_size);
      auto aligned_address = alignExpr(unaligned_address);
      // TODO: hoisting of addresses using for_loops_ recorded at first write
      alloc->setAddress(aligned_address);
    }
    if (isDebugDumpEnabled(DebugDumpOption::BufferReuseInfo)) {
      debug() << "Assigned address " << alloc->address()->toInlineString()
              << " for T" << alloc->buffer()->name() << " with size "
              << alloc->size()->toInlineString() << " * "
              << dataTypeSize(alloc->buffer()->dtype()) << " bytes"
              << std::endl;
    }
  }

  //! Record first reads and last writes, respecting aliased buffers
  void recordEvents() {
    for (auto& alloc_info : allocation_info_map_.allAllocationInfos()) {
      if (alloc_info->mem_type != MemoryType::Shared) {
        continue;
      }
      if (alloc_info->alias_to) {
        auto alias_info =
            allocation_info_map_.getAllocationInfo(alloc_info->alias_to);
        NVF_CHECK(alias_info);
        auto prev_last_read = lastAliasedRead(alias_info);
        last_aliased_read_[alias_info] = std::max(
            prev_last_read, alloc_info->outer_live_interval->lastRead());
      } else {
        last_aliased_read_[alloc_info.get()] =
            alloc_info->outer_live_interval->lastRead();
      }
    }

    for (auto [alloc_info, last_read_pos] : last_aliased_read_) {
      // Record the first write
      auto write_it =
          first_write_positions_
              .emplace(alloc_info->outer_live_interval->firstWrite(), 0)
              .first;
      write_it->second.push_back(alloc_info);
      // Ensure there is an entry for the last read position
      last_read_positions_.insert(last_read_pos);
    }
  }

  //! Pop all allocations on the top of the stack that are no longer active.
  void reclaimMemory() {
    if (!waiting_to_push_.empty()) {
      // Check whether we have any allocations waiting to be pushed that are now
      // inactive. If so, then they need to be ordered and allocated at the top
      // of the stack before continuing.
      if (std::any_of(
              waiting_to_push_.begin(),
              waiting_to_push_.end(),
              [this](AllocationInfo* alloc_info) {
                return lastAliasedRead(alloc_info) <= position_;
              })) {
        sortPushAndAssignWaiting();
      } else {
        // We cannot pop off the stack because there are allocations still
        // waiting to be pushed onto the stack.
        return;
      }
    }

    while (!alloc_stack_.empty()) {
      auto last_read = lastAliasedRead(alloc_stack_.back());
      if (last_read <= position_) {
        if (isDebugDumpEnabled(DebugDumpOption::BufferReuseInfo)) {
          auto alloc = alloc_stack_.back()->alloc_expr;
          debug() << "Popping allocation for T" << alloc->buffer()->name()
                  << " which has assigned address "
                  << alloc->address()->toInlineString() << std::endl;
        }
        alloc_stack_.pop_back();
      } else {
        break;
      }
    }
  }

 private:
  const AllocationInfoMap& allocation_info_map_;

  int64_t position_ = -1;

  // This records the actual last read position of an AllocationInfo, computed
  // as the maximum last outer read position of all Allocations that alias it.
  std::unordered_map<AllocationInfo*, int64_t> last_aliased_read_;

  // This holds all positions which are the first write positions for some
  // allocation. At these positions we should queue up allocations for assigning
  // addresses.
  std::unordered_map<int64_t, std::vector<AllocationInfo*>>
      first_write_positions_;

  // This holds all positions which are the last read positions for some
  // allocation. These are points at which we can try to reclaim memory.
  std::unordered_set<int64_t> last_read_positions_;

  // Stack of allocations "below" the current eligible address. At any given
  // time, all memory above the last allocation in this vector is guaranteed to
  // be free.
  std::vector<AllocationInfo*> alloc_stack_;

  // This represents allocations that are waiting to be pushed onto the stack.
  // At the last moment, i.e. when one of them needs to be popped, we sort these
  // in descending order of their last read, and push them onto the stack.
  std::vector<AllocationInfo*> waiting_to_push_;
};

} // namespace

// Use allocation info map to find aliases, i.e. allocations that are properly
// sized and parallelized so that they can be re-used without any
// synchronization.
std::vector<Expr*> aliasMemoryAllocations(
    const std::vector<Expr*>& exprs,
    AllocationInfoMap& allocation_info_map) {
  ReusableAllocationFinder::find(exprs, allocation_info_map);
  return AllocationAliasModifier::modify(exprs, allocation_info_map);
}

class PromoteReuseSyncModifier : private kir::ExprMutator {
 public:
  PromoteReuseSyncModifier(
      const std::vector<Expr*>& exprs,
      const AllocationInfoMap& allocation_info_map)
      : allocation_info_map_(allocation_info_map) {
    // Find next allocation after last aliased read of all allocations whose
    // reuse we need to promote, and record shortest sync intervals relative to
    // subsequent allocations.
    for (const auto& alloc_info : allocation_info_map.allAllocationInfos()) {
      auto tv = alloc_info->alloc_expr->buffer()->as<TensorView>();
      if (tv->getMemoryType() != MemoryType::Shared ||
          !tv->shouldPromoteReuse()) {
        continue;
      }
      auto last_read = alloc_info->getAliasedOuterLastRead();

      std::optional<int64_t> nearest_first_write = std::nullopt;

      for (const auto& other : allocation_info_map.allAllocationInfos()) {
        if (other->alias_to || other->mem_type != MemoryType::Shared) {
          // Skip other if it aliases an earlier allocation
          continue;
        }
        auto first_write = other->outer_live_interval->firstWrite();
        if (first_write <= last_read) {
          continue;
        }
        if (!nearest_first_write.has_value() ||
            first_write < nearest_first_write.value()) {
          nearest_first_write = first_write;
        }
      }

      if (nearest_first_write.has_value()) {
        sync_intervals_.emplace(last_read, nearest_first_write.value());
      }
    }

    if (sync_intervals_.empty()) {
      exprs_ = exprs;
    } else {
      if (isDebugDumpEnabled(DebugDumpOption::BufferReuseInfo)) {
        debug() << "Ensuring syncs within these intervals:" << std::endl;
        for (auto [last_read, first_write] : sync_intervals_) {
          debug() << "  (" << last_read << ", " << first_write << ")"
                  << std::endl;
        }
      }
      traverseAndInsert(exprs);
    }
  }

  const std::unordered_set<Expr*>& insertedSyncs() const {
    return inserted_syncs_;
  }

  const std::vector<Expr*>& modifiedExprs() const {
    return exprs_;
  }

 private:
  using kir::ExprMutator::dispatch;
  using kir::ExprMutator::handle;

  //! "Last read" positions are the ends of allocation lifetimes that correspond
  //! to the beginnings of the open intervals upon which we need to ensure that
  //! a sync exists. This function finds any sync intervals having "position" as
  //! the last read, and adds the other end of the interval to
  //! upcoming_first_writes_.
  void processLastReads(int64_t position) {
    NVF_ERROR(
        position == ++last_processed_position_,
        "Expr position skipped visited out of order. Previous position was ",
        last_processed_position_ - 1,
        " but this position is ",
        position);
    // Lifetime intervals are closed, so sync intervals are open. If this is the
    // first expr past a lifetime's last read, then add the corresponding upper
    // endpoint for the sync interval. Note that we add these before checking
    // for first writes so that we can detect adjacent intervals properly.
    auto range = sync_intervals_.equal_range(position - 1);
    for (auto& it = range.first; it != range.second; ++it) {
      if (isDebugDumpEnabled(DebugDumpOption::BufferReuseInfo)) {
        debug() << "Found dependency last read at position " << position - 1
                << " corresponding to first write at " << it->second
                << std::endl;
      }
      upcoming_first_writes_.insert(it->second);
    }
  }

  //! "First write" positions are the beginnings of allocation lifetimes that
  //! correspond to the ends of the open intervals upon which we need to ensure
  //! that a sync exists. If we have not yet cleared sync intervals in
  //! upcoming_first_writes_ with end positions equal to position, it means we
  //! need to insert a sync just before this position. In that case, we register
  //! a new sync for insertion. This function returns a bool indicating whether
  //! a new sync was inserted.
  bool processFirstWrites(Expr* expr, int64_t position) {
    // If this is an upcoming first write that has not yet been erased, it means
    // we have not seen a sync in its interval. So we should insert a BlockSync
    // before this expr.
    if (upcoming_first_writes_.erase(position)) {
      if (isDebugDumpEnabled(DebugDumpOption::BufferReuseInfo)) {
        debug() << "Inserting block sync before position " << position
                << std::endl;
      }
      auto new_sync = IrBuilder::create<kir::BlockSync>();
      inserted_syncs_.insert(new_sync);
      registerInsertBefore(expr, new_sync);
      // Now that we have inserted a sync, we can safely clear any other
      // upcoming first writes.
      upcoming_first_writes_.clear();
      return true;
    }
    return false;
  }

  //! This function will be called in such an order that the position of expr
  //! is strictly increasing and skips no positions. We process the start and
  //! end of each sync interval, with special handling of ENDFOR positions.
  void dispatch(Expr* expr) final {
    auto position = allocation_info_map_.getScopeMap().getExprPos(expr);

    processLastReads(position);

    bool inserted_sync = processFirstWrites(expr, position);

    // If we have a sync at this location, we can clear any upcoming first
    // writes since they can be considered safe. If we just inserted a sync,
    // there is no need to perform the hasBlockSync check as we know that
    // upcoming_first_writes_ was just cleared.
    if (!inserted_sync &&
        lower_utils::hasBlockSync(expr, GpuLower::current()->threadPredMap())) {
      if (isDebugDumpEnabled(DebugDumpOption::BufferReuseInfo)) {
        debug() << "Found blocking expression at position " << position
                << std::endl;
      }
      upcoming_first_writes_.clear();
    }

    // This causes recursion into loops
    kir::ExprMutator::dispatch(expr);
  }

  //! Recurse into loop, then process ENDFOR position as a potential last read.
  //! An ENDFOR cannot be a first write.
  void handle(ForLoop* loop) final {
    kir::ExprMutator::handle(loop);

    // We might have a last read outer position that is the end of a for loop.
    processLastReads(
        allocation_info_map_.getScopeMap().getLoopScopeInfo(loop)->end_pos);
  }

 private:
  const AllocationInfoMap& allocation_info_map_;

  // This holds intervals in which we need to ensure a sync exists. All
  // threads in a block should arrive at the start of each interval before any
  // thread proceeds past the end of the interval.
  std::unordered_multimap<int64_t, int64_t> sync_intervals_;

  // These are the upper endpoints of needed sync intervals for which we've
  // already passed over the lower endpoint.
  std::unordered_set<int64_t> upcoming_first_writes_;

  // Holds all new syncs we have inserted
  std::unordered_set<Expr*> inserted_syncs_;

  // Used to check that we have processed each position once, in order. Note
  // that positions start at 1.
  int last_processed_position_ = 0;
};

// Insert missing synchronizations in cases where a TensorView is marked as
// needing reuse promotion. This should be done before
// allocateSharedMemoryAllocations, which uses synchronization points to reclaim
// unused shared memory.
std::pair<std::vector<Expr*>, bool> promoteReuseSyncs(
    const std::vector<Expr*>& exprs,
    AllocationInfoMap& allocation_info_map) {
  auto modifier = PromoteReuseSyncModifier(exprs, allocation_info_map);
  return {modifier.modifiedExprs(), !modifier.insertedSyncs().empty()};
}

// Assign addresses for dynamic shared memory allocations. This re-uses memory
// by reclaiming memory that is unused when encountering a block
// synchronization.
void assignSharedMemoryAllocations(
    const std::vector<Expr*>& exprs,
    AllocationInfoMap& allocation_info_map) {
  StackBasedSharedMemAllocator(allocation_info_map).allocate(exprs);

  // Verify that all smem allocations have a non-null address now
  for (auto& alloc_info : allocation_info_map.allAllocationInfos()) {
    if (alloc_info->mem_type != MemoryType::Shared || alloc_info->alias_to) {
      continue;
    }
    auto alloc = alloc_info->alloc_expr;
    NVF_ERROR(
        alloc->address(),
        "Unaliased allocation for shared memory tensor ",
        alloc->buffer()->toString(),
        " was not assigned an address");
  }
}

// Entry point for all memory re-use including unsynced aliasing as well as
// insertion of requested syncs and memory allocation with reclamation.
std::vector<Expr*> reuseMemoryAllocations(const std::vector<Expr*>& exprs) {
  FUSER_PERF_SCOPE("reuseMemoryAllocations");

  bool debug_print = isDebugDumpEnabled(DebugDumpOption::BufferReuseInfo);

  AllocationInfoMap allocation_info_map(exprs, debug_print);

  const auto aliased_exprs = aliasMemoryAllocations(exprs, allocation_info_map);

  const auto [synced_exprs, inserted_syncs] =
      promoteReuseSyncs(aliased_exprs, allocation_info_map);

  // If we inserted sync expressions, we need to recompute positions of any
  // downstream expressions. Rather than try to keep those in sync, we just
  // recompute the allocation info map here.
  if (inserted_syncs) {
    allocation_info_map = AllocationInfoMap(synced_exprs, false);
  }

  assignSharedMemoryAllocations(synced_exprs, allocation_info_map);

  return synced_exprs;
}

} // namespace nvfuser<|MERGE_RESOLUTION|>--- conflicted
+++ resolved
@@ -103,11 +103,7 @@
     // ForLoop::iter_domain() should be the concrete domain, but just
     // in case.
     auto concrete_loop_id =
-<<<<<<< HEAD
-        lower_utils::getConcreteLoopDomain(for_loop->iter_domain());
-=======
         lower_utils::getConcreteLoopID(for_loop->iter_domain());
->>>>>>> eb4d8ca5
 
     // Check for any serial loop id with non-trivial extent. If the
     // concrete ID is a broadcast, it shouldn't materialize an actual
