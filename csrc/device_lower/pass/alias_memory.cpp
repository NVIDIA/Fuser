// clang-format off
/*
 * SPDX-FileCopyrightText: Copyright (c) 2023-present NVIDIA CORPORATION & AFFILIATES.
 * All rights reserved.
 * SPDX-License-Identifier: BSD-3-Clause
 */
// clang-format on
#include <device_lower/pass/alias_memory.h>

#include <debug.h>
#include <device_lower/lower2device.h>
#include <device_lower/utils.h>
#include <expr_evaluator.h>
#include <instrumentation.h>
#include <ir/iostream.h>
#include <ir/utils.h>
#include <kernel_ir.h>
#include <kernel_ir_dispatch.h>
#include <ops/arith.h>
#include <options.h>

#include <sstream>
#include <unordered_map>
#include <unordered_set>

// The goal of this pass is to change allocations to use other
// allocations when possible. To do so, there are 3 main stages and
// corresponding classes.
//
// - Analyze live ranges of tensors (class AllocationInfoMap)
// - Find allocations of tensors that can reuse other allocations
//   (class ReusableAllocationFinder)
// - Replace those allocation expressions with their alias fields
//   pointing to reused allocations (class AllocationReuseModifier)

namespace nvfuser {

namespace {
// Alias used for std::transform
IterDomain* exactConcreteId(IterDomain* id) {
  return GpuLower::current()->caMap()->getConcreteMappedID(
      id, IdMappingMode::EXACT);
}

//! Checks that the current loop nest is realizing a serial
//! broadcast so that each index of producer buffer can be visited
//! multiple times, in which case the aggressive is not valid.
//!
//! Need to look at all the loops at each consumer expression of the
//! producer tensor rather than just the consumer IterDomains of the
//! expression. Here's an example case from
//! FusionIssue2163ReproInvalidAlias:
//!
//! T3_l[ iS31{( ceilDiv(16, 8) )}, iS32{8} ] ca_pos( 2 ) produce_pos( 1)
//!  = T2_l[ iS33{( ceilDiv(16, 8) )}, iS34{8} ] ca_pos( 1 );
//! T7_l[ iS25{( ceilDiv(16, 8) )}, bS11{1}, iS26{8} ] ca_pos( 3 ) produce_pos(
//! 3)
//!  = broadcast( T3_l[ iS31{( ceilDiv(16, 8) )}, iS32{8} ] ca_pos( 2 )
//!  produce_pos( 1) )
//!
//! When T2 is viewed just as the consumer of T3, it doesn't look like
//! there's a consumer IterDomain that could make T2 used multiple
//! times, but that's actually not the case. T3 is computed at
//! position 2 with its consumer T7, which adds a broadcast IterDomain
//! between the two domains, and that is eventually concretized, T2 is
//! indeed used multiple times. See also issue #2163.
bool isSerialBroadcastResolution(
    TensorView* producer,
    const std::vector<kir::ForLoop*>& for_loops) {
  //! Note: see issue #1785:
  //!  serial broadcast resolution doesn't only happen to
  //! immediate outputs of broadcast ops. We can also have
  //! example:
  //!  T1[I,B] = broadcast(T0[I]])
  //!  T3[I,I] = T1[I,B] + T2[I,I]
  //!  T4[I,I] = T3[I,I]
  //!  and generates the following loop:
  //! alloc T0[4]
  //! For i in 0..3
  //!   T0[...] =
  //!
  //! For j in 0...X:
  //!   alloc T3[4]
  //!   for k in 0..3:
  //!     alloc T1[1]
  //!     T1[0] = T0[k] // <- This is actually a broadcast resolution
  //!     T3[k] = T1[0] + T2[...]
  //!   T4[...] = T3[...]
  //!
  //! In this case we are actually visiting each pixel of T0 in each iteration
  //!  of the j loop while T1 was the broadcasted tensor causing this reuse.
  //!
  //! The current version of checking covers this scenario by checking the root
  //!  ids of the consumer concrete loop id's. Any time a local tensor like T0
  //!  appears in a re-use scenario like above, we should see a serial loop id
  //!  that was derived from some root id that doesn't concretely map to T0's
  //!  domain.

  // Serial concrete loop ids
  std::vector<Val*> serial_loop_concrete_ids;

  for (auto for_loop : for_loops) {
    // ForLoop::iter_domain() should be the concrete domain, but just
    // in case.
    auto concrete_loop_id = GpuLower::current()->caMap()->getConcreteMappedID(
        for_loop->iter_domain(), IdMappingMode::LOOP);

    // Check for any serial loop id with non-trivial extent. If the
    // concrete ID is a broadcast, it shouldn't materialize an actual
    // loop, so that can be ignored as well.
    if (!concrete_loop_id->isThread() &&
        !concrete_loop_id->extent()->isOneInt() &&
        !concrete_loop_id->isBroadcast()) {
      serial_loop_concrete_ids.push_back(concrete_loop_id);
    }
  }

  // Collect the root id's that the serial loop iterdomain
  //  are transformed from.
  // NOTE: This does not necessarily capture the actual root domains
  //  as the concrete domains may be post-view domains. We need to
  //  traverse across view boundaries as we do in indexing. This
  //  should not result in false aliasing but may miss safe aliasing
  //  opportunities.
  auto serial_loop_roots =
      InputsOf::outputs(FusionGuard::getCurFusion(), serial_loop_concrete_ids);

  // Collect exact concrete id's in producer's root domain
  std::unordered_set<IterDomain*> producer_exact_concrete_root_ids;
  auto producer_root =
      TensorDomain::noReductions(producer->getMaybeRFactorDomain());
  std::transform(
      producer_root.begin(),
      producer_root.end(),
      std::inserter(
          producer_exact_concrete_root_ids,
          producer_exact_concrete_root_ids.begin()),
      exactConcreteId);

  // Check if serial loop roots indexes any exact root id's that
  //  is not within the set of producer's root exact id's. These
  //  id's will imply that the same producer pixel is accessed
  //  in multiple iterations of the materialized serial loop.
  for (auto serial_loop_root :
       ir_utils::filterByType<IterDomain>(serial_loop_roots)) {
    if (!producer_exact_concrete_root_ids.count(
            GpuLower::current()->caMap()->getConcreteMappedID(
                serial_loop_root, IdMappingMode::EXACT))) {
      return true;
    }
  }

  return false;
}

//! Get string representation of Allocate size for symbolic comparison
//!
//!  TODO: Some expr simplifications could also be helpful
class SymbolicSizePrinter : private OptOutConstDispatch {
 public:
  static std::string printSize(const kir::Allocate* allocate) {
    SymbolicSizePrinter printer;
    printer.dispatch(allocate->size());
    return printer.os_.str();
  }

 private:
  using OptOutConstDispatch::handle;

  void dispatch(const Val* node) final {
    if (auto def = node->definition()) {
      OptOutConstDispatch::dispatch(def);
    } else if (node->isConst()) {
      os_ << node->value();
    } else {
      os_ << "ki" << node->name();
    }
  }

  void handle(const NamedScalar* named_scalar) final {
    os_ << "@" << named_scalar->name();
  }

  void handle(const UnaryOp* unary_op) final {
    os_ << unary_op->getUnaryOpType() << "(";
    OptOutConstDispatch::handle(unary_op);
    os_ << ")";
  }

  void handle(const BinaryOp* binary_op) final {
    os_ << binary_op->getBinaryOpType() << "(";
    OptOutConstDispatch::dispatch(binary_op->lhs());
    os_ << ",";
    OptOutConstDispatch::dispatch(binary_op->rhs());
    os_ << ")";
  }

 private:
  std::stringstream os_;
};

class AllocationInfoMap;

//! A debug printer internal to this pass to support
//!  future expansion and inline annotation of pass info.
class BufferReuseDebugPrinter {
  enum class DebugLineType { EXPR, START_BLOCK, END_BLOCK };

  struct ExprInfo {
    int lineno = 0;
    DebugLineType line_type = DebugLineType::EXPR;
  };

  using DebugEntry = std::pair<ExprInfo, Expr*>;
  using DebugEntryPtr = std::unique_ptr<DebugEntry>;

 public:
  BufferReuseDebugPrinter() : ir_printer_(os_){};

  std::string dumpDebugInfo(const AllocationInfoMap* allocation_info_map) {
    allocation_info_map_ = allocation_info_map;
    os_.clear();
    for (auto& debug_entry : debug_info_) {
      switch (debug_entry->first.line_type) {
        case DebugLineType::START_BLOCK:
          startBlock();
          break;
        case DebugLineType::END_BLOCK:
          endBlock();
          break;
        case DebugLineType::EXPR:
          os_ << debug_entry->first.lineno;
          handle(debug_entry->second);
          break;
        default:
          TORCH_INTERNAL_ASSERT(false, "unreachable");
      }
    }
    os_ << "\n\n";
    return os_.str();
  }

  void pushBack(int lineno, Expr* expr) {
    makeExprEntry(lineno, expr);
  }

  void pushScope() {
    makeScopeEntry(DebugLineType::START_BLOCK);
  }

  void popScope() {
    makeScopeEntry(DebugLineType::END_BLOCK);
  }

 private:
  void makeExprEntry(int lineno, Expr* expr) {
    auto debug_entry_ptr = std::make_unique<DebugEntry>();
    debug_entry_ptr->first.lineno = lineno;
    debug_entry_ptr->second = expr;
    debug_info_.emplace_back(std::move(debug_entry_ptr));
  }

  void makeScopeEntry(DebugLineType line_type) {
    TORCH_INTERNAL_ASSERT(
        line_type == DebugLineType::END_BLOCK ||
        line_type == DebugLineType::START_BLOCK);
    auto debug_entry_ptr = std::make_unique<DebugEntry>();
    debug_entry_ptr->first.line_type = line_type;
    debug_entry_ptr->second = nullptr;
    debug_info_.emplace_back(std::move(debug_entry_ptr));
  }

  void handle(const Expr* node) {
    if (auto for_loop = dynamic_cast<const kir::ForLoop*>(node)) {
      handle(for_loop);
    } else if (auto ite = dynamic_cast<const kir::IfThenElse*>(node)) {
      handle(ite);
    } else {
      indent();
      os_ << node->toString();
    }
    if (auto alloc = dynamic_cast<const kir::Allocate*>(node)) {
      printAllocInfo(alloc);
    }
  }

  void handle(const kir::ForLoop* node) {
    indent();
    os_ << "FOR " << node->index()->toString() << " in "
        << node->iter_domain()->toString() << ":\n";
  }

  void handle(const kir::IfThenElse* node) {
    // This pass doesn't yet need to handle
    //  ite but could fill in the blank here
    //  if this printer can be used for
    //  other passes or we have more
    //  complex ite pattern.
    TORCH_INTERNAL_ASSERT(false, "unsupported");
  }

  void printAllocInfo(const kir::Allocate* alloc);

  std::stringstream& indent() {
    for (const auto i : c10::irange(indent_level_)) {
      (void)i; // Suppress unused variable warning
      os_ << "  ";
    }
    return os_;
  }

  void startBlock() {
    indent_level_++;
  }

  void endBlock() {
    indent_level_--;
  }

 private:
  std::stringstream os_;
  IrPrinter ir_printer_;
  int indent_level_ = 0;

  std::vector<DebugEntryPtr> debug_info_;

  const AllocationInfoMap* allocation_info_map_ = nullptr;
};

//! Utility class for modeling the liveness interval.
//! The first write and last read
//! is based on the position on the linear order within
//! the Kernel IR.
//!  The interval is closed,
//!     i.e. [First_Write, Last_Read]
//!  So the buffer is NOT available from First_Write to
//!   Last_Read position. For the case where First_Write
//!   and Last_Read are identical, we can actually reuse
//!   buffer if the read and write has exactly the same
//!   index, however, for simplicity, we are not taking
//!   advantage of this opportunity yet.
class BufferLiveInterval {
 public:
  // Simple detection of intersection of two intervals
  bool intersect(BufferLiveInterval* other) {
    if (first_write_pos_ <= other->first_write_pos_) {
      return other->first_write_pos_ <= last_read_pos_;
    } else {
      return first_write_pos_ <= other->last_read_pos_;
    }
  }

  void markWrite(int pos) {
    if (first_write_pos_ == -1) {
      first_write_pos_ = pos;
    }
  }

  void markRead(int pos) {
    last_read_pos_ = pos;
    TORCH_INTERNAL_ASSERT(
        first_write_pos_ > 0,
        "lower_alias_memory: a read seen before any write");
    TORCH_INTERNAL_ASSERT(
        pos >= first_write_pos_,
        "lower_alias_memory: marking a read (",
        pos,
        ") before write (",
        first_write_pos_,
        ")");
    all_read_pos_.push_back(pos);
  }

  const auto& allReads() {
    return all_read_pos_;
  }

  auto firstWrite() const {
    return first_write_pos_;
  }

  auto lastRead() const {
    return last_read_pos_;
  }

  std::string toString() {
    std::stringstream ss;
    ss << "[ " << first_write_pos_ << " , " << last_read_pos_ << " )";
    return ss.str();
  }

 private:
  int first_write_pos_ = -1;
  int last_read_pos_ = -1;
  std::vector<int> all_read_pos_;
};

using BufferLiveIntervalPtrList = std::vector<BufferLiveInterval*>;

//! Thin struct to keep track of loops. The actual loop body is
//!  considered live in [start_pos, end_pos)
struct ScopeInfo {
  int start_pos = -1;
  int end_pos = -1;

  // nullptr means it's global scope
  kir::ForLoop* loop = nullptr;
};

//! Assign an integer position to each expression to help representing
//! scope ranges. The position starts from 1.
class ExprPosMap {
 public:
  //! Get the position of an expr
  int get(const Expr* expr) const {
    return expr_pos_map_.at(expr);
  }

  //! Get the current position
  int getCurrentPos() const {
    return current_pos_;
  }

  //! Advance the position counter
  void moveToNext() {
    ++current_pos_;
  }

  //! Record the current position as the position of an expr
  void setPosAtCurrent(const Expr* expr) {
    expr_pos_map_[expr] = current_pos_;
  }

 private:
  //! Position counter. The first expression is assigned position 1
  int current_pos_ = 0;

  //! Keep track of the positions of expressions
  std::unordered_map<const Expr*, int> expr_pos_map_;
};

// Create ScopeInfo for each loop
class ScopeMap : private kir::IrVisitor {
 public:
  ScopeMap(const std::vector<Expr*>& exprs)
      : global_scope_info_{makeAndRegisterScopeInfo(nullptr)} {
    handle(exprs);
    global_scope_info_->end_pos = expr_pos_map_.getCurrentPos() + 1;

    // Make sure all loops have end_pos filled
    for (const auto& info : all_scope_info_) {
      TORCH_INTERNAL_ASSERT(info->end_pos != -1);
    }
  }

  using kir::IrVisitor::handle;

  void dispatch(Expr* expr) final {
    expr_pos_map_.moveToNext();
    expr_pos_map_.setPosAtCurrent(expr);
    kir::IrVisitor::dispatch(expr);
  }

  void handle(kir::ForLoop* for_loop) final {
    auto loop_info = makeAndRegisterScopeInfo(for_loop);
    kir::IrVisitor::handle(for_loop);
    loop_info->end_pos = expr_pos_map_.getCurrentPos() + 1;
  }

  void handle(kir::IfThenElse* ite) final {
    TORCH_INTERNAL_ASSERT(
        false, "lower_alias_memory: no support for IfThenElse at this phase.");
  }

  //! Factory function for internal loop information data
  ScopeInfo* makeAndRegisterScopeInfo(kir::ForLoop* loop) {
    auto loop_info_ptr = std::make_unique<ScopeInfo>();
    auto loop_info = loop_info_ptr.get();

    // When loop is null, it corresponds to the global scope
    loop_info->start_pos = loop == nullptr ? 0 : getExprPos(loop);
    loop_info->end_pos = -1; // This will be filled later
    loop_info->loop = loop;
    all_scope_info_.emplace_back(std::move(loop_info_ptr));

    if (loop != nullptr) {
      TORCH_INTERNAL_ASSERT(
          loop_to_scope_info_map_.emplace(loop, loop_info).second,
          "Duplicated scope info created for loop: ",
          loop->toString());
    }

    return loop_info;
  }

  ScopeInfo* getGlobalScopeInfo() const {
    return global_scope_info_;
  }

  std::vector<std::unique_ptr<ScopeInfo>>&& getAllScopeInfo() {
    return std::move(all_scope_info_);
  }

  ScopeInfo* getLoopScopeInfo(const kir::ForLoop* loop) const {
    auto it = loop_to_scope_info_map_.find(loop);
    TORCH_INTERNAL_ASSERT(
        it != loop_to_scope_info_map_.end(),
        "No scope info found for loop: ",
        loop->toString());
    return it->second;
  }

  int getExprPos(const Expr* expr) const {
    return expr_pos_map_.get(expr);
  }

 private:
  //! Owning list of collected scope info
  std::vector<std::unique_ptr<ScopeInfo>> all_scope_info_;

  //! Contains start and end position of the global scope
  ScopeInfo* global_scope_info_ = nullptr;

  //! map loop to scope info
  std::unordered_map<const kir::ForLoop*, ScopeInfo*> loop_to_scope_info_map_;

  ExprPosMap expr_pos_map_;
};

//! Utility class to record the read and write of each
//! allocated buffer.
//!
//! Note:
//!  this simplified interval analysis only works on pointwise ops and
//!  reductions and broadcast. With no non-trivial IfThenElse and no
//!  non-trivial re-computation.
//!
//!  Will probably at some point need dataflow and index analysis to precisely
//!  handle loop carried dependency.
struct AllocationInfo {
  kir::Allocate* alloc_expr = nullptr;
  const kir::Allocate* alias_to = nullptr;
  bool is_inner_alias = false;
  bool should_try_alias = true;
  MemoryType mem_type = MemoryType::Local;
  DataType data_type = DataType::Float;
  std::string size_expr;
  ScopeInfo* loop_info = nullptr;
  bool can_use_inner_alias = true;
  int alloc_pos = -1;
  std::unique_ptr<std::vector<AllocationInfo*>> inner_alias_list_ = nullptr;
  std::unique_ptr<BufferLiveInterval> inner_live_interval = nullptr;
  std::unique_ptr<BufferLiveIntervalPtrList> inner_subscribed_intevals =
      nullptr;
  std::unique_ptr<BufferLiveInterval> outer_live_interval = nullptr;
  std::unique_ptr<BufferLiveIntervalPtrList> outer_subscribed_intevals =
      nullptr;
};

//! Analysis pass to collect the liveness info of local and shared buffers:
//! The liveness info is illustrated as follows:
//!
//! For Idx0 ...
//!   Alloc(T1, register)
//!   Alloc(T2, register)
//!   Alloc(T3, register)
//!
//!   For Idx1 ...     <---------- Outer Live Interval of T1 begin
//!     For Idx2 ...
//!       T1 = ...            <--  Inner Live Interval of T1 begin
//!       T2 = ...
//!       T3 = T1 + ...    <-- Inner Live Interval of T1 end
//!       T5 = T3 + ...
//!     EndFor Idx2
//!   EndFor Idx1 <-------  Outer Live Interval of T1 end
//!
//!   Alloc(T4, register)
//!   For Idx3 ...
//!     T4 = ...
//!   EndFor Idx3
//! EndFor Idx0
//!
//!  Each buffer is associated with an `inner_live_interval` and an
//!  `outer_live_interval`,
//!   Inner interval marks the exprs that are the first write and last read of
//!   the buffer.
//!   Outer interval marks the beginning of the loop of first write and end of
//!   the loop of last read, both at the same loop level as the buffer
//!   allocation.
class AllocationInfoMap : private kir::IrVisitor {
 public:
  // Alias local memory if it exceeds this threshold
  static constexpr long kRegisterSizeThreshold = 1;

  AllocationInfoMap(const std::vector<Expr*>& exprs, bool debug_print)
      : scope_map_(exprs),
        debug_printer_(
            debug_print ? std::make_unique<BufferReuseDebugPrinter>()
                        : nullptr) {
    current_stack_.push_back(scope_map_.getGlobalScopeInfo());
    if (debug_printer_) {
      debug_printer_->pushScope();
    }
    handle(exprs);
    if (debug_printer_) {
      debug_printer_->popScope();
      debug() << debug_printer_->dumpDebugInfo(this);
    }
    current_stack_.pop_back();
  }

  std::optional<AllocationInfo*> getMaybeAllocationInfo(
      const kir::Allocate* alloc) const {
    auto it = allocation_info_map_.find(alloc);
    if (it == allocation_info_map_.end()) {
      return std::nullopt;
    }
    return it->second;
  }

  const std::unordered_map<const kir::Allocate*, AllocationInfo*>&
  getAllocationInfoMap() const {
    return allocation_info_map_;
  }

  //! Mark the tensor of "from" be an alias of the tensor of "to"
  //! through inner alias analysis and keep track of the re-use.
  void useInnerAlias(AllocationInfo* from, AllocationInfo* to) {
    to->inner_alias_list_->push_back(from);
    to->inner_subscribed_intevals->push_back(from->inner_live_interval.get());
    setAlias(from, to);
    from->is_inner_alias = true;
  }

  //! Mark the tensor of "from" be an alias of the tensor of "to"
  //! through outer alias analysis and keep track of the re-use.
  void useOuterAlias(AllocationInfo* from, AllocationInfo* to) {
    to->outer_subscribed_intevals->push_back(from->outer_live_interval.get());
    setAlias(from, to);
  }

  //! To run before performing in-place sharing analysis.
  //!   Initializes the inner live intervals with each
  //!   allocation's inner live interval.
  void prepareInnerSharingAnalysis() {
    for (auto it : getAllocationInfoMap()) {
      auto alloc_info = it.second;
      // At beginning only use interval for each
      //  allocate is their corresponding live interval
      alloc_info->inner_subscribed_intevals->push_back(
          alloc_info->inner_live_interval.get());
    }
  }

  //! To run before performing outer interval based sharing analysis.
  //!   Initializes the outer live intervals with the outer live interval
  //!   of each allocation and copy inner sharing information.
  void prepareOuterSharingAnalysis() {
    for (auto it : getAllocationInfoMap()) {
      auto alloc_info = it.second;
      if (!alias_map_.count(alloc_info)) {
        alloc_info->outer_subscribed_intevals->push_back(
            alloc_info->outer_live_interval.get());
        // Update only if this buffer isn't an alias
        for (auto inner_alias : *(alloc_info->inner_alias_list_)) {
          alloc_info->outer_subscribed_intevals->push_back(
              inner_alias->outer_live_interval.get());
        }
      }
    }
  }

  const std::unordered_map<AllocationInfo*, AllocationInfo*>& getAliasMap()
      const {
    return alias_map_;
  }

  const std::vector<std::unique_ptr<AllocationInfo>>& allAllocationInfos()
      const {
    return all_allocations_;
  }

 private:
  using kir::IrVisitor::handle;

  void dispatch(Expr* expr) final {
    if (debug_printer_) {
      debug_printer_->pushBack(scope_map_.getExprPos(expr), expr);
    }
    kir::IrVisitor::dispatch(expr);
    if (ir_utils::isTvOp(expr)) {
      collectLivenessInfoOfExpr(expr);
    }
  }

  void handle(kir::ForLoop* for_loop) final {
    auto loop_info = scope_map_.getLoopScopeInfo(for_loop);
    current_stack_.push_back(loop_info);
    if (debug_printer_) {
      debug_printer_->pushScope();
    }
    kir::IrVisitor::handle(for_loop);
    if (debug_printer_) {
      debug_printer_->popScope();
    }
    current_stack_.pop_back();
  }

  void handle(kir::IfThenElse* ite) final {
    TORCH_INTERNAL_ASSERT(
        false, "lower_alias_memory: no support for IfThenElse at this phase.");
  }

  // Generate allocation info for allocation after some pre-filtering
  //  conditions.
  void handle(kir::Allocate* alloc) final {
    if (alloc->alias()) {
      // We shouldn't really see a case like this in general, but
      //  some Fusion outputs could have been aliased to inputs.
      // It should be safe to ignore these in the use-def analysis.
      return;
    }

    auto tv = dynamic_cast<TensorView*>(alloc->buffer());
    if (!tv) {
      return;
    }

    // Collect the allocate info data

    // Collect memory type, skip global buffers
    auto mem_type = tv->getMemoryType();
    if (mem_type != MemoryType::Local && mem_type != MemoryType::Shared) {
      return;
    }

    // Skip smaller register sizes
    bool should_try_alias = true;
    if (mem_type == MemoryType::Local) {
      if (!alloc->size()->isConstInt()) {
        TORCH_WARN_ONCE(
            "Lower_alias_memory : dynamic sized register allocation");
        return;
      }
      if (alloc->size()->evaluateInt() <= kRegisterSizeThreshold) {
        should_try_alias = false;
      }
    }

    auto data_type = tv->dtype();
    auto size_print = SymbolicSizePrinter::printSize(alloc);

    // Make sure we don't have conflicting information on record
    TORCH_INTERNAL_ASSERT(!allocation_info_map_.count(alloc));
    TORCH_INTERNAL_ASSERT(!tv_to_allocation_map_.count(tv->name()));

    // make AllocationUseDefInfo:
    auto alloc_info = makeAllocationInfo();
    alloc_info->alloc_pos = scope_map_.getExprPos(alloc);
    alloc_info->alloc_expr = alloc;
    alloc_info->mem_type = mem_type;
    alloc_info->data_type = data_type;
    alloc_info->size_expr = size_print;
    alloc_info->loop_info = current_stack_.back();
    alloc_info->should_try_alias = should_try_alias;

    // record short cuts
    allocation_info_map_[alloc] = alloc_info;
    tv_to_allocation_map_[tv->name()] = alloc_info;
  }

  //! Factory function for internal use-def information data
  AllocationInfo* makeAllocationInfo() {
    auto alloc_info_ptr = std::make_unique<AllocationInfo>();
    auto alloc_info = alloc_info_ptr.get();

    alloc_info->inner_alias_list_ =
        std::make_unique<std::vector<AllocationInfo*>>();
    alloc_info->inner_live_interval = std::make_unique<BufferLiveInterval>();
    alloc_info->inner_subscribed_intevals =
        std::make_unique<BufferLiveIntervalPtrList>();
    alloc_info->outer_live_interval = std::make_unique<BufferLiveInterval>();
    alloc_info->outer_subscribed_intevals =
        std::make_unique<BufferLiveIntervalPtrList>();
    all_allocations_.emplace_back(std::move(alloc_info_ptr));
    return alloc_info;
  }

  // Iterate over the inputs and outputs of exprs and update
  //  the liveness info of local buffers if applicaable.
  void collectLivenessInfoOfExpr(Expr* expr) {
    if (!ir_utils::isTvOp(expr)) {
      return;
    }

    const auto expr_pos = scope_map_.getExprPos(expr);

    // Collect all tv's that resolves broadcast in this
    //  expr. The current analysis isn't enough to capture
    //  their liveness range.
    for (auto input_tv : ir_utils::filterByType<TensorView>(expr->inputs())) {
      auto maybe_alloc_info = getMaybeAllocInfoFromTV(input_tv);
      if (maybe_alloc_info.has_value()) {
        if (!isSerialBroadcastResolution(input_tv, for_loops_)) {
          maybe_alloc_info.value()->inner_live_interval->markRead(expr_pos);
        } else {
          // Disable inner alias info for this buffer, since line number based
          //  analysis is no longer precise enough for inplace sharing
          //  if a serial broadcast is realized.
          maybe_alloc_info.value()->can_use_inner_alias = false;
        }

        auto outer_loop_info =
            ascendLoopNestToSameLevelAs(maybe_alloc_info.value());

        if (outer_loop_info) {
          maybe_alloc_info.value()->outer_live_interval->markRead(
              outer_loop_info->end_pos);
        } else {
          // Allocate is inlined in the innermost loop,
          //  so outer live interval is the same as inner.
          maybe_alloc_info.value()->outer_live_interval->markRead(expr_pos);
        }
      }
    }
    for (auto output_tv : ir_utils::filterByType<TensorView>(expr->outputs())) {
      auto maybe_alloc_info = getMaybeAllocInfoFromTV(output_tv);
      if (maybe_alloc_info.has_value()) {
        // Reductions use outputs as read-write parameters, so their
        // outputs need to be marked as read as well
        const bool is_read_write = ir_utils::isReductionOp(expr);
        maybe_alloc_info.value()->inner_live_interval->markWrite(expr_pos);
        if (is_read_write) {
          maybe_alloc_info.value()->inner_live_interval->markRead(expr_pos);
        }
        auto outer_loop_info =
            ascendLoopNestToSameLevelAs(maybe_alloc_info.value());
        auto write_pos =
            outer_loop_info ? outer_loop_info->start_pos : expr_pos;
        maybe_alloc_info.value()->outer_live_interval->markWrite(write_pos);
        if (is_read_write) {
          auto read_pos = outer_loop_info ? outer_loop_info->end_pos : expr_pos;
          maybe_alloc_info.value()->outer_live_interval->markRead(read_pos);
        }
      }
    }
  }

  std::optional<AllocationInfo*> getMaybeAllocInfoFromTV(TensorView* tv) const {
    auto alloc_it = tv_to_allocation_map_.find(tv->name());
    if (alloc_it == tv_to_allocation_map_.end()) {
      return std::nullopt;
    }
    return alloc_it->second;
  }

  //! Find the loop level of expr that apears in the same scope as
  //!  the reference allocate. Eg.
  //!
  //!  For ...
  //!    For ...
  //!      Allocate    <---- reference arg
  //!      For ..
  //!          For ...
  //!      For ... <---- this function returns `ScopeInfo` for this loop
  //!          For ...
  //!             expr  <---- current expr (implied in current_stack_ and
  //!             current_pos_ )
  //! Assumes that expr either writes to or reads from the reference allocate.
  ScopeInfo* ascendLoopNestToSameLevelAs(AllocationInfo* reference) {
    auto allocate_loop_info = reference->loop_info;
    if (allocate_loop_info->loop == nullptr) {
      if (current_stack_.size() > 1) {
        return current_stack_[1];
      }
      return nullptr;
    }

    for (const auto idx : c10::irange(current_stack_.size() - 1)) {
      if (current_stack_[idx] == allocate_loop_info) {
        return current_stack_[idx + 1];
      }
    }

    TORCH_INTERNAL_ASSERT(
        current_stack_.back() == allocate_loop_info,
        "lower_alias_memory : expr outer loop inconsistent with allocate");

    // Returning a nullptr means the allocate is in the current stack frame.
    return nullptr;
  }

  //! Mark the tensor of "from" be an alias of the tensor of "to".
  void setAlias(AllocationInfo* from, AllocationInfo* to) {
    alias_map_[from] = to;
    from->alias_to = to->alloc_expr;
  }

 private:
  friend BufferReuseDebugPrinter;

  const ScopeMap scope_map_;

  //! Map TensorView name to Allocate node.
  //!  Note: this assumes that each tensor view is only allocated once.
  std::unordered_map<StmtNameType, AllocationInfo*> tv_to_allocation_map_;

  //! Allocation sites that will participate in this analysis
  std::unordered_map<const kir::Allocate*, AllocationInfo*>
      allocation_info_map_;

  //! Owning list of collected allocation info
  std::vector<std::unique_ptr<AllocationInfo>> all_allocations_;

  //! Keep track of stack
  std::vector<ScopeInfo*> current_stack_;

  //! Keeps track of all the allocations that have been set to alias
  std::unordered_map<AllocationInfo*, AllocationInfo*> alias_map_;

  //! Debug info:
  std::unique_ptr<BufferReuseDebugPrinter> debug_printer_ = nullptr;
};

void BufferReuseDebugPrinter::printAllocInfo(const kir::Allocate* alloc) {
  TORCH_INTERNAL_ASSERT(allocation_info_map_ != nullptr);
  std::string message_header(" \033[1;32m^^^^^ ---Buffer Reuse Info---  ");
  std::string message_end("  \033[0m\n");
  if (!allocation_info_map_->getMaybeAllocationInfo(alloc).has_value()) {
    // This buffer is not considered for any sharing, either
    //  because of un-supported op or size below threshold.
    return;
  }

  auto alloc_info = allocation_info_map_->getMaybeAllocationInfo(alloc).value();

  indent() << message_header;
  if (alloc_info->alias_to) {
    if (alloc_info->is_inner_alias) {
      os_ << "(inner) ";
    } else {
      os_ << "(outer) ";
    }
    os_ << " alias to alloc at pos "
        << allocation_info_map_->getMaybeAllocationInfo(alloc_info->alias_to)
               .value()
               ->alloc_pos
        << " ";
  } else {
    os_ << " not aliased ";
  }

  os_ << " , ";

  if (alloc_info->can_use_inner_alias) {
    os_ << "inner live interval: ";
    os_ << alloc_info->inner_live_interval->toString() << " , ";
  } else {
    os_ << "cannot use inner alias, ";
  }
  os_ << "size expr : " << alloc_info->size_expr << " , "
      << "outer live interval: " << alloc_info->outer_live_interval->toString();
  indent() << message_end;
}

//! Reuse Allocation nodes via pointer aliasing
class ReusableAllocationFinder : private kir::IrVisitor {
 public:
  static void find(
      const std::vector<Expr*>& exprs,
      AllocationInfoMap& allocation_info_map) {
    // Perform in-place sharing first and then outer liveness
    //  based sharing. Since outer liveness info can still
    //  be used with some buffers already aliasing through
    //  in-place re-use but wouldn't be the case if we did
    //  outer liveness based sharing first.
    ReusableAllocationFinder finder_inner_alias(
        exprs, allocation_info_map, true);
    ReusableAllocationFinder finder_outer_alias(
        exprs, allocation_info_map, false);
    return;
  }

 private:
  ReusableAllocationFinder(
      const std::vector<Expr*>& exprs,
      AllocationInfoMap& allocation_info_map,
      bool inner_aliasing_pass)
      : allocation_info_map_(allocation_info_map),
        inner_aliasing_pass_(inner_aliasing_pass) {
    if (inner_aliasing_pass_) {
      allocation_info_map_.prepareInnerSharingAnalysis();
    } else {
      allocation_info_map_.prepareOuterSharingAnalysis();
    }

    current_visible_buffer_stack_.emplace_back(
        std::make_unique<std::vector<AllocationInfo*>>());

    handle(exprs);

    current_visible_buffer_stack_.pop_back();
  }

  using kir::IrVisitor::handle;

  void handle(kir::Allocate* allocate) final {
    // Check that if this allocation site is one that
    //  we want to re-use or replace with an alias

    auto maybe_alloc_info =
        allocation_info_map_.getMaybeAllocationInfo(allocate);
    if (maybe_alloc_info.has_value() &&
        maybe_alloc_info.value()->alias_to == nullptr) {
      // Try to re-use existing allocates
      if (!tryReuseOtherAllocate(maybe_alloc_info.value())) {
        // If didn't re-use, should register this
        // allocate so that future allocates
        // can re-use this one.
        current_visible_buffer_stack_.back()->push_back(
            maybe_alloc_info.value());
      }
    }
  }

  bool tryReuseOtherAllocate(AllocationInfo* alloc_info) {
    if (!alloc_info->should_try_alias) {
      return false;
    }
    if (!alloc_info->inner_alias_list_->empty()) {
      // Avoid 2-hop aliasing for simplicity. Can support if really need  in
      // extreme cases.
      return false;
    }

    // Move backwards on list of re-usable allocates on the stack, prefer
    //  reusing nearest allocation
    for (auto reuse_stack_it = current_visible_buffer_stack_.rbegin();
         reuse_stack_it != current_visible_buffer_stack_.rend();
         reuse_stack_it++) {
      for (auto alloc_to_reuse_it = (*reuse_stack_it)->rbegin();
           alloc_to_reuse_it != (*reuse_stack_it)->rend();
           alloc_to_reuse_it++) {
        auto alloc_to_reuse = *alloc_to_reuse_it;

        // Check if this re-use candidate is an alias
        if (alloc_to_reuse->alias_to != nullptr) {
          continue;
        }

        // Check if this alloc has the same mem type
        if (alloc_info->mem_type != alloc_to_reuse->mem_type) {
          continue;
        }

        // Check if this alloc has the same size
        if (alloc_info->size_expr != alloc_to_reuse->size_expr) {
          continue;
        }

        // Check if this alloc has the same data type
        if (alloc_info->mem_type == MemoryType::Local &&
            isOptionDisabled(DisableOption::ReuseMismatchedTypeRegisters)) {
          // With this option, registers must have exactly matching dtypes in
          // order to be re-used
          if (alloc_info->data_type != alloc_to_reuse->data_type) {
            continue;
          }
        } else if (
            dataTypeSize(
                alloc_info->data_type, GpuLower::current()->indexType()) !=
            dataTypeSize(
                alloc_to_reuse->data_type, GpuLower::current()->indexType())) {
          // Behavior for shared or global memory and default behavior for
          // registers is to re-use if dtypes have same size.
          continue;
        }

        // Check if live intervals have any overlap
        auto subscribed_intervals = inner_aliasing_pass_
            ? alloc_to_reuse->inner_subscribed_intevals.get()
            : alloc_to_reuse->outer_subscribed_intevals.get();

        auto alloc_live_interval = inner_aliasing_pass_
            ? alloc_info->inner_live_interval.get()
            : alloc_info->outer_live_interval.get();

        if (std::any_of(
                subscribed_intervals->begin(),
                subscribed_intervals->end(),
                [alloc_live_interval](auto subscribed_interval) {
                  return alloc_live_interval->intersect(subscribed_interval);
                })) {
          continue;
        }

        // Special checks for inner sharing pass
        if (inner_aliasing_pass_ &&
            !isValidInnerSharing(alloc_to_reuse, alloc_info)) {
          continue;
        }

        if (alloc_info->alloc_expr->buffer()->isA<TensorView>()) {
          if (!alloc_to_reuse->alloc_expr->buffer()->isA<TensorView>()) {
            continue;
          }
          auto this_tv = alloc_info->alloc_expr->buffer()->as<TensorView>();
          auto reuse_tv =
              alloc_to_reuse->alloc_expr->buffer()->as<TensorView>();
          // Check that either both tv's are vectorized acceses, or neither are.
          // Vectorized allocations require correct alignment so they can only
          // alias with other allocations with the right alignment
          const auto& va = GpuLower::current()->vectorizedAccesses();
          if ((va.find(this_tv) == va.end()) !=
              (va.find(reuse_tv) == va.end())) {
            return false;
          }

          // Shared memory is all aligned to 128 bits, local memory might not be
          if (this_tv->getMemoryType() == MemoryType::Local &&
              va.find(this_tv) != va.end()) {
            // Make sure alignment matches
            if (va.at(this_tv) != va.at(reuse_tv)) {
              return false;
            }
          }
        }

        // TODO:
        //  Outer interval based sharing supports arbitrary re-indexing into
        //    the same buffer and would require additional syncs if fully
        //    enabled.
        //  Need a few more checks to insert syncs if necessary before turning
        //    on this sharing.
        if (!inner_aliasing_pass_ &&
            alloc_info->mem_type == MemoryType::Shared) {
          continue;
        }

        // Now re-use the alloc here and be sure to update
        reuseAllocation(alloc_info, alloc_to_reuse);
        return true;
      }
    }
    return false;
  }

  void handle(kir::ForLoop* for_loop) final {
    current_visible_buffer_stack_.emplace_back(
        std::make_unique<std::vector<AllocationInfo*>>());
    kir::IrVisitor::handle(for_loop);
    current_visible_buffer_stack_.pop_back();
  }

  struct InPlaceSharingInfo {
    bool has_broadcast_between = false;
    bool has_unsupported_op = false;
  };

  //! Careful heavy check on inner sharing candidates,
  //!  current enforced conditions are:
  //!
  //! 1. The two buffers have producer-consumer relationship
  //! 2. No halo in the allocated iter domains
  //! 3. Require index equivalence when sharing across broadcast
  bool isValidInnerSharing(
      AllocationInfo* alloc_info,
      AllocationInfo* to_reuse) {
    // Disable if either of the buffers do not support inner sharing
    if (!alloc_info->can_use_inner_alias || !to_reuse->can_use_inner_alias) {
      return false;
    }
    // Assume inputs are TV allocations, which should have been checked
    //  before reaching this point.
    auto this_tv = alloc_info->alloc_expr->buffer()->as<TensorView>();
    auto reuse_tv = to_reuse->alloc_expr->buffer()->as<TensorView>();

    // Aggressively disable inner sharing for swizzled tvs since
    //  the indexing order is in general not tractable.
    // But outer sharing should still apply.
    if (this_tv->hasSwizzleOp() || reuse_tv->hasSwizzleOp()) {
      return false;
    }

    // Check the values in between the two buffers.
    auto vals_between_this_and_reuse =
        DependencyCheck::getAllValsBetween({this_tv}, {reuse_tv});
    if (vals_between_this_and_reuse.empty()) {
      vals_between_this_and_reuse =
          DependencyCheck::getAllValsBetween({reuse_tv}, {this_tv});
    }

    if (!vals_between_this_and_reuse.empty()) {
      // Temporarily disable sharing across difficult
      //  ops for inner sharing and can be relaxed gradually.
      auto topo_info = checkOpsInBetween(vals_between_this_and_reuse);

      // Avoid difficult and future introduced ops
      if (topo_info.has_unsupported_op) {
        return false;
      }

      // Get information on the allocated domains of the
      //  two buffers
      const auto& local_alloc_map =
          GpuLower::current()->localAllocationInfoMap();
      auto alloc_it = local_alloc_map.find(alloc_info->alloc_expr);
      auto to_reuse_it = local_alloc_map.find(to_reuse->alloc_expr);
      if (alloc_it == local_alloc_map.end() ||
          to_reuse_it == local_alloc_map.end()) {
        return false;
      }

      // Disable in-place reusing for halo ops, since halo
      //  can issue pointwise op multiple points at some points.
      if (alloc_it->second->has_halo || to_reuse_it->second->has_halo) {
        return false;
      }

      // Require matched iterdomains for sharing across broadcast
      if (topo_info.has_broadcast_between) {
        auto& alloc_domains = alloc_it->second->alloc_domains;
        auto& reuse_domains = to_reuse_it->second->alloc_domains;

        return allocationDomainsIndexMapped(alloc_domains, reuse_domains);
      }

      // If only pointwise and reduction ops in between and no broadcast
      //  should be ok to re-use in place.
      return true;
    }

    // this and reuse are not dependencies of each other,
    //  which means we cannot use inner sharing.
    return false;
  }

  InPlaceSharingInfo checkOpsInBetween(std::vector<Val*>& all_used_vals) {
    InPlaceSharingInfo info;
    std::unordered_set<Val*> all_used_val_set(
        all_used_vals.begin(), all_used_vals.end());

    for (auto val : all_used_vals) {
      if (auto tv = dynamic_cast<TensorView*>(val)) {
        auto tv_def = tv->definition();
        if (!tv_def) {
          continue;
        }
        if (!ir_utils::isPointwiseTvOp(tv_def) &&
            !ir_utils::isReductionTvOp(tv_def)) {
          if (isBroadcastTvOp(tv_def)) {
            info.has_broadcast_between = true;
          } else {
            info.has_unsupported_op = true;
          }
        }
      }
    }
    return info;
  }

  bool allocationDomainsIndexMapped(
      std::vector<IterDomain*>& alloc_domains,
      std::vector<IterDomain*>& reuse_domains) {
    // Require that the allocated domains are exactly mapped.
    if (alloc_domains.size() != reuse_domains.size()) {
      return false;
    }

    // Check index map for the corresponding axes.
    for (const auto id_it : c10::irange(alloc_domains.size())) {
      if (!GpuLower::current()->caMap()->areMapped(
              alloc_domains[id_it],
              reuse_domains[id_it],
              IdMappingMode::EXACT)) {
        return false;
      }
    }
    return true;
  }

  void reuseAllocation(AllocationInfo* alloc_info, AllocationInfo* to_reuse) {
    // Update analysis result
    if (inner_aliasing_pass_) {
      allocation_info_map_.useInnerAlias(alloc_info, to_reuse);
    } else {
      allocation_info_map_.useOuterAlias(alloc_info, to_reuse);
    }
  }

  // Utility to capture broadcast ops
  bool isBroadcastTvOp(const Expr* expr) {
    if (!ir_utils::isTvOp(expr)) {
      return false;
    }
    return expr->isA<BroadcastOp>();
  }

 private:
  // Analysis result from the first pass collecting the use-defs
  AllocationInfoMap& allocation_info_map_;

  // Internal data keeping track of currently visible allocations as
  //  the pass iterate through the expr list, grouped by the stack
  //  layer of alloc ops.
  std::vector<std::unique_ptr<std::vector<AllocationInfo*>>>
      current_visible_buffer_stack_;

  // Marks state of current pass
  bool inner_aliasing_pass_ = true;
};

// Replace Allocate exprs as determined by the alias analysis
class AllocationReuseModifier : private kir::ExprMutator {
 public:
  static std::vector<Expr*> modify(
      const std::vector<Expr*>& exprs,
      const AllocationInfoMap& allocation_info_map) {
    AllocationReuseModifier modifier(exprs, allocation_info_map);
    return modifier.exprs_;
  }

 private:
  AllocationReuseModifier(
      const std::vector<Expr*>& exprs,
      const AllocationInfoMap& allocation_info_map)
      : allocation_info_map_(allocation_info_map) {
    traverseAndInsert(exprs);
  }

  using kir::ExprMutator::handle;

  //! Replace an kir::Allocate with a new aliased Allocate
  void handle(kir::Allocate* allocate) final {
    auto maybe_alloc_info =
        allocation_info_map_.getMaybeAllocationInfo(allocate);
    if (!maybe_alloc_info.has_value()) {
      return;
    }

    AllocationInfo* alloc_info_from = maybe_alloc_info.value();

    auto alias_it = allocation_info_map_.getAliasMap().find(alloc_info_from);
    if (alias_it == allocation_info_map_.getAliasMap().end()) {
      return;
    }

    kir::Allocate* alloc_expr_to = alias_it->second->alloc_expr;

    // Currently, we don't allow 2-hop alias, ie., aliasing of an
    // aliased tensor, so alloc_expr_to should be still the allocation
    // expression of the aliased allocation. This assertion should be
    // removed if 2-hop aliasing is enabled.
    TORCH_INTERNAL_ASSERT(
        alloc_expr_to == getMaybeNewAllocate(alloc_expr_to),
        "Invalid updated allocation found. Original: ",
        alloc_expr_to->toString(),
        ". Updated: ",
        getMaybeNewAllocate(alloc_expr_to)->toString());

    kir::Allocate* old_alloc = alloc_info_from->alloc_expr;
    kir::Allocate* new_alloc = IrBuilder::create<kir::Allocate>(
        old_alloc->buffer(),
        old_alloc->memoryType(),
        old_alloc->shape(),
        old_alloc->zeroInit(),
        alloc_expr_to);

    registerReplace(old_alloc, new_alloc);

    TORCH_INTERNAL_ASSERT(old2new_.emplace(old_alloc, new_alloc).second);

    // TODO: Consider more robust way to keep the information map up-to-date
    GpuLower::current()->propagateExprInfo(old_alloc, new_alloc);
  }

  kir::Allocate* getMaybeNewAllocate(kir::Allocate* allocate) const {
    auto it = old2new_.find(allocate);
    if (it == old2new_.end()) {
      return allocate;
    } else {
      return it->second;
    }
  }

 private:
  const AllocationInfoMap& allocation_info_map_;

  //! Keep track of new Allocate exprs
  std::unordered_map<kir::Allocate*, kir::Allocate*> old2new_;
};

Val* alignExpr(Val* addr, int64_t alignment = 16) {
  if (alignment == 1) {
    return addr;
  }
  auto n_minus_one = IrBuilder::create<Val>(alignment - 1);
  return SimplifyingIrBuilder::bitwiseAndExpr(
      SimplifyingIrBuilder::addExpr(addr, n_minus_one),
      SimplifyingIrBuilder::bitwiseNotExpr(n_minus_one));
}

Val* allocSizeBytes(kir::Allocate* alloc) {
  const auto buffer_dtype = alloc->buffer()->dtype();
  const auto dtype_size = dataTypeSize(buffer_dtype);
  auto size = dtype_size == 1
      ? alloc->size()
      : SimplifyingIrBuilder::mulExpr(
            alloc->size(), IrBuilder::create<Val>(dtype_size));
  return size;
}

//! Set addresses without any re-use of shared memory. This simply scans
//! through exprs and each time we find an unaliased Allocate align the current
//! address and increment it by the given amount.
class NoReuseSharedMemAllocator : kir::IrVisitor {
 public:
  void allocate(std::vector<Expr*>& exprs) {
    handle(exprs);
  }

 private:
  using kir::IrVisitor::handle;

<<<<<<< HEAD
=======
  static Val* alignExpr(Val* addr, int64_t alignment = 16) {
    if (alignment == 1) {
      return addr;
    }
    auto n_minus_one = IrBuilder::create<Val>(alignment - 1, DataType::Index);
    return SimplifyingIrBuilder::bitwiseAndExpr(
        SimplifyingIrBuilder::addExpr(addr, n_minus_one),
        SimplifyingIrBuilder::bitwiseNotExpr(n_minus_one));
  }

>>>>>>> 82603096
  void handle(kir::Allocate* alloc) final {
    if (alloc->memoryType() != MemoryType::Shared || alloc->alias()) {
      return;
    }

    auto address = current_address_ ? alignExpr(current_address_)
                                    : FusionGuard::getCurFusion()->zeroVal();

    address =
        GpuLower::current()->commonScalarMap().hoistScalar(address, for_loops_);

    alloc->setAddress(address);

<<<<<<< HEAD
    auto size = allocSizeBytes(alloc);
=======
    auto size_bytes = dtype_size == 1
        ? alloc->size()
        : SimplifyingIrBuilder::mulExpr(
              alloc->size(),
              IrBuilder::create<Val>(dtype_size, DataType::Index));
>>>>>>> 82603096

    if (isDebugDumpEnabled(DebugDumpOption::BufferReuseInfo)) {
      debug() << "Allocated address " << address->toInlineString()
              << " of size " << size->toInlineString() << " for T"
              << alloc->buffer()->name() << " which has dtype "
              << alloc->buffer()->dtype() << std::endl;
    }

    current_address_ = SimplifyingIrBuilder::addExpr(address, size);
  }

 private:
  Val* current_address_ = nullptr;
};

//! Allocate differently-sized buffers using a single pass where we push
//! allocations on a stack then pop them after their last read. This only does
//! outer sharing: inner sharing is only valid for aliasing.
//!
//! Consider the following case, where time proceeds from left to right and
//! memory is laid out in the upward direction by NoReuseSharedMemAllocator:
//!
//!                 +-----+
//!                 |  C  |
//!       +-----+   +-----+
//!       |  B  |
//!   +---+-----+-----+
//!   |      A        |
//!   +---------------+
//!
//! In this case the A allocation overlaps both B and C so it cannot be re-used
//! but we can re-use B's memory. If B and C are compatible, they can be
//! aliased; however, in this class we assume that all eligible aliases are
//! already set. We can still reuse memory like below (time points are labelled
//! along the horizontal axis):
//!
//!       +-----+   +-----+
//!       |  B  |   |  C  |
//!   +---+-----+-----+---+
//!   |      A        |
//!   +---------------+
//!   a   b     c   d e   f
//!
//! Note that we might have incomplete information about allocation sizes prior
//! to runtime, so our approach only places new allocations on top of the
//! highest active previous allocation. We implement this with a stack of
//! allocations to which we push and pop at each time point of interest:
//!
//!   a: Allocate A at address 0. Push A
//!   b: Set T=stack.back()=A. Allocate B at address(T)+size(T). Push B
//!   c: Pop B
//!   d: Set T=stack.back()=A. Allocate C at address(T)+size(T). Push C
//!   e: Don't pop A since it is not at back of stack.
//!   f: Pop C and A (all inactive allocations at top of stack)
//!
//! [Reordering Pushes]
//! Consider the following case:
//!
//!           +-----+
//!           |  C  |
//!       +---+-+---+
//!       |  B  |
//!   +---+-+---+
//!   |  A  |
//!   +-----+
//!   a   b c d e   f
//!
//! A simple linear stack approach would fail to re-use any memory in the case
//! illustrated above, even though A can be overwritten for C:
//!
//!   a: Push A
//!   b: Push B
//!   c: Cannot pop A since it is covered by B
//!   d: Must allocate C on top of B, which is on top of A. i.e. NO RE-USE
//!   e: Cannot pop B since it is covered by C
//!   f: Finally pop C, B, and A
//!
//! This kind of case is actually quite common. For example, in a tiled matmul
//! (ignoring double buffering) we have input tiles A and B, and an intermediate
//! output tile C, which all overlap one another, then we might unswizzle the
//! epilogue to a fourth buffer D before writing to gmem. In that case, D
//! overlaps C but does not overlap A or B. If we could force C to lie
//! underneath A and B then they could be popped prior to allocating D, and we
//! would achieve optimal memory use.
//!
//! A slight tweak can help in these tougher cases. Instead of immediately
//! pushing/allocating whenever we encounter a first write, we can instead
//! append the allocation into a holding area vector. When we next encounter a
//! last read for some allocation, we can check whether it is in the holding
//! area. If so, then we form a mini-stack made of only the holding area
//! allocations, with the recently popped allocation on top. In fact, we can
//! just order the holding area by last use (descending) and push/allocate them
//! all at once, which ensures that at least within that set, we will be able to
//! pop as soon as possible. The algorithm would do the following in the above
//! example:
//!
//!   a: Append A to holding area
//!   b: Append B to holding area
//!   c: Sort holding area by last read (desc): {B, A}.
//!      Push B.
//!      Push A.
//!      Pop A.
//!      Clear holding area.
//!   d: Allocate C on top of B. RE-USES A
//!   e: Cannot pop B since it is covered by C
//!   f: Pop C and B
//!
//!   +-----+ +-----+
//!   |  A  | |  C  |
//!   +---+---+-+---+
//!       |  B  |
//!       +-+---+
//!   a   b c d e   f
//!
//! Note that this only gives one layer of protection. More complex patterns can
//! still result in suboptimal memory use even with reordering using the holding
//! area.
//!
//! [Syncs for Reused (Not Aliased) Shared Memory]
//! We will need to ensure the block is synced to prevent a race hazard where
//! C is written to before some threads have read B, leading to corruption of
//! those threads. These syncs need to ensure that the last read that might
//! overlap the new allocation has finished before the first write of the new
//! allocation. In this case that could be accomplished with an arrive/wait
//! barrier between time points c and d, but any synchronizations contained
//! within that interval in the original kernel, including a __syncthreads(),
//! should be preferred over inserting new syncs.
//!
//! [Aliased Allocations]
//! We handle aliased allocations by using a single liveness interval spanning
//! from the first write of the base Allocation to the last read of either that
//! allocation or the last alias. In some cases, this could be suboptimal; for
//! example if a large tensor is used briefly at the beginning and is aliased
//! near the end of the Fusion, then with this approach we will not be able to
//! re-use its memory in the middle, which might be wasteful.
class StackBasedSharedMemAllocator {
 public:
  StackBasedSharedMemAllocator(
      const AllocationInfoMap& allocation_info_map,
      bool warn_only = false)
      : allocation_info_map_(allocation_info_map), warn_only_(warn_only) {}

  void allocate() {
    recordEvents();

    for (auto [pos, first_writes] : pos_to_first_writes_) {
      // Assign allocations for write events and push onto stack
      for (auto alloc_info : first_writes) {
        // Push alloc_info onto the stack (eventually. See note above on
        // reordering)
        waiting_to_push_.push_back(alloc_info);
      }
      // After allocating writes at this position, pop dead allocations. Note
      // that if we did this earlier we might pop then immediately re-use
      // memory, which is invalid since we cannot then insert a sync.
      popAllDead(pos);
    }
  }

  int lastAliasedRead(AllocationInfo* alloc_info) {
    auto it = last_aliased_read_.find(alloc_info);
    TORCH_CHECK(
        it != last_aliased_read_.end(),
        "Could not find last aliased read info for ",
        alloc_info->alloc_expr->toString());
    return it->second;
  }

  void sortPushAndAssignWaiting() {
    // Sort descending by last read
    std::sort(
        waiting_to_push_.begin(),
        waiting_to_push_.end(),
        [this](AllocationInfo* a, AllocationInfo* b) {
          return lastAliasedRead(a) > lastAliasedRead(b);
        });
    for (auto alloc_info : waiting_to_push_) {
      pushAndAssign(alloc_info);
    }
    waiting_to_push_.clear();
  }

  void pushAndAssign(AllocationInfo* alloc_info) {
    // Assign new address
    assignNextAddress(alloc_info);

    // Ensure we will sync between last_read_pos_ and pos
    ensureSync(alloc_info->outer_live_interval->firstWrite());

    alloc_stack_.push_back(alloc_info);
  }

  void assignNextAddress(AllocationInfo* alloc_info) {
    if (warn_only_) {
      return;
    }
    auto alloc = alloc_info->alloc_expr;
    if (alloc_stack_.empty()) {
      alloc->setAddress(FusionGuard::getCurFusion()->zeroVal());
    } else {
      auto top_alloc = alloc_stack_.back()->alloc_expr;
      auto top_size = allocSizeBytes(top_alloc);
      auto unaligned_address =
          SimplifyingIrBuilder::addExpr(top_alloc->address(), top_size);
      auto aligned_address = alignExpr(unaligned_address);
      alloc->setAddress(aligned_address);
    }
    if (isDebugDumpEnabled(DebugDumpOption::BufferReuseInfo)) {
      debug() << "Allocated address " << alloc->address()->toInlineString()
              << " for T" << alloc->buffer()->name() << std::endl;
    }
  }

  //! Record first reads and last writes, respecting aliased buffers
  void recordEvents() {
    for (auto& alloc_info : allocation_info_map_.allAllocationInfos()) {
      if (alloc_info->mem_type != MemoryType::Shared) {
        continue;
      }
      if (alloc_info->alias_to) {
        auto alias_info =
            allocation_info_map_.getMaybeAllocationInfo(alloc_info->alias_to);
        TORCH_CHECK(alias_info.has_value());
        auto prev_last_read = lastAliasedRead(alias_info.value());
        last_aliased_read_[alias_info.value()] = std::max(
            prev_last_read, alloc_info->outer_live_interval->lastRead());
      } else {
        last_aliased_read_[alloc_info.get()] =
            alloc_info->outer_live_interval->lastRead();
      }
    }

    for (auto [alloc_info, last_read_pos] : last_aliased_read_) {
      auto first_write_pos = alloc_info->outer_live_interval->firstWrite();
      auto write_it = pos_to_first_writes_.emplace(first_write_pos, 0).first;
      // Record the first write at first_write_pos
      write_it->second.push_back(alloc_info);
      // At last read position, just ensure there is an entry, but don't record
      pos_to_first_writes_.emplace(last_read_pos, 0);
    }
  }

  //! Ensure there is a sync between latest_pop_ and pos
  void ensureSync(int pos) {
    if (latest_pop_ == -1) {
      // We are not re-using memory
      return;
    }
    if (warn_only_) {
      TORCH_WARN_ONCE(
          "Detected missed opportunity for shared memory re-use. This Fusion ",
          "could make use of shared memory re-use, which might improve ",
          "occupancy at the expense of potential additional block ",
          "synchronizations. To enable shared memory re-use use the environment ",
          "variable NVFUSER_ENABLE=reuse_smem.\n\nTo disable this warning use ",
          "NVFUSER_DISABLE=smem_reuse_warning.");
      return;
    }
    // TODO: more sophisticated analysis to find nested intervals and use
    // arrive/wait barriers.

    // Insert BlockSync before the Expr at original position pos
    debug() << "TODO: INSERT SYNC AT " << pos << std::endl;
  }

  //! Pop all allocations on the top of the stack that are no longer active.
  void popAllDead(int pos) {
    if (!waiting_to_push_.empty()) {
      // Check whether we have any allocations waiting to be pushed that are now
      // inactive. If so, then they need to be ordered and allocated at the top
      // of the stack before continuing.
      if (std::any_of(
              waiting_to_push_.begin(),
              waiting_to_push_.end(),
              [this, pos](AllocationInfo* alloc_info) {
                return lastAliasedRead(alloc_info) <= pos;
              })) {
        sortPushAndAssignWaiting();
      } else {
        // We cannot pop off the stack because there are allocations still
        // waiting to be pushed onto the stack.
        return;
      }
    }

    while (!alloc_stack_.empty()) {
      auto last_read = lastAliasedRead(alloc_stack_.back());
      if (last_read <= pos) {
        latest_pop_ = std::max(last_read, latest_pop_);
        alloc_stack_.pop_back();
      } else {
        break;
      }
    }
  }

 private:
  const AllocationInfoMap& allocation_info_map_;

  // If true, do not set any allocations. Only warn that user may want to enable
  // smem reuse
  bool warn_only_ = false;

  // Latest position that was popped. In general, any new allocation could alias
  // all previously popped allocations, so we use this as the most distant safe
  // point to synchronize with the new allocation's first write (for
  // arrive/wait).
  int latest_pop_ = -1;

  // This is an ordered map to help iterate over events in order. The keys are
  // time positions and the values are vectors of AllocationInfo's that have
  // their first write at that time. Note that that vector might be empty: these
  // time points are still important since we will check for dead allocations to
  // pop at these time points.
  std::map<int, std::vector<AllocationInfo*>> pos_to_first_writes_;

  // This records the actual last read position of an AllocationInfo, computed
  // as the maximum last outer read position of all Allocations that alias it.
  std::unordered_map<AllocationInfo*, int> last_aliased_read_;

  // Stack of allocations "below" the current eligible address. At any given
  // time, all memory above the last allocation in this vector is guaranteed to
  // be free.
  std::vector<AllocationInfo*> alloc_stack_;

  // This represents allocations that are waiting to be pushed onto the stack.
  // At the last moment, i.e. when one of them needs to be popped, we sort these
  // in descending order of their last read, and push them onto the stack.
  std::vector<AllocationInfo*> waiting_to_push_;
};

} // namespace

std::vector<Expr*> reuseMemoryAllocations(const std::vector<Expr*>& exprs) {
  FUSER_PERF_SCOPE("reuseMemoryAllocations");

  bool debug_print = isDebugDumpEnabled(DebugDumpOption::BufferReuseInfo);

  AllocationInfoMap allocation_info_map(exprs, debug_print);

  ReusableAllocationFinder::find(exprs, allocation_info_map);

  auto aliased_exprs =
      AllocationReuseModifier::modify(exprs, allocation_info_map);

  if (isOptionEnabled(EnableOption::ReuseSharedMemory)) {
    StackBasedSharedMemAllocator(allocation_info_map).allocate();
  } else {
    if (!isOptionDisabled(DisableOption::SharedMemoryReuseWarning)) {
      StackBasedSharedMemAllocator(allocation_info_map, /*warn_only*/ true)
          .allocate();
    }
    NoReuseSharedMemAllocator().allocate(aliased_exprs);
  }

  return aliased_exprs;
}

} // namespace nvfuser<|MERGE_RESOLUTION|>--- conflicted
+++ resolved
@@ -1394,7 +1394,7 @@
   if (alignment == 1) {
     return addr;
   }
-  auto n_minus_one = IrBuilder::create<Val>(alignment - 1);
+  auto n_minus_one = IrBuilder::create<Val>(alignment - 1, DataType::Index);
   return SimplifyingIrBuilder::bitwiseAndExpr(
       SimplifyingIrBuilder::addExpr(addr, n_minus_one),
       SimplifyingIrBuilder::bitwiseNotExpr(n_minus_one));
@@ -1406,7 +1406,7 @@
   auto size = dtype_size == 1
       ? alloc->size()
       : SimplifyingIrBuilder::mulExpr(
-            alloc->size(), IrBuilder::create<Val>(dtype_size));
+            alloc->size(), IrBuilder::create<Val>(dtype_size, DataType::Index));
   return size;
 }
 
@@ -1422,19 +1422,6 @@
  private:
   using kir::IrVisitor::handle;
 
-<<<<<<< HEAD
-=======
-  static Val* alignExpr(Val* addr, int64_t alignment = 16) {
-    if (alignment == 1) {
-      return addr;
-    }
-    auto n_minus_one = IrBuilder::create<Val>(alignment - 1, DataType::Index);
-    return SimplifyingIrBuilder::bitwiseAndExpr(
-        SimplifyingIrBuilder::addExpr(addr, n_minus_one),
-        SimplifyingIrBuilder::bitwiseNotExpr(n_minus_one));
-  }
-
->>>>>>> 82603096
   void handle(kir::Allocate* alloc) final {
     if (alloc->memoryType() != MemoryType::Shared || alloc->alias()) {
       return;
@@ -1448,15 +1435,7 @@
 
     alloc->setAddress(address);
 
-<<<<<<< HEAD
     auto size = allocSizeBytes(alloc);
-=======
-    auto size_bytes = dtype_size == 1
-        ? alloc->size()
-        : SimplifyingIrBuilder::mulExpr(
-              alloc->size(),
-              IrBuilder::create<Val>(dtype_size, DataType::Index));
->>>>>>> 82603096
 
     if (isDebugDumpEnabled(DebugDumpOption::BufferReuseInfo)) {
       debug() << "Allocated address " << address->toInlineString()
