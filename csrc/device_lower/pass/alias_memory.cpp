--- conflicted
+++ resolved
@@ -763,11 +763,7 @@
 
   void handle(kir::ForLoop* for_loop) final {
     auto loop_info = scope_map_.getLoopScopeInfo(for_loop);
-<<<<<<< HEAD
-    if (!for_loop->iter_domain()->isParallelized()) {
-=======
     if (!for_loop->isTrivial()) {
->>>>>>> e5cc2b74
       // Parallelized loops do not result in for loops in the CUDA kernel, so
       // they should not affect liveness analysis. This means that
       // current_stack_ will differ from kir::IrVisitor::for_loops_, which will
@@ -781,11 +777,7 @@
     if (debug_printer_) {
       debug_printer_->popScope();
     }
-<<<<<<< HEAD
-    if (!for_loop->iter_domain()->isParallelized()) {
-=======
     if (!for_loop->isTrivial()) {
->>>>>>> e5cc2b74
       current_stack_.pop_back();
     }
   }
