--- conflicted
+++ resolved
@@ -115,11 +115,8 @@
       const std::unordered_map<int, Val*>& override_index = {},
       bool generate_pointer = false) const;
 
-<<<<<<< HEAD
   void handleCpAsyncBulkLoad(const LoadStoreOp* ldst);
-=======
   void handleCpAsyncBulkStore(const LoadStoreOp* ldst);
->>>>>>> 55eed702
 
   void handleBlockReduction(const ReductionOp* rop, Val* out, Val* in);
   void handleGridReduction(const ReductionOp* rop, Val* out, Val* in);
