--- conflicted
+++ resolved
@@ -49,17 +49,7 @@
   //! Insert a new node if it's a SMEM allocation
   void insert(kir::Allocate* alloc) {
     if (auto tv = dynamic_cast<TensorView*>(alloc->buffer())) {
-<<<<<<< HEAD
-      // Tensor memory is similar to shared memory because they are both
-      // shared between threads in a block. In that sense, we can consider
-      // tensor memory as special type of shared memory. In this file, we use
-      // the term "shared memory", "smem" to refer to both shared and tensor
-      // memories.
-      if (tv->getMemoryType() == MemoryType::Shared ||
-          tv->getMemoryType() == MemoryType::Tensor) {
-=======
       if (isSharedMemory(tv)) {
->>>>>>> d5a16338
         // Note that a TensorView can have two allocations due to
         // unswitch.
         auto p = map_.insert({tv, alloc});
@@ -223,17 +213,7 @@
     // Mark write has been hit for all output tvs
     auto out_tvs = ir_utils::filterByType<TensorView>(expr->outputs());
     for (auto out_tv : out_tvs) {
-<<<<<<< HEAD
-      // Tensor memory is similar to shared memory because they are both
-      // shared between threads in a block. In that sense, we can consider
-      // tensor memory as special type of shared memory. In this file, we use
-      // the term "shared memory", "smem" to refer to both shared and tensor
-      // memories.
-      if ((out_tv->getMemoryType() != MemoryType::Shared &&
-           out_tv->getMemoryType() != MemoryType::Tensor) ||
-=======
       if (!isSharedMemory(out_tv) ||
->>>>>>> d5a16338
           GpuLower::current()->syncMap()->needsRawSync(out_tv).none()) {
         continue;
       }
@@ -250,17 +230,7 @@
     // Mark read was hit, if sync_after_read was set, clear it.
     auto inp_tvs = ir_utils::filterByType<TensorView>(expr->inputs());
     for (auto inp_tv : inp_tvs) {
-<<<<<<< HEAD
-      // Tensor memory is similar to shared memory because they are both
-      // shared between threads in a block. In that sense, we can consider
-      // tensor memory as special type of shared memory. In this file, we use
-      // the term "shared memory", "smem" to refer to both shared and tensor
-      // memories.
-      if ((inp_tv->getMemoryType() != MemoryType::Shared &&
-           inp_tv->getMemoryType() != MemoryType::Tensor) ||
-=======
       if (!isSharedMemory(inp_tv) ||
->>>>>>> d5a16338
           GpuLower::current()->syncMap()->needsRawSync(inp_tv).none()) {
         continue;
       }
@@ -554,14 +524,7 @@
           std::all_of(
               expr->inputs().begin(), expr->inputs().end(), [](Val* val) {
                 return !val->isA<TensorView>() ||
-<<<<<<< HEAD
-                    (val->as<TensorView>()->getMemoryType() !=
-                         MemoryType::Shared &&
-                     val->as<TensorView>()->getMemoryType() !=
-                         MemoryType::Tensor) ||
-=======
                     !isSharedMemory(val->as<TensorView>()) ||
->>>>>>> d5a16338
                     ir_utils::isCpAsyncBulkLoad(val->definition());
               })) {
         // RAW of TMA is handled separately, so skip it here.
@@ -675,12 +638,9 @@
   }
 
   void handle(kir::IfThenElse* ite) final {
-<<<<<<< HEAD
-=======
     // TODO: Currently we just naively dispatch into the IfThenElse node
     // assuming that this does not affect the analysis. For now, this assumption
     // is true, but in the future, we might need to revisit this.
->>>>>>> d5a16338
     kir::ExprMutator::handle(ite);
   }
 
@@ -697,17 +657,7 @@
           GpuLower::current()->syncMap()->needsRawSync(tv).none()) {
         continue;
       }
-<<<<<<< HEAD
-      // Tensor memory is similar to shared memory because they are both
-      // shared between threads in a block. In that sense, we can consider
-      // tensor memory as special type of shared memory. In this file, we use
-      // the term "shared memory", "smem" to refer to both shared and tensor
-      // memories.
-      if (tv->getMemoryType() != MemoryType::Shared &&
-          tv->getMemoryType() != MemoryType::Tensor) {
-=======
       if (!isSharedMemory(tv)) {
->>>>>>> d5a16338
         continue;
       }
       auto it = smem.find(tv);
@@ -820,17 +770,7 @@
         // Circular buffered tensors do not need RAW sync to be inserted
         // here, except for the initial load part, which is taken care
         // separately by CircularBufferInserter.
-<<<<<<< HEAD
-        // Tensor memory is similar to shared memory because they are both
-        // shared between threads in a block. In that sense, we can consider
-        // tensor memory as special type of shared memory. In this file, we use
-        // the term "shared memory", "smem" to refer to both shared and tensor
-        // memories.
-        if ((tv->getMemoryType() == MemoryType::Shared ||
-             tv->getMemoryType() == MemoryType::Tensor) &&
-=======
         if (isSharedMemory(tv) &&
->>>>>>> d5a16338
             (!tv->isCircularBuffered() ||
              tv->circularBufferOptions().prefetch == 0)) {
           smem[tv] = expr;
