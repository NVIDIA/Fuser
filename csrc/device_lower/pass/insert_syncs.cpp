--- conflicted
+++ resolved
@@ -494,23 +494,6 @@
                     expr->fusion()->zeroVal()),
                 expr->fusion()->zeroVal(DataType::UInt32)));
       }
-<<<<<<< HEAD
-=======
-    } else if (ir_utils::isCpAsyncBulkStore(expr)) {
-      // Add a fence before TMA store so that writes in the generic proxy is
-      // visible to the async proxy.
-      auto scope = scope_.empty() ? nullptr : scope_.back();
-      Expr* fence_async = IrBuilder::create<kir::FenceAsyncProxy>();
-      // Predicate the fence to select the first warp. TMA store is warp
-      // collective so ElectSync is not needed.
-      Val* warp_size = IrBuilder::create<Val>(32L, PrimDataType::UInt64);
-      Val* select_first_warp = IrBuilder::ltExpr(
-          NamedScalar::getParallelIndex(ParallelType::TIDx), warp_size);
-      auto* select_warp_pred =
-          IrBuilder::create<kir::Predicate>(select_first_warp);
-      fence_async = fence_async->withPredicate(select_warp_pred);
-      registerInsertBefore(expr, fence_async, scope);
->>>>>>> 3bb4f92c
     }
 
     // Insert sync exprs after async ops. For example, insert
@@ -787,8 +770,16 @@
               guarded_memtypes.count(MemoryType::Shared) == 1,
           "We currently only support fence.proxy.async.shared::cta, but other "
           "memory types were detected.");
-      auto* fence_expr = IrBuilder::create<kir::FenceAsyncProxy>();
-      registerInsertBefore(place_before, fence_expr, &placed_in_fl->body());
+      Expr* fence_async = IrBuilder::create<kir::FenceAsyncProxy>();
+      // Predicate the fence to select the first warp. TMA store is warp
+      // collective so ElectSync is not needed.
+      Val* warp_size = IrBuilder::create<Val>(32L, PrimDataType::UInt64);
+      Val* select_first_warp = IrBuilder::ltExpr(
+          NamedScalar::getParallelIndex(ParallelType::TIDx), warp_size);
+      auto* select_warp_pred =
+          IrBuilder::create<kir::Predicate>(select_first_warp);
+      fence_async = fence_async->withPredicate(select_warp_pred);
+      registerInsertBefore(place_before, fence_async, &placed_in_fl->body());
     }
 
     return placed_in_fl;
