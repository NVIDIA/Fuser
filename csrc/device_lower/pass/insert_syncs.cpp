--- conflicted
+++ resolved
@@ -1116,13 +1116,6 @@
             CircularBufferLoopStage::ComputeWarp,
         "for_loop is not circular buffer compute warp");
     NVF_ERROR(
-<<<<<<< HEAD
-        !warp_specialized_async_inputs_in_current_scope_.empty(),
-        "No TMA loads were detected in LoadWarp.");
-    NVF_ERROR(
-        !warp_specialized_async_exprs_to_protect_.empty(),
-        "No WgMma operations were detected in ComputeWarp.");
-=======
         warp_specialized_async_exprs_to_protect_.empty() ||
             !warp_specialized_async_inputs_in_current_scope_.empty(),
         "Expected TMA loads in LoadWarp for WgMma operations were detected in ComputeWarp.");
@@ -1132,7 +1125,6 @@
       warp_specialized_async_inputs_in_current_scope_.clear();
       return;
     }
->>>>>>> fb2eacd6
 
     // Establish all tma loads in LoadWarp are used by WgMma operations in
     // ComputeWarp.
