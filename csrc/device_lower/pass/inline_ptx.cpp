// clang-format off
/*
 * SPDX-FileCopyrightText: Copyright (c) 2023-present NVIDIA CORPORATION & AFFILIATES.
 * All rights reserved.
 * SPDX-License-Identifier: BSD-3-Clause
 */
// clang-format on

#include <device_lower/pass/inline_ptx.h>
#include <device_lower/utils.h>
#include <ir/builder.h>
#include <kernel_ir_dispatch.h>

#include <sstream>

namespace nvfuser {

class LowerToInlinePtx : public kir::ExprMutator {
 protected:
  using ExprMutator::handle;

  void handle(kir::CpAsyncCommit* commit) override {
    registerReplace(
        commit,
        IrBuilder::create<kir::Asm>(
            "cp.async.commit_group",
            std::vector<Val*>{},
            std::vector<Val*>{},
            kir::Asm::Options{true}));
  }

  void handle(kir::CpAsyncWait* wait) override {
    auto stages = wait->keepStages();
    Expr* replace = nullptr;
    if (stages > 0) {
      replace = IrBuilder::create<kir::Asm>(
          "cp.async.wait_group",
          std::vector<Val*>{},
          std::vector<Val*>{IrBuilder::create<Val>(stages)},
          kir::Asm::Options{true});
    } else {
      replace = IrBuilder::create<kir::Asm>(
          "cp.async.wait_all",
          std::vector<Val*>{},
          std::vector<Val*>{},
          kir::Asm::Options{true});
    }

    registerReplace(wait, replace);
  }

<<<<<<< HEAD
  void handle(LoadStoreOp* ldst) override {
    if (ir_utils::isLdMatrixOp(ldst)) {
      auto op = ldst->opType();
      std::stringstream ss;
      ss << "ldmatrix.sync.aligned.x"
         << std::get<ArrayType>(ldst->out()->dtype().type).size;
      if (op == LoadStoreOpType::LdMatrixTranspose) {
        ss << ".trans";
      }
      ss << ".m8n8.shared.b16";
      registerReplace(
          ldst,
          IrBuilder::create<kir::Asm>(
              ss.str(),
              std::vector<Val*>{ldst->out()},
              std::vector<Val*>{ldst->in()},
              kir::Asm::Options{true}));
      return;
    }
=======
  void handle(kir::CpAsyncBulkS2GCommit* commit) override {
    registerReplace(
        commit,
        IrBuilder::create<kir::Asm>(
            "cp.async.bulk.commit_group;",
            std::vector<Val*>{},
            std::vector<Val*>{},
            kir::Asm::Options{true}));
  }

  void handle(kir::CpAsyncBulkS2GWait* wait) override {
    auto stages = wait->keepStages();
    registerReplace(
        wait,
        IrBuilder::create<kir::Asm>(
            "cp.async.bulk.wait_group.read %0;",
            std::vector<Val*>{},
            std::vector<Val*>{IrBuilder::create<Val>(stages)},
            kir::Asm::Options{true, true}));
>>>>>>> 31573bcc
  }
};

std::vector<Expr*> lowerToInlinePtx(const std::vector<Expr*>& exprs) {
  return LowerToInlinePtx{}.traverseAndInsert(exprs);
}

} // namespace nvfuser<|MERGE_RESOLUTION|>--- conflicted
+++ resolved
@@ -49,7 +49,27 @@
     registerReplace(wait, replace);
   }
 
-<<<<<<< HEAD
+  void handle(kir::CpAsyncBulkS2GCommit* commit) override {
+    registerReplace(
+        commit,
+        IrBuilder::create<kir::Asm>(
+            "cp.async.bulk.commit_group;",
+            std::vector<Val*>{},
+            std::vector<Val*>{},
+            kir::Asm::Options{true}));
+  }
+
+  void handle(kir::CpAsyncBulkS2GWait* wait) override {
+    auto stages = wait->keepStages();
+    registerReplace(
+        wait,
+        IrBuilder::create<kir::Asm>(
+            "cp.async.bulk.wait_group.read",
+            std::vector<Val*>{},
+            std::vector<Val*>{IrBuilder::create<Val>(stages)},
+            kir::Asm::Options{true, true}));
+  }
+
   void handle(LoadStoreOp* ldst) override {
     if (ir_utils::isLdMatrixOp(ldst)) {
       auto op = ldst->opType();
@@ -69,27 +89,6 @@
               kir::Asm::Options{true}));
       return;
     }
-=======
-  void handle(kir::CpAsyncBulkS2GCommit* commit) override {
-    registerReplace(
-        commit,
-        IrBuilder::create<kir::Asm>(
-            "cp.async.bulk.commit_group;",
-            std::vector<Val*>{},
-            std::vector<Val*>{},
-            kir::Asm::Options{true}));
-  }
-
-  void handle(kir::CpAsyncBulkS2GWait* wait) override {
-    auto stages = wait->keepStages();
-    registerReplace(
-        wait,
-        IrBuilder::create<kir::Asm>(
-            "cp.async.bulk.wait_group.read %0;",
-            std::vector<Val*>{},
-            std::vector<Val*>{IrBuilder::create<Val>(stages)},
-            kir::Asm::Options{true, true}));
->>>>>>> 31573bcc
   }
 };
 
