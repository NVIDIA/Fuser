--- conflicted
+++ resolved
@@ -195,35 +195,6 @@
   void handleHopperMma(MmaOp* mma) {
     // Reference:
     // https://docs.nvidia.com/cuda/parallel-thread-execution/index.html#asynchronous-warpgroup-level-matrix-multiply-accumulate-instructions
-
-    // Sync between the generic proxy and the async proxy
-
-    // Reference:
-    // https://docs.nvidia.com/cuda/parallel-thread-execution/index.html#asynchronous-warpgroup-level-matrix-async-proxy
-
-<<<<<<< HEAD
-    // TODO: we should not insert sync here. We should keep the lowerToInlinePtx
-    // pass only do simple translations, instead of inserting syncs. This will
-    // be fixed in a future PR.
-    registerInsertBefore(
-        mma,
-        IrBuilder::create<kir::Asm>(
-            "wgmma.fence.sync.aligned",
-=======
-    // TODO: is this fence.proxy.async necessary? The above links say we need
-    // it, but seems that CUTLASS is not using it? Wouldn't wgmma.fence itself
-    // make sure registers are available to the async proxy? And would
-    // __syncthreads() make sure smem is available to the async proxy?
-    // Reference:
-    // https://docs.nvidia.com/cuda/parallel-thread-execution/index.html#parallel-synchronization-and-communication-instructions-membar-fence
-    registerInsertBefore(
-        mma,
-        IrBuilder::create<kir::Asm>(
-            "fence.proxy.async",
->>>>>>> 2980c3c2
-            std::vector<Val*>{},
-            std::vector<Val*>{},
-            kir::Asm::Options{/*volatile=*/true}));
 
     // Do MMA
     std::stringstream inst_ss;
