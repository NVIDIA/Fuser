--- conflicted
+++ resolved
@@ -1394,12 +1394,6 @@
                     warp_specialize_on),
                 circular_buffer_loop->fusion()->oneVal()))));
 
-<<<<<<< HEAD
-    kir::SetMaxNReg* dec_reg_load_warp = IrBuilder::create<kir::SetMaxNReg>(
-        IrBuilder::create<Val>(24, DataType::Index),
-        /*increase_registers=*/false);
-    warp_dispatch_ite->thenBody().push_back(dec_reg_load_warp);
-=======
     // Set default value
     auto& circular_buffer_options =
         GpuLower::current()->circularBufferInfo().getCircularBufferOptionsFor(
@@ -1429,29 +1423,18 @@
           /*increase_registers*/ true);
       warp_dispatch_ite->elseBody().push_back(inc_reg_load_warp);
     }
->>>>>>> 72402bf4
 
     // Load loop:
     ForLoop* load_loop = CloneTmaCircularBufferLoopAndInsertSync::clone(
         circular_buffer_loop, loads, CircularBufferLoopStage::LoadWarp);
     warp_dispatch_ite->thenBody().push_back(load_loop);
 
-<<<<<<< HEAD
-    kir::Return* ret = IrBuilder::create<kir::Return>();
-    warp_dispatch_ite->thenBody().push_back(ret);
-
-    kir::SetMaxNReg* inc_reg_load_warp = IrBuilder::create<kir::SetMaxNReg>(
-        IrBuilder::create<Val>(240, DataType::Index),
-        /*increase_registers*/ true);
-    warp_dispatch_ite->elseBody().push_back(inc_reg_load_warp);
-=======
     if (enable_register_sharing) {
       // Terminate the warp group handling Load loop immediately after
       // finishing its work.
       kir::Return* ret = IrBuilder::create<kir::Return>();
       warp_dispatch_ite->thenBody().push_back(ret);
     }
->>>>>>> 72402bf4
 
     // Prefetch:
     auto prefetch_loop = createArrivesForWar(circular_buffer_loop);
