// clang-format off
/*
 * SPDX-FileCopyrightText: Copyright (c) 2023-present NVIDIA CORPORATION & AFFILIATES.
 * All rights reserved.
 * SPDX-License-Identifier: BSD-3-Clause
 */
// clang-format on
#include <device_lower/lower2device.h>
#include <ir/utils.h>
#include <kernel_ir.h>

#include <device_lower/pass/circular_buffer.h>

#include <algorithm>
#include <iterator>
#include <vector>

namespace nvfuser {

int64_t getCircularBufferAxisPosition(const TensorView* tv) {
  // Circular-buffering prefetches the next subregion of the tensor by
  // doubling the allocation. The subregion is defined by the axes
  // at the CA position till the inner-most position. There must be
  // at least one axis that is outside (left) of the CA position,
  // which defines the loop where prefetching is applied. Therefore,
  // the CA position must be larger than 0.

  NVF_ERROR(tv->getComputeAtPosition() > 0);

  // Unroll must not exist outside of circular-buffer axis
  auto first_unroll_it = std::find_if(
      tv->getLoopDomain().begin(),
      tv->getLoopDomain().end(),
      [](const auto axis) {
        return axis->getParallelType() == ParallelType::Unroll;
      });

  const int64_t first_unroll_pos =
      (int64_t)std::distance(tv->getLoopDomain().begin(), first_unroll_it);

  const int64_t unroll_or_ca_pos =
      std::min(tv->getComputeAtPosition(), first_unroll_pos);

  NVF_ERROR(
      unroll_or_ca_pos > 0,
      "Invalid tensor to circular-buffer. Valid circular buffer axis not found due to Unroll. ",
      tv->toString());

  int64_t valid_pos = -1;
  // Skip parallelized or broadcast axes
  for (int64_t i = unroll_or_ca_pos - 1; i >= 0; --i) {
    auto pt = tv->axis(i)->getParallelType();
    if (!isParallelTypeThread(pt) && !tv->axis(i)->isBroadcast()) {
      valid_pos = i;
      break;
    }
  }

  NVF_ERROR(
      valid_pos >= 0,
      "Invalid tensor to circular-buffer. Valid circular buffer axis not found. ",
      tv->toString());

  return valid_pos;
}

IterDomain* getCircularBufferAxis(const TensorView* tv) {
  return tv->axis(getCircularBufferAxisPosition(tv));
}

void validateCircularBufferedTensor(const TensorView* tv) {
  auto circular_buffer_pos = getCircularBufferAxisPosition(tv);

  // Like vectorization, only LoadStoreOp with another TensorView is
  // considered.
  auto def = tv->definition();
  NVF_ERROR(
      def->isA<LoadStoreOp>(),
      "Invalid tensor to circular-buffer. Only tensor defined by LoadStoreOp is supported: ",
      def->toString());

  NVF_ERROR(
      def->input(0)->isA<TensorView>(),
      "Invalid tensor to circular-buffer. Only tensor defined by LoadStoreOp with TensorView is supported: ",
      def->toString());

  NVF_ERROR(
      !tv->hasComputeWith(),
      "computeWith is not supported with circular buffering: ",
      tv->toString());

  // Require the producer tensor to have been computed entirely for
  // the circular-buffering loop. Otherwise, the producer itself would
  // also need to be circular-bufferred.
  auto producer = def->input(0)->as<TensorView>();
  NVF_ERROR(
      producer->getComputePosition(tv) <= circular_buffer_pos,
      "Invalid tensor to circular-buffer. The computeAt position of the producer tensor must be moved left: ",
      producer->toString());

  // Not strictly necessary, but only gmem -> smem or local and smem -> local
  // are allowed.
  const auto p_mem_type = producer->getMemoryType();
  const auto c_mem_type = tv->getMemoryType();
  NVF_ERROR(
      (p_mem_type == MemoryType::Global &&
       (c_mem_type == MemoryType::Shared || c_mem_type == MemoryType::Local)) ||
          (p_mem_type == MemoryType::Shared && c_mem_type == MemoryType::Local),
      "Invalid tensor to circular-buffer: ",
      tv->toString(),
      ". Producer memory type: ",
      p_mem_type,
      ". Consumer memory type: ",
      c_mem_type);

  return;
}

namespace {

// Initial inspection of a fusion to find and validate circular buffered tensors
class CircularBufferFusionInspector : private IterVisitor {
 public:
  CircularBufferFusionInspector(Fusion* fusion, CircularBufferInfo& db_info)
      : db_info_(db_info) {
    traverse(fusion);
  }

 private:
  using IterVisitor::handle;

  void handle(TensorView* tv) final {
    if (!(tv->isCircularBuffered() || tv->isCircularBuffered())) {
      return;
    }

    NVF_ERROR(
        tv->definition(), "Fusion input shouldn't be circular buffered.", tv);

    validateCircularBufferedTensor(tv);

    auto db_axis = getCircularBufferAxis(tv);

    db_info_.setCircularBufferAxis(tv, db_axis);
  }

 private:
  CircularBufferInfo& db_info_;
};

// The epilogue loop is only created when the producer of a circular
// buffer tensor is on smem, in which case it would otherwise require
// an additional predicate to guard buffer overruns. When it's on
// gmem, that isn't the case, so it does not need to create an
// epilogue loop.
bool requireEpilogue(const std::vector<Expr*>& exprs) {
  return std::any_of(exprs.begin(), exprs.end(), [](const Expr* expr) {
    return expr->input(0)->as<TensorView>()->getMemoryType() ==
        MemoryType::Shared;
  });
}

// Replicates circular buffer loops for Prologue, Main, and
// Epilogue. Prologue only copies the load expressions of circular
// buffered tensors, whereas Epilogue does any expression other than
// the loads. Main copies everything.
class CircularBufferLoopCloner : public kir::IrVisitor {
 public:
  static ForLoop* clone(
      ForLoop* circular_buffer_loop,
      const std::vector<Expr*>& circular_buffer_load_exprs,
      CircularBufferLoopStage loop_type,
      const std::unordered_set<Expr*>& exclude = {}) {
    CircularBufferLoopCloner cloner(
        circular_buffer_loop, circular_buffer_load_exprs, loop_type, exclude);
    cloner.clone();
    return cloner.cloned_top_level_loop_;
  }

 private:
  CircularBufferLoopCloner(
      ForLoop* circular_buffer_loop,
      const std::vector<Expr*>& circular_buffer_load_exprs,
      CircularBufferLoopStage loop_type,
      const std::unordered_set<Expr*>& exclude)
      : circular_buffer_loop_(circular_buffer_loop),
        circular_buffer_load_exprs_(circular_buffer_load_exprs),
        loop_type_(loop_type),
        exclude_(exclude) {}

  using kir::IrVisitor::handle;

  void clone() {
    const auto gpu_lower = GpuLower::current();

    // Cloning the circular buffer loop as follows:
    //
    // Prologue: 0 to 1
    // Main: 0 to (extent-1)
    // Epilogue: (extent-1) to extent

    auto index = GpuLower::current()->caMap()->getIndexVariable(
        circular_buffer_loop_->iter_domain(), loop_type_);
    auto start = circular_buffer_loop_->start();
    auto stop = circular_buffer_loop_->stop();
    auto stage_depth = gpu_lower->circularBufferInfo().getStageDepthFor(
        circular_buffer_loop_->iter_domain());

    if (loop_type_ == CircularBufferLoopStage::Prolog) {
      NVF_ERROR(start->isZeroInt());
      stop = SimplifyingIrBuilder::create<Val>(
          int64_t(stage_depth - 1), DataType::Index);
    } else if (
        loop_type_ == CircularBufferLoopStage::Main &&
        requireEpilogue(circular_buffer_load_exprs_)) {
      stop = IrBuilder::subExpr(
          circular_buffer_loop_->stop(),
          SimplifyingIrBuilder::create<Val>(
              int64_t(stage_depth - 1), DataType::Index));
    } else if (loop_type_ == CircularBufferLoopStage::Epilog) {
      NVF_ERROR(requireEpilogue(circular_buffer_load_exprs_));
      start = IrBuilder::subExpr(
          circular_buffer_loop_->stop(),
          SimplifyingIrBuilder::create<Val>(
              int64_t(stage_depth - 1), DataType::Index));
    }

    cloned_top_level_loop_ = IrBuilder::create<ForLoop>(
        circular_buffer_loop_->iter_domain(),
        index,
        start,
        stop,
        gpu_lower->kernel()->oneVal(),
        false,
        nullptr,
        circular_buffer_loop_->isUnrollRequired(),
        loop_type_);

    handle(circular_buffer_loop_);
  }

  void handle(ForLoop* fl) final {
    ForLoop* cloned_loop = fl == circular_buffer_loop_
        ? cloned_top_level_loop_
        : IrBuilder::create<ForLoop>(fl);

    cloned_scopes_.push_back(&cloned_loop->body());

    kir::IrVisitor::handle(fl);

    cloned_scopes_.pop_back();

    // Add the cloned loop into the parent loop body only when the
    // cloned loop contains expressions.
    if (!cloned_loop->body().empty() && !cloned_scopes_.empty()) {
      cloned_scopes_.back()->push_back(cloned_loop);
    }
  }

  void handle(kir::IfThenElse* ite) final {
    NVF_ERROR(false, "No IfThenElse should exist yet");
  }

  void dispatch(Expr* expr) final {
    if (exclude_.count(expr) > 0) {
      return;
    }

    if (expr->isA<ForLoop>() || expr->isA<kir::IfThenElse>()) {
      kir::IrVisitor::dispatch(expr);
      return;
    }

    NVF_ERROR(!cloned_scopes_.empty());

    if (loop_type_ == CircularBufferLoopStage::Main) {
      cloned_scopes_.back()->push_back(expr);
      return;
    }

    // In Prologue and Epilogue, either load expressions or anything
    // else are copied. Note that there can be multiple exprs defining
    // circular buffered TVs (e.g., buffer initialization).

    auto out_tv = ir_utils::getTvOutput(expr);
    const auto is_circular_buffer_load_expr = std::any_of(
        circular_buffer_load_exprs_.begin(),
        circular_buffer_load_exprs_.end(),
        [out_tv](const auto load_expr) {
          auto circular_buffer_tv = ir_utils::getTvOutput(load_expr);
          NVF_ERROR(circular_buffer_tv != nullptr);
          return out_tv == circular_buffer_tv;
        });
    if ((loop_type_ == CircularBufferLoopStage::Prolog &&
         is_circular_buffer_load_expr) ||
        (loop_type_ == CircularBufferLoopStage::Epilog &&
         !is_circular_buffer_load_expr)) {
      cloned_scopes_.back()->push_back(expr);
    }
  }

 private:
  ForLoop* circular_buffer_loop_ = nullptr;
  const std::vector<Expr*>& circular_buffer_load_exprs_;
  const CircularBufferLoopStage loop_type_;

  ForLoop* cloned_top_level_loop_ = nullptr;
  std::deque<Scope*> cloned_scopes_;
  const std::unordered_set<Expr*>& exclude_;
};

using InsertionInfo = std::unordered_map<ForLoop*, std::vector<Expr*>>;

class IsCircularBufferLoadLoop : public kir::IrVisitor {
 public:
  static bool check(
      Expr* expr,
      const std::vector<Expr*>& circular_buffer_load_exprs) {
    IsCircularBufferLoadLoop checker(circular_buffer_load_exprs);
    return checker.check(expr);
  }

 private:
  IsCircularBufferLoadLoop(const std::vector<Expr*>& circular_buffer_load_exprs)
      : circular_buffer_load_exprs_(circular_buffer_load_exprs) {}

  using kir::IrVisitor::handle;

  bool check(Expr* expr) {
    dispatch(expr);
    return result_;
  }

  void dispatch(Expr* expr) final {
    if (result_) {
      return;
    }
    if (std::find(
            circular_buffer_load_exprs_.begin(),
            circular_buffer_load_exprs_.end(),
            expr) != circular_buffer_load_exprs_.end()) {
      result_ = true;
      return;
    }
    IrVisitor::dispatch(expr);
  }

 private:
  const std::vector<Expr*>& circular_buffer_load_exprs_;
  bool result_ = false;
};

// Traverse lowered loop-nests and find all circular buffer loops and
// associated load expressions.
class CircularBufferLoopNestInspector : private kir::IrVisitor {
 public:
  static InsertionInfo run(const std::vector<Expr*>& exprs) {
    CircularBufferLoopNestInspector inspector(exprs);
    return inspector.insertion_info_;
  }

 private:
  CircularBufferLoopNestInspector(const std::vector<Expr*>& exprs) {
    handle(exprs);
  }

  using kir::IrVisitor::handle;

  // Collect circular buffer related information on a expr
  //  that is a memory load, i.e. a LoadStore or a Set.
  void handlePossibleLoadExpr(Expr* expr) {
    const auto gpu_lower = GpuLower::current();

    auto out_tv = ir_utils::getTvOutput(expr);

    if (out_tv == nullptr) {
      return;
    }

    // Ignore init loop
    if (!(out_tv->isCircularBuffered() || out_tv->isCircularBuffered()) ||
        !expr->input(0)->isA<TensorView>()) {
      return;
    }

    auto circular_buffer_loop =
        gpu_lower->circularBufferInfo().getCircularBufferLoop(
            out_tv, for_loops_);

    NVF_ERROR(
        circular_buffer_loop != nullptr,
        "No circular buffer loop found for a circular buffered tensor: ",
        out_tv->toString());

    validateCircularBufferLoop(circular_buffer_loop);

    insertion_info_[circular_buffer_loop].push_back(expr);
  }

  void handle(UnaryOp* uop) final {
    handlePossibleLoadExpr(uop);
  }

  void handle(LoadStoreOp* ldst) final {
    handlePossibleLoadExpr(ldst);
  }

  static void validateCircularBufferLoop(ForLoop* loop) {
    NVF_ERROR(
        loop->start()->isZeroInt(), "Unsupported loop: ", loop->toString());
    NVF_ERROR(loop->step()->isOneInt(), "Unsupported loop: ", loop->toString());
    NVF_ERROR(
        !loop->vectorize(),
        "Vectorized loop should not be the allocation loop for circular-buffered tensor: ",
        loop->toString());
    NVF_ERROR(
        !loop->vectorize_shift(),
        "Vectorize shift loop should not be the allocation loop for circular-buffered tensor: ",
        loop->toString());
  }

  InsertionInfo insertion_info_;
};

namespace {

void getAllocInTrivialLoop(ForLoop* fl, std::unordered_set<Expr*>& output) {
  if (!fl->isTrivial()) {
    return;
  }
  for (auto expr : fl->body().exprs()) {
    if (expr->isA<kir::Allocate>()) {
      output.emplace(expr);
    } else if (auto loop = dynamic_cast<ForLoop*>(expr)) {
      getAllocInTrivialLoop(loop, output);
    }
  }
}

} // namespace

// Apply circular buffering transformations
class CircularBufferInserter : private kir::ExprMutator {
 public:
  // When there exist multiple circular buffer loops, apply
  // transformations to inner-most loops first. A single ExprMutator
  // pass can only process one loop.
  static std::vector<Expr*> run(
      const std::vector<Expr*>& exprs,
      InsertionInfo insertion_info) {
    auto inserted_exprs = exprs;
    while (!insertion_info.empty()) {
      CircularBufferInserter inserter(inserted_exprs, insertion_info);
      inserted_exprs = inserter.exprs_;
    }
    return inserted_exprs;
  }

 private:
  CircularBufferInserter(
      const std::vector<Expr*>& exprs,
      InsertionInfo& insertion_info)
      : insertion_info_(insertion_info) {
    auto num_circular_buffer_loops = insertion_info.size();
    traverseAndInsert(exprs);
    NVF_ERROR(processed_loop_ != nullptr);
    NVF_ERROR(insertion_info.size() == num_circular_buffer_loops - 1);
  }

  using kir::ExprMutator::handle;

  void handle(ForLoop* loop) final {
    kir::ExprMutator::handle(loop);

    // If another loop is already taken care of, no more loop should
    // be done in the same pass
    if (processed_loop_ != nullptr) {
      return;
    }

    auto it = insertion_info_.find(loop);
    if (it == insertion_info_.end()) {
      return;
    }

    insert(loop, it->second);
    processed_loop_ = loop;
    insertion_info_.erase(loop);
  }

  void insert(ForLoop* circular_buffer_loop, const std::vector<Expr*>& loads) {
    auto prologue_loop = CircularBufferLoopCloner::clone(
        circular_buffer_loop, loads, CircularBufferLoopStage::Prolog);
    registerInsertBefore(circular_buffer_loop, prologue_loop);

    auto write_to_smem =
        std::any_of(loads.begin(), loads.end(), [](const Expr* expr) {
          return expr->output(0)->as<TensorView>()->getMemoryType() ==
              MemoryType::Shared;
        });

    // RAW sync is not inserted for circular buffered tensors. The only
    // exception is the prologue load.
    bool has_cpasync = false;
    if (write_to_smem) {
      // Here the initial sync before entering circular buffer loop is
      //  inserted.

      // If any of the circular buffered tensor in this circular buffer
      //  loop is async copy. We want to wait for the gmem loads to
      //  finish before synchronizing the block.
      if (std::any_of(loads.begin(), loads.end(), ir_utils::isCpAsyncOp)) {
        auto stage_depth =
            GpuLower::current()->circularBufferInfo().getStageDepthFor(
                circular_buffer_loop->iter_domain());
        auto cp_async_wait = IrBuilder::create<kir::AsyncWait>(
            AsyncOpType::CpAsync, stage_depth - 2);
        prologue_loop->body().push_back(
            IrBuilder::create<kir::AsyncCommit>(AsyncOpType::CpAsync));
        registerInsertBefore(circular_buffer_loop, cp_async_wait);
        has_cpasync = true;
      }

      // Insert the initial block sync before entering main loop.
      if (std::any_of(loads.begin(), loads.end(), [](Expr* expr) {
            return GpuLower::current()
                ->syncMap()
                ->needsRawSync(ir_utils::getTvOutput(expr))
                .hasTID();
          })) {
        // If any of the circular buffered loads require sync, as indicated
        //  by sync info map, insert the sync before entering the circular
        //  buffer loop.
        // TODO:
        //  Currently not supporting circular buffer in gmem, but short to mid
        //  term not yet a priority to go for this case.
        auto sync = IrBuilder::create<kir::BlockSync>(false);
        registerInsertBefore(circular_buffer_loop, sync);
      }
    }

    auto main_loop = CircularBufferLoopCloner::clone(
        circular_buffer_loop, loads, CircularBufferLoopStage::Main);

    registerReplace(circular_buffer_loop, main_loop);

    // Insert the wait instruction in this pass instead
    //  of relying on WAR sync pass to do it.
    // The WAR sync pass today would insert the wait function
    //  exactly where we need it but the purpose of this wait
    //  insertion isn't exactly WAR protection.
    //
    // TODO: [Circular Buffer Sync]
    //  We might eventually want to move the block sync inserted
    //   by WAR pass here as well since this sync insertion is kind
    //   of both WAR and RAW (or neither RAW nor WAR, depends
    //   on how we look at it).
    // Eg. in the case when a intermediate
    //   tensor is circular buffered.
    //
    //  __block_sync();    // This is the initial sync
    //  For i in ...       // Circular buffer loop
    //     A[i%2] = ...;
    //     ...  = A[1-i%2];
    //     __block_sync();  // sync within loop
    //     ...
    //  The "sync within loop" can be placed anywhere in the
    //   circular buffer loop while in the case of RAW and WAR
    //   there'd be extra insertion point restrictions.
    //  We are currently not actively exploring opportunities
    //   with this property of "circular buffer sync" so this
    //   is more conceptual at the moment, aka low priority.
    if (has_cpasync) {
      insertCpAsyncCommitWaitInMainLoop(main_loop, loads);

      // The main loop will generate some async loads from invalid regions.
      // These populate the current cp.async group and they fill the smem with
      // zero. Subsequent code might assume an empty cp.async group (for example
      // an unparallelized batch matmul), or might re-use memory (WAW
      // hazard, see https://github.com/NVIDIA/Fuser/issues/2000). For safety,
      // we drain the group after the loops by waiting on these transfers.
      auto cp_async_wait_all =
          IrBuilder::create<kir::AsyncWait>(AsyncOpType::CpAsync, 0);
      registerInsertAfter(circular_buffer_loop, cp_async_wait_all);
    }

    if (requireEpilogue(loads)) {
      // In the case where the main loop is trivial (for example, ldmatrix in
      // matmul kernel), we need to be careful when copying epilog loop. For
      // example, if the main loop is:
      //   for (int i = 0; i < 1; ++i) {
      //     ...
      //     float T1[2];
      //     T1 = ...
      //     ...
      //   }
      // Because trivial loop is not generated, the allocation of T1 will be one
      // level above in the generated scope. So when we copy epilog, we need to
      // make sure we don't copy these allocation so that there is no duplicate
      // allocation.
      std::unordered_set<Expr*> alloc_in_main;
      getAllocInTrivialLoop(main_loop, alloc_in_main);
      auto epilogue_loop = CircularBufferLoopCloner::clone(
          circular_buffer_loop,
          loads,
          CircularBufferLoopStage::Epilog,
          alloc_in_main);
      registerInsertAfter(circular_buffer_loop, epilogue_loop);
    }
  }

  // Simple conservative rule for inserting async copy wait
  //  primitive in the circular buffer loop:
  void insertCpAsyncCommitWaitInMainLoop(
      ForLoop* main_loop,
      const std::vector<Expr*>& loads) {
    NVF_ERROR(
        !main_loop->body().empty(),
        "Circular buffer sync insertion: empty main loop.");
    auto& exprs = main_loop->body().exprs();
    // Note: This pass explicitly assumes that WAR sync has been
    //  inserted so would need to be updated if we re-order the
    //  passes. Cleanups suggested in [Circular Buffer Sync]
    //  would resolve this dependency on pass ordering.
    auto stage_depth =
        GpuLower::current()->circularBufferInfo().getStageDepthFor(
            main_loop->iter_domain());
    auto cp_async_commit =
        IrBuilder::create<kir::AsyncCommit>(AsyncOpType::CpAsync);
    auto cp_async_wait = IrBuilder::create<kir::AsyncWait>(
        AsyncOpType::CpAsync, stage_depth - 2);

    // Find the last circular buffer load in the main loop, and insert
    // cp.async.commit after it.
    std::vector<Expr*>::const_iterator last_circular_buffer_load = exprs.end();
    for (auto it = exprs.begin(); it != exprs.end(); ++it) {
      if (IsCircularBufferLoadLoop::check(*it, loads)) {
        last_circular_buffer_load = it;
      }
    }
    NVF_ERROR(last_circular_buffer_load != exprs.end());
    std::vector<Expr*>::const_iterator commit_it = main_loop->body().insert(
        last_circular_buffer_load + 1, cp_async_commit);

    // Check if a sync has been inserted by WAR sync pass.
    auto rend = std::make_reverse_iterator(commit_it);
    auto block_sync_it =
        std::find_if(exprs.rbegin(), rend, [](const Expr* expr) {
          return expr->isA<kir::BlockSync>();
        });
    if (block_sync_it == rend) {
      // If there's no sync, i.e. no tensor needs cross thread communication. We
      // still need a wait but it can just be anywhere after the cp.async.commit
      // in the loop. Chose to place at the end arbitrarily.
      main_loop->body().insert_after(exprs.back(), cp_async_wait);
    } else {
      // If a sync has been inserted, wait needs to be placed before the sync.
      main_loop->body().insert_before(*block_sync_it, cp_async_wait);
    }
  }

 private:
  InsertionInfo& insertion_info_;
  ForLoop* processed_loop_ = nullptr;
};

} // namespace

void CircularBufferInfo::build(Fusion* fusion) {
  CircularBufferFusionInspector inspector(fusion, *this);

  // Build circular buffered loop id's
  for (auto& info : map_) {
    auto circular_buffer_axis = info.second.circular_buffer_axis;
    // Keeps track of which loop disjoint set has been
    //  circular buffered. In index allocation, one index
    //  variable would need to be allocated in each
    //  circular buffer stage.
    concrete_circular_buffered_loop_id_.insert(
        GpuLower::current()->caMap()->getConcreteMappedID(
            circular_buffer_axis, IdMappingMode::LOOP));
  }
}

bool CircularBufferInfo::isCircularBufferedIterDomain(IterDomain* id) {
  auto concrete_loop_id = GpuLower::current()->caMap()->getConcreteMappedID(
      id, IdMappingMode::LOOP);
  return concrete_circular_buffered_loop_id_.count(concrete_loop_id);
}

CircularBufferInfo::TvInfo& CircularBufferInfo::getTvInfo(
    const TensorView* tv) {
  NVF_ERROR(
      tv->isCircularBuffered(),
      "Not a circular-buffered tensor: ",
      tv->toString());
  return map_[tv];
}

void CircularBufferInfo::setCircularBufferAxis(
    const TensorView* tv,
    IterDomain* axis) {
  getTvInfo(tv).circular_buffer_axis = axis;

  // Also validate the stage consistency with CA map.
  int64_t stage_depth = 0;
  if (tv->isCircularBuffered()) {
    stage_depth = tv->circularBufferDepth();
  } else {
    // Double buffer is a circular buffer with depth 2.
    stage_depth = 2;
  }

  // Set and validate the new stage depth.
  setStageDepth(axis, stage_depth);
}

void CircularBufferInfo::setStageDepth(IterDomain* id, int64_t stage_depth) {
  auto concrete_loop_id = GpuLower::current()->caMap()->getConcreteMappedID(
      id, IdMappingMode::LOOP);

  auto maybe_exisiting_depth_it = stage_depth_.find(concrete_loop_id);
  if (maybe_exisiting_depth_it == stage_depth_.end()) {
    stage_depth_[concrete_loop_id] = stage_depth;
  } else {
    NVF_ERROR(
        stage_depth == maybe_exisiting_depth_it->second,
        "Unsupported multiple depth pipelining, was set to ",
        maybe_exisiting_depth_it->second,
        " by ",
        maybe_exisiting_depth_it->first->toString(),
        " and then set to ",
        stage_depth,
        " by ",
        concrete_loop_id->toString());
  }
}

IterDomain* CircularBufferInfo::getCircularBufferAxis(const TensorView* tv) {
  if (!tv->isCircularBuffered()) {
    return nullptr;
  }

  return getTvInfo(tv).circular_buffer_axis;
}

<<<<<<< HEAD
unsigned int CircularBufferInfo::getStageDepthFor(
=======
int64_t CircularBufferInfo::getStageDepthFor(
>>>>>>> fa2bedc2
    IterDomain* circular_buffer_axis) const {
  auto concrete_id = GpuLower::current()->caMap()->getConcreteMappedID(
      circular_buffer_axis, IdMappingMode::LOOP);

  auto maybe_depth_it = stage_depth_.find(concrete_id);

  NVF_ERROR(maybe_depth_it != stage_depth_.end(), "Stage depth not found");

  return maybe_depth_it->second;
}

ForLoop* CircularBufferInfo::getCircularBufferLoop(
    IterDomain* axis,
    const std::vector<ForLoop*>& loops,
    bool ignore_prologue) {
  auto loop_it = std::find_if(loops.begin(), loops.end(), [&](const auto loop) {
    return GpuLower::current()->caMap()->areMapped(
               loop->iter_domain(), axis, IdMappingMode::EXACT) &&
        (!ignore_prologue ||
         loop->circularBufferLoopStage() != CircularBufferLoopStage::Prolog);
  });

  if (loop_it != loops.end()) {
    return *loop_it;
  } else {
    return nullptr;
  }
}

ForLoop* CircularBufferInfo::getCircularBufferLoop(
    const TensorView* tv,
    const std::vector<ForLoop*>& loops,
    bool ignore_prologue) {
  auto axis = getCircularBufferAxis(tv);

  if (axis == nullptr) {
    return nullptr;
  }

  return getCircularBufferLoop(axis, loops, ignore_prologue);
}

void CircularBufferInfo::setOriginalAllocSize(
    const TensorView* tv,
    Val* original_alloc_size) {
  getTvInfo(tv).original_alloc_size = original_alloc_size;
}

Val* CircularBufferInfo::getOriginalAllocSize(const TensorView* tv) {
  if (!(tv->isCircularBuffered() || tv->isCircularBuffered())) {
    return nullptr;
  }

  return getTvInfo(tv).original_alloc_size;
}

std::vector<Expr*> CircularBufferPass::run(const std::vector<Expr*>& exprs) {
  auto insertion_info = CircularBufferLoopNestInspector::run(exprs);
  return CircularBufferInserter::run(exprs, insertion_info);
}

} // namespace nvfuser<|MERGE_RESOLUTION|>--- conflicted
+++ resolved
@@ -744,11 +744,7 @@
   return getTvInfo(tv).circular_buffer_axis;
 }
 
-<<<<<<< HEAD
-unsigned int CircularBufferInfo::getStageDepthFor(
-=======
 int64_t CircularBufferInfo::getStageDepthFor(
->>>>>>> fa2bedc2
     IterDomain* circular_buffer_axis) const {
   auto concrete_id = GpuLower::current()->caMap()->getConcreteMappedID(
       circular_buffer_axis, IdMappingMode::LOOP);
