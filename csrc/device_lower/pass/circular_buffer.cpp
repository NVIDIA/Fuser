// clang-format off
/*
 * SPDX-FileCopyrightText: Copyright (c) 2023-present NVIDIA CORPORATION & AFFILIATES.
 * All rights reserved.
 * SPDX-License-Identifier: BSD-3-Clause
 */
// clang-format on
#include <device_lower/lower2device.h>
#include <id_model/utils.h>
#include <ir/utils.h>
#include <kernel_ir.h>

#include <device_lower/pass/circular_buffer.h>

#include <algorithm>
#include <iterator>
#include <vector>

namespace nvfuser {

namespace {

// The epilogue loop is only created when the producer of a circular
// buffer tensor is on smem, in which case it would otherwise require
// an additional predicate to guard buffer overruns. When it's on
// gmem, that isn't the case, so it does not need to create an
// epilogue loop. For TMA cpAsyncBulk, there is always an epilogue loop.
bool requireEpilogue(const std::vector<Expr*>& exprs) {
  return std::any_of(exprs.begin(), exprs.end(), [](const Expr* expr) {
    return (expr->input(0)->as<TensorView>()->getMemoryType() ==
            MemoryType::Shared) ||
        ir_utils::isCpAsyncBulk(expr);
  });
}

// Replicates circular buffer loops for Prologue, Main, and
// Epilogue. Prologue only copies the load expressions of circular
// buffered tensors, whereas Epilogue does any expression other than
// the loads. Main copies everything.
class CircularBufferLoopCloner : public kir::IrVisitor {
 public:
  static ForLoop* clone(
      ForLoop* circular_buffer_loop,
      const std::vector<Expr*>& circular_buffer_load_exprs,
      CircularBufferLoopStage loop_type,
      const std::unordered_set<Expr*>& exclude = {}) {
    CircularBufferLoopCloner cloner(
        circular_buffer_loop, circular_buffer_load_exprs, loop_type, exclude);
    cloner.duplicate();
    return cloner.cloned_top_level_loop_;
  }

 protected:
  CircularBufferLoopCloner(
      ForLoop* circular_buffer_loop,
      const std::vector<Expr*>& circular_buffer_load_exprs,
      CircularBufferLoopStage loop_type,
      const std::unordered_set<Expr*>& exclude)
      : circular_buffer_loop_(circular_buffer_loop),
        circular_buffer_load_exprs_(circular_buffer_load_exprs),
        loop_type_(loop_type),
        exclude_(exclude) {
    std::transform(
        circular_buffer_load_exprs_.begin(),
        circular_buffer_load_exprs_.end(),
        std::inserter(
            circular_buffer_load_tvs_, circular_buffer_load_tvs_.begin()),
        [](Expr* load_expr) { return ir_utils::getTvOutput(load_expr); });
  }

  using kir::IrVisitor::handle;

  void duplicate() {
    // Cloning the circular buffer loop as follows:
    //
    // Prologue: 0 to prefetch_distance
    // Main: 0 to (extent-prefetch_distance)
    // Epilogue: (extent-prefetch_distance) to extent

    Val* index = GpuLower::current()->getLoopIndexVariable(
        circular_buffer_loop_->iter_domain(), loop_type_);
    Val* start = circular_buffer_loop_->start();
    Val* stop = circular_buffer_loop_->stop();
    const auto& opt =
        GpuLower::current()->circularBufferInfo().getCircularBufferOptionsFor(
            circular_buffer_loop_->iter_domain());

    switch (loop_type_) {
      case CircularBufferLoopStage::Prolog: {
        NVF_ERROR(start->isZeroInt());
        stop = SimplifyingIrBuilder::create<Val>(opt.prefetch, DataType::Index);
        break;
      }
      case CircularBufferLoopStage::Main: {
        if (requireEpilogue(circular_buffer_load_exprs_)) {
          stop = SimplifyingIrBuilder::subExpr(
              circular_buffer_loop_->stop(),
              SimplifyingIrBuilder::create<Val>(opt.prefetch, DataType::Index));
        }
        break;
      }
      case CircularBufferLoopStage::Epilog: {
        NVF_ERROR(requireEpilogue(circular_buffer_load_exprs_));
        start = SimplifyingIrBuilder::subExpr(
            circular_buffer_loop_->stop(),
            SimplifyingIrBuilder::create<Val>(opt.prefetch, DataType::Index));
        break;
      }
      case CircularBufferLoopStage::LoadWarp:
      case CircularBufferLoopStage::ComputeWarp: {
        break;
      }
      default: {
        NVF_THROW("Unsupported loop mode, got: ", loop_type_);
      }
    }

    cloned_top_level_loop_ = IrBuilder::create<ForLoop>(
        circular_buffer_loop_->iter_domain(),
        index,
        start,
        stop,
        /*step=*/GpuLower::current()->kernel()->oneVal(),
        /*vectorize=*/false,
        /*vectorize_shift=*/nullptr,
        circular_buffer_loop_->isUnrollRequired(),
        loop_type_,
        /*circular_buffer_loop_stage_depth=*/opt.stage);

    handle(circular_buffer_loop_);
  }

  void handle(ForLoop* fl) override {
    ForLoop* cloned_loop = fl == circular_buffer_loop_
        ? cloned_top_level_loop_
        : IrBuilder::create<ForLoop>(fl);

    // Add to stack
    for_loop_stack_.push_back(cloned_loop);

    // Process for-loop
    kir::IrVisitor::handle(fl);

    // Pop from stack
    for_loop_stack_.pop_back();

    // Specific handling of for-loop
    processForLoop(cloned_loop);
  }

  virtual void processForLoop(ForLoop* cloned_loop) {
    // Add the cloned loop into the parent loop body only when the
    // cloned loop contains expressions.
    if (!cloned_loop->body().empty() && !for_loop_stack_.empty()) {
      for_loop_stack_.back()->body().push_back(cloned_loop);
    }
  }

  void handle(kir::IfThenElse* ite) final {
    NVF_THROW("No IfThenElse should exist yet:\n", ite->toString());
  }

  void dispatch(Expr* expr) override {
    // Skip expression if it is in exclude set
    if (exclude_.count(expr) > 0) {
      return;
    }

    // Handle ForLoop and IfThenElse expr separately
    if (expr->isA<ForLoop>() || expr->isA<kir::IfThenElse>()) {
      kir::IrVisitor::dispatch(expr);
      return;
    }

    NVF_ERROR(!for_loop_stack_.empty());

    // Specific expression handling
    processExpr(expr);
  }

  virtual void processExpr(Expr* expr) {
    switch (loop_type_) {
      case CircularBufferLoopStage::Prolog: {
        // In Prologue, only copy the load expressions.
        // NOTE that there can be multiple expressions defining
        // circular buffered TVs (e.g., buffer initialization).
        TensorView* out_tv = ir_utils::getTvOutput(expr);
        if (circular_buffer_load_tvs_.count(out_tv) > 0) {
          for_loop_stack_.back()->body().push_back(expr);
        }
        break;
      }
      case CircularBufferLoopStage::Main: {
        for_loop_stack_.back()->body().push_back(expr);
        break;
      }
      case CircularBufferLoopStage::Epilog: {
        // In Epilogue, copy everything except circular buffer load expressions.
        TensorView* out_tv = ir_utils::getTvOutput(expr);
        if (circular_buffer_load_tvs_.count(out_tv) == 0) {
          for_loop_stack_.back()->body().push_back(expr);
        }
        break;
      }
      default: {
        NVF_THROW("Unsupported loop mode, got: ", loop_type_);
      }
    }
  }

 protected:
  ForLoop* circular_buffer_loop_ = nullptr;
  const std::vector<Expr*>& circular_buffer_load_exprs_;
  const CircularBufferLoopStage loop_type_;

  std::unordered_set<TensorView*> circular_buffer_load_tvs_;
  ForLoop* cloned_top_level_loop_ = nullptr;
  std::vector<ForLoop*> for_loop_stack_;
  const std::unordered_set<Expr*>& exclude_;
};

// Description:
// Replicates circular buffer loops for Prologue, Main, and
// Epilogue. Prologue only copies the load expressions of circular
// buffered tensors, whereas Epilogue does any expression other than
// the loads. Main copies everything. The pre-prologue and post-epilogue loops
// are created separately by the allocation insertion pass.
//
// Loop Structure Overview:
// Pre-prologue loop:
// - Allocate shared memory for mbarriers
// - Initialize mbarrier for all stages
//
// Prologue loop:
// - if selected_thread:
//   - Issue cp async bulks for all but last stage
//
// Main loop:
// - if selected_thread:
//   - Issue next cp async bulk for available stage
// - All threads wait until tma operation arrives
// - Copy body without
//   - shared memory allocations
//   - mbarrier_init exprs
//   - mbarrier_inval exprs
//
// Epilogue loop:
// - All threads wait until tma operation arrives
// - Copy body without
//   - shared memory allocations
//   - issuing cp async bulk operations
//   - mbarrier_init exprs
//   - mbarrier_inval exprs
//
// Post-epilogue loop:
//  - if selected_thread:
//   - Invalidated mbarrier for all stages
//
// Detailed Pseudo-Code:
// Pre-Prologue loop:
//
// __shared__ __mbarrier_t barriers[num_stages];
// if (warp_id == 0 && electSync()()) {
//   for (int64_t loop_index : irange(stages)) {
//     mbarrier_init(mbarrier[loop_index], number_of_tma_load_exprs);
//   }
// }
//
// Prologue loop:
// for (int64_t loop_index : irange(prefetch_distance)) {
//   if (warp_id == 0 && electSync()) {
//     mbarrier::arriveExpectTx(mbarrier[loop_index], expected_bytes);
//     for (...) {
//       cpAsyncBulk(mbarriers[loop_index], ...);
//     }
//   }
// }
//
// Main loop:
// for (int64_t loop_index : irange(N-prefetch_distance)) {
//   current_stage = loop_index % stage_depth
//   load_stage = (loop_index + prefetch_distance) % stage_depth)
//   if (warp_id == 0 && electSync()()) {
//     mbarrier::arriveExpectTx(mbarrier[load_stage], expected_bytes);
//     for (...) {
//       cpAsyncBulk(mbarrier[load_stage], ...);
//     }
//   }
//   mbarrier::waitParity((loop_index / stage_depth) % 2);
//
//   Clone remaining operations
// }
//
// Epilogue loop:
// for (int64_t loop_index : irange(N-prefetch_distance, N)) {
//   current_stage = loop_index % stage_depth
//   mbarrier::waitParity((loop_index / stage_depth) % 2);
//
//   Clone remaining operations
// }
//
// Post-Epilogue loop:
// if (warp_id == 0 && electSync()()) {
//   for (int64_t loop_index : irange(stages)) {
//     mbarrier_inval(mbarrier[loop_index]);
//   }
// }
//
class CloneTmaCircularBufferLoopAndInsertSync
    : public CircularBufferLoopCloner {
 public:
  static ForLoop* clone(
      ForLoop* circular_buffer_loop,
      const std::vector<Expr*>& circular_buffer_load_exprs,
      CircularBufferLoopStage loop_type,
      const std::unordered_set<Expr*>& exclude = {}) {
    CloneTmaCircularBufferLoopAndInsertSync cloner(
        circular_buffer_loop, circular_buffer_load_exprs, loop_type, exclude);
    cloner.duplicate();
    return cloner.cloned_top_level_loop_;
  }

 private:
  CloneTmaCircularBufferLoopAndInsertSync(
      ForLoop* circular_buffer_loop,
      const std::vector<Expr*>& circular_buffer_load_exprs,
      CircularBufferLoopStage loop_type,
      const std::unordered_set<Expr*>& exclude)
      : CircularBufferLoopCloner(
            circular_buffer_loop,
            circular_buffer_load_exprs,
            loop_type,
            exclude),
        circular_buffer_load_tvs_(
            GpuLower::current()->circularBufferInfo().getCircularBufferTvs(
                circular_buffer_loop_)),
        raw_mbarriers_to_wait_(getAllMbarriersToWait()),
        war_mbarriers_to_uses_(getAllWarMbarriersToUses()),
        war_mbarriers_to_wait_(getAllMbarriersToWait()) {}

  bool hasCircularBufferLoad() const {
    return nvfuser::hasCircularBufferLoad(loop_type_);
  }

  bool hasCircularBufferConsume() const {
    return nvfuser::hasCircularBufferConsume(loop_type_);
  }

  bool mayHaveWarHazard() const {
    return nvfuser::mayHaveWarHazard(loop_type_);
  }

  bool usesMBarrierForWAR() const {
    return GpuLower::current()
        ->circularBufferInfo()
        .getCircularBufferOptionsFor(circular_buffer_loop_->iter_domain())
        .usesMBarrierForWAR();
  }

  // If any of the mbarrier wait expressions in raw_mbarriers_to_wait_ is not
  // nullptr, this indicates that we are about to insert the reading of the
  // circular buffer tensor into the cloned loop. Before doing that, we need to
  // insert mbarrier::waitParity expressions to wait for the completion of the
  // load of the circular buffer tensor.
  void insertMBarrierWaitBeforeFirstRead() {
    if (for_loop_stack_.size() == 1) {
      NVF_ERROR(for_loop_stack_.front() == cloned_top_level_loop_);
      for (auto it = raw_mbarriers_to_wait_.begin();
           it != raw_mbarriers_to_wait_.end();) {
        auto wait = it->second;
        // short-circuit: wait expression does not exist yet for mbarrier.
        // This means: the mbarrier is used by the circular buffer for loop
        // to wait for its loads. However, we have not encountered the first
        // read of the circular buffer yet, so no need to wait right now.
        if (wait == nullptr) {
          ++it;
          continue;
        }
        for_loop_stack_.back()->body().push_back(wait);
        it = raw_mbarriers_to_wait_.erase(it);
      }
    }
  }

  // If we have visited the last use of a circular buffer tensor, then we
  // insert a mbarrier::arrive to signal that we have done with the reading
  // of the buffer and it is ready to be loaded with new data.
  void insertWarMBarrierArriveAfterLastRead() {
    if (!usesMBarrierForWAR() || !mayHaveWarHazard() ||
        !hasCircularBufferConsume()) {
      return;
    }
    // Only insert arrive on the top-level loop
    if (for_loop_stack_.size() != 1) {
      return;
    }
    NVF_ERROR(for_loop_stack_.front() == cloned_top_level_loop_);
<<<<<<< HEAD
    // WAR arrive only exists in the main loop
    if (loop_type_ != CircularBufferLoopStage::Main &&
        loop_type_ != CircularBufferLoopStage::ComputeWarp) {
      return;
    }
=======
>>>>>>> d086064c
    for (auto it = war_mbarriers_to_uses_.begin();
         it != war_mbarriers_to_uses_.end();) {
      auto& uses = it->second;
      if (uses.empty()) {
        auto arrive = createWarMbarrierArrive(it->first);
        for_loop_stack_.back()->body().push_back(arrive);
        it = war_mbarriers_to_uses_.erase(it);
      } else {
        ++it;
      }
    }
  }

  // This function inserts arrive and wait expressions for RAW and WAR
  // hazards. The argument `cloned_loop` can be:
  // 1. A loop containing TMA expressions loading circular buffer tensors.
  // 2. A loop containing an expression that is the first use a circular buffer
  //    tensor.
  // 3. A loop containing an expression that is the last use of a circular
  //    buffer tensor.
  // 4. None of the above.
  //
  // For 4, there is nothing interesting, we just naively add the cloned loop
  // to the parent loop body.
  //
  // For 1, we delegate to addTmaLoadBlock, who is responsible for: i) adding
  // mbarrier::waitParity to avoid WAR hazard, ii) adding the cloned loop
  // containing TMA to the parent loop body, and iii) add the necessary
  // mbarrier::arriveExpectTx expressions to signal that TMA has been issued,
  // and loading in progress.
  //
  // For 2, besides inserting the cloned loop to the parent loop body, we also
  // insert mbarrier::waitParity expressions before the cloned loop to wait for
  // the completion of the load of the circular buffer tensor.
  //
  // For 3, besides inserting the cloned loop to the parent loop body, we also
  // insert mbarrier::arrive expressions after the cloned loop to signal that
  // the reading of the circular buffer tensor is complete, and it is ready to
  // load the buffer with new data.
  void processForLoop(ForLoop* cloned_loop) final {
    // Skip if there is not an active for-loop structure
    if (for_loop_stack_.empty()) {
      return;
    }

    insertMBarrierWaitBeforeFirstRead();

    if (!cloned_loop->body().empty()) {
      // mbarrier_arrive_tx_ is active when we encounter a cpAsyncBulk load
      // operation on a circular buffer TensorView in IrVisitor. A single
      // mbarrier_arrive_tx is active for each TensorView.
      if (mbarrier_arrive_tx_ == nullptr || for_loop_stack_.size() > 1) {
        // Add cloned for_loop when mbarrier_arrive_tx_ is not active or
        // we are within a nested for-loop structure
        for_loop_stack_.back()->body().push_back(cloned_loop);
      } else {
        // mbarrier::arriveExpectTx and TMA load operations occur in prologue
        // and main loops.
        //
        // cloned_loop is nested for-loop containing cpAsyncBulk expressions.
        // addTmaLoadBlock replaces the cloned_loop with:
        //
        // if(elect) {
        //   arriveExpectTx;
        //   for (...) {
        //     cpAsyncBulk;
        //   }
        // }
        NVF_ERROR(for_loop_stack_.front() == cloned_top_level_loop_);
        addTmaLoadBlock(cloned_loop);
      }
    }

    insertWarMBarrierArriveAfterLastRead();
  }

  // Current compute index: loop_index
  Val* currentComputeIndex() const {
    return cloned_top_level_loop_->indexOrStartIfTrivial();
  }

  // Current compute stage: loop_index % stages
  Val* currentComputeStage() const {
    NVF_ERROR(hasCircularBufferConsume());
    int64_t stage_depth =
        GpuLower::current()
            ->circularBufferInfo()
            .getCircularBufferOptionsFor(circular_buffer_loop_->iter_domain())
            .stage;
    Val* result = SimplifyingIrBuilder::modExpr(
        currentComputeIndex(),
        IrBuilder::create<Val>(stage_depth, PrimDataType::Index));
    return GpuLower::current()->commonScalarMap().hoistScalar(
        result, for_loop_stack_);
  }

  // The stage of the completion that we are waiting for in the current
  // iteration of the circular buffer loop.
  // Recall that both the load and compute are pipelined. At each iteration,
  // we load `prefetch` stages ahead of the current compute stage. In order
  // to pipeline the compute as deep as possible, we only wait for the buffer
  // that the next iteration will write to become empty. That is, there are
  // `stages - prefetch - 1` pending computations, and we wait for stage
  //   (loop_index + prefetch + 1) % stages
  Val* currentCompletionStage() const {
<<<<<<< HEAD
    NVF_ERROR(
        loop_type_ == CircularBufferLoopStage::Main ||
        loop_type_ == CircularBufferLoopStage::ComputeWarp);
=======
    NVF_ERROR(mayHaveWarHazard() && hasCircularBufferConsume());
>>>>>>> d086064c
    const auto& opt =
        GpuLower::current()->circularBufferInfo().getCircularBufferOptionsFor(
            circular_buffer_loop_->iter_domain());

    auto current_load_stage = SimplifyingIrBuilder::modExpr(
        SimplifyingIrBuilder::addExpr(
            cloned_top_level_loop_->indexOrStartIfTrivial(), opt.prefetch + 1),
        IrBuilder::create<Val>(opt.stage, PrimDataType::Index));
    return GpuLower::current()->commonScalarMap().hoistScalar(
        current_load_stage, for_loop_stack_);
  }

  // Current load index:
  // - loop_index + prefetch for main loop
  // - loop_index for prologue
  // - N/A for epilogue
  Val* currentLoadIndex() const {
    int64_t prefetch =
        GpuLower::current()
            ->circularBufferInfo()
            .getCircularBufferOptionsFor(circular_buffer_loop_->iter_domain())
            .prefetch;
    if (loop_type_ == CircularBufferLoopStage::Main) {
      auto current_load_index = SimplifyingIrBuilder::addExpr(
          cloned_top_level_loop_->indexOrStartIfTrivial(), prefetch);
      return GpuLower::current()->commonScalarMap().hoistScalar(
          current_load_index, for_loop_stack_);
    }
    return cloned_top_level_loop_->indexOrStartIfTrivial();
  }

  // Current load stage: currentLoadIndex() % stages
  Val* currentLoadStage() const {
    NVF_ERROR(hasCircularBufferLoad());
    int64_t stage =
        GpuLower::current()
            ->circularBufferInfo()
            .getCircularBufferOptionsFor(circular_buffer_loop_->iter_domain())
            .stage;
    auto current_load_stage = SimplifyingIrBuilder::modExpr(
        currentLoadIndex(), IrBuilder::create<Val>(stage, PrimDataType::Index));
    return GpuLower::current()->commonScalarMap().hoistScalar(
        current_load_stage, for_loop_stack_);
  }

  // The mbarrier_parity for the current circular buffer stage is:
  //   (currentComputeIndex() / stage_depth) % 2
  // We have an mbarrier for each circular buffer stage, so
  // currentComputeIndex() / stage_depth is compute_index_per_stage. The valid
  // values of phaseParity operand are 0 and 1, so we take the modulo of
  // compute_index_per_stage with a divisor of 2. See:
  // https://docs.nvidia.com/cuda/parallel-thread-execution/#parallel-synchronization-and-communication-instructions-mbarrier-test-wait-mbarrier-try-wait
  // for reference.
  Val* currentRawMbarrierParity() const {
    NVF_ERROR(hasCircularBufferConsume());
    int64_t stage_depth =
        GpuLower::current()
            ->circularBufferInfo()
            .getCircularBufferOptionsFor(circular_buffer_loop_->iter_domain())
            .stage;

    auto depth = IrBuilder::create<Val>(stage_depth, DataType::Index);
    auto two = IrBuilder::create<Val>(2, DataType::Index);
    Val* stage_parity = IrBuilder::maybeCastExpr(
        DataType::UInt32,
        SimplifyingIrBuilder::modExpr(
            SimplifyingIrBuilder::divExpr(currentComputeIndex(), depth), two));
    return GpuLower::current()->commonScalarMap().hoistScalar(
        stage_parity, for_loop_stack_);
  }

  // The parity used for waiting for the WAR mbarrier:
  //   (currentLoadIndex() / stage_depth) % 2
  Val* currentWarMbarrierParity() const {
    NVF_ERROR(mayHaveWarHazard() && hasCircularBufferLoad());
    const auto& opt =
        GpuLower::current()->circularBufferInfo().getCircularBufferOptionsFor(
            circular_buffer_loop_->iter_domain());

    auto depth = IrBuilder::create<Val>(opt.stage, DataType::Index);
    auto two = IrBuilder::create<Val>(2, DataType::Index);
    Val* stage_parity = IrBuilder::maybeCastExpr(
        DataType::UInt32,
        SimplifyingIrBuilder::modExpr(
            SimplifyingIrBuilder::divExpr(currentLoadIndex(), depth), two));
    return GpuLower::current()->commonScalarMap().hoistScalar(
        stage_parity, for_loop_stack_);
  }

  // Check if the given expr is the first read of a circular buffered
  // TensorView. If so, create the mbarrier::wait expression for the
  // corresponding buffer and update raw_mbarriers_to_wait_.
  void updateRawMbarrierToWaitMap(Expr* expr) {
<<<<<<< HEAD
    if (loop_type_ == CircularBufferLoopStage::Prolog ||
        loop_type_ == CircularBufferLoopStage::LoadWarp) {
      // If we are in the prologue loop, we won't clone expr, so we don't need
      // to insert mbarrier::wait.
=======
    if (!hasCircularBufferConsume()) {
      // expr won't be cloned, so nothing to worry about RAW hazards
>>>>>>> d086064c
      return;
    }

    const auto& ldst_mbarrier_map = GpuLower::current()->ldstMBarrierMap();

    for (auto tv : ir_utils::filterByType<TensorView>(expr->inputs())) {
      // short-circuit: The TensorView input for current expression is not
      // defined by a circular buffered TMA load. So it is unrelated here.
      // Here, we are only interested in inserting mbarrier::wait for the
      // circular buffered TMA loads.
      if (circular_buffer_load_tvs_.count(tv) == 0) {
        continue;
      }
      auto ldst = dynamic_cast<LoadStoreOp*>(tv->definition());
      auto mbarrier_it = ldst_mbarrier_map.find(ldst);
      // short-circuit: Failed to find mbarrier for given TMA load. This could
      // happen when a TV is circular buffered, but not using TMA to load.
      if (mbarrier_it == ldst_mbarrier_map.end()) {
        continue;
      }
      auto mbarrier = mbarrier_it->second;
      auto wait_it = raw_mbarriers_to_wait_.find(mbarrier);
      // short-circuit: mbarrier does not exist in raw_mbarriers_to_wait_, so
      // its corresponding wait expression was already inserted.
      if (wait_it == raw_mbarriers_to_wait_.end()) {
        continue;
      }
      auto& wait = wait_it->second;
      if (wait == nullptr) {
        wait = createMbarrierWaitForRaw(ldst);
      }
    }
  }

  // Check if the given expr is the load of a circular buffered TensorView. If
  // so, create the mbarrier::wait expression for the corresponding buffer and
  // update war_mbarriers_to_wait_.
  void updateWarMbarrierToWaitMap(Expr* expr) {
    if (!usesMBarrierForWAR() || !mayHaveWarHazard() ||
        !hasCircularBufferLoad()) {
      return;
    }
    const auto& ldst_mbarrier_map = GpuLower::current()->ldstMBarrierMap();

    for (auto tv : ir_utils::filterByType<TensorView>(expr->outputs())) {
      // short-circuit: The current expression is not a circular buffer load, so
      // it is unrelated here. Here, we are only interested in inserting
      // mbarrier::wait for the circular buffered TMA loads.
      if (circular_buffer_load_tvs_.count(tv) == 0) {
        continue;
      }
      auto ldst = dynamic_cast<LoadStoreOp*>(expr);
      auto mbarrier_it = ldst_mbarrier_map.find(ldst);
      // short-circuit: Failed to find mbarrier for given TMA load. This could
      // happen when a TV is circular buffered, but not using TMA to load.
      if (mbarrier_it == ldst_mbarrier_map.end()) {
        continue;
      }
      auto mbarrier = mbarrier_it->second;
      auto wait_it = war_mbarriers_to_wait_.find(mbarrier);
      // short-circuit: mbarrier does not exist in war_mbarriers_to_wait_, so
      // its corresponding wait expression was already inserted.
      if (wait_it == war_mbarriers_to_wait_.end()) {
        continue;
      }
      auto& wait = wait_it->second;
      if (wait == nullptr) {
        wait = createWarMbarrierWait(ldst);
      }
    }
  }

  // Check if the given expr is a read of a circular buffered TensorView. If so,
  // update war_mbarriers_to_uses_.
  void updateWarMbarrierUseMap(Expr* expr) {
    if (!usesMBarrierForWAR()) {
      return;
    }

    const auto& ldst_mbarrier_map = GpuLower::current()->ldstMBarrierMap();
    // remove expr from war_mbarriers_to_uses_
    auto input_tvs = ir_utils::filterByType<TensorView>(expr->inputs());
    for (auto tv : input_tvs) {
      if (circular_buffer_load_tvs_.count(tv) == 0) {
        continue;
      }
      auto ldst = dynamic_cast<LoadStoreOp*>(tv->definition());
      auto mbarrier_it = ldst_mbarrier_map.find(ldst);
      if (mbarrier_it == ldst_mbarrier_map.end()) {
        continue;
      }
      auto mbarrier = mbarrier_it->second;
      auto use_it = war_mbarriers_to_uses_.find(mbarrier);
      if (use_it == war_mbarriers_to_uses_.end()) {
        continue;
      }
      auto& uses = use_it->second;
      uses.erase(expr);
    }
  }

  void processExpr(Expr* expr) final {
    TensorView* out_tv = ir_utils::getTvOutput(expr);
    bool is_circular_buffer_load_expr = std::any_of(
        circular_buffer_load_exprs_.begin(),
        circular_buffer_load_exprs_.end(),
        [out_tv](Expr* load_expr) {
          TensorView* circular_buffer_tv = ir_utils::getTvOutput(load_expr);
          NVF_ERROR(circular_buffer_tv != nullptr);
          return out_tv == circular_buffer_tv;
        });

    updateRawMbarrierToWaitMap(expr);
    updateWarMbarrierToWaitMap(expr);
    insertMBarrierWaitBeforeFirstRead();

    // Handle Short-Circuit conditions
    switch (loop_type_) {
      case CircularBufferLoopStage::Prolog: {
        // Short-circuit: skip expression if it is not circular buffer load
        // expression.
        if (!is_circular_buffer_load_expr) {
          goto handle_war;
        }

        // Short-circuit: There can be circular buffered loads without
        // cpAsyncBulk load expressions.
        if (!ir_utils::isCpAsyncBulkLoad(expr)) {
          for_loop_stack_.back()->body().push_back(expr);
          goto handle_war;
        }
        break;
      }
      case CircularBufferLoopStage::Main:
      case CircularBufferLoopStage::Epilog: {
        // Short-circuit: Add expression if not circular-buffered load store
        // operation.
        if (!is_circular_buffer_load_expr || !ir_utils::isCpAsyncBulk(expr)) {
          for_loop_stack_.back()->body().push_back(expr);
          goto handle_war;
        }
        break;
      }
      case CircularBufferLoopStage::LoadWarp: {
        if (is_circular_buffer_load_expr) {
          NVF_ERROR(
              ir_utils::isCpAsyncBulkLoad(expr),
              "Warp specialization only support TMA loading.");
          for_loop_stack_.back()->body().push_back(expr);
        }
        break;
      }
      case CircularBufferLoopStage::ComputeWarp: {
        if (!is_circular_buffer_load_expr) {
          for_loop_stack_.back()->body().push_back(expr);
        }
        break;
      }
      default: {
        NVF_ERROR(false, "Unsupported loop mode, got: ", loop_type_);
      }
    }

    // There is a single mbarrier_arrive_tx_ for each cpAsyncBulk load
    // expression. A mbarrier_arrive_tx_ for another cpAsyncBulk load expression
    // should not be active.
    if (loop_type_ == CircularBufferLoopStage::Prolog ||
        loop_type_ == CircularBufferLoopStage::Main ||
        loop_type_ == CircularBufferLoopStage::LoadWarp) {
      if (auto ldst = dynamic_cast<LoadStoreOp*>(expr)) {
        NVF_ERROR(mbarrier_arrive_tx_ == nullptr);
        mbarrier_arrive_tx_ = createRawMbarrierArriveExpectTx(ldst);
        // Register mbarrier object to be used with LoadStoreOp
        //  from main loop
        NVF_ERROR(mbarrier_arrive_tx_->mbarrier()->isA<kir::TensorIndex>());
        GpuLower::current()->tmaCircularBufferInfo().recordTensorIndex(
            ldst, mbarrier_arrive_tx_->mbarrier()->as<kir::TensorIndex>());
      }
    }

    // Handle cpAsyncBulk expression with circular buffered TensorView output.
    switch (loop_type_) {
      case CircularBufferLoopStage::Prolog: {
        handlePrologueLoop(expr);
        break;
      }
      case CircularBufferLoopStage::Main: {
        handleMainLoop(expr);
        break;
      }
      case CircularBufferLoopStage::Epilog:
      case CircularBufferLoopStage::LoadWarp:
      case CircularBufferLoopStage::ComputeWarp: {
        break;
      }
      default: {
        NVF_ERROR(false, "Unsupported loop mode, got: ", loop_type_);
      }
    }

  handle_war:
    updateWarMbarrierUseMap(expr);
    insertWarMBarrierArriveAfterLastRead();
  }

  // Replace cpAsyncBulk type LoadStoreOp with:
  //   if (warp_id == 0 && electSync()()) {
  //     mbarrier::arriveExpectTx(mbarrier[loop_index], expected_bytes);
  //     for (...) {
  //       cpAsyncBulk(mbarriers[loop_index], ...);
  //     }
  //   }
  // }
  void handlePrologueLoop(Expr* expr) {
    NVF_ERROR(expr != nullptr);

    // Skip if not LoadStoreOp expression
    if (!expr->isA<LoadStoreOp>()) {
      return;
    }

    LoadStoreOp* ldst = expr->as<LoadStoreOp>();

    // Clone LoadStoreOp and map it to mbarrier alloc
    Expr* new_ldst =
        IrBuilder::create<LoadStoreOp>(
            ldst->opType(), ldst->out(), ldst->in(), ldst->cacheOp())
            ->withPredicate(ldst->predicate());

    // If last cloned scope is the cloned_top_level_loop body, then add
    // mbarrier::arriveExpectTx and new loadStoreOp.
    if (for_loop_stack_.size() == 1) {
      NVF_ERROR(for_loop_stack_.front() == cloned_top_level_loop_);
      return addTmaLoadBlock(new_ldst);
    }

    // Otherwise, we are in a nested for-loop and should wait until we
    // return to top-level for loop.
    for_loop_stack_.back()->body().push_back(new_ldst);
  }

  // Handle cpAsyncBulk type LoadStoreOp that is a circular buffer load
  //
  // compute_stage = loop_index % stage_depth
  // load_stage = (loop_index + prefetch_distance) % stage_depth)
  //
  // Replace LoadStoreOp with:
  //   if (warp_id == 0 && electSync()()) {
  //     mbarrier::arriveExpectTx(mbarrier[load_stage], expected_bytes);
  //     for (...) {
  //       cpAsyncBulk(mbarrier[load_stage], ...);
  //     }
  //   }
  //   mbarrier::wait((loop_index / stage_depth) % 2);
  //
  // Where mbarrier are shared memory arrays bound to the LoadStoreOp
  void handleMainLoop(Expr* expr) {
    NVF_ERROR(expr != nullptr && expr->isA<LoadStoreOp>());

    LoadStoreOp* ldst = expr->as<LoadStoreOp>();

    // If last cloned scope is the cloned_top_level_loop body, then add
    // mbarrier::arriveExpectTx and new loadStoreOp
    if (for_loop_stack_.size() == 1) {
      NVF_ERROR(for_loop_stack_.front() == cloned_top_level_loop_);
      return addTmaLoadBlock(ldst);
    }

    // Otherwise, we are in a nested for-loop and should wait until we
    // return to top-level for loop.
    for_loop_stack_.back()->body().push_back(ldst);
  }

  // For each mbarrier that is used to wait for the loading of circular buffers
  // in the given loop, create a placeholder (nullptr) for mbarrier_wait
  // expressions
  std::unordered_map<TensorView*, kir::MBarrierWaitParity*>
  getAllMbarriersToWait() {
    const auto& ldst_mbarrier_map = GpuLower::current()->ldstMBarrierMap();
    std::unordered_map<TensorView*, kir::MBarrierWaitParity*> wait_exprs;
    for (auto tv : circular_buffer_load_tvs_) {
      LoadStoreOp* ldst = dynamic_cast<LoadStoreOp*>(tv->definition());
      auto mbarrier_it = ldst_mbarrier_map.find(ldst);
      if (mbarrier_it == ldst_mbarrier_map.end()) {
        // This circular buffer tensor does not use mbarrier to synchronize.
        // That is, its definition is not a TMA load operation.
        continue;
      }
      auto mbarrier = mbarrier_it->second;
      wait_exprs[mbarrier] = nullptr;
    }
    return wait_exprs;
  }

  // For each mbarrier that is used to wait for the finish reading of circular
  // buffers in the given loop, find all the expressions that use the circular
  // buffer tensor tracked by this mbarrier.
  std::unordered_map<TensorView*, std::unordered_set<Expr*>>
  getAllWarMbarriersToUses() {
    const auto& ldst_mbarrier_map = GpuLower::current()->ldstMBarrierMap();
    std::unordered_map<TensorView*, std::unordered_set<Expr*>> mbarrier_to_uses;
    auto exprs =
        ir_utils::flattenScopedExprs(circular_buffer_loop_->body().exprs());
    for (auto expr : exprs) {
      auto tvs = ir_utils::filterByType<TensorView>(expr->inputs());
      for (auto tv : tvs) {
        if (circular_buffer_load_tvs_.count(tv) == 0) {
          continue;
        }
        LoadStoreOp* ldst = dynamic_cast<LoadStoreOp*>(tv->definition());
        if (ldst == nullptr) {
          continue;
        }
        auto mbarrier_it = ldst_mbarrier_map.find(ldst);
        if (mbarrier_it == ldst_mbarrier_map.end()) {
          // This circular buffer tensor does not use mbarrier to synchronize.
          // That is, its definition is not a TMA load operation.
          continue;
        }
        auto mbarrier = mbarrier_it->second;
        mbarrier_to_uses[mbarrier].insert(expr);
      }
    }
    return mbarrier_to_uses;
  }

  // If there is already an if-then-else with electSync() predicate, use it.
  // Otherwise, create a new one.
  kir::IfThenElse* getElectSyncIfThenElse() {
    if (elect_sync_if_then_else_ == nullptr) {
      elect_sync_if_then_else_ = IrBuilder::create<kir::IfThenElse>(
          IrBuilder::create<kir::Predicate>(PredicateType::ElectSync));
      for_loop_stack_.back()->body().push_back(elect_sync_if_then_else_);
    }
    return elect_sync_if_then_else_;
  }

  // This function selects a single thread to launch tma load and mbarrier
  // arrive_expected_tx operations. The remaining threads will simply arrive
  // at the mbarrier.
  //
  // Pseudo-code example:
  //  if (warp_id == 0 && electSync()()) {
  //    mbarrier::arriveExpectTx(mbarrier[next_stage], expected_bytes);
  //    for (...) {
  //      cpAsyncBulk(mbarrier[next_stage], ...);
  //    }
  //  }
  //
  //  The expr input argument can be a single cpAsyncBulk expression or a nested
  //  for-loop structure of cpAsyncBulk expressions if there are serial
  //  iterDomains to the right of the computeAt position.
  void addTmaLoadBlock(Expr* expr) {
    NVF_ERROR(mbarrier_arrive_tx_ != nullptr);
    NVF_ERROR(expr != nullptr);

    // Use the if-then-else with electSync() predicate for the arrive expect
    // and cpAsyncBulk operations.
    kir::IfThenElse* if_expr = getElectSyncIfThenElse();

    // Wait for WAR
    if (usesMBarrierForWAR()) {
      for (auto it = war_mbarriers_to_wait_.begin();
           it != war_mbarriers_to_wait_.end();) {
        auto wait = it->second;
        if (wait != nullptr) {
          if_expr->thenBody().push_back(wait);
          it = war_mbarriers_to_wait_.erase(it);
        } else {
          ++it;
        }
      }
    }

    // Arrive expect tx for RAW
    if_expr->thenBody().push_back(mbarrier_arrive_tx_);
    if_expr->thenBody().push_back(expr);

    mbarrier_arrive_tx_ = nullptr;
  }

  // Get size of tma load in bytes. It is used for expected transaction count in
  // kir::MBarrierArriveExpectTx.
  Val* getSizeOfTmaLoad(LoadStoreOp* ldst) {
    NVF_ERROR(ldst != nullptr);

    TensorView* consumer_tv = ldst->out()->as<TensorView>();
    NVF_ERROR(
        GpuLower::current()->consumerToTMAInfo().count(consumer_tv),
        "Unable to find TMA info for consumer_tv: ",
        consumer_tv->toString());

    // Get expected bytes for given TMA load operation.
    const TMAInfo& tma_info =
        GpuLower::current()->consumerToTMAInfo().at(consumer_tv);
    Val* expected_bytes = tma_info.tileSizeBytes();

    // The expected_bytes for mbarrier::arriveExpectTX must account for all TMA
    // load operations launched for each circular buffer stage. We take the
    // product of all coordinate TMA iterDomains to the right of the circular
    // buffer axis.
    const std::vector<IterDomain*>& loop_domain = consumer_tv->getLoopDomain();
    for (size_t idx = consumer_tv->getComputeAtPosition();
         idx < loop_domain.size();
         ++idx) {
      IterDomain* id = loop_domain.at(idx);
      if (!id->isBroadcast() && !isParallelTypeThread(id->getParallelType()) &&
          id->getParallelType() != ParallelType::Bulk) {
        expected_bytes =
            SimplifyingIrBuilder::mulExpr(expected_bytes, id->extent());
      }
    }
    expected_bytes =
        SimplifyingIrBuilder::maybeCastExpr(DataType::UInt32, expected_bytes);
    return expected_bytes;
  }

  // This function creates kir::MBarrierArriveExpectTx for given LoadStoreOp and
  // circular buffer stage.
  //
  // Example:
  //   mbarrier::arriveExpectTX(toSmem((&barriers[stage])),
  //   getSizeOfTmaLoad(ldst));
  kir::MBarrierArriveExpectTx* createRawMbarrierArriveExpectTx(
      LoadStoreOp* ldst) {
    NVF_ERROR(ldst != nullptr);

    // Get mbarrier for this circular buffer stage.
    TensorView* all_mbarriers = GpuLower::current()->ldstMBarrierMap().at(ldst);
    kir::TensorIndex* stage_mbarrier =
        IrBuilder::create<kir::TensorIndex>(all_mbarriers, currentLoadStage());

    Val* tx_count = GpuLower::current()->commonScalarMap().hoistScalar(
        getSizeOfTmaLoad(ldst), for_loop_stack_);
    kir::MBarrierArriveExpectTx* mbarrier_arrive_tx =
        IrBuilder::create<kir::MBarrierArriveExpectTx>(
            /*state=*/nullptr, stage_mbarrier, tx_count);

    return mbarrier_arrive_tx;
  }

  kir::MBarrierArrive* createWarMbarrierArrive(TensorView* all_mbarriers) {
    // Get mbarrier for this circular buffer stage.
    auto stage_depth =
        GpuLower::current()
            ->circularBufferInfo()
            .getCircularBufferOptionsFor(circular_buffer_loop_->iter_domain())
            .stage;

    kir::TensorIndex* stage_mbarrier = IrBuilder::create<kir::TensorIndex>(
        all_mbarriers,
        SimplifyingIrBuilder::addExpr(currentCompletionStage(), stage_depth));
    kir::MBarrierArrive* mbarrier_arrive =
        IrBuilder::create<kir::MBarrierArrive>(
            /*state=*/nullptr, stage_mbarrier);
    return mbarrier_arrive;
  }

  // This function creates kir::MBarrierWaitParity for given LoadStoreOp and
  // circular buffer stage for waiting RAW.
  kir::MBarrierWaitParity* createMbarrierWaitForRaw(LoadStoreOp* ldst) {
    NVF_ERROR(ldst != nullptr);

    // Get mbarrier for this circular buffer stage.
    TensorView* all_mbarriers = GpuLower::current()->ldstMBarrierMap().at(ldst);
    kir::TensorIndex* stage_mbarrier = IrBuilder::create<kir::TensorIndex>(
        all_mbarriers, currentComputeStage());

    kir::MBarrierWaitParity* mbarrier_wait =
        IrBuilder::create<kir::MBarrierWaitParity>(
            stage_mbarrier, currentRawMbarrierParity());
    return mbarrier_wait;
  }

  // This function creates kir::MBarrierWaitParity for given LoadStoreOp and
  // circular buffer stage for waiting WAR.
  kir::MBarrierWaitParity* createWarMbarrierWait(LoadStoreOp* ldst) {
    NVF_ERROR(ldst != nullptr);

    auto stage_depth =
        GpuLower::current()
            ->circularBufferInfo()
            .getCircularBufferOptionsFor(circular_buffer_loop_->iter_domain())
            .stage;

    // Get mbarrier for this circular buffer stage.
    TensorView* all_mbarriers = GpuLower::current()->ldstMBarrierMap().at(ldst);
    kir::TensorIndex* stage_mbarrier = IrBuilder::create<kir::TensorIndex>(
        all_mbarriers,
        SimplifyingIrBuilder::addExpr(currentLoadStage(), stage_depth));

    kir::MBarrierWaitParity* mbarrier_wait =
        IrBuilder::create<kir::MBarrierWaitParity>(
            stage_mbarrier, currentWarMbarrierParity());
    return mbarrier_wait;
  }

 private:
  // The circular buffered TVs for the loop being cloned
  std::unordered_set<const TensorView*> circular_buffer_load_tvs_;

  // Mbarriers whose wait is not inserted to the loop yet, and its corresponding
  // wait expression. This map is initialized as:
  //   mbarrier1 -> nullptr
  //   mbarrier2 -> nullptr
  //   ...
  // Indicating that: In the cloned loop, we need to wait for "mbarrier1",
  // "mbarrier2", ..., "mbarrierN"; however, the wait expressions are not
  // created yet.
  //
  // As we run the traversal, when we encounter a first read of a circular
  // buffered tensor, we create mbarrier::wait by replacing nullptr with the
  // actual wait expression. These wait expressions will be inserted to the
  // cloned loop before the first read, and after insertion, the entry will be
  // removed from this map indicating that this mbarrier is already waited, and
  // we don't need to wait for it again.
  //
  // Note that we intentionally design this map as a mbarrier -> wait, instead
  // of ldst -> wait or tv -> wait, because multiple buffers and TMA load
  // operations can share the same mbarrier. In this case, we only want to
  // create a single wait expression to wait for all of them.
  std::unordered_map<TensorView*, kir::MBarrierWaitParity*>
      raw_mbarriers_to_wait_;

  // Mbarriers used for WAR synchronization and the expressions that use their
  // corresponding circular buffer tensors. This map is initialized as:
  //   mbarrier1 -> {expr1, expr2, ...}
  //   mbarrier2 -> {expr3, expr4, ...}
  //   ...
  // indicating that at least one of the inputs of expr1, expr2, ... use a TMA
  // loaded circular buffer tensor, and we use mbarrier1 for WAR
  // synchronization.
  //
  // As we run the traversal, when we encounter an expression in this map, we
  // remove the expression from the set, and if the set becomes empty, we insert
  // the mbarrier::arrive expression to the top level cloned loop after the
  // last read of the circular buffer tensor.
  //
  // Note that we intentionally design this map as a mbarrier -> exprs, instead
  // of ldst -> exprs or tv -> exprs, because multiple buffers and TMA load
  // operations can share the same mbarrier. In this case, we only want to
  // create a single mbarrier::arrive expression to synchronize all of them.
  std::unordered_map<TensorView*, std::unordered_set<Expr*>>
      war_mbarriers_to_uses_;

  // Mbarriers used for WAR synchronization and their corresponding wait parity
  // expressions. This map is initialized as:
  //   mbarrier1 -> nullptr
  //   mbarrier2 -> nullptr
  //   ...
  // indicating that we need to wait for "mbarrier1", "mbarrier2", ...,
  // "mbarrierN" to finish reading the circular buffer tensors. However, the
  // wait expressions are not created yet.
  //
  // As we run the traversal, when we encounter the load of a circular
  // buffered tensor, we create mbarrier::arrive expressions by replacing
  // nullptr with the actual arrive expression. These arrive expressions will be
  // inserted to the elect-sync if-then-else block before the load, and after
  // insertion, the entry will be removed from this map indicating that this
  // mbarrier is already arrived, and we don't need to arrive it again.
  //
  // Note that we intentionally design this map as a mbarrier -> wait, instead
  // of ldst -> wait or tv -> wait, because multiple buffers and TMA load
  // operations can share the same mbarrier. In this case, we only want to
  // create a single wait expression to wait for all of them.
  std::unordered_map<TensorView*, kir::MBarrierWaitParity*>
      war_mbarriers_to_wait_;

  // Mbarrier_ArriveExpectTx to add to cloned_top_level_loop
  kir::MBarrierArriveExpectTx* mbarrier_arrive_tx_ = nullptr;

  // ElectSync if-then-else for the cloned loop. We put all the circular buffer
  // load TMA operations under this if-then-else.
  kir::IfThenElse* elect_sync_if_then_else_ = nullptr;
};

using InsertionInfo = std::unordered_map<ForLoop*, std::vector<Expr*>>;

class IsCircularBufferLoadLoop : public kir::IrVisitor {
 public:
  static bool check(
      Expr* expr,
      const std::vector<Expr*>& circular_buffer_load_exprs) {
    IsCircularBufferLoadLoop checker(circular_buffer_load_exprs);
    return checker.check(expr);
  }

 private:
  IsCircularBufferLoadLoop(const std::vector<Expr*>& circular_buffer_load_exprs)
      : circular_buffer_load_exprs_(circular_buffer_load_exprs) {}

  using kir::IrVisitor::handle;

  bool check(Expr* expr) {
    dispatch(expr);
    return result_;
  }

  void dispatch(Expr* expr) final {
    if (result_) {
      return;
    }
    if (std::find(
            circular_buffer_load_exprs_.begin(),
            circular_buffer_load_exprs_.end(),
            expr) != circular_buffer_load_exprs_.end()) {
      result_ = true;
      return;
    }
    IrVisitor::dispatch(expr);
  }

 private:
  const std::vector<Expr*>& circular_buffer_load_exprs_;
  bool result_ = false;
};

// Traverse lowered loop-nests and find all circular buffer loops and
// associated load expressions.
class CircularBufferLoopNestInspector : private kir::IrVisitor {
 public:
  static InsertionInfo run(const std::vector<Expr*>& exprs) {
    CircularBufferLoopNestInspector inspector(exprs);
    return inspector.insertion_info_;
  }

 private:
  CircularBufferLoopNestInspector(const std::vector<Expr*>& exprs) {
    handle(exprs);
  }

  using kir::IrVisitor::handle;

  // Collect circular buffer related information on a expr
  //  that is a memory load, i.e. a LoadStore or a Set.
  void handlePossibleLoadExpr(Expr* expr) {
    TensorView* out_tv = ir_utils::getTvOutput(expr);

    // Short-Circuit
    if (out_tv == nullptr) {
      return;
    }

    // Ignore initialization loop
    if (!out_tv->isCircularBuffered() || !expr->input(0)->isA<TensorView>()) {
      return;
    }

    ForLoop* circular_buffer_loop =
        GpuLower::current()->circularBufferInfo().getCircularBufferLoop(
            out_tv, for_loops_);

    NVF_ERROR(
        circular_buffer_loop != nullptr,
        "No circular buffer loop found for a circular buffered tensor: ",
        out_tv->toString());

    validateCircularBufferLoop(circular_buffer_loop);

    insertion_info_[circular_buffer_loop].push_back(expr);
  }

  void handle(UnaryOp* uop) final {
    handlePossibleLoadExpr(uop);
  }

  void handle(LoadStoreOp* ldst) final {
    handlePossibleLoadExpr(ldst);
  }

  static void validateCircularBufferLoop(ForLoop* loop) {
    NVF_ERROR(
        loop->start()->isZeroInt(), "Unsupported loop: ", loop->toString());
    NVF_ERROR(loop->step()->isOneInt(), "Unsupported loop: ", loop->toString());
    NVF_ERROR(
        !loop->vectorize(),
        "Vectorized loop should not be the allocation loop for circular-buffered tensor: ",
        loop->toString());
    NVF_ERROR(
        !loop->vectorize_shift(),
        "Vectorize shift loop should not be the allocation loop for circular-buffered tensor: ",
        loop->toString());
  }

  InsertionInfo insertion_info_;
};

namespace {

void getAllocInTrivialLoop(ForLoop* fl, std::unordered_set<Expr*>& output) {
  if (!fl->isTrivial()) {
    return;
  }
  for (Expr* expr : fl->body().exprs()) {
    if (expr->isA<kir::Allocate>()) {
      output.emplace(expr);
    } else if (ForLoop* loop = dynamic_cast<ForLoop*>(expr)) {
      getAllocInTrivialLoop(loop, output);
    }
  }
}

} // namespace

// Apply circular buffering transformations
class CircularBufferInserter : private kir::ExprMutator {
 public:
  // When there exist multiple circular buffer loops, apply
  // transformations to inner-most loops first. A single ExprMutator
  // pass can only process one loop.
  static std::vector<Expr*> run(
      const std::vector<Expr*>& exprs,
      InsertionInfo insertion_info) {
    std::vector<Expr*> inserted_exprs = exprs;
    while (!insertion_info.empty()) {
      CircularBufferInserter inserter(inserted_exprs, insertion_info);
      inserted_exprs = inserter.exprs_;
    }
    return inserted_exprs;
  }

 private:
  CircularBufferInserter(
      const std::vector<Expr*>& exprs,
      InsertionInfo& insertion_info)
      : insertion_info_(insertion_info) {
    size_t num_circular_buffer_loops = insertion_info.size();
    traverseAndInsert(exprs);
    NVF_ERROR(processed_loop_ != nullptr);
    NVF_ERROR(insertion_info.size() == num_circular_buffer_loops - 1);
  }

  using kir::ExprMutator::handle;

  void handle(ForLoop* loop) final {
    kir::ExprMutator::handle(loop);

    // If another loop is already taken care of, no more loop should
    // be done in the same pass
    if (processed_loop_ != nullptr) {
      return;
    }

    auto it = insertion_info_.find(loop);
    if (it == insertion_info_.end()) {
      return;
    }

    auto has_cp_async_bulk = std::any_of(
        it->second.begin(), it->second.end(), ir_utils::isCpAsyncBulk);

    bool use_warp_specialization = std::holds_alternative<WarpSpecialized>(
        GpuLower::current()
            ->circularBufferInfo()
            .getCircularBufferOptionsFor(loop->iter_domain())
            .type);
    if (use_warp_specialization) {
      NVF_ERROR(
          std::all_of(
              it->second.begin(), it->second.end(), ir_utils::isCpAsyncBulk),
          "In order to use warp specialization, all buffers must be loaded by TMA");
      insertTmaWarpSpecialized(loop, it->second);
    } else if (has_cp_async_bulk) {
      insertTmaPipelined(loop, it->second);
    } else {
      insert(loop, it->second);
    }
    processed_loop_ = loop;
    insertion_info_.erase(loop);
  }

  void insertTmaWarpSpecialized(
      ForLoop* circular_buffer_loop,
      const std::vector<Expr*>& loads) {
    const auto& opt =
        GpuLower::current()->circularBufferInfo().getCircularBufferOptionsFor(
            circular_buffer_loop->iter_domain());
    ParallelType warp_specialize_on = std::get<WarpSpecialized>(opt.type).on;

    kir::IfThenElse* warp_dispatch_ite = IrBuilder::create<kir::IfThenElse>(
        IrBuilder::create<kir::Predicate>(IrBuilder::eqExpr(
            NamedScalar::getParallelIndex(warp_specialize_on),
            IrBuilder::subExpr(
                GpuLower::current()->parallelDimensionMap().get(
                    warp_specialize_on),
                circular_buffer_loop->fusion()->oneVal()))));

    // Load loop:
    ForLoop* load_loop = CloneTmaCircularBufferLoopAndInsertSync::clone(
        circular_buffer_loop, loads, CircularBufferLoopStage::LoadWarp);
    warp_dispatch_ite->thenBody().push_back(load_loop);

    // Prefetch:
    auto circular_buffer_tvs =
        GpuLower::current()->circularBufferInfo().getCircularBufferTvs(
            circular_buffer_loop->iter_domain());
    VectorOfUniqueEntries<TensorView*> mbarriers;
    for (auto tv : circular_buffer_tvs) {
      auto ldst = dynamic_cast<LoadStoreOp*>(tv->definition());
      NVF_ERROR(ldst != nullptr);
      auto mbarrier = GpuLower::current()->ldstMBarrierMap().at(ldst);
      mbarriers.pushBack(mbarrier);
    }
    for (auto mbarrier : mbarriers) {
      auto prefetch_loop = ir_utils::createRangeLoop(opt.prefetch + 1);
      auto mbarrier_to_arrive = IrBuilder::create<kir::TensorIndex>(
          mbarrier,
          SimplifyingIrBuilder::addExpr(
              prefetch_loop->indexOrStartIfTrivial(), opt.stage));
      auto prefetch = IrBuilder::create<kir::MBarrierArrive>(
          /*state=*/nullptr, mbarrier_to_arrive);
      prefetch_loop->body().push_back(prefetch);
      warp_dispatch_ite->elseBody().push_back(prefetch_loop);
    }

    // Compute loop:
    ForLoop* compute_loop = CloneTmaCircularBufferLoopAndInsertSync::clone(
        circular_buffer_loop, loads, CircularBufferLoopStage::ComputeWarp);
    warp_dispatch_ite->elseBody().push_back(compute_loop);

    registerReplace(circular_buffer_loop, warp_dispatch_ite);
  }

  bool hasPrefetch(ForLoop* circular_buffer_loop) {
    int64_t prefetch_distance =
        GpuLower::current()
            ->circularBufferInfo()
            .getCircularBufferOptionsFor(circular_buffer_loop->iter_domain())
            .prefetch;
    return prefetch_distance > 0;
  }

  // Create something like below:
  //   for (int i = 0; i < prefetch + 1; ++i) {
  //     mbarrier::arrive(mbarrier0[stage + i]]);
  //     mbarrier::arrive(mbarrier1[stage + i]);
  //     ...
  //   }
  // where mbarrierX[stage + i] is the X-th WAR mbarrier for stage i.
  //
  // This is needed because we prefetch data in circular buffering, and we
  // need to make sure the initial prefetches are not blocked by the
  // non-existing WAR hazards.
  ForLoop* createArrivesForWar(ForLoop* circular_buffer_loop) {
    const auto& opt =
        GpuLower::current()->circularBufferInfo().getCircularBufferOptionsFor(
            circular_buffer_loop->iter_domain());
    auto circular_buffer_tvs =
        GpuLower::current()->circularBufferInfo().getCircularBufferTvs(
            circular_buffer_loop->iter_domain());
    VectorOfUniqueEntries<TensorView*> mbarriers;
    for (auto tv : circular_buffer_tvs) {
      auto ldst = dynamic_cast<LoadStoreOp*>(tv->definition());
      NVF_ERROR(ldst != nullptr);
      auto it = GpuLower::current()->ldstMBarrierMap().find(ldst);
      if (it == GpuLower::current()->ldstMBarrierMap().end()) {
        continue;
      }
      mbarriers.pushBack(it->second);
    }
    auto prefetch_loop = ir_utils::createRangeLoop(opt.prefetch + 1);
    for (auto mbarrier : mbarriers) {
      auto mbarrier_to_arrive = IrBuilder::create<kir::TensorIndex>(
          mbarrier,
          SimplifyingIrBuilder::addExpr(
              prefetch_loop->indexOrStartIfTrivial(), opt.stage));
      auto prefetch = IrBuilder::create<kir::MBarrierArrive>(
          /*state=*/nullptr, mbarrier_to_arrive);
      prefetch_loop->body().push_back(prefetch);
    }
    return prefetch_loop;
  }

  static bool usesMBarrierForWAR(ForLoop* circular_buffer_loop) {
    return GpuLower::current()
        ->circularBufferInfo()
        .getCircularBufferOptionsFor(circular_buffer_loop->iter_domain())
        .usesMBarrierForWAR();
  }

  void insertTmaPipelined(
      ForLoop* circular_buffer_loop,
      const std::vector<Expr*>& loads) {
    // Arrive on the WAR mbarriers to let the prefetching start.
    if (usesMBarrierForWAR(circular_buffer_loop)) {
      auto prefetch_loop = createArrivesForWar(circular_buffer_loop);
      registerInsertBefore(circular_buffer_loop, prefetch_loop);
    }

    // Prologue loop:
    //  - launch only
    //  - arrive_expect_tx and tma load operations
    if (hasPrefetch(circular_buffer_loop)) {
      // If there is no prefetch, then we don't need a prologue loop.
      ForLoop* prologue_loop = CloneTmaCircularBufferLoopAndInsertSync::clone(
          circular_buffer_loop, loads, CircularBufferLoopStage::Prolog);
      registerInsertBefore(circular_buffer_loop, prologue_loop);
    }

    // Main loop:
    //  - Launch and wait
<<<<<<< HEAD
    //  - arrive_expect_tx, tma load operations, and mbarrier_wait)
=======
    //  - arrive_expect_tx, tma load operations, and mbarrier_wait
>>>>>>> d086064c
    ForLoop* main_loop = CloneTmaCircularBufferLoopAndInsertSync::clone(
        circular_buffer_loop, loads, CircularBufferLoopStage::Main);
    registerReplace(circular_buffer_loop, main_loop);

    if (!hasPrefetch(circular_buffer_loop)) {
      // If there is no prefetch, then we don't need a epilogue loop.
      return;
    }

    // We can use exclude argument in
    // CloneTmaCircularBufferLoopAndInsertSync clone to avoid
    // duplicating allocations if main loop is trivial.
    std::unordered_set<Expr*> expressions_allocated_in_main_loop;
    getAllocInTrivialLoop(main_loop, expressions_allocated_in_main_loop);

    // Epilogue loop:
    //  - wait only
    //  - mbarrier_wait
    ForLoop* epilogue_loop = CloneTmaCircularBufferLoopAndInsertSync::clone(
        circular_buffer_loop,
        loads,
        CircularBufferLoopStage::Epilog,
        expressions_allocated_in_main_loop);
    registerInsertAfter(circular_buffer_loop, epilogue_loop);
  }

  void insert(ForLoop* circular_buffer_loop, const std::vector<Expr*>& loads) {
    NVF_ERROR(
        !usesMBarrierForWAR(circular_buffer_loop),
        "Circular buffer loop with WAR mbarrier is only supported for TMA");
    ForLoop* prologue_loop = nullptr;
    if (hasPrefetch(circular_buffer_loop)) {
      // If there is no prefetch, then we don't need a prologue loop.
      prologue_loop = CircularBufferLoopCloner::clone(
          circular_buffer_loop, loads, CircularBufferLoopStage::Prolog);
      registerInsertBefore(circular_buffer_loop, prologue_loop);
    }

    bool write_to_smem =
        std::any_of(loads.begin(), loads.end(), [](const Expr* expr) {
          return expr->output(0)->as<TensorView>()->getMemoryType() ==
              MemoryType::Shared;
        });

    // RAW sync is not inserted for circular buffered tensors. The only
    // exception is the prologue load.
    bool has_cpasync = false;
    if (write_to_smem) {
      // Here the initial sync before entering circular buffer loop is
      //  inserted.

      // If any of the circular buffered tensor in this circular buffer
      //  loop is async copy. We want to wait for the gmem loads to
      //  finish before synchronizing the block.
      has_cpasync =
          std::any_of(loads.begin(), loads.end(), ir_utils::isCpAsyncOp);
      if (prologue_loop != nullptr && has_cpasync) {
        int64_t prefetch_distance = GpuLower::current()
                                        ->circularBufferInfo()
                                        .getCircularBufferOptionsFor(
                                            circular_buffer_loop->iter_domain())
                                        .prefetch;
        kir::AsyncWait* cp_async_wait = IrBuilder::create<kir::AsyncWait>(
            AsyncOpType::CpAsync, prefetch_distance - 1);
        prologue_loop->body().push_back(
            IrBuilder::create<kir::AsyncCommit>(AsyncOpType::CpAsync));
        registerInsertBefore(circular_buffer_loop, cp_async_wait);
      }

      // Insert the initial block sync before entering main loop.
      if (std::any_of(loads.begin(), loads.end(), [](Expr* expr) {
            return GpuLower::current()
                ->syncMap()
                ->needsRawSync(ir_utils::getTvOutput(expr))
                .hasTID();
          })) {
        // If any of the circular buffered loads require sync, as indicated
        //  by sync info map, insert the sync before entering the circular
        //  buffer loop.
        // TODO:
        //  Currently not supporting circular buffer in gmem, but short to mid
        //  term not yet a priority to go for this case.
        kir::BlockSync* sync = IrBuilder::create<kir::BlockSync>(false);
        registerInsertBefore(circular_buffer_loop, sync);
      }
    }

    ForLoop* main_loop = CircularBufferLoopCloner::clone(
        circular_buffer_loop, loads, CircularBufferLoopStage::Main);

    registerReplace(circular_buffer_loop, main_loop);

    // Insert the wait instruction in this pass instead
    //  of relying on WAR sync pass to do it.
    // The WAR sync pass today would insert the wait function
    //  exactly where we need it but the purpose of this wait
    //  insertion isn't exactly WAR protection.
    //
    // TODO: [Circular Buffer Sync]
    //  We might eventually want to move the block sync inserted
    //   by WAR pass here as well since this sync insertion is kind
    //   of both WAR and RAW (or neither RAW nor WAR, depends
    //   on how we look at it).
    // Eg. in the case when a intermediate
    //   tensor is circular buffered.
    //
    //  __block_sync();    // This is the initial sync
    //  For i in ...       // Circular buffer loop
    //     A[i%2] = ...;
    //     ...  = A[1-i%2];
    //     __block_sync();  // sync within loop
    //     ...
    //  The "sync within loop" can be placed anywhere in the
    //   circular buffer loop while in the case of RAW and WAR
    //   there'd be extra insertion point restrictions.
    //  We are currently not actively exploring opportunities
    //   with this property of "circular buffer sync" so this
    //   is more conceptual at the moment, aka low priority.
    if (has_cpasync) {
      insertCpAsyncCommitWaitInMainLoop(main_loop, loads);

      // The main loop will generate some async loads from invalid regions.
      // These populate the current cp.async group and they fill the smem with
      // zero. Subsequent code might assume an empty cp.async group (for example
      // an unparallelized batch matmul), or might re-use memory (WAW
      // hazard, see https://github.com/NVIDIA/Fuser/issues/2000). For safety,
      // we drain the group after the loops by waiting on these transfers.
      kir::AsyncWait* cp_async_wait_all =
          IrBuilder::create<kir::AsyncWait>(AsyncOpType::CpAsync, 0);
      registerInsertAfter(circular_buffer_loop, cp_async_wait_all);
    }

    if (!hasPrefetch(circular_buffer_loop)) {
      // If there is no prefetch, then we don't need a epilogue loop.
      return;
    }

    if (requireEpilogue(loads)) {
      // In the case where the main loop is trivial (for example, ldmatrix in
      // matmul kernel), we need to be careful when copying epilog loop. For
      // example, if the main loop is:
      //   for (int i = 0; i < 1; ++i) {
      //     ...
      //     float T1[2];
      //     T1 = ...
      //     ...
      //   }
      // Because trivial loop is not generated, the allocation of T1 will be one
      // level above in the generated scope. So when we copy epilog, we need to
      // make sure we don't copy these allocation so that there is no duplicate
      // allocation.
      std::unordered_set<Expr*> alloc_in_main;
      getAllocInTrivialLoop(main_loop, alloc_in_main);
      ForLoop* epilogue_loop = CircularBufferLoopCloner::clone(
          circular_buffer_loop,
          loads,
          CircularBufferLoopStage::Epilog,
          alloc_in_main);
      registerInsertAfter(circular_buffer_loop, epilogue_loop);
    }
  }

  // Simple conservative rule for inserting async copy wait
  //  primitive in the circular buffer loop:
  void insertCpAsyncCommitWaitInMainLoop(
      ForLoop* main_loop,
      const std::vector<Expr*>& loads) {
    NVF_ERROR(
        !main_loop->body().empty(),
        "Circular buffer sync insertion: empty main loop.");
    const std::vector<Expr*>& exprs = main_loop->body().exprs();
    // Note: This pass explicitly assumes that WAR sync has been
    //  inserted so would need to be updated if we re-order the
    //  passes. Cleanups suggested in [Circular Buffer Sync]
    //  would resolve this dependency on pass ordering.
    int64_t prefetch_distance =
        GpuLower::current()
            ->circularBufferInfo()
            .getCircularBufferOptionsFor(main_loop->iter_domain())
            .prefetch;
    kir::AsyncCommit* cp_async_commit =
        IrBuilder::create<kir::AsyncCommit>(AsyncOpType::CpAsync);
    kir::AsyncWait* cp_async_wait = IrBuilder::create<kir::AsyncWait>(
        AsyncOpType::CpAsync, std::max(0L, prefetch_distance - 1));

    // Find the last circular buffer load in the main loop, and insert
    // cp.async.commit after it.
    std::vector<Expr*>::const_iterator last_circular_buffer_load = exprs.end();
    for (auto it = exprs.begin(); it != exprs.end(); ++it) {
      if (IsCircularBufferLoadLoop::check(*it, loads)) {
        last_circular_buffer_load = it;
      }
    }
    NVF_ERROR(last_circular_buffer_load != exprs.end());
    std::vector<Expr*>::const_iterator commit_it = main_loop->body().insert(
        last_circular_buffer_load + 1, cp_async_commit);

    if (prefetch_distance == 0) {
      // If there is no prefetch, we must wait immediately after the commit
      // because the consumption of the data is immediate.
      main_loop->body().insert_after(cp_async_commit, cp_async_wait);
    } else {
      // Check if a sync has been inserted by WAR sync pass.
      auto rend = std::make_reverse_iterator(commit_it);
      auto block_sync_it =
          std::find_if(exprs.rbegin(), rend, [](const Expr* expr) {
            return expr->isA<kir::BlockSync>();
          });
      if (block_sync_it == rend) {
        // If there's no sync, i.e. no tensor needs cross thread communication.
        // We still need a wait but it can just be anywhere after the
        // cp.async.commit in the loop. Chose to place at the end arbitrarily.
        main_loop->body().insert_after(exprs.back(), cp_async_wait);
      } else {
        // If a sync has been inserted, wait needs to be placed before the sync.
        main_loop->body().insert_before(*block_sync_it, cp_async_wait);
      }
    }
  }

 private:
  InsertionInfo& insertion_info_;
  ForLoop* processed_loop_ = nullptr;
};

} // namespace

void TmaCircularBufferInfo::recordTensorIndex(
    const Expr* expr,
    kir::TensorIndex* index) {
  NVF_ERROR(ir_utils::isCpAsyncBulkLoad(expr));
  NVF_ERROR(ldst_mbarrier_index_map_.count(expr) == 0);
  ldst_mbarrier_index_map_.emplace(expr, index);
}

bool TmaCircularBufferInfo::existsTensorIndex(const Expr* expr) const {
  return ldst_mbarrier_index_map_.count(expr) != 0;
}

kir::TensorIndex* TmaCircularBufferInfo::getTensorIndex(const Expr* expr) {
  NVF_ERROR(ir_utils::isCpAsyncBulkLoad(expr));
  // short-circuit: expr does not have tensor index.
  if (ldst_mbarrier_index_map_.count(expr) == 0) {
    return nullptr;
  }
  return ldst_mbarrier_index_map_.at(expr);
}

std::vector<Expr*> CircularBufferPass::run(const std::vector<Expr*>& exprs) {
  InsertionInfo insertion_info = CircularBufferLoopNestInspector::run(exprs);
  return CircularBufferInserter::run(exprs, insertion_info);
}

} // namespace nvfuser<|MERGE_RESOLUTION|>--- conflicted
+++ resolved
@@ -395,14 +395,6 @@
       return;
     }
     NVF_ERROR(for_loop_stack_.front() == cloned_top_level_loop_);
-<<<<<<< HEAD
-    // WAR arrive only exists in the main loop
-    if (loop_type_ != CircularBufferLoopStage::Main &&
-        loop_type_ != CircularBufferLoopStage::ComputeWarp) {
-      return;
-    }
-=======
->>>>>>> d086064c
     for (auto it = war_mbarriers_to_uses_.begin();
          it != war_mbarriers_to_uses_.end();) {
       auto& uses = it->second;
@@ -508,13 +500,7 @@
   // `stages - prefetch - 1` pending computations, and we wait for stage
   //   (loop_index + prefetch + 1) % stages
   Val* currentCompletionStage() const {
-<<<<<<< HEAD
-    NVF_ERROR(
-        loop_type_ == CircularBufferLoopStage::Main ||
-        loop_type_ == CircularBufferLoopStage::ComputeWarp);
-=======
     NVF_ERROR(mayHaveWarHazard() && hasCircularBufferConsume());
->>>>>>> d086064c
     const auto& opt =
         GpuLower::current()->circularBufferInfo().getCircularBufferOptionsFor(
             circular_buffer_loop_->iter_domain());
@@ -608,15 +594,8 @@
   // TensorView. If so, create the mbarrier::wait expression for the
   // corresponding buffer and update raw_mbarriers_to_wait_.
   void updateRawMbarrierToWaitMap(Expr* expr) {
-<<<<<<< HEAD
-    if (loop_type_ == CircularBufferLoopStage::Prolog ||
-        loop_type_ == CircularBufferLoopStage::LoadWarp) {
-      // If we are in the prologue loop, we won't clone expr, so we don't need
-      // to insert mbarrier::wait.
-=======
     if (!hasCircularBufferConsume()) {
       // expr won't be cloned, so nothing to worry about RAW hazards
->>>>>>> d086064c
       return;
     }
 
@@ -1518,11 +1497,7 @@
 
     // Main loop:
     //  - Launch and wait
-<<<<<<< HEAD
-    //  - arrive_expect_tx, tma load operations, and mbarrier_wait)
-=======
     //  - arrive_expect_tx, tma load operations, and mbarrier_wait
->>>>>>> d086064c
     ForLoop* main_loop = CloneTmaCircularBufferLoopAndInsertSync::clone(
         circular_buffer_loop, loads, CircularBufferLoopStage::Main);
     registerReplace(circular_buffer_loop, main_loop);
