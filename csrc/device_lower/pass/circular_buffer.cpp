// clang-format off
/*
 * SPDX-FileCopyrightText: Copyright (c) 2023-present NVIDIA CORPORATION & AFFILIATES.
 * All rights reserved.
 * SPDX-License-Identifier: BSD-3-Clause
 */
// clang-format on
#include <device_lower/lower2device.h>
#include <id_model/utils.h>
#include <ir/utils.h>
#include <kernel_ir.h>

#include <device_lower/pass/circular_buffer.h>

#include <algorithm>
#include <iterator>
#include <vector>

namespace nvfuser {

namespace {

// The epilogue loop is only created when the producer of a circular
// buffer tensor is on smem, in which case it would otherwise require
// an additional predicate to guard buffer overruns. When it's on
// gmem, that isn't the case, so it does not need to create an
// epilogue loop. For TMA cpAsyncBulk, there is always an epilogue loop.
bool requireEpilogue(const std::vector<Expr*>& exprs) {
  return std::any_of(exprs.begin(), exprs.end(), [](const Expr* expr) {
    return (expr->input(0)->as<TensorView>()->getMemoryType() ==
            MemoryType::Shared) ||
        ir_utils::isCpAsyncBulk(expr);
  });
}

// Replicates circular buffer loops for Prologue, Main, and
// Epilogue. Prologue only copies the load expressions of circular
// buffered tensors, whereas Epilogue does any expression other than
// the loads. Main copies everything.
class CircularBufferLoopCloner : public kir::IrVisitor {
 public:
  static ForLoop* clone(
      ForLoop* circular_buffer_loop,
      const std::vector<Expr*>& circular_buffer_load_exprs,
      CircularBufferLoopStage loop_type,
      const std::unordered_set<Expr*>& exclude = {}) {
    CircularBufferLoopCloner cloner(
        circular_buffer_loop, circular_buffer_load_exprs, loop_type, exclude);
    cloner.duplicate();
    return cloner.cloned_top_level_loop_;
  }

 protected:
  CircularBufferLoopCloner(
      ForLoop* circular_buffer_loop,
      const std::vector<Expr*>& circular_buffer_load_exprs,
      CircularBufferLoopStage loop_type,
      const std::unordered_set<Expr*>& exclude)
      : circular_buffer_loop_(circular_buffer_loop),
        circular_buffer_load_exprs_(circular_buffer_load_exprs),
        loop_type_(loop_type),
        exclude_(exclude) {
    std::transform(
        circular_buffer_load_exprs_.begin(),
        circular_buffer_load_exprs_.end(),
        std::inserter(
            circular_buffer_load_tvs_, circular_buffer_load_tvs_.begin()),
        [](Expr* load_expr) { return ir_utils::getTvOutput(load_expr); });
  }

  using kir::IrVisitor::handle;

  void duplicate() {
    // Cloning the circular buffer loop as follows:
    //
    // Prologue: 0 to prefetch_distance
    // Main: 0 to (extent-prefetch_distance)
    // Epilogue: (extent-prefetch_distance) to extent

    Val* index = GpuLower::current()->getLoopIndexVariable(
        circular_buffer_loop_->iter_domain(), loop_type_);
    Val* start = circular_buffer_loop_->start();
    Val* stop = circular_buffer_loop_->stop();
    const auto& opt =
        GpuLower::current()->circularBufferInfo().getCircularBufferOptionsFor(
            circular_buffer_loop_->iter_domain());

    switch (loop_type_) {
      case CircularBufferLoopStage::Prolog: {
        NVF_ERROR(start->isZeroInt());
        stop = SimplifyingIrBuilder::create<Val>(opt.prefetch, DataType::Index);
        break;
      }
      case CircularBufferLoopStage::Main: {
        if (requireEpilogue(circular_buffer_load_exprs_)) {
          stop = SimplifyingIrBuilder::subExpr(
              circular_buffer_loop_->stop(),
              SimplifyingIrBuilder::create<Val>(opt.prefetch, DataType::Index));
        }
        break;
      }
      case CircularBufferLoopStage::Epilog: {
        NVF_ERROR(requireEpilogue(circular_buffer_load_exprs_));
        start = SimplifyingIrBuilder::subExpr(
            circular_buffer_loop_->stop(),
            SimplifyingIrBuilder::create<Val>(opt.prefetch, DataType::Index));
        break;
      }
      default: {
        NVF_THROW("Unsupported loop mode, got: ", loop_type_);
      }
    }

    cloned_top_level_loop_ = IrBuilder::create<ForLoop>(
        circular_buffer_loop_->iter_domain(),
        index,
        start,
        stop,
        /*step=*/GpuLower::current()->kernel()->oneVal(),
        /*vectorize=*/false,
        /*vectorize_shift=*/nullptr,
        circular_buffer_loop_->isUnrollRequired(),
        loop_type_,
        /*circular_buffer_loop_stage_depth=*/opt.stage);

    handle(circular_buffer_loop_);
  }

  void handle(ForLoop* fl) override {
    ForLoop* cloned_loop = fl == circular_buffer_loop_
        ? cloned_top_level_loop_
        : IrBuilder::create<ForLoop>(fl);

    // Add to stack
    for_loop_stack_.push_back(cloned_loop);

    // Process for-loop
    kir::IrVisitor::handle(fl);

    // Pop from stack
    for_loop_stack_.pop_back();

    // Specific handling of for-loop
    processForLoop(cloned_loop);
  }

  virtual void processForLoop(ForLoop* cloned_loop) {
    // Add the cloned loop into the parent loop body only when the
    // cloned loop contains expressions.
    if (!cloned_loop->body().empty() && !for_loop_stack_.empty()) {
      for_loop_stack_.back()->body().push_back(cloned_loop);
    }
  }

  void handle(kir::IfThenElse* ite) final {
    NVF_THROW("No IfThenElse should exist yet:\n", ite->toString());
  }

  void dispatch(Expr* expr) override {
    // Skip expression if it is in exclude set
    if (exclude_.count(expr) > 0) {
      return;
    }

    // Handle ForLoop and IfThenElse expr separately
    if (expr->isA<ForLoop>() || expr->isA<kir::IfThenElse>()) {
      kir::IrVisitor::dispatch(expr);
      return;
    }

    NVF_ERROR(!for_loop_stack_.empty());

    // Specific expression handling
    processExpr(expr);
  }

  virtual void processExpr(Expr* expr) {
    switch (loop_type_) {
      case CircularBufferLoopStage::Prolog: {
        // In Prologue, only copy the load expressions.
        // NOTE that there can be multiple expressions defining
        // circular buffered TVs (e.g., buffer initialization).
        TensorView* out_tv = ir_utils::getTvOutput(expr);
        if (circular_buffer_load_tvs_.count(out_tv) > 0) {
          for_loop_stack_.back()->body().push_back(expr);
        }
        break;
      }
      case CircularBufferLoopStage::Main: {
        for_loop_stack_.back()->body().push_back(expr);
        break;
      }
      case CircularBufferLoopStage::Epilog: {
        // In Epilogue, copy everything except circular buffer load expressions.
        TensorView* out_tv = ir_utils::getTvOutput(expr);
        if (circular_buffer_load_tvs_.count(out_tv) == 0) {
          for_loop_stack_.back()->body().push_back(expr);
        }
        break;
      }
      default: {
        NVF_THROW("Unsupported loop mode, got: ", loop_type_);
      }
    }
  }

 protected:
  ForLoop* circular_buffer_loop_ = nullptr;
  const std::vector<Expr*>& circular_buffer_load_exprs_;
  const CircularBufferLoopStage loop_type_;

  std::unordered_set<TensorView*> circular_buffer_load_tvs_;
  ForLoop* cloned_top_level_loop_ = nullptr;
  std::vector<ForLoop*> for_loop_stack_;
  const std::unordered_set<Expr*>& exclude_;
};

// Description:
// Replicates circular buffer loops for Prologue, Main, and
// Epilogue. Prologue only copies the load expressions of circular
// buffered tensors, whereas Epilogue does any expression other than
// the loads. Main copies everything. The pre-prologue and post-epilogue loops
// are created separately by the allocation insertion pass.
//
// Loop Structure Overview:
// Pre-prologue loop:
// - Allocate shared memory for mbarriers
// - Initialize mbarrier for all stages
//
// Prologue loop:
// - if selected_thread:
//   - Issue cp async bulks for all but last stage
//
// Main loop:
// - if selected_thread:
//   - Issue next cp async bulk for available stage
// - All threads wait until tma operation arrives
// - Copy body without
//   - shared memory allocations
//   - mbarrier_init exprs
//   - mbarrier_inval exprs
//
// Epilogue loop:
// - All threads wait until tma operation arrives
// - Copy body without
//   - shared memory allocations
//   - issuing cp async bulk operations
//   - mbarrier_init exprs
//   - mbarrier_inval exprs
//
// Post-epilogue loop:
//  - if selected_thread:
//   - Invalidated mbarrier for all stages
//
// Detailed Pseudo-Code:
// Pre-Prologue loop:
//
// __shared__ __mbarrier_t barriers[num_stages];
// if (warp_id == 0 && electSync()()) {
//   for (int64_t loop_index : irange(stages)) {
//     mbarrier_init(mbarrier[loop_index], number_of_tma_load_exprs);
//   }
// }
//
// Prologue loop:
// for (int64_t loop_index : irange(prefetch_distance)) {
//   if (warp_id == 0 && electSync()) {
//     mbarrier::arriveExpectTx(mbarrier[loop_index], expected_bytes);
//     for (...) {
//       cpAsyncBulk(mbarriers[loop_index], ...);
//     }
//   }
// }
//
// Main loop:
// for (int64_t loop_index : irange(N-prefetch_distance)) {
//   current_stage = loop_index % stage_depth
//   load_stage = (loop_index + prefetch_distance) % stage_depth)
//   if (warp_id == 0 && electSync()()) {
//     mbarrier::arriveExpectTx(mbarrier[load_stage], expected_bytes);
//     for (...) {
//       cpAsyncBulk(mbarrier[load_stage], ...);
//     }
//   }
//   mbarrier::waitParity((loop_index / stage_depth) % 2);
//
//   Clone remaining operations
// }
//
// Epilogue loop:
// for (int64_t loop_index : irange(N-prefetch_distance, N)) {
//   current_stage = loop_index % stage_depth
//   mbarrier::waitParity((loop_index / stage_depth) % 2);
//
//   Clone remaining operations
// }
//
// Post-Epilogue loop:
// if (warp_id == 0 && electSync()()) {
//   for (int64_t loop_index : irange(stages)) {
//     mbarrier_inval(mbarrier[loop_index]);
//   }
// }
//
class ClonePipelinedTmaCircularBufferLoopAndInsertSync
    : public CircularBufferLoopCloner {
 public:
  static ForLoop* clone(
      ForLoop* circular_buffer_loop,
      const std::vector<Expr*>& circular_buffer_load_exprs,
      CircularBufferLoopStage loop_type,
      const std::unordered_set<Expr*>& exclude = {}) {
    ClonePipelinedTmaCircularBufferLoopAndInsertSync cloner(
        circular_buffer_loop, circular_buffer_load_exprs, loop_type, exclude);
    cloner.duplicate();
    return cloner.cloned_top_level_loop_;
  }

 private:
  ClonePipelinedTmaCircularBufferLoopAndInsertSync(
      ForLoop* circular_buffer_loop,
      const std::vector<Expr*>& circular_buffer_load_exprs,
      CircularBufferLoopStage loop_type,
      const std::unordered_set<Expr*>& exclude)
      : CircularBufferLoopCloner(
            circular_buffer_loop,
            circular_buffer_load_exprs,
            loop_type,
            exclude),
        circular_buffer_load_tvs_(
            GpuLower::current()->circularBufferInfo().getCircularBufferTvs(
                circular_buffer_loop_)),
<<<<<<< HEAD
        raw_mbarriers_to_wait_(getAllMbarriersToWait()),
        war_mbarriers_to_uses_(getAllWarMbarriersToUses()),
        war_mbarriers_to_wait_(getAllMbarriersToWait()) {}
=======
        raw_mbarriers_to_wait_(getAllMbarriersToWait()) {}
>>>>>>> 8bf18497

  // If any of the mbarrier wait expressions in raw_mbarriers_to_wait_ is not
  // nullptr, this indicates that we are about to insert the reading of the
  // circular buffer tensor into the cloned loop. Before doing that, we need to
  // insert mbarrier::waitParity expressions to wait for the completion of the
  // load of the circular buffer tensor.
  void insertMBarrierWaitBeforeFirstRead() {
    if (for_loop_stack_.size() == 1) {
      NVF_ERROR(for_loop_stack_.front() == cloned_top_level_loop_);
      for (auto it = raw_mbarriers_to_wait_.begin();
           it != raw_mbarriers_to_wait_.end();) {
        auto wait = it->second;
        // short-circuit: wait expression does not exist yet for mbarrier.
<<<<<<< HEAD
        // This means: the mbarrier is used by the circular buffer loop for
        // waiting for its loads, but we have not encountered the first read of
        // the circular buffer yet, so no need to wait right now.
=======
        // This means: the mbarrier is used by the circular buffer for loop
        // to wait for its loads. However, we have not encountered the first
        // read of the circular buffer yet, so no need to wait right now.
>>>>>>> 8bf18497
        if (wait == nullptr) {
          ++it;
          continue;
        }
        for_loop_stack_.back()->body().push_back(wait);
        it = raw_mbarriers_to_wait_.erase(it);
      }
    }
  }

<<<<<<< HEAD
  // If we have visited the last use of a circular buffer tensor, then we
  // insert a mbarrier::arrive to signal that we have done with the reading
  // of the buffer and it is ready to be loaded with new data.
  void insertMBarrierArriveAfterLastRead() {
    if (loop_type_ == CircularBufferLoopStage::Main &&
        for_loop_stack_.size() == 1) {
      NVF_ERROR(for_loop_stack_.front() == cloned_top_level_loop_);
      for (auto it = war_mbarriers_to_uses_.begin();
           it != war_mbarriers_to_uses_.end();) {
        auto& uses = it->second;
        if (uses.empty()) {
          auto arrive = createMbarrierArriveForWar(it->first);
          for_loop_stack_.back()->body().push_back(arrive);
          it = war_mbarriers_to_uses_.erase(it);
        } else {
          ++it;
        }
      }
    }
  }

  // This function inserts arrive and wait expressions for RAW and WAR
  // harzards. The argument `cloned_loop` can be:
  // 1. A loop containing TMA expressions loading circular buffer tensors.
  // 2. A loop containing an expression that is the first use a circular buffer
  //    tensor.
  // 3. A loop containing an expression that is the last use of a circular
  //    buffer tensor.
  // 4. None of the above.
  //
  // For 4, there is nothing interesting, we just naively add the cloned loop
  // to the parent loop body.
  //
  // For 1, we delagate to addTmaLoadBlock, who is responsible for adding the
  // cloned loop containing TMA to the parent loop body, and the necessary
  // mbarrier::arriveExpectTx expressions.
  //
  // For 2, besides inserting the cloned loop to the parent loop body, we also
  // insert mbarrier::waitParity expressions before the cloned loop to wait for
  // the completion of the load of the circular buffer tensor.
  //
  // For 3, besides inserting the cloned loop to the parent loop body, we also
  // insert mbarrier::arrive expressions after the cloned loop to signal that
  // the reading of the circular buffer tensor is complete, and it is ready to
  // load the buffer with new data.
=======
  // For TmaCircularBufferLoop, we have an mbarrier for each Tensorview and
  // each circular buffer stage, but not for each individual TMA load
  // operation. If there are serial IterDomains to the right of the computeAt
  // position, nvfuser will generate a for-loop to launch multiple TMA load
  // operations. This for-loop is passed to processForLoop as the cloned_loop
  // argument.
  //
  // When we encounter a CpAsyncBulk load expression, we create a mbarrier_wait
  // for the main and epilogue loops and a arriveExpectTx for prologue and main
  // loops. handleMainLoop and handleEpilogLoop create mbarrier_wait expression.
  // handleMainLoop and handlePrologLoop create mbarrier::arriveExpectTx
  // expression. The expected_tx for arriveExpectTx is the cumulative
  // transaction size for all TMA load operations for the TensorView. Next, we
  // generate the nested for-loops for the serial IterDomains, but do not add
  // them to the cloned circular buffer loop immediately. Once the cloned
  // circular buffer loop is the only loop in the stack, add the arriveExpectTx
  // expressions, then the nested for-loop structure calling the TMA load
  // operations, and finally the mbarrier_wait.
>>>>>>> 8bf18497
  void processForLoop(ForLoop* cloned_loop) final {
    // Skip if there is not an active for-loop structure
    if (for_loop_stack_.empty()) {
      return;
    }

    insertMBarrierWaitBeforeFirstRead();

    if (!cloned_loop->body().empty()) {
      // mbarrier_arrive_tx_ is active when we encounter a cpAsyncBulk load
      // operation on a circular buffer TensorView in IrVisitor. A single
      // mbarrier_arrive_tx is active for each TensorView.
      if (mbarrier_arrive_tx_ == nullptr || for_loop_stack_.size() > 1) {
        // Add cloned for_loop when mbarrier_arrive_tx_ is not active or
        // we are within a nested for-loop structure
        for_loop_stack_.back()->body().push_back(cloned_loop);
      } else {
        // mbarrier::arriveExpectTx and TMA load operations occur in prologue
        // and main loops.
        //
        // cloned_loop is nested for-loop containing cpAsyncBulk expressions.
        // addTmaLoadBlock replaces the cloned_loop with:
        //
        // if(elect) {
        //   arriveExpectTx;
        //   for (...) {
        //     cpAsyncBulk;
        //   }
        // }
        NVF_ERROR(for_loop_stack_.front() == cloned_top_level_loop_);
        addTmaLoadBlock(cloned_loop);
      }
    }

    insertMBarrierArriveAfterLastRead();
  }

  // Current compute index: loop_index
  Val* currentComputeIndex() const {
    return cloned_top_level_loop_->indexOrStartIfTrivial();
  }

  // Current compute stage: loop_index % stages
  Val* currentComputeStage() const {
    int64_t stage_depth =
        GpuLower::current()
            ->circularBufferInfo()
            .getCircularBufferOptionsFor(circular_buffer_loop_->iter_domain())
            .stage;
    Val* result = SimplifyingIrBuilder::modExpr(
        currentComputeIndex(),
        IrBuilder::create<Val>(stage_depth, PrimDataType::Index));
    return GpuLower::current()->commonScalarMap().hoistScalar(
        result, for_loop_stack_);
  }

  // The stage of the completion that we are waiting for in the current
  // iteration of the circular buffer loop.
  // Recall that both the load and compute are pipelined. At each iteration,
  // we load `prefetch` stages ahead of the current compute stage. In order
  // to pipeline the compute as deep as possible, we only wait for the buffer
  // that the next iteration will write to become empty. That is, there are
  // `stages - prefetch - 1` pending computations, and we wait for stage
  //   (loop_index + prefetch + 1) % stages
  Val* currentCompletionStage() const {
    NVF_ERROR(loop_type_ == CircularBufferLoopStage::Main);
    const auto& opt =
        GpuLower::current()->circularBufferInfo().getCircularBufferOptionsFor(
            circular_buffer_loop_->iter_domain());

    auto current_load_stage = SimplifyingIrBuilder::modExpr(
        SimplifyingIrBuilder::addExpr(
            cloned_top_level_loop_->indexOrStartIfTrivial(), opt.prefetch + 1),
        IrBuilder::create<Val>(opt.stage, PrimDataType::Index));
    return GpuLower::current()->commonScalarMap().hoistScalar(
        current_load_stage, for_loop_stack_);
  }

  // Current load index:
  // - loop_index + prefetch for main loop
  // - loop_index for prologue
  // - N/A for epilogue
  Val* currentLoadIndex() const {
    int64_t prefetch =
        GpuLower::current()
            ->circularBufferInfo()
            .getCircularBufferOptionsFor(circular_buffer_loop_->iter_domain())
            .prefetch;
    if (loop_type_ == CircularBufferLoopStage::Main) {
      auto current_load_index = SimplifyingIrBuilder::addExpr(
          cloned_top_level_loop_->indexOrStartIfTrivial(), prefetch);
      return GpuLower::current()->commonScalarMap().hoistScalar(
          current_load_index, for_loop_stack_);
    }
    return cloned_top_level_loop_->indexOrStartIfTrivial();
  }

  // Current load stage: currentLoadIndex() % stages
  Val* currentLoadStage() const {
    int64_t stage =
        GpuLower::current()
            ->circularBufferInfo()
            .getCircularBufferOptionsFor(circular_buffer_loop_->iter_domain())
            .stage;
    auto current_load_stage = SimplifyingIrBuilder::modExpr(
        currentLoadIndex(), IrBuilder::create<Val>(stage, PrimDataType::Index));
    return GpuLower::current()->commonScalarMap().hoistScalar(
        current_load_stage, for_loop_stack_);
  }

  // The mbarrier_parity for the current circular buffer stage is:
  //   (loop_index / stage_depth) % 2
  // We have an mbarrier for each circular buffer stage, so loop_index /
  // stage_depth is loop_index_per_stage. The valid values of phaseParity
  // operand are 0 and 1, so we take the modulo of loop_index_per_stage with a
  // divisor of 2. See:
  // https://docs.nvidia.com/cuda/parallel-thread-execution/#parallel-synchronization-and-communication-instructions-mbarrier-test-wait-mbarrier-try-wait
  // for reference.
  Val* currentParity() const {
    int64_t stage_depth =
        GpuLower::current()
            ->circularBufferInfo()
            .getCircularBufferOptionsFor(circular_buffer_loop_->iter_domain())
            .stage;

    auto depth = IrBuilder::create<Val>(stage_depth, DataType::UInt32);
    auto two = IrBuilder::create<Val>(2, DataType::UInt32);
    Val* stage_parity = SimplifyingIrBuilder::modExpr(
        SimplifyingIrBuilder::divExpr(
            IrBuilder::maybeCastExpr(
                DataType::UInt32,
                cloned_top_level_loop_->indexOrStartIfTrivial()),
            depth),
        two);
    return GpuLower::current()->commonScalarMap().hoistScalar(
        stage_parity, for_loop_stack_);
  }

  Val* currentLoadParity() const {
    const auto& opt =
        GpuLower::current()->circularBufferInfo().getCircularBufferOptionsFor(
            circular_buffer_loop_->iter_domain());

    auto depth = IrBuilder::create<Val>(opt.stage, DataType::Index);
    auto two = IrBuilder::create<Val>(2, DataType::Index);
    Val* current_load_index = nullptr;
    if (loop_type_ == CircularBufferLoopStage::Main) {
      current_load_index = SimplifyingIrBuilder::addExpr(
          cloned_top_level_loop_->indexOrStartIfTrivial(),
          IrBuilder::create<Val>(opt.prefetch, DataType::Index));
    } else {
      current_load_index = cloned_top_level_loop_->indexOrStartIfTrivial();
    }
    Val* stage_parity = IrBuilder::maybeCastExpr(
        DataType::UInt32,
        SimplifyingIrBuilder::modExpr(
            SimplifyingIrBuilder::divExpr(current_load_index, depth), two));
    return GpuLower::current()->commonScalarMap().hoistScalar(
        stage_parity, for_loop_stack_);
  }

  // Check if the given expr is the first read of a circular buffered
  // TensorView. If so, create the mbarrier::wait expression for the
<<<<<<< HEAD
  // corresponding buffer. And if the given expr is on the top-level of the
  // cloned loop, insert the newly created mbarrier::wait expression before the
  // given expr.
=======
  // corresponding buffer and update raw_mbarriers_to_wait_.
>>>>>>> 8bf18497
  void updateRawMbarrierToWaitMap(Expr* expr) {
    if (loop_type_ == CircularBufferLoopStage::Prolog) {
      // If we are in the prologue loop, we won't clone expr, so we don't need
      // to insert mbarrier::wait.
      return;
    }

    const auto& ldst_mbarrier_map = GpuLower::current()->ldstMBarrierMap();

    for (auto tv : ir_utils::filterByType<TensorView>(expr->inputs())) {
      // short-circuit: The TensorView input for current expression is not
      // defined by a circular buffered TMA load. So it is unrelated here.
      // Here, we are only interested in inserting mbarrier::wait for the
      // circular buffered TMA loads.
      if (circular_buffer_load_tvs_.count(tv) == 0) {
        continue;
      }
      auto ldst = dynamic_cast<LoadStoreOp*>(tv->definition());
      auto mbarrier_it = ldst_mbarrier_map.find(ldst);
      // short-circuit: Failed to find mbarrier for given TMA load. This could
      // happen when a TV is circular buffered, but not using TMA to load.
      if (mbarrier_it == ldst_mbarrier_map.end()) {
        continue;
      }
      auto mbarrier = mbarrier_it->second;
      auto wait_it = raw_mbarriers_to_wait_.find(mbarrier);
      // short-circuit: mbarrier does not exist in raw_mbarriers_to_wait_, so
      // its corresponding wait expression was already inserted.
      if (wait_it == raw_mbarriers_to_wait_.end()) {
        continue;
      }
      auto& wait = wait_it->second;
      if (wait == nullptr) {
        wait = createMbarrierWaitForRaw(ldst);
<<<<<<< HEAD
      }
    }
  }

  // TODO: comment
  void updateWarMbarrierToWaitMap(Expr* expr) {
    const auto& ldst_mbarrier_map = GpuLower::current()->ldstMBarrierMap();

    for (auto tv : ir_utils::filterByType<TensorView>(expr->outputs())) {
      // short-circuit: The TensorView input for current expression is not
      // defined by a circular buffered TMA load. So it is unrelated here.
      // Here, we are only interested in inserting mbarrier::wait for the
      // circular buffered TMA loads.
      if (circular_buffer_load_tvs_.count(tv) == 0) {
        continue;
      }
      auto ldst = dynamic_cast<LoadStoreOp*>(tv->definition());
      auto mbarrier_it = ldst_mbarrier_map.find(ldst);
      // short-circuit: Failed to find mbarrier for given TMA load. This could
      // happen when a TV is circular buffered, but not using TMA to load.
      if (mbarrier_it == ldst_mbarrier_map.end()) {
        continue;
      }
      auto mbarrier = mbarrier_it->second;
      auto wait_it = war_mbarriers_to_wait_.find(mbarrier);
      // short-circuit: mbarrier does not exist in war_mbarriers_to_wait_, so
      // its corresponding wait expression was already inserted.
      if (wait_it == war_mbarriers_to_wait_.end()) {
        continue;
      }
      auto& wait = wait_it->second;
      if (wait == nullptr) {
        wait = createMbarrierWaitForWar(ldst);
      }
    }
  }

  // Check if the given expr is the last read of a circular buffered
  // TensorView. If so, create the mbarrier::arrive expression for the
  // corresponding buffer. And if the given expr is on the top-level of the
  // cloned loop, create an mbarrier::arrive expression and insert it after the
  // given expr.
  void updateWarMbarrierUseMap(Expr* expr) {
    const auto& ldst_mbarrier_map = GpuLower::current()->ldstMBarrierMap();
    // remove expr from war_mbarriers_to_uses_
    auto input_tvs = ir_utils::filterByType<TensorView>(expr->inputs());
    for (auto tv : input_tvs) {
      if (circular_buffer_load_tvs_.count(tv) == 0) {
        continue;
=======
>>>>>>> 8bf18497
      }
      auto ldst = dynamic_cast<LoadStoreOp*>(tv->definition());
      auto mbarrier_it = ldst_mbarrier_map.find(ldst);
      if (mbarrier_it == ldst_mbarrier_map.end()) {
        continue;
      }
      auto mbarrier = mbarrier_it->second;
      auto use_it = war_mbarriers_to_uses_.find(mbarrier);
      if (use_it == war_mbarriers_to_uses_.end()) {
        continue;
      }
      auto& uses = use_it->second;
      uses.erase(expr);
    }
  }

  void processExpr(Expr* expr) final {
    TensorView* out_tv = ir_utils::getTvOutput(expr);
    bool is_circular_buffer_load_expr = std::any_of(
        circular_buffer_load_exprs_.begin(),
        circular_buffer_load_exprs_.end(),
        [out_tv](Expr* load_expr) {
          TensorView* circular_buffer_tv = ir_utils::getTvOutput(load_expr);
          NVF_ERROR(circular_buffer_tv != nullptr);
          return out_tv == circular_buffer_tv;
        });

    updateRawMbarrierToWaitMap(expr);
<<<<<<< HEAD
    updateWarMbarrierToWaitMap(expr);
=======
>>>>>>> 8bf18497
    insertMBarrierWaitBeforeFirstRead();

    // Handle Short-Circuit conditions
    switch (loop_type_) {
      case CircularBufferLoopStage::Prolog: {
        // Short-circuit: skip expression if it is not circular buffer load
        // expression.
        if (!is_circular_buffer_load_expr) {
          goto handle_war;
        }

        // Short-circuit: There can be circular buffered loads without
        // cpAsyncBulk load expressions.
        if (!ir_utils::isCpAsyncBulkLoad(expr)) {
          for_loop_stack_.back()->body().push_back(expr);
          goto handle_war;
        }
        break;
      }
      case CircularBufferLoopStage::Main:
      case CircularBufferLoopStage::Epilog: {
        // Short-circuit: Add expression if not circular-buffered load store
        // operation.
        if (!is_circular_buffer_load_expr || !ir_utils::isCpAsyncBulk(expr)) {
          for_loop_stack_.back()->body().push_back(expr);
          goto handle_war;
        }
        break;
      }
      default: {
        NVF_ERROR(false, "Unsupported loop mode, got: ", loop_type_);
      }
    }

    // Handle cpAsyncBulk expression with circular buffered TensorView output.
    switch (loop_type_) {
      case CircularBufferLoopStage::Prolog: {
        handlePrologueLoop(expr);
        break;
      }
      case CircularBufferLoopStage::Main: {
        handleMainLoop(expr);
        break;
      }
      case CircularBufferLoopStage::Epilog: {
        break;
      }
      default: {
        NVF_ERROR(false, "Unsupported loop mode, got: ", loop_type_);
      }
    }

  handle_war:
    updateWarMbarrierUseMap(expr);
    insertMBarrierArriveAfterLastRead();
  }

  // Replace cpAsyncBulk type LoadStoreOp with:
  //   if (warp_id == 0 && electSync()()) {
  //     mbarrier::arriveExpectTx(mbarrier[loop_index], expected_bytes);
  //     for (...) {
  //       cpAsyncBulk(mbarriers[loop_index], ...);
  //     }
  //   }
  // }
  void handlePrologueLoop(Expr* expr) {
    NVF_ERROR(expr != nullptr);

    // Skip if not LoadStoreOp expression
    if (!expr->isA<LoadStoreOp>()) {
      return;
    }

    LoadStoreOp* ldst = expr->as<LoadStoreOp>();

    // There should be a single mbarrier_arrive_tx_ for all ldst in current
    // stage.
    NVF_ERROR(mbarrier_arrive_tx_ == nullptr);
    mbarrier_arrive_tx_ = createRawMbarrierArriveExpectTx(ldst);

    // Clone LoadStoreOp and map it to mbarrier alloc
    Expr* new_ldst =
        IrBuilder::create<LoadStoreOp>(
            ldst->opType(), ldst->out(), ldst->in(), ldst->cacheOp())
            ->withPredicate(ldst->predicate());

    // Register mbarrier object to be used with new LoadStoreOp
    // from prolog loop
    NVF_ERROR(mbarrier_arrive_tx_->mbarrier()->isA<kir::TensorIndex>());
    GpuLower::current()->tmaCircularBufferInfo().recordTensorIndex(
        new_ldst, mbarrier_arrive_tx_->mbarrier()->as<kir::TensorIndex>());

    // If last cloned scope is the cloned_top_level_loop body, then add
    // mbarrier::arriveExpectTx and new loadStoreOp.
    if (for_loop_stack_.size() == 1) {
      NVF_ERROR(for_loop_stack_.front() == cloned_top_level_loop_);
      return addTmaLoadBlock(new_ldst);
    }

    // Otherwise, we are in a nested for-loop and should wait until we
    // return to top-level for loop.
    for_loop_stack_.back()->body().push_back(new_ldst);
  }

  // Handle cpAsyncBulk type LoadStoreOp that is a circular buffer load
  //
  // compute_stage = loop_index % stage_depth
  // load_stage = (loop_index + prefetch_distance) % stage_depth)
  //
  // Replace LoadStoreOp with:
  //   if (warp_id == 0 && electSync()()) {
  //     mbarrier::arriveExpectTx(mbarrier[load_stage], expected_bytes);
  //     for (...) {
  //       cpAsyncBulk(mbarrier[load_stage], ...);
  //     }
  //   }
  //   mbarrier::wait((loop_index / stage_depth) % 2);
  //
  // Where mbarrier are shared memory arrays bound to the LoadStoreOp
  void handleMainLoop(Expr* expr) {
    NVF_ERROR(expr != nullptr);

    if (!expr->isA<LoadStoreOp>()) {
      return;
    }

    LoadStoreOp* ldst = expr->as<LoadStoreOp>();

    // There is a single mbarrier_arrive_tx_ for each cpAsyncBulk load
    // expression. A mbarrier_arrive_tx_ for another cpAsyncBulk load expression
    // should not be active.
    NVF_ERROR(mbarrier_arrive_tx_ == nullptr);
    mbarrier_arrive_tx_ = createRawMbarrierArriveExpectTx(ldst);

    // Register mbarrier object to be used with LoadStoreOp
    //  from main loop
    NVF_ERROR(mbarrier_arrive_tx_->mbarrier()->isA<kir::TensorIndex>());
    GpuLower::current()->tmaCircularBufferInfo().recordTensorIndex(
        ldst, mbarrier_arrive_tx_->mbarrier()->as<kir::TensorIndex>());

    // If last cloned scope is the cloned_top_level_loop body, then add
    // mbarrier::arriveExpectTx and new loadStoreOp
    if (for_loop_stack_.size() == 1) {
      NVF_ERROR(for_loop_stack_.front() == cloned_top_level_loop_);
      return addTmaLoadBlock(ldst);
    }

    // Otherwise, we are in a nested for-loop and should wait until we
    // return to top-level for loop.
    for_loop_stack_.back()->body().push_back(ldst);
  }

  // For each mbarrier that is used to wait for the loading of circular buffers
  // in the given loop, create a placeholder (nullptr) for mbarrier_wait
  // expressions
  std::unordered_map<TensorView*, kir::MBarrierWaitParity*>
  getAllMbarriersToWait() {
    const auto& ldst_mbarrier_map = GpuLower::current()->ldstMBarrierMap();
    std::unordered_map<TensorView*, kir::MBarrierWaitParity*> wait_exprs;
    for (auto tv : circular_buffer_load_tvs_) {
      LoadStoreOp* ldst = dynamic_cast<LoadStoreOp*>(tv->definition());
      auto mbarrier_it = ldst_mbarrier_map.find(ldst);
      if (mbarrier_it == ldst_mbarrier_map.end()) {
        // This circular buffer tensor does not use mbarrier to synchronize.
        // That is, its definition is not a TMA load operation.
        continue;
      }
      auto mbarrier = mbarrier_it->second;
      wait_exprs[mbarrier] = nullptr;
    }
    return wait_exprs;
  }

  // For each mbarrier that is used to wait for the finish reading of circular
  // buffers in the given loop, find all the expressions that use the circular
  // buffer tensor tracked by this mbarrier.
  std::unordered_map<TensorView*, std::unordered_set<Expr*>>
  getAllWarMbarriersToUses() {
    const auto& ldst_mbarrier_map = GpuLower::current()->ldstMBarrierMap();
    std::unordered_map<TensorView*, std::unordered_set<Expr*>> mbarrier_to_uses;
    auto exprs =
        ir_utils::flattenScopedExprs(circular_buffer_loop_->body().exprs());
    for (auto expr : exprs) {
      auto tvs = ir_utils::filterByType<TensorView>(expr->inputs());
      for (auto tv : tvs) {
        if (circular_buffer_load_tvs_.count(tv) == 0) {
          continue;
        }
        LoadStoreOp* ldst = dynamic_cast<LoadStoreOp*>(tv->definition());
        if (ldst == nullptr) {
          continue;
        }
        auto mbarrier_it = ldst_mbarrier_map.find(ldst);
        if (mbarrier_it == ldst_mbarrier_map.end()) {
          // This circular buffer tensor does not use mbarrier to synchronize.
          // That is, its definition is not a TMA load operation.
          continue;
        }
        auto mbarrier = mbarrier_it->second;
        mbarrier_to_uses[mbarrier].insert(expr);
      }
    }
    return mbarrier_to_uses;
  }

  // If there is already an if-then-else with electSync() predicate, use it.
  // Otherwise, create a new one.
  kir::IfThenElse* getElectSyncIfThenElse() {
    if (elect_sync_if_then_else_ == nullptr) {
      elect_sync_if_then_else_ = IrBuilder::create<kir::IfThenElse>(
          IrBuilder::create<kir::Predicate>(PredicateType::ElectSync));
      for_loop_stack_.back()->body().push_back(elect_sync_if_then_else_);
    }
    return elect_sync_if_then_else_;
  }

  // This function selects a single thread to launch tma load and mbarrier
  // arrive_expected_tx operations. The remaining threads will simply arrive
  // at the mbarrier.
  //
  // Pseudo-code example:
  //  if (warp_id == 0 && electSync()()) {
  //    mbarrier::arriveExpectTx(mbarrier[next_stage], expected_bytes);
  //    for (...) {
  //      cpAsyncBulk(mbarrier[next_stage], ...);
  //    }
  //  }
  //
  //  The expr input argument can be a single cpAsyncBulk expression or a nested
  //  for-loop structure of cpAsyncBulk expressions if there are serial
  //  iterDomains to the right of the computeAt position.
  void addTmaLoadBlock(Expr* expr) {
    NVF_ERROR(mbarrier_arrive_tx_ != nullptr);
    NVF_ERROR(expr != nullptr);

    // Use the if-then-else with electSync() predicate for the arrive expect
    // and cpAsyncBulk operations.
    kir::IfThenElse* if_expr = getElectSyncIfThenElse();

    // Wait for WAR
    for (auto it = war_mbarriers_to_wait_.begin();
         it != war_mbarriers_to_wait_.end();) {
      auto wait = it->second;
      if (wait != nullptr) {
        if_expr->thenBody().push_back(wait);
        it = war_mbarriers_to_wait_.erase(it);
      } else {
        ++it;
      }
    }

    // Arrive expect tx for RAW
    if_expr->thenBody().push_back(mbarrier_arrive_tx_);
    if_expr->thenBody().push_back(expr);

    mbarrier_arrive_tx_ = nullptr;
  }

  // Get size of tma load in bytes. It is used for expected transaction count in
  // kir::MBarrierArriveExpectTx.
  Val* getSizeOfTmaLoad(LoadStoreOp* ldst) {
    NVF_ERROR(ldst != nullptr);

    TensorView* consumer_tv = ldst->out()->as<TensorView>();
    NVF_ERROR(
        GpuLower::current()->consumerToTMAInfo().count(consumer_tv),
        "Unable to find TMA info for consumer_tv: ",
        consumer_tv->toString());

    // Get expected bytes for given TMA load operation.
    const TMAInfo& tma_info =
        GpuLower::current()->consumerToTMAInfo().at(consumer_tv);
    Val* expected_bytes = tma_info.tileSizeBytes();

    // The expected_bytes for mbarrier::arriveExpectTX must account for all TMA
    // load operations launched for each circular buffer stage. We take the
    // product of all coordinate TMA iterDomains to the right of the circular
    // buffer axis.
    const std::vector<IterDomain*>& loop_domain = consumer_tv->getLoopDomain();
    for (size_t idx = consumer_tv->getComputeAtPosition();
         idx < loop_domain.size();
         ++idx) {
      IterDomain* id = loop_domain.at(idx);
      if (!id->isBroadcast() && !isParallelTypeThread(id->getParallelType()) &&
          id->getParallelType() != ParallelType::Bulk) {
        expected_bytes =
            SimplifyingIrBuilder::mulExpr(expected_bytes, id->extent());
      }
    }
    expected_bytes =
        SimplifyingIrBuilder::maybeCastExpr(DataType::UInt32, expected_bytes);
    return expected_bytes;
  }

  // This function creates kir::MBarrierArriveExpectTx for given LoadStoreOp and
  // circular buffer stage.
  //
  // Example:
  //   mbarrier::arriveExpectTX(toSmem((&barriers[stage])),
  //   getSizeOfTmaLoad(ldst));
  kir::MBarrierArriveExpectTx* createRawMbarrierArriveExpectTx(
      LoadStoreOp* ldst) {
    NVF_ERROR(ldst != nullptr);

    // Get mbarrier for this circular buffer stage.
    TensorView* all_mbarriers = GpuLower::current()->ldstMBarrierMap().at(ldst);
    kir::TensorIndex* stage_mbarrier =
        IrBuilder::create<kir::TensorIndex>(all_mbarriers, currentLoadStage());

    Val* tx_count = GpuLower::current()->commonScalarMap().hoistScalar(
        getSizeOfTmaLoad(ldst), for_loop_stack_);
    kir::MBarrierArriveExpectTx* mbarrier_arrive_tx =
        IrBuilder::create<kir::MBarrierArriveExpectTx>(
            /*state=*/nullptr, stage_mbarrier, tx_count);

    return mbarrier_arrive_tx;
  }

  kir::MBarrierArrive* createMbarrierArriveForWar(TensorView* all_mbarriers) {
    // Get mbarrier for this circular buffer stage.
    auto stage_depth =
        GpuLower::current()
            ->circularBufferInfo()
            .getCircularBufferOptionsFor(circular_buffer_loop_->iter_domain())
            .stage;

    kir::TensorIndex* stage_mbarrier = IrBuilder::create<kir::TensorIndex>(
        all_mbarriers,
        SimplifyingIrBuilder::addExpr(currentCompletionStage(), stage_depth));
    kir::MBarrierArrive* mbarrier_arrive =
        IrBuilder::create<kir::MBarrierArrive>(
            /*state=*/nullptr, stage_mbarrier);
    return mbarrier_arrive;
  }

  // This function creates kir::MBarrierWaitParity for given LoadStoreOp and
  // circular buffer stage for waiting RAW.
  kir::MBarrierWaitParity* createMbarrierWaitForRaw(LoadStoreOp* ldst) {
    NVF_ERROR(ldst != nullptr);

    // Get mbarrier for this circular buffer stage.
    TensorView* all_mbarriers = GpuLower::current()->ldstMBarrierMap().at(ldst);
    kir::TensorIndex* stage_mbarrier = IrBuilder::create<kir::TensorIndex>(
        all_mbarriers, currentComputeStage());

    kir::MBarrierWaitParity* mbarrier_wait =
        IrBuilder::create<kir::MBarrierWaitParity>(
            stage_mbarrier, currentParity());
    return mbarrier_wait;
  }

  // This function creates kir::MBarrierWaitParity for given LoadStoreOp and
  // circular buffer stage for waiting WAR.
  kir::MBarrierWaitParity* createMbarrierWaitForWar(LoadStoreOp* ldst) {
    NVF_ERROR(ldst != nullptr);

    auto stage_depth =
        GpuLower::current()
            ->circularBufferInfo()
            .getCircularBufferOptionsFor(circular_buffer_loop_->iter_domain())
            .stage;

    // Get mbarrier for this circular buffer stage.
    TensorView* all_mbarriers = GpuLower::current()->ldstMBarrierMap().at(ldst);
    kir::TensorIndex* stage_mbarrier = IrBuilder::create<kir::TensorIndex>(
        all_mbarriers,
        SimplifyingIrBuilder::addExpr(currentLoadStage(), stage_depth));

    kir::MBarrierWaitParity* mbarrier_wait =
        IrBuilder::create<kir::MBarrierWaitParity>(
            stage_mbarrier, currentLoadParity());
    return mbarrier_wait;
  }

 private:
  // The circular buffered TVs for the loop being cloned
  std::unordered_set<const TensorView*> circular_buffer_load_tvs_;

  // Mbarriers whose wait is not inserted to the loop yet, and its corresponding
  // wait expression. This map is initialized as:
  //   mbarrier1 -> nullptr
  //   mbarrier2 -> nullptr
  //   ...
  // Indicating that: In the cloned loop, we need to wait for "mbarrier1",
  // "mbarrier2", ..., "mbarrierN"; however, the wait expressions are not
  // created yet.
  //
  // As we run the traversal, when we encounter a first read of a circular
  // buffered tensor, we create mbarrier::wait by replacing nullptr with the
  // actual wait expression. These wait expressions will be inserted to the
  // cloned loop before the first read, and after insertion, the entry will be
  // removed from this map indicating that this mbarrier is already waited, and
  // we don't need to wait for it again.
  //
  // Note that we intentionally design this map as a mbarrier -> wait, instead
  // of ldst -> wait or tv -> wait, because multiple buffers and TMA load
  // operations can share the same mbarrier. In this case, we only want to
  // create a single wait expression to wait for all of them.
  std::unordered_map<TensorView*, kir::MBarrierWaitParity*>
      raw_mbarriers_to_wait_;
<<<<<<< HEAD

  // Mbarriers used for WAR synchronization and the expressions that use their
  // corresponding circular buffer tensors. This map is initialized as:
  //   mbarrier1 -> {expr1, expr2, ...}
  //   mbarrier2 -> {expr3, expr4, ...}
  //   ...
  // indicating that at least one of the inputs of expr1, expr2, ... use a TMA
  // loaded circular buffer tensor, and we use mbarrier1 for WAR
  // synchronization.
  //
  // As we run the traversal, when we encounter an expression in this map, we
  // remove the expression from the set, and if the set becomes empty, we insert
  // the mbarrier::arrive expression to the top level cloned loop after the
  // last read of the circular buffer tensor.
  //
  // Note that we intentionally design this map as a mbarrier -> exprs, instead
  // of ldst -> exprs or tv -> exprs, because multiple buffers and TMA load
  // operations can share the same mbarrier. In this case, we only want to
  // create a single mbarrier::arrive expression to synchronize all of them.
  std::unordered_map<TensorView*, std::unordered_set<Expr*>>
      war_mbarriers_to_uses_;

  // Mbarriers used for WAR synchronization and their corresponding wait parity
  // expressions. This map is initialized as:
  //   mbarrier1 -> nullptr
  //   mbarrier2 -> nullptr
  //   ...
  // indicating that we need to wait for "mbarrier1", "mbarrier2", ...,
  // "mbarrierN" to finish reading the circular buffer tensors. However, the
  // wait expressions are not created yet.
  //
  // As we run the traversal, when we encounter the load of a circular
  // buffered tensor, we create mbarrier::arrive expressions by replacing
  // nullptr with the actual arrive expression. These arrive expressions will be
  // inserted to the elect-sync if-then-else block before the load, and after
  // insertion, the entry will be removed from this map indicating that this
  // mbarrier is already arrived, and we don't need to arrive it again.
  //
  // Note that we intentionally design this map as a mbarrier -> wait, instead
  // of ldst -> wait or tv -> wait, because multiple buffers and TMA load
  // operations can share the same mbarrier. In this case, we only want to
  // create a single wait expression to wait for all of them.
  std::unordered_map<TensorView*, kir::MBarrierWaitParity*>
      war_mbarriers_to_wait_;
=======
>>>>>>> 8bf18497

  // Mbarrier_ArriveExpectTx to add to cloned_top_level_loop
  kir::MBarrierArriveExpectTx* mbarrier_arrive_tx_ = nullptr;

  // ElectSync if-then-else for the cloned loop. We put all the circular buffer
  // load TMA operations under this if-then-else.
  kir::IfThenElse* elect_sync_if_then_else_ = nullptr;
};

using InsertionInfo = std::unordered_map<ForLoop*, std::vector<Expr*>>;

class IsCircularBufferLoadLoop : public kir::IrVisitor {
 public:
  static bool check(
      Expr* expr,
      const std::vector<Expr*>& circular_buffer_load_exprs) {
    IsCircularBufferLoadLoop checker(circular_buffer_load_exprs);
    return checker.check(expr);
  }

 private:
  IsCircularBufferLoadLoop(const std::vector<Expr*>& circular_buffer_load_exprs)
      : circular_buffer_load_exprs_(circular_buffer_load_exprs) {}

  using kir::IrVisitor::handle;

  bool check(Expr* expr) {
    dispatch(expr);
    return result_;
  }

  void dispatch(Expr* expr) final {
    if (result_) {
      return;
    }
    if (std::find(
            circular_buffer_load_exprs_.begin(),
            circular_buffer_load_exprs_.end(),
            expr) != circular_buffer_load_exprs_.end()) {
      result_ = true;
      return;
    }
    IrVisitor::dispatch(expr);
  }

 private:
  const std::vector<Expr*>& circular_buffer_load_exprs_;
  bool result_ = false;
};

// Traverse lowered loop-nests and find all circular buffer loops and
// associated load expressions.
class CircularBufferLoopNestInspector : private kir::IrVisitor {
 public:
  static InsertionInfo run(const std::vector<Expr*>& exprs) {
    CircularBufferLoopNestInspector inspector(exprs);
    return inspector.insertion_info_;
  }

 private:
  CircularBufferLoopNestInspector(const std::vector<Expr*>& exprs) {
    handle(exprs);
  }

  using kir::IrVisitor::handle;

  // Collect circular buffer related information on a expr
  //  that is a memory load, i.e. a LoadStore or a Set.
  void handlePossibleLoadExpr(Expr* expr) {
    TensorView* out_tv = ir_utils::getTvOutput(expr);

    // Short-Circuit
    if (out_tv == nullptr) {
      return;
    }

    // Ignore initialization loop
    if (!out_tv->isCircularBuffered() || !expr->input(0)->isA<TensorView>()) {
      return;
    }

    ForLoop* circular_buffer_loop =
        GpuLower::current()->circularBufferInfo().getCircularBufferLoop(
            out_tv, for_loops_);

    NVF_ERROR(
        circular_buffer_loop != nullptr,
        "No circular buffer loop found for a circular buffered tensor: ",
        out_tv->toString());

    validateCircularBufferLoop(circular_buffer_loop);

    insertion_info_[circular_buffer_loop].push_back(expr);
  }

  void handle(UnaryOp* uop) final {
    handlePossibleLoadExpr(uop);
  }

  void handle(LoadStoreOp* ldst) final {
    handlePossibleLoadExpr(ldst);
  }

  static void validateCircularBufferLoop(ForLoop* loop) {
    NVF_ERROR(
        loop->start()->isZeroInt(), "Unsupported loop: ", loop->toString());
    NVF_ERROR(loop->step()->isOneInt(), "Unsupported loop: ", loop->toString());
    NVF_ERROR(
        !loop->vectorize(),
        "Vectorized loop should not be the allocation loop for circular-buffered tensor: ",
        loop->toString());
    NVF_ERROR(
        !loop->vectorize_shift(),
        "Vectorize shift loop should not be the allocation loop for circular-buffered tensor: ",
        loop->toString());
  }

  InsertionInfo insertion_info_;
};

namespace {

void getAllocInTrivialLoop(ForLoop* fl, std::unordered_set<Expr*>& output) {
  if (!fl->isTrivial()) {
    return;
  }
  for (Expr* expr : fl->body().exprs()) {
    if (expr->isA<kir::Allocate>()) {
      output.emplace(expr);
    } else if (ForLoop* loop = dynamic_cast<ForLoop*>(expr)) {
      getAllocInTrivialLoop(loop, output);
    }
  }
}

} // namespace

// Apply circular buffering transformations
class CircularBufferInserter : private kir::ExprMutator {
 public:
  // When there exist multiple circular buffer loops, apply
  // transformations to inner-most loops first. A single ExprMutator
  // pass can only process one loop.
  static std::vector<Expr*> run(
      const std::vector<Expr*>& exprs,
      InsertionInfo insertion_info) {
    std::vector<Expr*> inserted_exprs = exprs;
    while (!insertion_info.empty()) {
      CircularBufferInserter inserter(inserted_exprs, insertion_info);
      inserted_exprs = inserter.exprs_;
    }
    return inserted_exprs;
  }

 private:
  CircularBufferInserter(
      const std::vector<Expr*>& exprs,
      InsertionInfo& insertion_info)
      : insertion_info_(insertion_info) {
    size_t num_circular_buffer_loops = insertion_info.size();
    traverseAndInsert(exprs);
    NVF_ERROR(processed_loop_ != nullptr);
    NVF_ERROR(insertion_info.size() == num_circular_buffer_loops - 1);
  }

  using kir::ExprMutator::handle;

  void handle(ForLoop* loop) final {
    kir::ExprMutator::handle(loop);

    // If another loop is already taken care of, no more loop should
    // be done in the same pass
    if (processed_loop_ != nullptr) {
      return;
    }

    auto it = insertion_info_.find(loop);
    if (it == insertion_info_.end()) {
      return;
    }

    auto hasCpAsyncBulk = std::any_of(
        it->second.begin(), it->second.end(), ir_utils::isCpAsyncBulk);

    if (hasCpAsyncBulk) {
      insertTma(loop, it->second);
    } else {
      insert(loop, it->second);
    }
    processed_loop_ = loop;
    insertion_info_.erase(loop);
  }

  bool hasPrefetch(ForLoop* circular_buffer_loop) {
    int64_t prefetch_distance =
        GpuLower::current()
            ->circularBufferInfo()
            .getCircularBufferOptionsFor(circular_buffer_loop->iter_domain())
            .prefetch;
    return prefetch_distance > 0;
  }

  // Create something like below:
  //   for (int i = 0; i < prefetch + 1; ++i) {
  //     mbarrier::arrive(mbarrier0[stage + i]]);
  //     mbarrier::arrive(mbarrier1[stage + i]);
  //     ...
  //   }
  // where mbarrierX[stage + i] is the X-th WAR mbarrier for stage i.
  ForLoop* createArrivesForWar(ForLoop* circular_buffer_loop) {
    const auto& opt =
        GpuLower::current()->circularBufferInfo().getCircularBufferOptionsFor(
            circular_buffer_loop->iter_domain());
    auto circular_buffer_tvs =
        GpuLower::current()->circularBufferInfo().getCircularBufferTvs(
            circular_buffer_loop->iter_domain());
    VectorOfUniqueEntries<TensorView*> mbarriers;
    for (auto tv : circular_buffer_tvs) {
      auto ldst = dynamic_cast<LoadStoreOp*>(tv->definition());
      NVF_ERROR(ldst != nullptr);
      auto it = GpuLower::current()->ldstMBarrierMap().find(ldst);
      if (it == GpuLower::current()->ldstMBarrierMap().end()) {
        continue;
      }
      mbarriers.pushBack(it->second);
    }
    auto prefetch_loop = ir_utils::createRangeLoop(opt.prefetch + 1);
    for (auto mbarrier : mbarriers) {
      auto mbarrier_to_arrive = IrBuilder::create<kir::TensorIndex>(
          mbarrier,
          SimplifyingIrBuilder::addExpr(
              prefetch_loop->indexOrStartIfTrivial(), opt.stage));
      auto prefetch = IrBuilder::create<kir::MBarrierArrive>(
          /*state=*/nullptr, mbarrier_to_arrive);
      prefetch_loop->body().push_back(prefetch);
    }
    return prefetch_loop;
  }

  void insertTma(
      ForLoop* circular_buffer_loop,
      const std::vector<Expr*>& loads) {
    // Set up mbarriers for WAR synchronization.
    auto prefetch_loop = createArrivesForWar(circular_buffer_loop);
    registerInsertBefore(circular_buffer_loop, prefetch_loop);

    // Prologue loop:
    //  - launch only
    //  - arrive_expect_tx and tma load operations
    if (hasPrefetch(circular_buffer_loop)) {
      // If there is no prefetch, then we don't need a prologue loop.
      ForLoop* prologue_loop =
          ClonePipelinedTmaCircularBufferLoopAndInsertSync ::clone(
              circular_buffer_loop, loads, CircularBufferLoopStage::Prolog);
      registerInsertBefore(circular_buffer_loop, prologue_loop);
    }

    // Main loop:
    //  - Launch and wait
    //  - arrive_expect_tx, tma load operations, and mbarrier_wait)
    ForLoop* main_loop =
        ClonePipelinedTmaCircularBufferLoopAndInsertSync ::clone(
            circular_buffer_loop, loads, CircularBufferLoopStage::Main);
    registerReplace(circular_buffer_loop, main_loop);

    if (!hasPrefetch(circular_buffer_loop)) {
      // If there is no prefetch, then we don't need a epilogue loop.
      return;
    }

    // We can use exclude argument in
    // ClonePipelinedTmaCircularBufferLoopAndInsertSync clone to avoid
    // duplicating allocations if main loop is trivial.
    std::unordered_set<Expr*> expressions_allocated_in_main_loop;
    getAllocInTrivialLoop(main_loop, expressions_allocated_in_main_loop);

    // Epilogue loop:
    //  - wait only
    //  - mbarrier_wait
    ForLoop* epilogue_loop =
        ClonePipelinedTmaCircularBufferLoopAndInsertSync ::clone(
            circular_buffer_loop,
            loads,
            CircularBufferLoopStage::Epilog,
            expressions_allocated_in_main_loop);
    registerInsertAfter(circular_buffer_loop, epilogue_loop);
  }

  void insert(ForLoop* circular_buffer_loop, const std::vector<Expr*>& loads) {
    ForLoop* prologue_loop = nullptr;
    if (hasPrefetch(circular_buffer_loop)) {
      // If there is no prefetch, then we don't need a prologue loop.
      prologue_loop = CircularBufferLoopCloner::clone(
          circular_buffer_loop, loads, CircularBufferLoopStage::Prolog);
      registerInsertBefore(circular_buffer_loop, prologue_loop);
    }

    bool write_to_smem =
        std::any_of(loads.begin(), loads.end(), [](const Expr* expr) {
          return expr->output(0)->as<TensorView>()->getMemoryType() ==
              MemoryType::Shared;
        });

    // RAW sync is not inserted for circular buffered tensors. The only
    // exception is the prologue load.
    bool has_cpasync = false;
    if (write_to_smem) {
      // Here the initial sync before entering circular buffer loop is
      //  inserted.

      // If any of the circular buffered tensor in this circular buffer
      //  loop is async copy. We want to wait for the gmem loads to
      //  finish before synchronizing the block.
      has_cpasync =
          std::any_of(loads.begin(), loads.end(), ir_utils::isCpAsyncOp);
      if (prologue_loop != nullptr && has_cpasync) {
        int64_t prefetch_distance = GpuLower::current()
                                        ->circularBufferInfo()
                                        .getCircularBufferOptionsFor(
                                            circular_buffer_loop->iter_domain())
                                        .prefetch;
        kir::AsyncWait* cp_async_wait = IrBuilder::create<kir::AsyncWait>(
            AsyncOpType::CpAsync, prefetch_distance - 1);
        prologue_loop->body().push_back(
            IrBuilder::create<kir::AsyncCommit>(AsyncOpType::CpAsync));
        registerInsertBefore(circular_buffer_loop, cp_async_wait);
      }

      // Insert the initial block sync before entering main loop.
      if (std::any_of(loads.begin(), loads.end(), [](Expr* expr) {
            return GpuLower::current()
                ->syncMap()
                ->needsRawSync(ir_utils::getTvOutput(expr))
                .hasTID();
          })) {
        // If any of the circular buffered loads require sync, as indicated
        //  by sync info map, insert the sync before entering the circular
        //  buffer loop.
        // TODO:
        //  Currently not supporting circular buffer in gmem, but short to mid
        //  term not yet a priority to go for this case.
        kir::BlockSync* sync = IrBuilder::create<kir::BlockSync>(false);
        registerInsertBefore(circular_buffer_loop, sync);
      }
    }

    ForLoop* main_loop = CircularBufferLoopCloner::clone(
        circular_buffer_loop, loads, CircularBufferLoopStage::Main);

    registerReplace(circular_buffer_loop, main_loop);

    // Insert the wait instruction in this pass instead
    //  of relying on WAR sync pass to do it.
    // The WAR sync pass today would insert the wait function
    //  exactly where we need it but the purpose of this wait
    //  insertion isn't exactly WAR protection.
    //
    // TODO: [Circular Buffer Sync]
    //  We might eventually want to move the block sync inserted
    //   by WAR pass here as well since this sync insertion is kind
    //   of both WAR and RAW (or neither RAW nor WAR, depends
    //   on how we look at it).
    // Eg. in the case when a intermediate
    //   tensor is circular buffered.
    //
    //  __block_sync();    // This is the initial sync
    //  For i in ...       // Circular buffer loop
    //     A[i%2] = ...;
    //     ...  = A[1-i%2];
    //     __block_sync();  // sync within loop
    //     ...
    //  The "sync within loop" can be placed anywhere in the
    //   circular buffer loop while in the case of RAW and WAR
    //   there'd be extra insertion point restrictions.
    //  We are currently not actively exploring opportunities
    //   with this property of "circular buffer sync" so this
    //   is more conceptual at the moment, aka low priority.
    if (has_cpasync) {
      insertCpAsyncCommitWaitInMainLoop(main_loop, loads);

      // The main loop will generate some async loads from invalid regions.
      // These populate the current cp.async group and they fill the smem with
      // zero. Subsequent code might assume an empty cp.async group (for example
      // an unparallelized batch matmul), or might re-use memory (WAW
      // hazard, see https://github.com/NVIDIA/Fuser/issues/2000). For safety,
      // we drain the group after the loops by waiting on these transfers.
      kir::AsyncWait* cp_async_wait_all =
          IrBuilder::create<kir::AsyncWait>(AsyncOpType::CpAsync, 0);
      registerInsertAfter(circular_buffer_loop, cp_async_wait_all);
    }

    if (!hasPrefetch(circular_buffer_loop)) {
      // If there is no prefetch, then we don't need a epilogue loop.
      return;
    }

    if (requireEpilogue(loads)) {
      // In the case where the main loop is trivial (for example, ldmatrix in
      // matmul kernel), we need to be careful when copying epilog loop. For
      // example, if the main loop is:
      //   for (int i = 0; i < 1; ++i) {
      //     ...
      //     float T1[2];
      //     T1 = ...
      //     ...
      //   }
      // Because trivial loop is not generated, the allocation of T1 will be one
      // level above in the generated scope. So when we copy epilog, we need to
      // make sure we don't copy these allocation so that there is no duplicate
      // allocation.
      std::unordered_set<Expr*> alloc_in_main;
      getAllocInTrivialLoop(main_loop, alloc_in_main);
      ForLoop* epilogue_loop = CircularBufferLoopCloner::clone(
          circular_buffer_loop,
          loads,
          CircularBufferLoopStage::Epilog,
          alloc_in_main);
      registerInsertAfter(circular_buffer_loop, epilogue_loop);
    }
  }

  // Simple conservative rule for inserting async copy wait
  //  primitive in the circular buffer loop:
  void insertCpAsyncCommitWaitInMainLoop(
      ForLoop* main_loop,
      const std::vector<Expr*>& loads) {
    NVF_ERROR(
        !main_loop->body().empty(),
        "Circular buffer sync insertion: empty main loop.");
    const std::vector<Expr*>& exprs = main_loop->body().exprs();
    // Note: This pass explicitly assumes that WAR sync has been
    //  inserted so would need to be updated if we re-order the
    //  passes. Cleanups suggested in [Circular Buffer Sync]
    //  would resolve this dependency on pass ordering.
    int64_t prefetch_distance =
        GpuLower::current()
            ->circularBufferInfo()
            .getCircularBufferOptionsFor(main_loop->iter_domain())
            .prefetch;
    kir::AsyncCommit* cp_async_commit =
        IrBuilder::create<kir::AsyncCommit>(AsyncOpType::CpAsync);
    kir::AsyncWait* cp_async_wait = IrBuilder::create<kir::AsyncWait>(
        AsyncOpType::CpAsync, std::max(0L, prefetch_distance - 1));

    // Find the last circular buffer load in the main loop, and insert
    // cp.async.commit after it.
    std::vector<Expr*>::const_iterator last_circular_buffer_load = exprs.end();
    for (auto it = exprs.begin(); it != exprs.end(); ++it) {
      if (IsCircularBufferLoadLoop::check(*it, loads)) {
        last_circular_buffer_load = it;
      }
    }
    NVF_ERROR(last_circular_buffer_load != exprs.end());
    std::vector<Expr*>::const_iterator commit_it = main_loop->body().insert(
        last_circular_buffer_load + 1, cp_async_commit);

    if (prefetch_distance == 0) {
      // If there is no prefetch, we must wait immediately after the commit
      // because the consumption of the data is immediate.
      main_loop->body().insert_after(cp_async_commit, cp_async_wait);
    } else {
      // Check if a sync has been inserted by WAR sync pass.
      auto rend = std::make_reverse_iterator(commit_it);
      auto block_sync_it =
          std::find_if(exprs.rbegin(), rend, [](const Expr* expr) {
            return expr->isA<kir::BlockSync>();
          });
      if (block_sync_it == rend) {
        // If there's no sync, i.e. no tensor needs cross thread communication.
        // We still need a wait but it can just be anywhere after the
        // cp.async.commit in the loop. Chose to place at the end arbitrarily.
        main_loop->body().insert_after(exprs.back(), cp_async_wait);
      } else {
        // If a sync has been inserted, wait needs to be placed before the sync.
        main_loop->body().insert_before(*block_sync_it, cp_async_wait);
      }
    }
  }

 private:
  InsertionInfo& insertion_info_;
  ForLoop* processed_loop_ = nullptr;
};

} // namespace

void TmaCircularBufferInfo::recordTensorIndex(
    const Expr* expr,
    kir::TensorIndex* index) {
  NVF_ERROR(ir_utils::isCpAsyncBulkLoad(expr));
  NVF_ERROR(ldst_mbarrier_index_map_.count(expr) == 0);
  ldst_mbarrier_index_map_.emplace(expr, index);
}

bool TmaCircularBufferInfo::existsTensorIndex(const Expr* expr) const {
  return ldst_mbarrier_index_map_.count(expr) != 0;
}

kir::TensorIndex* TmaCircularBufferInfo::getTensorIndex(const Expr* expr) {
  NVF_ERROR(ir_utils::isCpAsyncBulkLoad(expr));
  // short-circuit: expr does not have tensor index.
  if (ldst_mbarrier_index_map_.count(expr) == 0) {
    return nullptr;
  }
  return ldst_mbarrier_index_map_.at(expr);
}

std::vector<Expr*> CircularBufferPass::run(const std::vector<Expr*>& exprs) {
  InsertionInfo insertion_info = CircularBufferLoopNestInspector::run(exprs);
  return CircularBufferInserter::run(exprs, insertion_info);
}

} // namespace nvfuser<|MERGE_RESOLUTION|>--- conflicted
+++ resolved
@@ -330,13 +330,9 @@
         circular_buffer_load_tvs_(
             GpuLower::current()->circularBufferInfo().getCircularBufferTvs(
                 circular_buffer_loop_)),
-<<<<<<< HEAD
         raw_mbarriers_to_wait_(getAllMbarriersToWait()),
         war_mbarriers_to_uses_(getAllWarMbarriersToUses()),
         war_mbarriers_to_wait_(getAllMbarriersToWait()) {}
-=======
-        raw_mbarriers_to_wait_(getAllMbarriersToWait()) {}
->>>>>>> 8bf18497
 
   // If any of the mbarrier wait expressions in raw_mbarriers_to_wait_ is not
   // nullptr, this indicates that we are about to insert the reading of the
@@ -350,15 +346,9 @@
            it != raw_mbarriers_to_wait_.end();) {
         auto wait = it->second;
         // short-circuit: wait expression does not exist yet for mbarrier.
-<<<<<<< HEAD
         // This means: the mbarrier is used by the circular buffer loop for
         // waiting for its loads, but we have not encountered the first read of
         // the circular buffer yet, so no need to wait right now.
-=======
-        // This means: the mbarrier is used by the circular buffer for loop
-        // to wait for its loads. However, we have not encountered the first
-        // read of the circular buffer yet, so no need to wait right now.
->>>>>>> 8bf18497
         if (wait == nullptr) {
           ++it;
           continue;
@@ -369,7 +359,6 @@
     }
   }
 
-<<<<<<< HEAD
   // If we have visited the last use of a circular buffer tensor, then we
   // insert a mbarrier::arrive to signal that we have done with the reading
   // of the buffer and it is ready to be loaded with new data.
@@ -415,26 +404,6 @@
   // insert mbarrier::arrive expressions after the cloned loop to signal that
   // the reading of the circular buffer tensor is complete, and it is ready to
   // load the buffer with new data.
-=======
-  // For TmaCircularBufferLoop, we have an mbarrier for each Tensorview and
-  // each circular buffer stage, but not for each individual TMA load
-  // operation. If there are serial IterDomains to the right of the computeAt
-  // position, nvfuser will generate a for-loop to launch multiple TMA load
-  // operations. This for-loop is passed to processForLoop as the cloned_loop
-  // argument.
-  //
-  // When we encounter a CpAsyncBulk load expression, we create a mbarrier_wait
-  // for the main and epilogue loops and a arriveExpectTx for prologue and main
-  // loops. handleMainLoop and handleEpilogLoop create mbarrier_wait expression.
-  // handleMainLoop and handlePrologLoop create mbarrier::arriveExpectTx
-  // expression. The expected_tx for arriveExpectTx is the cumulative
-  // transaction size for all TMA load operations for the TensorView. Next, we
-  // generate the nested for-loops for the serial IterDomains, but do not add
-  // them to the cloned circular buffer loop immediately. Once the cloned
-  // circular buffer loop is the only loop in the stack, add the arriveExpectTx
-  // expressions, then the nested for-loop structure calling the TMA load
-  // operations, and finally the mbarrier_wait.
->>>>>>> 8bf18497
   void processForLoop(ForLoop* cloned_loop) final {
     // Skip if there is not an active for-loop structure
     if (for_loop_stack_.empty()) {
@@ -598,13 +567,7 @@
 
   // Check if the given expr is the first read of a circular buffered
   // TensorView. If so, create the mbarrier::wait expression for the
-<<<<<<< HEAD
-  // corresponding buffer. And if the given expr is on the top-level of the
-  // cloned loop, insert the newly created mbarrier::wait expression before the
-  // given expr.
-=======
   // corresponding buffer and update raw_mbarriers_to_wait_.
->>>>>>> 8bf18497
   void updateRawMbarrierToWaitMap(Expr* expr) {
     if (loop_type_ == CircularBufferLoopStage::Prolog) {
       // If we are in the prologue loop, we won't clone expr, so we don't need
@@ -639,7 +602,6 @@
       auto& wait = wait_it->second;
       if (wait == nullptr) {
         wait = createMbarrierWaitForRaw(ldst);
-<<<<<<< HEAD
       }
     }
   }
@@ -689,8 +651,6 @@
     for (auto tv : input_tvs) {
       if (circular_buffer_load_tvs_.count(tv) == 0) {
         continue;
-=======
->>>>>>> 8bf18497
       }
       auto ldst = dynamic_cast<LoadStoreOp*>(tv->definition());
       auto mbarrier_it = ldst_mbarrier_map.find(ldst);
@@ -719,10 +679,7 @@
         });
 
     updateRawMbarrierToWaitMap(expr);
-<<<<<<< HEAD
     updateWarMbarrierToWaitMap(expr);
-=======
->>>>>>> 8bf18497
     insertMBarrierWaitBeforeFirstRead();
 
     // Handle Short-Circuit conditions
@@ -1123,7 +1080,6 @@
   // create a single wait expression to wait for all of them.
   std::unordered_map<TensorView*, kir::MBarrierWaitParity*>
       raw_mbarriers_to_wait_;
-<<<<<<< HEAD
 
   // Mbarriers used for WAR synchronization and the expressions that use their
   // corresponding circular buffer tensors. This map is initialized as:
@@ -1168,8 +1124,6 @@
   // create a single wait expression to wait for all of them.
   std::unordered_map<TensorView*, kir::MBarrierWaitParity*>
       war_mbarriers_to_wait_;
-=======
->>>>>>> 8bf18497
 
   // Mbarrier_ArriveExpectTx to add to cloned_top_level_loop
   kir::MBarrierArriveExpectTx* mbarrier_arrive_tx_ = nullptr;
