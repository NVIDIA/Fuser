// clang-format off
/*
 * SPDX-FileCopyrightText: Copyright (c) 2023-present NVIDIA CORPORATION & AFFILIATES.
 * All rights reserved.
 * SPDX-License-Identifier: BSD-3-Clause
 */
// clang-format on
#include <device_lower/lower2device.h>
#include <id_model/utils.h>
#include <ir/utils.h>
#include <kernel_ir.h>

#include <device_lower/pass/circular_buffer.h>

#include <algorithm>
#include <iterator>
#include <vector>

namespace nvfuser {

namespace {

// The epilogue loop is only created when the producer of a circular
// buffer tensor is on smem, in which case it would otherwise require
// an additional predicate to guard buffer overruns. When it's on
// gmem, that isn't the case, so it does not need to create an
// epilogue loop. For TMA cpAsyncBulk, there is always an epilogue loop.
bool requireEpilogue(const std::vector<Expr*>& exprs) {
  return std::any_of(exprs.begin(), exprs.end(), [](const Expr* expr) {
    return (expr->input(0)->as<TensorView>()->getMemoryType() ==
            MemoryType::Shared) ||
        ir_utils::isCpAsyncBulk(expr);
  });
}

// Replicates circular buffer loops for Prologue, Main, and
// Epilogue. Prologue only copies the load expressions of circular
// buffered tensors, whereas Epilogue does any expression other than
// the loads. Main copies everything.
class CircularBufferLoopCloner : public kir::IrVisitor {
 public:
  static ForLoop* clone(
      ForLoop* circular_buffer_loop,
      const std::vector<Expr*>& circular_buffer_load_exprs,
      CircularBufferLoopStage loop_type,
      const std::unordered_set<Expr*>& exclude = {}) {
    CircularBufferLoopCloner cloner(
        circular_buffer_loop, circular_buffer_load_exprs, loop_type, exclude);
    cloner.duplicate();
    return cloner.cloned_top_level_loop_;
  }

 protected:
  CircularBufferLoopCloner(
      ForLoop* circular_buffer_loop,
      const std::vector<Expr*>& circular_buffer_load_exprs,
      CircularBufferLoopStage loop_type,
      const std::unordered_set<Expr*>& exclude)
      : circular_buffer_loop_(circular_buffer_loop),
        circular_buffer_load_exprs_(circular_buffer_load_exprs),
        loop_type_(loop_type),
        exclude_(exclude) {
    std::transform(
        circular_buffer_load_exprs_.begin(),
        circular_buffer_load_exprs_.end(),
        std::inserter(
            circular_buffer_load_tvs_, circular_buffer_load_tvs_.begin()),
        [](Expr* load_expr) { return ir_utils::getTvOutput(load_expr); });
  }

  using kir::IrVisitor::handle;

  void duplicate() {
    // Cloning the circular buffer loop as follows:
    //
    // Prologue: 0 to prefetch_distance
    // Main: 0 to (extent-prefetch_distance)
    // Epilogue: (extent-prefetch_distance) to extent

    Val* index = GpuLower::current()->getLoopIndexVariable(
        circular_buffer_loop_->iter_domain(), loop_type_);
    Val* start = circular_buffer_loop_->start();
    Val* stop = circular_buffer_loop_->stop();
    int64_t stage_depth =
        GpuLower::current()->circularBufferInfo().getStageDepthFor(
            circular_buffer_loop_->iter_domain());
    int64_t prefetch_distance =
        GpuLower::current()->circularBufferInfo().getPrefetchDistanceFor(
            circular_buffer_loop_->iter_domain());

    switch (loop_type_) {
      case CircularBufferLoopStage::Prolog: {
        NVF_ERROR(start->isZeroInt());
        stop = SimplifyingIrBuilder::create<Val>(
            prefetch_distance, DataType::Index);
        break;
      }
      case CircularBufferLoopStage::Main: {
        if (requireEpilogue(circular_buffer_load_exprs_)) {
          stop = IrBuilder::subExpr(
              circular_buffer_loop_->stop(),
              SimplifyingIrBuilder::create<Val>(
                  prefetch_distance, DataType::Index));
        }
        break;
      }
      case CircularBufferLoopStage::Epilog: {
        NVF_ERROR(requireEpilogue(circular_buffer_load_exprs_));
        start = IrBuilder::subExpr(
            circular_buffer_loop_->stop(),
            SimplifyingIrBuilder::create<Val>(
                prefetch_distance, DataType::Index));
        break;
      }
      case CircularBufferLoopStage::NotApplicable: {
        NVF_THROW("Unsupported loop mode, got: ", loop_type_);
      }
    }

    cloned_top_level_loop_ = IrBuilder::create<ForLoop>(
        circular_buffer_loop_->iter_domain(),
        index,
        start,
        stop,
        /*step=*/GpuLower::current()->kernel()->oneVal(),
        /*vectorize=*/false,
        /*vectorize_shift=*/nullptr,
        circular_buffer_loop_->isUnrollRequired(),
        loop_type_,
        /*circular_buffer_loop_stage_depth=*/stage_depth);

    handle(circular_buffer_loop_);
  }

  void handle(ForLoop* fl) override {
    ForLoop* cloned_loop = fl == circular_buffer_loop_
        ? cloned_top_level_loop_
        : IrBuilder::create<ForLoop>(fl);

    // Add to stack
    for_loop_stack_.push_back(cloned_loop);

    // Process for-loop
    kir::IrVisitor::handle(fl);

    // Pop from stack
    for_loop_stack_.pop_back();

    // Specific handling of for-loop
    processForLoop(cloned_loop);
  }

  virtual void processForLoop(ForLoop* cloned_loop) {
    // Add the cloned loop into the parent loop body only when the
    // cloned loop contains expressions.
    if (!cloned_loop->body().empty() && !for_loop_stack_.empty()) {
      for_loop_stack_.back()->body().push_back(cloned_loop);
    }
  }

  void handle(kir::IfThenElse* ite) final {
    NVF_THROW("No IfThenElse should exist yet:\n", ite->toString());
  }

  void dispatch(Expr* expr) override {
    // Skip expression if it is in exclude set
    if (exclude_.count(expr) > 0) {
      return;
    }

    // Handle ForLoop and IfThenElse expr separately
    if (expr->isA<ForLoop>() || expr->isA<kir::IfThenElse>()) {
      kir::IrVisitor::dispatch(expr);
      return;
    }

    NVF_ERROR(!for_loop_stack_.empty());

    // Specific expression handling
    processExpr(expr);
  }

  virtual void processExpr(Expr* expr) {
    switch (loop_type_) {
      case CircularBufferLoopStage::Prolog: {
        // In Prologue, only copy the load expressions.
        // NOTE that there can be multiple expressions defining
        // circular buffered TVs (e.g., buffer initialization).
        TensorView* out_tv = ir_utils::getTvOutput(expr);
        if (circular_buffer_load_tvs_.count(out_tv) > 0) {
          for_loop_stack_.back()->body().push_back(expr);
        }
        break;
      }
      case CircularBufferLoopStage::Main: {
        for_loop_stack_.back()->body().push_back(expr);
        break;
      }
      case CircularBufferLoopStage::Epilog: {
        // In Epilogue, copy everything except circular buffer load expressions.
        TensorView* out_tv = ir_utils::getTvOutput(expr);
        if (circular_buffer_load_tvs_.count(out_tv) == 0) {
          for_loop_stack_.back()->body().push_back(expr);
        }
        break;
      }
      case CircularBufferLoopStage::NotApplicable: {
        NVF_THROW("Unsupported loop mode, got: ", loop_type_);
      }
    }
  }

 protected:
  ForLoop* circular_buffer_loop_ = nullptr;
  const std::vector<Expr*>& circular_buffer_load_exprs_;
  const CircularBufferLoopStage loop_type_;

  std::unordered_set<TensorView*> circular_buffer_load_tvs_;
  ForLoop* cloned_top_level_loop_ = nullptr;
  std::vector<ForLoop*> for_loop_stack_;
  const std::unordered_set<Expr*>& exclude_;
};

// Description:
// Replicates circular buffer loops for Prologue, Main, and
// Epilogue. Prologue only copies the load expressions of circular
// buffered tensors, whereas Epilogue does any expression other than
// the loads. Main copies everything. The pre-prologue and post-epilogue loops
// are created separately by createCpAsyncBulkFixtures.
//
// Loop Structure Overview:
// Pre-prologue loop:
// - Allocate shared memory for mbarriers
// - Initialize mbarrier for all stages
//
// Prologue loop:
// - if selected_thread:
//   - Issue cp async bulks for all but last stage
//
// Main loop:
// - if selected_thread:
//   - Issue next cp async bulk for available stage
// - All threads wait until tma operation arrives
// - Copy body without
//   - shared memory allocations
//   - mbarrier_init exprs
//   - mbarrier_inval exprs
//
// Epilogue loop:
// - All threads wait until tma operation arrives
// - Copy body without
//   - shared memory allocations
//   - issuing cp async bulk operations
//   - mbarrier_init exprs
//   - mbarrier_inval exprs
//
// Post-epilogue loop:
//  - if selected_thread:
//   - Invalidated mbarrier for all stages
//
// Detailed Pseudo-Code:
// Pre-Prologue loop:
//
// - number_of_arrival_threads is the number of threads to call
//   mbarrier::arrive or mbarrier::arriveExpectTx and to wait at
//   mbarrier:wait.
//
// __shared__ __mbarrier_t barriers[num_stages];
// if (warp_id == 0 && electSync()()) {
//   for (int64_t loop_index : irange(stages)) {
//     int64_t number_of_arrive_threads = blockDim.x * blockDim.y * blockDim.z;
//     mbarrier_init(mbarrier[loop_index], number_of_arrival_threads);
//   }
// }
//
// Prologue loop:
// for (int64_t loop_index : irange(prefetch_distance)) {
//   if (warp_id == 0 && electSync()()) {
//     mbarrier::arriveExpectTx(mbarrier[loop_index], expected_bytes);
//     for (...) {
//       cpAsyncBulk(mbarriers[loop_index], ...);
//     }
//   } else {
//     mbarrier::arrive(mbarrier[loop_index]);
//   }
// }
//
// Main loop:
// for (int64_t loop_index : irange(N-prefetch_distance)) {
//   current_stage = loop_index % stage_depth
//   load_stage = (loop_index + prefetch_distance) % stage_depth)
//   if (warp_id == 0 && electSync()()) {
//     mbarrier::arriveExpectTx(mbarrier[load_stage], expected_bytes);
//     for (...) {
//       cpAsyncBulk(mbarrier[load_stage], ...);
//     }
//   } else {
//     mbarrier::arrive(mbarrier[load_stage]);
//   }
//   mbarrier::waitParity((loop_index / stage_depth) % 2);
//
//   Clone remaining operations
// }
//
// Epilogue loop:
// for (int64_t loop_index : irange(N-prefetch_distance, N)) {
//   current_stage = loop_index % stage_depth
//   mbarrier::waitParity((loop_index / stage_depth) % 2);
//
//   Clone remaining operations
// }
//
// Post-Epilogue loop:
// if (warp_id == 0 && electSync()()) {
//   for (int64_t loop_index : irange(stages)) {
//     mbarrier_inval(mbarrier[loop_index]);
//   }
// }
//
class CloneTmaCircularBufferLoopAndInsertSync
    : public CircularBufferLoopCloner {
 public:
  static ForLoop* clone(
      ForLoop* circular_buffer_loop,
      const std::vector<Expr*>& circular_buffer_load_exprs,
      CircularBufferLoopStage loop_type,
      const std::unordered_set<Expr*>& exclude = {}) {
    CloneTmaCircularBufferLoopAndInsertSync cloner(
        circular_buffer_loop, circular_buffer_load_exprs, loop_type, exclude);
    cloner.duplicate();
    return cloner.cloned_top_level_loop_;
  }

 private:
  CloneTmaCircularBufferLoopAndInsertSync(
      ForLoop* circular_buffer_loop,
      const std::vector<Expr*>& circular_buffer_load_exprs,
      CircularBufferLoopStage loop_type,
      const std::unordered_set<Expr*>& exclude)
      : CircularBufferLoopCloner(
            circular_buffer_loop,
            circular_buffer_load_exprs,
            loop_type,
            exclude),
        mbarriers_to_wait_(getAllMbarriersToWaitFor()),
        circular_buffer_load_tvs_(
            GpuLower::current()->circularBufferInfo().getCircularBufferTvs(
                circular_buffer_loop_)) {}

  // For TmaCircularBufferLoop, we have an mbarrier for each Tensorview and
  // each circular buffer stage, but not for each individual TMA load
  // operation. If there are serial IterDomains to the right of the computeAt
  // position, nvfuser will generate a for-loop to launch multiple TMA load
  // operations. This for-loop is passed to processForLoop as the cloned_loop
  // argument.
  //
  // When we encounter a CpAsyncBulk load expression, we create a mbarrier_wait
  // for the main and epilogue loops and a arriveExpectTx for prologue and main
  // loops. handleMainLoop and handleEpilogLoop create mbarrier_wait expression.
  // handleMainLoop and handlePrologLoop create mbarrier::arriveExpectTx
  // expression. The expected_tx for arriveExpectTx is the cumulative
  // transaction size for all TMA load operations for the TensorView. Next, we
  // generate the nested for-loops for the serial IterDomains, but do not add
  // them to the cloned circular buffer loop immediately. Once the cloned
  // circular buffer loop is the only loop in the stack, add the arriveExpectTx
  // and arrive expressions, then the nested for-loop structure calling the TMA
  // load operations, and finally the mbarrier_wait.
  void processForLoop(ForLoop* cloned_loop) final {
    // Skip if there is not an active for-loop structure
    if (for_loop_stack_.empty()) {
      return;
    }

    // If any of the mbarrier wait expressions is not nullptr, this indicates
    // that the `cloned_loop` is the loop containing the first read of a
    // circular buffered TensorView. We need to insert that wait expression
    // before `cloned_loop`.
    if (onlyOneSerialForLoopOnStack()) {
      for (auto it = mbarriers_to_wait_.begin();
           it != mbarriers_to_wait_.end();) {
        auto wait = it->second;
        // short-circuit: wait expression does not exist yet for mbarrier.
        // This means: the mbarrier is used by the circular buffer loop for
        // waiting for its loads, but we have not encountered the first read of
        // the circular buffer yet, so no need to wait right now.
        if (wait == nullptr) {
          ++it;
          continue;
        }
        for_loop_stack_.back()->body().push_back(wait);
        it = mbarriers_to_wait_.erase(it);
      }
    }

    if (!cloned_loop->body().empty()) {
      // mbarrier_arrive_tx_ is active when we encounter a cpAsyncBulk load
      // operation on a circular buffer TensorView in IrVisitor. A single
      // mbarrier_arrive_tx is active for each TensorView.
      if (mbarrier_arrive_tx_ == nullptr || for_loop_stack_.size() > 1) {
        // Add cloned for_loop when mbarrier_arrive_tx_ is not active or
        // we are within a nested for-loop structure
        for_loop_stack_.back()->body().push_back(cloned_loop);
      } else {
        // mbarrier::arriveExpectTx and TMA load operations occur in prologue
        // and main loops.
        //
        // cloned_loop is nested for-loop containing cpAsyncBulk expressions.
        // addTmaLoadBlock replaces the cloned_loop with:
        //
        // if(elect) {
        //   arriveExpectTx;
        //   for (...) {
        //     cpAsyncBulk;
        //   }
        // } else {
        //   arrive;
        // }
        NVF_ERROR(for_loop_stack_.front() == cloned_top_level_loop_);
        addTmaLoadBlock(cloned_loop);
      }
    }
  }

  // Check if there is only one serial for-loop in the stack
  bool onlyOneSerialForLoopOnStack() const {
    return std::count_if(
               for_loop_stack_.begin(), for_loop_stack_.end(), [](ForLoop* fl) {
                 return fl->iter_domain()->getParallelType() ==
                     ParallelType::Serial;
               }) == 1;
  }

  // Current compute stage: loop_index % stages
  Val* currentComputeStage() const {
    int64_t stage_depth =
        GpuLower::current()->circularBufferInfo().getStageDepthFor(
            circular_buffer_loop_->iter_domain());
    Val* result = IrBuilder::modExpr(
        cloned_top_level_loop_->indexOrStartIfTrivial(),
        IrBuilder::create<Val>(stage_depth, PrimDataType::Index));
    return GpuLower::current()->commonScalarMap().hoistScalar(
        result, for_loop_stack_);
  }

  // Current load stage (for main loop): (loop_index + (stages-1)) % stages
  Val* currentLoadStage() const {
    int64_t stage_depth =
        GpuLower::current()->circularBufferInfo().getStageDepthFor(
            circular_buffer_loop_->iter_domain());
    int64_t prefetch_distance =
        GpuLower::current()->circularBufferInfo().getPrefetchDistanceFor(
            circular_buffer_loop_->iter_domain());

    auto current_load_stage = IrBuilder::modExpr(
        IrBuilder::addExpr(
            cloned_top_level_loop_->indexOrStartIfTrivial(),
            IrBuilder::create<Val>(prefetch_distance, PrimDataType::Index)),
        IrBuilder::create<Val>(stage_depth, PrimDataType::Index));
    return GpuLower::current()->commonScalarMap().hoistScalar(
        current_load_stage, for_loop_stack_);
  }

  // The mbarrier_parity for the current circular buffer stage is:
  //   (loop_index / stage_depth) % 2
  // We have an mbarrier for each circular buffer stage, so loop_index /
  // stage_depth is loop_index_per_stage. The valid values of phaseParity
  // operand are 0 and 1, so we take the modulo of loop_index_per_stage with a
  // divisor of 2. See:
  // https://docs.nvidia.com/cuda/parallel-thread-execution/#parallel-synchronization-and-communication-instructions-mbarrier-test-wait-mbarrier-try-wait
  // for reference.
  Val* currentParity() const {
    int64_t stage_depth =
        GpuLower::current()->circularBufferInfo().getStageDepthFor(
            circular_buffer_loop_->iter_domain());

    auto depth = IrBuilder::create<Val>(stage_depth, DataType::UInt32);
    auto two = IrBuilder::create<Val>(2, DataType::UInt32);
    Val* stage_parity = SimplifyingIrBuilder::modExpr(
        SimplifyingIrBuilder::divExpr(
            IrBuilder::maybeCastExpr(
                DataType::UInt32,
                cloned_top_level_loop_->indexOrStartIfTrivial()),
            depth),
        two);
    return GpuLower::current()->commonScalarMap().hoistScalar(
        stage_parity, for_loop_stack_);
  }

  // Check if the given expr is the first read of a circular buffered
  // TensorView. If so, create the mbarrier::wait expression for the
  // corresponding buffer. And if the given expr is on the top-level of the
  // cloned loop, insert the newly created mbarrier::wait expression before the
  // given expr.
  void insertMBarrierWaitBeforeFirstRead(Expr* expr) {
    if (loop_type_ == CircularBufferLoopStage::Prolog) {
      // If we are in the prologue loop, we won't clone expr, so we don't need
      // to insert mbarrier::wait.
      return;
    }

    const auto& ldst_mbarrier_map = GpuLower::current()->ldstMBarrierMap();

    for (auto tv : ir_utils::filterByType<TensorView>(expr->inputs())) {
      // short-circuit: The TensorView input for current expression is not
      // defined by a circular buffered TMA load. So it is unrelated here.
      // Here, we are only interested in inserting mbarrier::wait for the
      // circular buffered TMA loads.
      if (circular_buffer_load_tvs_.count(tv) == 0) {
        continue;
      }
      auto ldst = dynamic_cast<LoadStoreOp*>(tv->definition());
      auto mbarrier_it = ldst_mbarrier_map.find(ldst);
      // short-circuit: Failed to find mbarrier for given TMA load. This could
      // happen when a TV is circular buffered, but not using TMA to load.
      if (mbarrier_it == ldst_mbarrier_map.end()) {
        continue;
      }
      auto mbarrier = mbarrier_it->second;
      auto wait_it = mbarriers_to_wait_.find(mbarrier);
      // short-circuit: mbarrier does not exist in mbarriers_to_wait_, so its
      // corresponding wait expression was already inserted.
      if (wait_it == mbarriers_to_wait_.end()) {
        continue;
      }
      auto& wait = wait_it->second;
      if (wait == nullptr) {
        wait = createMbarrierWait(ldst);
      }
      if (onlyOneSerialForLoopOnStack()) {
        for_loop_stack_.back()->body().push_back(wait_it->second);
        mbarriers_to_wait_.erase(wait_it);
      }
    }
  }

  void processExpr(Expr* expr) final {
    TensorView* out_tv = ir_utils::getTvOutput(expr);
    bool is_circular_buffer_load_expr = std::any_of(
        circular_buffer_load_exprs_.begin(),
        circular_buffer_load_exprs_.end(),
        [out_tv](Expr* load_expr) {
          TensorView* circular_buffer_tv = ir_utils::getTvOutput(load_expr);
          NVF_ERROR(circular_buffer_tv != nullptr);
          return out_tv == circular_buffer_tv;
        });

    insertMBarrierWaitBeforeFirstRead(expr);

    // Handle Short-Circuit conditions
    switch (loop_type_) {
      case CircularBufferLoopStage::Prolog: {
        // Short-circuit: skip expression if it is not circular buffer load
        // expression.
        if (!is_circular_buffer_load_expr) {
          return;
        }

        // Short-circuit: There can be circular buffered loads without
        // cpAsyncBulk load expressions.
        if (!ir_utils::isCpAsyncBulkLoad(expr)) {
          for_loop_stack_.back()->body().push_back(expr);
          return;
        }
        break;
      }
      case CircularBufferLoopStage::Main:
      case CircularBufferLoopStage::Epilog: {
        // Short-circuit: Add expression if not circular-buffered load store
        // operation.
        if (!is_circular_buffer_load_expr || !ir_utils::isCpAsyncBulk(expr)) {
          for_loop_stack_.back()->body().push_back(expr);
          return;
        }
        break;
      }
      case CircularBufferLoopStage::NotApplicable: {
        NVF_ERROR(false, "Unsupported loop mode, got: ", loop_type_);
      }
    }

    // Handle cpAsyncBulk expression with circular buffered TensorView output.
    switch (loop_type_) {
      case CircularBufferLoopStage::Prolog: {
        return handlePrologueLoop(expr);
      }
      case CircularBufferLoopStage::Main: {
        return handleMainLoop(expr);
      }
      case CircularBufferLoopStage::Epilog: {
        return;
      }
      case CircularBufferLoopStage::NotApplicable: {
        NVF_ERROR(false, "Unsupported loop mode, got: ", loop_type_);
      }
    }
  }

  // Replace cpAsyncBulk type LoadStoreOp with:
  //   if (warp_id == 0 && electSync()()) {
  //     mbarrier::arriveExpectTx(mbarrier[loop_index], expected_bytes);
  //     for (...) {
  //       cpAsyncBulk(mbarriers[loop_index], ...);
  //     }
  //   } else {
  //     mbarrier::arrive(mbarrier[loop_index]);
  //   }
  // }
  void handlePrologueLoop(Expr* expr) {
    NVF_ERROR(expr != nullptr);

    // Skip if not LoadStoreOp expression
    if (!expr->isA<LoadStoreOp>()) {
      return;
    }

    LoadStoreOp* ldst = expr->as<LoadStoreOp>();

    // There should be a single mbarrier_arrive_tx_ for all ldst in current
    // stage.
    NVF_ERROR(mbarrier_arrive_tx_ == nullptr);
    mbarrier_arrive_tx_ = createMbarrierArriveExpectTx(
        ldst, cloned_top_level_loop_->indexOrStartIfTrivial());

    // Clone LoadStoreOp and map it to mbarrier alloc
    Expr* new_ldst =
        IrBuilder::create<LoadStoreOp>(
            ldst->opType(), ldst->out(), ldst->in(), ldst->cacheOp())
            ->withPredicate(ldst->predicate());

    // Register mbarrier object to be used with new LoadStoreOp
    // from prolog loop
    NVF_ERROR(mbarrier_arrive_tx_->mbarrier()->isA<kir::TensorIndex>());
    GpuLower::current()->tmaCircularBufferInfo().recordTensorIndex(
        new_ldst, mbarrier_arrive_tx_->mbarrier()->as<kir::TensorIndex>());

    // If last cloned scope is the cloned_top_level_loop body, then add
    // mbarrier::arriveExpectTx and new loadStoreOp.
    if (onlyOneSerialForLoopOnStack()) {
      return addTmaLoadBlock(new_ldst);
    }

    // Otherwise, we are in a nested for-loop and should wait until we
    // return to top-level for loop.
    for_loop_stack_.back()->body().push_back(new_ldst);
  }

  // Handle cpAsyncBulk type LoadStoreOp that is a circular buffer load
  //
  // compute_stage = loop_index % stage_depth
  // load_stage = (loop_index + prefetch_distance) % stage_depth)
  //
  // Replace LoadStoreOp with:
  //   if (warp_id == 0 && electSync()()) {
  //     mbarrier::arriveExpectTx(mbarrier[load_stage], expected_bytes);
  //     for (...) {
  //       cpAsyncBulk(mbarrier[load_stage], ...);
  //     }
  //   } else {
  //     mbarrier::arrive(mbarrier[load_stage]);
  //   }
  //   mbarrier::wait((loop_index / stage_depth) % 2);
  //
  // Where mbarrier are shared memory arrays bound to the LoadStoreOp
  void handleMainLoop(Expr* expr) {
    NVF_ERROR(expr != nullptr && expr->isA<LoadStoreOp>());

    LoadStoreOp* ldst = expr->as<LoadStoreOp>();

    // There is a single mbarrier_arrive_tx_ for each cpAsyncBulk load
    // expression. A mbarrier_arrive_tx_ for another cpAsyncBulk load expression
    // should not be active.
    NVF_ERROR(mbarrier_arrive_tx_ == nullptr);
    mbarrier_arrive_tx_ =
        createMbarrierArriveExpectTx(ldst, currentLoadStage());

    // Register mbarrier object to be used with LoadStoreOp
    //  from main loop
    NVF_ERROR(mbarrier_arrive_tx_->mbarrier()->isA<kir::TensorIndex>());
    GpuLower::current()->tmaCircularBufferInfo().recordTensorIndex(
        ldst, mbarrier_arrive_tx_->mbarrier()->as<kir::TensorIndex>());

    // If last cloned scope is the cloned_top_level_loop body, then add
    // mbarrier::arriveExpectTx and new loadStoreOp
    if (onlyOneSerialForLoopOnStack()) {
      return addTmaLoadBlock(ldst);
    }

    // Otherwise, we are in a nested for-loop and should wait until we
    // return to top-level for loop.
    for_loop_stack_.back()->body().push_back(ldst);
  }

  // For each mbarrier that is used to wait for the loading of circular buffers
  // in the given loop, create a placeholder (nullptr) for mbarrier_wait
  // expressions
  std::unordered_map<TensorView*, kir::MBarrierWaitParity*>
  getAllMbarriersToWaitFor() {
    const auto& ldst_mbarrier_map = GpuLower::current()->ldstMBarrierMap();
    auto circular_buffer_tvs =
        GpuLower::current()->circularBufferInfo().getCircularBufferTvs(
            circular_buffer_loop_);
    std::unordered_map<TensorView*, kir::MBarrierWaitParity*> wait_exprs;
    for (auto tv : circular_buffer_tvs) {
      LoadStoreOp* ldst = dynamic_cast<LoadStoreOp*>(tv->definition());
      auto mbarrier_it = ldst_mbarrier_map.find(ldst);
      if (mbarrier_it == ldst_mbarrier_map.end()) {
        // This circular buffer tensor does not use mbarrier to synchronize.
        // That is, its definition is not a TMA load operation.
        continue;
      }
      auto mbarrier = mbarrier_it->second;
      wait_exprs[mbarrier] = nullptr;
    }
    return wait_exprs;
  }

  // This function selects a single thread to launch tma load and mbarrier
  // arrive_expected_tx operations. The remaining threads will simply arrive
  // at the mbarrier.
  //
  // Pseudo-code example:
  //  if (warp_id == 0 && electSync()()) {
  //    mbarrier::arriveExpectTx(mbarrier[next_stage], expected_bytes);
  //    for (...) {
  //      cpAsyncBulk(mbarrier[next_stage], ...);
  //    }
  //  } else {
  //    mbarrier::arrive(mbarrier[next_stage]);
  //  }
  //
  //  The expr input argument can be a single cpAsyncBulk expression or a nested
  //  for-loop structure of cpAsyncBulk expressions if there are serial
  //  iterDomains to the right of the computeAt position.
  void addTmaLoadBlock(Expr* expr) {
    NVF_ERROR(mbarrier_arrive_tx_ != nullptr);
    NVF_ERROR(expr != nullptr);

    // Create the if-then-else with electSync() predicate for the arrive expect
    // transaction.
    kir::IfThenElse* if_expr = IrBuilder::create<kir::IfThenElse>(
        IrBuilder::create<kir::Predicate>(PredicateType::ElectSync));

    // A single thread issues arriveExpectTx with expected transactions and
    // launches the TMA load.
    if_expr->thenBody().push_back(mbarrier_arrive_tx_);
    if_expr->thenBody().push_back(expr);

    // The other threads issue arriveExpectTx without any expected transactions.
    kir::MBarrierArrive* thread_arrive = IrBuilder::create<kir::MBarrierArrive>(
        /*state=*/nullptr, mbarrier_arrive_tx_->mbarrier());
    if_expr->elseBody().push_back(thread_arrive);
    for_loop_stack_.back()->body().push_back(if_expr);

    mbarrier_arrive_tx_ = nullptr;
  }

  // Get size of tma load in bytes. It is used for expected transaction count in
  // kir::MBarrierArriveExpectTx.
  Val* getSizeOfTmaLoad(LoadStoreOp* ldst) {
    NVF_ERROR(ldst != nullptr);

    TensorView* consumer_tv = ldst->out()->as<TensorView>();
    NVF_ERROR(
        GpuLower::current()->consumerToTMAInfo().count(consumer_tv),
        "Unable to find TMA info for consumer_tv: ",
        consumer_tv->toString());

    // Get expected bytes for given TMA load operation.
    const TMAInfo& tma_info =
        GpuLower::current()->consumerToTMAInfo().at(consumer_tv);
    Val* expected_bytes = tma_info.tileSizeBytes();

    // The expected_bytes for mbarrier::arriveExpectTX must account for all TMA
    // load operations launched for each circular buffer stage. We take the
    // product of all coordinate TMA iterDomains to the right of the circular
    // buffer axis.
    const std::vector<IterDomain*>& loop_domain = consumer_tv->getLoopDomain();
    for (size_t idx = consumer_tv->getComputeAtPosition();
         idx < loop_domain.size();
         ++idx) {
      IterDomain* id = loop_domain.at(idx);
      if (!id->isBroadcast() && !isParallelTypeThread(id->getParallelType()) &&
          id->getParallelType() != ParallelType::Bulk) {
        expected_bytes =
            SimplifyingIrBuilder::mulExpr(expected_bytes, id->extent());
      }
    }
    expected_bytes =
        SimplifyingIrBuilder::maybeCastExpr(DataType::UInt32, expected_bytes);
    return expected_bytes;
  }

  // This function creates kir::MBarrierArriveExpectTx for given LoadStoreOp and
  // circular buffer stage.
  //
  // Example:
  //   mbarrier::arriveExpectTX(toSmem((&barriers[stage])),
  //   getSizeOfTmaLoad(ldst));
  kir::MBarrierArriveExpectTx* createMbarrierArriveExpectTx(
      LoadStoreOp* ldst,
      Val* loop_index) {
    NVF_ERROR(ldst != nullptr);
    NVF_ERROR(loop_index != nullptr);

    loop_index = GpuLower::current()->commonScalarMap().hoistScalar(
        loop_index, for_loop_stack_);

    // Get mbarrier for this circular buffer stage.
    TensorView* all_mbarriers = GpuLower::current()->ldstMBarrierMap().at(ldst);
    kir::TensorIndex* stage_mbarrier =
        IrBuilder::create<kir::TensorIndex>(all_mbarriers, loop_index);

    Val* tx_count = GpuLower::current()->commonScalarMap().hoistScalar(
        getSizeOfTmaLoad(ldst), for_loop_stack_);
    kir::MBarrierArriveExpectTx* mbarrier_arrive_tx =
        IrBuilder::create<kir::MBarrierArriveExpectTx>(
            /*state=*/nullptr, stage_mbarrier, tx_count);

    return mbarrier_arrive_tx;
  }

  // This function creates kir::MBarrierWaitParity for given LoadStoreOp and
  // circular buffer stage.
  kir::MBarrierWaitParity* createMbarrierWait(LoadStoreOp* ldst) {
    NVF_ERROR(ldst != nullptr);

    // Get mbarrier for this circular buffer stage.
    TensorView* all_mbarriers = GpuLower::current()->ldstMBarrierMap().at(ldst);
    kir::TensorIndex* stage_mbarrier = IrBuilder::create<kir::TensorIndex>(
        all_mbarriers, currentComputeStage());

    kir::MBarrierWaitParity* mbarrier_wait =
        IrBuilder::create<kir::MBarrierWaitParity>(
            stage_mbarrier, currentParity());
    return mbarrier_wait;
  }

 private:
  // Mbarriers whose wait is not inserted to the loop yet, and its corresponding
  // wait expression. This map is initialized as:
  //   mbarrier1 -> nullptr
  //   mbarrier2 -> nullptr
  //   ...
  //   mbarrierN -> nullptr
  // Indicating that: In the cloned loop, we need to wait for "mbarrier1",
  // "mbarrier2", ..., "mbarrierN"; however, the wait expressions are not
  // created yet.
  //
  // As we run the traversal, when we encounter a first read of a circular
  // buffered tensor, we create mbarrier::wait by replacing nullptr with the
  // actual wait expression. These wait expressions will be inserted to the
  // cloned loop before the first read, and after insertion, the entry will be
  // removed from this map indicating that this mbarrier is already waited, and
  // we don't need to wait for it again.
  //
  // Note that we intentionally design this map as a mbarrier -> wait, instead
  // of ldst -> wait or tv -> wait, because multiple buffers and TMA load
  // operations can share the same mbarrier. In this case, we only want to
  // create a single wait expression to wait for all of them.
  std::unordered_map<TensorView*, kir::MBarrierWaitParity*> mbarriers_to_wait_;

  // Mbarrier_ArriveExpectTx to add to cloned_top_level_loop
  kir::MBarrierArriveExpectTx* mbarrier_arrive_tx_ = nullptr;
<<<<<<< HEAD
=======

  // next_stage_index = (loop_index + (stages-1)) % stages
  Val* current_load_stage_ = nullptr;

  // The circular buffered TVs for the loop being cloned
  std::unordered_set<const TensorView*> circular_buffer_load_tvs_;
>>>>>>> df32dce3
};

using InsertionInfo = std::unordered_map<ForLoop*, std::vector<Expr*>>;

class IsCircularBufferLoadLoop : public kir::IrVisitor {
 public:
  static bool check(
      Expr* expr,
      const std::vector<Expr*>& circular_buffer_load_exprs) {
    IsCircularBufferLoadLoop checker(circular_buffer_load_exprs);
    return checker.check(expr);
  }

 private:
  IsCircularBufferLoadLoop(const std::vector<Expr*>& circular_buffer_load_exprs)
      : circular_buffer_load_exprs_(circular_buffer_load_exprs) {}

  using kir::IrVisitor::handle;

  bool check(Expr* expr) {
    dispatch(expr);
    return result_;
  }

  void dispatch(Expr* expr) final {
    if (result_) {
      return;
    }
    if (std::find(
            circular_buffer_load_exprs_.begin(),
            circular_buffer_load_exprs_.end(),
            expr) != circular_buffer_load_exprs_.end()) {
      result_ = true;
      return;
    }
    IrVisitor::dispatch(expr);
  }

 private:
  const std::vector<Expr*>& circular_buffer_load_exprs_;
  bool result_ = false;
};

// Traverse lowered loop-nests and find all circular buffer loops and
// associated load expressions.
class CircularBufferLoopNestInspector : private kir::IrVisitor {
 public:
  static InsertionInfo run(const std::vector<Expr*>& exprs) {
    CircularBufferLoopNestInspector inspector(exprs);
    return inspector.insertion_info_;
  }

 private:
  CircularBufferLoopNestInspector(const std::vector<Expr*>& exprs) {
    handle(exprs);
  }

  using kir::IrVisitor::handle;

  // Collect circular buffer related information on a expr
  //  that is a memory load, i.e. a LoadStore or a Set.
  void handlePossibleLoadExpr(Expr* expr) {
    TensorView* out_tv = ir_utils::getTvOutput(expr);

    // Short-Circuit
    if (out_tv == nullptr) {
      return;
    }

    // Ignore initialization loop
    if (!out_tv->isCircularBuffered() || !expr->input(0)->isA<TensorView>()) {
      return;
    }

    ForLoop* circular_buffer_loop =
        GpuLower::current()->circularBufferInfo().getCircularBufferLoop(
            out_tv, for_loops_);

    NVF_ERROR(
        circular_buffer_loop != nullptr,
        "No circular buffer loop found for a circular buffered tensor: ",
        out_tv->toString());

    validateCircularBufferLoop(circular_buffer_loop);

    insertion_info_[circular_buffer_loop].push_back(expr);
  }

  void handle(UnaryOp* uop) final {
    handlePossibleLoadExpr(uop);
  }

  void handle(LoadStoreOp* ldst) final {
    handlePossibleLoadExpr(ldst);
  }

  static void validateCircularBufferLoop(ForLoop* loop) {
    NVF_ERROR(
        loop->start()->isZeroInt(), "Unsupported loop: ", loop->toString());
    NVF_ERROR(loop->step()->isOneInt(), "Unsupported loop: ", loop->toString());
    NVF_ERROR(
        !loop->vectorize(),
        "Vectorized loop should not be the allocation loop for circular-buffered tensor: ",
        loop->toString());
    NVF_ERROR(
        !loop->vectorize_shift(),
        "Vectorize shift loop should not be the allocation loop for circular-buffered tensor: ",
        loop->toString());
  }

  InsertionInfo insertion_info_;
};

namespace {

void getAllocInTrivialLoop(ForLoop* fl, std::unordered_set<Expr*>& output) {
  if (!fl->isTrivial()) {
    return;
  }
  for (Expr* expr : fl->body().exprs()) {
    if (expr->isA<kir::Allocate>()) {
      output.emplace(expr);
    } else if (ForLoop* loop = dynamic_cast<ForLoop*>(expr)) {
      getAllocInTrivialLoop(loop, output);
    }
  }
}

} // namespace

// Apply circular buffering transformations
class CircularBufferInserter : private kir::ExprMutator {
 public:
  // When there exist multiple circular buffer loops, apply
  // transformations to inner-most loops first. A single ExprMutator
  // pass can only process one loop.
  static std::vector<Expr*> run(
      const std::vector<Expr*>& exprs,
      InsertionInfo insertion_info) {
    std::vector<Expr*> inserted_exprs = exprs;
    while (!insertion_info.empty()) {
      CircularBufferInserter inserter(inserted_exprs, insertion_info);
      inserted_exprs = inserter.exprs_;
    }
    return inserted_exprs;
  }

 private:
  CircularBufferInserter(
      const std::vector<Expr*>& exprs,
      InsertionInfo& insertion_info)
      : insertion_info_(insertion_info) {
    size_t num_circular_buffer_loops = insertion_info.size();
    traverseAndInsert(exprs);
    NVF_ERROR(processed_loop_ != nullptr);
    NVF_ERROR(insertion_info.size() == num_circular_buffer_loops - 1);
  }

  using kir::ExprMutator::handle;

  void handle(ForLoop* loop) final {
    kir::ExprMutator::handle(loop);

    // If another loop is already taken care of, no more loop should
    // be done in the same pass
    if (processed_loop_ != nullptr) {
      return;
    }

    auto it = insertion_info_.find(loop);
    if (it == insertion_info_.end()) {
      return;
    }

    auto hasCpAsyncBulk = std::any_of(
        it->second.begin(), it->second.end(), ir_utils::isCpAsyncBulk);

    if (hasCpAsyncBulk) {
      insertTma(loop, it->second);
    } else {
      insert(loop, it->second);
    }
    processed_loop_ = loop;
    insertion_info_.erase(loop);
  }

  bool hasPrefetch(ForLoop* circular_buffer_loop) {
    int64_t prefetch_distance =
        GpuLower::current()->circularBufferInfo().getPrefetchDistanceFor(
            circular_buffer_loop->iter_domain());
    return prefetch_distance > 0;
  }

  void insertTma(
      ForLoop* circular_buffer_loop,
      const std::vector<Expr*>& loads) {
    // Prologue loop:
    //  - launch only
    //  - arrive_expect_tx and tma load operations
    if (hasPrefetch(circular_buffer_loop)) {
      // If there is no prefetch, then we don't need a prologue loop.
      ForLoop* prologue_loop = CloneTmaCircularBufferLoopAndInsertSync::clone(
          circular_buffer_loop, loads, CircularBufferLoopStage::Prolog);
      registerInsertBefore(circular_buffer_loop, prologue_loop);
    }

    // Main loop:
    //  - Launch and wait
    //  - arrive_expect_tx, tma load operations, and mbarrier_wait)
    ForLoop* main_loop = CloneTmaCircularBufferLoopAndInsertSync::clone(
        circular_buffer_loop, loads, CircularBufferLoopStage::Main);
    registerReplace(circular_buffer_loop, main_loop);

    if (!hasPrefetch(circular_buffer_loop)) {
      // If there is no prefetch, then we don't need a epilogue loop.
      return;
    }

    // We can use exclude argument in CloneTmaCircularBufferLoopAndInsertSync
    // clone to avoid duplicating allocations if main loop is trivial.
    std::unordered_set<Expr*> expressions_allocated_in_main_loop;
    getAllocInTrivialLoop(main_loop, expressions_allocated_in_main_loop);

    // Epilogue loop:
    //  - wait only
    //  - mbarrier_wait
    ForLoop* epilogue_loop = CloneTmaCircularBufferLoopAndInsertSync::clone(
        circular_buffer_loop,
        loads,
        CircularBufferLoopStage::Epilog,
        expressions_allocated_in_main_loop);
    registerInsertAfter(circular_buffer_loop, epilogue_loop);
  }

  void insert(ForLoop* circular_buffer_loop, const std::vector<Expr*>& loads) {
    ForLoop* prologue_loop = nullptr;
    if (hasPrefetch(circular_buffer_loop)) {
      // If there is no prefetch, then we don't need a prologue loop.
      prologue_loop = CircularBufferLoopCloner::clone(
          circular_buffer_loop, loads, CircularBufferLoopStage::Prolog);
      registerInsertBefore(circular_buffer_loop, prologue_loop);
    }

    bool write_to_smem =
        std::any_of(loads.begin(), loads.end(), [](const Expr* expr) {
          return expr->output(0)->as<TensorView>()->getMemoryType() ==
              MemoryType::Shared;
        });

    // RAW sync is not inserted for circular buffered tensors. The only
    // exception is the prologue load.
    bool has_cpasync = false;
    if (write_to_smem) {
      // Here the initial sync before entering circular buffer loop is
      //  inserted.

      // If any of the circular buffered tensor in this circular buffer
      //  loop is async copy. We want to wait for the gmem loads to
      //  finish before synchronizing the block.
      has_cpasync =
          std::any_of(loads.begin(), loads.end(), ir_utils::isCpAsyncOp);
      if (prologue_loop != nullptr && has_cpasync) {
        int64_t prefetch_distance =
            GpuLower::current()->circularBufferInfo().getPrefetchDistanceFor(
                circular_buffer_loop->iter_domain());
        kir::AsyncWait* cp_async_wait = IrBuilder::create<kir::AsyncWait>(
            AsyncOpType::CpAsync, prefetch_distance - 1);
        prologue_loop->body().push_back(
            IrBuilder::create<kir::AsyncCommit>(AsyncOpType::CpAsync));
        registerInsertBefore(circular_buffer_loop, cp_async_wait);
      }

      // Insert the initial block sync before entering main loop.
      if (std::any_of(loads.begin(), loads.end(), [](Expr* expr) {
            return GpuLower::current()
                ->syncMap()
                ->needsRawSync(ir_utils::getTvOutput(expr))
                .hasTID();
          })) {
        // If any of the circular buffered loads require sync, as indicated
        //  by sync info map, insert the sync before entering the circular
        //  buffer loop.
        // TODO:
        //  Currently not supporting circular buffer in gmem, but short to mid
        //  term not yet a priority to go for this case.
        kir::BlockSync* sync = IrBuilder::create<kir::BlockSync>(false);
        registerInsertBefore(circular_buffer_loop, sync);
      }
    }

    ForLoop* main_loop = CircularBufferLoopCloner::clone(
        circular_buffer_loop, loads, CircularBufferLoopStage::Main);

    registerReplace(circular_buffer_loop, main_loop);

    // Insert the wait instruction in this pass instead
    //  of relying on WAR sync pass to do it.
    // The WAR sync pass today would insert the wait function
    //  exactly where we need it but the purpose of this wait
    //  insertion isn't exactly WAR protection.
    //
    // TODO: [Circular Buffer Sync]
    //  We might eventually want to move the block sync inserted
    //   by WAR pass here as well since this sync insertion is kind
    //   of both WAR and RAW (or neither RAW nor WAR, depends
    //   on how we look at it).
    // Eg. in the case when a intermediate
    //   tensor is circular buffered.
    //
    //  __block_sync();    // This is the initial sync
    //  For i in ...       // Circular buffer loop
    //     A[i%2] = ...;
    //     ...  = A[1-i%2];
    //     __block_sync();  // sync within loop
    //     ...
    //  The "sync within loop" can be placed anywhere in the
    //   circular buffer loop while in the case of RAW and WAR
    //   there'd be extra insertion point restrictions.
    //  We are currently not actively exploring opportunities
    //   with this property of "circular buffer sync" so this
    //   is more conceptual at the moment, aka low priority.
    if (has_cpasync) {
      insertCpAsyncCommitWaitInMainLoop(main_loop, loads);

      // The main loop will generate some async loads from invalid regions.
      // These populate the current cp.async group and they fill the smem with
      // zero. Subsequent code might assume an empty cp.async group (for example
      // an unparallelized batch matmul), or might re-use memory (WAW
      // hazard, see https://github.com/NVIDIA/Fuser/issues/2000). For safety,
      // we drain the group after the loops by waiting on these transfers.
      kir::AsyncWait* cp_async_wait_all =
          IrBuilder::create<kir::AsyncWait>(AsyncOpType::CpAsync, 0);
      registerInsertAfter(circular_buffer_loop, cp_async_wait_all);
    }

    if (!hasPrefetch(circular_buffer_loop)) {
      // If there is no prefetch, then we don't need a epilogue loop.
      return;
    }

    if (requireEpilogue(loads)) {
      // In the case where the main loop is trivial (for example, ldmatrix in
      // matmul kernel), we need to be careful when copying epilog loop. For
      // example, if the main loop is:
      //   for (int i = 0; i < 1; ++i) {
      //     ...
      //     float T1[2];
      //     T1 = ...
      //     ...
      //   }
      // Because trivial loop is not generated, the allocation of T1 will be one
      // level above in the generated scope. So when we copy epilog, we need to
      // make sure we don't copy these allocation so that there is no duplicate
      // allocation.
      std::unordered_set<Expr*> alloc_in_main;
      getAllocInTrivialLoop(main_loop, alloc_in_main);
      ForLoop* epilogue_loop = CircularBufferLoopCloner::clone(
          circular_buffer_loop,
          loads,
          CircularBufferLoopStage::Epilog,
          alloc_in_main);
      registerInsertAfter(circular_buffer_loop, epilogue_loop);
    }
  }

  // Simple conservative rule for inserting async copy wait
  //  primitive in the circular buffer loop:
  void insertCpAsyncCommitWaitInMainLoop(
      ForLoop* main_loop,
      const std::vector<Expr*>& loads) {
    NVF_ERROR(
        !main_loop->body().empty(),
        "Circular buffer sync insertion: empty main loop.");
    const std::vector<Expr*>& exprs = main_loop->body().exprs();
    // Note: This pass explicitly assumes that WAR sync has been
    //  inserted so would need to be updated if we re-order the
    //  passes. Cleanups suggested in [Circular Buffer Sync]
    //  would resolve this dependency on pass ordering.
    int64_t prefetch_distance =
        GpuLower::current()->circularBufferInfo().getPrefetchDistanceFor(
            main_loop->iter_domain());
    kir::AsyncCommit* cp_async_commit =
        IrBuilder::create<kir::AsyncCommit>(AsyncOpType::CpAsync);
    kir::AsyncWait* cp_async_wait = IrBuilder::create<kir::AsyncWait>(
        AsyncOpType::CpAsync, std::max(0L, prefetch_distance - 1));

    // Find the last circular buffer load in the main loop, and insert
    // cp.async.commit after it.
    std::vector<Expr*>::const_iterator last_circular_buffer_load = exprs.end();
    for (auto it = exprs.begin(); it != exprs.end(); ++it) {
      if (IsCircularBufferLoadLoop::check(*it, loads)) {
        last_circular_buffer_load = it;
      }
    }
    NVF_ERROR(last_circular_buffer_load != exprs.end());
    std::vector<Expr*>::const_iterator commit_it = main_loop->body().insert(
        last_circular_buffer_load + 1, cp_async_commit);

    if (prefetch_distance == 0) {
      // If there is no prefetch, we must wait immediately after the commit
      // because the consumption of the data is immediate.
      main_loop->body().insert_after(cp_async_commit, cp_async_wait);
    } else {
      // Check if a sync has been inserted by WAR sync pass.
      auto rend = std::make_reverse_iterator(commit_it);
      auto block_sync_it =
          std::find_if(exprs.rbegin(), rend, [](const Expr* expr) {
            return expr->isA<kir::BlockSync>();
          });
      if (block_sync_it == rend) {
        // If there's no sync, i.e. no tensor needs cross thread communication.
        // We still need a wait but it can just be anywhere after the
        // cp.async.commit in the loop. Chose to place at the end arbitrarily.
        main_loop->body().insert_after(exprs.back(), cp_async_wait);
      } else {
        // If a sync has been inserted, wait needs to be placed before the sync.
        main_loop->body().insert_before(*block_sync_it, cp_async_wait);
      }
    }
  }

 private:
  InsertionInfo& insertion_info_;
  ForLoop* processed_loop_ = nullptr;
};

} // namespace

void TmaCircularBufferInfo::recordTensorIndex(
    const Expr* expr,
    kir::TensorIndex* index) {
  NVF_ERROR(ir_utils::isCpAsyncBulkLoad(expr));
  NVF_ERROR(ldst_mbarrier_index_map_.count(expr) == 0);
  ldst_mbarrier_index_map_.emplace(expr, index);
}

bool TmaCircularBufferInfo::existsTensorIndex(const Expr* expr) const {
  return ldst_mbarrier_index_map_.count(expr) != 0;
}

kir::TensorIndex* TmaCircularBufferInfo::getTensorIndex(const Expr* expr) {
  NVF_ERROR(ir_utils::isCpAsyncBulkLoad(expr));
  // short-circuit: expr does not have tensor index.
  if (ldst_mbarrier_index_map_.count(expr) == 0) {
    return nullptr;
  }
  return ldst_mbarrier_index_map_.at(expr);
}

std::vector<Expr*> CircularBufferPass::run(const std::vector<Expr*>& exprs) {
  InsertionInfo insertion_info = CircularBufferLoopNestInspector::run(exprs);
  return CircularBufferInserter::run(exprs, insertion_info);
}

} // namespace nvfuser<|MERGE_RESOLUTION|>--- conflicted
+++ resolved
@@ -861,15 +861,9 @@
 
   // Mbarrier_ArriveExpectTx to add to cloned_top_level_loop
   kir::MBarrierArriveExpectTx* mbarrier_arrive_tx_ = nullptr;
-<<<<<<< HEAD
-=======
-
-  // next_stage_index = (loop_index + (stages-1)) % stages
-  Val* current_load_stage_ = nullptr;
 
   // The circular buffered TVs for the loop being cloned
   std::unordered_set<const TensorView*> circular_buffer_load_tvs_;
->>>>>>> df32dce3
 };
 
 using InsertionInfo = std::unordered_map<ForLoop*, std::vector<Expr*>>;
