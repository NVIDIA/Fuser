// clang-format off
/*
 * SPDX-FileCopyrightText: Copyright (c) 2023-present NVIDIA CORPORATION & AFFILIATES.
 * All rights reserved.
 * SPDX-License-Identifier: BSD-3-Clause
 */
// clang-format on
#include <device_lower/lower2device.h>
#include <id_model/utils.h>
#include <ir/utils.h>
#include <kernel_ir.h>

#include <device_lower/pass/circular_buffer.h>

#include <algorithm>
#include <iterator>
#include <vector>

namespace nvfuser {

namespace {

// The epilogue loop is only created when the producer of a circular
// buffer tensor is on smem, in which case it would otherwise require
// an additional predicate to guard buffer overruns. When it's on
// gmem, that isn't the case, so it does not need to create an
// epilogue loop. For TMA cpAsyncBulk, there is always an epilogue loop.
bool requireEpilogue(const std::vector<Expr*>& exprs) {
  return std::any_of(exprs.begin(), exprs.end(), [](const Expr* expr) {
    return (expr->input(0)->as<TensorView>()->getMemoryType() ==
            MemoryType::Shared) ||
        ir_utils::isCpAsyncBulk(expr);
  });
}

// Replicates circular buffer loops for Prologue, Main, and
// Epilogue. Prologue only copies the load expressions of circular
// buffered tensors, whereas Epilogue does any expression other than
// the loads. Main copies everything.
class CircularBufferLoopCloner : public kir::IrVisitor {
 public:
  static ForLoop* clone(
      ForLoop* circular_buffer_loop,
      const std::vector<Expr*>& circular_buffer_load_exprs,
      CircularBufferLoopStage loop_type,
      const std::unordered_set<Expr*>& exclude = {}) {
    CircularBufferLoopCloner cloner(
        circular_buffer_loop, circular_buffer_load_exprs, loop_type, exclude);
    cloner.duplicate();
    return cloner.cloned_top_level_loop_;
  }

 protected:
  CircularBufferLoopCloner(
      ForLoop* circular_buffer_loop,
      const std::vector<Expr*>& circular_buffer_load_exprs,
      CircularBufferLoopStage loop_type,
      const std::unordered_set<Expr*>& exclude)
      : circular_buffer_loop_(circular_buffer_loop),
        circular_buffer_load_exprs_(circular_buffer_load_exprs),
        loop_type_(loop_type),
        exclude_(exclude) {
    std::transform(
        circular_buffer_load_exprs_.begin(),
        circular_buffer_load_exprs_.end(),
        std::inserter(
            circular_buffer_load_tvs_, circular_buffer_load_tvs_.begin()),
        [](Expr* load_expr) { return ir_utils::getTvOutput(load_expr); });
  }

  using kir::IrVisitor::handle;

  void duplicate() {
    // Cloning the circular buffer loop as follows:
    //
    // Prologue: 0 to prefetch_distance
    // Main: 0 to (extent-prefetch_distance)
    // Epilogue: (extent-prefetch_distance) to extent

    Val* index = GpuLower::current()->getLoopIndexVariable(
        circular_buffer_loop_->iter_domain(), loop_type_);
    Val* start = circular_buffer_loop_->start();
    Val* stop = circular_buffer_loop_->stop();
    const auto& opt =
        GpuLower::current()->circularBufferInfo().getCircularBufferOptionsFor(
            circular_buffer_loop_->iter_domain());

    switch (loop_type_) {
      case CircularBufferLoopStage::Prolog: {
        NVF_ERROR(start->isZeroInt());
        stop = SimplifyingIrBuilder::create<Val>(opt.prefetch, DataType::Index);
        break;
      }
      case CircularBufferLoopStage::Main: {
        if (requireEpilogue(circular_buffer_load_exprs_)) {
          stop = SimplifyingIrBuilder::subExpr(
              circular_buffer_loop_->stop(),
              SimplifyingIrBuilder::create<Val>(opt.prefetch, DataType::Index));
        }
        break;
      }
      case CircularBufferLoopStage::Epilog: {
        NVF_ERROR(requireEpilogue(circular_buffer_load_exprs_));
        start = SimplifyingIrBuilder::subExpr(
            circular_buffer_loop_->stop(),
            SimplifyingIrBuilder::create<Val>(opt.prefetch, DataType::Index));
        break;
      }
      default: {
        NVF_THROW("Unsupported loop mode, got: ", loop_type_);
      }
    }

    cloned_top_level_loop_ = IrBuilder::create<ForLoop>(
        circular_buffer_loop_->iter_domain(),
        index,
        start,
        stop,
        /*step=*/GpuLower::current()->kernel()->oneVal(),
        /*vectorize=*/false,
        /*vectorize_shift=*/nullptr,
        circular_buffer_loop_->isUnrollRequired(),
        loop_type_,
        /*circular_buffer_loop_stage_depth=*/opt.stage);

    handle(circular_buffer_loop_);
  }

  void handle(ForLoop* fl) override {
    ForLoop* cloned_loop = fl == circular_buffer_loop_
        ? cloned_top_level_loop_
        : IrBuilder::create<ForLoop>(fl);

    // Add to stack
    for_loop_stack_.push_back(cloned_loop);

    // Process for-loop
    kir::IrVisitor::handle(fl);

    // Pop from stack
    for_loop_stack_.pop_back();

    // Specific handling of for-loop
    processForLoop(cloned_loop);
  }

  virtual void processForLoop(ForLoop* cloned_loop) {
    // Add the cloned loop into the parent loop body only when the
    // cloned loop contains expressions.
    if (!cloned_loop->body().empty() && !for_loop_stack_.empty()) {
      for_loop_stack_.back()->body().push_back(cloned_loop);
    }
  }

  void handle(kir::IfThenElse* ite) final {
    NVF_THROW("No IfThenElse should exist yet:\n", ite->toString());
  }

  void dispatch(Expr* expr) override {
    // Skip expression if it is in exclude set
    if (exclude_.count(expr) > 0) {
      return;
    }

    // Handle ForLoop and IfThenElse expr separately
    if (expr->isA<ForLoop>() || expr->isA<kir::IfThenElse>()) {
      kir::IrVisitor::dispatch(expr);
      return;
    }

    NVF_ERROR(!for_loop_stack_.empty());

    // Specific expression handling
    processExpr(expr);
  }

  virtual void processExpr(Expr* expr) {
    switch (loop_type_) {
      case CircularBufferLoopStage::Prolog: {
        // In Prologue, only copy the load expressions.
        // NOTE that there can be multiple expressions defining
        // circular buffered TVs (e.g., buffer initialization).
        TensorView* out_tv = ir_utils::getTvOutput(expr);
        if (circular_buffer_load_tvs_.count(out_tv) > 0) {
          for_loop_stack_.back()->body().push_back(expr);
        }
        break;
      }
      case CircularBufferLoopStage::Main: {
        for_loop_stack_.back()->body().push_back(expr);
        break;
      }
      case CircularBufferLoopStage::Epilog: {
        // In Epilogue, copy everything except circular buffer load expressions.
        TensorView* out_tv = ir_utils::getTvOutput(expr);
        if (circular_buffer_load_tvs_.count(out_tv) == 0) {
          for_loop_stack_.back()->body().push_back(expr);
        }
        break;
      }
      default: {
        NVF_THROW("Unsupported loop mode, got: ", loop_type_);
      }
    }
  }

 protected:
  ForLoop* circular_buffer_loop_ = nullptr;
  const std::vector<Expr*>& circular_buffer_load_exprs_;
  const CircularBufferLoopStage loop_type_;

  std::unordered_set<TensorView*> circular_buffer_load_tvs_;
  ForLoop* cloned_top_level_loop_ = nullptr;
  std::vector<ForLoop*> for_loop_stack_;
  const std::unordered_set<Expr*>& exclude_;
};

// Description:
// Replicates circular buffer loops for Prologue, Main, and
// Epilogue. Prologue only copies the load expressions of circular
// buffered tensors, whereas Epilogue does any expression other than
// the loads. Main copies everything. The pre-prologue and post-epilogue loops
// are created separately by the allocation insertion pass.
//
// Loop Structure Overview:
// Pre-prologue loop:
// - Allocate shared memory for mbarriers
// - Initialize mbarrier for all stages
//
// Prologue loop:
// - if selected_thread:
//   - Issue cp async bulks for all but last stage
//
// Main loop:
// - if selected_thread:
//   - Issue next cp async bulk for available stage
// - All threads wait until tma operation arrives
// - Copy body without
//   - shared memory allocations
//   - mbarrier_init exprs
//   - mbarrier_inval exprs
//
// Epilogue loop:
// - All threads wait until tma operation arrives
// - Copy body without
//   - shared memory allocations
//   - issuing cp async bulk operations
//   - mbarrier_init exprs
//   - mbarrier_inval exprs
//
// Post-epilogue loop:
//  - if selected_thread:
//   - Invalidated mbarrier for all stages
//
// Detailed Pseudo-Code:
// Pre-Prologue loop:
//
// __shared__ __mbarrier_t barriers[num_stages];
// if (warp_id == 0 && electSync()()) {
//   for (int64_t loop_index : irange(stages)) {
//     mbarrier_init(mbarrier[loop_index], number_of_tma_load_exprs);
//   }
// }
//
// Prologue loop:
// for (int64_t loop_index : irange(prefetch_distance)) {
//   if (warp_id == 0 && electSync()) {
//     mbarrier::arriveExpectTx(mbarrier[loop_index], expected_bytes);
//     for (...) {
//       cpAsyncBulk(mbarriers[loop_index], ...);
//     }
//   }
// }
//
// Main loop:
// for (int64_t loop_index : irange(N-prefetch_distance)) {
//   current_stage = loop_index % stage_depth
//   load_stage = (loop_index + prefetch_distance) % stage_depth)
//   if (warp_id == 0 && electSync()()) {
//     mbarrier::arriveExpectTx(mbarrier[load_stage], expected_bytes);
//     for (...) {
//       cpAsyncBulk(mbarrier[load_stage], ...);
//     }
//   }
//   mbarrier::waitParity((loop_index / stage_depth) % 2);
//
//   Clone remaining operations
// }
//
// Epilogue loop:
// for (int64_t loop_index : irange(N-prefetch_distance, N)) {
//   current_stage = loop_index % stage_depth
//   mbarrier::waitParity((loop_index / stage_depth) % 2);
//
//   Clone remaining operations
// }
//
// Post-Epilogue loop:
// if (warp_id == 0 && electSync()()) {
//   for (int64_t loop_index : irange(stages)) {
//     mbarrier_inval(mbarrier[loop_index]);
//   }
// }
//
class ClonePipelinedTmaCircularBufferLoopAndInsertSync
    : public CircularBufferLoopCloner {
 public:
  static ForLoop* clone(
      ForLoop* circular_buffer_loop,
      const std::vector<Expr*>& circular_buffer_load_exprs,
      CircularBufferLoopStage loop_type,
      const std::unordered_set<Expr*>& exclude = {}) {
    ClonePipelinedTmaCircularBufferLoopAndInsertSync cloner(
        circular_buffer_loop, circular_buffer_load_exprs, loop_type, exclude);
    cloner.duplicate();
    return cloner.cloned_top_level_loop_;
  }

 private:
  ClonePipelinedTmaCircularBufferLoopAndInsertSync(
      ForLoop* circular_buffer_loop,
      const std::vector<Expr*>& circular_buffer_load_exprs,
      CircularBufferLoopStage loop_type,
      const std::unordered_set<Expr*>& exclude)
      : CircularBufferLoopCloner(
            circular_buffer_loop,
            circular_buffer_load_exprs,
            loop_type,
            exclude),
        circular_buffer_load_tvs_(
            GpuLower::current()->circularBufferInfo().getCircularBufferTvs(
                circular_buffer_loop_)),
<<<<<<< HEAD
        raw_mbarriers_to_wait_(getAllRawMbarriersToWait()),
        war_mbarriers_to_uses_(getAllWarMbarriersToUses()) {}

  // If any of the mbarrier wait expressions in raw_mbarriers_to_wait_ is not
  // nullptr, this indicates that we are about to insert the reading of the
  // circular buffer tensor into the cloned loop. Before doing that, we need to
  // insert mbarrier::waitParity expressions to wait for the completion of the
  // load of the circular buffer tensor.
  void insertMbarrierWaitForRAWIfStartedReading() {
    if (for_loop_stack_.size() == 1) {
      for (auto it = raw_mbarriers_to_wait_.begin();
           it != raw_mbarriers_to_wait_.end();) {
=======
        mbarriers_to_wait_(getAllMbarriersToWaitFor()) {}

  // For TmaCircularBufferLoop, we have an mbarrier for each Tensorview and
  // each circular buffer stage, but not for each individual TMA load
  // operation. If there are serial IterDomains to the right of the computeAt
  // position, nvfuser will generate a for-loop to launch multiple TMA load
  // operations. This for-loop is passed to processForLoop as the cloned_loop
  // argument.
  //
  // When we encounter a CpAsyncBulk load expression, we create a mbarrier_wait
  // for the main and epilogue loops and a arriveExpectTx for prologue and main
  // loops. handleMainLoop and handleEpilogLoop create mbarrier_wait expression.
  // handleMainLoop and handlePrologLoop create mbarrier::arriveExpectTx
  // expression. The expected_tx for arriveExpectTx is the cumulative
  // transaction size for all TMA load operations for the TensorView. Next, we
  // generate the nested for-loops for the serial IterDomains, but do not add
  // them to the cloned circular buffer loop immediately. Once the cloned
  // circular buffer loop is the only loop in the stack, add the arriveExpectTx
  // expressions, then the nested for-loop structure calling the TMA load
  // operations, and finally the mbarrier_wait.
  void processForLoop(ForLoop* cloned_loop) final {
    // Skip if there is not an active for-loop structure
    if (for_loop_stack_.empty()) {
      return;
    }

    // If any of the mbarrier wait expressions is not nullptr, this indicates
    // that the `cloned_loop` is the loop containing the first read of a
    // circular buffered TensorView. We need to insert that wait expression
    // before `cloned_loop`.
    if (for_loop_stack_.size() == 1) {
      NVF_ERROR(for_loop_stack_.front() == cloned_top_level_loop_);
      for (auto it = mbarriers_to_wait_.begin();
           it != mbarriers_to_wait_.end();) {
>>>>>>> e94e13c0
        auto wait = it->second;
        // short-circuit: wait expression does not exist yet for mbarrier.
        // This means: the mbarrier is used by the circular buffer loop for
        // waiting for its loads, but we have not encountered the first read of
        // the circular buffer yet, so no need to wait right now.
        if (wait == nullptr) {
          ++it;
          continue;
        }
        for_loop_stack_.back()->body().push_back(wait);
        it = raw_mbarriers_to_wait_.erase(it);
      }
    }
  }

  // If we have visited the last use of a circular buffer tensor, then we
  // insert a mbarrier::arrive to signal that we have done with the reading
  // of the buffer and it is ready to be loaded with new data.
  void createAndInsertMbarrierArriveForWarIfFinishedReading() {
    if (loop_type_ == CircularBufferLoopStage::Main &&
        for_loop_stack_.size() == 1) {
      NVF_ERROR(for_loop_stack_.front() == cloned_top_level_loop_);
      for (auto it = mbarriers_to_uses_.begin();
           it != mbarriers_to_uses_.end();) {
        auto& uses = it->second;
        if (uses.empty()) {
          auto arrive = createMbarrierArriveForWar(it->first);
          for_loop_stack_.back()->body().push_back(arrive);
          it = mbarriers_to_uses_.erase(it);
        } else {
          ++it;
        }
      }
    }
  }

  // This function inserts arrive and wait expressions for RAW and WAR
  // harzards. The argument `cloned_loop` can be:
  // 1. A loop containing TMA expressions loading circular buffer tensors.
  // 2. A loop containing an expression that is the first use a circular buffer
  //    tensor.
  // 3. A loop containing an expression that is the last use of a circular
  //    buffer tensor.
  // 4. None of the above.
  //
  // For 4, there is nothing interesting, we just naively add the cloned loop
  // to the parent loop body.
  //
  // For 1, we delagate to addTmaLoadBlock, who is responsible for adding the
  // cloned loop containing TMA to the parent loop body, and the necessary
  // mbarrier::arriveExpectTx expressions.
  //
  // For 2, besides inserting the cloned loop to the parent loop body, we also
  // insert mbarrier::waitParity expressions before the cloned loop to wait for
  // the completion of the load of the circular buffer tensor.
  //
  // For 3, besides inserting the cloned loop to the parent loop body, we also
  // insert mbarrier::arrive expressions after the cloned loop to signal that
  // the reading of the circular buffer tensor is complete, and it is ready to
  // load the buffer with new data.
  void processForLoop(ForLoop* cloned_loop) final {
    // Skip if there is not an active for-loop structure
    if (for_loop_stack_.empty()) {
      return;
    }

    insertMbarrierWaitForRAWIfStartedReading();

    if (!cloned_loop->body().empty()) {
      // mbarrier_arrive_tx_ is active when we encounter a cpAsyncBulk load
      // operation on a circular buffer TensorView in IrVisitor. A single
      // mbarrier_arrive_tx is active for each TensorView.
      if (mbarrier_arrive_tx_ == nullptr || for_loop_stack_.size() > 1) {
        // Add cloned for_loop when mbarrier_arrive_tx_ is not active or
        // we are within a nested for-loop structure
        for_loop_stack_.back()->body().push_back(cloned_loop);
      } else {
        // mbarrier::arriveExpectTx and TMA load operations occur in prologue
        // and main loops.
        //
        // cloned_loop is nested for-loop containing cpAsyncBulk expressions.
        // addTmaLoadBlock replaces the cloned_loop with:
        //
        // if(elect) {
        //   arriveExpectTx;
        //   for (...) {
        //     cpAsyncBulk;
        //   }
        // }
        NVF_ERROR(for_loop_stack_.front() == cloned_top_level_loop_);
        addTmaLoadBlock(cloned_loop);
      }
    }

    createAndInsertMbarrierArriveForWarIfFinishedReading();
  }

  // Current compute stage: loop_index % stages
  Val* currentComputeStage() const {
    int64_t stage_depth =
        GpuLower::current()
            ->circularBufferInfo()
            .getCircularBufferOptionsFor(circular_buffer_loop_->iter_domain())
            .stage;
    Val* result = SimplifyingIrBuilder::modExpr(
        cloned_top_level_loop_->indexOrStartIfTrivial(),
        IrBuilder::create<Val>(stage_depth, PrimDataType::Index));
    return GpuLower::current()->commonScalarMap().hoistScalar(
        result, for_loop_stack_);
  }

  // Current load stage (for main loop): (loop_index + prefetch) % stages
  Val* currentLoadStage() const {
    NVF_ERROR(loop_type_ == CircularBufferLoopStage::Main);

    const auto& opt =
        GpuLower::current()->circularBufferInfo().getCircularBufferOptionsFor(
            circular_buffer_loop_->iter_domain());

    auto current_load_stage = SimplifyingIrBuilder::modExpr(
        SimplifyingIrBuilder::addExpr(
            cloned_top_level_loop_->indexOrStartIfTrivial(),
            IrBuilder::create<Val>(opt.prefetch, PrimDataType::Index)),
        IrBuilder::create<Val>(opt.stage, PrimDataType::Index));
    return GpuLower::current()->commonScalarMap().hoistScalar(
        current_load_stage, for_loop_stack_);
  }

  // Next load stage (for main loop): (loop_index + prefetch + 1) % stages
  Val* nextLoadStage() const {
    NVF_ERROR(loop_type_ == CircularBufferLoopStage::Main);
    const auto& opt =
        GpuLower::current()->circularBufferInfo().getCircularBufferOptionsFor(
            circular_buffer_loop_->iter_domain());

    auto current_load_stage = SimplifyingIrBuilder::modExpr(
        SimplifyingIrBuilder::addExpr(
            cloned_top_level_loop_->indexOrStartIfTrivial(), opt.prefetch + 1),
        IrBuilder::create<Val>(opt.stage, PrimDataType::Index));
    return GpuLower::current()->commonScalarMap().hoistScalar(
        current_load_stage, for_loop_stack_);
  }

  // The mbarrier_parity for the current circular buffer stage is:
  //   (loop_index / stage_depth) % 2
  // We have an mbarrier for each circular buffer stage, so loop_index /
  // stage_depth is loop_index_per_stage. The valid values of phaseParity
  // operand are 0 and 1, so we take the modulo of loop_index_per_stage with a
  // divisor of 2. See:
  // https://docs.nvidia.com/cuda/parallel-thread-execution/#parallel-synchronization-and-communication-instructions-mbarrier-test-wait-mbarrier-try-wait
  // for reference.
  Val* currentParity() const {
    int64_t stage_depth =
        GpuLower::current()
            ->circularBufferInfo()
            .getCircularBufferOptionsFor(circular_buffer_loop_->iter_domain())
            .stage;

    auto depth = IrBuilder::create<Val>(stage_depth, DataType::UInt32);
    auto two = IrBuilder::create<Val>(2, DataType::UInt32);
    Val* stage_parity = SimplifyingIrBuilder::modExpr(
        SimplifyingIrBuilder::divExpr(
            IrBuilder::maybeCastExpr(
                DataType::UInt32,
                cloned_top_level_loop_->indexOrStartIfTrivial()),
            depth),
        two);
    return GpuLower::current()->commonScalarMap().hoistScalar(
        stage_parity, for_loop_stack_);
  }

  // Check if the given expr is the first read of a circular buffered
  // TensorView. If so, create the mbarrier::wait expression for the
  // corresponding buffer. And if the given expr is on the top-level of the
  // cloned loop, insert the newly created mbarrier::wait expression before the
  // given expr.
  void insertMBarrierWaitBeforeFirstRead(Expr* expr) {
    if (loop_type_ == CircularBufferLoopStage::Prolog) {
      // If we are in the prologue loop, we won't clone expr, so we don't need
      // to insert mbarrier::wait.
      return;
    }

    const auto& ldst_mbarrier_map = GpuLower::current()->ldstMBarrierMap();

    for (auto tv : ir_utils::filterByType<TensorView>(expr->inputs())) {
      // short-circuit: The TensorView input for current expression is not
      // defined by a circular buffered TMA load. So it is unrelated here.
      // Here, we are only interested in inserting mbarrier::wait for the
      // circular buffered TMA loads.
      if (circular_buffer_load_tvs_.count(tv) == 0) {
        continue;
      }
      auto ldst = dynamic_cast<LoadStoreOp*>(tv->definition());
      auto mbarrier_it = ldst_mbarrier_map.find(ldst);
      // short-circuit: Failed to find mbarrier for given TMA load. This could
      // happen when a TV is circular buffered, but not using TMA to load.
      if (mbarrier_it == ldst_mbarrier_map.end()) {
        continue;
      }
      auto mbarrier = mbarrier_it->second;
      auto wait_it = raw_mbarriers_to_wait_.find(mbarrier);
      // short-circuit: mbarrier does not exist in raw_mbarriers_to_wait_, so
      // its corresponding wait expression was already inserted.
      if (wait_it == raw_mbarriers_to_wait_.end()) {
        continue;
      }
      auto& wait = wait_it->second;
      if (wait == nullptr) {
        wait = createMbarrierWaitForRaw(ldst);
      }
    }

    insertMbarrierWaitForRAWIfStartedReading();
  }

  // Check if the given expr is the last read of a circular buffered
  // TensorView. If so, create the mbarrier::arrive expression for the
  // corresponding buffer. And if the given expr is on the top-level of the
  // cloned loop, create an mbarrier::arrive expression and insert it after the
  // given expr.
  void insertMBarrierArriveAfterLastRead(Expr* expr) {
    // remove expr from mbarriers_to_uses_
    auto input_tvs = ir_utils::filterByType<TensorView>(expr->inputs());
    for (auto tv : input_tvs) {
      if (circular_buffer_load_tvs_.count(tv) == 0) {
        continue;
      }
      auto ldst = dynamic_cast<LoadStoreOp*>(tv->definition());
      auto mbarrier_it = ldst_mbarrier_map.find(ldst);
      if (mbarrier_it == ldst_mbarrier_map.end()) {
        continue;
      }
<<<<<<< HEAD
      auto mbarrier = mbarrier_it->second;
      auto use_it = mbarriers_to_uses_.find(mbarrier);
      if (use_it == mbarriers_to_uses_.end()) {
        continue;
=======
      if (for_loop_stack_.size() == 1) {
        NVF_ERROR(for_loop_stack_.front() == cloned_top_level_loop_);
        for_loop_stack_.back()->body().push_back(wait_it->second);
        mbarriers_to_wait_.erase(wait_it);
>>>>>>> e94e13c0
      }
      auto& uses = use_it->second;
      uses.erase(expr);
    }

    createAndInsertMbarrierArriveForWarIfFinishedReading();
  }

  void processExpr(Expr* expr) final {
    TensorView* out_tv = ir_utils::getTvOutput(expr);
    bool is_circular_buffer_load_expr = std::any_of(
        circular_buffer_load_exprs_.begin(),
        circular_buffer_load_exprs_.end(),
        [out_tv](Expr* load_expr) {
          TensorView* circular_buffer_tv = ir_utils::getTvOutput(load_expr);
          NVF_ERROR(circular_buffer_tv != nullptr);
          return out_tv == circular_buffer_tv;
        });

    insertMBarrierWaitBeforeFirstRead(expr);

    // Handle Short-Circuit conditions
    switch (loop_type_) {
      case CircularBufferLoopStage::Prolog: {
        // Short-circuit: skip expression if it is not circular buffer load
        // expression.
        if (!is_circular_buffer_load_expr) {
          break;
        }

        // Short-circuit: There can be circular buffered loads without
        // cpAsyncBulk load expressions.
        if (!ir_utils::isCpAsyncBulkLoad(expr)) {
          for_loop_stack_.back()->body().push_back(expr);
          break;
        }
        break;
      }
      case CircularBufferLoopStage::Main:
      case CircularBufferLoopStage::Epilog: {
        // Short-circuit: Add expression if not circular-buffered load store
        // operation.
        if (!is_circular_buffer_load_expr || !ir_utils::isCpAsyncBulk(expr)) {
          for_loop_stack_.back()->body().push_back(expr);
          break;
        }
        break;
      }
      default: {
        NVF_ERROR(false, "Unsupported loop mode, got: ", loop_type_);
      }
    }

    // Handle cpAsyncBulk expression with circular buffered TensorView output.
    switch (loop_type_) {
      case CircularBufferLoopStage::Prolog: {
        handlePrologueLoop(expr);
        break;
      }
      case CircularBufferLoopStage::Main: {
        handleMainLoop(expr);
        break;
      }
      case CircularBufferLoopStage::Epilog: {
        break;
      }
      default: {
        NVF_ERROR(false, "Unsupported loop mode, got: ", loop_type_);
      }
    }

    insertMBarrierArriveAfterLastRead(expr);
  }

  // Replace cpAsyncBulk type LoadStoreOp with:
  //   if (warp_id == 0 && electSync()()) {
  //     mbarrier::arriveExpectTx(mbarrier[loop_index], expected_bytes);
  //     for (...) {
  //       cpAsyncBulk(mbarriers[loop_index], ...);
  //     }
  //   }
  // }
  void handlePrologueLoop(Expr* expr) {
    NVF_ERROR(expr != nullptr);

    // Skip if not LoadStoreOp expression
    if (!expr->isA<LoadStoreOp>()) {
      return;
    }

    LoadStoreOp* ldst = expr->as<LoadStoreOp>();

    // There should be a single mbarrier_arrive_tx_ for all ldst in current
    // stage.
    NVF_ERROR(mbarrier_arrive_tx_ == nullptr);
    mbarrier_arrive_tx_ = createMbarrierArriveExpectTxForRaw(
        ldst, cloned_top_level_loop_->indexOrStartIfTrivial());

    // Clone LoadStoreOp and map it to mbarrier alloc
    Expr* new_ldst =
        IrBuilder::create<LoadStoreOp>(
            ldst->opType(), ldst->out(), ldst->in(), ldst->cacheOp())
            ->withPredicate(ldst->predicate());

    // Register mbarrier object to be used with new LoadStoreOp
    // from prolog loop
    NVF_ERROR(mbarrier_arrive_tx_->mbarrier()->isA<kir::TensorIndex>());
    GpuLower::current()->tmaCircularBufferInfo().recordTensorIndex(
        new_ldst, mbarrier_arrive_tx_->mbarrier()->as<kir::TensorIndex>());

    // If last cloned scope is the cloned_top_level_loop body, then add
    // mbarrier::arriveExpectTx and new loadStoreOp.
    if (for_loop_stack_.size() == 1) {
      NVF_ERROR(for_loop_stack_.front() == cloned_top_level_loop_);
      return addTmaLoadBlock(new_ldst);
    }

    // Otherwise, we are in a nested for-loop and should wait until we
    // return to top-level for loop.
    for_loop_stack_.back()->body().push_back(new_ldst);
  }

  // Handle cpAsyncBulk type LoadStoreOp that is a circular buffer load
  //
  // compute_stage = loop_index % stage_depth
  // load_stage = (loop_index + prefetch_distance) % stage_depth)
  //
  // Replace LoadStoreOp with:
  //   if (warp_id == 0 && electSync()()) {
  //     mbarrier::arriveExpectTx(mbarrier[load_stage], expected_bytes);
  //     for (...) {
  //       cpAsyncBulk(mbarrier[load_stage], ...);
  //     }
  //   }
  //   mbarrier::wait((loop_index / stage_depth) % 2);
  //
  // Where mbarrier are shared memory arrays bound to the LoadStoreOp
  void handleMainLoop(Expr* expr) {
    NVF_ERROR(expr != nullptr && expr->isA<LoadStoreOp>());

    LoadStoreOp* ldst = expr->as<LoadStoreOp>();

    // There is a single mbarrier_arrive_tx_ for each cpAsyncBulk load
    // expression. A mbarrier_arrive_tx_ for another cpAsyncBulk load expression
    // should not be active.
    NVF_ERROR(mbarrier_arrive_tx_ == nullptr);
    mbarrier_arrive_tx_ =
        createMbarrierArriveExpectTxForRaw(ldst, currentLoadStage());

    // Register mbarrier object to be used with LoadStoreOp
    //  from main loop
    NVF_ERROR(mbarrier_arrive_tx_->mbarrier()->isA<kir::TensorIndex>());
    GpuLower::current()->tmaCircularBufferInfo().recordTensorIndex(
        ldst, mbarrier_arrive_tx_->mbarrier()->as<kir::TensorIndex>());

    // If last cloned scope is the cloned_top_level_loop body, then add
    // mbarrier::arriveExpectTx and new loadStoreOp
    if (for_loop_stack_.size() == 1) {
      NVF_ERROR(for_loop_stack_.front() == cloned_top_level_loop_);
      return addTmaLoadBlock(ldst);
    }

    // Otherwise, we are in a nested for-loop and should wait until we
    // return to top-level for loop.
    for_loop_stack_.back()->body().push_back(ldst);
  }

  // For each mbarrier that is used to wait for the loading of circular buffers
  // in the given loop, create a placeholder (nullptr) for mbarrier_wait
  // expressions
  std::unordered_map<TensorView*, kir::MBarrierWaitParity*>
  getAllRawMbarriersToWait() {
    const auto& ldst_mbarrier_map = GpuLower::current()->ldstMBarrierMap();
    std::unordered_map<TensorView*, kir::MBarrierWaitParity*> wait_exprs;
    for (auto tv : circular_buffer_load_tvs_) {
      LoadStoreOp* ldst = dynamic_cast<LoadStoreOp*>(tv->definition());
      auto mbarrier_it = ldst_mbarrier_map.find(ldst);
      if (mbarrier_it == ldst_mbarrier_map.end()) {
        // This circular buffer tensor does not use mbarrier to synchronize.
        // That is, its definition is not a TMA load operation.
        continue;
      }
      auto mbarrier = mbarrier_it->second;
      wait_exprs[mbarrier] = nullptr;
    }
    return wait_exprs;
  }

  // For each mbarrier that is used to wait for the finish reading of circular
  // buffers in the given loop, find all the expressions that use the circular
  // buffer tensor tracked by this mbarrier.
  std::unordered_map<TensorView*, std::unordered_set<Expr*>>
  getAllWarMbarriersToUses() {
    const auto& ldst_mbarrier_map = GpuLower::current()->ldstMBarrierMap();
    std::unordered_map<TensorView*, std::unordered_set<Expr*>> mbarrier_to_uses;
    auto exprs =
        ir_utils::flattenScopedExprs(circular_buffer_loop_->body().exprs());
    for (auto expr : exprs) {
      auto tvs = ir_utils::filterByType<TensorView>(expr->inputs());
      for (auto tv : tvs) {
        if (circular_buffer_load_tvs_.count(tv) == 0) {
          continue;
        }
        LoadStoreOp* ldst = dynamic_cast<LoadStoreOp*>(tv->definition());
        if (ldst == nullptr) {
          continue;
        }
        auto mbarrier_it = ldst_mbarrier_map.find(ldst);
        if (mbarrier_it == ldst_mbarrier_map.end()) {
          // This circular buffer tensor does not use mbarrier to synchronize.
          // That is, its definition is not a TMA load operation.
          continue;
        }
        auto mbarrier = mbarrier_it->second;
        mbarrier_to_uses[mbarrier].insert(expr);
      }
    }
    return mbarrier_to_uses;
  }

  // If there is already an if-then-else with electSync() predicate, use it.
  // Otherwise, create a new one.
  kir::IfThenElse* getElectSyncIfThenElse() {
    if (elect_sync_if_then_else_ == nullptr) {
      elect_sync_if_then_else_ = IrBuilder::create<kir::IfThenElse>(
          IrBuilder::create<kir::Predicate>(PredicateType::ElectSync));
      for_loop_stack_.back()->body().push_back(elect_sync_if_then_else_);
    }
    return elect_sync_if_then_else_;
  }

  // This function selects a single thread to launch tma load and mbarrier
  // arrive_expected_tx operations. The remaining threads will simply arrive
  // at the mbarrier.
  //
  // Pseudo-code example:
  //  if (warp_id == 0 && electSync()()) {
  //    mbarrier::arriveExpectTx(mbarrier[next_stage], expected_bytes);
  //    for (...) {
  //      cpAsyncBulk(mbarrier[next_stage], ...);
  //    }
  //  }
  //
  //  The expr input argument can be a single cpAsyncBulk expression or a nested
  //  for-loop structure of cpAsyncBulk expressions if there are serial
  //  iterDomains to the right of the computeAt position.
  void addTmaLoadBlock(Expr* expr) {
    NVF_ERROR(mbarrier_arrive_tx_ != nullptr);
    NVF_ERROR(expr != nullptr);

    // Use the if-then-else with electSync() predicate for the arrive expect
    // and cpAsyncBulk operations.
    kir::IfThenElse* if_expr = getElectSyncIfThenElse();

    // Wait for WAR
    auto exprs = ir_utils::flattenScopedExprs({expr});
    NVF_ERROR(exprs.size() == 1);
    auto ldst = dynamic_cast<LoadStoreOp*>(exprs.front());
    NVF_ERROR(ldst != nullptr);
    auto wait = createMbarrierWaitForWar(ldst);
    if_expr->thenBody().push_back(wait);

    // Arrive expect tx for RAW
    if_expr->thenBody().push_back(mbarrier_arrive_tx_);
    if_expr->thenBody().push_back(expr);

    mbarrier_arrive_tx_ = nullptr;
  }

  // Get size of tma load in bytes. It is used for expected transaction count in
  // kir::MBarrierArriveExpectTx.
  Val* getSizeOfTmaLoad(LoadStoreOp* ldst) {
    NVF_ERROR(ldst != nullptr);

    TensorView* consumer_tv = ldst->out()->as<TensorView>();
    NVF_ERROR(
        GpuLower::current()->consumerToTMAInfo().count(consumer_tv),
        "Unable to find TMA info for consumer_tv: ",
        consumer_tv->toString());

    // Get expected bytes for given TMA load operation.
    const TMAInfo& tma_info =
        GpuLower::current()->consumerToTMAInfo().at(consumer_tv);
    Val* expected_bytes = tma_info.tileSizeBytes();

    // The expected_bytes for mbarrier::arriveExpectTX must account for all TMA
    // load operations launched for each circular buffer stage. We take the
    // product of all coordinate TMA iterDomains to the right of the circular
    // buffer axis.
    const std::vector<IterDomain*>& loop_domain = consumer_tv->getLoopDomain();
    for (size_t idx = consumer_tv->getComputeAtPosition();
         idx < loop_domain.size();
         ++idx) {
      IterDomain* id = loop_domain.at(idx);
      if (!id->isBroadcast() && !isParallelTypeThread(id->getParallelType()) &&
          id->getParallelType() != ParallelType::Bulk) {
        expected_bytes =
            SimplifyingIrBuilder::mulExpr(expected_bytes, id->extent());
      }
    }
    expected_bytes =
        SimplifyingIrBuilder::maybeCastExpr(DataType::UInt32, expected_bytes);
    return expected_bytes;
  }

  // This function creates kir::MBarrierArriveExpectTx for given LoadStoreOp and
  // circular buffer stage.
  //
  // Example:
  //   mbarrier::arriveExpectTX(toSmem((&barriers[stage])),
  //   getSizeOfTmaLoad(ldst));
  kir::MBarrierArriveExpectTx* createMbarrierArriveExpectTxForRaw(
      LoadStoreOp* ldst,
      Val* loop_index) {
    NVF_ERROR(ldst != nullptr);
    NVF_ERROR(loop_index != nullptr);

    loop_index = GpuLower::current()->commonScalarMap().hoistScalar(
        loop_index, for_loop_stack_);

    // Get mbarrier for this circular buffer stage.
    TensorView* all_mbarriers = GpuLower::current()->ldstMBarrierMap().at(ldst);
    kir::TensorIndex* stage_mbarrier =
        IrBuilder::create<kir::TensorIndex>(all_mbarriers, loop_index);

    Val* tx_count = GpuLower::current()->commonScalarMap().hoistScalar(
        getSizeOfTmaLoad(ldst), for_loop_stack_);
    kir::MBarrierArriveExpectTx* mbarrier_arrive_tx =
        IrBuilder::create<kir::MBarrierArriveExpectTx>(
            /*state=*/nullptr, stage_mbarrier, tx_count);

    return mbarrier_arrive_tx;
  }

  kir::MBarrierArrive* createMbarrierArriveForWar(TensorView* all_mbarriers) {
    // Get mbarrier for this circular buffer stage.
    auto stage_depth =
        GpuLower::current()
            ->circularBufferInfo()
            .getCircularBufferOptionsFor(circular_buffer_loop_->iter_domain())
            .stage;

    kir::TensorIndex* stage_mbarrier = IrBuilder::create<kir::TensorIndex>(
        all_mbarriers,
        SimplifyingIrBuilder::addExpr(nextLoadStage(), stage_depth));
    kir::MBarrierArrive* mbarrier_arrive =
        IrBuilder::create<kir::MBarrierArrive>(
            /*state=*/nullptr, stage_mbarrier);
    return mbarrier_arrive;
  }

  // This function creates kir::MBarrierWaitParity for given LoadStoreOp and
  // circular buffer stage for waiting RAW.
  kir::MBarrierWaitParity* createMbarrierWaitForRaw(LoadStoreOp* ldst) {
    NVF_ERROR(ldst != nullptr);

    // Get mbarrier for this circular buffer stage.
    TensorView* all_mbarriers = GpuLower::current()->ldstMBarrierMap().at(ldst);
    kir::TensorIndex* stage_mbarrier = IrBuilder::create<kir::TensorIndex>(
        all_mbarriers, currentComputeStage());

    kir::MBarrierWaitParity* mbarrier_wait =
        IrBuilder::create<kir::MBarrierWaitParity>(
            stage_mbarrier, currentParity());
    return mbarrier_wait;
  }

  // This function creates kir::MBarrierWaitParity for given LoadStoreOp and
  // circular buffer stage for waiting WAR.
  kir::MBarrierWaitParity* createMbarrierWaitForWar(LoadStoreOp* ldst) {
    NVF_ERROR(ldst != nullptr);

    auto stage_depth =
        GpuLower::current()
            ->circularBufferInfo()
            .getCircularBufferOptionsFor(circular_buffer_loop_->iter_domain())
            .stage;

    // Get mbarrier for this circular buffer stage.
    TensorView* all_mbarriers = GpuLower::current()->ldstMBarrierMap().at(ldst);
    kir::TensorIndex* stage_mbarrier = IrBuilder::create<kir::TensorIndex>(
        all_mbarriers,
        SimplifyingIrBuilder::addExpr(currentStage(), stage_depth));

    kir::MBarrierWaitParity* mbarrier_wait =
        IrBuilder::create<kir::MBarrierWaitParity>(
            stage_mbarrier, currentParity());
    return mbarrier_wait;
  }

 private:
  // The circular buffered TVs for the loop being cloned
  std::unordered_set<const TensorView*> circular_buffer_load_tvs_;

  // Mbarriers whose wait is not inserted to the loop yet, and its corresponding
  // wait expression. This map is initialized as:
  //   mbarrier1 -> nullptr
  //   mbarrier2 -> nullptr
  //   ...
  //   mbarrierN -> nullptr
  // Indicating that: In the cloned loop, we need to wait for "mbarrier1",
  // "mbarrier2", ..., "mbarrierN"; however, the wait expressions are not
  // created yet.
  //
  // As we run the traversal, when we encounter a first read of a circular
  // buffered tensor, we create mbarrier::wait by replacing nullptr with the
  // actual wait expression. These wait expressions will be inserted to the
  // cloned loop before the first read, and after insertion, the entry will be
  // removed from this map indicating that this mbarrier is already waited, and
  // we don't need to wait for it again.
  //
  // Note that we intentionally design this map as a mbarrier -> wait, instead
  // of ldst -> wait or tv -> wait, because multiple buffers and TMA load
  // operations can share the same mbarrier. In this case, we only want to
  // create a single wait expression to wait for all of them.
  std::unordered_map<TensorView*, kir::MBarrierWaitParity*>
      raw_mbarriers_to_wait_;

  // Mbarriers used for WAR synchronization and the expressions that use their
  // corresponding circular buffer tensors. This map is initialized as:
  //   mbarrier1 -> {expr1, expr2, ...}
  //   mbarrier2 -> {expr3, expr4, ...}
  // indicating that at least one of the inputs of expr1, expr2, ... use a TMA
  // loaded circular buffer tensor, and we use mbarrier1 for WAR
  // synchronization.
  //
  // As we run the traversal, when we encounter an expression in this map, we
  // remove the expression from the set, and if the set becomes empty, we insert
  // the mbarrier::arrive expression to the top level cloned loop after the
  // last read of the circular buffer tensor.
  //
  // Note that we intentionally design this map as a mbarrier -> exprs, instead
  // of ldst -> exprs or tv -> exprs, because multiple buffers and TMA load
  // operations can share the same mbarrier. In this case, we only want to
  // create a single mbarrier::arrive expression to synchronize all of them.
  std::unordered_map<TensorView*, std::unordered_set<Expr*>>
      war_mbarriers_to_uses_;

  // Mbarrier_ArriveExpectTx to add to cloned_top_level_loop
  kir::MBarrierArriveExpectTx* mbarrier_arrive_tx_ = nullptr;

  // ElectSync if-then-else for the cloned loop. We put all the circular buffer
  // load TMA operations under this if-then-else.
  kir::IfThenElse* elect_sync_if_then_else_ = nullptr;
};

using InsertionInfo = std::unordered_map<ForLoop*, std::vector<Expr*>>;

class IsCircularBufferLoadLoop : public kir::IrVisitor {
 public:
  static bool check(
      Expr* expr,
      const std::vector<Expr*>& circular_buffer_load_exprs) {
    IsCircularBufferLoadLoop checker(circular_buffer_load_exprs);
    return checker.check(expr);
  }

 private:
  IsCircularBufferLoadLoop(const std::vector<Expr*>& circular_buffer_load_exprs)
      : circular_buffer_load_exprs_(circular_buffer_load_exprs) {}

  using kir::IrVisitor::handle;

  bool check(Expr* expr) {
    dispatch(expr);
    return result_;
  }

  void dispatch(Expr* expr) final {
    if (result_) {
      return;
    }
    if (std::find(
            circular_buffer_load_exprs_.begin(),
            circular_buffer_load_exprs_.end(),
            expr) != circular_buffer_load_exprs_.end()) {
      result_ = true;
      return;
    }
    IrVisitor::dispatch(expr);
  }

 private:
  const std::vector<Expr*>& circular_buffer_load_exprs_;
  bool result_ = false;
};

// Traverse lowered loop-nests and find all circular buffer loops and
// associated load expressions.
class CircularBufferLoopNestInspector : private kir::IrVisitor {
 public:
  static InsertionInfo run(const std::vector<Expr*>& exprs) {
    CircularBufferLoopNestInspector inspector(exprs);
    return inspector.insertion_info_;
  }

 private:
  CircularBufferLoopNestInspector(const std::vector<Expr*>& exprs) {
    handle(exprs);
  }

  using kir::IrVisitor::handle;

  // Collect circular buffer related information on a expr
  //  that is a memory load, i.e. a LoadStore or a Set.
  void handlePossibleLoadExpr(Expr* expr) {
    TensorView* out_tv = ir_utils::getTvOutput(expr);

    // Short-Circuit
    if (out_tv == nullptr) {
      return;
    }

    // Ignore initialization loop
    if (!out_tv->isCircularBuffered() || !expr->input(0)->isA<TensorView>()) {
      return;
    }

    ForLoop* circular_buffer_loop =
        GpuLower::current()->circularBufferInfo().getCircularBufferLoop(
            out_tv, for_loops_);

    NVF_ERROR(
        circular_buffer_loop != nullptr,
        "No circular buffer loop found for a circular buffered tensor: ",
        out_tv->toString());

    validateCircularBufferLoop(circular_buffer_loop);

    insertion_info_[circular_buffer_loop].push_back(expr);
  }

  void handle(UnaryOp* uop) final {
    handlePossibleLoadExpr(uop);
  }

  void handle(LoadStoreOp* ldst) final {
    handlePossibleLoadExpr(ldst);
  }

  static void validateCircularBufferLoop(ForLoop* loop) {
    NVF_ERROR(
        loop->start()->isZeroInt(), "Unsupported loop: ", loop->toString());
    NVF_ERROR(loop->step()->isOneInt(), "Unsupported loop: ", loop->toString());
    NVF_ERROR(
        !loop->vectorize(),
        "Vectorized loop should not be the allocation loop for circular-buffered tensor: ",
        loop->toString());
    NVF_ERROR(
        !loop->vectorize_shift(),
        "Vectorize shift loop should not be the allocation loop for circular-buffered tensor: ",
        loop->toString());
  }

  InsertionInfo insertion_info_;
};

namespace {

void getAllocInTrivialLoop(ForLoop* fl, std::unordered_set<Expr*>& output) {
  if (!fl->isTrivial()) {
    return;
  }
  for (Expr* expr : fl->body().exprs()) {
    if (expr->isA<kir::Allocate>()) {
      output.emplace(expr);
    } else if (ForLoop* loop = dynamic_cast<ForLoop*>(expr)) {
      getAllocInTrivialLoop(loop, output);
    }
  }
}

} // namespace

// Apply circular buffering transformations
class CircularBufferInserter : private kir::ExprMutator {
 public:
  // When there exist multiple circular buffer loops, apply
  // transformations to inner-most loops first. A single ExprMutator
  // pass can only process one loop.
  static std::vector<Expr*> run(
      const std::vector<Expr*>& exprs,
      InsertionInfo insertion_info) {
    std::vector<Expr*> inserted_exprs = exprs;
    while (!insertion_info.empty()) {
      CircularBufferInserter inserter(inserted_exprs, insertion_info);
      inserted_exprs = inserter.exprs_;
    }
    return inserted_exprs;
  }

 private:
  CircularBufferInserter(
      const std::vector<Expr*>& exprs,
      InsertionInfo& insertion_info)
      : insertion_info_(insertion_info) {
    size_t num_circular_buffer_loops = insertion_info.size();
    traverseAndInsert(exprs);
    NVF_ERROR(processed_loop_ != nullptr);
    NVF_ERROR(insertion_info.size() == num_circular_buffer_loops - 1);
  }

  using kir::ExprMutator::handle;

  void handle(ForLoop* loop) final {
    kir::ExprMutator::handle(loop);

    // If another loop is already taken care of, no more loop should
    // be done in the same pass
    if (processed_loop_ != nullptr) {
      return;
    }

    auto it = insertion_info_.find(loop);
    if (it == insertion_info_.end()) {
      return;
    }

    auto hasCpAsyncBulk = std::any_of(
        it->second.begin(), it->second.end(), ir_utils::isCpAsyncBulk);

    if (hasCpAsyncBulk) {
      insertTma(loop, it->second);
    } else {
      insert(loop, it->second);
    }
    processed_loop_ = loop;
    insertion_info_.erase(loop);
  }

  bool hasPrefetch(ForLoop* circular_buffer_loop) {
    int64_t prefetch_distance =
        GpuLower::current()
            ->circularBufferInfo()
            .getCircularBufferOptionsFor(circular_buffer_loop->iter_domain())
            .prefetch;
    return prefetch_distance > 0;
  }

  // Create something like below:
  //   for (int i = 0; i < prefetch + 1; ++i) {
  //     mbarrier::arrive(mbarrier0[stage + i]]);
  //     mbarrier::arrive(mbarrier1[stage + i]);
  //     ...
  //   }
  // where mbarrierX[stage + i] is the X-th WAR mbarrier for stage i.
  ForLoop* createArrivesForWar() {
    const auto& opt =
        GpuLower::current()->circularBufferInfo().getCircularBufferOptionsFor(
            circular_buffer_loop->iter_domain());
    auto circular_buffer_tvs =
        GpuLower::current()->circularBufferInfo().getCircularBufferTvs(
            circular_buffer_loop->iter_domain());
    VectorOfUniqueEntries<TensorView*> mbarriers;
    for (auto tv : circular_buffer_tvs) {
      auto ldst = dynamic_cast<LoadStoreOp*>(tv->definition());
      NVF_ERROR(ldst != nullptr);
      auto mbarrier = GpuLower::current()->ldstMBarrierMap().at(ldst);
      mbarriers.pushBack(mbarrier);
    }
    auto prefetch_loop = ir_utils::createRangeLoop(opt.prefetch + 1);
    for (auto mbarrier : mbarriers) {
      auto mbarrier_to_arrive = IrBuilder::create<kir::TensorIndex>(
          mbarrier,
          SimplifyingIrBuilder::addExpr(
              prefetch_loop->indexOrStartIfTrivial(), opt.stage));
      auto prefetch = IrBuilder::create<kir::MBarrierArrive>(
          /*state=*/nullptr, mbarrier_to_arrive);
      prefetch_loop->body().push_back(prefetch);
    }
    return fetch_loop;
  }

  void insertTma(
      ForLoop* circular_buffer_loop,
      const std::vector<Expr*>& loads) {
    // Set up mbarriers for WAR synchronization.
    auto prefetch_loop = createArrivesForWar();
    registerInsertBefore(circular_buffer_loop, prefetch_loop);

    // Prologue loop:
    //  - launch only
    //  - arrive_expect_tx and tma load operations
    if (hasPrefetch(circular_buffer_loop)) {
      // If there is no prefetch, then we don't need a prologue loop.
      ForLoop* prologue_loop =
          ClonePipelinedTmaCircularBufferLoopAndInsertSync ::clone(
              circular_buffer_loop, loads, CircularBufferLoopStage::Prolog);
      registerInsertBefore(circular_buffer_loop, prologue_loop);
    }

    // Main loop:
    //  - Launch and wait
    //  - arrive_expect_tx, tma load operations, and mbarrier_wait)
    ForLoop* main_loop =
        ClonePipelinedTmaCircularBufferLoopAndInsertSync ::clone(
            circular_buffer_loop, loads, CircularBufferLoopStage::Main);
    registerReplace(circular_buffer_loop, main_loop);

    if (!hasPrefetch(circular_buffer_loop)) {
      // If there is no prefetch, then we don't need a epilogue loop.
      return;
    }

    // We can use exclude argument in
    // ClonePipelinedTmaCircularBufferLoopAndInsertSync clone to avoid
    // duplicating allocations if main loop is trivial.
    std::unordered_set<Expr*> expressions_allocated_in_main_loop;
    getAllocInTrivialLoop(main_loop, expressions_allocated_in_main_loop);

    // Epilogue loop:
    //  - wait only
    //  - mbarrier_wait
    ForLoop* epilogue_loop =
        ClonePipelinedTmaCircularBufferLoopAndInsertSync ::clone(
            circular_buffer_loop,
            loads,
            CircularBufferLoopStage::Epilog,
            expressions_allocated_in_main_loop);
    registerInsertAfter(circular_buffer_loop, epilogue_loop);
  }

  void insert(ForLoop* circular_buffer_loop, const std::vector<Expr*>& loads) {
    ForLoop* prologue_loop = nullptr;
    if (hasPrefetch(circular_buffer_loop)) {
      // If there is no prefetch, then we don't need a prologue loop.
      prologue_loop = CircularBufferLoopCloner::clone(
          circular_buffer_loop, loads, CircularBufferLoopStage::Prolog);
      registerInsertBefore(circular_buffer_loop, prologue_loop);
    }

    bool write_to_smem =
        std::any_of(loads.begin(), loads.end(), [](const Expr* expr) {
          return expr->output(0)->as<TensorView>()->getMemoryType() ==
              MemoryType::Shared;
        });

    // RAW sync is not inserted for circular buffered tensors. The only
    // exception is the prologue load.
    bool has_cpasync = false;
    if (write_to_smem) {
      // Here the initial sync before entering circular buffer loop is
      //  inserted.

      // If any of the circular buffered tensor in this circular buffer
      //  loop is async copy. We want to wait for the gmem loads to
      //  finish before synchronizing the block.
      has_cpasync =
          std::any_of(loads.begin(), loads.end(), ir_utils::isCpAsyncOp);
      if (prologue_loop != nullptr && has_cpasync) {
        int64_t prefetch_distance = GpuLower::current()
                                        ->circularBufferInfo()
                                        .getCircularBufferOptionsFor(
                                            circular_buffer_loop->iter_domain())
                                        .prefetch;
        kir::AsyncWait* cp_async_wait = IrBuilder::create<kir::AsyncWait>(
            AsyncOpType::CpAsync, prefetch_distance - 1);
        prologue_loop->body().push_back(
            IrBuilder::create<kir::AsyncCommit>(AsyncOpType::CpAsync));
        registerInsertBefore(circular_buffer_loop, cp_async_wait);
      }

      // Insert the initial block sync before entering main loop.
      if (std::any_of(loads.begin(), loads.end(), [](Expr* expr) {
            return GpuLower::current()
                ->syncMap()
                ->needsRawSync(ir_utils::getTvOutput(expr))
                .hasTID();
          })) {
        // If any of the circular buffered loads require sync, as indicated
        //  by sync info map, insert the sync before entering the circular
        //  buffer loop.
        // TODO:
        //  Currently not supporting circular buffer in gmem, but short to mid
        //  term not yet a priority to go for this case.
        kir::BlockSync* sync = IrBuilder::create<kir::BlockSync>(false);
        registerInsertBefore(circular_buffer_loop, sync);
      }
    }

    ForLoop* main_loop = CircularBufferLoopCloner::clone(
        circular_buffer_loop, loads, CircularBufferLoopStage::Main);

    registerReplace(circular_buffer_loop, main_loop);

    // Insert the wait instruction in this pass instead
    //  of relying on WAR sync pass to do it.
    // The WAR sync pass today would insert the wait function
    //  exactly where we need it but the purpose of this wait
    //  insertion isn't exactly WAR protection.
    //
    // TODO: [Circular Buffer Sync]
    //  We might eventually want to move the block sync inserted
    //   by WAR pass here as well since this sync insertion is kind
    //   of both WAR and RAW (or neither RAW nor WAR, depends
    //   on how we look at it).
    // Eg. in the case when a intermediate
    //   tensor is circular buffered.
    //
    //  __block_sync();    // This is the initial sync
    //  For i in ...       // Circular buffer loop
    //     A[i%2] = ...;
    //     ...  = A[1-i%2];
    //     __block_sync();  // sync within loop
    //     ...
    //  The "sync within loop" can be placed anywhere in the
    //   circular buffer loop while in the case of RAW and WAR
    //   there'd be extra insertion point restrictions.
    //  We are currently not actively exploring opportunities
    //   with this property of "circular buffer sync" so this
    //   is more conceptual at the moment, aka low priority.
    if (has_cpasync) {
      insertCpAsyncCommitWaitInMainLoop(main_loop, loads);

      // The main loop will generate some async loads from invalid regions.
      // These populate the current cp.async group and they fill the smem with
      // zero. Subsequent code might assume an empty cp.async group (for example
      // an unparallelized batch matmul), or might re-use memory (WAW
      // hazard, see https://github.com/NVIDIA/Fuser/issues/2000). For safety,
      // we drain the group after the loops by waiting on these transfers.
      kir::AsyncWait* cp_async_wait_all =
          IrBuilder::create<kir::AsyncWait>(AsyncOpType::CpAsync, 0);
      registerInsertAfter(circular_buffer_loop, cp_async_wait_all);
    }

    if (!hasPrefetch(circular_buffer_loop)) {
      // If there is no prefetch, then we don't need a epilogue loop.
      return;
    }

    if (requireEpilogue(loads)) {
      // In the case where the main loop is trivial (for example, ldmatrix in
      // matmul kernel), we need to be careful when copying epilog loop. For
      // example, if the main loop is:
      //   for (int i = 0; i < 1; ++i) {
      //     ...
      //     float T1[2];
      //     T1 = ...
      //     ...
      //   }
      // Because trivial loop is not generated, the allocation of T1 will be one
      // level above in the generated scope. So when we copy epilog, we need to
      // make sure we don't copy these allocation so that there is no duplicate
      // allocation.
      std::unordered_set<Expr*> alloc_in_main;
      getAllocInTrivialLoop(main_loop, alloc_in_main);
      ForLoop* epilogue_loop = CircularBufferLoopCloner::clone(
          circular_buffer_loop,
          loads,
          CircularBufferLoopStage::Epilog,
          alloc_in_main);
      registerInsertAfter(circular_buffer_loop, epilogue_loop);
    }
  }

  // Simple conservative rule for inserting async copy wait
  //  primitive in the circular buffer loop:
  void insertCpAsyncCommitWaitInMainLoop(
      ForLoop* main_loop,
      const std::vector<Expr*>& loads) {
    NVF_ERROR(
        !main_loop->body().empty(),
        "Circular buffer sync insertion: empty main loop.");
    const std::vector<Expr*>& exprs = main_loop->body().exprs();
    // Note: This pass explicitly assumes that WAR sync has been
    //  inserted so would need to be updated if we re-order the
    //  passes. Cleanups suggested in [Circular Buffer Sync]
    //  would resolve this dependency on pass ordering.
    int64_t prefetch_distance =
        GpuLower::current()
            ->circularBufferInfo()
            .getCircularBufferOptionsFor(main_loop->iter_domain())
            .prefetch;
    kir::AsyncCommit* cp_async_commit =
        IrBuilder::create<kir::AsyncCommit>(AsyncOpType::CpAsync);
    kir::AsyncWait* cp_async_wait = IrBuilder::create<kir::AsyncWait>(
        AsyncOpType::CpAsync, std::max(0L, prefetch_distance - 1));

    // Find the last circular buffer load in the main loop, and insert
    // cp.async.commit after it.
    std::vector<Expr*>::const_iterator last_circular_buffer_load = exprs.end();
    for (auto it = exprs.begin(); it != exprs.end(); ++it) {
      if (IsCircularBufferLoadLoop::check(*it, loads)) {
        last_circular_buffer_load = it;
      }
    }
    NVF_ERROR(last_circular_buffer_load != exprs.end());
    std::vector<Expr*>::const_iterator commit_it = main_loop->body().insert(
        last_circular_buffer_load + 1, cp_async_commit);

    if (prefetch_distance == 0) {
      // If there is no prefetch, we must wait immediately after the commit
      // because the consumption of the data is immediate.
      main_loop->body().insert_after(cp_async_commit, cp_async_wait);
    } else {
      // Check if a sync has been inserted by WAR sync pass.
      auto rend = std::make_reverse_iterator(commit_it);
      auto block_sync_it =
          std::find_if(exprs.rbegin(), rend, [](const Expr* expr) {
            return expr->isA<kir::BlockSync>();
          });
      if (block_sync_it == rend) {
        // If there's no sync, i.e. no tensor needs cross thread communication.
        // We still need a wait but it can just be anywhere after the
        // cp.async.commit in the loop. Chose to place at the end arbitrarily.
        main_loop->body().insert_after(exprs.back(), cp_async_wait);
      } else {
        // If a sync has been inserted, wait needs to be placed before the sync.
        main_loop->body().insert_before(*block_sync_it, cp_async_wait);
      }
    }
  }

 private:
  InsertionInfo& insertion_info_;
  ForLoop* processed_loop_ = nullptr;
};

} // namespace

void TmaCircularBufferInfo::recordTensorIndex(
    const Expr* expr,
    kir::TensorIndex* index) {
  NVF_ERROR(ir_utils::isCpAsyncBulkLoad(expr));
  NVF_ERROR(ldst_mbarrier_index_map_.count(expr) == 0);
  ldst_mbarrier_index_map_.emplace(expr, index);
}

bool TmaCircularBufferInfo::existsTensorIndex(const Expr* expr) const {
  return ldst_mbarrier_index_map_.count(expr) != 0;
}

kir::TensorIndex* TmaCircularBufferInfo::getTensorIndex(const Expr* expr) {
  NVF_ERROR(ir_utils::isCpAsyncBulkLoad(expr));
  // short-circuit: expr does not have tensor index.
  if (ldst_mbarrier_index_map_.count(expr) == 0) {
    return nullptr;
  }
  return ldst_mbarrier_index_map_.at(expr);
}

std::vector<Expr*> CircularBufferPass::run(const std::vector<Expr*>& exprs) {
  InsertionInfo insertion_info = CircularBufferLoopNestInspector::run(exprs);
  return CircularBufferInserter::run(exprs, insertion_info);
}

} // namespace nvfuser<|MERGE_RESOLUTION|>--- conflicted
+++ resolved
@@ -330,7 +330,6 @@
         circular_buffer_load_tvs_(
             GpuLower::current()->circularBufferInfo().getCircularBufferTvs(
                 circular_buffer_loop_)),
-<<<<<<< HEAD
         raw_mbarriers_to_wait_(getAllRawMbarriersToWait()),
         war_mbarriers_to_uses_(getAllWarMbarriersToUses()) {}
 
@@ -341,44 +340,9 @@
   // load of the circular buffer tensor.
   void insertMbarrierWaitForRAWIfStartedReading() {
     if (for_loop_stack_.size() == 1) {
+      NVF_ERROR(for_loop_stack_.front() == cloned_top_level_loop_);
       for (auto it = raw_mbarriers_to_wait_.begin();
            it != raw_mbarriers_to_wait_.end();) {
-=======
-        mbarriers_to_wait_(getAllMbarriersToWaitFor()) {}
-
-  // For TmaCircularBufferLoop, we have an mbarrier for each Tensorview and
-  // each circular buffer stage, but not for each individual TMA load
-  // operation. If there are serial IterDomains to the right of the computeAt
-  // position, nvfuser will generate a for-loop to launch multiple TMA load
-  // operations. This for-loop is passed to processForLoop as the cloned_loop
-  // argument.
-  //
-  // When we encounter a CpAsyncBulk load expression, we create a mbarrier_wait
-  // for the main and epilogue loops and a arriveExpectTx for prologue and main
-  // loops. handleMainLoop and handleEpilogLoop create mbarrier_wait expression.
-  // handleMainLoop and handlePrologLoop create mbarrier::arriveExpectTx
-  // expression. The expected_tx for arriveExpectTx is the cumulative
-  // transaction size for all TMA load operations for the TensorView. Next, we
-  // generate the nested for-loops for the serial IterDomains, but do not add
-  // them to the cloned circular buffer loop immediately. Once the cloned
-  // circular buffer loop is the only loop in the stack, add the arriveExpectTx
-  // expressions, then the nested for-loop structure calling the TMA load
-  // operations, and finally the mbarrier_wait.
-  void processForLoop(ForLoop* cloned_loop) final {
-    // Skip if there is not an active for-loop structure
-    if (for_loop_stack_.empty()) {
-      return;
-    }
-
-    // If any of the mbarrier wait expressions is not nullptr, this indicates
-    // that the `cloned_loop` is the loop containing the first read of a
-    // circular buffered TensorView. We need to insert that wait expression
-    // before `cloned_loop`.
-    if (for_loop_stack_.size() == 1) {
-      NVF_ERROR(for_loop_stack_.front() == cloned_top_level_loop_);
-      for (auto it = mbarriers_to_wait_.begin();
-           it != mbarriers_to_wait_.end();) {
->>>>>>> e94e13c0
         auto wait = it->second;
         // short-circuit: wait expression does not exist yet for mbarrier.
         // This means: the mbarrier is used by the circular buffer loop for
@@ -612,17 +576,10 @@
       if (mbarrier_it == ldst_mbarrier_map.end()) {
         continue;
       }
-<<<<<<< HEAD
       auto mbarrier = mbarrier_it->second;
       auto use_it = mbarriers_to_uses_.find(mbarrier);
       if (use_it == mbarriers_to_uses_.end()) {
         continue;
-=======
-      if (for_loop_stack_.size() == 1) {
-        NVF_ERROR(for_loop_stack_.front() == cloned_top_level_loop_);
-        for_loop_stack_.back()->body().push_back(wait_it->second);
-        mbarriers_to_wait_.erase(wait_it);
->>>>>>> e94e13c0
       }
       auto& uses = use_it->second;
       uses.erase(expr);
