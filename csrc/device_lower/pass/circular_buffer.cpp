// clang-format off
/*
 * SPDX-FileCopyrightText: Copyright (c) 2023-present NVIDIA CORPORATION & AFFILIATES.
 * All rights reserved.
 * SPDX-License-Identifier: BSD-3-Clause
 */
// clang-format on
#include <device_lower/lower2device.h>
#include <id_model/utils.h>
#include <ir/utils.h>
#include <kernel_ir.h>

#include <device_lower/pass/circular_buffer.h>

#include <algorithm>
#include <iterator>
#include <vector>

namespace nvfuser {

namespace {

// The epilogue loop is only created when the producer of a circular
// buffer tensor is on smem, in which case it would otherwise require
// an additional predicate to guard buffer overruns. When it's on
// gmem, that isn't the case, so it does not need to create an
// epilogue loop. For TMA cpAsyncBulk, there is always an epilogue loop.
bool requireEpilogue(const std::vector<Expr*>& exprs) {
  return std::any_of(exprs.begin(), exprs.end(), [](const Expr* expr) {
    return (expr->input(0)->as<TensorView>()->getMemoryType() ==
            MemoryType::Shared) ||
        ir_utils::isCpAsyncBulk(expr);
  });
}

// Replicates circular buffer loops for Prologue, Main, and
// Epilogue. Prologue only copies the load expressions of circular
// buffered tensors, whereas Epilogue does any expression other than
// the loads. Main copies everything.
class CircularBufferLoopCloner : public kir::IrVisitor {
 public:
  static ForLoop* clone(
      ForLoop* circular_buffer_loop,
      const std::vector<Expr*>& circular_buffer_load_exprs,
      CircularBufferLoopStage loop_type,
      const std::unordered_set<Expr*>& exclude = {}) {
    CircularBufferLoopCloner cloner(
        circular_buffer_loop, circular_buffer_load_exprs, loop_type, exclude);
    cloner.duplicate();
    return cloner.cloned_top_level_loop_;
  }

 protected:
  CircularBufferLoopCloner(
      ForLoop* circular_buffer_loop,
      const std::vector<Expr*>& circular_buffer_load_exprs,
      CircularBufferLoopStage loop_type,
      const std::unordered_set<Expr*>& exclude)
      : circular_buffer_loop_(circular_buffer_loop),
        circular_buffer_load_exprs_(circular_buffer_load_exprs),
        loop_type_(loop_type),
        exclude_(exclude) {
    std::transform(
        circular_buffer_load_exprs_.begin(),
        circular_buffer_load_exprs_.end(),
        std::inserter(
            circular_buffer_load_tvs_, circular_buffer_load_tvs_.begin()),
        [](Expr* load_expr) { return ir_utils::getTvOutput(load_expr); });
  }

  using kir::IrVisitor::handle;

  void duplicate() {
    // Cloning the circular buffer loop as follows:
    //
    // Prologue: 0 to prefetch_distance
    // Main: 0 to (extent-prefetch_distance)
    // Epilogue: (extent-prefetch_distance) to extent

    Val* index = GpuLower::current()->getLoopIndexVariable(
        circular_buffer_loop_->iter_domain(), loop_type_);
    Val* start = circular_buffer_loop_->start();
    Val* stop = circular_buffer_loop_->stop();
    int64_t stage_depth =
        GpuLower::current()->circularBufferInfo().getStageDepthFor(
            circular_buffer_loop_->iter_domain());
    int64_t prefetch_distance =
        GpuLower::current()->circularBufferInfo().getPrefetchDistanceFor(
            circular_buffer_loop_->iter_domain());

    switch (loop_type_) {
      case CircularBufferLoopStage::Prolog: {
        NVF_ERROR(start->isZeroInt());
        stop = SimplifyingIrBuilder::create<Val>(
            prefetch_distance, DataType::Index);
        break;
      }
      case CircularBufferLoopStage::Main: {
        if (requireEpilogue(circular_buffer_load_exprs_)) {
          stop = IrBuilder::subExpr(
              circular_buffer_loop_->stop(),
              SimplifyingIrBuilder::create<Val>(
                  prefetch_distance, DataType::Index));
        }
        break;
      }
      case CircularBufferLoopStage::Epilog: {
        NVF_ERROR(requireEpilogue(circular_buffer_load_exprs_));
        start = IrBuilder::subExpr(
            circular_buffer_loop_->stop(),
            SimplifyingIrBuilder::create<Val>(
                prefetch_distance, DataType::Index));
        break;
      }
      case CircularBufferLoopStage::NotApplicable: {
        NVF_THROW("Unsupported loop mode, got: ", loop_type_);
      }
    }

    cloned_top_level_loop_ = IrBuilder::create<ForLoop>(
        circular_buffer_loop_->iter_domain(),
        index,
        start,
        stop,
        /*step=*/GpuLower::current()->kernel()->oneVal(),
        /*vectorize=*/false,
        /*vectorize_shift=*/nullptr,
        circular_buffer_loop_->isUnrollRequired(),
        loop_type_,
        /*circular_buffer_loop_stage_depth=*/stage_depth);

    handle(circular_buffer_loop_);
  }

  void handle(ForLoop* fl) override {
    ForLoop* cloned_loop = fl == circular_buffer_loop_
        ? cloned_top_level_loop_
        : IrBuilder::create<ForLoop>(fl);

    // Add to stack
    for_loop_stack_.push_back(cloned_loop);

    // Process for-loop
    kir::IrVisitor::handle(fl);

    // Pop from stack
    for_loop_stack_.pop_back();

    // Specific handling of for-loop
    processForLoop(cloned_loop);
  }

  virtual void processForLoop(ForLoop* cloned_loop) {
    // Add the cloned loop into the parent loop body only when the
    // cloned loop contains expressions.
    if (!cloned_loop->body().empty() && !for_loop_stack_.empty()) {
      for_loop_stack_.back()->body().push_back(cloned_loop);
    }
  }

  void handle(kir::IfThenElse* ite) final {
    NVF_THROW("No IfThenElse should exist yet:\n", ite->toString());
  }

  void dispatch(Expr* expr) override {
    // Skip expression if it is in exclude set
    if (exclude_.count(expr) > 0) {
      return;
    }

    // Handle ForLoop and IfThenElse expr separately
    if (expr->isA<ForLoop>() || expr->isA<kir::IfThenElse>()) {
      kir::IrVisitor::dispatch(expr);
      return;
    }

    NVF_ERROR(!for_loop_stack_.empty());

    // Specific expression handling
    processExpr(expr);
  }

  virtual void processExpr(Expr* expr) {
    switch (loop_type_) {
      case CircularBufferLoopStage::Prolog: {
        // In Prologue, only copy the load expressions.
        // NOTE that there can be multiple expressions defining
        // circular buffered TVs (e.g., buffer initialization).
        TensorView* out_tv = ir_utils::getTvOutput(expr);
        if (circular_buffer_load_tvs_.count(out_tv) > 0) {
          for_loop_stack_.back()->body().push_back(expr);
        }
        break;
      }
      case CircularBufferLoopStage::Main: {
        for_loop_stack_.back()->body().push_back(expr);
        break;
      }
      case CircularBufferLoopStage::Epilog: {
        // In Epilogue, copy everything except circular buffer load expressions.
        TensorView* out_tv = ir_utils::getTvOutput(expr);
        if (circular_buffer_load_tvs_.count(out_tv) == 0) {
          for_loop_stack_.back()->body().push_back(expr);
        }
        break;
      }
      case CircularBufferLoopStage::NotApplicable: {
        NVF_THROW("Unsupported loop mode, got: ", loop_type_);
      }
    }
  }

 protected:
  ForLoop* circular_buffer_loop_ = nullptr;
  const std::vector<Expr*>& circular_buffer_load_exprs_;
  const CircularBufferLoopStage loop_type_;

  std::unordered_set<TensorView*> circular_buffer_load_tvs_;
  ForLoop* cloned_top_level_loop_ = nullptr;
  std::vector<ForLoop*> for_loop_stack_;
  const std::unordered_set<Expr*>& exclude_;
};

// Description:
// Replicates circular buffer loops for Prologue, Main, and
// Epilogue. Prologue only copies the load expressions of circular
// buffered tensors, whereas Epilogue does any expression other than
// the loads. Main copies everything. The pre-prologue and post-epilogue loops
// are created separately by createCpAsyncBulkFixtures.
//
// Loop Structure Overview:
// Pre-prologue loop:
// - Allocate shared memory for mbarriers
// - Initialize mbarrier for all stages
//
// Prologue loop:
// - if selected_thread:
//   - Issue cp async bulks for all but last stage
//
// Main loop:
// - if selected_thread:
//   - Issue next cp async bulk for available stage
// - All threads wait until tma operation arrives
// - Copy body without
//   - shared memory allocations
//   - mbarrier_init exprs
//   - mbarrier_inval exprs
//
// Epilogue loop:
// - All threads wait until tma operation arrives
// - Copy body without
//   - shared memory allocations
//   - issuing cp async bulk operations
//   - mbarrier_init exprs
//   - mbarrier_inval exprs
//
// Post-epilogue loop:
//  - if selected_thread:
//   - Invalidated mbarrier for all stages
//
// Detailed Pseudo-Code:
// Pre-Prologue loop:
//
// - number_of_arrival_threads is the number of threads to call
//   mbarrier::arrive or mbarrier::arriveExpectTx and to wait at
//   mbarrier:wait.
//
// __shared__ __mbarrier_t barriers[num_stages];
// if (warp_id == 0 && electSync()()) {
//   for (int64_t loop_index : irange(stages)) {
//     int64_t number_of_arrive_threads = blockDim.x * blockDim.y * blockDim.z;
//     mbarrier_init(mbarrier[loop_index], number_of_arrival_threads);
//   }
// }
//
// Prologue loop:
// for (int64_t loop_index : irange(prefetch_distance)) {
//   if (warp_id == 0 && electSync()()) {
//     mbarrier::arriveExpectTx(mbarrier[loop_index], expected_bytes);
//     for (...) {
//       cpAsyncBulk(mbarriers[loop_index], ...);
//     }
//   } else {
//     mbarrier::arrive(mbarrier[loop_index]);
//   }
// }
//
// Main loop:
// for (int64_t loop_index : irange(N-prefetch_distance)) {
//   current_stage = loop_index % stage_depth
//   load_stage = (loop_index + prefetch_distance) % stage_depth)
//   if (warp_id == 0 && electSync()()) {
//     mbarrier::arriveExpectTx(mbarrier[load_stage], expected_bytes);
//     for (...) {
//       cpAsyncBulk(mbarrier[load_stage], ...);
//     }
//   } else {
//     mbarrier::arrive(mbarrier[load_stage]);
//   }
//   mbarrier::waitParity((loop_index / stage_depth) % 2);
//
//   Clone remaining operations
// }
//
// Epilogue loop:
// for (int64_t loop_index : irange(N-prefetch_distance, N)) {
//   current_stage = loop_index % stage_depth
//   mbarrier::waitParity((loop_index / stage_depth) % 2);
//
//   Clone remaining operations
// }
//
// Post-Epilogue loop:
// if (warp_id == 0 && electSync()()) {
//   for (int64_t loop_index : irange(stages)) {
//     mbarrier_inval(mbarrier[loop_index]);
//   }
// }
//
class CloneTmaCircularBufferLoopAndInsertSync
    : public CircularBufferLoopCloner {
 public:
  static ForLoop* clone(
      ForLoop* circular_buffer_loop,
      const std::vector<Expr*>& circular_buffer_load_exprs,
      CircularBufferLoopStage loop_type,
      const std::unordered_set<Expr*>& exclude = {}) {
    CloneTmaCircularBufferLoopAndInsertSync cloner(
        circular_buffer_loop, circular_buffer_load_exprs, loop_type, exclude);
    cloner.duplicate();
    return cloner.cloned_top_level_loop_;
  }

 private:
  CloneTmaCircularBufferLoopAndInsertSync(
      ForLoop* circular_buffer_loop,
      const std::vector<Expr*>& circular_buffer_load_exprs,
      CircularBufferLoopStage loop_type,
      const std::unordered_set<Expr*>& exclude)
      : CircularBufferLoopCloner(
            circular_buffer_loop,
            circular_buffer_load_exprs,
            loop_type,
            exclude),
        circular_buffer_load_tvs_(
            GpuLower::current()->circularBufferInfo().getCircularBufferTvs(
                circular_buffer_loop)) {}

  // For TmaCircularBufferLoop, we have an mbarrier for each Tensorview and
  // each circular buffer stage, but not for each individual TMA load
  // operation. If there are serial IterDomains to the right of the computeAt
  // position, nvfuser will generate a for-loop to launch multiple TMA load
  // operations. This for-loop is passed to processForLoop as the cloned_loop
  // argument.
  //
  // When we encounter a CpAsyncBulk load expression, we create a mbarrier_wait
  // for the main and epilogue loops and a arriveExpectTx for prologue and main
  // loops. handleMainLoop and handleEpilogLoop create mbarrier_wait expression.
  // handleMainLoop and handlePrologLoop create mbarrier::arriveExpectTx
  // expression. The expected_tx for arriveExpectTx is the cumulative
  // transaction size for all TMA load operations for the TensorView. Next, we
  // generate the nested for-loops for the serial IterDomains, but do not add
  // them to the cloned circular buffer loop immediately. Once the cloned
  // circular buffer loop is the only loop in the stack, add the arriveExpectTx
  // and arrive expressions, then the nested for-loop structure calling the TMA
  // load operations, and finally the mbarrier_wait.
  void processForLoop(ForLoop* cloned_loop) final {
    // Skip if there is not an active for-loop structure
    if (for_loop_stack_.empty()) {
      return;
    }

    if (!cloned_loop->body().empty()) {
      // mbarrier_arrive_tx_ is active when we encounter a cpAsyncBulk load
      // operation on a circular buffer TensorView in IrVisitor. A single
      // mbarrier_arrive_tx is active for each TensorView.
      if (mbarrier_arrive_tx_ == nullptr || for_loop_stack_.size() > 1) {
        // Add cloned for_loop when mbarrier_arrive_tx_ is not active or
        // we are within a nested for-loop structure
        for_loop_stack_.back()->body().push_back(cloned_loop);
      } else {
        // mbarrier::arriveExpectTx and TMA load operations occur in prologue
        // and main loops.
        //
        // cloned_loop is nested for-loop containing cpAsyncBulk expressions.
        // addTmaLoadBlock replaces the cloned_loop with:
        //
        // if(elect) {
        //   arriveExpectTx;
        //   for (...) {
        //     cpAsyncBulk;
        //   }
        // } else {
        //   arrive;
        // }
        NVF_ERROR(for_loop_stack_.front() == cloned_top_level_loop_);
        addTmaLoadBlock(cloned_loop);
      }
    }
  }

  // Check if there is only one serial for-loop in the stack
  bool onlyOneSerialForLoopOnStack() const {
    return std::count_if(
               for_loop_stack_.begin(), for_loop_stack_.end(), [](ForLoop* fl) {
                 return fl->iter_domain()->getParallelType() ==
                     ParallelType::Serial;
               }) == 1;
  }

  Val* currentComputeStage() const {
    int64_t stage_depth =
        GpuLower::current()->circularBufferInfo().getStageDepthFor(
            circular_buffer_loop_->iter_domain());
    return IrBuilder::modExpr(
        cloned_top_level_loop_->indexOrStartIfTrivial(),
        IrBuilder::create<Val>(stage_depth, PrimDataType::Index));
  }

  // Check if the given expr is the first read of a circular buffered TensorView
  // and if so, insert mbarrier::wait before it.
  void insertMBarrierWaitBeforeFirstRead(Expr* expr) {
    if (loop_type_ == CircularBufferLoopStage::Prolog) {
      // If we are in the prologue loop, we won't clone expr, so we don't need
      // to insert mbarrier::wait.
      return;
    }
    if (!protected_by_mbarrier_wait_) {
      // Create mbarrier::wait when we encounter the first read of the circular
      // buffered TensorView.
      if (mbarrier_wait_ == nullptr) {
        for (auto tv : ir_utils::filterByType<TensorView>(expr->inputs())) {
          if (circular_buffer_load_tvs_.count(tv) > 0) {
            LoadStoreOp* ldst = dynamic_cast<LoadStoreOp*>(tv->definition());
            NVF_ERROR(ldst != nullptr);
            mbarrier_wait_ = createMbarrierWait(
                ldst,
                currentComputeStage(),
                cloned_top_level_loop_->indexOrStartIfTrivial());
            break;
          }
        }
      }

      // Add mbarrier::wait to the top-level loop body
      if (mbarrier_wait_ != nullptr && onlyOneSerialForLoopOnStack()) {
        for_loop_stack_.back()->body().push_back(mbarrier_wait_);
        protected_by_mbarrier_wait_ = true;
      }
    }
  }

  // Check if there is only one serial for-loop in the stack
  bool onlyOneSerialForLoopOnStack() const {
    return std::count_if(
               for_loop_stack_.begin(), for_loop_stack_.end(), [](ForLoop* fl) {
                 return fl->iter_domain()->getParallelType() ==
                     ParallelType::Serial;
               }) == 1;
  }

  Val* currentComputeStage() const {
    int64_t stage_depth =
        GpuLower::current()->circularBufferInfo().getStageDepthFor(
            circular_buffer_loop_->iter_domain());
    Val* result = IrBuilder::modExpr(
        cloned_top_level_loop_->indexOrStartIfTrivial(),
        IrBuilder::create<Val>(stage_depth, PrimDataType::Index));
    return GpuLower::current()->commonScalarMap().hoistScalar(
        result, for_loop_stack_);
  }

  void processExpr(Expr* expr) final {
    TensorView* out_tv = ir_utils::getTvOutput(expr);
    bool is_circular_buffer_load_expr = std::any_of(
        circular_buffer_load_exprs_.begin(),
        circular_buffer_load_exprs_.end(),
        [out_tv](Expr* load_expr) {
          TensorView* circular_buffer_tv = ir_utils::getTvOutput(load_expr);
          NVF_ERROR(circular_buffer_tv != nullptr);
          return out_tv == circular_buffer_tv;
        });

    // If expr is the first read of the circular buffered TensorView, insert
    // mbarrier::wait before it.
    insertMBarrierWaitBeforeFirstRead(expr);

    // Handle Short-Circuit conditions
    switch (loop_type_) {
      case CircularBufferLoopStage::Prolog: {
        // Short-circuit: skip expression if it is not circular buffer load
        // expression.
        if (!is_circular_buffer_load_expr) {
          return;
        }

        // Short-circuit: There can be circular buffered loads without
        // cpAsyncBulk load expressions.
        if (!ir_utils::isCpAsyncBulkLoad(expr)) {
          for_loop_stack_.back()->body().push_back(expr);
          return;
        }
        break;
      }
      case CircularBufferLoopStage::Main:
      case CircularBufferLoopStage::Epilog: {
        // Short-circuit: Add expression if not circular-buffered load store
        // operation.
        if (!is_circular_buffer_load_expr || !ir_utils::isCpAsyncBulk(expr)) {
          for_loop_stack_.back()->body().push_back(expr);
          return;
        }
        break;
      }
      case CircularBufferLoopStage::NotApplicable: {
        NVF_THROW("Unsupported loop mode, got: ", loop_type_);
      }
    }

    // Handle cpAsyncBulk expression with circular buffered TensorView output.
    switch (loop_type_) {
      case CircularBufferLoopStage::Prolog: {
        return handlePrologueLoop(expr);
      }
      case CircularBufferLoopStage::Main: {
        return handleMainLoop(expr);
      }
      case CircularBufferLoopStage::Epilog: {
        return;
      }
      default: {
        NVF_THROW("Unsupported loop mode, got: ", loop_type_);
      }
    }
  }

  // Replace cpAsyncBulk type LoadStoreOp with:
  //   if (warp_id == 0 && electSync()()) {
  //     mbarrier::arriveExpectTx(mbarrier[loop_index], expected_bytes);
  //     for (...) {
  //       cpAsyncBulk(mbarriers[loop_index], ...);
  //     }
  //   } else {
  //     mbarrier::arrive(mbarrier[loop_index]);
  //   }
  // }
  void handlePrologueLoop(Expr* expr) {
    NVF_ERROR(expr != nullptr);

    // Skip if not LoadStoreOp expression
    if (!expr->isA<LoadStoreOp>()) {
      return;
    }

    LoadStoreOp* ldst = expr->as<LoadStoreOp>();

    // There should be a single mbarrier_arrive_tx_ for all ldst in current
    // stage.
    NVF_ERROR(mbarrier_arrive_tx_ == nullptr);
    mbarrier_arrive_tx_ = createMbarrierArriveExpectTx(
        ldst, cloned_top_level_loop_->indexOrStartIfTrivial());

    // Clone LoadStoreOp and map it to mbarrier alloc
    Expr* new_ldst =
        IrBuilder::create<LoadStoreOp>(
            ldst->opType(), ldst->out(), ldst->in(), ldst->cacheOp())
            ->withPredicate(ldst->predicate());

    // Register mbarrier object to be used with new LoadStoreOp
    // from prolog loop
    NVF_ERROR(mbarrier_arrive_tx_->mbarrier()->isA<kir::TensorIndex>());
    GpuLower::current()->tmaCircularBufferInfo().recordTensorIndex(
        new_ldst, mbarrier_arrive_tx_->mbarrier()->as<kir::TensorIndex>());

    // If last cloned scope is the cloned_top_level_loop body, then add
    // mbarrier::arriveExpectTx and new loadStoreOp.
    if (onlyOneSerialForLoopOnStack()) {
      return addTmaLoadBlock(new_ldst);
    }

    // Otherwise, we are in a nested for-loop and should wait until we
    // return to top-level for loop.
    for_loop_stack_.back()->body().push_back(new_ldst);
  }

  // Handle cpAsyncBulk type LoadStoreOp that is a circular buffer load
  //
  // compute_stage = loop_index % stage_depth
  // load_stage = (loop_index + prefetch_distance) % stage_depth)
  //
  // Replace LoadStoreOp with:
  //   if (warp_id == 0 && electSync()()) {
  //     mbarrier::arriveExpectTx(mbarrier[load_stage], expected_bytes);
  //     for (...) {
  //       cpAsyncBulk(mbarrier[load_stage], ...);
  //     }
  //   } else {
  //     mbarrier::arrive(mbarrier[load_stage]);
  //   }
  //   mbarrier::wait((loop_index / stage_depth) % 2);
  //
  // Where mbarrier are shared memory arrays bound to the LoadStoreOp
  void handleMainLoop(Expr* expr) {
    NVF_ERROR(expr != nullptr && expr->isA<LoadStoreOp>());
    std::cout << "main loop: " << expr->toString() << std::endl;

    int64_t stage_depth =
        GpuLower::current()->circularBufferInfo().getStageDepthFor(
            circular_buffer_loop_->iter_domain());
    int64_t prefetch_distance =
        GpuLower::current()->circularBufferInfo().getPrefetchDistanceFor(
            circular_buffer_loop_->iter_domain());

    if (current_load_stage_ == nullptr) {
      current_load_stage_ = IrBuilder::modExpr(
          IrBuilder::addExpr(
              cloned_top_level_loop_->indexOrStartIfTrivial(),
              IrBuilder::create<Val>(prefetch_distance, PrimDataType::Index)),
          IrBuilder::create<Val>(stage_depth, PrimDataType::Index));
      kir::Allocate* current_load_stage_alloc =
          IrBuilder::create<kir::Allocate>(
              current_load_stage_,
              MemoryType::Local,
              IrBuilder::create<Val>(1L, PrimDataType::Index),
              /*zero_init=*/false);
      cloned_top_level_loop_->body().push_back(current_load_stage_alloc);
      cloned_top_level_loop_->body().push_back(
          current_load_stage_->definition());
    }

    LoadStoreOp* ldst = expr->as<LoadStoreOp>();

    // There is a single mbarrier_arrive_tx_ for each cpAsyncBulk load
    // expression. A mbarrier_arrive_tx_ for another cpAsyncBulk load expression
    // should not be active.
    NVF_ERROR(mbarrier_arrive_tx_ == nullptr);
    mbarrier_arrive_tx_ =
        createMbarrierArriveExpectTx(ldst, current_load_stage_);

    // Register mbarrier object to be used with LoadStoreOp
    //  from main loop
    NVF_ERROR(mbarrier_arrive_tx_->mbarrier()->isA<kir::TensorIndex>());
    GpuLower::current()->tmaCircularBufferInfo().recordTensorIndex(
        ldst, mbarrier_arrive_tx_->mbarrier()->as<kir::TensorIndex>());

<<<<<<< HEAD
    // If last cloned scope is the cloned_top_level_loop body, then add
    // mbarrier::arriveExpectTx, new loadStoreOp
    if (onlyOneSerialForLoopOnStack()) {
      return addTmaLoadBlock(ldst);
=======
    // Construct mBarrier::wait for current stage
    NVF_ERROR(
        mbarrier_wait_ == nullptr,
        "Expected mbarrier_wait to inactive for current TMA operation");
    mbarrier_wait_ = createMbarrierWait(
        ldst, cloned_top_level_loop_->indexOrStartIfTrivial());

    // If last cloned scope is the cloned_top_level_loop body, then add
    // mbarrier::arriveExpectTx, new loadStoreOp, and mbarrier_wait
    if (onlyOneSerialForLoopOnStack()) {
      addTmaLoadBlock(ldst);
      NVF_ERROR(mbarrier_wait_ != nullptr);
      for_loop_stack_.back()->body().push_back(mbarrier_wait_);
      mbarrier_wait_ = nullptr;
      return;
>>>>>>> 6cedcff9
    }

    // Otherwise, we are in a nested for-loop and should wait until we
    // return to top-level for loop.
    for_loop_stack_.back()->body().push_back(ldst);
  }

<<<<<<< HEAD
=======
  void handleEpilogLoop(Expr* expr) {
    NVF_ERROR(expr != nullptr && expr->isA<LoadStoreOp>());

    // Construct mBarrier::wait for epilogue
    LoadStoreOp* ldst = expr->as<LoadStoreOp>();

    NVF_ERROR(
        mbarrier_wait_ == nullptr,
        "Expected mbarrier_wait to inactive for current TMA operation");
    mbarrier_wait_ = createMbarrierWait(
        ldst, cloned_top_level_loop_->indexOrStartIfTrivial());

    // If last cloned scope is the cloned_top_level_loop body, then add
    // mbarrier_wait
    if (onlyOneSerialForLoopOnStack()) {
      NVF_ERROR(mbarrier_wait_ != nullptr);
      for_loop_stack_.back()->body().push_back(mbarrier_wait_);
      mbarrier_wait_ = nullptr;
      return;
    }
  }

>>>>>>> 6cedcff9
  // This function selects a single thread to launch tma load and mbarrier
  // arrive_expected_tx operations. The remaining threads will simply arrive
  // at the mbarrier.
  //
  // Pseudo-code example:
  //  if (warp_id == 0 && electSync()()) {
  //    mbarrier::arriveExpectTx(mbarrier[next_stage], expected_bytes);
  //    for (...) {
  //      cpAsyncBulk(mbarrier[next_stage], ...);
  //    }
  //  } else {
  //    mbarrier::arrive(mbarrier[next_stage]);
  //  }
  //
  //  The expr input argument can be a single cpAsyncBulk expression or a nested
  //  for-loop structure of cpAsyncBulk expressions if there are serial
  //  iterDomains to the right of the computeAt position.
  void addTmaLoadBlock(Expr* expr) {
    NVF_ERROR(mbarrier_arrive_tx_ != nullptr);
    NVF_ERROR(expr != nullptr);

    // Create the if-then-else with electSync() predicate for the arrive expect
    // transaction.
    kir::IfThenElse* if_expr = IrBuilder::create<kir::IfThenElse>(
        IrBuilder::create<kir::Predicate>(PredicateType::ElectSync));

    // A single thread issues arriveExpectTx with expected transactions and
    // launches the TMA load.
    if_expr->thenBody().push_back(mbarrier_arrive_tx_);
    if_expr->thenBody().push_back(expr);

    // The other threads issue arriveExpectTx without any expected transactions.
    kir::MBarrierArrive* thread_arrive = IrBuilder::create<kir::MBarrierArrive>(
        /*state=*/nullptr, mbarrier_arrive_tx_->mbarrier());
    if_expr->elseBody().push_back(thread_arrive);
    for_loop_stack_.back()->body().push_back(if_expr);

    mbarrier_arrive_tx_ = nullptr;
  }

  // Get size of tma load in bytes. It is used for expected transaction count in
  // kir::MBarrierArriveExpectTx.
  Val* getSizeOfTmaLoad(LoadStoreOp* ldst) {
    NVF_ERROR(ldst != nullptr);

    TensorView* consumer_tv = ldst->out()->as<TensorView>();
    NVF_ERROR(
        GpuLower::current()->consumerToTMAInfo().count(consumer_tv),
        "Unable to find TMA info for consumer_tv: ",
        consumer_tv->toString());

    // Get expected bytes for given TMA load operation.
    const TMAInfo& tma_info =
        GpuLower::current()->consumerToTMAInfo().at(consumer_tv);
    Val* expected_bytes = tma_info.tileSizeBytes();

    // The expected_bytes for mbarrier::arriveExpectTX must account for all TMA
    // load operations launched for each circular buffer stage. We take the
    // product of all coordinate TMA iterDomains to the right of the circular
    // buffer axis.
    const std::vector<IterDomain*>& loop_domain = consumer_tv->getLoopDomain();
    for (size_t idx = consumer_tv->getComputeAtPosition();
         idx < loop_domain.size();
         ++idx) {
      IterDomain* id = loop_domain.at(idx);
      if (!id->isBroadcast() && !isParallelTypeThread(id->getParallelType()) &&
          id->getParallelType() != ParallelType::Bulk) {
        expected_bytes =
            SimplifyingIrBuilder::mulExpr(expected_bytes, id->extent());
      }
    }
    expected_bytes =
        SimplifyingIrBuilder::maybeCastExpr(DataType::UInt32, expected_bytes);
    return expected_bytes;
  }

  // This function creates kir::MBarrierArriveExpectTx for given LoadStoreOp and
  // circular buffer stage.
  //
  // Example:
  //   mbarrier::arriveExpectTX(toSmem((&barriers[stage])),
  //   getSizeOfTmaLoad(ldst));
  kir::MBarrierArriveExpectTx* createMbarrierArriveExpectTx(
      LoadStoreOp* ldst,
      Val* loop_index) {
    NVF_ERROR(ldst != nullptr);
    NVF_ERROR(loop_index != nullptr);

    loop_index = GpuLower::current()->commonScalarMap().hoistScalar(
        loop_index, for_loop_stack_);

    // Get mbarrier for this circular buffer stage.
    TensorView* all_mbarriers = GpuLower::current()->ldstMBarrierMap().at(ldst);
    kir::TensorIndex* stage_mbarrier =
        IrBuilder::create<kir::TensorIndex>(all_mbarriers, loop_index);

    Val* tx_count = GpuLower::current()->commonScalarMap().hoistScalar(
        getSizeOfTmaLoad(ldst), for_loop_stack_);
    kir::MBarrierArriveExpectTx* mbarrier_arrive_tx =
        IrBuilder::create<kir::MBarrierArriveExpectTx>(
            /*state=*/nullptr, stage_mbarrier, tx_count);

    return mbarrier_arrive_tx;
  }

  // This function creates kir::MBarrierWaitParity for given LoadStoreOp and
  // circular buffer stage.
  kir::MBarrierWaitParity* createMbarrierWait(
      LoadStoreOp* ldst,
      Val* loop_index) {
    NVF_ERROR(ldst != nullptr);
    NVF_ERROR(loop_index != nullptr);

    int64_t stage_depth =
        GpuLower::current()->circularBufferInfo().getStageDepthFor(
            circular_buffer_loop_->iter_domain());

    // Get mbarrier for this circular buffer stage.
    TensorView* all_mbarriers = GpuLower::current()->ldstMBarrierMap().at(ldst);
    kir::TensorIndex* stage_mbarrier = IrBuilder::create<kir::TensorIndex>(
        all_mbarriers, currentComputeStage());

    // The mbarrier_parity for this circular buffer stage is:
    //   (loop_index / stage_depth) % 2
    // We have an mbarrier for each circular buffer stage, so loop_index /
    // stage_depth is loop_index_per_stage. The valid values of phaseParity
    // operand are 0 and 1, so we take the modulo of loop_index_per_stage with a
    // divisor of 2. See:
    // https://docs.nvidia.com/cuda/parallel-thread-execution/#parallel-synchronization-and-communication-instructions-mbarrier-test-wait-mbarrier-try-wait
    // for reference.
    auto depth = IrBuilder::create<Val>(stage_depth, DataType::UInt32);
    auto two = IrBuilder::create<Val>(2, DataType::UInt32);
    Val* stage_parity = SimplifyingIrBuilder::modExpr(
        SimplifyingIrBuilder::divExpr(
            IrBuilder::maybeCastExpr(DataType::UInt32, loop_index), depth),
        two);

    kir::MBarrierWaitParity* mbarrier_wait =
        IrBuilder::create<kir::MBarrierWaitParity>(
            stage_mbarrier, stage_parity);
    return mbarrier_wait;
  }

 private:
  // Mbarrier_Wait to add to cloned_top_level_loop
  kir::MBarrierWaitParity* mbarrier_wait_ = nullptr;

  // Whether we already inserted a mbarrier wait for the current loop
  bool protected_by_mbarrier_wait_ = false;

  // Mbarrier_ArriveExpectTx to add to cloned_top_level_loop
  kir::MBarrierArriveExpectTx* mbarrier_arrive_tx_ = nullptr;

  // next_stage_index = (loop_index + (stages-1)) % stages
  Val* current_load_stage_ = nullptr;

  // The circular buffered TVs for the loop being cloned
  std::unordered_set<const TensorView*> circular_buffer_load_tvs_;
};

using InsertionInfo = std::unordered_map<ForLoop*, std::vector<Expr*>>;

class IsCircularBufferLoadLoop : public kir::IrVisitor {
 public:
  static bool check(
      Expr* expr,
      const std::vector<Expr*>& circular_buffer_load_exprs) {
    IsCircularBufferLoadLoop checker(circular_buffer_load_exprs);
    return checker.check(expr);
  }

 private:
  IsCircularBufferLoadLoop(const std::vector<Expr*>& circular_buffer_load_exprs)
      : circular_buffer_load_exprs_(circular_buffer_load_exprs) {}

  using kir::IrVisitor::handle;

  bool check(Expr* expr) {
    dispatch(expr);
    return result_;
  }

  void dispatch(Expr* expr) final {
    if (result_) {
      return;
    }
    if (std::find(
            circular_buffer_load_exprs_.begin(),
            circular_buffer_load_exprs_.end(),
            expr) != circular_buffer_load_exprs_.end()) {
      result_ = true;
      return;
    }
    IrVisitor::dispatch(expr);
  }

 private:
  const std::vector<Expr*>& circular_buffer_load_exprs_;
  bool result_ = false;
};

// Traverse lowered loop-nests and find all circular buffer loops and
// associated load expressions.
class CircularBufferLoopNestInspector : private kir::IrVisitor {
 public:
  static InsertionInfo run(const std::vector<Expr*>& exprs) {
    CircularBufferLoopNestInspector inspector(exprs);
    return inspector.insertion_info_;
  }

 private:
  CircularBufferLoopNestInspector(const std::vector<Expr*>& exprs) {
    handle(exprs);
  }

  using kir::IrVisitor::handle;

  // Collect circular buffer related information on a expr
  //  that is a memory load, i.e. a LoadStore or a Set.
  void handlePossibleLoadExpr(Expr* expr) {
    TensorView* out_tv = ir_utils::getTvOutput(expr);

    // Short-Circuit
    if (out_tv == nullptr) {
      return;
    }

    // Ignore initialization loop
    if (!out_tv->isCircularBuffered() || !expr->input(0)->isA<TensorView>()) {
      return;
    }

    ForLoop* circular_buffer_loop =
        GpuLower::current()->circularBufferInfo().getCircularBufferLoop(
            out_tv, for_loops_);

    NVF_ERROR(
        circular_buffer_loop != nullptr,
        "No circular buffer loop found for a circular buffered tensor: ",
        out_tv->toString());

    validateCircularBufferLoop(circular_buffer_loop);

    insertion_info_[circular_buffer_loop].push_back(expr);
  }

  void handle(UnaryOp* uop) final {
    handlePossibleLoadExpr(uop);
  }

  void handle(LoadStoreOp* ldst) final {
    handlePossibleLoadExpr(ldst);
  }

  static void validateCircularBufferLoop(ForLoop* loop) {
    NVF_ERROR(
        loop->start()->isZeroInt(), "Unsupported loop: ", loop->toString());
    NVF_ERROR(loop->step()->isOneInt(), "Unsupported loop: ", loop->toString());
    NVF_ERROR(
        !loop->vectorize(),
        "Vectorized loop should not be the allocation loop for circular-buffered tensor: ",
        loop->toString());
    NVF_ERROR(
        !loop->vectorize_shift(),
        "Vectorize shift loop should not be the allocation loop for circular-buffered tensor: ",
        loop->toString());
  }

  InsertionInfo insertion_info_;
};

namespace {

void getAllocInTrivialLoop(ForLoop* fl, std::unordered_set<Expr*>& output) {
  if (!fl->isTrivial()) {
    return;
  }
  for (Expr* expr : fl->body().exprs()) {
    if (expr->isA<kir::Allocate>()) {
      output.emplace(expr);
    } else if (ForLoop* loop = dynamic_cast<ForLoop*>(expr)) {
      getAllocInTrivialLoop(loop, output);
    }
  }
}

} // namespace

// Apply circular buffering transformations
class CircularBufferInserter : private kir::ExprMutator {
 public:
  // When there exist multiple circular buffer loops, apply
  // transformations to inner-most loops first. A single ExprMutator
  // pass can only process one loop.
  static std::vector<Expr*> run(
      const std::vector<Expr*>& exprs,
      InsertionInfo insertion_info) {
    std::vector<Expr*> inserted_exprs = exprs;
    while (!insertion_info.empty()) {
      CircularBufferInserter inserter(inserted_exprs, insertion_info);
      inserted_exprs = inserter.exprs_;
    }
    return inserted_exprs;
  }

 private:
  CircularBufferInserter(
      const std::vector<Expr*>& exprs,
      InsertionInfo& insertion_info)
      : insertion_info_(insertion_info) {
    size_t num_circular_buffer_loops = insertion_info.size();
    traverseAndInsert(exprs);
    NVF_ERROR(processed_loop_ != nullptr);
    NVF_ERROR(insertion_info.size() == num_circular_buffer_loops - 1);
  }

  using kir::ExprMutator::handle;

  void handle(ForLoop* loop) final {
    kir::ExprMutator::handle(loop);

    // If another loop is already taken care of, no more loop should
    // be done in the same pass
    if (processed_loop_ != nullptr) {
      return;
    }

    auto it = insertion_info_.find(loop);
    if (it == insertion_info_.end()) {
      return;
    }

    auto hasCpAsyncBulk = std::any_of(
        it->second.begin(), it->second.end(), ir_utils::isCpAsyncBulk);

    if (hasCpAsyncBulk) {
      insertTma(loop, it->second);
    } else {
      insert(loop, it->second);
    }
    processed_loop_ = loop;
    insertion_info_.erase(loop);
  }

  bool hasPrefetch(ForLoop* circular_buffer_loop) {
    int64_t prefetch_distance =
        GpuLower::current()->circularBufferInfo().getPrefetchDistanceFor(
            circular_buffer_loop->iter_domain());
    return prefetch_distance > 0;
  }

  void insertTma(
      ForLoop* circular_buffer_loop,
      const std::vector<Expr*>& loads) {
    // Prologue loop:
    //  - launch only
    //  - arrive_expect_tx and tma load operations
    if (hasPrefetch(circular_buffer_loop)) {
      // If there is no prefetch, then we don't need a prologue loop.
      ForLoop* prologue_loop = CloneTmaCircularBufferLoopAndInsertSync::clone(
          circular_buffer_loop, loads, CircularBufferLoopStage::Prolog);
      registerInsertBefore(circular_buffer_loop, prologue_loop);
    }

    // Main loop:
    //  - Launch and wait
    //  - arrive_expect_tx, tma load operations, and mbarrier_wait)
    ForLoop* main_loop = CloneTmaCircularBufferLoopAndInsertSync::clone(
        circular_buffer_loop, loads, CircularBufferLoopStage::Main);
    registerReplace(circular_buffer_loop, main_loop);

    if (!hasPrefetch(circular_buffer_loop)) {
      // If there is no prefetch, then we don't need a epilogue loop.
      return;
    }

    // We can use exclude argument in CloneTmaCircularBufferLoopAndInsertSync
    // clone to avoid duplicating allocations if main loop is trivial.
    std::unordered_set<Expr*> expressions_allocated_in_main_loop;
    getAllocInTrivialLoop(main_loop, expressions_allocated_in_main_loop);

    // Epilogue loop:
    //  - wait only
    //  - mbarrier_wait
    ForLoop* epilogue_loop = CloneTmaCircularBufferLoopAndInsertSync::clone(
        circular_buffer_loop,
        loads,
        CircularBufferLoopStage::Epilog,
        expressions_allocated_in_main_loop);
    registerInsertAfter(circular_buffer_loop, epilogue_loop);
  }

  void insert(ForLoop* circular_buffer_loop, const std::vector<Expr*>& loads) {
    ForLoop* prologue_loop = nullptr;
    if (hasPrefetch(circular_buffer_loop)) {
      // If there is no prefetch, then we don't need a prologue loop.
      prologue_loop = CircularBufferLoopCloner::clone(
          circular_buffer_loop, loads, CircularBufferLoopStage::Prolog);
      registerInsertBefore(circular_buffer_loop, prologue_loop);
    }

    bool write_to_smem =
        std::any_of(loads.begin(), loads.end(), [](const Expr* expr) {
          return expr->output(0)->as<TensorView>()->getMemoryType() ==
              MemoryType::Shared;
        });

    // RAW sync is not inserted for circular buffered tensors. The only
    // exception is the prologue load.
    bool has_cpasync = false;
    if (write_to_smem) {
      // Here the initial sync before entering circular buffer loop is
      //  inserted.

      // If any of the circular buffered tensor in this circular buffer
      //  loop is async copy. We want to wait for the gmem loads to
      //  finish before synchronizing the block.
      has_cpasync =
          std::any_of(loads.begin(), loads.end(), ir_utils::isCpAsyncOp);
      if (prologue_loop != nullptr && has_cpasync) {
        int64_t prefetch_distance =
            GpuLower::current()->circularBufferInfo().getPrefetchDistanceFor(
                circular_buffer_loop->iter_domain());
        kir::AsyncWait* cp_async_wait = IrBuilder::create<kir::AsyncWait>(
            AsyncOpType::CpAsync, prefetch_distance - 1);
        prologue_loop->body().push_back(
            IrBuilder::create<kir::AsyncCommit>(AsyncOpType::CpAsync));
        registerInsertBefore(circular_buffer_loop, cp_async_wait);
      }

      // Insert the initial block sync before entering main loop.
      if (std::any_of(loads.begin(), loads.end(), [](Expr* expr) {
            return GpuLower::current()
                ->syncMap()
                ->needsRawSync(ir_utils::getTvOutput(expr))
                .hasTID();
          })) {
        // If any of the circular buffered loads require sync, as indicated
        //  by sync info map, insert the sync before entering the circular
        //  buffer loop.
        // TODO:
        //  Currently not supporting circular buffer in gmem, but short to mid
        //  term not yet a priority to go for this case.
        kir::BlockSync* sync = IrBuilder::create<kir::BlockSync>(false);
        registerInsertBefore(circular_buffer_loop, sync);
      }
    }

    ForLoop* main_loop = CircularBufferLoopCloner::clone(
        circular_buffer_loop, loads, CircularBufferLoopStage::Main);

    registerReplace(circular_buffer_loop, main_loop);

    // Insert the wait instruction in this pass instead
    //  of relying on WAR sync pass to do it.
    // The WAR sync pass today would insert the wait function
    //  exactly where we need it but the purpose of this wait
    //  insertion isn't exactly WAR protection.
    //
    // TODO: [Circular Buffer Sync]
    //  We might eventually want to move the block sync inserted
    //   by WAR pass here as well since this sync insertion is kind
    //   of both WAR and RAW (or neither RAW nor WAR, depends
    //   on how we look at it).
    // Eg. in the case when a intermediate
    //   tensor is circular buffered.
    //
    //  __block_sync();    // This is the initial sync
    //  For i in ...       // Circular buffer loop
    //     A[i%2] = ...;
    //     ...  = A[1-i%2];
    //     __block_sync();  // sync within loop
    //     ...
    //  The "sync within loop" can be placed anywhere in the
    //   circular buffer loop while in the case of RAW and WAR
    //   there'd be extra insertion point restrictions.
    //  We are currently not actively exploring opportunities
    //   with this property of "circular buffer sync" so this
    //   is more conceptual at the moment, aka low priority.
    if (has_cpasync) {
      insertCpAsyncCommitWaitInMainLoop(main_loop, loads);

      // The main loop will generate some async loads from invalid regions.
      // These populate the current cp.async group and they fill the smem with
      // zero. Subsequent code might assume an empty cp.async group (for example
      // an unparallelized batch matmul), or might re-use memory (WAW
      // hazard, see https://github.com/NVIDIA/Fuser/issues/2000). For safety,
      // we drain the group after the loops by waiting on these transfers.
      kir::AsyncWait* cp_async_wait_all =
          IrBuilder::create<kir::AsyncWait>(AsyncOpType::CpAsync, 0);
      registerInsertAfter(circular_buffer_loop, cp_async_wait_all);
    }

    if (!hasPrefetch(circular_buffer_loop)) {
      // If there is no prefetch, then we don't need a epilogue loop.
      return;
    }

    if (requireEpilogue(loads)) {
      // In the case where the main loop is trivial (for example, ldmatrix in
      // matmul kernel), we need to be careful when copying epilog loop. For
      // example, if the main loop is:
      //   for (int i = 0; i < 1; ++i) {
      //     ...
      //     float T1[2];
      //     T1 = ...
      //     ...
      //   }
      // Because trivial loop is not generated, the allocation of T1 will be one
      // level above in the generated scope. So when we copy epilog, we need to
      // make sure we don't copy these allocation so that there is no duplicate
      // allocation.
      std::unordered_set<Expr*> alloc_in_main;
      getAllocInTrivialLoop(main_loop, alloc_in_main);
      ForLoop* epilogue_loop = CircularBufferLoopCloner::clone(
          circular_buffer_loop,
          loads,
          CircularBufferLoopStage::Epilog,
          alloc_in_main);
      registerInsertAfter(circular_buffer_loop, epilogue_loop);
    }
  }

  // Simple conservative rule for inserting async copy wait
  //  primitive in the circular buffer loop:
  void insertCpAsyncCommitWaitInMainLoop(
      ForLoop* main_loop,
      const std::vector<Expr*>& loads) {
    NVF_ERROR(
        !main_loop->body().empty(),
        "Circular buffer sync insertion: empty main loop.");
    const std::vector<Expr*>& exprs = main_loop->body().exprs();
    // Note: This pass explicitly assumes that WAR sync has been
    //  inserted so would need to be updated if we re-order the
    //  passes. Cleanups suggested in [Circular Buffer Sync]
    //  would resolve this dependency on pass ordering.
    int64_t prefetch_distance =
        GpuLower::current()->circularBufferInfo().getPrefetchDistanceFor(
            main_loop->iter_domain());
    kir::AsyncCommit* cp_async_commit =
        IrBuilder::create<kir::AsyncCommit>(AsyncOpType::CpAsync);
    kir::AsyncWait* cp_async_wait = IrBuilder::create<kir::AsyncWait>(
        AsyncOpType::CpAsync, std::max(0L, prefetch_distance - 1));

    // Find the last circular buffer load in the main loop, and insert
    // cp.async.commit after it.
    std::vector<Expr*>::const_iterator last_circular_buffer_load = exprs.end();
    for (auto it = exprs.begin(); it != exprs.end(); ++it) {
      if (IsCircularBufferLoadLoop::check(*it, loads)) {
        last_circular_buffer_load = it;
      }
    }
    NVF_ERROR(last_circular_buffer_load != exprs.end());
    std::vector<Expr*>::const_iterator commit_it = main_loop->body().insert(
        last_circular_buffer_load + 1, cp_async_commit);

    if (prefetch_distance == 0) {
      // If there is no prefetch, we must wait immediately after the commit
      // because the consumption of the data is immediate.
      main_loop->body().insert_after(cp_async_commit, cp_async_wait);
    } else {
      // Check if a sync has been inserted by WAR sync pass.
      auto rend = std::make_reverse_iterator(commit_it);
      auto block_sync_it =
          std::find_if(exprs.rbegin(), rend, [](const Expr* expr) {
            return expr->isA<kir::BlockSync>();
          });
      if (block_sync_it == rend) {
        // If there's no sync, i.e. no tensor needs cross thread communication.
        // We still need a wait but it can just be anywhere after the
        // cp.async.commit in the loop. Chose to place at the end arbitrarily.
        main_loop->body().insert_after(exprs.back(), cp_async_wait);
      } else {
        // If a sync has been inserted, wait needs to be placed before the sync.
        main_loop->body().insert_before(*block_sync_it, cp_async_wait);
      }
    }
  }

 private:
  InsertionInfo& insertion_info_;
  ForLoop* processed_loop_ = nullptr;
};

} // namespace

void TmaCircularBufferInfo::recordTensorIndex(
    const Expr* expr,
    kir::TensorIndex* index) {
  NVF_ERROR(ir_utils::isCpAsyncBulkLoad(expr));
  NVF_ERROR(ldst_mbarrier_index_map_.count(expr) == 0);
  ldst_mbarrier_index_map_.emplace(expr, index);
}

bool TmaCircularBufferInfo::existsTensorIndex(const Expr* expr) const {
  return ldst_mbarrier_index_map_.count(expr) != 0;
}

kir::TensorIndex* TmaCircularBufferInfo::getTensorIndex(const Expr* expr) {
  NVF_ERROR(ir_utils::isCpAsyncBulkLoad(expr));
  // short-circuit: expr does not have tensor index.
  if (ldst_mbarrier_index_map_.count(expr) == 0) {
    return nullptr;
  }
  return ldst_mbarrier_index_map_.at(expr);
}

std::vector<Expr*> CircularBufferPass::run(const std::vector<Expr*>& exprs) {
  InsertionInfo insertion_info = CircularBufferLoopNestInspector::run(exprs);
  return CircularBufferInserter::run(exprs, insertion_info);
}

} // namespace nvfuser<|MERGE_RESOLUTION|>--- conflicted
+++ resolved
@@ -643,28 +643,10 @@
     GpuLower::current()->tmaCircularBufferInfo().recordTensorIndex(
         ldst, mbarrier_arrive_tx_->mbarrier()->as<kir::TensorIndex>());
 
-<<<<<<< HEAD
     // If last cloned scope is the cloned_top_level_loop body, then add
     // mbarrier::arriveExpectTx, new loadStoreOp
     if (onlyOneSerialForLoopOnStack()) {
       return addTmaLoadBlock(ldst);
-=======
-    // Construct mBarrier::wait for current stage
-    NVF_ERROR(
-        mbarrier_wait_ == nullptr,
-        "Expected mbarrier_wait to inactive for current TMA operation");
-    mbarrier_wait_ = createMbarrierWait(
-        ldst, cloned_top_level_loop_->indexOrStartIfTrivial());
-
-    // If last cloned scope is the cloned_top_level_loop body, then add
-    // mbarrier::arriveExpectTx, new loadStoreOp, and mbarrier_wait
-    if (onlyOneSerialForLoopOnStack()) {
-      addTmaLoadBlock(ldst);
-      NVF_ERROR(mbarrier_wait_ != nullptr);
-      for_loop_stack_.back()->body().push_back(mbarrier_wait_);
-      mbarrier_wait_ = nullptr;
-      return;
->>>>>>> 6cedcff9
     }
 
     // Otherwise, we are in a nested for-loop and should wait until we
@@ -672,31 +654,6 @@
     for_loop_stack_.back()->body().push_back(ldst);
   }
 
-<<<<<<< HEAD
-=======
-  void handleEpilogLoop(Expr* expr) {
-    NVF_ERROR(expr != nullptr && expr->isA<LoadStoreOp>());
-
-    // Construct mBarrier::wait for epilogue
-    LoadStoreOp* ldst = expr->as<LoadStoreOp>();
-
-    NVF_ERROR(
-        mbarrier_wait_ == nullptr,
-        "Expected mbarrier_wait to inactive for current TMA operation");
-    mbarrier_wait_ = createMbarrierWait(
-        ldst, cloned_top_level_loop_->indexOrStartIfTrivial());
-
-    // If last cloned scope is the cloned_top_level_loop body, then add
-    // mbarrier_wait
-    if (onlyOneSerialForLoopOnStack()) {
-      NVF_ERROR(mbarrier_wait_ != nullptr);
-      for_loop_stack_.back()->body().push_back(mbarrier_wait_);
-      mbarrier_wait_ = nullptr;
-      return;
-    }
-  }
-
->>>>>>> 6cedcff9
   // This function selects a single thread to launch tma load and mbarrier
   // arrive_expected_tx operations. The remaining threads will simply arrive
   // at the mbarrier.
