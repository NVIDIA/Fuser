--- conflicted
+++ resolved
@@ -552,14 +552,7 @@
 
   // Current compute index: loop_index
   Val* currentComputeIndex() const {
-<<<<<<< HEAD
-    return GpuLower::current()
-        ->circularBufferInfo()
-        .getLinearIndexRelativeForLoopStack(
-            for_loop_stack_, insertion_position_);
-=======
     return linearIndex();
->>>>>>> f44f1913
   }
 
   // Current compute stage: loop_index % stages
@@ -590,18 +583,8 @@
     const auto& opt =
         GpuLower::current()->circularBufferInfo().getCircularBufferOptionsFor(
             circular_buffer_loop_->iter_domain());
-<<<<<<< HEAD
-
-    Val* linearized_index = GpuLower::current()
-                                ->circularBufferInfo()
-                                .getLinearIndexRelativeForLoopStack(
-                                    for_loop_stack_, insertion_position_);
-    auto current_load_stage = SimplifyingIrBuilder::modExpr(
-        SimplifyingIrBuilder::addExpr(linearized_index, opt.prefetch + 1),
-=======
     auto current_load_stage = SimplifyingIrBuilder::modExpr(
         SimplifyingIrBuilder::addExpr(linearIndex(), opt.prefetch + 1),
->>>>>>> f44f1913
         IrBuilder::create<Val>(opt.stage, PrimDataType::Index));
     return GpuLower::current()->commonScalarMap().hoistScalar(
         current_load_stage, for_loop_stack_);
@@ -617,14 +600,7 @@
             ->circularBufferInfo()
             .getCircularBufferOptionsFor(circular_buffer_loop_->iter_domain())
             .prefetch;
-<<<<<<< HEAD
-    Val* linearized_index = GpuLower::current()
-                                ->circularBufferInfo()
-                                .getLinearIndexRelativeForLoopStack(
-                                    for_loop_stack_, insertion_position_);
-=======
     Val* linearized_index = linearIndex();
->>>>>>> f44f1913
     if (loop_type_ == CircularBufferLoopStage::Main) {
       auto current_load_index =
           SimplifyingIrBuilder::addExpr(linearized_index, prefetch);
@@ -1182,12 +1158,7 @@
   // The insertion_point is the number of nested for-loops relative to the
   // top-level cloned for-loop where the mbarrier synchronization is inserted.
   // By default, the insertion_point is 1, which is the top-level cloned
-<<<<<<< HEAD
-  // for-loop. However, for register sharing warp specialization, it can be
-  // different.
-=======
   // for-loop. However, for warp specialization, it can be different.
->>>>>>> f44f1913
   int64_t insertion_position_;
 };
 
