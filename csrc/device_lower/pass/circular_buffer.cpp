--- conflicted
+++ resolved
@@ -441,6 +441,11 @@
     insertMBarrierArriveAfterLastRead();
   }
 
+  // Current compute index: loop_index
+  Val* currentComputeIndex() const {
+    return cloned_top_level_loop_->indexOrStartIfTrivial();
+  }
+
   // Current compute stage: loop_index % stages
   Val* currentComputeStage() const {
     int64_t stage_depth =
@@ -449,29 +454,10 @@
             .getCircularBufferOptionsFor(circular_buffer_loop_->iter_domain())
             .stage;
     Val* result = SimplifyingIrBuilder::modExpr(
-        cloned_top_level_loop_->indexOrStartIfTrivial(),
+        currentComputeIndex(),
         IrBuilder::create<Val>(stage_depth, PrimDataType::Index));
     return GpuLower::current()->commonScalarMap().hoistScalar(
         result, for_loop_stack_);
-  }
-
-<<<<<<< HEAD
-  // Current load stage: (loop_index + prefetch) % stages
-  Val* currentLoadStage() const {
-    const auto& opt =
-        GpuLower::current()->circularBufferInfo().getCircularBufferOptionsFor(
-            circular_buffer_loop_->iter_domain());
-
-    if (loop_type_ == CircularBufferLoopStage::Main) {
-      auto current_load_stage = SimplifyingIrBuilder::modExpr(
-          SimplifyingIrBuilder::addExpr(
-              cloned_top_level_loop_->indexOrStartIfTrivial(),
-              IrBuilder::create<Val>(opt.prefetch, PrimDataType::Index)),
-          IrBuilder::create<Val>(opt.stage, PrimDataType::Index));
-      return GpuLower::current()->commonScalarMap().hoistScalar(
-          current_load_stage, for_loop_stack_);
-    }
-    return cloned_top_level_loop_->indexOrStartIfTrivial();
   }
 
   // The stage of the completion that we are waiting for in the current
@@ -487,10 +473,13 @@
     const auto& opt =
         GpuLower::current()->circularBufferInfo().getCircularBufferOptionsFor(
             circular_buffer_loop_->iter_domain());
-=======
-  // Current compute index: loop_index
-  Val* currentComputeIndex() const {
-    return cloned_top_level_loop_->indexOrStartIfTrivial();
+
+    auto current_load_stage = SimplifyingIrBuilder::modExpr(
+        SimplifyingIrBuilder::addExpr(
+            cloned_top_level_loop_->indexOrStartIfTrivial(), opt.prefetch + 1),
+        IrBuilder::create<Val>(opt.stage, PrimDataType::Index));
+    return GpuLower::current()->commonScalarMap().hoistScalar(
+        current_load_stage, for_loop_stack_);
   }
 
   // Current load index:
@@ -511,7 +500,6 @@
     }
     return cloned_top_level_loop_->indexOrStartIfTrivial();
   }
->>>>>>> e96a63a3
 
   // Current load stage: currentLoadIndex() % stages
   Val* currentLoadStage() const {
@@ -521,13 +509,7 @@
             .getCircularBufferOptionsFor(circular_buffer_loop_->iter_domain())
             .stage;
     auto current_load_stage = SimplifyingIrBuilder::modExpr(
-<<<<<<< HEAD
-        SimplifyingIrBuilder::addExpr(
-            cloned_top_level_loop_->indexOrStartIfTrivial(), opt.prefetch + 1),
-        IrBuilder::create<Val>(opt.stage, PrimDataType::Index));
-=======
         currentLoadIndex(), IrBuilder::create<Val>(stage, PrimDataType::Index));
->>>>>>> e96a63a3
     return GpuLower::current()->commonScalarMap().hoistScalar(
         current_load_stage, for_loop_stack_);
   }
@@ -778,12 +760,7 @@
     // There should be a single mbarrier_arrive_tx_ for all ldst in current
     // stage.
     NVF_ERROR(mbarrier_arrive_tx_ == nullptr);
-<<<<<<< HEAD
-    mbarrier_arrive_tx_ = createMbarrierArriveExpectTxForRaw(
-        ldst, cloned_top_level_loop_->indexOrStartIfTrivial());
-=======
     mbarrier_arrive_tx_ = createRawMbarrierArriveExpectTx(ldst);
->>>>>>> e96a63a3
 
     // Clone LoadStoreOp and map it to mbarrier alloc
     Expr* new_ldst =
@@ -837,12 +814,7 @@
     // expression. A mbarrier_arrive_tx_ for another cpAsyncBulk load expression
     // should not be active.
     NVF_ERROR(mbarrier_arrive_tx_ == nullptr);
-<<<<<<< HEAD
-    mbarrier_arrive_tx_ =
-        createMbarrierArriveExpectTxForRaw(ldst, currentLoadStage());
-=======
     mbarrier_arrive_tx_ = createRawMbarrierArriveExpectTx(ldst);
->>>>>>> e96a63a3
 
     // Register mbarrier object to be used with LoadStoreOp
     //  from main loop
@@ -1010,14 +982,8 @@
   // Example:
   //   mbarrier::arriveExpectTX(toSmem((&barriers[stage])),
   //   getSizeOfTmaLoad(ldst));
-<<<<<<< HEAD
-  kir::MBarrierArriveExpectTx* createMbarrierArriveExpectTxForRaw(
-      LoadStoreOp* ldst,
-      Val* loop_index) {
-=======
   kir::MBarrierArriveExpectTx* createRawMbarrierArriveExpectTx(
       LoadStoreOp* ldst) {
->>>>>>> e96a63a3
     NVF_ERROR(ldst != nullptr);
 
     // Get mbarrier for this circular buffer stage.
