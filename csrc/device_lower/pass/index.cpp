--- conflicted
+++ resolved
@@ -356,31 +356,19 @@
 }
 
 void IndexLowering::handle(const ScatterOp* sop) {
-<<<<<<< HEAD
-=======
   // At this point, out and self are aliased, so they can be used
   // interchangeably.
 
->>>>>>> f41524bb
   auto lowered_index = lowerSrcIndex(sop->index(), sop->out());
   auto lowered_src = lowerSrcIndex(sop->src(), sop->out());
 
   const std::unordered_map<IterDomain*, Val*> override_index = {
       {sop->getIndexedID(), lowered_index}};
-<<<<<<< HEAD
-  auto lowered_out = lowerDstIndex(sop->output(0), override_index);
+  auto lowered_out = lowerDstIndex(sop->out(), override_index);
 
   pushBack(IrBuilder::create<ScatterOp>(
-      lowered_out,
-      lowered_out,
-=======
-  auto lowered_out = lowerDstIndex(sop->out(), override_index);
-
-  pushBack(IrBuilder::create<ScatterOp>(
-      sop->getScatterOpType(),
       /*out=*/lowered_out,
       /*self=*/lowered_out,
->>>>>>> f41524bb
       sop->dim(),
       lowered_index,
       lowered_src,
