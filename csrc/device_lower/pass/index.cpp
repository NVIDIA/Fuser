// clang-format off
/*
 * SPDX-FileCopyrightText: Copyright (c) 2023-present NVIDIA CORPORATION & AFFILIATES.
 * All rights reserved.
 * SPDX-License-Identifier: BSD-3-Clause
 */
// clang-format on
#include <device_lower/analysis/index_compute.h>
#include <device_lower/analysis/tma.h>
#include <device_lower/lower2device.h>
#include <id_model/schedule.h>
#include <index_compute.h>
#include <ir/iostream.h>
#include <ir/utils.h>
#include <kernel_ir.h>
#include <ops/arith.h>
#include <options.h>
#include <predicate_compute.h>
#include <transform_iter.h>
#include <transform_replay.h>
#include <val_graph_visitor.h>

#include <device_lower/pass/index.h>

#include <ranges>

namespace nvfuser {

std::vector<Expr*> IndexLowering::getIndexedExprs(
    std::vector<Expr*> incoming_exprs) {
  FUSER_PERF_SCOPE("GpuLower::Lower::IndexLowering::getIndexedExprs");
  IndexLowering il;
  il.generate(incoming_exprs);
  return il.lowered_exprs_;
}

Val* IndexLowering::lowerSrcIndex(
    Val* src,
    Val* dst,
    const std::unordered_map<IterDomain*, Val*>& override_index,
    bool generate_pointer,
    DataType as_type) const {
  if (auto tv = dynamic_cast<TensorView*>(src)) {
    NVF_ERROR(dst->isA<TensorView>());
    kir::TensorIndex* tind = Index::getProducerIndex(
        tv,
        dst->as<TensorView>(),
        for_loops_,
        getRotatedLoop(),
        override_index,
        generate_pointer,
        as_type);
    if (TensorView* aliased_producer =
            GpuLower::current()->getTensorProducerAlias(tv)) {
      return IrBuilder::create<kir::TensorIndex>(
          aliased_producer, tind->index());
    } else {
      return tind;
    }
  } else {
    return src;
  }
}

Val* IndexLowering::lowerDstIndex(
    Val* dst,
    const std::unordered_map<IterDomain*, Val*>& override_index,
    bool generate_pointer,
    DataType as_type) const {
  if (auto tv = dynamic_cast<TensorView*>(dst)) {
    return Index::getConsumerIndex(
        tv,
        for_loops_,
        getRotatedLoop(),
        override_index,
        generate_pointer,
        as_type);
  } else {
    return dst;
  }
}

void IndexLowering::pushBack(Expr* expr) {
  if (active_scope_ == nullptr) {
    lowered_exprs_.push_back(expr);
  } else {
    active_scope_->push_back(expr);
  }
}

Expr* IndexLowering::back() const {
  if (active_scope_ == nullptr) {
    NVF_ERROR(!lowered_exprs_.empty(), "IndexLowering::back: empty scope.");
    return lowered_exprs_.back();
  }
  NVF_ERROR(!active_scope_->empty(), "IndexLowering::back: empty scope.");
  return active_scope_->exprs().back();
}

void IndexLowering::insertAtTopLevel(Expr* expr) {
  NVF_ERROR(!lowered_exprs_.empty());
  lowered_exprs_.insert(lowered_exprs_.end() - 1, expr);
}

void IndexLowering::handle(const kir::IfThenElse* ite) {
  const auto prev_scope = active_scope_;

  // Loop rotation transform loops like
  //  for i ...
  //    statement1(i)
  //    statement2(i)
  //    statement3(i)
  //    statement4(i)
  // into
  //  statement1(0)
  //  statement2(0)
  //  for i ...
  //    statement3(i)
  //    statement4(i)
  //    if LoopRotation:
  //      statement1(i+1)
  //      statement2(i+1)
  // So when we see an `if LoopRotation` during visiting, the last loop is
  // rotated, and we need to use `i+1` instead of `i` as loop index.
  if (ite->predicate()->predicate_type() == PredicateType::LoopRotation) {
    rotated_loop_.insert(for_loops_.back());
  }

  auto new_ite = IrBuilder::create<kir::IfThenElse>(ite->predicate());
  pushBack(new_ite);

  active_scope_ = &new_ite->thenBody();

  for (auto expr : ite->thenBody().exprs()) {
    OptOutConstDispatch::dispatch(expr);
  }

  active_scope_ = &new_ite->elseBody();

  for (auto expr : ite->elseBody().exprs()) {
    OptOutConstDispatch::dispatch(expr);
  }

  active_scope_ = prev_scope;

  if (ite->predicate()->predicate_type() == PredicateType::LoopRotation) {
    rotated_loop_.erase(for_loops_.back());
  }
}

void IndexLowering::handle(const kir::ForLoop* for_loop) {
  const auto prev_scope = active_scope_;

  auto new_for_loop = IrBuilder::create<kir::ForLoop>(for_loop);
  pushBack(new_for_loop);

  active_scope_ = &new_for_loop->body();
  for_loops_.push_back(new_for_loop);

  for (auto expr : for_loop->body().exprs()) {
    OptOutConstDispatch::dispatch(expr);
  }

  for_loops_.pop_back();
  active_scope_ = prev_scope;
}

void IndexLowering::handle(const RNGOp* rop) {
  // Write random tensor indices into the consumer
  //  tensor index if the output is a tensor.
  auto out_tv = dynamic_cast<TensorView*>(rop->output(0));
  NVF_ERROR(out_tv != nullptr, "rand scalar not yet supported");

  // TensorIndex for philox subsequence and component.
  auto philox_index =
      Index::getLinearLogicalIndex(out_tv, for_loops_, getRotatedLoop());
  philox_index = GpuLower::current()->commonScalarMap().hoistScalar(
      philox_index, for_loops_);

  // TensorIndex for writing rand_like output.
  const auto out = lowerDstIndex(out_tv);

  auto lowered = IrBuilder::create<RNGOp>(
      rop->getRNGOpType(),
      out,
      rop->dtype(),
      rop->getParameters(),
      rop->getRNGSeedVal(),
      rop->getRNGOffsetVal(),
      philox_index);

  pushBack(lowered);
  GpuLower::current()->propagateExprInfo(rop, back());
}

void IndexLowering::handle(const FullOp* fop) {
  auto out_tv = dynamic_cast<TensorView*>(fop->output(0));
  NVF_ERROR(out_tv != nullptr);

  // TensorIndex for writing output.
  const auto out = lowerDstIndex(out_tv);
  auto result = fop->getFillValue();
  GpuLower::current()->commonScalarMap().hoistScalar(result, for_loops_);

  auto lowered =
      IrBuilder::create<LoadStoreOp>(LoadStoreOpType::Set, out, result);
  pushBack(lowered);
  GpuLower::current()->propagateExprInfo(fop, back());
}

void IndexLowering::handle(const IotaOp* aop) {
  // Write linear tensor indices into the consumer
  //  tensor index if the output is a tensor.
  auto out_tv = dynamic_cast<TensorView*>(aop->output(0));
  NVF_ERROR(out_tv != nullptr);

  // TensorIndex for writing iota output.
  const auto out = lowerDstIndex(out_tv);
  auto result = Index::iota(
      out_tv,
      for_loops_,
      getRotatedLoop(),
      aop->start(),
      aop->step(),
      aop->dtype());
  auto lowered =
      IrBuilder::create<LoadStoreOp>(LoadStoreOpType::Set, out, result);

  pushBack(lowered);
  GpuLower::current()->propagateExprInfo(aop, back());
}

void IndexLowering::handle(const EyeOp* eop) {
  auto out_tv = dynamic_cast<TensorView*>(eop->output(0));
  NVF_ERROR(out_tv != nullptr);

  // TensorIndex for writing eye output.
  const auto out = lowerDstIndex(out_tv);
  auto result = Index::eye(out_tv, for_loops_, getRotatedLoop(), eop->dtype());
  auto lowered =
      IrBuilder::create<LoadStoreOp>(LoadStoreOpType::Set, out, result);

  pushBack(lowered);
  GpuLower::current()->propagateExprInfo(eop, back());
}

void IndexLowering::handle(const UnaryOp* uop) {
  const auto in = lowerSrcIndex(uop->in(), uop->out());
  const auto out = lowerDstIndex(uop->out());
  pushBack(IrBuilder::create<UnaryOp>(uop->getUnaryOpType(), out, in));
  GpuLower::current()->propagateExprInfo(uop, back());
}

void IndexLowering::handle(const BinaryOp* bop) {
  const auto lhs = lowerSrcIndex(bop->lhs(), bop->out());
  const auto rhs = lowerSrcIndex(bop->rhs(), bop->out());
  const auto out = lowerDstIndex(bop->out());
  pushBack(IrBuilder::create<BinaryOp>(bop->getBinaryOpType(), out, lhs, rhs));
  GpuLower::current()->propagateExprInfo(bop, back());
}

void IndexLowering::handle(const TernaryOp* top) {
  const auto in1 = lowerSrcIndex(top->in1(), top->out());
  const auto in2 = lowerSrcIndex(top->in2(), top->out());
  const auto in3 = lowerSrcIndex(top->in3(), top->out());
  const auto out = lowerDstIndex(top->out());
  pushBack(IrBuilder::create<TernaryOp>(
      top->getTernaryOpType(), out, in1, in2, in3));
  GpuLower::current()->propagateExprInfo(top, back());
}

void IndexLowering::handle(const ArrayConstruct* aop) {
  std::vector<Val*> lowered_inputs;
  for (auto input : aop->inputs()) {
    lowered_inputs.push_back(lowerSrcIndex(input, aop->out()));
  }
  const auto out = lowerDstIndex(aop->out());
  pushBack(IrBuilder::create<ArrayConstruct>(out, lowered_inputs));
  GpuLower::current()->propagateExprInfo(aop, back());
}

void IndexLowering::handle(const StructConstruct* sop) {
  std::vector<std::pair<std::string, Val*>> lowered_named_inputs;
  for (auto i : arange(sop->inputs().size())) {
    lowered_named_inputs.emplace_back(
        sop->fieldName(i), lowerSrcIndex(sop->inputs().at(i), sop->out()));
  }
  const auto out = lowerDstIndex(sop->out());
  pushBack(IrBuilder::create<StructConstruct>(out, lowered_named_inputs));
  GpuLower::current()->propagateExprInfo(sop, back());
}

void IndexLowering::handle(const GetAttr* gop) {
  const auto struct_ = lowerSrcIndex(gop->struct_(), gop->out());
  const auto attr = gop->attr();
  const auto out = lowerDstIndex(gop->out());
  pushBack(IrBuilder::create<GetAttr>(out, struct_, attr));
  GpuLower::current()->propagateExprInfo(gop, back());
}

void IndexLowering::handle(const GetItem* gop) {
  const auto array = lowerSrcIndex(gop->array(), gop->out());
  const auto index = lowerSrcIndex(gop->index(), gop->out());
  const auto out = lowerDstIndex(gop->out());
  pushBack(IrBuilder::create<GetItem>(out, array, index));
  GpuLower::current()->propagateExprInfo(gop, back());
}

void IndexLowering::handle(const GetMetaData* gop) {
  const auto in = gop->in();
  const auto out = lowerDstIndex(gop->out());
  pushBack(IrBuilder::create<GetMetaData>(out, in));
  GpuLower::current()->propagateExprInfo(gop, back());
}

void IndexLowering::handle(const TensorConstruct* cop) {
  const auto out = lowerDstIndex(cop->out());
  auto indices = Index::getConsumerPerDimLogicalIndex(
      cop->out(), for_loops_, getRotatedLoop());
  auto in = cop->in();
  for (auto index : indices) {
    in = IrBuilder::getItemExpr(in, index);
  }
  in = GpuLower::current()->commonScalarMap().hoistScalar(in, for_loops_);
  pushBack(IrBuilder::create<LoadStoreOp>(LoadStoreOpType::Set, out, in));
  GpuLower::current()->propagateExprInfo(cop, back());
}

void IndexLowering::handle(const IndexSelectOp* sop) {
  auto lowered_index = lowerSrcIndex(sop->input(1), sop->output(0));
  lowered_index = maybeCastOp(DataType::Index, lowered_index);

  const std::unordered_map<IterDomain*, Val*> override_index = {
      {sop->getIndexedID(), lowered_index}};
  const auto lookup =
      lowerSrcIndex(sop->input(0), sop->output(0), override_index);

  const auto out = lowerDstIndex(sop->output(0));
  pushBack(
      IrBuilder::create<IndexSelectOp>(out, lookup, sop->dim(), lowered_index));
  GpuLower::current()->propagateExprInfo(sop, back());
}

void IndexLowering::handle(const GatherOp* top) {
  auto lowered_index = lowerSrcIndex(top->input(1), top->output(0));
  lowered_index = IrBuilder::maybeCastExpr(DataType::Index, lowered_index);

  const std::unordered_map<IterDomain*, Val*> override_index = {
      {top->getIndexedID(), lowered_index}};

  auto input = lowerSrcIndex(top->lookupTv(), top->output(0), override_index);

  const auto out = lowerDstIndex(top->output(0));
  pushBack(IrBuilder::create<LoadStoreOp>(LoadStoreOpType::Set, out, input));
  GpuLower::current()->propagateExprInfo(top, back());
}

void IndexLowering::handle(const ScatterOp* sop) {
  // At this point, out and self are aliased, so they can be used
  // interchangeably.

  auto lowered_index = lowerSrcIndex(sop->index(), sop->out());
  auto lowered_src = lowerSrcIndex(sop->src(), sop->out());

  const std::unordered_map<IterDomain*, Val*> override_index = {
      {sop->getIndexedID(), lowered_index}};
  auto lowered_out = lowerDstIndex(sop->out(), override_index);

  pushBack(IrBuilder::create<ScatterOp>(
      /*out=*/lowered_out,
      /*self=*/lowered_out,
      sop->dim(),
      lowered_index,
      lowered_src,
      sop->accumulate() ? std::optional(sop->accumulateOp()) : std::nullopt));
  GpuLower::current()->propagateExprInfo(sop, back());
}

void IndexLowering::handle(const ArgsortOp* aop) {
  const auto in = lowerSrcIndex(aop->in(), aop->out());
  const auto out = lowerDstIndex(aop->out());
  auto indexed_aop = IrBuilder::create<ArgsortOp>(
      out, in, aop->dim(), aop->isDescending(), aop->isStable());
  NVF_ERROR(
      aop->predicate(), "Expected to have a predicate: ", aop->toString());
  indexed_aop = indexed_aop->withPredicate(aop->predicate())->as<ArgsortOp>();
  pushBack(indexed_aop);
  GpuLower::current()->propagateExprInfo(aop, back());
}

void IndexLowering::handle(const TopKOp* top) {
  const auto in = lowerSrcIndex(top->in(), top->outValues());
  const auto out_values = lowerDstIndex(top->outValues());
  const auto out_indices = lowerDstIndex(top->outIndices());
  const auto k = top->k();
  pushBack(IrBuilder::create<TopKOp>(
      out_values,
      out_indices,
      in,
      k,
      top->dim(),
      top->isLargest(),
      top->isSorted()));
  GpuLower::current()->propagateExprInfo(top, back());
}

void IndexLowering::handle(const SelectOp* sop) {
  auto lowered_index = lowerSrcIndex(sop->input(1), sop->output(0));
  auto lowered_index_cast = lowered_index;

  // If the type of the index tensor is different from the kernel
  // index type, promote it to the kernel index type
  if (GpuLower::current()->kernel()->indexType() !=
      sop->input(1)->getDataType().value()) {
    lowered_index_cast =
        IrBuilder::create<Val>(GpuLower::current()->kernel()->indexType());
    IrBuilder::create<UnaryOp>(
        UnaryOpType::Cast, lowered_index_cast, lowered_index);
  }

  const std::unordered_map<IterDomain*, Val*> override_index = {
      {sop->getIndexedID(), lowered_index_cast}};
  const auto input =
      lowerSrcIndex(sop->input(0), sop->output(0), override_index);

  const auto out = lowerDstIndex(sop->output(0));

  pushBack(IrBuilder::create<LoadStoreOp>(LoadStoreOpType::Set, out, input));
  GpuLower::current()->propagateExprInfo(sop, back());
}

void IndexLowering::handle(const ViewAsScalar* uop) {
  const auto in = lowerSrcIndex(uop->in(), uop->out());
  const auto out = lowerDstIndex(uop->out());
  for (auto loop : for_loops_) {
    if (GpuLower::current()->info().caMap().areMapped(
            loop->iter_domain(),
            uop->vector_id()->as<IterDomain>(),
            IdMappingMode::LOOP)) {
      // TODO: this doesn't work with loop rotation
      Val* index = loop->indexOrStartIfTrivial();
      pushBack(IrBuilder::create<LoadStoreOp>(
          LoadStoreOpType::Set, out, IrBuilder::getItemExpr(in, index)));
      GpuLower::current()->propagateExprInfo(uop, back());
      return;
    }
  }
  NVF_THROW("Can not find index for vector dim");
}

namespace {

struct GridCommWorkBufferSizeInfo {
  // Size of overall buffer. Can be expanded for privatization
  Val* size_of_privatized_buffer = nullptr;
  // Size of single buffer.
  Val* buffer_stride = nullptr;
};

// Get the size of the temporary work buffer for grid communication, this can be
// grid reduction, broadcast, or grid welford.
// The buffer is expanded for privatization when not persistent or grouped.
GridCommWorkBufferSizeInfo getGridCommWorkBufferSize(
    const TensorDomain* td,
    const std::vector<kir::ForLoop*>& for_loops,
    bool is_persistent) {
  // The buffer size is the number of thread blocks multiplied by the
  // number of threads not used for reduction domains.
  // Note: Previously it was calculated based on the shape of the
  // tensor, but it makes more sense to compute the size based on the
  // shape of the thread block and grid since this buffer is used for
  // communications among them. Both methods should result in the same
  // size if the parallel dimensions are exact, but otherwise, just
  // computing the buffer size based on the tensor shape isn't
  // sufficient since there could be extra threads/blocks.
  Val* size_of_single_buffer = GpuLower::current()->kernel()->oneVal();
  for (auto pt : kParallelTypeThreads) {
    auto pt_dim = GpuLower::current()->info().parallelDimensionMap().get(pt);
    if (pt_dim == nullptr || pt_dim->isOneInt()) {
      continue;
    }
    if (isParallelTypeThreadDim(pt) &&
        std::any_of(td->loop().begin(), td->loop().end(), [&](auto out_id) {
          return out_id->getParallelType() == pt &&
              (out_id->isReduction() || out_id->isBroadcast());
        })) {
      continue;
    }
    size_of_single_buffer =
        SimplifyingIrBuilder::mulExpr(size_of_single_buffer, pt_dim);
  }

  // Expand the buffer for privatization. The buffer is expanded so
  // that each non-reduction IterDomain uses a different part of the
  // buffer. For persistent mode, this expansion is only done for
  // grouped IterDomains.

  Val* size_of_privatized_buffer = size_of_single_buffer;

  // In persistent mode, if non-grouped no-reduction domain is used,
  // double the buffer size to save a final grid sync
  bool is_doubled = false;

  for (auto fl : for_loops) {
    // Buffer size of parallelized domains are already taken care
    if (fl->isTrivial() || fl->iter_domain()->isReduction() ||
        fl->iter_domain()->isThread()) {
      continue;
    }
    // If persistent, i.e., allreduce, only IterDomains with
    // ParallelType::Group are privatized
    if (!is_persistent ||
        fl->iter_domain()->getParallelType() == ParallelType::Group) {
      size_of_privatized_buffer = SimplifyingIrBuilder::mulExpr(
          size_of_privatized_buffer, fl->iter_domain()->extent());
    } else if (is_persistent) {
      is_doubled = true;
    }
  }

  if (is_doubled) {
    size_of_privatized_buffer = SimplifyingIrBuilder::mulExpr(
        size_of_privatized_buffer, IrBuilder::create<Val>(2L, DataType::Index));
  }

  GridCommWorkBufferSizeInfo info;
  info.size_of_privatized_buffer = size_of_privatized_buffer;
  info.buffer_stride = size_of_single_buffer;
  if (is_doubled) {
    info.buffer_stride = SimplifyingIrBuilder::mulExpr(
        info.buffer_stride, IrBuilder::create<Val>(2L, DataType::Index));
  }

  return info;
}

Val* getGridSyncBufferSize(
    const TensorDomain* td,
    const std::vector<kir::ForLoop*>& for_loops,
    bool is_persistent) {
  // See the comment above for getGridCommWorkBufferSize.
  Val* buffer_size = GpuLower::current()->kernel()->oneVal();
  for (auto pt : kParallelTypeBIDs) {
    auto pt_dim = GpuLower::current()->info().parallelDimensionMap().get(pt);
    if (pt_dim == nullptr || pt_dim->isOneInt()) {
      continue;
    }
    if (std::any_of(td->loop().begin(), td->loop().end(), [&](auto out_id) {
          return out_id->getParallelType() == pt &&
              (out_id->isReduction() || out_id->isBroadcast());
        })) {
      continue;
    }
    buffer_size = SimplifyingIrBuilder::mulExpr(buffer_size, pt_dim);
  }

  // If not persistent, all iteration domains require a separate
  // semaphore for re-entrant grid reductions
  if (!is_persistent) {
    for (auto fl : for_loops) {
      if (fl->isTrivial()) {
        continue;
      }
      if (fl->iter_domain()->isThread()) {
        // already accounted for.
        continue;
      }

      buffer_size = SimplifyingIrBuilder::mulExpr(
          buffer_size, fl->iter_domain()->extent());
    }
  }

  return buffer_size;
}

Val* getEntranceCountGridReduce(std::vector<kir::ForLoop*>& for_loops) {
  Val* grid_reduction_entrances = GpuLower::current()->kernel()->oneVal();

  for (const auto loop : for_loops) {
    if (loop->isTrivial()) {
      continue;
    }
    if (loop->iter_domain()->isThread()) {
      // already accounted for.
      continue;
    }
    // TODO: Does this work for shift/gather?
    grid_reduction_entrances = SimplifyingIrBuilder::mulExpr(
        grid_reduction_entrances, loop->iter_domain()->extent());
  }
  return grid_reduction_entrances;
}

// Linear indexing of for loops for multiple entrances into grid reduce
// TODO: What happens if there's a broadcast that's resolved (not present in the
// grid reduce) but the global buffer isn't expanded?
Val* getEntranceLinIndGridReduce(std::vector<kir::ForLoop*>& for_loops) {
  Val* linear_index = GpuLower::current()->kernel()->zeroVal();

  for (const auto loop : for_loops) {
    if (loop->isTrivial()) {
      continue;
    }
    if (loop->iter_domain()->isThread()) {
      // already accounted for.
      continue;
    }
    // TODO: Does this work for shift/gather/loop rotation?
    linear_index = SimplifyingIrBuilder::addExpr(
        SimplifyingIrBuilder::mulExpr(
            linear_index, loop->iter_domain()->extent()),
        loop->indexOrStartIfTrivial());
  }
  return linear_index;
}

} // namespace

void IndexLowering::handle(const ReductionOp* rop) {
  NVF_ERROR(ir_utils::isTvOp(rop));

  const auto out_tv = rop->out()->as<TensorView>();
  const auto out_domain = out_tv->domain();

  const bool has_block_reduce = out_domain->hasBlockReduction();
  const bool has_grid_reduce = out_domain->hasGridReduction();

  const auto out = lowerDstIndex(rop->out());
  const auto in = lowerSrcIndex(rop->in(), rop->out());

  if (has_grid_reduce) {
    handleGridReduction(rop, out, in);
  } else if (has_block_reduce) {
    handleBlockReduction(rop, out, in);
  } else {
    pushBack(
        IrBuilder::create<BinaryOp>(rop->getReductionOpType(), out, out, in));
    GpuLower::current()->propagateExprInfo(rop, back());
  }
}

void IndexLowering::handleBlockReduction(
    const ReductionOp* rop,
    Val* out,
    Val* in) {
  NVF_ERROR(ir_utils::isTvOp(rop));

  ReductionOp* indexed_rop = IrBuilder::create<ReductionOp>(
      rop->getReductionOpType(), rop->init(), out, in, rop->isAllreduce());
  if (rop->predicate()) {
    indexed_rop =
        indexed_rop->withPredicate(rop->predicate())->as<ReductionOp>();
  }
  if (rop->writePredicate()) {
    indexed_rop = indexed_rop->withWritePredicate(rop->writePredicate())
                      ->as<ReductionOp>();
  }

  pushBack(indexed_rop);
  GpuLower::current()->propagateExprInfo(rop, back());
}

void IndexLowering::handleSerialGridReduction(
    const ReductionOp* rop,
    Val* out,
    Val* in) {
  const auto out_tv = out->as<kir::TensorIndex>()->view();
  const auto out_domain = out_tv->domain();

  // If we do a grid reduction we can't have a reduction axis that is not bound
  // to a grid or block dim.
  NVF_ERROR(
      std::none_of(
          out_domain->loop().begin(),
          out_domain->loop().end(),
          [](IterDomain* id) {
            return !id->isThread() && id->isReduction() &&
                !id->extent()->isOneInt();
          }),
      "Found a reduction stage that has both a non-parallelized ",
      "reduction and a grid reduction. This is not supported, ",
      "please use rfactor to do the serialized reduction first, ",
      "then the grid reduction. ",
      rop->toString());

  NVF_ERROR(!rop->isAllreduce(), "Serial grid allReduce is not implemented");

  // Allocate global work buffer TensorIndex.
  //
  // For convenience, the global work buffer is allocated like the loop domain
  // of the ReductionOp output. In the future, we may want the allocation
  // domain to be different in order to enable re-use of global output buffers
  // for in-place reduction.
  std::vector<IterDomain*> work_buffer_root;
  work_buffer_root.reserve(out_tv->nDims());
  for (IterDomain* id : out_tv->getLoopDomain()) {
    work_buffer_root.push_back(IterDomainBuilder(id).build());
  }
  auto work_buffer_domain = IrBuilder::create<TensorDomain>(work_buffer_root);
  auto work_buffer_tv = IrBuilder::create<TensorView>(
      work_buffer_domain, out_tv->dtype(), MemoryType::Global);
  Val* work_buffer_idx_val = nullptr;
  for (auto v :
       Index::getGlobalConsumerStridedIndices(out_tv, for_loops_, {})) {
    work_buffer_idx_val = SimplifyingIrBuilder::addExpr(work_buffer_idx_val, v);
  }

  auto work_buffer_idx = IrBuilder::create<kir::TensorIndex>(
      work_buffer_tv,
      GpuLower::current()->commonScalarMap().hoistScalar(
          work_buffer_idx_val, for_loops_));

  auto work_alloc = IrBuilder::create<kir::Allocate>(
      work_buffer_tv, work_buffer_tv->getMemoryType());
  pushBack(work_alloc);

  // The thread predicate for GridReduction needs to be set
  // separately from the main predicate. Do not combine them like
  // other expressions.
  const auto& thread_pred = GpuLower::current()
                                ->info()
                                .threadPredicateMap()
                                .getPredicatedParallelTypes(out_tv);

  auto serial_grid_reduction = IrBuilder::create<kir::GridReduction>(
      rop->getReductionOpType(),
      rop->init(),
      out,
      in,
      // skip work_buffer, sync_buffer, entrance_ind, n_entrances for serial
      // reduction node
      nullptr,
      nullptr,
      nullptr,
      nullptr,
      false,
      work_buffer_idx);

  serial_grid_reduction =
      serial_grid_reduction->withThreadPredicate(thread_pred);

  if (rop->predicate()) {
    serial_grid_reduction =
        serial_grid_reduction->withPredicate(rop->predicate())
            ->as<kir::GridReduction>();
  }
  if (rop->writePredicate()) {
    serial_grid_reduction =
        serial_grid_reduction->withWritePredicate(rop->writePredicate())
            ->as<kir::GridReduction>();
  }

  pushBack(serial_grid_reduction);
  GpuLower::current()->propagateExprInfo(rop, back());
}

void IndexLowering::handleGridReduction(
    const ReductionOp* rop,
    Val* out,
    Val* in) {
  if (rop->serialGridReductionRequested()) {
    handleSerialGridReduction(rop, out, in);
    return;
  }

  const auto out_tv = out->as<kir::TensorIndex>()->view();
  const auto out_domain = out_tv->domain();

  NVF_ERROR(out_domain->hasGridReduction());

  // If we do a grid reduction we can't have a reduction axis that is not bound
  // to a grid or block dim.
  NVF_ERROR(
      std::none_of(
          out_domain->loop().begin(),
          out_domain->loop().end(),
          [](IterDomain* id) {
            return !id->isThread() && id->isReduction() &&
                !id->extent()->isOneInt();
          }),
      "Found a reduction stage that has both a non-parallelized ",
      "reduction and a grid reduction. This is not supported, ",
      "please use rfactor to do the serialized reduction first, ",
      "then the grid reduction. ",
      rop->toString());

  // Use a unique buffer for work and sync flag when called within a
  // loop unless it's persistent. Grid all reduce means persistence is
  // required. However, not being a grid all reduce does not mean
  // non-persistence. Currently, if a cooperative grid reduction is
  // required anywhere in the kernel, all grid reducitons are done in
  // a persistent manner, so all grid reductions should be consulted.
  // TODO: fix this
  const bool is_persistent = rop->isAllreduce();
  const auto buffer_size_info =
      getGridCommWorkBufferSize(out_domain, for_loops_, is_persistent);

  auto work_buffer = allocateUniqueBuffer(
      buffer_size_info.size_of_privatized_buffer,
      out_tv->dtype(),
      false,
      out_tv,
      work_buffer_map_);

  auto sync_buffer_size =
      getGridSyncBufferSize(out_domain, for_loops_, is_persistent);
  auto sync_buffer = allocateUniqueBuffer(
      sync_buffer_size, DataType::Int, true, out_tv, sync_buffer_map_);

  const auto entrance_ind = !is_persistent
      ? getEntranceLinIndGridReduce(for_loops_)
      : GpuLower::current()->kernel()->zeroVal();
  const auto n_entrances = !is_persistent
      ? getEntranceCountGridReduce(for_loops_)
      : GpuLower::current()->kernel()->oneVal();

  // The thread predicate for GridReduction needs to be set
  // separately from the main predicate. Do not combine them like
  // other expressions.
  const auto& thread_pred = GpuLower::current()
                                ->info()
                                .threadPredicateMap()
                                .getPredicatedParallelTypes(out_tv);

  auto grid_reduction = IrBuilder::create<kir::GridReduction>(
      rop->getReductionOpType(),
      rop->init(),
      out,
      in,
      work_buffer,
      sync_buffer,
      entrance_ind,
      n_entrances,
      rop->isAllreduce());

  grid_reduction = grid_reduction->withThreadPredicate(thread_pred);

  if (rop->predicate()) {
    grid_reduction = grid_reduction->withPredicate(rop->predicate())
                         ->as<kir::GridReduction>();
  }
  if (rop->writePredicate()) {
    grid_reduction = grid_reduction->withWritePredicate(rop->writePredicate())
                         ->as<kir::GridReduction>();
  }

  pushBack(grid_reduction);
  GpuLower::current()->propagateExprInfo(rop, back());

  if (rop->isAllreduce()) {
    allocateUniqueFusedReduction(grid_reduction, out_tv);
  }
}

void IndexLowering::handle(const GroupedReductionOp* grouped_rop) {
  NVF_ERROR(ir_utils::isTvOp(grouped_rop));

  const auto out_tv = ir_utils::getTvOutput(grouped_rop);
  const auto out_domain = out_tv->domain();

  const bool has_block_reduce = out_domain->hasBlockReduction();
  const bool has_grid_reduce = out_domain->hasGridReduction();

  std::vector<Val*> indexed_outputs(grouped_rop->numHorizontallyGroupedExprs());
  std::vector<Val*> indexed_inputs(grouped_rop->numHorizontallyGroupedExprs());

  for (const auto i : arange(grouped_rop->numHorizontallyGroupedExprs())) {
    indexed_outputs.at(i) = lowerDstIndex(grouped_rop->output(i));
    indexed_inputs.at(i) =
        lowerSrcIndex(grouped_rop->input(i), grouped_rop->output(i));
  }

  if (has_grid_reduce) {
    handleGridReduction(grouped_rop, indexed_outputs, indexed_inputs);
  } else if (has_block_reduce) {
    handleBlockReduction(grouped_rop, indexed_outputs, indexed_inputs);
  } else {
    for (const auto i : arange(grouped_rop->numHorizontallyGroupedExprs())) {
      pushBack(IrBuilder::create<BinaryOp>(
          grouped_rop->getReductionOpType(i),
          indexed_outputs.at(i),
          indexed_outputs.at(i),
          indexed_inputs.at(i)));
    }
  }
}

void IndexLowering::handleBlockReduction(
    const GroupedReductionOp* grouped_rop,
    const std::vector<Val*>& outputs,
    const std::vector<Val*>& inputs) {
  NVF_ERROR(ir_utils::isTvOp(grouped_rop));

  GroupedReductionOp* indexed_rop = IrBuilder::create<GroupedReductionOp>(
      grouped_rop->getReductionOpTypes(),
      grouped_rop->initVals(),
      outputs,
      inputs,
      grouped_rop->isAllreduce());
  if (grouped_rop->predicate()) {
    indexed_rop = indexed_rop->withPredicate(grouped_rop->predicate())
                      ->as<GroupedReductionOp>();
  }
  if (grouped_rop->writePredicate()) {
    indexed_rop = indexed_rop->withWritePredicate(grouped_rop->writePredicate())
                      ->as<GroupedReductionOp>();
  }

  pushBack(indexed_rop);
  GpuLower::current()->propagateExprInfo(grouped_rop, back());
}

void IndexLowering::handleGridReduction(
    const GroupedReductionOp* grouped_rop,
    const std::vector<Val*>& outputs,
    const std::vector<Val*>& inputs) {
  const auto out_tv = ir_utils::getTvOutput(grouped_rop);
  const auto out_domain = out_tv->domain();

  NVF_ERROR(out_domain->hasGridReduction());

  // If we do a grid reduction we can't have a reduction axis that is not bound
  // to a grid or block dim.
  NVF_ERROR(
      std::none_of(
          out_domain->loop().begin(),
          out_domain->loop().end(),
          [](IterDomain* id) {
            return !id->isThread() && id->isReduction() &&
                !id->extent()->isOneInt();
          }),
      "Found a reduction stage that has both a non-parallelized ",
      "reduction and a grid reduction. This is not supported, ",
      "please use rfactor to do the serialized reduction first, ",
      "then the grid reduction.");

  const bool is_persistent = grouped_rop->isAllreduce();
  auto work_buf_size_info =
      getGridCommWorkBufferSize(out_domain, for_loops_, is_persistent);

  std::vector<kir::Allocate*> work_buffers;
  std::transform(
      outputs.begin(),
      outputs.end(),
      std::back_inserter(work_buffers),
      [&](Val* output) {
        return allocateUniqueBuffer(
            work_buf_size_info.size_of_privatized_buffer,
            output->dtype(),
            false,
            output->as<kir::TensorIndex>()->view(),
            work_buffer_map_);
      });

  auto sync_buffer_size =
      getGridSyncBufferSize(out_domain, for_loops_, is_persistent);
  auto sync_buffer = allocateUniqueBuffer(
      sync_buffer_size, DataType::Int, true, out_tv, sync_buffer_map_);

  const auto entrance_ind = !is_persistent
      ? getEntranceLinIndGridReduce(for_loops_)
      : GpuLower::current()->kernel()->zeroVal();
  const auto n_entrances = !is_persistent
      ? getEntranceCountGridReduce(for_loops_)
      : GpuLower::current()->kernel()->oneVal();

  // The thread predicate for GridReduction needs to be set
  // separately from the main predicate. Do not combine them like
  // other expressions.
  const auto& thread_pred = GpuLower::current()
                                ->info()
                                .threadPredicateMap()
                                .getPredicatedParallelTypes(out_tv);

  auto grid_reduction = IrBuilder::create<kir::GroupedGridReduction>(
      grouped_rop->getReductionOpTypes(),
      grouped_rop->initVals(),
      outputs,
      inputs,
      work_buffers,
      sync_buffer,
      entrance_ind,
      n_entrances,
      work_buf_size_info.buffer_stride,
      grouped_rop->isAllreduce());

  grid_reduction = grid_reduction->withThreadPredicate(thread_pred);

  if (grouped_rop->predicate()) {
    grid_reduction = grid_reduction->withPredicate(grouped_rop->predicate())
                         ->as<kir::GroupedGridReduction>();
  }
  if (grouped_rop->writePredicate()) {
    grid_reduction =
        grid_reduction->withWritePredicate(grouped_rop->writePredicate())
            ->as<kir::GroupedGridReduction>();
  }

  pushBack(grid_reduction);
  GpuLower::current()->propagateExprInfo(grouped_rop, back());

  if (grouped_rop->isAllreduce()) {
    allocateUniqueFusedReduction(grid_reduction, out_tv);
  }
}

void IndexLowering::handle(const WelfordOp* wop) {
  NVF_ERROR(ir_utils::isTvOp(wop));

  const auto out_tv = wop->outAvg()->as<TensorView>();
  const auto out_domain = out_tv->domain();

  const bool has_block_reduce = out_domain->hasBlockReduction();
  const bool has_grid_reduce = out_domain->hasGridReduction();

  if (has_grid_reduce) {
    NVF_ERROR(
        std::none_of(
            out_domain->loop().begin(),
            out_domain->loop().end(),
            [](IterDomain* id) {
              return !id->isThread() && id->isReduction();
            }),
        "Found a reduction stage that has both a non-parallelized ",
        "reduction and a grid reduction.  This is not supported, ",
        "please use rfactor to do the serialized reduction first, ",
        "then the grid reduction.");
  }

  // lower IO tensors
  const auto in_var =
      wop->inVar() ? lowerSrcIndex(wop->inVar(), wop->outAvg()) : nullptr;
  const auto in_avg = lowerSrcIndex(wop->inAvg(), wop->outAvg());
  auto in_N = wop->inN();

  // in Rfactor-ed case, the input N is actually a TV
  if (!in_N->isScalar()) {
    in_N = lowerSrcIndex(in_N, wop->outN());
  }

  auto out_avg = lowerDstIndex(wop->outAvg());
  auto out_var = lowerDstIndex(wop->outVar());
  auto out_N = lowerDstIndex(wop->outN());

  WelfordOp* indexed_wop = IrBuilder::create<WelfordOp>(
      out_avg,
      out_var,
      out_N,
      in_avg,
      in_var,
      in_N,
      wop->initAvg(),
      wop->initVar(),
      wop->initN(),
      wop->isAllreduce());

  if (wop->predicate()) {
    indexed_wop = indexed_wop->withPredicate(wop->predicate())->as<WelfordOp>();
  }
  if (wop->writePredicate()) {
    indexed_wop =
        indexed_wop->withWritePredicate(wop->writePredicate())->as<WelfordOp>();
  }

  // Serial welford
  if (!has_block_reduce && !has_grid_reduce) {
    pushBack(indexed_wop);
    GpuLower::current()->propagateExprInfo(wop, back());
    return;
  }

  // Block-only welford
  if (!has_grid_reduce) {
    pushBack(indexed_wop);
    GpuLower::current()->propagateExprInfo(wop, back());
    return;
  }

  handleGridWelford(indexed_wop);
}

void IndexLowering::handleGridWelford(WelfordOp* indexed_wop) {
  const auto out_tv = indexed_wop->out()->as<kir::TensorIndex>()->view();
  const auto out_domain = out_tv->domain();

  // TODO: See the comment on the same variable in handleGridReduction
  const bool is_persistent = indexed_wop->isAllreduce();
  const auto buffer_size_info =
      getGridCommWorkBufferSize(out_domain, for_loops_, is_persistent);

  const auto work_buffer_size = buffer_size_info.size_of_privatized_buffer;
  auto out_avg_buffer = allocateUniqueBuffer(
      work_buffer_size,
      indexed_wop->outAvg()->dtype(),
      false,
      indexed_wop->outAvg()->as<kir::TensorIndex>()->view(),
      work_buffer_map_);
  auto out_var_buffer = allocateUniqueBuffer(
      work_buffer_size,
      indexed_wop->outVar()->dtype(),
      false,
      indexed_wop->outVar()->as<kir::TensorIndex>()->view(),
      work_buffer_map_);
  auto out_N_buffer = allocateUniqueBuffer(
      work_buffer_size,
      indexed_wop->outN()->dtype(),
      false,
      indexed_wop->outN()->as<kir::TensorIndex>()->view(),
      work_buffer_map_);

  auto sync_buffer_size =
      getGridSyncBufferSize(out_domain, for_loops_, is_persistent);
  auto sync_buffer = allocateUniqueBuffer(
      sync_buffer_size, DataType::Int, true, out_tv, sync_buffer_map_);

  const auto entrance_ind = !is_persistent
      ? getEntranceLinIndGridReduce(for_loops_)
      : GpuLower::current()->kernel()->zeroVal();
  const auto n_entrances = !is_persistent
      ? getEntranceCountGridReduce(for_loops_)
      : GpuLower::current()->kernel()->oneVal();

  // The thread predicate for GridReduction needs to be set
  // separately from the main predicate. Do not combine them like
  // other expressions.
  const auto& thread_pred = GpuLower::current()
                                ->info()
                                .threadPredicateMap()
                                .getPredicatedParallelTypes(out_tv);

  auto grid_welford = IrBuilder::create<kir::GridWelford>(
      indexed_wop,
      out_var_buffer,
      out_avg_buffer,
      out_N_buffer,
      sync_buffer,
      entrance_ind,
      n_entrances);

  grid_welford = grid_welford->withThreadPredicate(thread_pred);

  const bool block_reduce_separated =
      out_domain->hasBlockReduction() && !indexed_wop->isAllreduce();

  if (indexed_wop->predicate()) {
    if (block_reduce_separated) {
      grid_welford = grid_welford
                         ->withPredicate(IrBuilder::create<kir::Predicate>(
                             GpuLower::current()->kernel()->trueVal()))
                         ->as<kir::GridWelford>();
    } else {
      grid_welford = grid_welford->withPredicate(indexed_wop->predicate())
                         ->as<kir::GridWelford>();
    }
  }

  if (indexed_wop->writePredicate()) {
    grid_welford =
        grid_welford->withWritePredicate(indexed_wop->writePredicate())
            ->as<kir::GridWelford>();
  }

  if (block_reduce_separated) {
    pushBack(indexed_wop);
    GpuLower::current()->propagateExprInfo(indexed_wop, back());
  }

  pushBack(grid_welford);
  GpuLower::current()->propagateExprInfo(indexed_wop, back());

  if (indexed_wop->isAllreduce()) {
    // When using the fused reduction, allocate the reduction object at
    // the outer-most scope
    allocateUniqueFusedReduction(grid_welford, out_tv);
  }
}

void IndexLowering::handle(const GroupedWelfordOp* grouped_wop) {
  NVF_ERROR(ir_utils::isTvOp(grouped_wop));

  const auto out_tv = ir_utils::getTvOutput(grouped_wop);
  const auto out_domain = out_tv->domain();

  const bool has_grid_reduce = out_domain->hasGridReduction();

  std::vector<WelfordTriplet> indexed_outputs(
      grouped_wop->numHorizontallyGroupedExprs());
  std::vector<WelfordTriplet> indexed_inputs(
      grouped_wop->numHorizontallyGroupedExprs());

  auto output_vals = grouped_wop->outputVals();
  auto input_vals = grouped_wop->inputVals();

  for (const auto i : arange(grouped_wop->numHorizontallyGroupedExprs())) {
    const auto& output = output_vals.at(i);
    const auto& input = input_vals.at(i);
    WelfordTriplet indexed_output;
    WelfordTriplet indexed_input;
    for (const auto j : arange(3)) {
      indexed_output.get(j) = lowerDstIndex(output.get(j));
      indexed_input.get(j) = lowerSrcIndex(input.get(j), output.get(j));
    }
    indexed_outputs[i] = indexed_output;
    indexed_inputs[i] = indexed_input;
  }

  if (has_grid_reduce) {
    handleGroupedGridWelford(
        grouped_wop, indexed_outputs, indexed_inputs, grouped_wop->initVals());
  } else {
    NVF_THROW(
        "Only grid welford is supported. Validation should have caught "
        "non-grid welford grouping.");
  }
}

std::vector<kir::Allocate*> IndexLowering::allocateWelfordWorkBuffer(
    const std::vector<WelfordTriplet>& triplets,
    WelfordTriplet::ValName name,
    Val* buffer_size) {
  std::vector<kir::Allocate*> work_buffers;

  std::transform(
      triplets.begin(),
      triplets.end(),
      std::back_inserter(work_buffers),
      [&](const WelfordTriplet& output) {
        return allocateUniqueBuffer(
            buffer_size,
            output.get(name)->dtype(),
            false,
            output.get(name)->as<TensorView>(),
            work_buffer_map_);
      });

  return work_buffers;
}

namespace {

// Returns true if a GroupedWelfordOp op is eligible for using the
// outer-optimized grouped welford runtime function
bool canUseOuterOptRuntimeKernel(const GroupedWelfordOp* grouped_wop) {
  const auto out_tv = ir_utils::getTvOutput(grouped_wop);
  const auto out_domain = out_tv->domain();

  if (!out_domain->hasGridReduction()) {
    return false;
  }

  // TIDx and BIDx must be used for non-reduction domains. TIDy and
  // BIDy must be used for reduction domains.
  ParallelTypeBitmap used_pts;
  for (auto loop_id : out_domain->loop()) {
    auto pt = loop_id->getParallelType();
    if (isParallelTypeThread(pt)) {
      used_pts.set(pt);
      if ((loop_id->isReduction() &&
           (pt == ParallelType::BIDy || pt == ParallelType::TIDy)) ||
          (loop_id->getIterType() == IterType::Iteration &&
           (pt == ParallelType::BIDx || pt == ParallelType::TIDx))) {
        // valid pattern
        continue;
      } else {
        return false;
      }
    }
  }

  ParallelTypeBitmap valid_pt_map;
  valid_pt_map.set(ParallelType::BIDx);
  valid_pt_map.set(ParallelType::BIDy);
  valid_pt_map.set(ParallelType::TIDx);
  valid_pt_map.set(ParallelType::TIDy);
  if (used_pts != valid_pt_map) {
    return false;
  }

  // TIDx and TIDy must be static constant
  const auto& par_dim_map = GpuLower::current()->info().parallelDimensionMap();
  auto tidx_val = par_dim_map.get(ParallelType::TIDx);
  auto tidy_val = par_dim_map.get(ParallelType::TIDy);
  if (!tidx_val->isConstInt() || !tidy_val->isConstInt()) {
    return false;
  }
  auto tidx = tidx_val->evaluate().as<int64_t>();
  auto tidy = tidy_val->evaluate().as<int64_t>();

  // TIDz and BIDz must be unused or just 1. This contraint can be
  // lifted if necessary.
  auto tidz_val = par_dim_map.get(ParallelType::TIDz);
  if (tidz_val != nullptr && !tidz_val->isOneInt()) {
    return false;
  }
  auto bidz_val = par_dim_map.get(ParallelType::BIDz);
  if (bidz_val != nullptr && !bidz_val->isOneInt()) {
    return false;
  }

  // Warp reduction along threadIdx.y is a key factor for the
  // outer-optimized kernel. The larger (32 / blockDim.x) is, the more
  // effective. It shouldn't give any perf benefit when blockDim.x >=
  // 32 as there's no warp reduction. blockDim.x == 16 is not
  // preferable, but still would be better than the default
  // implementation. blockDim.x == 8 is preferred.
  if (tidx > 16) {
    return false;
  }

  int64_t num_grouped_iterations = 1;
  for (auto axis : out_domain->loop()) {
    if (axis->getParallelType() == ParallelType::Group) {
      NVF_ERROR(
          axis->extent()->isConstInt(),
          "Grouped IterDomain must have a static integer extent: ",
          axis->extent()->toInlineString());
      num_grouped_iterations *= axis->extent()->evaluate().as<int64_t>();
    }
  }

  // Assumptions about TIDx/TIDy and group size
  if (tidy % num_grouped_iterations != 0 || tidx > 32 || 32 % tidx != 0 ||
      num_grouped_iterations < 32 / tidx) {
    return false;
  }

  // Only considers the case where all outputs are local. This
  // eliminates thread predicates
  if (std::any_of(
          grouped_wop->outputs().begin(),
          grouped_wop->outputs().end(),
          [](const Val* output) {
            return !output->isA<TensorView>() ||
                output->as<TensorView>()->getMemoryType() != MemoryType::Local;
          })) {
    return false;
  }

  // Must not be predicated. If the per-thread serial reduction is
  // rfactored, the remaining block+grid reduction is not predicated.
  if (!((grouped_wop->predicate()->hasValue() &&
         grouped_wop->predicate()->value()) ||
        GpuLower::current()->predicateElimination().canOmitPredicate(
            grouped_wop))) {
    return false;
  }

  return true;
}

} // namespace

void IndexLowering::handleGroupedGridWelford(
    const GroupedWelfordOp* op,
    const std::vector<WelfordTriplet>& output_vals,
    const std::vector<WelfordTriplet>& input_vals,
    const std::vector<WelfordTriplet>& init_vals) {
  const auto out_tv = ir_utils::getTvOutput(op);
  const auto out_domain = out_tv->domain();

  NVF_ERROR(out_domain->hasGridReduction());

  // If we do a grid reduction we can't have a reduction axis that is not bound
  // to a grid or block dim.
  NVF_ERROR(
      std::none_of(
          out_domain->loop().begin(),
          out_domain->loop().end(),
          [](IterDomain* id) {
            return !id->isThread() && id->isReduction() &&
                !id->extent()->isOneInt();
          }),
      "Found a reduction stage that has both a non-parallelized ",
      "reduction and a grid reduction. This is not supported, ",
      "please use rfactor to do the serialized reduction first, ",
      "then the grid reduction.");

  const bool is_persistent = op->isAllreduce();
  auto work_buf_size_info =
      getGridCommWorkBufferSize(out_domain, for_loops_, is_persistent);

  const auto work_buffers_avg = allocateWelfordWorkBuffer(
      op->outputVals(),
      WelfordTriplet::ValName::Avg,
      work_buf_size_info.size_of_privatized_buffer);
  const auto work_buffers_var = allocateWelfordWorkBuffer(
      op->outputVals(),
      WelfordTriplet::ValName::Var,
      work_buf_size_info.size_of_privatized_buffer);
  const auto work_buffers_N = allocateWelfordWorkBuffer(
      op->outputVals(),
      WelfordTriplet::ValName::N,
      work_buf_size_info.size_of_privatized_buffer);

  auto sync_buffer_size =
      getGridSyncBufferSize(out_domain, for_loops_, is_persistent);
  auto sync_buffer = allocateUniqueBuffer(
      sync_buffer_size, DataType::Int, true, out_tv, sync_buffer_map_);

  const auto entrance_ind = !is_persistent
      ? getEntranceLinIndGridReduce(for_loops_)
      : GpuLower::current()->kernel()->zeroVal();
  const auto n_entrances = !is_persistent
      ? getEntranceCountGridReduce(for_loops_)
      : GpuLower::current()->kernel()->oneVal();

  // The thread predicate needs to be set separately from the main
  // predicate. Do not combine them like other expressions.
  const auto& thread_pred = GpuLower::current()
                                ->info()
                                .threadPredicateMap()
                                .getPredicatedParallelTypes(out_tv);

  bool use_outer_opt =
      !isOptionDisabled(DisableOption::GroupedGridWelfordOuterOpt) &&
      canUseOuterOptRuntimeKernel(op);

  auto indexed_op = IrBuilder::create<kir::GroupedGridWelford>(
      output_vals,
      input_vals,
      init_vals,
      std::array<std::vector<kir::Allocate*>, 3>{
          work_buffers_avg, work_buffers_var, work_buffers_N},
      sync_buffer,
      entrance_ind,
      n_entrances,
      work_buf_size_info.buffer_stride,
      op->isAllreduce(),
      use_outer_opt);

  indexed_op = indexed_op->withThreadPredicate(thread_pred);

  if (op->predicate()) {
    indexed_op = indexed_op->withPredicate(op->predicate())
                     ->as<kir::GroupedGridWelford>();
  }
  if (op->writePredicate()) {
    indexed_op = indexed_op->withWritePredicate(op->writePredicate())
                     ->as<kir::GroupedGridWelford>();
  }

  pushBack(indexed_op);
  GpuLower::current()->propagateExprInfo(op, back());

  if (op->isAllreduce()) {
    allocateUniqueFusedReduction(indexed_op, out_tv);
  }
}

void IndexLowering::handle(const ScanOp* sop) {
  const auto in = lowerSrcIndex(sop->in(), sop->out());
  const auto out = lowerDstIndex(sop->out());
  auto indexed_sop = IrBuilder::create<ScanOp>(
      sop->opType(), sop->init(), out, in, sop->dim());
  NVF_ERROR(
      sop->predicate(), "Expected to have a predicate: ", sop->toString());
  indexed_sop = indexed_sop->withPredicate(sop->predicate())->as<ScanOp>();
  pushBack(indexed_sop);
  GpuLower::current()->propagateExprInfo(sop, back());
}

void IndexLowering::handle(const kir::MBarrierInit* minit) {
  Val* smem_address_ptr = nullptr;

  if (minit->mbarrier()->isA<TensorView>()) {
    smem_address_ptr =
        lower_utils::u32IndexScalarSmemTv(minit->mbarrier()->as<TensorView>());
  } else if (minit->mbarrier()->isA<kir::TensorIndex>()) {
    smem_address_ptr = lower_utils::u32IndexScalarSmemTv(
        minit->mbarrier()->as<kir::TensorIndex>());
  } else {
    NVF_THROW("Unexpected MBarrierInit value.");
  }
  kir::MBarrierInit* minit_indexed = IrBuilder::create<kir::MBarrierInit>(
      smem_address_ptr, minit->threadCount());
  pushBack(minit_indexed);
  GpuLower::current()->propagateExprInfo(minit, minit_indexed);
}

void IndexLowering::handle(const kir::MBarrierInvalidate* minval) {
  Val* smem_address_ptr = nullptr;

  if (minval->mbarrier()->isA<TensorView>()) {
    smem_address_ptr =
        lower_utils::u32IndexScalarSmemTv(minval->mbarrier()->as<TensorView>());
  } else if (minval->mbarrier()->isA<kir::TensorIndex>()) {
    smem_address_ptr = lower_utils::u32IndexScalarSmemTv(
        minval->mbarrier()->as<kir::TensorIndex>());
  } else {
    NVF_THROW(
        "Unexpected MBarrierInvalidate barrier value: ",
        minval->mbarrier()->toString());
  }
  kir::MBarrierInvalidate* minval_indexed =
      IrBuilder::create<kir::MBarrierInvalidate>(smem_address_ptr);
  pushBack(minval_indexed);
  GpuLower::current()->propagateExprInfo(minval, minval_indexed);
}

void IndexLowering::handle(const kir::MBarrierArrive* arrive_transaction) {
  NVF_ERROR(
      arrive_transaction->mbarrier()->isA<kir::TensorIndex>(),
      "Expected kir::TensorIndex in MBarrierArriveExpectTx");

  Val* smem_address_ptr = lower_utils::u32IndexScalarSmemTv(
      arrive_transaction->mbarrier()->as<kir::TensorIndex>());
  pushBack(IrBuilder::create<kir::MBarrierArrive>(
      arrive_transaction->state(), smem_address_ptr));
}

void IndexLowering::handle(
    const kir::MBarrierArriveExpectTx* arrive_transaction) {
  NVF_ERROR(
      arrive_transaction->mbarrier()->isA<kir::TensorIndex>(),
      "Expected kir::TensorIndex in MBarrierArriveExpectTx");

  Val* smem_address_ptr = lower_utils::u32IndexScalarSmemTv(
      arrive_transaction->mbarrier()->as<kir::TensorIndex>());
  pushBack(IrBuilder::create<kir::MBarrierArriveExpectTx>(
      arrive_transaction->state(),
      smem_address_ptr,
      arrive_transaction->txCount()));
}

void IndexLowering::handle(const kir::MBarrierWait* mwait) {
  NVF_ERROR(
      mwait->mbarrier()->isA<kir::TensorIndex>(),
      "Expected kir::TensorIndex in MBarrierWait");
  Val* smem_address_ptr = lower_utils::u32IndexScalarSmemTv(
      mwait->mbarrier()->as<kir::TensorIndex>());
  pushBack(
      IrBuilder::create<kir::MBarrierWait>(smem_address_ptr, mwait->state()));
}

void IndexLowering::handle(const kir::MBarrierWaitParity* mwait) {
  NVF_ERROR(
      mwait->mbarrier()->isA<kir::TensorIndex>(),
      "Expected kir::TensorIndex in MBarrierWaitParity");
  Val* smem_address_ptr = lower_utils::u32IndexScalarSmemTv(
      mwait->mbarrier()->as<kir::TensorIndex>());
  pushBack(IrBuilder::create<kir::MBarrierWaitParity>(
      smem_address_ptr, mwait->parity()));
}

void IndexLowering::handleCpAsyncBulkLoad(const LoadStoreOp* ldst) {
  // If LoadStoreOp has a smem TV in ldstMBarrierParityMap, then it is a part
  // of a circular buffer loop. The kir nodes for arrive_expect_tx and
  // mbarrier_wait are added by the circular buffer pass. Otherwise, those
  // nodes are added here.
  bool is_circular_buffered =
      (GpuLower::current()->tmaCircularBufferInfo().existsTensorIndex(ldst));

  if (is_circular_buffered) {
    kir::TensorIndex* mbarrier =
        GpuLower::current()->tmaCircularBufferInfo().getTensorIndex(ldst);
    Val* mbarrier_index = lower_utils::u32IndexScalarSmemTv(mbarrier);

    // gmem indexing and expect_bytes for mbarrier
    auto [in, _] = Index::getCpAsyncBulkGmemIndex(
        ldst, mbarrier_index, for_loops_, rotated_loop_);

    // indexing ldst op
    Val* out = lowerDstIndex(
        ldst->out(), /*override_index=*/{}, /*generate_pointer=*/true);
    Expr* new_ldst =
        IrBuilder::create<LoadStoreOp>(ldst->opType(), out, in, ldst->cacheOp())
            ->withPredicate(ldst->predicate());
    pushBack(new_ldst);

    // register new LoadStoreOp with mbarrier
    GpuLower::current()->tmaCircularBufferInfo().recordTensorIndex(
        new_ldst, mbarrier);

    GpuLower::current()->propagateExprInfo(ldst, back());
  } else {
    TensorView* mbarrier = GpuLower::current()->mbarrierMap().at(ldst);
    Val* mbarrier_index = lower_utils::u32IndexScalarSmemTv(mbarrier);

    // gmem indexing and expect_bytes for mbarrier
    auto [in, expect_bytes] = Index::getCpAsyncBulkGmemIndex(
        ldst, mbarrier_index, for_loops_, rotated_loop_);

    // arrive and expect_tx mbarrier
    Val* state = IrBuilder::create<Val>(DataType::UInt64);
    pushBack(IrBuilder::create<kir::Allocate>(
        state, MemoryType::Local, ldst->container()->oneVal()));
    pushBack(IrBuilder::create<kir::MBarrierArriveExpectTx>(
        state, mbarrier_index, expect_bytes));

    // indexing ldst op
    Val* out = lowerDstIndex(
        ldst->out(), /*override_index=*/{}, /*generate_pointer=*/true);
    Expr* new_ldst =
        IrBuilder::create<LoadStoreOp>(ldst->opType(), out, in, ldst->cacheOp())
            ->withPredicate(ldst->predicate());
    pushBack(new_ldst);

    GpuLower::current()->propagateExprInfo(ldst, back());
    // wait mbarrier
    pushBack(IrBuilder::create<kir::MBarrierWait>(mbarrier_index, state));
  }
}

void IndexLowering::handleCpAsyncBulkStore(const LoadStoreOp* ldst) {
  auto in = lowerSrcIndex(ldst->in(), ldst->out(), {}, true);
  auto [out, _] =
      Index::getCpAsyncBulkGmemIndex(ldst, nullptr, for_loops_, rotated_loop_);
  auto new_ldst =
      IrBuilder::create<LoadStoreOp>(ldst->opType(), out, in, ldst->cacheOp())
          ->withPredicate(ldst->predicate());
  pushBack(new_ldst);
  GpuLower::current()->propagateExprInfo(ldst, back());
}

static DataType getMmaInputAType(MmaMacro macro) {
  int64_t warp_group_size = isHopper(macro) ? 128L : 32L;
  int64_t size = getM(macro) * getK(macro) / warp_group_size /
      2L /* halves per 32bit register */;
  return ArrayType{std::make_shared<DataType>(DataType::UInt32), (size_t)size};
}

static DataType getMmaInputBType(MmaMacro macro) {
  int64_t size = getN(macro) * getK(macro) / 32L /* threads per warp */ /
      2L /* halves per 32bit register */;
  return ArrayType{std::make_shared<DataType>(DataType::UInt32), (size_t)size};
}

static inline DataType getMmaOutType(TensorView* mma_out) {
  int64_t size = 1;
  for (auto id : mma_out->getAllocationDomain()) {
    if (id->isMma() && !id->isReduction()) {
      size *= id->extent()->evaluate().as<int64_t>();
    }
  }
  return ArrayType{std::make_shared<DataType>(DataType::Float), (size_t)size};
}

namespace {

// Helper function to compute the index of the output of stmatrix (in shared
// memory). We currently handle the cases:
// 1. stmatrix.x4 (we have 16x16 tiles)
// 2. stmatrix.x2 (we have 16x8 tiles)
// The assumption of the function is that we have 128-threads (warp group or 4
// warps) The stmatrix call is inside a for-loop. We can think of 4-stmatrix (4
// warps) calls being issued for every iteration of the for-loop. For example if
// we are storing [64, 16] piece of memory using stmatrix.x2 (16x8), there will
// be two iteration of the for-loop. In the first iteration we'll store [64 (0
// ... 63), 8(0 ... 7)] and in the next iteration we'll store [64 (0 ... 63),
// 8(8 ... 15)].

// In each iteration, the 4-warps will be storing what we'll call
// a warp group box. Each warp group box will have (at most) 4 tile boxes,
// that's the memory stored by each stmatrix issued. This each tile-box is of
// shape: [16, 16], [16, 8]; to be supported: [8, 8].

// For example, if we are store [64, 16] using stmatrix.x2 [16, 8], then the
// warp group box will be [64, 8] (there will be 2 warp group boxes). If we are
// using stmatrix.x4 [16, 16] then the warp group box will be [64, 16].

// To compute the index/offset into shared memory, we sum the offset of the warp
// group box, the tile box inside the warp group box, and then finally the
// offset of the thread inside the tile box.

// For an example of index computation assume we are storing [64, 32] using
// stmatrix using a single warp group, that is the cta has 128 threads/4-warps.
// We'll be using stmatrix.x4 (16x16 tiles). This will need two iterations of
// the for-loop (loop index I = [0,1]). After each iteration we'd have store
// [64, 16] piece of memory or a warp group box worth. Thus in this case the
// offset of warp group box is:

// warp_group_box_size_m = 64; warp_group_box_size_n = 16 * 2 = 32
// num_warps_groups_m = 64/ (warp_group_box_size_m = 64)  = 1
// warp_groups_box_offset_m =
//        (I % num_warps_groups_m ) * warp_group_box_size_m = 0
// warp_groups_box_offset_n =
//        (I /  num_warps_groups_m) * warp_group_box_size_n = 32 (when I = 1)
// warp_groups_offset =
//                warp_groups_box_offset_m +  warp_groups_box_offset_n

// A warp group box of size [64(M), 16(N)] has 4 tile boxes of size [16(tile_m),
// 16(tile_n)] each.
// Since each warp computes a tile box, we find tile_box_id as:
// tile_box_id = threadIdx.x/32
// tile_box_id will have two components tile_box_id_m, tile_box_id_n
// But first we compute the number of tile boxes in the m and n dim .
// tile_boxes_in_warp_group_box_m =
//                    min (4, m/ tile_m(16))
// tile_boxes_in_warp_group_box_n = 4 / tile_boxes_in_warp_group_box_m
// Now tile_box_id_m =  tile_box_id % tile_boxes_in_warp_group_box_m
// tile_box_id_n = tile_box_id / tile_boxes_in_warp_group_box_m
// tile_box_offset_m = tile_box_id_m * tile_m(16) * N * 2 (half)
// tile_box_offset_n = tile_box_id_n * tile_n (16) * N * 2 (half)
// tile_box_offset = tile_box_offet_m + tile_box_offset_n

// Inside the tile box [16, 16], we can think of it as 4 8x8 tiles
// *****************
// *       *       *
// *       *       *
// *  T0   *  T2   *
// *       *       *
// *       *       *
// *****************
// *       *       *
// *       *       *
// *  T1   *  T3   *
// *       *       *
// *       *       *
// *****************
// Since there are 128 threads working on 4 tile boxes.
// Effective threadIdx effective_tidx = tidx.x % 32
// offset_in_tile_box_m =
//              (effective_tidx % 16 ) * N * 2 (half)
// offset_in_tile_box_n =
//              (effective_tidx/ 16 ) * 8 * 2 (half)
// offset_in_tile = offset_in_tile_box_m + offset_in_tile_box_n
// cumulative_offset = warp_groups_offset + tile_box_offset + offset_in_tile

// In the above comment, M and N are instruction tiles.
// We can mulitples of 4-warps (warp groups) working to execute stmatrix.
// threadIdx.x will range from [0 ... 127] and will be the 4 warps to store
// an instruction tile work of data.
// threadIdx.y will provide the multiples of warp groups.

// To account for the threadIdx.y we have to add it to the offset:
// offset_from_threadIdx.y = threadIdx.y * M * N * 2 (half)

// Final offset: cumulative_offset + offset_from_threadIdx.y
Val* hardCodedSharedMemoryIndexForLdStMatrix(
    TensorView* smem_tv,
    const kir::ForLoop* outer_loop,
    const int64_t m_tile,
    const int64_t n_tile,
    const int64_t m,
    const int64_t n) {
  NVF_ERROR(
      (m_tile == 8 && n_tile == 8) || (m_tile == 16 && n_tile == 8) ||
          (m_tile == 16 && n_tile == 16),
      "size not currently supported for stmatrix");
  Val* smem_index = nullptr;

  NVF_ERROR(
      dataTypeSizeByte(smem_tv->dtype()) == 2,
      "we only support 16-bit types in stmatrix");

  NVF_ERROR(getSwizzle(smem_tv) == MmaInputSmemSwizzle::None);

  auto dtype_size = 2;

  // A tile_box can be 16x16, 16x8 [to do: 8x8]
  // A warp group (128 threads) can work on a number of tile boxes.
  int64_t max_tile_boxes_in_warp_group_box = 4;

  // These two variables gives the shape of the warp group box in terms of tile
  // boxes. Think of a tile box as a stmatrix call.
  auto tiles_in_warp_group_m =
      std::min(m / m_tile, max_tile_boxes_in_warp_group_box);
  auto tiles_in_warp_group_n =
      max_tile_boxes_in_warp_group_box / tiles_in_warp_group_m;

  // The size of a warp group box in the m dim.
  auto warp_group_box_size_m = tiles_in_warp_group_m * m_tile;

  // Each iteration of the for-loop compute a warp group box worth of stmatrix
  // Compute how many warp group boxes are there in the m-dim
  auto warp_groups_m = m / warp_group_box_size_m;

  // Compute the offset of a warp group box.
  // On each iteration we work on a different warp-group box. So the offset
  // is a function of the trip-count and the shape of the warp group box.
  auto warp_group_box_offset_m = IrBuilder::mulExpr(
      IrBuilder::modExpr(
          outer_loop->index(),
          IrBuilder::create<Val>(warp_groups_m, DataType::Index)),
      IrBuilder::create<Val>(
          tiles_in_warp_group_m * m_tile * n * dtype_size, DataType::Index));

  auto warp_group_box_offset_n = IrBuilder::mulExpr(
      IrBuilder::divExpr(
          outer_loop->index(),
          IrBuilder::create<Val>(warp_groups_m, DataType::Index)),
      IrBuilder::create<Val>(
          tiles_in_warp_group_n * n_tile * dtype_size, DataType::Index));

  // Offset of the warp group box.
  auto warp_group_box_offset =
      IrBuilder::addExpr(warp_group_box_offset_m, warp_group_box_offset_n);

  auto tile_box_id = IrBuilder::divExpr(
      IrBuilder::create<NamedScalar>("threadIdx.x", DataType::Index),
      IrBuilder::create<Val>(/* each warp gets a box */ 32, DataType::Index));

  // We compute the offset the the tile box inside the warp group box.
  // We identify the co-ord (m, n ) of the tile box in the warp group box.
  // The compute the offset of the box in terms of the m and n-dim and sum.
  auto tile_box_id_m = IrBuilder::modExpr(
      tile_box_id,
      IrBuilder::create<Val>(tiles_in_warp_group_m, DataType::Index));

  auto tile_box_id_n = IrBuilder::divExpr(
      tile_box_id,
      IrBuilder::create<Val>(tiles_in_warp_group_m, DataType::Index));

  auto tile_box_id_m_offset = IrBuilder::mulExpr(
      tile_box_id_m,
      IrBuilder::create<Val>(m_tile * n * dtype_size, DataType::Index));

  auto tile_box_id_n_offset = IrBuilder::mulExpr(
      tile_box_id_n,
      IrBuilder::create<Val>(n_tile * dtype_size, DataType::Index));

  // Offset of the tile box inside the warp group box.
  auto tile_box_offset =
      IrBuilder::addExpr(tile_box_id_m_offset, tile_box_id_n_offset);

  // If there is only one warp group box, then the cumulative offset is just the
  // tile box offset.
  auto warp_box_tile_box_offset_sum = (n == n_tile)
      ? tile_box_offset
      : IrBuilder::addExpr(warp_group_box_offset, tile_box_offset);

  auto threadIdx_y_offset = IrBuilder::mulExpr(
      IrBuilder::create<NamedScalar>("threadIdx.y", DataType::Index),
      IrBuilder::create<Val>(m * n * 2));

  // Cumulative offset of the the warp group box and tile box and the product of
  // the threadIx.y and the instruction tile.
  auto cum_offset =
      IrBuilder::addExpr(threadIdx_y_offset, warp_box_tile_box_offset_sum);

  // Compute the offset of the thread inside the tile box.
  // Since each warp works on a tile box, and there are 128-threads
  // the effective tidx is threadIdx % 32
  auto effective_tidx = IrBuilder::modExpr(
      IrBuilder::create<NamedScalar>("threadIdx.x", DataType::Index),
      IrBuilder::create<Val>(32, DataType::Index));

  // tidx.x is the effective threadIdx.x
  if (m_tile == 16 && n_tile == 16) {
    // 2 is for dtype Half
    // (tidx.x /  (8 * 2)) * 16
    // This gives the offset in the n-dim
    auto offset_in_tile_n = IrBuilder::mulExpr(
        IrBuilder::create<Val>(8 * dtype_size, DataType::Index),
        IrBuilder::divExpr(
            effective_tidx, IrBuilder::create<Val>(16, DataType::Index)));

    // (tidx.x%16) * n * 2
    // This gives the offset inside the 16x16 tile in the m-dim.
    auto offset_in_tile_m = IrBuilder::mulExpr(
        IrBuilder::modExpr(
            effective_tidx, IrBuilder::create<Val>(16, DataType::Index)),
        IrBuilder::create<Val>(n * dtype_size, DataType::Index));

    smem_index = IrBuilder::addExpr(
        IrBuilder::baseAddressExpr(smem_tv),
        IrBuilder::addExpr(
            cum_offset,
            IrBuilder::addExpr(offset_in_tile_m, offset_in_tile_n)));
  } else if (m_tile == 16 && n_tile == 8) {
    auto offset_in_tile = IrBuilder::mulExpr(
        IrBuilder::create<Val>(n * dtype_size, DataType::Index),
        effective_tidx);

    smem_index = IrBuilder::addExpr(
        IrBuilder::baseAddressExpr(smem_tv),
        IrBuilder::addExpr(offset_in_tile, cum_offset));
  }
  return IrBuilder::create<kir::TensorIndex>(smem_tv, smem_index);
}

Val* indexTMemLdSt(
    TensorView* tmem_tv,
    TensorView* consumer_tv,
    const std::vector<kir::ForLoop*>& for_loops) {
  NVF_ERROR(tmem_tv->getMemoryType() == MemoryType::Tensor, "Invalid tmem_tv");
  const auto& tmem_info = GpuLower::current()->tmemInfo();
  const auto& tensor_indexer = GpuLower::current()->tensorIndexer();
  TMemRegisterDataPath dp;
  if (tmem_tv == consumer_tv) {
    dp = tmem_info.store_data_path.at(tmem_tv);
  } else {
    dp = tmem_info.load_data_path.at(tmem_tv);
  }
  NVF_ERROR(
      dp == TMemRegisterDataPath::Path32x32b,
      "Data path ",
      dp,
      " is not supported yet");
  const std::vector<IterDomain*>& lane_allocation_domain =
      tmem_info.allocation.getTVInfo(tmem_tv).lane_allocation;
  const std::vector<IterDomain*>& column_allocation_domain =
      tmem_info.allocation.getTVInfo(tmem_tv).column_allocation;

  auto get_index_for = [&](const std::vector<IterDomain*>& domain) {
    std::vector<Val*> indices = tensor_indexer.getIndexFor(
        consumer_tv->definition(), consumer_tv == tmem_tv, domain, for_loops);
    Val* stride = tmem_tv->fusion()->oneVal();
    Val* index = tmem_tv->fusion()->zeroVal();
    for (const auto& [id, idx] :
         zip(std::ranges::views::reverse(domain),
             std::ranges::views::reverse(indices))) {
      index = SimplifyingIrBuilder::addExpr(
          index, SimplifyingIrBuilder::mulExpr(idx, stride));
      stride = SimplifyingIrBuilder::mulExpr(stride, id->extent());
    }
    return index;
  };

  Val* lane_index = get_index_for(lane_allocation_domain);
  // All threads must provide the beginning address of the lane: i / 32 * 32
  Val* thirty_two = IrBuilder::create<Val>(32);
  lane_index = SimplifyingIrBuilder::mulExpr(
      SimplifyingIrBuilder::divExpr(lane_index, thirty_two), thirty_two);
  lane_index =
      SimplifyingIrBuilder::maybeCastExpr(DataType::UInt16, lane_index);

  Val* column_index = get_index_for(column_allocation_domain);
  // The column_index above is in the unit of items, but the PTX instruction
  // of TMem load/store is in the unit of 4 bytes.
  column_index = SimplifyingIrBuilder::divExpr(
      SimplifyingIrBuilder::mulExpr(
          column_index,
          IrBuilder::create<Val>(
              dataTypeSizeByte(consumer_tv->dtype()), DataType::Index)),
      IrBuilder::create<Val>(4, DataType::Index));
  column_index =
      SimplifyingIrBuilder::maybeCastExpr(DataType::UInt16, column_index);

  Val* index = SimplifyingIrBuilder::arrayExpr(
      std::vector<Val*>{lane_index, column_index});
  return GpuLower::current()->commonScalarMap().hoistScalar(index, for_loops);
}

} // namespace

void IndexLowering::handle(const LoadStoreOp* ldst) {
  Val* in = nullptr;
  Val* out = nullptr;
  if (ir_utils::isCpAsyncBulk(ldst)) {
    if (ir_utils::isCpAsyncBulkLoad(ldst)) {
      handleCpAsyncBulkLoad(ldst);
    } else if (ir_utils::isCpAsyncBulkStore(ldst)) {
      handleCpAsyncBulkStore(ldst);
    } else {
      NVF_THROW();
    }
  } else {
    DataType as_type = DataType::Null;
    bool is_tma_ldmatrix = false;
    if (ir_utils::isLdMatrixOp(ldst)) {
      NVF_ERROR(ldst->in()->isA<TensorView>());
      auto* in_tv = ldst->in()->as<TensorView>();
      NVF_ERROR(in_tv->definition() != nullptr);
      is_tma_ldmatrix = ir_utils::isCpAsyncBulkLoad(in_tv->definition());
      if (is_tma_ldmatrix) {
        NVF_ERROR(
            in_tv->getLogicalDomain().size() >= 2,
            "We only support 2D inputs ldmatrix");
        NVF_ERROR(
            ldst->fusion()->hasManaged("ldst_matrix_m_tile") &&
                ldst->fusion()->hasManaged("ldst_matrix_n_tile"),
            "We support ldmatrix only when tiling information is passed via "
            "fusion managed cache");
        auto ldst_m_tile =
            ldst->fusion()->getManaged<int64_t>("ldst_matrix_m_tile");
        auto ldst_n_tile =
            ldst->fusion()->getManaged<int64_t>("ldst_matrix_n_tile");

        MmaInputSmemSwizzle swizzle = getSwizzle(in_tv);
        switch (swizzle) {
          case MmaInputSmemSwizzle::None: {
            int64_t m =
                ldst->fusion()->getManaged<int64_t>("ldst_matrix_m_smem");
            int64_t n =
                ldst->fusion()->getManaged<int64_t>("ldst_matrix_n_smem");
            in = hardCodedSharedMemoryIndexForLdStMatrix(
                in_tv,
                for_loops_[for_loops_.size() - 3],
                ldst_m_tile,
                ldst_n_tile,
                m,
                n);
          } break;
          case MmaInputSmemSwizzle::B128:
          case MmaInputSmemSwizzle::B64:
          case MmaInputSmemSwizzle::B32: {
            Val* index = GpuLower::current()->tensorIndexer().getLinearIndex(
                in_tv, ldst, for_loops_);
            Val* offset = SimplifyingIrBuilder::mulExpr(
                index, dataTypeSizeByte(in_tv->dtype()));
            Val* smem_index =
                IrBuilder::addExpr(IrBuilder::baseAddressExpr(in_tv), offset);
            in = IrBuilder::create<kir::TensorIndex>(in_tv, smem_index);
          } break;
          default:
            NVF_ERROR("Unsupported Swizzle Type for StMatrix");
        }

        auto num_regs = (ldst_m_tile) / 8 * (ldst_n_tile) / 8;
        auto as_type = ArrayType{
            std::make_shared<DataType>(DataType::UInt32),
            static_cast<size_t>(num_regs)};

        // Get the index for the input of stmatrix.
        out = lowerDstIndex(ldst->out(), {}, false, as_type);
      } else {
        as_type = ArrayType{
            std::make_shared<DataType>(DataType::UInt32),
            (size_t)ir_utils::getVectorizeSize(ldst->out()->as<TensorView>()) /
                2};
      }
    } else if (ir_utils::isStMatrixOp(ldst)) {
      NVF_ERROR(
          ldst->out()->as<TensorView>()->getLogicalDomain().size() >= 2,
          "We only support 2D inputs stmatrix");
      NVF_ERROR(
          ldst->fusion()->hasManaged("ldst_matrix_m_tile") &&
              ldst->fusion()->hasManaged("ldst_matrix_n_tile"),
          "We support stmatrix only when tiling information is passed via "
          "fusion managed cache");
      int64_t ldst_m_tile =
          ldst->fusion()->getManaged<int64_t>("ldst_matrix_m_tile");
      int64_t ldst_n_tile =
          ldst->fusion()->getManaged<int64_t>("ldst_matrix_n_tile");

      // Get the index for the output of stmatrix.
      NVF_ERROR(ldst->out()->isA<TensorView>());
      auto* out_tv = ldst->out()->as<TensorView>();
      MmaInputSmemSwizzle swizzle = getSwizzle(out_tv);
      switch (swizzle) {
        case MmaInputSmemSwizzle::None: {
          int64_t m = ldst->fusion()->getManaged<int64_t>("ldst_matrix_m_smem");
          int64_t n = ldst->fusion()->getManaged<int64_t>("ldst_matrix_n_smem");
          out = hardCodedSharedMemoryIndexForLdStMatrix(
              out_tv,
              for_loops_[for_loops_.size() - 3],
              ldst_m_tile,
              ldst_n_tile,
              m,
              n);
        } break;
        case MmaInputSmemSwizzle::B128:
        case MmaInputSmemSwizzle::B64:
        case MmaInputSmemSwizzle::B32: {
          Val* index = GpuLower::current()->tensorIndexer().getLinearIndex(
              out_tv, ldst, for_loops_);
          Val* offset = SimplifyingIrBuilder::mulExpr(
              index, dataTypeSizeByte(out_tv->dtype()));
          Val* smem_index =
              IrBuilder::addExpr(IrBuilder::baseAddressExpr(out_tv), offset);
          out = IrBuilder::create<kir::TensorIndex>(out_tv, smem_index);
        } break;
        default:
          NVF_ERROR("Unsupported Swizzle Type for StMatrix");
      }

      auto num_regs = (ldst_m_tile) / 8 * (ldst_n_tile) / 8;
      auto as_type = ArrayType{
          std::make_shared<DataType>(DataType::UInt32),
          static_cast<size_t>(num_regs)};

      // Get the index for the input of stmatrix.
      in = lowerSrcIndex(ldst->in(), ldst->out(), {}, false, as_type);

    } else if (ldst->out()->definition()->isA<MmaOp>()) {
      // For MMA accumulator initialization
      as_type = getMmaOutType(ldst->out()->as<TensorView>());
    }

    if (!is_tma_ldmatrix && !ir_utils::isStMatrixOp(ldst)) {
      bool is_ldst_tmem = ldst->opType() == LoadStoreOpType::LdTMem ||
          ldst->opType() == LoadStoreOpType::StTMem;
      if (is_ldst_tmem) {
        NVF_ERROR(
            ldst->in()->dtype() == ldst->out()->dtype(),
            "TMem load/store must have the same type for input and output");
        // According to the specification of tcgen05.{ld,st}, the register
        // operand must be viewed as a vector of 32-bit elements.
        // See:
        // https://docs.nvidia.com/cuda/parallel-thread-execution/index.html#tensor-memory-and-register-load-store-instructions
        as_type = ArrayType{
            std::make_shared<DataType>(
                dataTypeSizeByte(ldst->in()->dtype()) == 4 ? ldst->in()->dtype()
                                                           : DataType::UInt32),
            (size_t)ir_utils::getTMemLdStVectorizeSize(
                ldst->out()->as<TensorView>())};
      }
      if (auto tv = dynamic_cast<TensorView*>(ldst->in());
          tv != nullptr && tv->getMemoryType() == MemoryType::Tensor) {
        auto index =
            indexTMemLdSt(tv, ldst->out()->as<TensorView>(), for_loops_);
        in = IrBuilder::create<kir::TensorIndex>(
            tv, index, DataType::TMemAddress);
      } else {
        in = lowerSrcIndex(
            ldst->in(),
            ldst->out(),
            {},
            ir_utils::isLdMatrixOp(ldst) || ir_utils::isCpAsyncOp(ldst),
            as_type);
      }
      if (auto tv = dynamic_cast<TensorView*>(ldst->out());
          tv != nullptr && tv->getMemoryType() == MemoryType::Tensor) {
        auto index = indexTMemLdSt(tv, tv, for_loops_);
        out = IrBuilder::create<kir::TensorIndex>(
            tv, index, DataType::TMemAddress);
      } else {
        out = lowerDstIndex(
            ldst->out(), {}, ir_utils::isCpAsyncOp(ldst), as_type);
      }
    }
    auto new_ldst =
        IrBuilder::create<LoadStoreOp>(ldst->opType(), out, in, ldst->cacheOp())
            ->withPredicate(ldst->predicate());
    pushBack(new_ldst);
    GpuLower::current()->propagateExprInfo(ldst, back());
  }
}

// Reference:
// https://docs.nvidia.com/cuda/parallel-thread-execution/index.html#asynchronous-warpgroup-level-matrix-shared-memory-layout-matrix-descriptor
// https://docs.nvidia.com/cuda/parallel-thread-execution/index.html#tcgen05-shared-memory-descriptor
static Val* matrixDescriptorEncode(Val* x) {
  Val* x_cast = IrBuilder::maybeCastExpr(DataType::UInt64, x);
  Val* mask = IrBuilder::create<Val>(0x3FFFF, DataType::UInt64);
  Val* x_and = IrBuilder::bitwiseAndExpr(x_cast, mask);
  Val* shift = IrBuilder::create<Val>(0x4, DataType::UInt64);
  return IrBuilder::rShiftExpr(x_and, shift);
}

// Reference:
// https://docs.nvidia.com/cuda/parallel-thread-execution/index.html#tcgen05-shared-memory-descriptor
static Val* constructHopperMatrixDescriptor(
    Val* start_address,
    Val* leading_dim_byte_offset,
    Val* stride_dim_byte_offset,
    Val* matrix_base_offset,
    MmaInputSmemSwizzle swizzle) {
  Val* or0 = matrixDescriptorEncode(start_address);
  Val* or1 = IrBuilder::lShiftExpr(
      matrixDescriptorEncode(leading_dim_byte_offset),
      IrBuilder::create<Val>(16, DataType::UInt64));
  Val* or2 = IrBuilder::lShiftExpr(
      matrixDescriptorEncode(stride_dim_byte_offset),
      IrBuilder::create<Val>(32, DataType::UInt64));
  Val* or3 = IrBuilder::lShiftExpr(
      matrix_base_offset, IrBuilder::create<Val>(49, DataType::UInt64));
  Val* or4 = IrBuilder::lShiftExpr(
      IrBuilder::create<Val>((int64_t)swizzle, DataType::UInt64),
      IrBuilder::create<Val>(62, DataType::UInt64));
  return IrBuilder::bitwiseOrExpr(
      IrBuilder::bitwiseOrExpr(
          IrBuilder::bitwiseOrExpr(IrBuilder::bitwiseOrExpr(or0, or1), or2),
          or3),
      or4);
}

// Reference:
// https://docs.nvidia.com/cuda/parallel-thread-execution/index.html#asynchronous-warpgroup-level-matrix-shared-memory-layout-matrix-descriptor
static Val* constructBlackwellMatrixDescriptor(
    Val* start_address,
    Val* leading_dim_byte_offset,
    Val* stride_dim_byte_offset,
    Val* matrix_base_offset,
    MmaInputSmemSwizzle swizzle) {
  Val* or0 = matrixDescriptorEncode(start_address);
  Val* or1 = IrBuilder::lShiftExpr(
      matrixDescriptorEncode(leading_dim_byte_offset),
      IrBuilder::create<Val>(16, DataType::UInt64));
  Val* or2 = IrBuilder::lShiftExpr(
      matrixDescriptorEncode(stride_dim_byte_offset),
      IrBuilder::create<Val>(32, DataType::UInt64));
  Val* or3 = IrBuilder::lShiftExpr(
      IrBuilder::create<Val>(0b001, DataType::UInt64),
      IrBuilder::create<Val>(46, DataType::UInt64));
  Val* or4 = IrBuilder::lShiftExpr(
      matrix_base_offset, IrBuilder::create<Val>(49, DataType::UInt64));
  Val* or5 = nullptr;
  switch (swizzle) {
    case MmaInputSmemSwizzle::None:
      or5 = IrBuilder::create<Val>(0, DataType::UInt64);
      break;
    case MmaInputSmemSwizzle::B128:
      or5 = IrBuilder::create<Val>(2, DataType::UInt64);
      break;
    case MmaInputSmemSwizzle::B64:
      or5 = IrBuilder::create<Val>(4, DataType::UInt64);
      break;
    case MmaInputSmemSwizzle::B32:
      or5 = IrBuilder::create<Val>(6, DataType::UInt64);
      break;
  }
  or5 =
      IrBuilder::lShiftExpr(or5, IrBuilder::create<Val>(61, DataType::UInt64));
  return IrBuilder::bitwiseOrExpr(
      IrBuilder::bitwiseOrExpr(
          IrBuilder::bitwiseOrExpr(or0, or1),
          IrBuilder::bitwiseOrExpr(or2, or3)),
      IrBuilder::bitwiseOrExpr(or4, or5));
}

// Get the ValGroup of the ID in consumer's loop domain that corresponds to the
// innermost dimension in the allocation domain of tv. This ID must be
// parallelized on Mma.
ValGroup getInnerMmaLoopGroup(TensorView* tv, const MmaOp* mma) {
  ValGraph& id_graph = GpuLower::current()->tensorIndexer().traversalGraph();
  auto alloc_domain = id_graph.toGroups(
      TensorDomain::noBroadcasts(tv->getMaybeAllocationDomain()));
  auto loop_domain =
      id_graph.toGroups(mma->out()->as<TensorView>()->getLoopDomain());

  // Start from the innermost dim in the allocation domain, propagate all the
  // way to the consumer's loop domain, and keep track of the inner dimension.
  // After propagating, the inner dimension should be a dimension that is
  // parallelized on Mma.
  NVF_ERROR(
      !alloc_domain.empty(),
      "Matmul with all broadcasting dimension is not supported yet.");
  ValGroup inner = alloc_domain.back();

  // We do not require all groups to be visited. Only the inner allocation group
  // must be visited, which we check later.
  // See https://github.com/NVIDIA/Fuser/issues/3962
  auto exprs =
      ValGraphBFS::getExprGroupsBetween(
          id_graph, loop_domain, alloc_domain, /*require_all_to_visited=*/false)
          .first;
  while (!exprs.empty()) {
    auto [expr, direction] = exprs.back();
    exprs.pop_back();
    auto from =
        (direction == Direction::Backward ? id_graph.inputGroups(expr)
                                          : id_graph.outputGroups(expr));
    auto to =
        (direction == Direction::Backward ? id_graph.outputGroups(expr)
                                          : id_graph.inputGroups(expr));
    bool in_from = std::find(from.begin(), from.end(), inner) != from.end();
    if (!in_from) {
      continue;
    }
    NVF_ERROR(
        from.back() == inner,
        "Expecting the innermost of the alloc domain to stay inner");
    inner = to.back();
  }
  IterDomain* inner_id = nullptr;
  for (auto id : mma->out()->as<TensorView>()->getLoopDomain()) {
    if (inner->has(id)) {
      inner_id = id;
      break;
    }
  }
  NVF_ERROR(
      inner_id != nullptr,
      "Could not find innermost ID in the loop domain of mma output");
  NVF_ERROR(
      inner_id->getParallelType() == ParallelType::Mma,
      "Expecting the innermost ID to be parallelized on Mma");
  return inner;
}

// Compute the "leading_bytes" in the matrix descriptor of Mma. The leading
// bytes is the stride of the innermost dimension in the allocation domain of tv
// considering core matrices. For example, if the tv is [M, K], where K is the
// inner, then the schedule of the loop domain of the mma output must be
// something like:
//      M            K
//      |            |
//     ...          ...
//      |            |
//     / \.         / \.
//   ...  m_inst  ...  k_inst
// where m_inst and k_inst are the instruction tiles of M and K, respectively,
// that is, the number of items each TensorCore instruction can execute. Both
// m_inst and k_inst must be parallelized on Mma. The leading_bytes is the
// stride of the outer (k_inst/swizzle_size) in the allocation domain of tv.
// That is, if we futher split k_inst as:
//      M            K
//      |            |
//     ...          ...
//      |            |
//     / \.         / \.
//   ...  m_inst  ...  k_inst
//                     /    \.
//               linear      swizzle_size
// Then we would need to prove that `linear` is linear in the allocation domain
// of tv, and the stride of `linear` is the leading_bytes. This function does
// the following things:
// 1. Find k_inst.
// 2. Split k_inst as above.
// 3. Prove that `linear` is linear in the allocation domain of tv, and get the
//    stride of `linear`.
Val* getInnerStrideBytes(TensorView* tv, const MmaOp* mma) {
  auto swizzle = ir_utils::getSwizzleMode(tv);
  auto swizzle_size =
      getBytesFromSwizzle(swizzle) / dataTypeSizeByte(tv->dtype());
  ValGraph& id_graph = GpuLower::current()->tensorIndexer().traversalGraph();
  auto alloc_domain = id_graph.toGroups(tv->getMaybeAllocationDomain());
  auto inner = getInnerMmaLoopGroup(tv, mma);
  // At this point, we can just create the following schedule:
  //        inner
  //       /     \.
  //   linear   swizzle_size
  // and use proveLinearAndGetStride to find the stride of `linear` in the
  // allocation domain.
  auto outer_of_tiling = split(&id_graph, inner, swizzle_size).first;
  auto stride = lower_utils::proveLinearAndGetStride(
      id_graph, outer_of_tiling, alloc_domain);
  NVF_ERROR(stride != nullptr, "Could not get the stride of tiling");
  return SimplifyingIrBuilder::mulExpr(stride, dataTypeSizeByte(tv->dtype()));
}

// Compute the "stride_bytes" in the matrix descriptor of Mma. The stride
// bytes is the stride of the outer dimension in the allocation domain of tv
// considering core matrices. For example, if the tv is [M, K], where K is the
// inner, then the schedule of the loop domain of the mma output must be
// something like:
//      M            K
//      |            |
//     ...          ...
//      |            |
//     / \.         / \.
//   ...  m_inst  ...  k_inst
// where m_inst and k_inst are the instruction tiles of M and K, respectively,
// that is, the number of items each TensorCore instruction can execute. Both
// m_inst and k_inst must be parallelized on Mma. The stride_bytes is the
// stride of the outer (m_inst/8) in the allocation domain of tv.
// That is, if we futher split m_inst as:
//       M            K
//       |            |
//      ...          ...
//       |            |
//      / \.         / \.
//    ...  m_inst  ...  k_inst
//         /    \.
//   linear      8
// Then we would need to prove that `linear` is linear in the allocation domain
// of tv, and the stride of `linear` is the stride_bytes. This function does
// the following things:
// 1. Find m_inst.
// 2. Split m_inst as above.
// 3. Prove that `linear` is linear in the allocation domain of tv, and get the
//    stride of `linear`.
Val* getOuterStrideBytes(TensorView* tv, const MmaOp* mma) {
  ValGraph& id_graph = GpuLower::current()->tensorIndexer().traversalGraph();
  auto logical_domain =
      id_graph.toGroups(TensorDomain::noBroadcasts(tv->getLogicalDomain()));
  auto loop_domain =
      id_graph.toGroups(mma->out()->as<TensorView>()->getLoopDomain());
  auto alloc_domain = id_graph.toGroups(tv->getMaybeAllocationDomain());

  // In the consumer's loop domain, there should be exactly 3 IDs parallelized
  // on Mma. Which of these three dims are M, N, and K? We don't know. But we
  // don't really care. What we do care is, which is the inner? which is the
  // broadcast? We would find the loop dim that is neither inner nor broadcast,
  // and the stride of that dim is the one we are looking for.
  auto inner = getInnerMmaLoopGroup(tv, mma);
  std::vector<ValGroup> mma_groups;
  mma_groups.reserve(2);
  for (auto id : mma->out()->as<TensorView>()->getLoopDomain()) {
    if (id->getParallelType() == ParallelType::Mma && !inner->has(id)) {
      mma_groups.emplace_back(id_graph.toGroup(id));
    }
  }
  NVF_ERROR(
      mma_groups.size() == 2,
      "Expecting 3 IDs in the loop domain of mma output to be parallelized on "
      "Mma,",
      " among which one must be the innermost of producer's allocation domain");

  // Get which group in mma_groups is projected to a concrete ID in the logical
  // domain of tv. There should be exactly one such group.
  auto is_projected_to_concrete = [&](const ValGroup& g) {
    auto projection_on_logical = projectTo<ValGraphBFS>(
        g, logical_domain.vector(), Direction::Undefined, id_graph);
    for (auto id : tv->getLogicalDomain()) {
      if (!id->isBroadcast() &&
          projection_on_logical.count(id_graph.toGroup(id))) {
        return true;
      }
    }
    return false;
  };
  ValGroup selected = nullptr;
  for (auto& g : mma_groups) {
    if (is_projected_to_concrete(g)) {
      NVF_ERROR(
          selected == nullptr,
          "Expecting exactly one group in mma output loop domain to be "
          "projected to a concrete ID in the logical domain of tv");
      selected = std::move(g);
    }
  }
  NVF_ERROR(
      selected != nullptr,
      "No group in mma output loop domain is projected to a concrete ID in the "
      "logical domain of tv");

  // At this point, we can just create the following schedule:
  //      selected
  //       /     \.
  //   linear     8
  // and use proveLinearAndGetStride to find the stride of `linear` in the
  // allocation domain.
  constexpr int64_t core_matrix_outer_size = 8;
  auto outer_of_tiling =
      split(&id_graph, selected, core_matrix_outer_size).first;
  auto stride = lower_utils::proveLinearAndGetStride(
      id_graph, outer_of_tiling, alloc_domain);
  NVF_ERROR(stride != nullptr, "Could not get the stride of tiling");
  return SimplifyingIrBuilder::mulExpr(stride, dataTypeSizeByte(tv->dtype()));
}

namespace {

Val* indexBlackwellMmaOutput(
    const MmaOp* mma,
    const std::vector<kir::ForLoop*>& for_loops) {
<<<<<<< HEAD
  TensorView* tmem_tv = mma->out()->as<TensorView>();
=======
  auto* tmem_tv = mma->out()->as<TensorView>();
>>>>>>> 38e466f9
  NVF_ERROR(tmem_tv->getMemoryType() == MemoryType::Tensor, "Invalid tmem_tv");
  const auto& tmem_info = GpuLower::current()->tmemInfo();
  const auto& tensor_indexer = GpuLower::current()->tensorIndexer();

  const std::vector<IterDomain*>& column_allocation_domain =
      tmem_info.allocation.getTVInfo(tmem_tv).column_allocation;

  std::vector<Val*> indices = tensor_indexer.getIndexFor(
      mma, true, column_allocation_domain, for_loops);
  Val* stride = tmem_tv->fusion()->oneVal();
  Val* column_index = tmem_tv->fusion()->zeroVal();
  for (const auto& [id, idx] :
       std::ranges::views::reverse(zip(column_allocation_domain, indices))) {
    column_index = SimplifyingIrBuilder::addExpr(
        column_index, SimplifyingIrBuilder::mulExpr(idx, stride));
    stride = SimplifyingIrBuilder::mulExpr(stride, id->extent());
  }

  column_index =
      SimplifyingIrBuilder::maybeCastExpr(DataType::UInt16, column_index);

  Val* index = SimplifyingIrBuilder::arrayExpr(std::vector<Val*>{
      mma->fusion()->zeroVal(DataType::UInt16), column_index});
  return GpuLower::current()->commonScalarMap().hoistScalar(index, for_loops);
}

} // namespace

// Reference for smem strides:
// https://docs.nvidia.com/cuda/parallel-thread-execution/index.html#strides
void IndexLowering::handle(const MmaOp* mma) {
  Val* a = nullptr;
  Val* b = nullptr;
  const auto& [unitdim_a, unitdim_b] = lower_utils::getMmaLayout(mma);
  auto constructMatrixDescriptor = mma->isBlackwell()
      ? constructBlackwellMatrixDescriptor
      : constructHopperMatrixDescriptor;
  if (mma->inA()->as<TensorView>()->getMemoryType() == MemoryType::Shared) {
    // TODO: This is a temporary solution and only supports a single tile in
    // smem.
    auto tv = mma->inA()->as<TensorView>();
    auto swizzle = ir_utils::getSwizzleMode(tv);
    // Because the entire tile is parallelized on MMA, which are trivial
    // loops and always have zero loop variables, the result of lowerSrcIndex
    // will be the address of the first element of the tile, which happens to
    // be the information we need to provide to the hardware.
    auto base_addr = lowerSrcIndex(tv, mma->out(), {}, true)
                         ->as<kir::TensorIndex>()
                         ->index();
    Val* leading_bytes = getInnerStrideBytes(tv, mma);
    Val* stride_bytes = getOuterStrideBytes(tv, mma);
    if (swizzle == MmaInputSmemSwizzle::None && unitdim_a == UnitDim::M_or_N) {
      // tnspA and tnspB is ignored for NoSwizzle mode
      std::swap(leading_bytes, stride_bytes);
    }
    auto matrix_desc = constructMatrixDescriptor(
        base_addr,
        leading_bytes,
        stride_bytes,
        IrBuilder::create<Val>(0, DataType::UInt64),
        ir_utils::getSwizzleMode(tv));
    a = IrBuilder::create<kir::TensorIndex>(
        tv,
        GpuLower::current()->commonScalarMap().hoistScalar(
            matrix_desc, for_loops_));
  } else {
    a = lowerSrcIndex(
        mma->inA(), mma->out(), {}, false, getMmaInputAType(mma->macro()));
  }
  if (mma->inB()->as<TensorView>()->getMemoryType() == MemoryType::Shared) {
    // TODO: This is a temporary solution and only supports a single tile in
    // smem.
    auto tv = mma->inB()->as<TensorView>();
    auto swizzle = ir_utils::getSwizzleMode(tv);
    // Because the entire tile is parallelized on MMA, which are trivial
    // loops and always have zero loop variables, the result of lowerSrcIndex
    // will be the address of the first element of the tile, which happens to
    // be the information we need to provide to the hardware.
    auto base_addr = lowerSrcIndex(tv, mma->out(), {}, true)
                         ->as<kir::TensorIndex>()
                         ->index();
    Val* leading_bytes = getInnerStrideBytes(tv, mma);
    Val* stride_bytes = getOuterStrideBytes(tv, mma);
    if (swizzle == MmaInputSmemSwizzle::None && unitdim_b == UnitDim::M_or_N) {
      // tnspA and tnspB is ignored for NoSwizzle mode
      std::swap(leading_bytes, stride_bytes);
    }
    auto matrix_desc = constructMatrixDescriptor(
        base_addr,
        leading_bytes,
        stride_bytes,
        IrBuilder::create<Val>(0, DataType::UInt64),
        swizzle);
    b = IrBuilder::create<kir::TensorIndex>(
        tv,
        GpuLower::current()->commonScalarMap().hoistScalar(
            matrix_desc, for_loops_));
  } else {
    b = lowerSrcIndex(
        mma->inB(), mma->out(), {}, false, getMmaInputBType(mma->macro()));
  }
  Val* out = nullptr;
  if (mma->out()->as<TensorView>()->getMemoryType() == MemoryType::Tensor) {
    auto index = indexBlackwellMmaOutput(mma, for_loops_);
    out = IrBuilder::create<kir::TensorIndex>(
        mma->out()->as<TensorView>(), index, DataType::TMemAddress);
  } else {
    out = lowerDstIndex(
        mma->out(), {}, false, getMmaOutType(mma->out()->as<TensorView>()));
  }
  auto mma_indexed =
      IrBuilder::create<MmaOp>(out, a, b, mma->init(), mma->macro());
  pushBack(mma_indexed);
  if (mma->isBlackwell()) {
    pushBack(IrBuilder::create<kir::Asm>(
        "tcgen05.commit.cta_group::1.mbarrier::arrive::one.shared::cluster."
        "b64",
        std::vector<Val*>{},
        std::vector<Val*>{lower_utils::u32IndexScalarSmemTv(
            GpuLower::current()->mbarrierMap().at(mma))},
        kir::Asm::Options{/*volatile=*/true}));
  }
  GpuLower::current()->propagateExprInfo(mma, back());
}

void IndexLowering::handle(const BroadcastOp* bop) {
  NVF_ERROR(ir_utils::isTvOp(bop));

  const auto out_tv = bop->out()->as<TensorView>();

  const auto out = lowerDstIndex(bop->out());
  const auto in = lowerSrcIndex(bop->in(), bop->out());
  auto indexed_expr =
      IrBuilder::create<BroadcastOp>(out, in, bop->getBroadcastDimFlags());

  const ParallelTypeBitmap parallel_bitmap =
      GpuLower::current()
          ->info()
          .threadPredicateMap()
          .getParallelBroadcastDomains(out_tv);

  const bool block_x = parallel_bitmap.get(ParallelType::BIDx);
  const bool block_y = parallel_bitmap.get(ParallelType::BIDy);
  const bool block_z = parallel_bitmap.get(ParallelType::BIDz);

  if (bop->predicate()) {
    indexed_expr =
        indexed_expr->withPredicate(bop->predicate())->as<BroadcastOp>();
  }

  const bool grid_broadcast_needed = block_x || block_y || block_z;
  if (!grid_broadcast_needed) {
    pushBack(indexed_expr);
    GpuLower::current()->propagateExprInfo(bop, back());
    return;
  }

  // Grid broadcast
  const auto out_domain = out_tv->domain();
  const auto work_buffer_size =
      getGridCommWorkBufferSize(out_domain, for_loops_, true)
          .size_of_privatized_buffer;

  auto work_buffer = allocateUniqueBuffer(
      work_buffer_size, out->dtype(), false, out_tv, work_buffer_map_);

  auto sync_buffer_size = getGridSyncBufferSize(out_domain, for_loops_, true);
  auto sync_buffer = allocateUniqueBuffer(
      sync_buffer_size, DataType::Int, true, out_tv, sync_buffer_map_);

  auto grid_broadcast = IrBuilder::create<kir::GridBroadcast>(
      indexed_expr, work_buffer, sync_buffer);

  if (bop->predicate()) {
    grid_broadcast = grid_broadcast->withPredicate(bop->predicate())
                         ->as<kir::GridBroadcast>();
  }

  pushBack(grid_broadcast);
  GpuLower::current()->propagateExprInfo(bop, back());
}

void IndexLowering::handle(const kir::Asm* asm_) {
  // TODO(kir): remove the need for const_cast
  pushBack(const_cast<kir::Asm*>(asm_)); // NOLINT
}

void IndexLowering::handle(const kir::Allocate* allocate) {
  // TODO(kir): remove the need for const_cast
  pushBack(const_cast<kir::Allocate*>(allocate)); // NOLINT
}

void IndexLowering::handle(const kir::AllocTMem* alloc) {
  auto address_tv = alloc->address()->as<TensorView>();
  const auto address = IrBuilder::create<kir::TensorIndex>(
      address_tv, IrBuilder::baseAddressExpr(address_tv));
  pushBack(IrBuilder::create<kir::AllocTMem>(
      address,
      GpuLower::current()->commonScalarMap().hoistScalar(
          alloc->numColumns(), for_loops_)));
  GpuLower::current()->propagateExprInfo(alloc, back());
}

void IndexLowering::handle(const kir::BlockSync* sync) {
  // TODO(kir): remove the need for const_cast
  pushBack(const_cast<kir::BlockSync*>(sync)); // NOLINT
}

void IndexLowering::handle(const kir::GridSync* sync) {
  // TODO(kir): remove the need for const_cast
  pushBack(const_cast<kir::GridSync*>(sync)); // NOLINT
}

void IndexLowering::handle(const kir::AsyncWait* wait) {
  // TODO(kir): remove the need for const_cast
  pushBack(const_cast<kir::AsyncWait*>(wait)); // NOLINT
}

void IndexLowering::handle(const kir::FenceAsyncProxy* fence) {
  // TODO(kir): remove the need for const_cast
  pushBack(const_cast<kir::FenceAsyncProxy*>(fence)); // NOLINT
}

void IndexLowering::handle(const kir::WgMmaFence* fence) {
  // TODO(kir): remove the need for const_cast
  pushBack(const_cast<kir::WgMmaFence*>(fence)); // NOLINT
}

void IndexLowering::handle(const kir::SetMaxNReg* maxnreg) {
  // TODO(kir): remove the need for const_cast
  pushBack(const_cast<kir::SetMaxNReg*>(maxnreg)); // NOLINT
}

void IndexLowering::handle(const kir::Continue* cont) {
  // TODO(kir): remove the need for const_cast
  pushBack(const_cast<kir::Continue*>(cont)); // NOLINT
}

void IndexLowering::handle(const kir::Return* ret) {
  // TODO(kir): remove the need for const_cast
  pushBack(const_cast<kir::Return*>(ret)); // NOLINT
}

void IndexLowering::handle(const kir::AsyncCommit* commit) {
  // TODO(kir): remove the need for const_cast
  pushBack(const_cast<kir::AsyncCommit*>(commit)); // NOLINT
}

void IndexLowering::handle(const kir::BlockSerializeWait* sync) {
  // TODO(kir): remove the need for const_cast
  pushBack(const_cast<kir::BlockSerializeWait*>(sync)); // NOLINT
}

void IndexLowering::handle(const kir::BlockSerializeRelease* sync) {
  // TODO(kir): remove the need for const_cast
  pushBack(const_cast<kir::BlockSerializeRelease*>(sync)); // NOLINT
}

void IndexLowering::generate(const std::vector<Expr*>& exprs) {
  for (auto expr : exprs) {
    OptOutConstDispatch::dispatch(expr);
  }
}

kir::Allocate* IndexLowering::allocateUniqueBuffer(
    Val* buffer_size,
    DataType dtype,
    bool zero_init,
    TensorView* out_tv,
    std::unordered_map<TensorView*, kir::Allocate*>& alloc_map) {
  // Return an existing allocation if exists
  auto it = alloc_map.find(out_tv);
  if (it != alloc_map.end()) {
    return it->second;
  }

  // No existing allocation found. Create a new one
  auto new_buffer =
      lower_utils::allocGlobalBufferForGridComm(buffer_size, dtype, zero_init);

  // Keep track of the allocation
  alloc_map.emplace(out_tv, new_buffer);

  // A buffer may be used in both the unswitched paths, so it must be
  // placed outside of the current scope. Simplying placing it at the
  // top-level scope should work.
  insertAtTopLevel(new_buffer);

  return new_buffer;
}

void IndexLowering::allocateUniqueFusedReduction(
    Expr* expr,
    TensorView* out_tv) {
  auto it = fused_reduction_map_.find(out_tv);
  if (it != fused_reduction_map_.end()) {
    return;
  }

  kir::AllocateFusedReduction* fused_reduction_alloc_reduction = nullptr;
  if (expr->isStrictlyA<kir::GridReduction>()) {
    fused_reduction_alloc_reduction =
        IrBuilder::create<kir::AllocateFusedReduction>(
            expr->as<kir::GridReduction>());
  } else if (expr->isStrictlyA<kir::GridWelford>()) {
    fused_reduction_alloc_reduction =
        IrBuilder::create<kir::AllocateFusedReduction>(
            expr->as<kir::GridWelford>());
  } else if (expr->isStrictlyA<kir::GroupedGridReduction>()) {
    fused_reduction_alloc_reduction =
        IrBuilder::create<kir::AllocateFusedReduction>(
            expr->as<kir::GroupedGridReduction>());
  } else if (expr->isStrictlyA<kir::GroupedGridWelford>()) {
    fused_reduction_alloc_reduction =
        IrBuilder::create<kir::AllocateFusedReduction>(
            expr->as<kir::GroupedGridWelford>());
  } else {
    NVF_THROW("Invalid expr: ", expr->toString());
  }

  fused_reduction_map_.emplace(out_tv, fused_reduction_alloc_reduction);

  // When using the fused reduction, allocate the reduction object at
  // the outer-most scope
  insertAtTopLevel(fused_reduction_alloc_reduction);
}

void IndexLowering::handle(const PadOp* pad) {
  // Convert to a where op as:
  // consumer[consumer_idx] = (consumer_idx >= left_pad && consumer_idx <
  //                           consumer_extent - right_pad) ?
  //     producer[producer_idx] :
  //     0;

  auto producer_tv = pad->in()->as<TensorView>();
  auto consumer_tv = pad->out()->as<TensorView>();
  auto producer_doms =
      TensorDomain::noReductions(producer_tv->getLogicalDomain());

  const auto in = lowerSrcIndex(pad->in(), pad->out());
  const auto out = lowerDstIndex(pad->out());

  const auto pad_val = pad->value();

  // Build a predicate for where
  auto consumer_root_indices = Index::getConsumerPerDimLogicalIndex(
      consumer_tv, for_loops_, getRotatedLoop());
  Val* pred = consumer_tv->fusion()->trueVal();
  for (auto padded_axis : pad->getPaddedAxes()) {
    auto consumer_idx = consumer_root_indices.at(padded_axis);
    auto consumer_root_id = consumer_tv->getLogicalDomain().at(padded_axis);
    NVF_ERROR(!consumer_root_id->maybePartial());
    const auto& pad_widths = pad->getPadWidths(padded_axis);
    pred = SimplifyingIrBuilder::logicalAndExpr(
        pred,
        // idx >= left_pad && idx < extent - right_pad
        SimplifyingIrBuilder::logicalAndExpr(
            SimplifyingIrBuilder::geExpr(consumer_idx, pad_widths.first),
            SimplifyingIrBuilder::ltExpr(
                consumer_idx,
                SimplifyingIrBuilder::subExpr(
                    consumer_root_id->getMaybeExpandedExtent(),
                    pad_widths.second))));
  }

  pred = GpuLower::current()->commonScalarMap().hoistScalar(pred, for_loops_);

  pushBack(IrBuilder::create<TernaryOp>(
      TernaryOpType::Where, out, pred, in, pad_val));
  GpuLower::current()->propagateExprInfo(pad, back());
}

void IndexLowering::handle(const SliceOp* slice) {
  // TODO: Consider converting SliceOp to Set at the beginning of
  // lowering
  const auto in = lowerSrcIndex(slice->in(), slice->out());
  const auto out = lowerDstIndex(slice->out());

  pushBack(IrBuilder::create<LoadStoreOp>(LoadStoreOpType::Set, out, in));
  GpuLower::current()->propagateExprInfo(slice, back());
}

void IndexLowering::handle(const CatOp* cat) {
  // It's possible to lower CatOp to a series of IfThenElse or Where,
  // but that would going to look really ugly. For now, rely on
  // CudaKernelGenerator to produce code based on the predicates
  // genereated here.

  const auto out = lowerDstIndex(cat->output(0));

  std::vector<Val*> inputs(cat->inputs().size());

  DataType dt = out->dtype();
  bool use_bitwise_or = dt == DataType::Half || dt == DataType::BFloat16 ||
      dt == DataType::Float8_e4m3fn || dt == DataType::Float8_e5m2 ||
      dt == DataType::Float8_e8m0fnu;
  BinaryOpType op_type =
      use_bitwise_or ? BinaryOpType::BitwiseOr : BinaryOpType::Add;

  NVF_ERROR(cat->inputs().size() > 1);

  Val* result = nullptr;
  BinaryOp* expr = nullptr;
  for (const auto i : arange(cat->inputs().size())) {
    auto inp = lowerSrcIndex(cat->input(i), cat->output(0));
    if (result == nullptr) {
      result = inp;
    } else {
      auto new_result = (i == cat->inputs().size() - 1)
          ? out
          : IrBuilder::IrBuilder::create<Val>(dt);
      expr = IrBuilder::create<BinaryOp>(op_type, new_result, result, inp);
      result = new_result;
    }
  }

  NVF_ERROR(result != nullptr);
  NVF_ERROR(expr != nullptr);

  pushBack(expr);
  GpuLower::current()->propagateExprInfo(cat, expr);
}

void IndexLowering::handle(
    const PreprocessGroupedMatmulInputSf* preprocess_op) {
  const auto in = lowerSrcIndex(preprocess_op->in(), preprocess_op->out());

  auto* out_tv = preprocess_op->out()->as<TensorView>();
  std::vector<Val*> logical_index = Index::getConsumerPerDimLogicalIndex(
      out_tv, for_loops_, getRotatedLoop());
  NVF_ERROR(
      logical_index.size() == 2,
      "only matrices are supported in PreprocessGroupedMatmulInputSf");
  // NOTE: use const zero for index, this always give the base pointer to
  // output, because indexing is done with logical_index passed as op attribute.
  auto* out = IrBuilder::create<kir::TensorIndex>(
      out_tv, GpuLower::current()->kernel()->zeroVal(), DataType::Null);

  pushBack(IrBuilder::create<PreprocessGroupedMatmulInputSf>(
      out,
      in,
      preprocess_op->inputOffsets(),
      preprocess_op->outputOffsets(),
      preprocess_op->layout(),
      preprocess_op->k(),
      preprocess_op->g(),
      logical_index[0],
      logical_index[1]));
  GpuLower::current()->propagateExprInfo(preprocess_op, back());
}

} // namespace nvfuser<|MERGE_RESOLUTION|>--- conflicted
+++ resolved
@@ -2418,12 +2418,8 @@
 Val* indexBlackwellMmaOutput(
     const MmaOp* mma,
     const std::vector<kir::ForLoop*>& for_loops) {
-<<<<<<< HEAD
-  TensorView* tmem_tv = mma->out()->as<TensorView>();
-=======
   auto* tmem_tv = mma->out()->as<TensorView>();
->>>>>>> 38e466f9
-  NVF_ERROR(tmem_tv->getMemoryType() == MemoryType::Tensor, "Invalid tmem_tv");
+  NVF_ERROR_EQ(tmem_tv->getMemoryType(), MemoryType::Tensor);
   const auto& tmem_info = GpuLower::current()->tmemInfo();
   const auto& tensor_indexer = GpuLower::current()->tensorIndexer();
 
