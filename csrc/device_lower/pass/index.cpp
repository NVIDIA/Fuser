// clang-format off
/*
 * SPDX-FileCopyrightText: Copyright (c) 2023-present NVIDIA CORPORATION & AFFILIATES.
 * All rights reserved.
 * SPDX-License-Identifier: BSD-3-Clause
 */
// clang-format on
#include <device_lower/analysis/index_compute.h>
#include <device_lower/analysis/tma.h>
#include <device_lower/lower2device.h>
#include <device_lower/utils.h>
#include <id_model/schedule.h>
#include <index_compute.h>
#include <ir/iostream.h>
#include <ir/utils.h>
#include <kernel_ir.h>
#include <ops/arith.h>
#include <options.h>
#include <predicate_compute.h>
#include <transform_iter.h>
#include <transform_replay.h>
#include <val_graph_visitor.h>

#include <device_lower/pass/index.h>

#include <ranges>

namespace nvfuser {

std::vector<Expr*> IndexLowering::getIndexedExprs(
    std::vector<Expr*> incoming_exprs) {
  FUSER_PERF_SCOPE("GpuLower::Lower::IndexLowering::getIndexedExprs");
  // Traverse the exprs and setup allocation domains before
  // generating indices.
  if (GpuLower::current()->isTensorIndexerEnabled()) {
    GpuLower::current()->tensorIndexer().setupAllocationDomains(incoming_exprs);
  }
  IndexLowering il;
  il.generate(incoming_exprs);
  return il.lowered_exprs_;
}

Val* IndexLowering::lowerSrcIndex(
    Val* src,
    Val* dst,
    const std::unordered_map<IterDomain*, Val*>& override_index,
    bool generate_pointer,
    DataType as_type) const {
  if (auto tv = dynamic_cast<TensorView*>(src)) {
    NVF_ERROR(dst->isA<TensorView>());
    kir::TensorIndex* tind = Index::getProducerIndex(
        tv,
        dst->as<TensorView>(),
        for_loops_,
        getRotatedLoop(),
        override_index,
        generate_pointer,
        as_type);
    if (TensorView* aliased_producer =
            GpuLower::current()->getTensorProducerAlias(tv)) {
      return IrBuilder::create<kir::TensorIndex>(
          aliased_producer, tind->index());
    } else {
      return tind;
    }
  } else {
    return src;
  }
}

Val* IndexLowering::lowerDstIndex(
    Val* dst,
    const std::unordered_map<int, Val*>& override_index,
    bool generate_pointer,
    DataType as_type) const {
  if (auto tv = dynamic_cast<TensorView*>(dst)) {
    return Index::getConsumerIndex(
        tv,
        for_loops_,
        getRotatedLoop(),
        override_index,
        generate_pointer,
        as_type);
  } else {
    return dst;
  }
}

void IndexLowering::pushBack(Expr* expr) {
  if (active_scope_ == nullptr) {
    lowered_exprs_.push_back(expr);
  } else {
    active_scope_->push_back(expr);
  }
}

Expr* IndexLowering::back() const {
  if (active_scope_ == nullptr) {
    NVF_ERROR(!lowered_exprs_.empty(), "IndexLowering::back: empty scope.");
    return lowered_exprs_.back();
  }
  NVF_ERROR(!active_scope_->empty(), "IndexLowering::back: empty scope.");
  return active_scope_->exprs().back();
}

void IndexLowering::insertAtTopLevel(Expr* expr) {
  NVF_ERROR(!lowered_exprs_.empty());
  lowered_exprs_.insert(lowered_exprs_.end() - 1, expr);
}

void IndexLowering::handle(const kir::IfThenElse* ite) {
  const auto prev_scope = active_scope_;

  // Loop rotation transform loops like
  //  for i ...
  //    statement1(i)
  //    statement2(i)
  //    statement3(i)
  //    statement4(i)
  // into
  //  statement1(0)
  //  statement2(0)
  //  for i ...
  //    statement3(i)
  //    statement4(i)
  //    if LoopRotation:
  //      statement1(i+1)
  //      statement2(i+1)
  // So when we see an `if LoopRotation` during visiting, the last loop is
  // rotated, and we need to use `i+1` instead of `i` as loop index.
  if (ite->predicate()->predicate_type() == PredicateType::LoopRotation) {
    rotated_loop_.insert(for_loops_.back());
  }

  auto new_ite = IrBuilder::create<kir::IfThenElse>(ite->predicate());
  pushBack(new_ite);

  active_scope_ = &new_ite->thenBody();

  for (auto expr : ite->thenBody().exprs()) {
    OptOutConstDispatch::dispatch(expr);
  }

  active_scope_ = &new_ite->elseBody();

  for (auto expr : ite->elseBody().exprs()) {
    OptOutConstDispatch::dispatch(expr);
  }

  active_scope_ = prev_scope;

  if (ite->predicate()->predicate_type() == PredicateType::LoopRotation) {
    rotated_loop_.erase(for_loops_.back());
  }
}

void IndexLowering::handle(const ForLoop* for_loop) {
  const auto prev_scope = active_scope_;

  auto new_for_loop = IrBuilder::create<ForLoop>(for_loop);
  pushBack(new_for_loop);

  active_scope_ = &new_for_loop->body();
  for_loops_.push_back(new_for_loop);

  for (auto expr : for_loop->body().exprs()) {
    OptOutConstDispatch::dispatch(expr);
  }

  for_loops_.pop_back();
  active_scope_ = prev_scope;
}

void IndexLowering::handle(const RNGOp* rop) {
  // Write random tensor indices into the consumer
  //  tensor index if the output is a tensor.
  auto out_tv = dynamic_cast<TensorView*>(rop->output(0));
  NVF_ERROR(out_tv != nullptr, "rand scalar not yet supported");

  // TensorIndex for philox subsequence and component.
  auto philox_index =
      Index::getLinearLogicalIndex(out_tv, for_loops_, getRotatedLoop());
  philox_index = GpuLower::current()->commonScalarMap().hoistScalar(
      philox_index, for_loops_);

  // TensorIndex for writing rand_like output.
  const auto out = lowerDstIndex(out_tv);

  auto lowered = IrBuilder::create<RNGOp>(
      rop->getRNGOpType(),
      out,
      rop->dtype(),
      rop->getParameters(),
      rop->getRNGSeedVal(),
      rop->getRNGOffsetVal(),
      philox_index);

  pushBack(lowered);
  GpuLower::current()->propagateExprInfo(rop, back());
}

void IndexLowering::handle(const FullOp* fop) {
  auto out_tv = dynamic_cast<TensorView*>(fop->output(0));
  NVF_ERROR(out_tv != nullptr);

  // TensorIndex for writing output.
  const auto out = lowerDstIndex(out_tv);
  auto result = fop->getFillValue();
  GpuLower::current()->commonScalarMap().hoistScalar(result, for_loops_);

  auto lowered =
      IrBuilder::create<LoadStoreOp>(LoadStoreOpType::Set, out, result);
  pushBack(lowered);
  GpuLower::current()->propagateExprInfo(fop, back());
}

void IndexLowering::handle(const IotaOp* aop) {
  // Write linear tensor indices into the consumer
  //  tensor index if the output is a tensor.
  auto out_tv = dynamic_cast<TensorView*>(aop->output(0));
  NVF_ERROR(out_tv != nullptr);

  // TensorIndex for writing iota output.
  const auto out = lowerDstIndex(out_tv);
  auto result = Index::iota(
      out_tv,
      for_loops_,
      getRotatedLoop(),
      aop->start(),
      aop->step(),
      aop->dtype());
  auto lowered =
      IrBuilder::create<LoadStoreOp>(LoadStoreOpType::Set, out, result);

  pushBack(lowered);
  GpuLower::current()->propagateExprInfo(aop, back());
}

void IndexLowering::handle(const EyeOp* eop) {
  auto out_tv = dynamic_cast<TensorView*>(eop->output(0));
  NVF_ERROR(out_tv != nullptr);

  // TensorIndex for writing eye output.
  const auto out = lowerDstIndex(out_tv);
  auto result = Index::eye(out_tv, for_loops_, getRotatedLoop(), eop->dtype());
  auto lowered =
      IrBuilder::create<LoadStoreOp>(LoadStoreOpType::Set, out, result);

  pushBack(lowered);
  GpuLower::current()->propagateExprInfo(eop, back());
}

void IndexLowering::handle(const UnaryOp* uop) {
  const auto in = lowerSrcIndex(uop->in(), uop->out());
  const auto out = lowerDstIndex(uop->out());
  pushBack(IrBuilder::create<UnaryOp>(uop->getUnaryOpType(), out, in));
  GpuLower::current()->propagateExprInfo(uop, back());
}

void IndexLowering::handle(const BinaryOp* bop) {
  const auto lhs = lowerSrcIndex(bop->lhs(), bop->out());
  const auto rhs = lowerSrcIndex(bop->rhs(), bop->out());
  const auto out = lowerDstIndex(bop->out());
  pushBack(IrBuilder::create<BinaryOp>(bop->getBinaryOpType(), out, lhs, rhs));
  GpuLower::current()->propagateExprInfo(bop, back());
}

void IndexLowering::handle(const TernaryOp* top) {
  const auto in1 = lowerSrcIndex(top->in1(), top->out());
  const auto in2 = lowerSrcIndex(top->in2(), top->out());
  const auto in3 = lowerSrcIndex(top->in3(), top->out());
  const auto out = lowerDstIndex(top->out());
  pushBack(IrBuilder::create<TernaryOp>(
      top->getTernaryOpType(), out, in1, in2, in3));
  GpuLower::current()->propagateExprInfo(top, back());
}

void IndexLowering::handle(const ArrayConstruct* aop) {
  std::vector<Val*> lowered_inputs;
  for (auto input : aop->inputs()) {
    lowered_inputs.push_back(lowerSrcIndex(input, aop->out()));
  }
  const auto out = lowerDstIndex(aop->out());
  pushBack(IrBuilder::create<ArrayConstruct>(out, lowered_inputs));
  GpuLower::current()->propagateExprInfo(aop, back());
}

void IndexLowering::handle(const StructConstruct* sop) {
  std::vector<std::pair<std::string, Val*>> lowered_named_inputs;
  for (auto i : c10::irange(sop->inputs().size())) {
    lowered_named_inputs.emplace_back(
        sop->fieldName(i), lowerSrcIndex(sop->inputs().at(i), sop->out()));
  }
  const auto out = lowerDstIndex(sop->out());
  pushBack(IrBuilder::create<StructConstruct>(out, lowered_named_inputs));
  GpuLower::current()->propagateExprInfo(sop, back());
}

void IndexLowering::handle(const GetAttr* gop) {
  const auto struct_ = lowerSrcIndex(gop->struct_(), gop->out());
  const auto attr = gop->attr();
  const auto out = lowerDstIndex(gop->out());
  pushBack(IrBuilder::create<GetAttr>(out, struct_, attr));
  GpuLower::current()->propagateExprInfo(gop, back());
}

void IndexLowering::handle(const GetItem* gop) {
  const auto array = lowerSrcIndex(gop->array(), gop->out());
  const auto index = lowerSrcIndex(gop->index(), gop->out());
  const auto out = lowerDstIndex(gop->out());
  pushBack(IrBuilder::create<GetItem>(out, array, index));
  GpuLower::current()->propagateExprInfo(gop, back());
}

void IndexLowering::handle(const GetMetaData* gop) {
  const auto in = gop->in();
  const auto out = lowerDstIndex(gop->out());
  pushBack(IrBuilder::create<GetMetaData>(out, in));
  GpuLower::current()->propagateExprInfo(gop, back());
}

void IndexLowering::handle(const TensorConstruct* cop) {
  const auto out = lowerDstIndex(cop->out());
  auto indices = Index::getConsumerPerDimLogicalIndex(
      cop->out(), for_loops_, getRotatedLoop());
  auto in = cop->in();
  for (auto index : indices) {
    in = IrBuilder::getItemExpr(in, index);
  }
  in = GpuLower::current()->commonScalarMap().hoistScalar(in, for_loops_);
  pushBack(IrBuilder::create<LoadStoreOp>(LoadStoreOpType::Set, out, in));
  GpuLower::current()->propagateExprInfo(cop, back());
}

void IndexLowering::handle(const IndexSelectOp* sop) {
  auto lowered_index = lowerSrcIndex(sop->input(1), sop->output(0));
  lowered_index = maybeCastOp(DataType::Index, lowered_index);

  const std::unordered_map<IterDomain*, Val*> override_index = {
      {sop->getIndexedID(), lowered_index}};
  const auto lookup =
      lowerSrcIndex(sop->input(0), sop->output(0), override_index);

  const auto out = lowerDstIndex(sop->output(0));
  pushBack(
      IrBuilder::create<IndexSelectOp>(out, lookup, sop->dim(), lowered_index));
  GpuLower::current()->propagateExprInfo(sop, back());
}

void IndexLowering::handle(const TorchGatherOp* top) {
  auto lowered_index = lowerSrcIndex(top->input(1), top->output(0));
  lowered_index = IrBuilder::maybeCastExpr(DataType::Index, lowered_index);

  const std::unordered_map<IterDomain*, Val*> override_index = {
      {top->getIndexedID(), lowered_index}};

  auto input = lowerSrcIndex(top->lookupTv(), top->output(0), override_index);

  const auto out = lowerDstIndex(top->output(0));
  pushBack(IrBuilder::create<LoadStoreOp>(LoadStoreOpType::Set, out, input));
  GpuLower::current()->propagateExprInfo(top, back());
}

void IndexLowering::handle(const ScatterOp* sop) {
  auto lowered_index = lowerSrcIndex(sop->indexTv(), sop->output(0));
  auto lowered_src = lowerSrcIndex(sop->srcTv(), sop->output(0));

  lowered_index = IrBuilder::maybeCastExpr(DataType::Index, lowered_index);

  const std::unordered_map<int, Val*> override_index_out = {
      {sop->dim(), lowered_index}};
  auto lowered_out = lowerDstIndex(sop->output(0), override_index_out);

  pushBack(IrBuilder::create<ScatterOp>(
      sop->getScatterOpType(),
      lowered_out,
      sop->selfTv(),
      sop->dim(),
      lowered_index,
      lowered_src));
  GpuLower::current()->propagateExprInfo(sop, back());
}

void IndexLowering::handle(const SelectOp* sop) {
  auto lowered_index = lowerSrcIndex(sop->input(1), sop->output(0));
  auto lowered_index_cast = lowered_index;

  // If the type of the index tensor is different from the kernel
  // index type, promote it to the kernel index type
  if (GpuLower::current()->kernel()->indexType() !=
      sop->input(1)->getDataType().value()) {
    lowered_index_cast =
        IrBuilder::create<Val>(GpuLower::current()->kernel()->indexType());
    IrBuilder::create<UnaryOp>(
        UnaryOpType::Cast, lowered_index_cast, lowered_index);
  }

  const std::unordered_map<IterDomain*, Val*> override_index = {
      {sop->getIndexedID(), lowered_index_cast}};
  const auto input =
      lowerSrcIndex(sop->input(0), sop->output(0), override_index);

  const auto out = lowerDstIndex(sop->output(0));

  pushBack(IrBuilder::create<LoadStoreOp>(LoadStoreOpType::Set, out, input));
  GpuLower::current()->propagateExprInfo(sop, back());
}

void IndexLowering::handle(const ViewAsScalar* uop) {
  const auto in = lowerSrcIndex(uop->in(), uop->out());
  const auto out = lowerDstIndex(uop->out());
  for (auto loop : for_loops_) {
    if (GpuLower::current()->caMap()->areMapped(
            loop->iter_domain(),
            uop->vector_id()->as<IterDomain>(),
            IdMappingMode::LOOP)) {
      // TODO: this doesn't work with loop rotation
      Val* index = loop->indexOrStartIfTrivial();
      pushBack(IrBuilder::create<LoadStoreOp>(
          LoadStoreOpType::Set, out, IrBuilder::getItemExpr(in, index)));
      GpuLower::current()->propagateExprInfo(uop, back());
      return;
    }
  }
  NVF_THROW("Can not find index for vector dim");
}

namespace {

struct GridCommWorkBufferSizeInfo {
  // Size of overall buffer. Can be expanded for privatization
  Val* size_of_privatized_buffer = nullptr;
  // Size of single buffer.
  Val* buffer_stride = nullptr;
};

// Get the size of the temporary work buffer for grid communication, this can be
// grid reduction, broadcast, or grid welford.
// The buffer is expanded for privatization when not persistent or grouped.
GridCommWorkBufferSizeInfo getGridCommWorkBufferSize(
    const TensorDomain* td,
    const std::vector<ForLoop*>& for_loops,
    bool is_persistent) {
  // The buffer size is the number of thread blocks multiplied by the
  // number of threads not used for reduction domains.
  // Note: Previously it was calculated based on the shape of the
  // tensor, but it makes more sense to compute the size based on the
  // shape of the thread block and grid since this buffer is used for
  // communications among them. Both methods should result in the same
  // size if the parallel dimensions are exact, but otherwise, just
  // computing the buffer size based on the tensor shape isn't
  // sufficient since there could be extra threads/blocks.
  Val* size_of_single_buffer = GpuLower::current()->kernel()->oneVal();
  for (auto pt : kParallelTypeThreads) {
    auto pt_dim = GpuLower::current()->parallelDimensionMap().get(pt);
    if (pt_dim == nullptr || pt_dim->isOneInt()) {
      continue;
    }
    if (isParallelTypeThreadDim(pt) &&
        std::any_of(td->loop().begin(), td->loop().end(), [&](auto out_id) {
          return out_id->getParallelType() == pt &&
              (out_id->isReduction() || out_id->isBroadcast());
        })) {
      continue;
    }
    size_of_single_buffer =
        SimplifyingIrBuilder::mulExpr(size_of_single_buffer, pt_dim);
  }

  // Expand the buffer for privatization. The buffer is expanded so
  // that each non-reduction IterDomain uses a different part of the
  // buffer. For persistent mode, this expansion is only done for
  // grouped IterDomains.

  Val* size_of_privatized_buffer = size_of_single_buffer;

  // In persistent mode, if non-grouped no-reduction domain is used,
  // double the buffer size to save a final grid sync
  bool is_doubled = false;

  for (auto fl : for_loops) {
    // Buffer size of parallelized domains are already taken care
    if (fl->isTrivial() || fl->iter_domain()->isReduction() ||
        fl->iter_domain()->isThread()) {
      continue;
    }
    // If persistent, i.e., allreduce, only IterDomains with
    // ParallelType::Group are privatized
    if (!is_persistent ||
        fl->iter_domain()->getParallelType() == ParallelType::Group) {
      size_of_privatized_buffer = SimplifyingIrBuilder::mulExpr(
          size_of_privatized_buffer, fl->iter_domain()->extent());
    } else if (is_persistent) {
      is_doubled = true;
    }
  }

  if (is_doubled) {
    size_of_privatized_buffer = SimplifyingIrBuilder::mulExpr(
        size_of_privatized_buffer, IrBuilder::create<Val>(2L, DataType::Index));
  }

  GridCommWorkBufferSizeInfo info;
  info.size_of_privatized_buffer = size_of_privatized_buffer;
  info.buffer_stride = size_of_single_buffer;
  if (is_doubled) {
    info.buffer_stride = SimplifyingIrBuilder::mulExpr(
        info.buffer_stride, IrBuilder::create<Val>(2L, DataType::Index));
  }

  return info;
}

Val* getGridSyncBufferSize(
    const TensorDomain* td,
    const std::vector<ForLoop*>& for_loops,
    bool is_persistent) {
  // See the comment above for getGridCommWorkBufferSize.
  Val* buffer_size = GpuLower::current()->kernel()->oneVal();
  for (auto pt : kParallelTypeBIDs) {
    auto pt_dim = GpuLower::current()->parallelDimensionMap().get(pt);
    if (pt_dim == nullptr || pt_dim->isOneInt()) {
      continue;
    }
    if (std::any_of(td->loop().begin(), td->loop().end(), [&](auto out_id) {
          return out_id->getParallelType() == pt &&
              (out_id->isReduction() || out_id->isBroadcast());
        })) {
      continue;
    }
    buffer_size = SimplifyingIrBuilder::mulExpr(buffer_size, pt_dim);
  }

  // If not persistent, all iteration domains require a separate
  // semaphore for re-entrant grid reductions
  if (!is_persistent) {
    for (auto fl : for_loops) {
      if (fl->isTrivial()) {
        continue;
      }
      if (fl->iter_domain()->isThread()) {
        // already accounted for.
        continue;
      }

      buffer_size = SimplifyingIrBuilder::mulExpr(
          buffer_size, fl->iter_domain()->extent());
    }
  }

  return buffer_size;
}

Val* getEntranceCountGridReduce(std::vector<ForLoop*>& for_loops) {
  Val* grid_reduction_entrances = GpuLower::current()->kernel()->oneVal();

  for (const auto loop : for_loops) {
    if (loop->isTrivial()) {
      continue;
    }
    if (loop->iter_domain()->isThread()) {
      // already accounted for.
      continue;
    }
    // TODO: Does this work for shift/gather?
    grid_reduction_entrances = SimplifyingIrBuilder::mulExpr(
        grid_reduction_entrances, loop->iter_domain()->extent());
  }
  return grid_reduction_entrances;
}

// Linear indexing of for loops for multiple entrances into grid reduce
// TODO: What happens if there's a broadcast that's resolved (not present in the
// grid reduce) but the global buffer isn't expanded?
Val* getEntranceLinIndGridReduce(std::vector<ForLoop*>& for_loops) {
  Val* linear_index = GpuLower::current()->kernel()->zeroVal();

  for (const auto loop : for_loops) {
    if (loop->isTrivial()) {
      continue;
    }
    if (loop->iter_domain()->isThread()) {
      // already accounted for.
      continue;
    }
    // TODO: Does this work for shift/gather/loop rotation?
    linear_index = SimplifyingIrBuilder::addExpr(
        SimplifyingIrBuilder::mulExpr(
            linear_index, loop->iter_domain()->extent()),
        loop->indexOrStartIfTrivial());
  }
  return linear_index;
}

} // namespace

void IndexLowering::handle(const ReductionOp* rop) {
  NVF_ERROR(ir_utils::isTvOp(rop));

  const auto out_tv = rop->out()->as<TensorView>();
  const auto out_domain = out_tv->domain();

  const bool has_block_reduce = out_domain->hasBlockReduction();
  const bool has_grid_reduce = out_domain->hasGridReduction();

  const auto out = lowerDstIndex(rop->out());
  const auto in = lowerSrcIndex(rop->in(), rop->out());

  if (has_grid_reduce) {
    handleGridReduction(rop, out, in);
  } else if (has_block_reduce) {
    handleBlockReduction(rop, out, in);
  } else {
    pushBack(
        IrBuilder::create<BinaryOp>(rop->getReductionOpType(), out, out, in));
    GpuLower::current()->propagateExprInfo(rop, back());
  }
}

void IndexLowering::handleBlockReduction(
    const ReductionOp* rop,
    Val* out,
    Val* in) {
  NVF_ERROR(ir_utils::isTvOp(rop));

  ReductionOp* indexed_rop = IrBuilder::create<ReductionOp>(
      rop->getReductionOpType(), rop->init(), out, in, rop->isAllreduce());
  if (rop->predicate()) {
    indexed_rop =
        indexed_rop->withPredicate(rop->predicate())->as<ReductionOp>();
  }
  if (rop->writePredicate()) {
    indexed_rop = indexed_rop->withWritePredicate(rop->writePredicate())
                      ->as<ReductionOp>();
  }

  pushBack(indexed_rop);
  GpuLower::current()->propagateExprInfo(rop, back());
}

void IndexLowering::handleSerialGridReduction(
    const ReductionOp* rop,
    Val* out,
    Val* in) {
  const auto out_tv = out->as<kir::TensorIndex>()->view();
  const auto out_domain = out_tv->domain();

  // If we do a grid reduction we can't have a reduction axis that is not bound
  // to a grid or block dim.
  NVF_ERROR(
      std::none_of(
          out_domain->loop().begin(),
          out_domain->loop().end(),
          [](IterDomain* id) {
            return !id->isThread() && id->isReduction() &&
                !id->extent()->isOneInt();
          }),
      "Found a reduction stage that has both a non-parallelized ",
      "reduction and a grid reduction. This is not supported, ",
      "please use rfactor to do the serialized reduction first, ",
      "then the grid reduction. ",
      rop->toString());

  NVF_ERROR(!rop->isAllreduce(), "Serial grid allReduce is not implemented");

  // Allocate global work buffer TensorIndex.
  //
  // For convenience, the global work buffer is allocated like the loop domain
  // of the ReductionOp output. In the future, we may want the allocation
  // domain to be different in order to enable re-use of global output buffers
  // for in-place reduction.
  std::vector<IterDomain*> work_buffer_root;
  work_buffer_root.reserve(out_tv->nDims());
  for (IterDomain* id : out_tv->getLoopDomain()) {
    work_buffer_root.push_back(IterDomainBuilder(id).build());
  }
  auto work_buffer_domain = IrBuilder::create<TensorDomain>(work_buffer_root);
  auto work_buffer_tv = IrBuilder::create<TensorView>(
      work_buffer_domain, out_tv->dtype(), MemoryType::Global);
  Val* work_buffer_idx_val = nullptr;
  for (auto v :
       Index::getGlobalConsumerStridedIndices(out_tv, for_loops_, {})) {
    work_buffer_idx_val = SimplifyingIrBuilder::addExpr(work_buffer_idx_val, v);
  }

  auto work_buffer_idx = IrBuilder::create<kir::TensorIndex>(
      work_buffer_tv,
      GpuLower::current()->commonScalarMap().hoistScalar(
          work_buffer_idx_val, for_loops_));

  auto work_alloc = IrBuilder::create<kir::Allocate>(
      work_buffer_tv, work_buffer_tv->getMemoryType());
  pushBack(work_alloc);

  // The thread predicate for GridReduction needs to be set
  // separately from the main predicate. Do not combine them like
  // other expressions.
  const auto& thread_pred =
      GpuLower::current()->threadPredMap().getPredicatedParallelTypes(out_tv);

  auto serial_grid_reduction = IrBuilder::create<kir::GridReduction>(
      rop->getReductionOpType(),
      rop->init(),
      out,
      in,
      // skip work_buffer, sync_buffer, entrance_ind, n_entrances for serial
      // reduction node
      nullptr,
      nullptr,
      nullptr,
      nullptr,
      false,
      work_buffer_idx);

  serial_grid_reduction =
      serial_grid_reduction->withThreadPredicate(thread_pred);

  if (rop->predicate()) {
    serial_grid_reduction =
        serial_grid_reduction->withPredicate(rop->predicate())
            ->as<kir::GridReduction>();
  }
  if (rop->writePredicate()) {
    serial_grid_reduction =
        serial_grid_reduction->withWritePredicate(rop->writePredicate())
            ->as<kir::GridReduction>();
  }

  pushBack(serial_grid_reduction);
  GpuLower::current()->propagateExprInfo(rop, back());
}

void IndexLowering::handleGridReduction(
    const ReductionOp* rop,
    Val* out,
    Val* in) {
  if (rop->serialGridReductionRequested()) {
    handleSerialGridReduction(rop, out, in);
    return;
  }

  const auto out_tv = out->as<kir::TensorIndex>()->view();
  const auto out_domain = out_tv->domain();

  NVF_ERROR(out_domain->hasGridReduction());

  // If we do a grid reduction we can't have a reduction axis that is not bound
  // to a grid or block dim.
  NVF_ERROR(
      std::none_of(
          out_domain->loop().begin(),
          out_domain->loop().end(),
          [](IterDomain* id) {
            return !id->isThread() && id->isReduction() &&
                !id->extent()->isOneInt();
          }),
      "Found a reduction stage that has both a non-parallelized ",
      "reduction and a grid reduction. This is not supported, ",
      "please use rfactor to do the serialized reduction first, ",
      "then the grid reduction. ",
      rop->toString());

  // Use a unique buffer for work and sync flag when called within a
  // loop unless it's persistent. Grid all reduce means persistence is
  // required. However, not being a grid all reduce does not mean
  // non-persistence. Currently, if a cooperative grid reduction is
  // required anywhere in the kernel, all grid reducitons are done in
  // a persistent manner, so all grid reductions should be consulted.
  // TODO: fix this
  const bool is_persistent = rop->isAllreduce();
  const auto buffer_size_info =
      getGridCommWorkBufferSize(out_domain, for_loops_, is_persistent);

  auto work_buffer = allocateUniqueBuffer(
      buffer_size_info.size_of_privatized_buffer,
      out_tv->dtype(),
      false,
      out_tv,
      work_buffer_map_);

  auto sync_buffer_size =
      getGridSyncBufferSize(out_domain, for_loops_, is_persistent);
  auto sync_buffer = allocateUniqueBuffer(
      sync_buffer_size, DataType::Int, true, out_tv, sync_buffer_map_);

  const auto entrance_ind = !is_persistent
      ? getEntranceLinIndGridReduce(for_loops_)
      : GpuLower::current()->kernel()->zeroVal();
  const auto n_entrances = !is_persistent
      ? getEntranceCountGridReduce(for_loops_)
      : GpuLower::current()->kernel()->oneVal();

  // The thread predicate for GridReduction needs to be set
  // separately from the main predicate. Do not combine them like
  // other expressions.
  const auto& thread_pred =
      GpuLower::current()->threadPredMap().getPredicatedParallelTypes(out_tv);

  auto grid_reduction = IrBuilder::create<kir::GridReduction>(
      rop->getReductionOpType(),
      rop->init(),
      out,
      in,
      work_buffer,
      sync_buffer,
      entrance_ind,
      n_entrances,
      rop->isAllreduce());

  grid_reduction = grid_reduction->withThreadPredicate(thread_pred);

  if (rop->predicate()) {
    grid_reduction = grid_reduction->withPredicate(rop->predicate())
                         ->as<kir::GridReduction>();
  }
  if (rop->writePredicate()) {
    grid_reduction = grid_reduction->withWritePredicate(rop->writePredicate())
                         ->as<kir::GridReduction>();
  }

  pushBack(grid_reduction);
  GpuLower::current()->propagateExprInfo(rop, back());

  if (rop->isAllreduce()) {
    allocateUniqueFusedReduction(grid_reduction, out_tv);
  }
}

void IndexLowering::handle(const GroupedReductionOp* grouped_rop) {
  NVF_ERROR(ir_utils::isTvOp(grouped_rop));

  const auto out_tv = ir_utils::getTvOutput(grouped_rop);
  const auto out_domain = out_tv->domain();

  const bool has_block_reduce = out_domain->hasBlockReduction();
  const bool has_grid_reduce = out_domain->hasGridReduction();

  std::vector<Val*> indexed_outputs(grouped_rop->numHorizontallyGroupedExprs());
  std::vector<Val*> indexed_inputs(grouped_rop->numHorizontallyGroupedExprs());

  for (const auto i : c10::irange(grouped_rop->numHorizontallyGroupedExprs())) {
    indexed_outputs.at(i) = lowerDstIndex(grouped_rop->output(i));
    indexed_inputs.at(i) =
        lowerSrcIndex(grouped_rop->input(i), grouped_rop->output(i));
  }

  if (has_grid_reduce) {
    handleGridReduction(grouped_rop, indexed_outputs, indexed_inputs);
  } else if (has_block_reduce) {
    handleBlockReduction(grouped_rop, indexed_outputs, indexed_inputs);
  } else {
    for (const auto i :
         c10::irange(grouped_rop->numHorizontallyGroupedExprs())) {
      pushBack(IrBuilder::create<BinaryOp>(
          grouped_rop->getReductionOpType(i),
          indexed_outputs.at(i),
          indexed_outputs.at(i),
          indexed_inputs.at(i)));
    }
  }
}

void IndexLowering::handleBlockReduction(
    const GroupedReductionOp* grouped_rop,
    const std::vector<Val*>& outputs,
    const std::vector<Val*>& inputs) {
  NVF_ERROR(ir_utils::isTvOp(grouped_rop));

  GroupedReductionOp* indexed_rop = IrBuilder::create<GroupedReductionOp>(
      grouped_rop->getReductionOpTypes(),
      grouped_rop->initVals(),
      outputs,
      inputs,
      grouped_rop->isAllreduce());
  if (grouped_rop->predicate()) {
    indexed_rop = indexed_rop->withPredicate(grouped_rop->predicate())
                      ->as<GroupedReductionOp>();
  }
  if (grouped_rop->writePredicate()) {
    indexed_rop = indexed_rop->withWritePredicate(grouped_rop->writePredicate())
                      ->as<GroupedReductionOp>();
  }

  pushBack(indexed_rop);
  GpuLower::current()->propagateExprInfo(grouped_rop, back());
}

void IndexLowering::handleGridReduction(
    const GroupedReductionOp* grouped_rop,
    const std::vector<Val*>& outputs,
    const std::vector<Val*>& inputs) {
  const auto out_tv = ir_utils::getTvOutput(grouped_rop);
  const auto out_domain = out_tv->domain();

  NVF_ERROR(out_domain->hasGridReduction());

  // If we do a grid reduction we can't have a reduction axis that is not bound
  // to a grid or block dim.
  NVF_ERROR(
      std::none_of(
          out_domain->loop().begin(),
          out_domain->loop().end(),
          [](IterDomain* id) {
            return !id->isThread() && id->isReduction() &&
                !id->extent()->isOneInt();
          }),
      "Found a reduction stage that has both a non-parallelized ",
      "reduction and a grid reduction. This is not supported, ",
      "please use rfactor to do the serialized reduction first, ",
      "then the grid reduction.");

  const bool is_persistent = grouped_rop->isAllreduce();
  auto work_buf_size_info =
      getGridCommWorkBufferSize(out_domain, for_loops_, is_persistent);

  std::vector<kir::Allocate*> work_buffers;
  std::transform(
      outputs.begin(),
      outputs.end(),
      std::back_inserter(work_buffers),
      [&](Val* output) {
        return allocateUniqueBuffer(
            work_buf_size_info.size_of_privatized_buffer,
            output->dtype(),
            false,
            output->as<kir::TensorIndex>()->view(),
            work_buffer_map_);
      });

  auto sync_buffer_size =
      getGridSyncBufferSize(out_domain, for_loops_, is_persistent);
  auto sync_buffer = allocateUniqueBuffer(
      sync_buffer_size, DataType::Int, true, out_tv, sync_buffer_map_);

  const auto entrance_ind = !is_persistent
      ? getEntranceLinIndGridReduce(for_loops_)
      : GpuLower::current()->kernel()->zeroVal();
  const auto n_entrances = !is_persistent
      ? getEntranceCountGridReduce(for_loops_)
      : GpuLower::current()->kernel()->oneVal();

  // The thread predicate for GridReduction needs to be set
  // separately from the main predicate. Do not combine them like
  // other expressions.
  const auto& thread_pred =
      GpuLower::current()->threadPredMap().getPredicatedParallelTypes(out_tv);

  auto grid_reduction = IrBuilder::create<kir::GroupedGridReduction>(
      grouped_rop->getReductionOpTypes(),
      grouped_rop->initVals(),
      outputs,
      inputs,
      work_buffers,
      sync_buffer,
      entrance_ind,
      n_entrances,
      work_buf_size_info.buffer_stride,
      grouped_rop->isAllreduce());

  grid_reduction = grid_reduction->withThreadPredicate(thread_pred);

  if (grouped_rop->predicate()) {
    grid_reduction = grid_reduction->withPredicate(grouped_rop->predicate())
                         ->as<kir::GroupedGridReduction>();
  }
  if (grouped_rop->writePredicate()) {
    grid_reduction =
        grid_reduction->withWritePredicate(grouped_rop->writePredicate())
            ->as<kir::GroupedGridReduction>();
  }

  pushBack(grid_reduction);
  GpuLower::current()->propagateExprInfo(grouped_rop, back());

  if (grouped_rop->isAllreduce()) {
    allocateUniqueFusedReduction(grid_reduction, out_tv);
  }
}

void IndexLowering::handle(const WelfordOp* wop) {
  NVF_ERROR(ir_utils::isTvOp(wop));

  const auto out_tv = wop->outAvg()->as<TensorView>();
  const auto out_domain = out_tv->domain();

  const bool has_block_reduce = out_domain->hasBlockReduction();
  const bool has_grid_reduce = out_domain->hasGridReduction();

  if (has_grid_reduce) {
    NVF_ERROR(
        std::none_of(
            out_domain->loop().begin(),
            out_domain->loop().end(),
            [](IterDomain* id) {
              return !id->isThread() && id->isReduction();
            }),
        "Found a reduction stage that has both a non-parallelized ",
        "reduction and a grid reduction.  This is not supported, ",
        "please use rfactor to do the serialized reduction first, ",
        "then the grid reduction.");
  }

  // lower IO tensors
  const auto in_var =
      wop->inVar() ? lowerSrcIndex(wop->inVar(), wop->outAvg()) : nullptr;
  const auto in_avg = lowerSrcIndex(wop->inAvg(), wop->outAvg());
  auto in_N = wop->inN();

  // in Rfactor-ed case, the input N is actually a TV
  if (!in_N->isScalar()) {
    in_N = lowerSrcIndex(in_N, wop->outN());
  }

  auto out_avg = lowerDstIndex(wop->outAvg());
  auto out_var = lowerDstIndex(wop->outVar());
  auto out_N = lowerDstIndex(wop->outN());

  WelfordOp* indexed_wop = IrBuilder::create<WelfordOp>(
      out_avg,
      out_var,
      out_N,
      in_avg,
      in_var,
      in_N,
      wop->initAvg(),
      wop->initVar(),
      wop->initN(),
      wop->isAllreduce());

  if (wop->predicate()) {
    indexed_wop = indexed_wop->withPredicate(wop->predicate())->as<WelfordOp>();
  }
  if (wop->writePredicate()) {
    indexed_wop =
        indexed_wop->withWritePredicate(wop->writePredicate())->as<WelfordOp>();
  }

  // Serial welford
  if (!has_block_reduce && !has_grid_reduce) {
    pushBack(indexed_wop);
    GpuLower::current()->propagateExprInfo(wop, back());
    return;
  }

  // Block-only welford
  if (!has_grid_reduce) {
    pushBack(indexed_wop);
    GpuLower::current()->propagateExprInfo(wop, back());
    return;
  }

  handleGridWelford(indexed_wop);
}

void IndexLowering::handleGridWelford(WelfordOp* indexed_wop) {
  const auto out_tv = indexed_wop->out()->as<kir::TensorIndex>()->view();
  const auto out_domain = out_tv->domain();

  // TODO: See the comment on the same variable in handleGridReduction
  const bool is_persistent = indexed_wop->isAllreduce();
  const auto buffer_size_info =
      getGridCommWorkBufferSize(out_domain, for_loops_, is_persistent);

  const auto work_buffer_size = buffer_size_info.size_of_privatized_buffer;
  auto out_avg_buffer = allocateUniqueBuffer(
      work_buffer_size,
      indexed_wop->outAvg()->dtype(),
      false,
      indexed_wop->outAvg()->as<kir::TensorIndex>()->view(),
      work_buffer_map_);
  auto out_var_buffer = allocateUniqueBuffer(
      work_buffer_size,
      indexed_wop->outVar()->dtype(),
      false,
      indexed_wop->outVar()->as<kir::TensorIndex>()->view(),
      work_buffer_map_);
  auto out_N_buffer = allocateUniqueBuffer(
      work_buffer_size,
      indexed_wop->outN()->dtype(),
      false,
      indexed_wop->outN()->as<kir::TensorIndex>()->view(),
      work_buffer_map_);

  auto sync_buffer_size =
      getGridSyncBufferSize(out_domain, for_loops_, is_persistent);
  auto sync_buffer = allocateUniqueBuffer(
      sync_buffer_size, DataType::Int, true, out_tv, sync_buffer_map_);

  const auto entrance_ind = !is_persistent
      ? getEntranceLinIndGridReduce(for_loops_)
      : GpuLower::current()->kernel()->zeroVal();
  const auto n_entrances = !is_persistent
      ? getEntranceCountGridReduce(for_loops_)
      : GpuLower::current()->kernel()->oneVal();

  // The thread predicate for GridReduction needs to be set
  // separately from the main predicate. Do not combine them like
  // other expressions.
  const auto& thread_pred =
      GpuLower::current()->threadPredMap().getPredicatedParallelTypes(out_tv);

  auto grid_welford = IrBuilder::create<kir::GridWelford>(
      indexed_wop,
      out_var_buffer,
      out_avg_buffer,
      out_N_buffer,
      sync_buffer,
      entrance_ind,
      n_entrances);

  grid_welford = grid_welford->withThreadPredicate(thread_pred);

  const bool block_reduce_separated =
      out_domain->hasBlockReduction() && !indexed_wop->isAllreduce();

  if (indexed_wop->predicate()) {
    if (block_reduce_separated) {
      grid_welford = grid_welford
                         ->withPredicate(IrBuilder::create<kir::Predicate>(
                             GpuLower::current()->kernel()->trueVal()))
                         ->as<kir::GridWelford>();
    } else {
      grid_welford = grid_welford->withPredicate(indexed_wop->predicate())
                         ->as<kir::GridWelford>();
    }
  }

  if (indexed_wop->writePredicate()) {
    grid_welford =
        grid_welford->withWritePredicate(indexed_wop->writePredicate())
            ->as<kir::GridWelford>();
  }

  if (block_reduce_separated) {
    pushBack(indexed_wop);
    GpuLower::current()->propagateExprInfo(indexed_wop, back());
  }

  pushBack(grid_welford);
  GpuLower::current()->propagateExprInfo(indexed_wop, back());

  if (indexed_wop->isAllreduce()) {
    // When using the fused reduction, allocate the reduction object at
    // the outer-most scope
    allocateUniqueFusedReduction(grid_welford, out_tv);
  }
}

void IndexLowering::handle(const GroupedWelfordOp* grouped_wop) {
  NVF_ERROR(ir_utils::isTvOp(grouped_wop));

  const auto out_tv = ir_utils::getTvOutput(grouped_wop);
  const auto out_domain = out_tv->domain();

  const bool has_grid_reduce = out_domain->hasGridReduction();

  std::vector<WelfordTriplet> indexed_outputs(
      grouped_wop->numHorizontallyGroupedExprs());
  std::vector<WelfordTriplet> indexed_inputs(
      grouped_wop->numHorizontallyGroupedExprs());

  auto output_vals = grouped_wop->outputVals();
  auto input_vals = grouped_wop->inputVals();

  for (const auto i : c10::irange(grouped_wop->numHorizontallyGroupedExprs())) {
    const auto& output = output_vals.at(i);
    const auto& input = input_vals.at(i);
    WelfordTriplet indexed_output;
    WelfordTriplet indexed_input;
    for (const auto j : c10::irange(3)) {
      indexed_output.get(j) = lowerDstIndex(output.get(j));
      indexed_input.get(j) = lowerSrcIndex(input.get(j), output.get(j));
    }
    indexed_outputs[i] = indexed_output;
    indexed_inputs[i] = indexed_input;
  }

  if (has_grid_reduce) {
    handleGroupedGridWelford(
        grouped_wop, indexed_outputs, indexed_inputs, grouped_wop->initVals());
  } else {
    NVF_THROW(
        "Only grid welford is supported. Validation should have caught non-grid welford grouping.");
  }
}

std::vector<kir::Allocate*> IndexLowering::allocateWelfordWorkBuffer(
    const std::vector<WelfordTriplet>& triplets,
    WelfordTriplet::ValName name,
    Val* buffer_size) {
  std::vector<kir::Allocate*> work_buffers;

  std::transform(
      triplets.begin(),
      triplets.end(),
      std::back_inserter(work_buffers),
      [&](const WelfordTriplet& output) {
        return allocateUniqueBuffer(
            buffer_size,
            output.get(name)->dtype(),
            false,
            output.get(name)->as<TensorView>(),
            work_buffer_map_);
      });

  return work_buffers;
}

namespace {

// Returns true if a GroupedWelfordOp op is eligible for using the
// outer-optimized grouped welford runtime function
bool canUseOuterOptRuntimeKernel(const GroupedWelfordOp* grouped_wop) {
  const auto out_tv = ir_utils::getTvOutput(grouped_wop);
  const auto out_domain = out_tv->domain();

  if (!out_domain->hasGridReduction()) {
    return false;
  }

  // TIDx and BIDx must be used for non-reduction domains. TIDy and
  // BIDy must be used for reduction domains.
  ParallelTypeBitmap used_pts;
  for (auto loop_id : out_domain->loop()) {
    auto pt = loop_id->getParallelType();
    if (isParallelTypeThread(pt)) {
      used_pts.set(pt);
      if ((loop_id->isReduction() &&
           (pt == ParallelType::BIDy || pt == ParallelType::TIDy)) ||
          (loop_id->getIterType() == IterType::Iteration &&
           (pt == ParallelType::BIDx || pt == ParallelType::TIDx))) {
        // valid pattern
        continue;
      } else {
        return false;
      }
    }
  }

  ParallelTypeBitmap valid_pt_map;
  valid_pt_map.set(ParallelType::BIDx);
  valid_pt_map.set(ParallelType::BIDy);
  valid_pt_map.set(ParallelType::TIDx);
  valid_pt_map.set(ParallelType::TIDy);
  if (used_pts != valid_pt_map) {
    return false;
  }

  // TIDx and TIDy must be static constant
  const auto& par_dim_map = GpuLower::current()->parallelDimensionMap();
  auto tidx_val = par_dim_map.get(ParallelType::TIDx);
  auto tidy_val = par_dim_map.get(ParallelType::TIDy);
  if (!tidx_val->isConstInt() || !tidy_val->isConstInt()) {
    return false;
  }
  auto tidx = tidx_val->evaluate().as<int64_t>();
  auto tidy = tidy_val->evaluate().as<int64_t>();

  // TIDz and BIDz must be unused or just 1. This contraint can be
  // lifted if necessary.
  auto tidz_val = par_dim_map.get(ParallelType::TIDz);
  if (tidz_val != nullptr && !tidz_val->isOneInt()) {
    return false;
  }
  auto bidz_val = par_dim_map.get(ParallelType::BIDz);
  if (bidz_val != nullptr && !bidz_val->isOneInt()) {
    return false;
  }

  // Warp reduction along threadIdx.y is a key factor for the
  // outer-optimized kernel. The larger (32 / blockDim.x) is, the more
  // effective. It shouldn't give any perf benefit when blockDim.x >=
  // 32 as there's no warp reduction. blockDim.x == 16 is not
  // preferable, but still would be better than the default
  // implementation. blockDim.x == 8 is preferred.
  if (tidx > 16) {
    return false;
  }

  int64_t num_grouped_iterations = 1;
  for (auto axis : out_domain->loop()) {
    if (axis->getParallelType() == ParallelType::Group) {
      NVF_ERROR(
          axis->extent()->isConstInt(),
          "Grouped IterDomain must have a static integer extent: ",
          axis->extent()->toInlineString());
      num_grouped_iterations *= axis->extent()->evaluate().as<int64_t>();
    }
  }

  // Assumptions about TIDx/TIDy and group size
  if (tidy % num_grouped_iterations != 0 || tidx > 32 || 32 % tidx != 0 ||
      num_grouped_iterations < 32 / tidx) {
    return false;
  }

  // Only considers the case where all outputs are local. This
  // eliminates thread predicates
  if (std::any_of(
          grouped_wop->outputs().begin(),
          grouped_wop->outputs().end(),
          [](const Val* output) {
            return !output->isA<TensorView>() ||
                output->as<TensorView>()->getMemoryType() != MemoryType::Local;
          })) {
    return false;
  }

  // Must not be predicated. If the per-thread serial reduction is
  // rfactored, the remaining block+grid reduction is not predicated.
  if (!((grouped_wop->predicate()->hasValue() &&
         grouped_wop->predicate()->value()) ||
        GpuLower::current()->predicateElimination().canOmitPredicate(
            grouped_wop))) {
    return false;
  }

  return true;
}

} // namespace

void IndexLowering::handleGroupedGridWelford(
    const GroupedWelfordOp* op,
    const std::vector<WelfordTriplet>& output_vals,
    const std::vector<WelfordTriplet>& input_vals,
    const std::vector<WelfordTriplet>& init_vals) {
  const auto out_tv = ir_utils::getTvOutput(op);
  const auto out_domain = out_tv->domain();

  NVF_ERROR(out_domain->hasGridReduction());

  // If we do a grid reduction we can't have a reduction axis that is not bound
  // to a grid or block dim.
  NVF_ERROR(
      std::none_of(
          out_domain->loop().begin(),
          out_domain->loop().end(),
          [](IterDomain* id) {
            return !id->isThread() && id->isReduction() &&
                !id->extent()->isOneInt();
          }),
      "Found a reduction stage that has both a non-parallelized ",
      "reduction and a grid reduction. This is not supported, ",
      "please use rfactor to do the serialized reduction first, ",
      "then the grid reduction.");

  const bool is_persistent = op->isAllreduce();
  auto work_buf_size_info =
      getGridCommWorkBufferSize(out_domain, for_loops_, is_persistent);

  const auto work_buffers_avg = allocateWelfordWorkBuffer(
      op->outputVals(),
      WelfordTriplet::ValName::Avg,
      work_buf_size_info.size_of_privatized_buffer);
  const auto work_buffers_var = allocateWelfordWorkBuffer(
      op->outputVals(),
      WelfordTriplet::ValName::Var,
      work_buf_size_info.size_of_privatized_buffer);
  const auto work_buffers_N = allocateWelfordWorkBuffer(
      op->outputVals(),
      WelfordTriplet::ValName::N,
      work_buf_size_info.size_of_privatized_buffer);

  auto sync_buffer_size =
      getGridSyncBufferSize(out_domain, for_loops_, is_persistent);
  auto sync_buffer = allocateUniqueBuffer(
      sync_buffer_size, DataType::Int, true, out_tv, sync_buffer_map_);

  const auto entrance_ind = !is_persistent
      ? getEntranceLinIndGridReduce(for_loops_)
      : GpuLower::current()->kernel()->zeroVal();
  const auto n_entrances = !is_persistent
      ? getEntranceCountGridReduce(for_loops_)
      : GpuLower::current()->kernel()->oneVal();

  // The thread predicate needs to be set separately from the main
  // predicate. Do not combine them like other expressions.
  const auto& thread_pred =
      GpuLower::current()->threadPredMap().getPredicatedParallelTypes(out_tv);

  bool use_outer_opt =
      !isOptionDisabled(DisableOption::GroupedGridWelfordOuterOpt) &&
      canUseOuterOptRuntimeKernel(op);

  auto indexed_op = IrBuilder::create<kir::GroupedGridWelford>(
      output_vals,
      input_vals,
      init_vals,
      std::array<std::vector<kir::Allocate*>, 3>{
          work_buffers_avg, work_buffers_var, work_buffers_N},
      sync_buffer,
      entrance_ind,
      n_entrances,
      work_buf_size_info.buffer_stride,
      op->isAllreduce(),
      use_outer_opt);

  indexed_op = indexed_op->withThreadPredicate(thread_pred);

  if (op->predicate()) {
    indexed_op = indexed_op->withPredicate(op->predicate())
                     ->as<kir::GroupedGridWelford>();
  }
  if (op->writePredicate()) {
    indexed_op = indexed_op->withWritePredicate(op->writePredicate())
                     ->as<kir::GroupedGridWelford>();
  }

  pushBack(indexed_op);
  GpuLower::current()->propagateExprInfo(op, back());

  if (op->isAllreduce()) {
    allocateUniqueFusedReduction(indexed_op, out_tv);
  }
}

void IndexLowering::handle(const kir::MBarrierInit* minit) {
  Val* smem_address_ptr = nullptr;

  if (minit->mbarrier()->isA<TensorView>()) {
    smem_address_ptr =
        lower_utils::u32IndexScalarSmemTv(minit->mbarrier()->as<TensorView>());
  } else if (minit->mbarrier()->isA<kir::TensorIndex>()) {
    smem_address_ptr = lower_utils::u32IndexScalarSmemTv(
        minit->mbarrier()->as<kir::TensorIndex>());
  } else {
    NVF_THROW("Unexpected MBarrierInit value.");
  }
  kir::MBarrierInit* minit_indexed = IrBuilder::create<kir::MBarrierInit>(
      smem_address_ptr, minit->threadCount());
  pushBack(minit_indexed);
  GpuLower::current()->propagateExprInfo(minit, minit_indexed);
}

void IndexLowering::handle(const kir::MBarrierInvalidate* minval) {
  Val* smem_address_ptr = nullptr;

  if (minval->mbarrier()->isA<TensorView>()) {
    smem_address_ptr =
        lower_utils::u32IndexScalarSmemTv(minval->mbarrier()->as<TensorView>());
  } else if (minval->mbarrier()->isA<kir::TensorIndex>()) {
    smem_address_ptr = lower_utils::u32IndexScalarSmemTv(
        minval->mbarrier()->as<kir::TensorIndex>());
  } else {
    NVF_THROW(
        "Unexpected MBarrierInvalidate barrier value: ",
        minval->mbarrier()->toString());
  }
  kir::MBarrierInvalidate* minval_indexed =
      IrBuilder::create<kir::MBarrierInvalidate>(smem_address_ptr);
  pushBack(minval_indexed);
  GpuLower::current()->propagateExprInfo(minval, minval_indexed);
}

void IndexLowering::handle(const kir::MBarrierArrive* arrive_transaction) {
  NVF_ERROR(
      arrive_transaction->mbarrier()->isA<kir::TensorIndex>(),
      "Expected kir::TensorIndex in MBarrierArriveExpectTx");

  Val* smem_address_ptr = lower_utils::u32IndexScalarSmemTv(
      arrive_transaction->mbarrier()->as<kir::TensorIndex>());
  pushBack(IrBuilder::create<kir::MBarrierArrive>(
      arrive_transaction->state(), smem_address_ptr));
}

void IndexLowering::handle(
    const kir::MBarrierArriveExpectTx* arrive_transaction) {
  NVF_ERROR(
      arrive_transaction->mbarrier()->isA<kir::TensorIndex>(),
      "Expected kir::TensorIndex in MBarrierArriveExpectTx");

  Val* smem_address_ptr = lower_utils::u32IndexScalarSmemTv(
      arrive_transaction->mbarrier()->as<kir::TensorIndex>());
  pushBack(IrBuilder::create<kir::MBarrierArriveExpectTx>(
      arrive_transaction->state(),
      smem_address_ptr,
      arrive_transaction->txCount()));
}

void IndexLowering::handle(const kir::MBarrierWait* mwait) {
  NVF_ERROR(
      mwait->mbarrier()->isA<kir::TensorIndex>(),
      "Expected kir::TensorIndex in MBarrierWait");
  Val* smem_address_ptr = lower_utils::u32IndexScalarSmemTv(
      mwait->mbarrier()->as<kir::TensorIndex>());
  pushBack(
      IrBuilder::create<kir::MBarrierWait>(smem_address_ptr, mwait->state()));
}

void IndexLowering::handle(const kir::MBarrierWaitParity* mwait) {
  NVF_ERROR(
      mwait->mbarrier()->isA<kir::TensorIndex>(),
      "Expected kir::TensorIndex in MBarrierWaitParity");
  Val* smem_address_ptr = lower_utils::u32IndexScalarSmemTv(
      mwait->mbarrier()->as<kir::TensorIndex>());
  pushBack(IrBuilder::create<kir::MBarrierWaitParity>(
      smem_address_ptr, mwait->parity()));
}

void IndexLowering::handleCpAsyncBulkLoad(const LoadStoreOp* ldst) {
  // If LoadStoreOp has a smem TV in ldstMBarrierParityMap, then it is a part
  // of a circular buffer loop. The kir nodes for arrive_expect_tx and
  // mbarrier_wait are added by the circular buffer pass. Otherwise, those
  // nodes are added here.
  bool is_circular_buffered =
      (GpuLower::current()->tmaCircularBufferInfo().existsTensorIndex(ldst));

  if (is_circular_buffered) {
    kir::TensorIndex* mbarrier =
        GpuLower::current()->tmaCircularBufferInfo().getTensorIndex(ldst);
    Val* mbarrier_index = lower_utils::u32IndexScalarSmemTv(mbarrier);

    // gmem indexing and expect_bytes for mbarrier
    auto [in, _] = Index::getCpAsyncBulkGmemIndex(
        ldst, mbarrier_index, for_loops_, rotated_loop_);

    // indexing ldst op
    Val* out = lowerDstIndex(
        ldst->out(), /*override_index=*/{}, /*generate_pointer=*/true);
    Expr* new_ldst =
        IrBuilder::create<LoadStoreOp>(ldst->opType(), out, in, ldst->cacheOp())
            ->withPredicate(ldst->predicate());
    pushBack(new_ldst);

    // register new LoadStoreOp with mbarrier
    GpuLower::current()->tmaCircularBufferInfo().recordTensorIndex(
        new_ldst, mbarrier);

    GpuLower::current()->propagateExprInfo(ldst, back());
  } else {
    TensorView* mbarrier = GpuLower::current()->ldstMBarrierMap().at(ldst);
    Val* mbarrier_index = lower_utils::u32IndexScalarSmemTv(mbarrier);

    // gmem indexing and expect_bytes for mbarrier
    auto [in, expect_bytes] = Index::getCpAsyncBulkGmemIndex(
        ldst, mbarrier_index, for_loops_, rotated_loop_);

    // arrive and expect_tx mbarrier
    Val* state = IrBuilder::create<Val>(DataType::UInt64);
    pushBack(IrBuilder::create<kir::Allocate>(
        state, MemoryType::Local, ldst->container()->oneVal()));
    pushBack(IrBuilder::create<kir::MBarrierArriveExpectTx>(
        state, mbarrier_index, expect_bytes));

    // indexing ldst op
    Val* out = lowerDstIndex(
        ldst->out(), /*override_index=*/{}, /*generate_pointer=*/true);
    Expr* new_ldst =
        IrBuilder::create<LoadStoreOp>(ldst->opType(), out, in, ldst->cacheOp())
            ->withPredicate(ldst->predicate());
    pushBack(new_ldst);

    GpuLower::current()->propagateExprInfo(ldst, back());
    // wait mbarrier
    pushBack(IrBuilder::create<kir::MBarrierWait>(mbarrier_index, state));
  }
}

void IndexLowering::handleCpAsyncBulkStore(const LoadStoreOp* ldst) {
  auto in = lowerSrcIndex(ldst->in(), ldst->out(), {}, true);
  auto [out, _] =
      Index::getCpAsyncBulkGmemIndex(ldst, nullptr, for_loops_, rotated_loop_);
  auto new_ldst =
      IrBuilder::create<LoadStoreOp>(ldst->opType(), out, in, ldst->cacheOp())
          ->withPredicate(ldst->predicate());
  pushBack(new_ldst);
  GpuLower::current()->propagateExprInfo(ldst, back());
}

static DataType getMmaInputAType(MmaMacro macro) {
  int64_t warp_group_size = isHopper(macro) ? 128L : 32L;
  int64_t size = getM(macro) * getK(macro) / warp_group_size /
      2L /* halves per 32bit register */;
  return ArrayType{std::make_shared<DataType>(DataType::UInt32), (size_t)size};
}

static DataType getMmaInputBType(MmaMacro macro) {
  int64_t size = getN(macro) * getK(macro) / 32L /* threads per warp */ /
      2L /* halves per 32bit register */;
  return ArrayType{std::make_shared<DataType>(DataType::UInt32), (size_t)size};
}

static inline DataType getMmaOutType(TensorView* mma_out) {
  int64_t size = 1;
  for (auto id : mma_out->getAllocationDomain()) {
    if (id->isMma() && !id->isReduction()) {
      size *= id->extent()->evaluate().as<int64_t>();
    }
  }
  return ArrayType{std::make_shared<DataType>(DataType::Float), (size_t)size};
}

namespace {

// Helper function to compute the index of the output of stmatrix (in shared
// memory). We currently handle the cases:
// 1. stmatrix.x4 (we have 16x16 tiles)
// 2. stmatrix.x2 (we have 16x8 tiles)
// The assumption of the function is that we have 128-threads (warp group or 4
// warps) The stmatrix call is inside a for-loop. We can think of 4-stmatrix (4
// warps) calls being issued for every iteration of the for-loop. For example if
// we are storing [64, 16] piece of memory using stmatrix.x2 (16x8), there will
// be two iteration of the for-loop. In the first iteration we'll store [64 (0
// ... 63), 8(0 ... 7)] and in the next iteration we'll store [64 (0 ... 63),
// 8(8 ... 15)].

// In each iteration, the 4-warps will be storing what we'll call
// a warp group box. Each warp group box will have (at most) 4 tile boxes,
// that's the memory stored by each stmatrix issued. This each tile-box is of
// shape: [16, 16], [16, 8]; to be supported: [8, 8].

// For example, if we are store [64, 16] using stmatrix.x2 [16, 8], then the
// warp group box will be [64, 8] (there will be 2 warp group boxes). If we are
// using stmatrix.x4 [16, 16] then the warp group box will be [64, 16].

// To compute the index/offset into shared memory, we sum the offset of the warp
// group box, the tile box inside the warp group box, and then finally the
// offset of the thread inside the tile box.

// For an example of index computation assume we are storing [64, 32] using
// stmatrix using a single warp group, that is the cta has 128 threads/4-warps.
// We'll be using stmatrix.x4 (16x16 tiles). This will need two iterations of
// the for-loop (loop index I = [0,1]). After each iteration we'd have store
// [64, 16] piece of memory or a warp group box worth. Thus in this case the
// offset of warp group box is:

// warp_group_box_size_m = 64; warp_group_box_size_n = 16 * 2 = 32
// num_warps_groups_m = 64/ (warp_group_box_size_m = 64)  = 1
// warp_groups_box_offset_m =
//        (I % num_warps_groups_m ) * warp_group_box_size_m = 0
// warp_groups_box_offset_n =
//        (I /  num_warps_groups_m) * warp_group_box_size_n = 32 (when I = 1)
// warp_groups_offset =
//                warp_groups_box_offset_m +  warp_groups_box_offset_n

// A warp group box of size [64(M), 16(N)] has 4 tile boxes of size [16(tile_m),
// 16(tile_n)] each.
// Since each warp computes a tile box, we find tile_box_id as:
// tile_box_id = threadIdx.x/32
// tile_box_id will have two components tile_box_id_m, tile_box_id_n
// But first we compute the number of tile boxes in the m and n dim .
// tile_boxes_in_warp_group_box_m =
//                    min (4, m/ tile_m(16))
// tile_boxes_in_warp_group_box_n = 4 / tile_boxes_in_warp_group_box_m
// Now tile_box_id_m =  tile_box_id % tile_boxes_in_warp_group_box_m
// tile_box_id_n = tile_box_id / tile_boxes_in_warp_group_box_m
// tile_box_offset_m = tile_box_id_m * tile_m(16) * N * 2 (half)
// tile_box_offset_n = tile_box_id_n * tile_n (16) * N * 2 (half)
// tile_box_offset = tile_box_offet_m + tile_box_offset_n

// Inside the tile box [16, 16], we can think of it as 4 8x8 tiles
// *****************
// *       *       *
// *       *       *
// *  T0   *  T2   *
// *       *       *
// *       *       *
// *****************
// *       *       *
// *       *       *
// *  T1   *  T3   *
// *       *       *
// *       *       *
// *****************
// Since there are 128 threads working on 4 tile boxes.
// Effective threadIdx effective_tidx = tidx.x % 32
// offset_in_tile_box_m =
//              (effective_tidx % 16 ) * N * 2 (half)
// offset_in_tile_box_n =
//              (effective_tidx/ 16 ) * 8 * 2 (half)
// offset_in_tile = offset_in_tile_box_m + offset_in_tile_box_n
// cumulative_offset = warp_groups_offset + tile_box_offset + offset_in_tile

// In the above comment, M and N are instruction tiles.
// We can mulitples of 4-warps (warp groups) working to execute stmatrix.
// threadIdx.x will range from [0 ... 127] and will be the 4 warps to store
// an instruction tile work of data.
// threadIdx.y will provide the multiples of warp groups.

// To account for the threadIdx.y we have to add it to the offset:
// offset_from_threadIdx.y = threadIdx.y * M * N * 2 (half)

// Final offset: cumulative_offset + offset_from_threadIdx.y
Val* hardCodedSharedMemoryIndexForLdStMatrix(
    TensorView* smem_tv,
    const ForLoop* outer_loop,
    const int64_t m_tile,
    const int64_t n_tile,
    const int64_t m,
    const int64_t n) {
  NVF_ERROR(
      (m_tile == 8 && n_tile == 8) || (m_tile == 16 && n_tile == 8) ||
          (m_tile == 16 && n_tile == 16),
      "size not currently supported for stmatrix");
  Val* smem_index = nullptr;

  NVF_ERROR(
      dataTypeSize(smem_tv->dtype()) == 2,
      "we only support 16-bit types in stmatrix");

  NVF_ERROR(getSwizzle(smem_tv) == MmaInputSmemSwizzle::None);

  auto dtype_size = 2;

  // A tile_box can be 16x16, 16x8 [to do: 8x8]
  // A warp group (128 threads) can work on a number of tile boxes.
  int64_t max_tile_boxes_in_warp_group_box = 4;

  // These two variables gives the shape of the warp group box in terms of tile
  // boxes. Think of a tile box as a stmatrix call.
  auto tiles_in_warp_group_m =
      std::min(m / m_tile, max_tile_boxes_in_warp_group_box);
  auto tiles_in_warp_group_n =
      max_tile_boxes_in_warp_group_box / tiles_in_warp_group_m;

  // The size of a warp group box in the m dim.
  auto warp_group_box_size_m = tiles_in_warp_group_m * m_tile;

  // Each iteration of the for-loop compute a warp group box worth of stmatrix
  // Compute how many warp group boxes are there in the m-dim
  auto warp_groups_m = m / warp_group_box_size_m;

  // Compute the offset of a warp group box.
  // On each iteration we work on a different warp-group box. So the offset
  // is a function of the trip-count and the shape of the warp group box.
  auto warp_group_box_offset_m = IrBuilder::mulExpr(
      IrBuilder::modExpr(
          outer_loop->index(),
          IrBuilder::create<Val>(warp_groups_m, DataType::Index)),
      IrBuilder::create<Val>(
          tiles_in_warp_group_m * m_tile * n * dtype_size, DataType::Index));

  auto warp_group_box_offset_n = IrBuilder::mulExpr(
      IrBuilder::divExpr(
          outer_loop->index(),
          IrBuilder::create<Val>(warp_groups_m, DataType::Index)),
      IrBuilder::create<Val>(
          tiles_in_warp_group_n * n_tile * dtype_size, DataType::Index));

  // Offset of the warp group box.
  auto warp_group_box_offset =
      IrBuilder::addExpr(warp_group_box_offset_m, warp_group_box_offset_n);

  auto tile_box_id = IrBuilder::divExpr(
      IrBuilder::create<NamedScalar>("threadIdx.x", DataType::Index),
      IrBuilder::create<Val>(/* each warp gets a box */ 32, DataType::Index));

  // We compute the offset the the tile box inside the warp group box.
  // We identify the co-ord (m, n ) of the tile box in the warp group box.
  // The compute the offset of the box in terms of the m and n-dim and sum.
  auto tile_box_id_m = IrBuilder::modExpr(
      tile_box_id,
      IrBuilder::create<Val>(tiles_in_warp_group_m, DataType::Index));

  auto tile_box_id_n = IrBuilder::divExpr(
      tile_box_id,
      IrBuilder::create<Val>(tiles_in_warp_group_m, DataType::Index));

  auto tile_box_id_m_offset = IrBuilder::mulExpr(
      tile_box_id_m,
      IrBuilder::create<Val>(m_tile * n * dtype_size, DataType::Index));

  auto tile_box_id_n_offset = IrBuilder::mulExpr(
      tile_box_id_n,
      IrBuilder::create<Val>(n_tile * dtype_size, DataType::Index));

  // Offset of the tile box inside the warp group box.
  auto tile_box_offset =
      IrBuilder::addExpr(tile_box_id_m_offset, tile_box_id_n_offset);

  // If there is only one warp group box, then the cumulative offset is just the
  // tile box offset.
  auto warp_box_tile_box_offset_sum = (n == n_tile)
      ? tile_box_offset
      : IrBuilder::addExpr(warp_group_box_offset, tile_box_offset);

  auto threadIdx_y_offset = IrBuilder::mulExpr(
      IrBuilder::create<NamedScalar>("threadIdx.y", DataType::Index),
      IrBuilder::create<Val>(m * n * 2));

  // Cumulative offset of the the warp group box and tile box and the product of
  // the threadIx.y and the instruction tile.
  auto cum_offset =
      IrBuilder::addExpr(threadIdx_y_offset, warp_box_tile_box_offset_sum);

  // Compute the offset of the thread inside the tile box.
  // Since each warp works on a tile box, and there are 128-threads
  // the effective tidx is threadIdx % 32
  auto effective_tidx = IrBuilder::modExpr(
      IrBuilder::create<NamedScalar>("threadIdx.x", DataType::Index),
      IrBuilder::create<Val>(32, DataType::Index));

  // tidx.x is the effective threadIdx.x
  if (m_tile == 16 && n_tile == 16) {
    // 2 is for dtype Half
    // (tidx.x /  (8 * 2)) * 16
    // This gives the offset in the n-dim
    auto offset_in_tile_n = IrBuilder::mulExpr(
        IrBuilder::create<Val>(8 * dtype_size, DataType::Index),
        IrBuilder::divExpr(
            effective_tidx, IrBuilder::create<Val>(16, DataType::Index)));

    // (tidx.x%16) * n * 2
    // This gives the offset inside the 16x16 tile in the m-dim.
    auto offset_in_tile_m = IrBuilder::mulExpr(
        IrBuilder::modExpr(
            effective_tidx, IrBuilder::create<Val>(16, DataType::Index)),
        IrBuilder::create<Val>(n * dtype_size, DataType::Index));

    smem_index = IrBuilder::addExpr(
        IrBuilder::baseAddressExpr(smem_tv),
        IrBuilder::addExpr(
            cum_offset,
            IrBuilder::addExpr(offset_in_tile_m, offset_in_tile_n)));
  } else if (m_tile == 16 && n_tile == 8) {
    auto offset_in_tile = IrBuilder::mulExpr(
        IrBuilder::create<Val>(n * dtype_size, DataType::Index),
        effective_tidx);

    smem_index = IrBuilder::addExpr(
        IrBuilder::baseAddressExpr(smem_tv),
        IrBuilder::addExpr(offset_in_tile, cum_offset));
  }
  return IrBuilder::create<kir::TensorIndex>(smem_tv, smem_index);
}

// Goal: Store (tma_m, tma_n) row-major tile in shared memory using stmatrix
// (stsm_m_tile, stsm_n_tile)
//
// Let shared_memory tile be (tma_m = 64, tma_n = 128).
// Let StMatrix tile be (stsm_m_tile = 16, stsm_n_tile = 16).
// Let dtype be fp16 or bf16, so dtype_size is 2B.
//
// To avoid shared memory bank conflicts, apply swizzle on stmatrix and
// tma store operations. Let swizzle be MmaInputSmemSwizzle::B128.
//
// For the TMA store, create box for 128B swizzle.
// Let inner_tile_size = getBytesFromSwizzle(swizzle) / dtype_size = 64.
//
// Given shared memory tile [M(64), N(128)], split inner dimension by
// inner_tile_size and reorder dimensions to get [NO(2), M(64), NI(64)].
// The TMA Box is [M, NI]. Apply swizzle to the box using swizzleTMABox.
//
// Each ThreadIdx.y handles a (tma_m, tma_n) tile.
// To account for the threadIdx.y, we have to add it to the offset:
//   offset_from_tdy = threadIdx.y * tma_m * tma_n * 2 (half)
//
// Now, lets apply stmatrix tile (16, 16) to the TMA Box [NO(2), M(64), NI(64)].
//   [NO(2), MO(4), MI(16), NIO(4), NII(16)].
//
// A warp group of 128 threads contains four warps. StMatrix is a warp-level
// operation, so four StMatrix operations can be issued simultaneously by the
// warp group. Those four warps are applied for the MO dimension.
//
// [NO(2), MO(4) - TDX, MI(16) - StMatrix, NIO(4), NII(16) - StMatrix].
// Virtually, there are 2 for-loops of size NO(2) and NIO(4).
//
// The Input TensorView for StMatrix after scheduleMmaOutputAllocation is
// [128(TIDx), 8(n), 2, 2]. Given this domain, there is a serial for-loop of
// size 8.
//
// Get indices for virtual for-loops given the serial for-loop:
//   outer_index = loop->index() / NIO(4)
//   inner_index = loop->index() % NIO(4)
//
// The allocation domain of the shared memory tensor must match the loop domain
// of the global memory tensor when applying swizzle to the TMA store. The loop
// domain is scheduled as [NO(2), M(64), NI(64)]. Therefore, we must store the
// data in shared memory in [M(64), NI(64)] contiguous tiles.
//
// NOTE: This offset is skipped if for-loop is trivial
// To account for the outer_index, we have to add it to the offset:
//   offset_from_outer_index = outer_index * tma_m * NI(64) * 2 (half)
//
// Since the warp group can launch 4 stmatrix operation in parallel, associate
// each thread with a warp.
//   warp_id = TDX / 32
//
// Since StMatrix is a warp-level operation, associate each thread with its
// lane in the warp.
//   lane_id = TDX % 32
//
// The TMA Box is [M(64), NI(64)]. When each warp applies stmatrix.x4, the box
// is reshaped as such [MO(4) - TDX, MI(16) - STSM, NIO(4), NII(16) - STSM].
//
// The four warps handle MI(16) rows of the box. Each iteration of the
// for-loop handles NII(16) columns of the box.
//
//    0       16      32     48       64
// 0  *********************************
//    *       *       *       *       *
//    *       *       *       *       *
// W0 *  I0   *  I1   *  I2   *   I3  *
//    *       *       *       *       *
//    *       *       *       *       *
// 16 *********************************
//    *       *       *       *       *
//    *       *       *       *       *
// W1 *  I0   *  I1   *  I2   *   I3  *
//    *       *       *       *       *
//    *       *       *       *       *
// 32 *********************************
//    *       *       *       *       *
//    *       *       *       *       *
// W2 *  I0   *  I1   *  I2   *   I3  *
//    *       *       *       *       *
//    *       *       *       *       *
// 48 *********************************
//    *       *       *       *       *
//    *       *       *       *       *
// W3 *  I0   *  I1   *  I2   *   I3  *
//    *       *       *       *       *
//    *       *       *       *       *
// 64 *********************************
//
// Calculate row in the TMA Box [M(64), NI(64)]:
//   row_for_the_warp = warp_id * stsm_m_tile(16)
//   row_for_the_lane = lane_id % stsm_m_tile(16)
//   row = row_for_the_warp + row_for_the_lane
//
// Calculate column in the TMA Box [M(64), NI(64)]:
//   column_for_the_lane = lane_id / stsm_n_tile(16)
//   number_of_columns_per_stsm_x4 = stsm_n_tile(16) / stsm_column_size(8)
//   column_for_the_nio_loop = inner_index * number_of_columns_per_stsm_x4
//   column = column_for_the_lane + column_for_the_nio_loop
//
// The 128B swizzle is applied to a (8, 64) matrix of dtype fp16 or bf16.
// The  size of fp16 and bf16 is 2B. The 64 elements along the inner dimension
// contain 128B, which fill all 32 4B shared memory banks. Contiguous sections
// of 8 elements are grouped together into 16B megabanks. The 16B megabank
// corresponds with the 128-bit vectorized load. The 8 megabanks are swizzled
// with the 8 rows of the matrix to avoid bank conflicts. This swizzle pattern
// is repeated along the rows of the TMA box.
//
// The number of distinct swizzle rows is number of bytes for swizzle divided by
// size of megabank (16B). The number of times a swizzle pattern is repeated to
// fill core (8, 8) matrix is number of swizzle rows (8) divided by number of
// distinct rows.
//
// Swizzle column
//   row_in_swizzle_pattern = (row % swizzle_row_size(8)) / swizzle_repetitions
//   swizzle_col = column XOR row_in_swizzle_pattern
//
// Calculate Tile Offset
//   row_offset = row * NI(64) * 2(half)
//   column_offset = column * swizzle_size(8) * 2(half)
//   tile_offset = row_offset + column_offset
//
// Get shared memory offset
//   smem_offset = offset_from_tdy + offset_from_outer_index + tile_offset
Val* hardCodedSharedMemoryIndexForLdStMatrixSwizzle(
    TensorView* smem_tv,
    ForLoop* loop,
    const int64_t stsm_m_tile,
    const int64_t stsm_n_tile,
    const int64_t tma_m,
    const int64_t tma_n) {
  NVF_ERROR(
      (stsm_m_tile == 8 && stsm_n_tile == 8) ||
          (stsm_m_tile == 16 && stsm_n_tile == 8) ||
          (stsm_m_tile == 16 && stsm_n_tile == 16),
      "size not currently supported for stmatrix");

  NVF_ERROR(
      dataTypeSize(smem_tv->dtype()) == 2,
      "we only support 16-bit types in stmatrix");

  MmaInputSmemSwizzle swizzle = getSwizzle(smem_tv);
  int64_t swizzle_bytes = getBytesFromSwizzle(swizzle);

  // Constants
  constexpr int64_t dtype_size = 2;
  constexpr int64_t warp_size = 32;
  constexpr int64_t swizzle_row_size = 8;
  constexpr int64_t stsm_column_size = 8;
  constexpr int64_t max_stsm_n_tile = 16;
  constexpr int64_t megabank_size_bytes = 16;

  // Derived constants
  const int64_t swizzle_n_tile = swizzle_bytes / dtype_size;
  const int64_t distinct_swizzle_row_size = swizzle_bytes / megabank_size_bytes;
  constexpr int64_t stsm_column_stride = stsm_column_size * dtype_size;
  const int64_t swizzle_n_iter = swizzle_n_tile / stsm_n_tile;
  const int64_t swizzle_n_tile_stride = swizzle_n_tile * dtype_size;
  const int64_t stsm_n_tile_stride = stsm_n_tile / stsm_column_size;
  const int64_t tile_stride = tma_m * swizzle_n_tile * dtype_size;
  const int64_t tdy_stride = tma_m * tma_n * dtype_size;

  // NvFuser Val for constants
  Val* warp_size_val = IrBuilder::create<Val>(warp_size, DataType::Index);
  Val* stsm_m_tile_val = IrBuilder::create<Val>(stsm_m_tile, DataType::Index);
  Val* max_stsm_n_tile_val =
      IrBuilder::create<Val>(max_stsm_n_tile, DataType::Index);
  Val* stsm_n_tile_stride_val =
      IrBuilder::create<Val>(stsm_n_tile_stride, DataType::Index);
  Val* swizzle_row_size_val =
      IrBuilder::create<Val>(swizzle_row_size, DataType::Index);
  Val* stsm_column_stride_val =
      IrBuilder::create<Val>(stsm_column_stride, DataType::Index);
  Val* swizzle_n_tile_stride_val =
      IrBuilder::create<Val>(swizzle_n_tile_stride, DataType::Index);
  Val* tile_stride_val = IrBuilder::create<Val>(tile_stride, DataType::Index);
  Val* tdy_stride_val = IrBuilder::create<Val>(tdy_stride, DataType::Index);
  Val* swizzle_n_iter_val =
      IrBuilder::create<Val>(swizzle_n_iter, DataType::Index);

  // Derived Constants
  NamedScalar* TDX =
      IrBuilder::create<NamedScalar>("threadIdx.x", DataType::Index);
  NamedScalar* TDY =
      IrBuilder::create<NamedScalar>("threadIdx.y", DataType::Index);
  Val* warp_id = SimplifyingIrBuilder::divExpr(TDX, warp_size_val);
  Val* lane_id = SimplifyingIrBuilder::modExpr(TDX, warp_size_val);

  Val* inner_index =
      SimplifyingIrBuilder::modExpr(loop->index(), swizzle_n_iter_val);

  // Calculate Row
  Val* warp_row = SimplifyingIrBuilder::mulExpr(warp_id, stsm_m_tile_val);
  Val* lane_row = SimplifyingIrBuilder::modExpr(lane_id, stsm_m_tile_val);
  Val* row = SimplifyingIrBuilder::addExpr(warp_row, lane_row);
  // Hoist row value for reuse and readability
  row = GpuLower::current()->commonScalarMap().hoistScalar(row, {loop});

  // Calculate Column
  Val* lane_col = SimplifyingIrBuilder::divExpr(lane_id, max_stsm_n_tile_val);
  Val* iter_col =
      SimplifyingIrBuilder::mulExpr(inner_index, stsm_n_tile_stride_val);
  Val* col = SimplifyingIrBuilder::addExpr(lane_col, iter_col);

  // Swizzle Column
  Val* row_in_swizzle_pattern =
      SimplifyingIrBuilder::modExpr(row, swizzle_row_size_val);

  // The swizzle pattern is repeated to fill (8, 8) matrix for 64B and 32B
  // swizzles. swizzle_row_iter is the number of repetitions to fill 8 rows
  // with distict swizzle rows.
  const int64_t swizzle_row_iter = swizzle_row_size / distinct_swizzle_row_size;
  if (swizzle_row_iter > 1) {
    Val* swizzle_row_iter_val =
        IrBuilder::create<Val>(swizzle_row_iter, DataType::Index);
    row_in_swizzle_pattern = SimplifyingIrBuilder::divExpr(
        row_in_swizzle_pattern, swizzle_row_iter_val);
  }
  Val* swizzle_col = bitwise_xor(col, row_in_swizzle_pattern);

  // Calculate Tile Offset
  Val* row_offset =
      SimplifyingIrBuilder::mulExpr(row, swizzle_n_tile_stride_val);
  Val* col_offset =
      SimplifyingIrBuilder::mulExpr(swizzle_col, stsm_column_stride_val);
  Val* offset = SimplifyingIrBuilder::addExpr(row_offset, col_offset);

  // Calculate Tile offset
  // Skip tile offset if loop is trivial.
  if (!loop->stop()->isOneInt()) {
    Val* outer_index =
        SimplifyingIrBuilder::divExpr(loop->index(), swizzle_n_iter_val);
    Val* tile_offset =
        SimplifyingIrBuilder::mulExpr(outer_index, tile_stride_val);
    offset = SimplifyingIrBuilder::addExpr(tile_offset, offset);
  }

  // Calculate TDY offset
  Val* tdy_offset = SimplifyingIrBuilder::mulExpr(TDY, tdy_stride_val);
  offset = SimplifyingIrBuilder::addExpr(tdy_offset, offset);

  // Create shared memory TensorIndex
  Val* smem_index = SimplifyingIrBuilder::addExpr(
      IrBuilder::baseAddressExpr(smem_tv), offset);
  return IrBuilder::create<kir::TensorIndex>(smem_tv, smem_index);
}

Val* indexTMemLdSt(
    TensorView* tmem_tv,
    TensorView* consumer_tv,
    const std::vector<ForLoop*>& for_loops) {
  NVF_ERROR(tmem_tv->getMemoryType() == MemoryType::Tensor, "Invalid tmem_tv");
  const auto& tmem_info = GpuLower::current()->tmemInfo();
  const auto& tensor_indexer = GpuLower::current()->tensorIndexer();
  TMemRegisterDataPath dp;
  if (tmem_tv == consumer_tv) {
    dp = tmem_info.store_data_path.at(tmem_tv);
  } else {
    dp = tmem_info.load_data_path.at(tmem_tv);
  }
  NVF_ERROR(
      dp == TMemRegisterDataPath::Path32x32b,
      "Data path ",
      dp,
      " is not supported yet");
  const std::vector<IterDomain*>& lane_allocation_domain =
      tmem_info.allocation.getTVInfo(tmem_tv).lane_allocation;
  const std::vector<IterDomain*>& column_allocation_domain =
      tmem_info.allocation.getTVInfo(tmem_tv).column_allocation;

  auto get_index_for = [&](const std::vector<IterDomain*>& domain) {
    std::vector<Val*> indices = tensor_indexer.getIndexFor(
        consumer_tv->definition(), consumer_tv == tmem_tv, domain, for_loops);
    Val* stride = tmem_tv->fusion()->oneVal();
    Val* index = tmem_tv->fusion()->zeroVal();
    for (const auto& [id, idx] :
         zip(std::ranges::views::reverse(domain),
             std::ranges::views::reverse(indices))) {
      index = SimplifyingIrBuilder::addExpr(
          index, SimplifyingIrBuilder::mulExpr(idx, stride));
      stride = SimplifyingIrBuilder::mulExpr(stride, id->extent());
    }
    return index;
  };

  Val* lane_index = get_index_for(lane_allocation_domain);
  // All threads must provide the beginning address of the lane: i / 32 * 32
  Val* thirty_two = IrBuilder::create<Val>(32);
  lane_index = SimplifyingIrBuilder::mulExpr(
      SimplifyingIrBuilder::divExpr(lane_index, thirty_two), thirty_two);
  lane_index =
      SimplifyingIrBuilder::maybeCastExpr(DataType::UInt16, lane_index);

  Val* column_index = get_index_for(column_allocation_domain);
  column_index =
      SimplifyingIrBuilder::maybeCastExpr(DataType::UInt16, column_index);

  Val* index = SimplifyingIrBuilder::arrayExpr(
      std::vector<Val*>{lane_index, column_index});
  return GpuLower::current()->commonScalarMap().hoistScalar(index, for_loops);
}

Val* indexTMemLdSt(
    TensorView* tmem_tv,
    TensorView* consumer_tv,
    const std::vector<ForLoop*>& for_loops) {
  NVF_ERROR(tmem_tv->getMemoryType() == MemoryType::Tensor, "Invalid tmem_tv");
  const auto& tmem_info = GpuLower::current()->tmemInfo();
  const auto& tensor_indexer = GpuLower::current()->tensorIndexer();
  TMemRegisterDataPath dp;
  if (tmem_tv == consumer_tv) {
    dp = tmem_info.store_data_path.at(tmem_tv);
  } else {
    dp = tmem_info.load_data_path.at(tmem_tv);
  }
  NVF_ERROR(
      dp == TMemRegisterDataPath::Path32x32b,
      "Data path ",
      dp,
      " is not supported yet");
  const std::vector<IterDomain*>& lane_allocation_domain =
      tmem_info.allocation.getTVInfo(tmem_tv).lane_allocation;
  const std::vector<IterDomain*>& column_allocation_domain =
      tmem_info.allocation.getTVInfo(tmem_tv).column_allocation;

  auto get_index_for = [&](const std::vector<IterDomain*>& domain) {
    std::vector<Val*> indices = tensor_indexer.getIndexFor(
        consumer_tv->definition(), consumer_tv == tmem_tv, domain, for_loops);
    Val* stride = tmem_tv->fusion()->oneVal();
    Val* index = tmem_tv->fusion()->zeroVal();
    for (const auto& [id, idx] :
         zip(std::ranges::views::reverse(domain),
             std::ranges::views::reverse(indices))) {
      index = SimplifyingIrBuilder::addExpr(
          index, SimplifyingIrBuilder::mulExpr(idx, stride));
      stride = SimplifyingIrBuilder::mulExpr(stride, id->extent());
    }
    return index;
  };

  Val* lane_index = get_index_for(lane_allocation_domain);
  // All threads must provide the beginning address of the lane: i / 32 * 32
  Val* thirty_two = IrBuilder::create<Val>(32);
  lane_index = SimplifyingIrBuilder::mulExpr(
      SimplifyingIrBuilder::divExpr(lane_index, thirty_two), thirty_two);
  lane_index =
      SimplifyingIrBuilder::maybeCastExpr(DataType::UInt16, lane_index);

  Val* column_index = get_index_for(column_allocation_domain);
  column_index =
      SimplifyingIrBuilder::maybeCastExpr(DataType::UInt16, column_index);

  Val* index = SimplifyingIrBuilder::arrayExpr(
      std::vector<Val*>{lane_index, column_index});
  return GpuLower::current()->commonScalarMap().hoistScalar(index, for_loops);
}

} // namespace

void IndexLowering::handle(const LoadStoreOp* ldst) {
  Val* in = nullptr;
  Val* out = nullptr;
  if (ir_utils::isCpAsyncBulk(ldst)) {
    if (ir_utils::isCpAsyncBulkLoad(ldst)) {
      handleCpAsyncBulkLoad(ldst);
    } else if (ir_utils::isCpAsyncBulkStore(ldst)) {
      handleCpAsyncBulkStore(ldst);
    } else {
      NVF_THROW();
    }
  } else {
    DataType as_type = DataType::Null;
    bool is_tma_ldmatrix = false;
    if (ir_utils::isLdMatrixOp(ldst)) {
      NVF_ERROR(ldst->in()->isA<TensorView>());
      TensorView* in_tv = ldst->in()->as<TensorView>();
      NVF_ERROR(in_tv->definition() != nullptr);
      is_tma_ldmatrix = ir_utils::isCpAsyncBulkLoad(in_tv->definition());
      if (is_tma_ldmatrix) {
        NVF_ERROR(
            ldst->fusion()->hasManaged("ldst_matrix_m_tile") &&
                ldst->fusion()->hasManaged("ldst_matrix_n_tile") &&
                ldst->fusion()->hasManaged("ldst_matrix_m_smem") &&
                ldst->fusion()->hasManaged("ldst_matrix_n_smem"),
            "We support stmatrix only when tiling information is passed via fusion managed cache");
        auto m_tile = ldst->fusion()->getManaged<int64_t>("ldst_matrix_m_tile");
        auto n_tile = ldst->fusion()->getManaged<int64_t>("ldst_matrix_n_tile");
        auto m = ldst->fusion()->getManaged<int64_t>("ldst_matrix_m_smem");
        auto n = ldst->fusion()->getManaged<int64_t>("ldst_matrix_n_smem");

        MmaInputSmemSwizzle swizzle = getSwizzle(in_tv);
        switch (swizzle) {
          case MmaInputSmemSwizzle::None:
            in = hardCodedSharedMemoryIndexForLdStMatrix(
                in_tv, for_loops_[for_loops_.size() - 3], m_tile, n_tile, m, n);
            break;
          case MmaInputSmemSwizzle::B128:
          case MmaInputSmemSwizzle::B64:
          case MmaInputSmemSwizzle::B32:
            in = hardCodedSharedMemoryIndexForLdStMatrixSwizzle(
                in_tv, for_loops_[for_loops_.size() - 3], m_tile, n_tile, m, n);
            break;
          default:
            NVF_ERROR("Unsupported Swizzle Type for StMatrix");
        }

        auto num_regs = (m_tile) / 8 * (n_tile) / 8;
        auto as_type = ArrayType{
            std::make_shared<DataType>(DataType::UInt32),
            static_cast<size_t>(num_regs)};

        // Get the index for the input of stmatrix.
        out = lowerDstIndex(ldst->out(), {}, false, as_type);
      } else {
        as_type = ArrayType{
            std::make_shared<DataType>(DataType::UInt32),
            (size_t)ir_utils::getVectorizeSize(ldst->out()->as<TensorView>()) /
                2};
      }
    } else if (ir_utils::isStMatrixOp(ldst)) {
      NVF_ERROR(
          ldst->out()->as<TensorView>()->getLogicalDomain().size() >= 2,
          "We only support 2D inputs stmatrix");

      NVF_ERROR(
          ldst->fusion()->hasManaged("ldst_matrix_m_tile") &&
              ldst->fusion()->hasManaged("ldst_matrix_n_tile") &&
              ldst->fusion()->hasManaged("ldst_matrix_m_smem") &&
              ldst->fusion()->hasManaged("ldst_matrix_n_smem"),
          "We support stmatrix only when tiling information is passed via fusion managed cache");
      auto m_tile = ldst->fusion()->getManaged<int64_t>("ldst_matrix_m_tile");
      auto n_tile = ldst->fusion()->getManaged<int64_t>("ldst_matrix_n_tile");
      auto m = ldst->fusion()->getManaged<int64_t>("ldst_matrix_m_smem");
      auto n = ldst->fusion()->getManaged<int64_t>("ldst_matrix_n_smem");

      // Get the index for the output of stmatrix.
      NVF_ERROR(ldst->out()->isA<TensorView>());
      TensorView* out_tv = ldst->out()->as<TensorView>();
      MmaInputSmemSwizzle swizzle = getSwizzle(out_tv);
      switch (swizzle) {
        case MmaInputSmemSwizzle::None:
          out = hardCodedSharedMemoryIndexForLdStMatrix(
              out_tv, for_loops_[for_loops_.size() - 3], m_tile, n_tile, m, n);
          break;
        case MmaInputSmemSwizzle::B128:
        case MmaInputSmemSwizzle::B64:
        case MmaInputSmemSwizzle::B32:
          out = hardCodedSharedMemoryIndexForLdStMatrixSwizzle(
              out_tv, for_loops_[for_loops_.size() - 3], m_tile, n_tile, m, n);
          break;
        default:
          NVF_ERROR("Unsupported Swizzle Type for StMatrix");
      }

      auto num_regs = (m_tile) / 8 * (n_tile) / 8;
      auto as_type = ArrayType{
          std::make_shared<DataType>(DataType::UInt32),
          static_cast<size_t>(num_regs)};

      // Get the index for the input of stmatrix.
      in = lowerSrcIndex(ldst->in(), ldst->out(), {}, false, as_type);

    } else if (ldst->out()->definition()->isA<MmaOp>()) {
      // For MMA accumulator initialization
      as_type = getMmaOutType(ldst->out()->as<TensorView>());
    }

    if (!is_tma_ldmatrix && !ir_utils::isStMatrixOp(ldst)) {
      bool is_ldst_tmem = ldst->opType() == LoadStoreOpType::LdTMem ||
          ldst->opType() == LoadStoreOpType::StTMem;
      if (is_ldst_tmem) {
        // TODO: support other types
        NVF_ERROR(
            dataTypeSize(ldst->in()->dtype()) == 4,
            "For now, we only support 32-bit types in tmem");
        NVF_ERROR(
            dataTypeSize(ldst->out()->dtype()) == 4,
            "For now, we only support 32-bit types in tmem");
        // According to the specification of tcgen05.{ld,st}, the register
        // operand must be viewed as a vector of 32-bit elements.
        // See:
        // https://docs.nvidia.com/cuda/parallel-thread-execution/index.html#tensor-memory-and-register-load-store-instructions
        as_type = ArrayType{
            std::make_shared<DataType>(ldst->in()->dtype()),
            (size_t)ir_utils::getVectorizeSize(ldst->out()->as<TensorView>())};
      }
      if (auto tv = dynamic_cast<TensorView*>(ldst->in());
          tv != nullptr && tv->getMemoryType() == MemoryType::Tensor) {
        auto index =
            indexTMemLdSt(tv, ldst->out()->as<TensorView>(), for_loops_);
        in = IrBuilder::create<kir::TensorIndex>(
            tv, index, DataType::TMemAddress);
      } else {
        in = lowerSrcIndex(
            ldst->in(),
            ldst->out(),
            {},
            ir_utils::isLdMatrixOp(ldst) || ir_utils::isCpAsyncOp(ldst),
            as_type);
      }
      if (auto tv = dynamic_cast<TensorView*>(ldst->out());
          tv != nullptr && tv->getMemoryType() == MemoryType::Tensor) {
<<<<<<< HEAD
        // TODO: hard coded index zero for now.
=======
>>>>>>> 91857c62
        auto index = indexTMemLdSt(tv, tv, for_loops_);
        out = IrBuilder::create<kir::TensorIndex>(
            tv, index, DataType::TMemAddress);
      } else {
        out = lowerDstIndex(
            ldst->out(), {}, ir_utils::isCpAsyncOp(ldst), as_type);
      }
    }
    auto new_ldst =
        IrBuilder::create<LoadStoreOp>(ldst->opType(), out, in, ldst->cacheOp())
            ->withPredicate(ldst->predicate());
    pushBack(new_ldst);
    GpuLower::current()->propagateExprInfo(ldst, back());
  }
}

// Reference:
// https://docs.nvidia.com/cuda/parallel-thread-execution/index.html#asynchronous-warpgroup-level-matrix-shared-memory-layout-matrix-descriptor
static Val* matrixDescriptorEncode(Val* x) {
  auto x_cast = IrBuilder::maybeCastExpr(DataType::UInt64, x);
  auto mask = IrBuilder::create<Val>(0x3FFFF, DataType::UInt64);
  auto x_and = IrBuilder::bitwiseAndExpr(x_cast, mask);
  auto shift = IrBuilder::create<Val>(0x4, DataType::UInt64);
  return IrBuilder::rShiftExpr(x_and, shift);
}

static Val* constructMatrixDescriptor(
    Val* start_address,
    Val* leading_dim_byte_offset,
    Val* stride_dim_byte_offset,
    Val* matrix_base_offset,
    MmaInputSmemSwizzle swizzle) {
  auto or0 = matrixDescriptorEncode(start_address);
  auto or1 = IrBuilder::lShiftExpr(
      matrixDescriptorEncode(leading_dim_byte_offset),
      IrBuilder::create<Val>(16, DataType::UInt64));
  auto or2 = IrBuilder::lShiftExpr(
      matrixDescriptorEncode(stride_dim_byte_offset),
      IrBuilder::create<Val>(32, DataType::UInt64));
  auto or3 = IrBuilder::lShiftExpr(
      matrix_base_offset, IrBuilder::create<Val>(49, DataType::UInt64));
  auto or4 = IrBuilder::lShiftExpr(
      IrBuilder::create<Val>((int64_t)swizzle, DataType::UInt64),
      IrBuilder::create<Val>(62, DataType::UInt64));
  return IrBuilder::bitwiseOrExpr(
      IrBuilder::bitwiseOrExpr(
          IrBuilder::bitwiseOrExpr(IrBuilder::bitwiseOrExpr(or0, or1), or2),
          or3),
      or4);
}

static MmaInputSmemSwizzle getSwizzleMode(TensorView* tv) {
  const auto& alloc_domain = tv->getMaybeRootDomain();
  const auto& loop_domain = tv->getLoopDomain();
  auto exprs = StmtSort::getExprsBetween(
      {alloc_domain.begin(), alloc_domain.end()},
      {loop_domain.begin(), loop_domain.end()});
  auto swizzle_exprs = ir_utils::filterByType<Swizzle>(exprs);
  if (swizzle_exprs.empty()) {
    return MmaInputSmemSwizzle::None;
  }
  NVF_ERROR(
      swizzle_exprs.size() < 2,
      "expected 2 or less swizzle expressions in mma input, got ",
      swizzle_exprs.size());
  auto swizzle = *swizzle_exprs.begin();
  NVF_ERROR(swizzle->swizzleType() == SwizzleType::XOR, "expect xor swizzle");
  return getSwizzleFromBytes(
      swizzle->inX()->extent()->evaluate().as<int64_t>() * 16);
}

// Get the ValGroup of the ID in consumer's loop domain that corresponds to the
// innermost dimension in the allocation domain of tv. This ID must be
// parallelized on Mma.
ValGroup getInnerMmaLoopGroup(TensorView* tv, const MmaOp* mma) {
  ValGraph& id_graph = GpuLower::current()->tensorIndexer().traversalGraph();
  auto alloc_domain = id_graph.toGroups(
      TensorDomain::noBroadcasts(tv->getMaybeAllocationDomain()));
  auto loop_domain =
      id_graph.toGroups(mma->out()->as<TensorView>()->getLoopDomain());

  // Start from the innermost dim in the allocation domain, propagate all the
  // way to the consumer's loop domain, and keep track of the inner dimension.
  // After propagating, the inner dimension should be a dimension that is
  // parallelized on Mma.
  NVF_ERROR(
      !alloc_domain.empty(),
      "Matmul with all broadcasting dimension is not supported yet.");
  ValGroup inner = alloc_domain.back();

  // We do not require all groups to be visited. Only the inner allocation group
  // must be visited, which we check later.
  // See https://github.com/NVIDIA/Fuser/issues/3962
  auto exprs =
      ValGraphBFS::getExprGroupsBetween(
          id_graph, loop_domain, alloc_domain, /*require_all_to_visited=*/false)
          .first;
  while (!exprs.empty()) {
    auto [expr, direction] = exprs.back();
    exprs.pop_back();
    auto from =
        (direction == Direction::Backward ? id_graph.inputGroups(expr)
                                          : id_graph.outputGroups(expr));
    auto to =
        (direction == Direction::Backward ? id_graph.outputGroups(expr)
                                          : id_graph.inputGroups(expr));
    bool in_from = std::find(from.begin(), from.end(), inner) != from.end();
    if (!in_from) {
      continue;
    }
    NVF_ERROR(
        from.back() == inner,
        "Expecting the innermost of the alloc domain to stay inner");
    inner = to.back();
  }
  IterDomain* inner_id = nullptr;
  for (auto id : mma->out()->as<TensorView>()->getLoopDomain()) {
    if (inner->has(id)) {
      inner_id = id;
      break;
    }
  }
  NVF_ERROR(
      inner_id != nullptr,
      "Could not find innermost ID in the loop domain of mma output");
  NVF_ERROR(
      inner_id->getParallelType() == ParallelType::Mma,
      "Expecting the innermost ID to be parallelized on Mma");
  return inner;
}

// Compute the "leading_bytes" in the matrix descriptor of Mma. The leading
// bytes is the stride of the innermost dimension in the allocation domain of tv
// considering core matrices. For example, if the tv is [M, K], where K is the
// inner, then the schedule of the loop domain of the mma output must be
// something like:
//      M            K
//      |            |
//     ...          ...
//      |            |
//     / \.         / \.
//   ...  m_inst  ...  k_inst
// where m_inst and k_inst are the instruction tiles of M and K, respectively,
// that is, the number of items each TensorCore instruction can execute. Both
// m_inst and k_inst must be parallelized on Mma. The leading_bytes is the
// stride of the outer (k_inst/swizzle_size) in the allocation domain of tv.
// That is, if we futher split k_inst as:
//      M            K
//      |            |
//     ...          ...
//      |            |
//     / \.         / \.
//   ...  m_inst  ...  k_inst
//                     /    \.
//               linear      swizzle_size
// Then we would need to prove that `linear` is linear in the allocation domain
// of tv, and the stride of `linear` is the leading_bytes. This function does
// the following things:
// 1. Find k_inst.
// 2. Split k_inst as above.
// 3. Prove that `linear` is linear in the allocation domain of tv, and get the
//    stride of `linear`.
Val* getInnerStrideBytes(TensorView* tv, const MmaOp* mma) {
  auto swizzle = getSwizzleMode(tv);
  auto swizzle_size = getBytesFromSwizzle(swizzle) / dataTypeSize(tv->dtype());
  ValGraph& id_graph = GpuLower::current()->tensorIndexer().traversalGraph();
  auto alloc_domain = id_graph.toGroups(tv->getMaybeAllocationDomain());
  auto inner = getInnerMmaLoopGroup(tv, mma);
  // At this point, we can just create the following schedule:
  //        inner
  //       /     \.
  //   linear   swizzle_size
  // and use proveLinearAndGetStride to find the stride of `linear` in the
  // allocation domain.
  auto outer_of_tiling = split(&id_graph, inner, swizzle_size).first;
  auto stride = lower_utils::proveLinearAndGetStride(
      id_graph, outer_of_tiling, alloc_domain);
  NVF_ERROR(stride != nullptr, "Could not get the stride of tiling");
  return SimplifyingIrBuilder::mulExpr(stride, dataTypeSize(tv->dtype()));
}

// Compute the "stride_bytes" in the matrix descriptor of Mma. The stride
// bytes is the stride of the outer dimension in the allocation domain of tv
// considering core matrices. For example, if the tv is [M, K], where K is the
// inner, then the schedule of the loop domain of the mma output must be
// something like:
//      M            K
//      |            |
//     ...          ...
//      |            |
//     / \.         / \.
//   ...  m_inst  ...  k_inst
// where m_inst and k_inst are the instruction tiles of M and K, respectively,
// that is, the number of items each TensorCore instruction can execute. Both
// m_inst and k_inst must be parallelized on Mma. The stride_bytes is the
// stride of the outer (m_inst/8) in the allocation domain of tv.
// That is, if we futher split m_inst as:
//       M            K
//       |            |
//      ...          ...
//       |            |
//      / \.         / \.
//    ...  m_inst  ...  k_inst
//         /    \.
//   linear      8
// Then we would need to prove that `linear` is linear in the allocation domain
// of tv, and the stride of `linear` is the stride_bytes. This function does
// the following things:
// 1. Find m_inst.
// 2. Split m_inst as above.
// 3. Prove that `linear` is linear in the allocation domain of tv, and get the
//    stride of `linear`.
Val* getOuterStrideBytes(TensorView* tv, const MmaOp* mma) {
  ValGraph& id_graph = GpuLower::current()->tensorIndexer().traversalGraph();
  auto logical_domain =
      id_graph.toGroups(TensorDomain::noBroadcasts(tv->getLogicalDomain()));
  auto loop_domain =
      id_graph.toGroups(mma->out()->as<TensorView>()->getLoopDomain());
  auto alloc_domain = id_graph.toGroups(tv->getMaybeAllocationDomain());

  // In the consumer's loop domain, there should be exactly 3 IDs parallelized
  // on Mma. Which of these three dims are M, N, and K? We don't know. But we
  // don't really care. What we do care is, which is the inner? which is the
  // broadcast? We would find the loop dim that is neither inner nor broadcast,
  // and the stride of that dim is the one we are looking for.
  auto inner = getInnerMmaLoopGroup(tv, mma);
  std::vector<ValGroup> mma_groups;
  mma_groups.reserve(2);
  for (auto id : mma->out()->as<TensorView>()->getLoopDomain()) {
    if (id->getParallelType() == ParallelType::Mma && !inner->has(id)) {
      mma_groups.emplace_back(id_graph.toGroup(id));
    }
  }
  NVF_ERROR(
      mma_groups.size() == 2,
      "Expecting 3 IDs in the loop domain of mma output to be parallelized on Mma,",
      " among which one must be the innermost of producer's allocation domain");

  // Get which group in mma_groups is projected to a concrete ID in the logical
  // domain of tv. There should be exactly one such group.
  auto is_projected_to_concrete = [&](const ValGroup& g) {
    auto projection_on_logical = projectTo<ValGraphBFS>(
        g, logical_domain.vector(), Direction::Undefined, id_graph);
    for (auto id : tv->getLogicalDomain()) {
      if (!id->isBroadcast() &&
          projection_on_logical.count(id_graph.toGroup(id))) {
        return true;
      }
    }
    return false;
  };
  ValGroup selected = nullptr;
  for (auto& g : mma_groups) {
    if (is_projected_to_concrete(g)) {
      NVF_ERROR(
          selected == nullptr,
          "Expecting exactly one group in mma output loop domain to be projected to a concrete ID in the logical domain of tv");
      selected = std::move(g);
    }
  }
  NVF_ERROR(
      selected != nullptr,
      "No group in mma output loop domain is projected to a concrete ID in the logical domain of tv");

  // At this point, we can just create the following schedule:
  //      selected
  //       /     \.
  //   linear     8
  // and use proveLinearAndGetStride to find the stride of `linear` in the
  // allocation domain.
  constexpr int64_t core_matrix_outer_size = 8;
  auto outer_of_tiling =
      split(&id_graph, selected, core_matrix_outer_size).first;
  auto stride = lower_utils::proveLinearAndGetStride(
      id_graph, outer_of_tiling, alloc_domain);
  NVF_ERROR(stride != nullptr, "Could not get the stride of tiling");
  return SimplifyingIrBuilder::mulExpr(stride, dataTypeSize(tv->dtype()));
}

// Reference for smem strides:
// https://docs.nvidia.com/cuda/parallel-thread-execution/index.html#strides
void IndexLowering::handle(const MmaOp* mma) {
  Val* a = nullptr;
  Val* b = nullptr;
  const auto& [unitdim_a, unitdim_b] = lower_utils::getMmaLayout(mma);
  if (mma->inA()->as<TensorView>()->getMemoryType() == MemoryType::Shared) {
    // TODO: This is a temporary solution and only supports a single tile in
    // smem.
    auto tv = mma->inA()->as<TensorView>();
    auto swizzle = getSwizzleMode(tv);
    // Because the entire tile is parallelized on MMA, which are trivial
    // loops and always have zero loop variables, the result of lowerSrcIndex
    // will be the address of the first element of the tile, which happens to
    // be the information we need to provide to the hardware.
    auto base_addr = lowerSrcIndex(tv, mma->out(), {}, true)
                         ->as<kir::TensorIndex>()
                         ->index();
    Val* leading_bytes = getInnerStrideBytes(tv, mma);
    Val* stride_bytes = getOuterStrideBytes(tv, mma);
    if (swizzle == MmaInputSmemSwizzle::None && unitdim_a == UnitDim::M_or_N) {
      // tnspA and tnspB is ignored for NoSwizzle mode
      std::swap(leading_bytes, stride_bytes);
    }
    auto matrix_desc = constructMatrixDescriptor(
        base_addr,
        leading_bytes,
        stride_bytes,
        IrBuilder::create<Val>(0, DataType::UInt64),
        getSwizzleMode(tv));
    a = IrBuilder::create<kir::TensorIndex>(
        tv,
        GpuLower::current()->commonScalarMap().hoistScalar(
            matrix_desc, for_loops_));
  } else {
    a = lowerSrcIndex(
        mma->inA(), mma->out(), {}, false, getMmaInputAType(mma->macro()));
  }
  if (mma->inB()->as<TensorView>()->getMemoryType() == MemoryType::Shared) {
    // TODO: This is a temporary solution and only supports a single tile in
    // smem.
    auto tv = mma->inB()->as<TensorView>();
    auto swizzle = getSwizzleMode(tv);
    // Because the entire tile is parallelized on MMA, which are trivial
    // loops and always have zero loop variables, the result of lowerSrcIndex
    // will be the address of the first element of the tile, which happens to
    // be the information we need to provide to the hardware.
    auto base_addr = lowerSrcIndex(tv, mma->out(), {}, true)
                         ->as<kir::TensorIndex>()
                         ->index();
    Val* leading_bytes = getInnerStrideBytes(tv, mma);
    Val* stride_bytes = getOuterStrideBytes(tv, mma);
    if (swizzle == MmaInputSmemSwizzle::None && unitdim_b == UnitDim::M_or_N) {
      // tnspA and tnspB is ignored for NoSwizzle mode
      std::swap(leading_bytes, stride_bytes);
    }
    auto matrix_desc = constructMatrixDescriptor(
        base_addr,
        leading_bytes,
        stride_bytes,
        IrBuilder::create<Val>(0, DataType::UInt64),
        swizzle);
    b = IrBuilder::create<kir::TensorIndex>(
        tv,
        GpuLower::current()->commonScalarMap().hoistScalar(
            matrix_desc, for_loops_));
  } else {
    b = lowerSrcIndex(
        mma->inB(), mma->out(), {}, false, getMmaInputBType(mma->macro()));
  }
  const auto out = lowerDstIndex(
      mma->out(), {}, false, getMmaOutType(mma->out()->as<TensorView>()));
  auto mma_indexed = IrBuilder::create<MmaOp>(
      out, a, b, mma->init(), mma->axisMapping(), mma->macro());
  pushBack(mma_indexed);
  GpuLower::current()->propagateExprInfo(mma, back());
}

void IndexLowering::handle(const BroadcastOp* bop) {
  NVF_ERROR(ir_utils::isTvOp(bop));

  const auto out_tv = bop->out()->as<TensorView>();

  const auto out = lowerDstIndex(bop->out());
  const auto in = lowerSrcIndex(bop->in(), bop->out());
  auto indexed_expr =
      IrBuilder::create<BroadcastOp>(out, in, bop->getBroadcastDimFlags());

  const ParallelTypeBitmap parallel_bitmap =
      GpuLower::current()->threadPredMap().getParallelBroadcastDomains(out_tv);

  const bool block_x = parallel_bitmap.get(ParallelType::BIDx);
  const bool block_y = parallel_bitmap.get(ParallelType::BIDy);
  const bool block_z = parallel_bitmap.get(ParallelType::BIDz);

  if (bop->predicate()) {
    indexed_expr =
        indexed_expr->withPredicate(bop->predicate())->as<BroadcastOp>();
  }

  const bool grid_broadcast_needed = block_x || block_y || block_z;
  if (!grid_broadcast_needed) {
    pushBack(indexed_expr);
    GpuLower::current()->propagateExprInfo(bop, back());
    return;
  }

  // Grid broadcast
  const auto out_domain = out_tv->domain();
  const auto work_buffer_size =
      getGridCommWorkBufferSize(out_domain, for_loops_, true)
          .size_of_privatized_buffer;

  auto work_buffer = allocateUniqueBuffer(
      work_buffer_size, out->dtype(), false, out_tv, work_buffer_map_);

  auto sync_buffer_size = getGridSyncBufferSize(out_domain, for_loops_, true);
  auto sync_buffer = allocateUniqueBuffer(
      sync_buffer_size, DataType::Int, true, out_tv, sync_buffer_map_);

  auto grid_broadcast = IrBuilder::create<kir::GridBroadcast>(
      indexed_expr, work_buffer, sync_buffer);

  if (bop->predicate()) {
    grid_broadcast = grid_broadcast->withPredicate(bop->predicate())
                         ->as<kir::GridBroadcast>();
  }

  pushBack(grid_broadcast);
  GpuLower::current()->propagateExprInfo(bop, back());
}

void IndexLowering::handle(const kir::Asm* asm_) {
  // TODO(kir): remove the need for const_cast
  pushBack(const_cast<kir::Asm*>(asm_)); // NOLINT
}

void IndexLowering::handle(const kir::Allocate* allocate) {
  // TODO(kir): remove the need for const_cast
  pushBack(const_cast<kir::Allocate*>(allocate)); // NOLINT
}

void IndexLowering::handle(const kir::AllocTMem* alloc) {
  auto address_tv = alloc->address()->as<TensorView>();
  const auto address = IrBuilder::create<kir::TensorIndex>(
      address_tv, IrBuilder::baseAddressExpr(address_tv));
  pushBack(IrBuilder::create<kir::AllocTMem>(address, alloc->numColumns()));
  GpuLower::current()->propagateExprInfo(alloc, back());
}

void IndexLowering::handle(const kir::BlockSync* sync) {
  // TODO(kir): remove the need for const_cast
  pushBack(const_cast<kir::BlockSync*>(sync)); // NOLINT
}

void IndexLowering::handle(const kir::GridSync* sync) {
  // TODO(kir): remove the need for const_cast
  pushBack(const_cast<kir::GridSync*>(sync)); // NOLINT
}

void IndexLowering::handle(const kir::AsyncWait* wait) {
  // TODO(kir): remove the need for const_cast
  pushBack(const_cast<kir::AsyncWait*>(wait)); // NOLINT
}

void IndexLowering::handle(const kir::FenceAsyncProxy* fence) {
  // TODO(kir): remove the need for const_cast
  pushBack(const_cast<kir::FenceAsyncProxy*>(fence)); // NOLINT
}

void IndexLowering::handle(const kir::WgMmaFence* fence) {
  // TODO(kir): remove the need for const_cast
  pushBack(const_cast<kir::WgMmaFence*>(fence)); // NOLINT
}

void IndexLowering::handle(const kir::SetMaxNReg* maxnreg) {
  // TODO(kir): remove the need for const_cast
  pushBack(const_cast<kir::SetMaxNReg*>(maxnreg)); // NOLINT
}

void IndexLowering::handle(const kir::Return* ret) {
  // TODO(kir): remove the need for const_cast
  pushBack(const_cast<kir::Return*>(ret)); // NOLINT
}

void IndexLowering::handle(const kir::AsyncCommit* commit) {
  // TODO(kir): remove the need for const_cast
  pushBack(const_cast<kir::AsyncCommit*>(commit)); // NOLINT
}

void IndexLowering::handle(const kir::BlockSerializeWait* sync) {
  // TODO(kir): remove the need for const_cast
  pushBack(const_cast<kir::BlockSerializeWait*>(sync)); // NOLINT
}

void IndexLowering::handle(const kir::BlockSerializeRelease* sync) {
  // TODO(kir): remove the need for const_cast
  pushBack(const_cast<kir::BlockSerializeRelease*>(sync)); // NOLINT
}

void IndexLowering::generate(const std::vector<Expr*>& exprs) {
  for (auto expr : exprs) {
    OptOutConstDispatch::dispatch(expr);
  }
}

kir::Allocate* IndexLowering::allocateUniqueBuffer(
    Val* buffer_size,
    DataType dtype,
    bool zero_init,
    TensorView* out_tv,
    std::unordered_map<TensorView*, kir::Allocate*>& alloc_map) {
  // Return an existing allocation if exists
  auto it = alloc_map.find(out_tv);
  if (it != alloc_map.end()) {
    return it->second;
  }

  // No existing allocation found. Create a new one
  auto new_buffer =
      lower_utils::allocGlobalBufferForGridComm(buffer_size, dtype, zero_init);

  // Keep track of the allocation
  alloc_map.emplace(out_tv, new_buffer);

  // A buffer may be used in both the unswitched paths, so it must be
  // placed outside of the current scope. Simplying placing it at the
  // top-level scope should work.
  insertAtTopLevel(new_buffer);

  return new_buffer;
}

void IndexLowering::allocateUniqueFusedReduction(
    Expr* expr,
    TensorView* out_tv) {
  auto it = fused_reduction_map_.find(out_tv);
  if (it != fused_reduction_map_.end()) {
    return;
  }

  kir::AllocateFusedReduction* fused_reduction_alloc_reduction = nullptr;
  if (expr->isStrictlyA<kir::GridReduction>()) {
    fused_reduction_alloc_reduction =
        IrBuilder::create<kir::AllocateFusedReduction>(
            expr->as<kir::GridReduction>());
  } else if (expr->isStrictlyA<kir::GridWelford>()) {
    fused_reduction_alloc_reduction =
        IrBuilder::create<kir::AllocateFusedReduction>(
            expr->as<kir::GridWelford>());
  } else if (expr->isStrictlyA<kir::GroupedGridReduction>()) {
    fused_reduction_alloc_reduction =
        IrBuilder::create<kir::AllocateFusedReduction>(
            expr->as<kir::GroupedGridReduction>());
  } else if (expr->isStrictlyA<kir::GroupedGridWelford>()) {
    fused_reduction_alloc_reduction =
        IrBuilder::create<kir::AllocateFusedReduction>(
            expr->as<kir::GroupedGridWelford>());
  } else {
    NVF_THROW("Invalid expr: ", expr->toString());
  }

  fused_reduction_map_.emplace(out_tv, fused_reduction_alloc_reduction);

  // When using the fused reduction, allocate the reduction object at
  // the outer-most scope
  insertAtTopLevel(fused_reduction_alloc_reduction);
}

void IndexLowering::handle(const PadOp* pad) {
  // Convert to a where op as:
  // consumer[consumer_idx] = (consumer_idx >= left_pad && consumer_idx <
  //                           consumer_extent - right_pad) ?
  //     producer[producer_idx] :
  //     0;

  auto producer_tv = pad->in()->as<TensorView>();
  auto consumer_tv = pad->out()->as<TensorView>();
  auto producer_doms =
      TensorDomain::noReductions(producer_tv->getLogicalDomain());

  const auto in = lowerSrcIndex(pad->in(), pad->out());
  const auto out = lowerDstIndex(pad->out());

  const auto pad_val = pad->value();

  // Build a predicate for where
  auto consumer_root_indices = Index::getConsumerPerDimLogicalIndex(
      consumer_tv, for_loops_, getRotatedLoop());
  Val* pred = consumer_tv->fusion()->trueVal();
  for (auto padded_axis : pad->getPaddedAxes()) {
    auto consumer_idx = consumer_root_indices.at(padded_axis);
    auto consumer_root_id = consumer_tv->getLogicalDomain().at(padded_axis);
    NVF_ERROR(!consumer_root_id->maybePartial());
    const auto& pad_widths = pad->getPadWidths(padded_axis);
    pred = SimplifyingIrBuilder::logicalAndExpr(
        pred,
        // idx >= left_pad && idx < extent - right_pad
        SimplifyingIrBuilder::logicalAndExpr(
            SimplifyingIrBuilder::geExpr(consumer_idx, pad_widths.first),
            SimplifyingIrBuilder::ltExpr(
                consumer_idx,
                SimplifyingIrBuilder::subExpr(
                    consumer_root_id->getMaybeExpandedExtent(),
                    pad_widths.second))));
  }

  pred = GpuLower::current()->commonScalarMap().hoistScalar(pred, for_loops_);

  pushBack(IrBuilder::create<TernaryOp>(
      TernaryOpType::Where, out, pred, in, pad_val));
  GpuLower::current()->propagateExprInfo(pad, back());
}

void IndexLowering::handle(const SliceOp* slice) {
  // TODO: Consider converting SliceOp to Set at the beginning of
  // lowering
  const auto in = lowerSrcIndex(slice->in(), slice->out());
  const auto out = lowerDstIndex(slice->out());

  pushBack(IrBuilder::create<LoadStoreOp>(LoadStoreOpType::Set, out, in));
  GpuLower::current()->propagateExprInfo(slice, back());
}

void IndexLowering::handle(const CatOp* cat) {
  // It's possible to lower CatOp to a series of IfThenElse or Where,
  // but that would going to look really ugly. For now, rely on
  // CudaKernelGenerator to produce code based on the predicates
  // genereated here.

  const auto out = lowerDstIndex(cat->output(0));

  std::vector<Val*> inputs(cat->inputs().size());

  DataType dt = out->dtype();
  bool use_bitwise_or = dt == DataType::Half || dt == DataType::BFloat16 ||
      dt == DataType::Float8_e4m3fn || dt == DataType::Float8_e5m2;
  BinaryOpType op_type =
      use_bitwise_or ? BinaryOpType::BitwiseOr : BinaryOpType::Add;

  NVF_ERROR(cat->inputs().size() > 1);

  Val* result = nullptr;
  BinaryOp* expr = nullptr;
  for (const auto i : c10::irange(cat->inputs().size())) {
    auto inp = lowerSrcIndex(cat->input(i), cat->output(0));
    if (result == nullptr) {
      result = inp;
    } else {
      auto new_result = (i == cat->inputs().size() - 1)
          ? out
          : IrBuilder::IrBuilder::create<Val>(dt);
      expr = IrBuilder::create<BinaryOp>(op_type, new_result, result, inp);
      result = new_result;
    }
  }

  NVF_ERROR(result != nullptr);
  NVF_ERROR(expr != nullptr);

  pushBack(expr);
  GpuLower::current()->propagateExprInfo(cat, expr);
}

} // namespace nvfuser<|MERGE_RESOLUTION|>--- conflicted
+++ resolved
@@ -2327,10 +2327,6 @@
       }
       if (auto tv = dynamic_cast<TensorView*>(ldst->out());
           tv != nullptr && tv->getMemoryType() == MemoryType::Tensor) {
-<<<<<<< HEAD
-        // TODO: hard coded index zero for now.
-=======
->>>>>>> 91857c62
         auto index = indexTMemLdSt(tv, tv, for_loops_);
         out = IrBuilder::create<kir::TensorIndex>(
             tv, index, DataType::TMemAddress);
