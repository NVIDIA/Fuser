// clang-format off
/*
 * SPDX-FileCopyrightText: Copyright (c) 2023-present NVIDIA CORPORATION & AFFILIATES.
 * All rights reserved.
 * SPDX-License-Identifier: BSD-3-Clause
 */
// clang-format on
#include <device_lower/analysis/index_compute.h>
#include <device_lower/analysis/tma.h>
#include <device_lower/lower2device.h>
#include <id_model/schedule.h>
#include <index_compute.h>
#include <ir/iostream.h>
#include <ir/utils.h>
#include <kernel_ir.h>
#include <ops/arith.h>
#include <options.h>
#include <predicate_compute.h>
#include <transform_iter.h>
#include <transform_replay.h>
#include <val_graph_visitor.h>

#include <device_lower/pass/index.h>

#include <ranges>

namespace nvfuser {

std::vector<Expr*> IndexLowering::getIndexedExprs(
    std::vector<Expr*> incoming_exprs) {
  FUSER_PERF_SCOPE("GpuLower::Lower::IndexLowering::getIndexedExprs");
  IndexLowering il;
  il.generate(incoming_exprs);
  return il.lowered_exprs_;
}

Val* IndexLowering::lowerSrcIndex(
    Val* src,
    Val* dst,
    const std::unordered_map<IterDomain*, Val*>& override_index,
    bool generate_pointer,
    DataType as_type) const {
  if (auto tv = dynamic_cast<TensorView*>(src)) {
    NVF_ERROR(dst->isA<TensorView>());
    kir::TensorIndex* tind = Index::getProducerIndex(
        tv,
        dst->as<TensorView>(),
        for_loops_,
        getRotatedLoop(),
        override_index,
        generate_pointer,
        as_type);
    if (TensorView* aliased_producer =
            GpuLower::current()->getTensorProducerAlias(tv)) {
      return IrBuilder::create<kir::TensorIndex>(
          aliased_producer, tind->index());
    } else {
      return tind;
    }
  } else {
    return src;
  }
}

Val* IndexLowering::lowerDstIndex(
    Val* dst,
    const std::unordered_map<IterDomain*, Val*>& override_index,
    bool generate_pointer,
    DataType as_type) const {
  if (auto tv = dynamic_cast<TensorView*>(dst)) {
    return Index::getConsumerIndex(
        tv,
        for_loops_,
        getRotatedLoop(),
        override_index,
        generate_pointer,
        as_type);
  } else {
    return dst;
  }
}

void IndexLowering::pushBack(Expr* expr) {
  if (active_scope_ == nullptr) {
    lowered_exprs_.push_back(expr);
  } else {
    active_scope_->push_back(expr);
  }
}

Expr* IndexLowering::back() const {
  if (active_scope_ == nullptr) {
    NVF_ERROR(!lowered_exprs_.empty(), "IndexLowering::back: empty scope.");
    return lowered_exprs_.back();
  }
  NVF_ERROR(!active_scope_->empty(), "IndexLowering::back: empty scope.");
  return active_scope_->exprs().back();
}

void IndexLowering::insertAtTopLevel(Expr* expr) {
  NVF_ERROR(!lowered_exprs_.empty());
  lowered_exprs_.insert(lowered_exprs_.end() - 1, expr);
}

void IndexLowering::handle(const kir::IfThenElse* ite) {
  const auto prev_scope = active_scope_;

  // Loop rotation transform loops like
  //  for i ...
  //    statement1(i)
  //    statement2(i)
  //    statement3(i)
  //    statement4(i)
  // into
  //  statement1(0)
  //  statement2(0)
  //  for i ...
  //    statement3(i)
  //    statement4(i)
  //    if LoopRotation:
  //      statement1(i+1)
  //      statement2(i+1)
  // So when we see an `if LoopRotation` during visiting, the last loop is
  // rotated, and we need to use `i+1` instead of `i` as loop index.
  if (ite->predicate()->predicate_type() == PredicateType::LoopRotation) {
    rotated_loop_.insert(for_loops_.back());
  }

  auto new_ite = IrBuilder::create<kir::IfThenElse>(ite->predicate());
  pushBack(new_ite);

  active_scope_ = &new_ite->thenBody();

  for (auto expr : ite->thenBody().exprs()) {
    OptOutConstDispatch::dispatch(expr);
  }

  active_scope_ = &new_ite->elseBody();

  for (auto expr : ite->elseBody().exprs()) {
    OptOutConstDispatch::dispatch(expr);
  }

  active_scope_ = prev_scope;

  if (ite->predicate()->predicate_type() == PredicateType::LoopRotation) {
    rotated_loop_.erase(for_loops_.back());
  }
}

void IndexLowering::handle(const kir::ForLoop* for_loop) {
  const auto prev_scope = active_scope_;

  auto new_for_loop = IrBuilder::create<kir::ForLoop>(for_loop);
  pushBack(new_for_loop);

  active_scope_ = &new_for_loop->body();
  for_loops_.push_back(new_for_loop);

  for (auto expr : for_loop->body().exprs()) {
    OptOutConstDispatch::dispatch(expr);
  }

  for_loops_.pop_back();
  active_scope_ = prev_scope;
}

void IndexLowering::handle(const RNGOp* rop) {
  // Write random tensor indices into the consumer
  //  tensor index if the output is a tensor.
  auto out_tv = dynamic_cast<TensorView*>(rop->output(0));
  NVF_ERROR(out_tv != nullptr, "rand scalar not yet supported");

  // TensorIndex for philox subsequence and component.
  auto philox_index =
      Index::getLinearLogicalIndex(out_tv, for_loops_, getRotatedLoop());
  philox_index = GpuLower::current()->commonScalarMap().hoistScalar(
      philox_index, for_loops_);

  // TensorIndex for writing rand_like output.
  const auto out = lowerDstIndex(out_tv);

  auto lowered = IrBuilder::create<RNGOp>(
      rop->getRNGOpType(),
      out,
      rop->dtype(),
      rop->getParameters(),
      rop->getRNGSeedVal(),
      rop->getRNGOffsetVal(),
      philox_index);

  pushBack(lowered);
  GpuLower::current()->propagateExprInfo(rop, back());
}

void IndexLowering::handle(const FullOp* fop) {
  auto out_tv = dynamic_cast<TensorView*>(fop->output(0));
  NVF_ERROR(out_tv != nullptr);

  // TensorIndex for writing output.
  const auto out = lowerDstIndex(out_tv);
  auto result = fop->getFillValue();
  GpuLower::current()->commonScalarMap().hoistScalar(result, for_loops_);

  auto lowered =
      IrBuilder::create<LoadStoreOp>(LoadStoreOpType::Set, out, result);
  pushBack(lowered);
  GpuLower::current()->propagateExprInfo(fop, back());
}

void IndexLowering::handle(const IotaOp* aop) {
  // Write linear tensor indices into the consumer
  //  tensor index if the output is a tensor.
  auto out_tv = dynamic_cast<TensorView*>(aop->output(0));
  NVF_ERROR(out_tv != nullptr);

  // TensorIndex for writing iota output.
  const auto out = lowerDstIndex(out_tv);
  auto result = Index::iota(
      out_tv,
      for_loops_,
      getRotatedLoop(),
      aop->start(),
      aop->step(),
      aop->dtype());
  auto lowered =
      IrBuilder::create<LoadStoreOp>(LoadStoreOpType::Set, out, result);

  pushBack(lowered);
  GpuLower::current()->propagateExprInfo(aop, back());
}

void IndexLowering::handle(const EyeOp* eop) {
  auto out_tv = dynamic_cast<TensorView*>(eop->output(0));
  NVF_ERROR(out_tv != nullptr);

  // TensorIndex for writing eye output.
  const auto out = lowerDstIndex(out_tv);
  auto result = Index::eye(out_tv, for_loops_, getRotatedLoop(), eop->dtype());
  auto lowered =
      IrBuilder::create<LoadStoreOp>(LoadStoreOpType::Set, out, result);

  pushBack(lowered);
  GpuLower::current()->propagateExprInfo(eop, back());
}

void IndexLowering::handle(const UnaryOp* uop) {
  const auto in = lowerSrcIndex(uop->in(), uop->out());
  const auto out = lowerDstIndex(uop->out());
  pushBack(IrBuilder::create<UnaryOp>(uop->getUnaryOpType(), out, in));
  GpuLower::current()->propagateExprInfo(uop, back());
}

void IndexLowering::handle(const BinaryOp* bop) {
  const auto lhs = lowerSrcIndex(bop->lhs(), bop->out());
  const auto rhs = lowerSrcIndex(bop->rhs(), bop->out());
  const auto out = lowerDstIndex(bop->out());
  pushBack(IrBuilder::create<BinaryOp>(bop->getBinaryOpType(), out, lhs, rhs));
  GpuLower::current()->propagateExprInfo(bop, back());
}

void IndexLowering::handle(const TernaryOp* top) {
  const auto in1 = lowerSrcIndex(top->in1(), top->out());
  const auto in2 = lowerSrcIndex(top->in2(), top->out());
  const auto in3 = lowerSrcIndex(top->in3(), top->out());
  const auto out = lowerDstIndex(top->out());
  pushBack(IrBuilder::create<TernaryOp>(
      top->getTernaryOpType(), out, in1, in2, in3));
  GpuLower::current()->propagateExprInfo(top, back());
}

void IndexLowering::handle(const ArrayConstruct* aop) {
  std::vector<Val*> lowered_inputs;
  for (auto input : aop->inputs()) {
    lowered_inputs.push_back(lowerSrcIndex(input, aop->out()));
  }
  const auto out = lowerDstIndex(aop->out());
  pushBack(IrBuilder::create<ArrayConstruct>(out, lowered_inputs));
  GpuLower::current()->propagateExprInfo(aop, back());
}

void IndexLowering::handle(const StructConstruct* sop) {
  std::vector<std::pair<std::string, Val*>> lowered_named_inputs;
  for (auto i : arange(sop->inputs().size())) {
    lowered_named_inputs.emplace_back(
        sop->fieldName(i), lowerSrcIndex(sop->inputs().at(i), sop->out()));
  }
  const auto out = lowerDstIndex(sop->out());
  pushBack(IrBuilder::create<StructConstruct>(out, lowered_named_inputs));
  GpuLower::current()->propagateExprInfo(sop, back());
}

void IndexLowering::handle(const GetAttr* gop) {
  const auto struct_ = lowerSrcIndex(gop->struct_(), gop->out());
  const auto attr = gop->attr();
  const auto out = lowerDstIndex(gop->out());
  pushBack(IrBuilder::create<GetAttr>(out, struct_, attr));
  GpuLower::current()->propagateExprInfo(gop, back());
}

void IndexLowering::handle(const GetItem* gop) {
  const auto array = lowerSrcIndex(gop->array(), gop->out());
  const auto index = lowerSrcIndex(gop->index(), gop->out());
  const auto out = lowerDstIndex(gop->out());
  pushBack(IrBuilder::create<GetItem>(out, array, index));
  GpuLower::current()->propagateExprInfo(gop, back());
}

void IndexLowering::handle(const GetMetaData* gop) {
  const auto in = gop->in();
  const auto out = lowerDstIndex(gop->out());
  pushBack(IrBuilder::create<GetMetaData>(out, in));
  GpuLower::current()->propagateExprInfo(gop, back());
}

void IndexLowering::handle(const TensorConstruct* cop) {
  const auto out = lowerDstIndex(cop->out());
  auto indices = Index::getConsumerPerDimLogicalIndex(
      cop->out(), for_loops_, getRotatedLoop());
  auto in = cop->in();
  for (auto index : indices) {
    in = IrBuilder::getItemExpr(in, index);
  }
  in = GpuLower::current()->commonScalarMap().hoistScalar(in, for_loops_);
  pushBack(IrBuilder::create<LoadStoreOp>(LoadStoreOpType::Set, out, in));
  GpuLower::current()->propagateExprInfo(cop, back());
}

void IndexLowering::handle(const IndexSelectOp* sop) {
  auto lowered_index = lowerSrcIndex(sop->input(1), sop->output(0));
  lowered_index = maybeCastOp(DataType::Index, lowered_index);

  const std::unordered_map<IterDomain*, Val*> override_index = {
      {sop->getIndexedID(), lowered_index}};
  const auto lookup =
      lowerSrcIndex(sop->input(0), sop->output(0), override_index);

  const auto out = lowerDstIndex(sop->output(0));
  pushBack(
      IrBuilder::create<IndexSelectOp>(out, lookup, sop->dim(), lowered_index));
  GpuLower::current()->propagateExprInfo(sop, back());
}

void IndexLowering::handle(const GatherOp* top) {
  auto lowered_index = lowerSrcIndex(top->input(1), top->output(0));
  lowered_index = IrBuilder::maybeCastExpr(DataType::Index, lowered_index);

  const std::unordered_map<IterDomain*, Val*> override_index = {
      {top->getIndexedID(), lowered_index}};

  auto input = lowerSrcIndex(top->lookupTv(), top->output(0), override_index);

  const auto out = lowerDstIndex(top->output(0));
  pushBack(IrBuilder::create<LoadStoreOp>(LoadStoreOpType::Set, out, input));
  GpuLower::current()->propagateExprInfo(top, back());
}

void IndexLowering::handle(const ScatterOp* sop) {
  // At this point, out and self are aliased, so they can be used
  // interchangeably.

  auto lowered_index = lowerSrcIndex(sop->index(), sop->out());
  auto lowered_src = lowerSrcIndex(sop->src(), sop->out());

  const std::unordered_map<IterDomain*, Val*> override_index = {
      {sop->getIndexedID(), lowered_index}};
  auto lowered_out = lowerDstIndex(sop->out(), override_index);

  pushBack(IrBuilder::create<ScatterOp>(
      /*out=*/lowered_out,
      /*self=*/lowered_out,
      sop->dim(),
      lowered_index,
      lowered_src,
      sop->accumulate() ? std::optional(sop->accumulateOp()) : std::nullopt));
  GpuLower::current()->propagateExprInfo(sop, back());
}

void IndexLowering::handle(const ArgsortOp* aop) {
  const auto in = lowerSrcIndex(aop->in(), aop->out());
  const auto out = lowerDstIndex(aop->out());
  auto indexed_aop = IrBuilder::create<ArgsortOp>(
      out, in, aop->dim(), aop->isDescending(), aop->isStable());
  NVF_ERROR(
      aop->predicate(), "Expected to have a predicate: ", aop->toString());
  indexed_aop = indexed_aop->withPredicate(aop->predicate())->as<ArgsortOp>();
  pushBack(indexed_aop);
  GpuLower::current()->propagateExprInfo(aop, back());
}

void IndexLowering::handle(const TopKOp* top) {
  const auto in = lowerSrcIndex(top->in(), top->outValues());
  const auto out_values = lowerDstIndex(top->outValues());
  const auto out_indices = lowerDstIndex(top->outIndices());
  const auto k = top->k();
  pushBack(IrBuilder::create<TopKOp>(
      out_values,
      out_indices,
      in,
      k,
      top->dim(),
      top->isLargest(),
      top->isSorted()));
  GpuLower::current()->propagateExprInfo(top, back());
}

void IndexLowering::handle(const SelectOp* sop) {
  auto lowered_index = lowerSrcIndex(sop->input(1), sop->output(0));
  auto lowered_index_cast = lowered_index;

  // If the type of the index tensor is different from the kernel
  // index type, promote it to the kernel index type
  if (GpuLower::current()->kernel()->indexType() !=
      sop->input(1)->getDataType().value()) {
    lowered_index_cast =
        IrBuilder::create<Val>(GpuLower::current()->kernel()->indexType());
    IrBuilder::create<UnaryOp>(
        UnaryOpType::Cast, lowered_index_cast, lowered_index);
  }

  const std::unordered_map<IterDomain*, Val*> override_index = {
      {sop->getIndexedID(), lowered_index_cast}};
  const auto input =
      lowerSrcIndex(sop->input(0), sop->output(0), override_index);

  const auto out = lowerDstIndex(sop->output(0));

  pushBack(IrBuilder::create<LoadStoreOp>(LoadStoreOpType::Set, out, input));
  GpuLower::current()->propagateExprInfo(sop, back());
}

void IndexLowering::handle(const ViewAsScalar* uop) {
  const auto in = lowerSrcIndex(uop->in(), uop->out());
  const auto out = lowerDstIndex(uop->out());
  for (auto loop : for_loops_) {
    if (GpuLower::current()->info().caMap().areMapped(
            loop->iter_domain(),
            uop->vector_id()->as<IterDomain>(),
            IdMappingMode::LOOP)) {
      // TODO: this doesn't work with loop rotation
      Val* index = loop->indexOrStartIfTrivial();
      pushBack(IrBuilder::create<LoadStoreOp>(
          LoadStoreOpType::Set, out, IrBuilder::getItemExpr(in, index)));
      GpuLower::current()->propagateExprInfo(uop, back());
      return;
    }
  }
  NVF_THROW("Can not find index for vector dim");
}

namespace {

struct GridCommWorkBufferSizeInfo {
  // Size of overall buffer. Can be expanded for privatization
  Val* size_of_privatized_buffer = nullptr;
  // Size of single buffer.
  Val* buffer_stride = nullptr;
};

// Get the size of the temporary work buffer for grid communication, this can be
// grid reduction, broadcast, or grid welford.
// The buffer is expanded for privatization when not persistent or grouped.
GridCommWorkBufferSizeInfo getGridCommWorkBufferSize(
    const TensorDomain* td,
    const std::vector<kir::ForLoop*>& for_loops,
    bool is_persistent) {
  // The buffer size is the number of thread blocks multiplied by the
  // number of threads not used for reduction domains.
  // Note: Previously it was calculated based on the shape of the
  // tensor, but it makes more sense to compute the size based on the
  // shape of the thread block and grid since this buffer is used for
  // communications among them. Both methods should result in the same
  // size if the parallel dimensions are exact, but otherwise, just
  // computing the buffer size based on the tensor shape isn't
  // sufficient since there could be extra threads/blocks.
  Val* size_of_single_buffer = GpuLower::current()->kernel()->oneVal();
  for (auto pt : kParallelTypeThreads) {
    auto pt_dim = GpuLower::current()->info().parallelDimensionMap().get(pt);
    if (pt_dim == nullptr || pt_dim->isOneInt()) {
      continue;
    }
    if (isParallelTypeThreadDim(pt) &&
        std::any_of(td->loop().begin(), td->loop().end(), [&](auto out_id) {
          return out_id->getParallelType() == pt &&
              (out_id->isReduction() || out_id->isBroadcast());
        })) {
      continue;
    }
    size_of_single_buffer =
        SimplifyingIrBuilder::mulExpr(size_of_single_buffer, pt_dim);
  }

  // Expand the buffer for privatization. The buffer is expanded so
  // that each non-reduction IterDomain uses a different part of the
  // buffer. For persistent mode, this expansion is only done for
  // grouped IterDomains.

  Val* size_of_privatized_buffer = size_of_single_buffer;

  // In persistent mode, if non-grouped no-reduction domain is used,
  // double the buffer size to save a final grid sync
  bool is_doubled = false;

  for (auto fl : for_loops) {
    // Buffer size of parallelized domains are already taken care
    if (fl->isTrivial() || fl->iter_domain()->isReduction() ||
        fl->iter_domain()->isThread()) {
      continue;
    }
    // If persistent, i.e., allreduce, only IterDomains with
    // ParallelType::Group are privatized
    if (!is_persistent ||
        fl->iter_domain()->getParallelType() == ParallelType::Group) {
      size_of_privatized_buffer = SimplifyingIrBuilder::mulExpr(
          size_of_privatized_buffer, fl->iter_domain()->extent());
    } else if (is_persistent) {
      is_doubled = true;
    }
  }

  if (is_doubled) {
    size_of_privatized_buffer = SimplifyingIrBuilder::mulExpr(
        size_of_privatized_buffer, IrBuilder::create<Val>(2L, DataType::Index));
  }

  GridCommWorkBufferSizeInfo info;
  info.size_of_privatized_buffer = size_of_privatized_buffer;
  info.buffer_stride = size_of_single_buffer;
  if (is_doubled) {
    info.buffer_stride = SimplifyingIrBuilder::mulExpr(
        info.buffer_stride, IrBuilder::create<Val>(2L, DataType::Index));
  }

  return info;
}

Val* getGridSyncBufferSize(
    const TensorDomain* td,
    const std::vector<kir::ForLoop*>& for_loops,
    bool is_persistent) {
  // See the comment above for getGridCommWorkBufferSize.
  Val* buffer_size = GpuLower::current()->kernel()->oneVal();
  for (auto pt : kParallelTypeBIDs) {
    auto pt_dim = GpuLower::current()->info().parallelDimensionMap().get(pt);
    if (pt_dim == nullptr || pt_dim->isOneInt()) {
      continue;
    }
    if (std::any_of(td->loop().begin(), td->loop().end(), [&](auto out_id) {
          return out_id->getParallelType() == pt &&
              (out_id->isReduction() || out_id->isBroadcast());
        })) {
      continue;
    }
    buffer_size = SimplifyingIrBuilder::mulExpr(buffer_size, pt_dim);
  }

  // If not persistent, all iteration domains require a separate
  // semaphore for re-entrant grid reductions
  if (!is_persistent) {
    for (auto fl : for_loops) {
      if (fl->isTrivial()) {
        continue;
      }
      if (fl->iter_domain()->isThread()) {
        // already accounted for.
        continue;
      }

      buffer_size = SimplifyingIrBuilder::mulExpr(
          buffer_size, fl->iter_domain()->extent());
    }
  }

  return buffer_size;
}

Val* getEntranceCountGridReduce(std::vector<kir::ForLoop*>& for_loops) {
  Val* grid_reduction_entrances = GpuLower::current()->kernel()->oneVal();

  for (const auto loop : for_loops) {
    if (loop->isTrivial()) {
      continue;
    }
    if (loop->iter_domain()->isThread()) {
      // already accounted for.
      continue;
    }
    // TODO: Does this work for shift/gather?
    grid_reduction_entrances = SimplifyingIrBuilder::mulExpr(
        grid_reduction_entrances, loop->iter_domain()->extent());
  }
  return grid_reduction_entrances;
}

// Linear indexing of for loops for multiple entrances into grid reduce
// TODO: What happens if there's a broadcast that's resolved (not present in the
// grid reduce) but the global buffer isn't expanded?
Val* getEntranceLinIndGridReduce(std::vector<kir::ForLoop*>& for_loops) {
  Val* linear_index = GpuLower::current()->kernel()->zeroVal();

  for (const auto loop : for_loops) {
    if (loop->isTrivial()) {
      continue;
    }
    if (loop->iter_domain()->isThread()) {
      // already accounted for.
      continue;
    }
    // TODO: Does this work for shift/gather/loop rotation?
    linear_index = SimplifyingIrBuilder::addExpr(
        SimplifyingIrBuilder::mulExpr(
            linear_index, loop->iter_domain()->extent()),
        loop->indexOrStartIfTrivial());
  }
  return linear_index;
}

} // namespace

void IndexLowering::handle(const ReductionOp* rop) {
  NVF_ERROR(ir_utils::isTvOp(rop));

  const auto out_tv = rop->out()->as<TensorView>();
  const auto out_domain = out_tv->domain();

  const bool has_block_reduce = out_domain->hasBlockReduction();
  const bool has_grid_reduce = out_domain->hasGridReduction();

  const auto out = lowerDstIndex(rop->out());
  const auto in = lowerSrcIndex(rop->in(), rop->out());

  if (has_grid_reduce) {
    handleGridReduction(rop, out, in);
  } else if (has_block_reduce) {
    handleBlockReduction(rop, out, in);
  } else {
    pushBack(
        IrBuilder::create<BinaryOp>(rop->getReductionOpType(), out, out, in));
    GpuLower::current()->propagateExprInfo(rop, back());
  }
}

void IndexLowering::handleBlockReduction(
    const ReductionOp* rop,
    Val* out,
    Val* in) {
  NVF_ERROR(ir_utils::isTvOp(rop));

  ReductionOp* indexed_rop = IrBuilder::create<ReductionOp>(
      rop->getReductionOpType(), rop->init(), out, in, rop->isAllreduce());
  if (rop->predicate()) {
    indexed_rop =
        indexed_rop->withPredicate(rop->predicate())->as<ReductionOp>();
  }
  if (rop->writePredicate()) {
    indexed_rop = indexed_rop->withWritePredicate(rop->writePredicate())
                      ->as<ReductionOp>();
  }

  pushBack(indexed_rop);
  GpuLower::current()->propagateExprInfo(rop, back());
}

void IndexLowering::handleSerialGridReduction(
    const ReductionOp* rop,
    Val* out,
    Val* in) {
  const auto out_tv = out->as<kir::TensorIndex>()->view();
  const auto out_domain = out_tv->domain();

  // If we do a grid reduction we can't have a reduction axis that is not bound
  // to a grid or block dim.
  NVF_ERROR(
      std::none_of(
          out_domain->loop().begin(),
          out_domain->loop().end(),
          [](IterDomain* id) {
            return !id->isThread() && id->isReduction() &&
                !id->extent()->isOneInt();
          }),
      "Found a reduction stage that has both a non-parallelized ",
      "reduction and a grid reduction. This is not supported, ",
      "please use rfactor to do the serialized reduction first, ",
      "then the grid reduction. ",
      rop->toString());

  NVF_ERROR(!rop->isAllreduce(), "Serial grid allReduce is not implemented");

  // Allocate global work buffer TensorIndex.
  //
  // For convenience, the global work buffer is allocated like the loop domain
  // of the ReductionOp output. In the future, we may want the allocation
  // domain to be different in order to enable re-use of global output buffers
  // for in-place reduction.
  std::vector<IterDomain*> work_buffer_root;
  work_buffer_root.reserve(out_tv->nDims());
  for (IterDomain* id : out_tv->getLoopDomain()) {
    work_buffer_root.push_back(IterDomainBuilder(id).build());
  }
  auto work_buffer_domain = IrBuilder::create<TensorDomain>(work_buffer_root);
  auto work_buffer_tv = IrBuilder::create<TensorView>(
      work_buffer_domain, out_tv->dtype(), MemoryType::Global);
  Val* work_buffer_idx_val = nullptr;
  for (auto v :
       Index::getGlobalConsumerStridedIndices(out_tv, for_loops_, {})) {
    work_buffer_idx_val = SimplifyingIrBuilder::addExpr(work_buffer_idx_val, v);
  }

  auto work_buffer_idx = IrBuilder::create<kir::TensorIndex>(
      work_buffer_tv,
      GpuLower::current()->commonScalarMap().hoistScalar(
          work_buffer_idx_val, for_loops_));

  auto work_alloc = IrBuilder::create<kir::Allocate>(
      work_buffer_tv, work_buffer_tv->getMemoryType());
  pushBack(work_alloc);

  // The thread predicate for GridReduction needs to be set
  // separately from the main predicate. Do not combine them like
  // other expressions.
  const auto& thread_pred = GpuLower::current()
                                ->info()
                                .threadPredicateMap()
                                .getPredicatedParallelTypes(out_tv);

  auto serial_grid_reduction = IrBuilder::create<kir::GridReduction>(
      rop->getReductionOpType(),
      rop->init(),
      out,
      in,
      // skip work_buffer, sync_buffer, entrance_ind, n_entrances for serial
      // reduction node
      nullptr,
      nullptr,
      nullptr,
      nullptr,
      false,
      work_buffer_idx);

  serial_grid_reduction =
      serial_grid_reduction->withThreadPredicate(thread_pred);

  if (rop->predicate()) {
    serial_grid_reduction =
        serial_grid_reduction->withPredicate(rop->predicate())
            ->as<kir::GridReduction>();
  }
  if (rop->writePredicate()) {
    serial_grid_reduction =
        serial_grid_reduction->withWritePredicate(rop->writePredicate())
            ->as<kir::GridReduction>();
  }

  pushBack(serial_grid_reduction);
  GpuLower::current()->propagateExprInfo(rop, back());
}

void IndexLowering::handleGridReduction(
    const ReductionOp* rop,
    Val* out,
    Val* in) {
  if (rop->serialGridReductionRequested()) {
    handleSerialGridReduction(rop, out, in);
    return;
  }

  const auto out_tv = out->as<kir::TensorIndex>()->view();
  const auto out_domain = out_tv->domain();

  NVF_ERROR(out_domain->hasGridReduction());

  // If we do a grid reduction we can't have a reduction axis that is not bound
  // to a grid or block dim.
  NVF_ERROR(
      std::none_of(
          out_domain->loop().begin(),
          out_domain->loop().end(),
          [](IterDomain* id) {
            return !id->isThread() && id->isReduction() &&
                !id->extent()->isOneInt();
          }),
      "Found a reduction stage that has both a non-parallelized ",
      "reduction and a grid reduction. This is not supported, ",
      "please use rfactor to do the serialized reduction first, ",
      "then the grid reduction. ",
      rop->toString());

  // Use a unique buffer for work and sync flag when called within a
  // loop unless it's persistent. Grid all reduce means persistence is
  // required. However, not being a grid all reduce does not mean
  // non-persistence. Currently, if a cooperative grid reduction is
  // required anywhere in the kernel, all grid reducitons are done in
  // a persistent manner, so all grid reductions should be consulted.
  // TODO: fix this
  const bool is_persistent = rop->isAllreduce();
  const auto buffer_size_info =
      getGridCommWorkBufferSize(out_domain, for_loops_, is_persistent);

  auto work_buffer = allocateUniqueBuffer(
      buffer_size_info.size_of_privatized_buffer,
      out_tv->dtype(),
      false,
      out_tv,
      work_buffer_map_);

  auto sync_buffer_size =
      getGridSyncBufferSize(out_domain, for_loops_, is_persistent);
  auto sync_buffer = allocateUniqueBuffer(
      sync_buffer_size, DataType::Int, true, out_tv, sync_buffer_map_);

  const auto entrance_ind = !is_persistent
      ? getEntranceLinIndGridReduce(for_loops_)
      : GpuLower::current()->kernel()->zeroVal();
  const auto n_entrances = !is_persistent
      ? getEntranceCountGridReduce(for_loops_)
      : GpuLower::current()->kernel()->oneVal();

  // The thread predicate for GridReduction needs to be set
  // separately from the main predicate. Do not combine them like
  // other expressions.
  const auto& thread_pred = GpuLower::current()
                                ->info()
                                .threadPredicateMap()
                                .getPredicatedParallelTypes(out_tv);

  auto grid_reduction = IrBuilder::create<kir::GridReduction>(
      rop->getReductionOpType(),
      rop->init(),
      out,
      in,
      work_buffer,
      sync_buffer,
      entrance_ind,
      n_entrances,
      rop->isAllreduce());

  grid_reduction = grid_reduction->withThreadPredicate(thread_pred);

  if (rop->predicate()) {
    grid_reduction = grid_reduction->withPredicate(rop->predicate())
                         ->as<kir::GridReduction>();
  }
  if (rop->writePredicate()) {
    grid_reduction = grid_reduction->withWritePredicate(rop->writePredicate())
                         ->as<kir::GridReduction>();
  }

  pushBack(grid_reduction);
  GpuLower::current()->propagateExprInfo(rop, back());

  if (rop->isAllreduce()) {
    allocateUniqueFusedReduction(grid_reduction, out_tv);
  }
}

void IndexLowering::handle(const GroupedReductionOp* grouped_rop) {
  NVF_ERROR(ir_utils::isTvOp(grouped_rop));

  const auto out_tv = ir_utils::getTvOutput(grouped_rop);
  const auto out_domain = out_tv->domain();

  const bool has_block_reduce = out_domain->hasBlockReduction();
  const bool has_grid_reduce = out_domain->hasGridReduction();

  std::vector<Val*> indexed_outputs(grouped_rop->numHorizontallyGroupedExprs());
  std::vector<Val*> indexed_inputs(grouped_rop->numHorizontallyGroupedExprs());

  for (const auto i : arange(grouped_rop->numHorizontallyGroupedExprs())) {
    indexed_outputs.at(i) = lowerDstIndex(grouped_rop->output(i));
    indexed_inputs.at(i) =
        lowerSrcIndex(grouped_rop->input(i), grouped_rop->output(i));
  }

  if (has_grid_reduce) {
    handleGridReduction(grouped_rop, indexed_outputs, indexed_inputs);
  } else if (has_block_reduce) {
    handleBlockReduction(grouped_rop, indexed_outputs, indexed_inputs);
  } else {
    for (const auto i : arange(grouped_rop->numHorizontallyGroupedExprs())) {
      pushBack(IrBuilder::create<BinaryOp>(
          grouped_rop->getReductionOpType(i),
          indexed_outputs.at(i),
          indexed_outputs.at(i),
          indexed_inputs.at(i)));
    }
  }
}

void IndexLowering::handleBlockReduction(
    const GroupedReductionOp* grouped_rop,
    const std::vector<Val*>& outputs,
    const std::vector<Val*>& inputs) {
  NVF_ERROR(ir_utils::isTvOp(grouped_rop));

  GroupedReductionOp* indexed_rop = IrBuilder::create<GroupedReductionOp>(
      grouped_rop->getReductionOpTypes(),
      grouped_rop->initVals(),
      outputs,
      inputs,
      grouped_rop->isAllreduce());
  if (grouped_rop->predicate()) {
    indexed_rop = indexed_rop->withPredicate(grouped_rop->predicate())
                      ->as<GroupedReductionOp>();
  }
  if (grouped_rop->writePredicate()) {
    indexed_rop = indexed_rop->withWritePredicate(grouped_rop->writePredicate())
                      ->as<GroupedReductionOp>();
  }

  pushBack(indexed_rop);
  GpuLower::current()->propagateExprInfo(grouped_rop, back());
}

void IndexLowering::handleGridReduction(
    const GroupedReductionOp* grouped_rop,
    const std::vector<Val*>& outputs,
    const std::vector<Val*>& inputs) {
  const auto out_tv = ir_utils::getTvOutput(grouped_rop);
  const auto out_domain = out_tv->domain();

  NVF_ERROR(out_domain->hasGridReduction());

  // If we do a grid reduction we can't have a reduction axis that is not bound
  // to a grid or block dim.
  NVF_ERROR(
      std::none_of(
          out_domain->loop().begin(),
          out_domain->loop().end(),
          [](IterDomain* id) {
            return !id->isThread() && id->isReduction() &&
                !id->extent()->isOneInt();
          }),
      "Found a reduction stage that has both a non-parallelized ",
      "reduction and a grid reduction. This is not supported, ",
      "please use rfactor to do the serialized reduction first, ",
      "then the grid reduction.");

  const bool is_persistent = grouped_rop->isAllreduce();
  auto work_buf_size_info =
      getGridCommWorkBufferSize(out_domain, for_loops_, is_persistent);

  std::vector<kir::Allocate*> work_buffers;
  std::transform(
      outputs.begin(),
      outputs.end(),
      std::back_inserter(work_buffers),
      [&](Val* output) {
        return allocateUniqueBuffer(
            work_buf_size_info.size_of_privatized_buffer,
            output->dtype(),
            false,
            output->as<kir::TensorIndex>()->view(),
            work_buffer_map_);
      });

  auto sync_buffer_size =
      getGridSyncBufferSize(out_domain, for_loops_, is_persistent);
  auto sync_buffer = allocateUniqueBuffer(
      sync_buffer_size, DataType::Int, true, out_tv, sync_buffer_map_);

  const auto entrance_ind = !is_persistent
      ? getEntranceLinIndGridReduce(for_loops_)
      : GpuLower::current()->kernel()->zeroVal();
  const auto n_entrances = !is_persistent
      ? getEntranceCountGridReduce(for_loops_)
      : GpuLower::current()->kernel()->oneVal();

  // The thread predicate for GridReduction needs to be set
  // separately from the main predicate. Do not combine them like
  // other expressions.
  const auto& thread_pred = GpuLower::current()
                                ->info()
                                .threadPredicateMap()
                                .getPredicatedParallelTypes(out_tv);

  auto grid_reduction = IrBuilder::create<kir::GroupedGridReduction>(
      grouped_rop->getReductionOpTypes(),
      grouped_rop->initVals(),
      outputs,
      inputs,
      work_buffers,
      sync_buffer,
      entrance_ind,
      n_entrances,
      work_buf_size_info.buffer_stride,
      grouped_rop->isAllreduce());

  grid_reduction = grid_reduction->withThreadPredicate(thread_pred);

  if (grouped_rop->predicate()) {
    grid_reduction = grid_reduction->withPredicate(grouped_rop->predicate())
                         ->as<kir::GroupedGridReduction>();
  }
  if (grouped_rop->writePredicate()) {
    grid_reduction =
        grid_reduction->withWritePredicate(grouped_rop->writePredicate())
            ->as<kir::GroupedGridReduction>();
  }

  pushBack(grid_reduction);
  GpuLower::current()->propagateExprInfo(grouped_rop, back());

  if (grouped_rop->isAllreduce()) {
    allocateUniqueFusedReduction(grid_reduction, out_tv);
  }
}

void IndexLowering::handle(const WelfordOp* wop) {
  NVF_ERROR(ir_utils::isTvOp(wop));

  const auto out_tv = wop->outAvg()->as<TensorView>();
  const auto out_domain = out_tv->domain();

  const bool has_block_reduce = out_domain->hasBlockReduction();
  const bool has_grid_reduce = out_domain->hasGridReduction();

  if (has_grid_reduce) {
    NVF_ERROR(
        std::none_of(
            out_domain->loop().begin(),
            out_domain->loop().end(),
            [](IterDomain* id) {
              return !id->isThread() && id->isReduction();
            }),
        "Found a reduction stage that has both a non-parallelized ",
        "reduction and a grid reduction.  This is not supported, ",
        "please use rfactor to do the serialized reduction first, ",
        "then the grid reduction.");
  }

  // lower IO tensors
  const auto in_var =
      wop->inVar() ? lowerSrcIndex(wop->inVar(), wop->outAvg()) : nullptr;
  const auto in_avg = lowerSrcIndex(wop->inAvg(), wop->outAvg());
  auto in_N = wop->inN();

  // in Rfactor-ed case, the input N is actually a TV
  if (!in_N->isScalar()) {
    in_N = lowerSrcIndex(in_N, wop->outN());
  }

  auto out_avg = lowerDstIndex(wop->outAvg());
  auto out_var = lowerDstIndex(wop->outVar());
  auto out_N = lowerDstIndex(wop->outN());

  WelfordOp* indexed_wop = IrBuilder::create<WelfordOp>(
      out_avg,
      out_var,
      out_N,
      in_avg,
      in_var,
      in_N,
      wop->initAvg(),
      wop->initVar(),
      wop->initN(),
      wop->isAllreduce());

  if (wop->predicate()) {
    indexed_wop = indexed_wop->withPredicate(wop->predicate())->as<WelfordOp>();
  }
  if (wop->writePredicate()) {
    indexed_wop =
        indexed_wop->withWritePredicate(wop->writePredicate())->as<WelfordOp>();
  }

  // Serial welford
  if (!has_block_reduce && !has_grid_reduce) {
    pushBack(indexed_wop);
    GpuLower::current()->propagateExprInfo(wop, back());
    return;
  }

  // Block-only welford
  if (!has_grid_reduce) {
    pushBack(indexed_wop);
    GpuLower::current()->propagateExprInfo(wop, back());
    return;
  }

  handleGridWelford(indexed_wop);
}

void IndexLowering::handleGridWelford(WelfordOp* indexed_wop) {
  const auto out_tv = indexed_wop->out()->as<kir::TensorIndex>()->view();
  const auto out_domain = out_tv->domain();

  // TODO: See the comment on the same variable in handleGridReduction
  const bool is_persistent = indexed_wop->isAllreduce();
  const auto buffer_size_info =
      getGridCommWorkBufferSize(out_domain, for_loops_, is_persistent);

  const auto work_buffer_size = buffer_size_info.size_of_privatized_buffer;
  auto out_avg_buffer = allocateUniqueBuffer(
      work_buffer_size,
      indexed_wop->outAvg()->dtype(),
      false,
      indexed_wop->outAvg()->as<kir::TensorIndex>()->view(),
      work_buffer_map_);
  auto out_var_buffer = allocateUniqueBuffer(
      work_buffer_size,
      indexed_wop->outVar()->dtype(),
      false,
      indexed_wop->outVar()->as<kir::TensorIndex>()->view(),
      work_buffer_map_);
  auto out_N_buffer = allocateUniqueBuffer(
      work_buffer_size,
      indexed_wop->outN()->dtype(),
      false,
      indexed_wop->outN()->as<kir::TensorIndex>()->view(),
      work_buffer_map_);

  auto sync_buffer_size =
      getGridSyncBufferSize(out_domain, for_loops_, is_persistent);
  auto sync_buffer = allocateUniqueBuffer(
      sync_buffer_size, DataType::Int, true, out_tv, sync_buffer_map_);

  const auto entrance_ind = !is_persistent
      ? getEntranceLinIndGridReduce(for_loops_)
      : GpuLower::current()->kernel()->zeroVal();
  const auto n_entrances = !is_persistent
      ? getEntranceCountGridReduce(for_loops_)
      : GpuLower::current()->kernel()->oneVal();

  // The thread predicate for GridReduction needs to be set
  // separately from the main predicate. Do not combine them like
  // other expressions.
  const auto& thread_pred = GpuLower::current()
                                ->info()
                                .threadPredicateMap()
                                .getPredicatedParallelTypes(out_tv);

  auto grid_welford = IrBuilder::create<kir::GridWelford>(
      indexed_wop,
      out_var_buffer,
      out_avg_buffer,
      out_N_buffer,
      sync_buffer,
      entrance_ind,
      n_entrances);

  grid_welford = grid_welford->withThreadPredicate(thread_pred);

  const bool block_reduce_separated =
      out_domain->hasBlockReduction() && !indexed_wop->isAllreduce();

  if (indexed_wop->predicate()) {
    if (block_reduce_separated) {
      grid_welford = grid_welford
                         ->withPredicate(IrBuilder::create<kir::Predicate>(
                             GpuLower::current()->kernel()->trueVal()))
                         ->as<kir::GridWelford>();
    } else {
      grid_welford = grid_welford->withPredicate(indexed_wop->predicate())
                         ->as<kir::GridWelford>();
    }
  }

  if (indexed_wop->writePredicate()) {
    grid_welford =
        grid_welford->withWritePredicate(indexed_wop->writePredicate())
            ->as<kir::GridWelford>();
  }

  if (block_reduce_separated) {
    pushBack(indexed_wop);
    GpuLower::current()->propagateExprInfo(indexed_wop, back());
  }

  pushBack(grid_welford);
  GpuLower::current()->propagateExprInfo(indexed_wop, back());

  if (indexed_wop->isAllreduce()) {
    // When using the fused reduction, allocate the reduction object at
    // the outer-most scope
    allocateUniqueFusedReduction(grid_welford, out_tv);
  }
}

void IndexLowering::handle(const GroupedWelfordOp* grouped_wop) {
  NVF_ERROR(ir_utils::isTvOp(grouped_wop));

  const auto out_tv = ir_utils::getTvOutput(grouped_wop);
  const auto out_domain = out_tv->domain();

  const bool has_grid_reduce = out_domain->hasGridReduction();

  std::vector<WelfordTriplet> indexed_outputs(
      grouped_wop->numHorizontallyGroupedExprs());
  std::vector<WelfordTriplet> indexed_inputs(
      grouped_wop->numHorizontallyGroupedExprs());

  auto output_vals = grouped_wop->outputVals();
  auto input_vals = grouped_wop->inputVals();

  for (const auto i : arange(grouped_wop->numHorizontallyGroupedExprs())) {
    const auto& output = output_vals.at(i);
    const auto& input = input_vals.at(i);
    WelfordTriplet indexed_output;
    WelfordTriplet indexed_input;
    for (const auto j : arange(3)) {
      indexed_output.get(j) = lowerDstIndex(output.get(j));
      indexed_input.get(j) = lowerSrcIndex(input.get(j), output.get(j));
    }
    indexed_outputs[i] = indexed_output;
    indexed_inputs[i] = indexed_input;
  }

  if (has_grid_reduce) {
    handleGroupedGridWelford(
        grouped_wop, indexed_outputs, indexed_inputs, grouped_wop->initVals());
  } else {
    NVF_THROW(
        "Only grid welford is supported. Validation should have caught "
        "non-grid welford grouping.");
  }
}

std::vector<kir::Allocate*> IndexLowering::allocateWelfordWorkBuffer(
    const std::vector<WelfordTriplet>& triplets,
    WelfordTriplet::ValName name,
    Val* buffer_size) {
  std::vector<kir::Allocate*> work_buffers;

  std::transform(
      triplets.begin(),
      triplets.end(),
      std::back_inserter(work_buffers),
      [&](const WelfordTriplet& output) {
        return allocateUniqueBuffer(
            buffer_size,
            output.get(name)->dtype(),
            false,
            output.get(name)->as<TensorView>(),
            work_buffer_map_);
      });

  return work_buffers;
}

namespace {

// Returns true if a GroupedWelfordOp op is eligible for using the
// outer-optimized grouped welford runtime function
bool canUseOuterOptRuntimeKernel(const GroupedWelfordOp* grouped_wop) {
  const auto out_tv = ir_utils::getTvOutput(grouped_wop);
  const auto out_domain = out_tv->domain();

  if (!out_domain->hasGridReduction()) {
    return false;
  }

  // TIDx and BIDx must be used for non-reduction domains. TIDy and
  // BIDy must be used for reduction domains.
  ParallelTypeBitmap used_pts;
  for (auto loop_id : out_domain->loop()) {
    auto pt = loop_id->getParallelType();
    if (isParallelTypeThread(pt)) {
      used_pts.set(pt);
      if ((loop_id->isReduction() &&
           (pt == ParallelType::BIDy || pt == ParallelType::TIDy)) ||
          (loop_id->getIterType() == IterType::Iteration &&
           (pt == ParallelType::BIDx || pt == ParallelType::TIDx))) {
        // valid pattern
        continue;
      } else {
        return false;
      }
    }
  }

  ParallelTypeBitmap valid_pt_map;
  valid_pt_map.set(ParallelType::BIDx);
  valid_pt_map.set(ParallelType::BIDy);
  valid_pt_map.set(ParallelType::TIDx);
  valid_pt_map.set(ParallelType::TIDy);
  if (used_pts != valid_pt_map) {
    return false;
  }

  // TIDx and TIDy must be static constant
  const auto& par_dim_map = GpuLower::current()->info().parallelDimensionMap();
  auto tidx_val = par_dim_map.get(ParallelType::TIDx);
  auto tidy_val = par_dim_map.get(ParallelType::TIDy);
  if (!tidx_val->isConstInt() || !tidy_val->isConstInt()) {
    return false;
  }
  auto tidx = tidx_val->evaluate().as<int64_t>();
  auto tidy = tidy_val->evaluate().as<int64_t>();

  // TIDz and BIDz must be unused or just 1. This contraint can be
  // lifted if necessary.
  auto tidz_val = par_dim_map.get(ParallelType::TIDz);
  if (tidz_val != nullptr && !tidz_val->isOneInt()) {
    return false;
  }
  auto bidz_val = par_dim_map.get(ParallelType::BIDz);
  if (bidz_val != nullptr && !bidz_val->isOneInt()) {
    return false;
  }

  // Warp reduction along threadIdx.y is a key factor for the
  // outer-optimized kernel. The larger (32 / blockDim.x) is, the more
  // effective. It shouldn't give any perf benefit when blockDim.x >=
  // 32 as there's no warp reduction. blockDim.x == 16 is not
  // preferable, but still would be better than the default
  // implementation. blockDim.x == 8 is preferred.
  if (tidx > 16) {
    return false;
  }

  int64_t num_grouped_iterations = 1;
  for (auto axis : out_domain->loop()) {
    if (axis->getParallelType() == ParallelType::Group) {
      NVF_ERROR(
          axis->extent()->isConstInt(),
          "Grouped IterDomain must have a static integer extent: ",
          axis->extent()->toInlineString());
      num_grouped_iterations *= axis->extent()->evaluate().as<int64_t>();
    }
  }

  // Assumptions about TIDx/TIDy and group size
  if (tidy % num_grouped_iterations != 0 || tidx > 32 || 32 % tidx != 0 ||
      num_grouped_iterations < 32 / tidx) {
    return false;
  }

  // Only considers the case where all outputs are local. This
  // eliminates thread predicates
  if (std::any_of(
          grouped_wop->outputs().begin(),
          grouped_wop->outputs().end(),
          [](const Val* output) {
            return !output->isA<TensorView>() ||
                output->as<TensorView>()->getMemoryType() != MemoryType::Local;
          })) {
    return false;
  }

  // Must not be predicated. If the per-thread serial reduction is
  // rfactored, the remaining block+grid reduction is not predicated.
  if (!((grouped_wop->predicate()->hasValue() &&
         grouped_wop->predicate()->value()) ||
        GpuLower::current()->predicateElimination().canOmitPredicate(
            grouped_wop))) {
    return false;
  }

  return true;
}

} // namespace

void IndexLowering::handleGroupedGridWelford(
    const GroupedWelfordOp* op,
    const std::vector<WelfordTriplet>& output_vals,
    const std::vector<WelfordTriplet>& input_vals,
    const std::vector<WelfordTriplet>& init_vals) {
  const auto out_tv = ir_utils::getTvOutput(op);
  const auto out_domain = out_tv->domain();

  NVF_ERROR(out_domain->hasGridReduction());

  // If we do a grid reduction we can't have a reduction axis that is not bound
  // to a grid or block dim.
  NVF_ERROR(
      std::none_of(
          out_domain->loop().begin(),
          out_domain->loop().end(),
          [](IterDomain* id) {
            return !id->isThread() && id->isReduction() &&
                !id->extent()->isOneInt();
          }),
      "Found a reduction stage that has both a non-parallelized ",
      "reduction and a grid reduction. This is not supported, ",
      "please use rfactor to do the serialized reduction first, ",
      "then the grid reduction.");

  const bool is_persistent = op->isAllreduce();
  auto work_buf_size_info =
      getGridCommWorkBufferSize(out_domain, for_loops_, is_persistent);

  const auto work_buffers_avg = allocateWelfordWorkBuffer(
      op->outputVals(),
      WelfordTriplet::ValName::Avg,
      work_buf_size_info.size_of_privatized_buffer);
  const auto work_buffers_var = allocateWelfordWorkBuffer(
      op->outputVals(),
      WelfordTriplet::ValName::Var,
      work_buf_size_info.size_of_privatized_buffer);
  const auto work_buffers_N = allocateWelfordWorkBuffer(
      op->outputVals(),
      WelfordTriplet::ValName::N,
      work_buf_size_info.size_of_privatized_buffer);

  auto sync_buffer_size =
      getGridSyncBufferSize(out_domain, for_loops_, is_persistent);
  auto sync_buffer = allocateUniqueBuffer(
      sync_buffer_size, DataType::Int, true, out_tv, sync_buffer_map_);

  const auto entrance_ind = !is_persistent
      ? getEntranceLinIndGridReduce(for_loops_)
      : GpuLower::current()->kernel()->zeroVal();
  const auto n_entrances = !is_persistent
      ? getEntranceCountGridReduce(for_loops_)
      : GpuLower::current()->kernel()->oneVal();

  // The thread predicate needs to be set separately from the main
  // predicate. Do not combine them like other expressions.
  const auto& thread_pred = GpuLower::current()
                                ->info()
                                .threadPredicateMap()
                                .getPredicatedParallelTypes(out_tv);

  bool use_outer_opt =
      !isOptionDisabled(DisableOption::GroupedGridWelfordOuterOpt) &&
      canUseOuterOptRuntimeKernel(op);

  auto indexed_op = IrBuilder::create<kir::GroupedGridWelford>(
      output_vals,
      input_vals,
      init_vals,
      std::array<std::vector<kir::Allocate*>, 3>{
          work_buffers_avg, work_buffers_var, work_buffers_N},
      sync_buffer,
      entrance_ind,
      n_entrances,
      work_buf_size_info.buffer_stride,
      op->isAllreduce(),
      use_outer_opt);

  indexed_op = indexed_op->withThreadPredicate(thread_pred);

  if (op->predicate()) {
    indexed_op = indexed_op->withPredicate(op->predicate())
                     ->as<kir::GroupedGridWelford>();
  }
  if (op->writePredicate()) {
    indexed_op = indexed_op->withWritePredicate(op->writePredicate())
                     ->as<kir::GroupedGridWelford>();
  }

  pushBack(indexed_op);
  GpuLower::current()->propagateExprInfo(op, back());

  if (op->isAllreduce()) {
    allocateUniqueFusedReduction(indexed_op, out_tv);
  }
}

void IndexLowering::handle(const ScanOp* sop) {
  const auto in = lowerSrcIndex(sop->in(), sop->out());
  const auto out = lowerDstIndex(sop->out());
  auto indexed_sop = IrBuilder::create<ScanOp>(
      sop->opType(), sop->init(), out, in, sop->dim());
  NVF_ERROR(
      sop->predicate(), "Expected to have a predicate: ", sop->toString());
  indexed_sop = indexed_sop->withPredicate(sop->predicate())->as<ScanOp>();
  pushBack(indexed_sop);
  GpuLower::current()->propagateExprInfo(sop, back());
}

void IndexLowering::handle(const kir::MBarrierInit* minit) {
  Val* smem_address_ptr = nullptr;

  if (minit->mbarrier()->isA<TensorView>()) {
    smem_address_ptr =
        lower_utils::u32IndexScalarSmemTv(minit->mbarrier()->as<TensorView>());
  } else if (minit->mbarrier()->isA<kir::TensorIndex>()) {
    smem_address_ptr = lower_utils::u32IndexScalarSmemTv(
        minit->mbarrier()->as<kir::TensorIndex>());
  } else {
    NVF_THROW("Unexpected MBarrierInit value.");
  }
  kir::MBarrierInit* minit_indexed = IrBuilder::create<kir::MBarrierInit>(
      smem_address_ptr, minit->threadCount());
  pushBack(minit_indexed);
  GpuLower::current()->propagateExprInfo(minit, minit_indexed);
}

void IndexLowering::handle(const kir::MBarrierInvalidate* minval) {
  Val* smem_address_ptr = nullptr;

  if (minval->mbarrier()->isA<TensorView>()) {
    smem_address_ptr =
        lower_utils::u32IndexScalarSmemTv(minval->mbarrier()->as<TensorView>());
  } else if (minval->mbarrier()->isA<kir::TensorIndex>()) {
    smem_address_ptr = lower_utils::u32IndexScalarSmemTv(
        minval->mbarrier()->as<kir::TensorIndex>());
  } else {
    NVF_THROW(
        "Unexpected MBarrierInvalidate barrier value: ",
        minval->mbarrier()->toString());
  }
  kir::MBarrierInvalidate* minval_indexed =
      IrBuilder::create<kir::MBarrierInvalidate>(smem_address_ptr);
  pushBack(minval_indexed);
  GpuLower::current()->propagateExprInfo(minval, minval_indexed);
}

void IndexLowering::handle(const kir::MBarrierArrive* arrive_transaction) {
  NVF_ERROR(
      arrive_transaction->mbarrier()->isA<kir::TensorIndex>(),
      "Expected kir::TensorIndex in MBarrierArriveExpectTx");

  Val* smem_address_ptr = lower_utils::u32IndexScalarSmemTv(
      arrive_transaction->mbarrier()->as<kir::TensorIndex>());
  pushBack(IrBuilder::create<kir::MBarrierArrive>(
      arrive_transaction->state(), smem_address_ptr));
}

void IndexLowering::handle(
    const kir::MBarrierArriveExpectTx* arrive_transaction) {
  NVF_ERROR(
      arrive_transaction->mbarrier()->isA<kir::TensorIndex>(),
      "Expected kir::TensorIndex in MBarrierArriveExpectTx");

  Val* smem_address_ptr = lower_utils::u32IndexScalarSmemTv(
      arrive_transaction->mbarrier()->as<kir::TensorIndex>());
  pushBack(IrBuilder::create<kir::MBarrierArriveExpectTx>(
      arrive_transaction->state(),
      smem_address_ptr,
      arrive_transaction->txCount()));
}

void IndexLowering::handle(const kir::MBarrierWait* mwait) {
  NVF_ERROR(
      mwait->mbarrier()->isA<kir::TensorIndex>(),
      "Expected kir::TensorIndex in MBarrierWait");
  Val* smem_address_ptr = lower_utils::u32IndexScalarSmemTv(
      mwait->mbarrier()->as<kir::TensorIndex>());
  pushBack(
      IrBuilder::create<kir::MBarrierWait>(smem_address_ptr, mwait->state()));
}

void IndexLowering::handle(const kir::MBarrierWaitParity* mwait) {
  NVF_ERROR(
      mwait->mbarrier()->isA<kir::TensorIndex>(),
      "Expected kir::TensorIndex in MBarrierWaitParity");
  Val* smem_address_ptr = lower_utils::u32IndexScalarSmemTv(
      mwait->mbarrier()->as<kir::TensorIndex>());
  pushBack(IrBuilder::create<kir::MBarrierWaitParity>(
      smem_address_ptr, mwait->parity()));
}

void IndexLowering::handleCpAsyncBulkLoad(const LoadStoreOp* ldst) {
  // If LoadStoreOp has a smem TV in ldstMBarrierParityMap, then it is a part
  // of a circular buffer loop. The kir nodes for arrive_expect_tx and
  // mbarrier_wait are added by the circular buffer pass. Otherwise, those
  // nodes are added here.
  bool is_circular_buffered =
      (GpuLower::current()->tmaCircularBufferInfo().existsTensorIndex(ldst));

  if (is_circular_buffered) {
    kir::TensorIndex* mbarrier =
        GpuLower::current()->tmaCircularBufferInfo().getTensorIndex(ldst);
    Val* mbarrier_index = lower_utils::u32IndexScalarSmemTv(mbarrier);

    // gmem indexing and expect_bytes for mbarrier
    auto [in, _] = Index::getCpAsyncBulkGmemIndex(
        ldst, mbarrier_index, for_loops_, rotated_loop_);

    // indexing ldst op
    Val* out = lowerDstIndex(
        ldst->out(), /*override_index=*/{}, /*generate_pointer=*/true);
    Expr* new_ldst =
        IrBuilder::create<LoadStoreOp>(ldst->opType(), out, in, ldst->cacheOp())
            ->withPredicate(ldst->predicate());
    pushBack(new_ldst);

    // register new LoadStoreOp with mbarrier
    GpuLower::current()->tmaCircularBufferInfo().recordTensorIndex(
        new_ldst, mbarrier);

    GpuLower::current()->propagateExprInfo(ldst, back());
  } else {
    TensorView* mbarrier = GpuLower::current()->mbarrierMap().at(ldst);
    Val* mbarrier_index = lower_utils::u32IndexScalarSmemTv(mbarrier);

    // gmem indexing and expect_bytes for mbarrier
    auto [in, expect_bytes] = Index::getCpAsyncBulkGmemIndex(
        ldst, mbarrier_index, for_loops_, rotated_loop_);

    // arrive and expect_tx mbarrier
    Val* state = IrBuilder::create<Val>(DataType::UInt64);
    pushBack(IrBuilder::create<kir::Allocate>(
        state, MemoryType::Local, ldst->container()->oneVal()));
    pushBack(IrBuilder::create<kir::MBarrierArriveExpectTx>(
        state, mbarrier_index, expect_bytes));

    // indexing ldst op
    Val* out = lowerDstIndex(
        ldst->out(), /*override_index=*/{}, /*generate_pointer=*/true);
    Expr* new_ldst =
        IrBuilder::create<LoadStoreOp>(ldst->opType(), out, in, ldst->cacheOp())
            ->withPredicate(ldst->predicate());
    pushBack(new_ldst);

    GpuLower::current()->propagateExprInfo(ldst, back());
    // wait mbarrier
    pushBack(IrBuilder::create<kir::MBarrierWait>(mbarrier_index, state));
  }
}

void IndexLowering::handleCpAsyncBulkStore(const LoadStoreOp* ldst) {
  auto in = lowerSrcIndex(ldst->in(), ldst->out(), {}, true);
  auto [out, _] =
      Index::getCpAsyncBulkGmemIndex(ldst, nullptr, for_loops_, rotated_loop_);
  auto new_ldst =
      IrBuilder::create<LoadStoreOp>(ldst->opType(), out, in, ldst->cacheOp())
          ->withPredicate(ldst->predicate());
  pushBack(new_ldst);
  GpuLower::current()->propagateExprInfo(ldst, back());
}

static DataType getMmaInputAType(MmaMacro macro) {
  int64_t warp_group_size = isHopper(macro) ? 128L : 32L;
  int64_t size = getM(macro) * getK(macro) / warp_group_size /
      2L /* halves per 32bit register */;
  return ArrayType{std::make_shared<DataType>(DataType::UInt32), (size_t)size};
}

static DataType getMmaInputBType(MmaMacro macro) {
  int64_t size = getN(macro) * getK(macro) / 32L /* threads per warp */ /
      2L /* halves per 32bit register */;
  return ArrayType{std::make_shared<DataType>(DataType::UInt32), (size_t)size};
}

static inline DataType getMmaOutType(TensorView* mma_out) {
  int64_t size = 1;
  for (auto id : mma_out->getAllocationDomain()) {
    if (id->isMma() && !id->isReduction()) {
      size *= id->extent()->evaluate().as<int64_t>();
    }
  }
  return ArrayType{std::make_shared<DataType>(DataType::Float), (size_t)size};
}

namespace {

// Helper function to compute the index of the output of stmatrix (in shared
// memory). We currently handle the cases:
// 1. stmatrix.x4 (we have 16x16 tiles)
// 2. stmatrix.x2 (we have 16x8 tiles)
// The assumption of the function is that we have 128-threads (warp group or 4
// warps) The stmatrix call is inside a for-loop. We can think of 4-stmatrix (4
// warps) calls being issued for every iteration of the for-loop. For example if
// we are storing [64, 16] piece of memory using stmatrix.x2 (16x8), there will
// be two iteration of the for-loop. In the first iteration we'll store [64 (0
// ... 63), 8(0 ... 7)] and in the next iteration we'll store [64 (0 ... 63),
// 8(8 ... 15)].

// In each iteration, the 4-warps will be storing what we'll call
// a warp group box. Each warp group box will have (at most) 4 tile boxes,
// that's the memory stored by each stmatrix issued. This each tile-box is of
// shape: [16, 16], [16, 8]; to be supported: [8, 8].

// For example, if we are store [64, 16] using stmatrix.x2 [16, 8], then the
// warp group box will be [64, 8] (there will be 2 warp group boxes). If we are
// using stmatrix.x4 [16, 16] then the warp group box will be [64, 16].

// To compute the index/offset into shared memory, we sum the offset of the warp
// group box, the tile box inside the warp group box, and then finally the
// offset of the thread inside the tile box.

// For an example of index computation assume we are storing [64, 32] using
// stmatrix using a single warp group, that is the cta has 128 threads/4-warps.
// We'll be using stmatrix.x4 (16x16 tiles). This will need two iterations of
// the for-loop (loop index I = [0,1]). After each iteration we'd have store
// [64, 16] piece of memory or a warp group box worth. Thus in this case the
// offset of warp group box is:

// warp_group_box_size_m = 64; warp_group_box_size_n = 16 * 2 = 32
// num_warps_groups_m = 64/ (warp_group_box_size_m = 64)  = 1
// warp_groups_box_offset_m =
//        (I % num_warps_groups_m ) * warp_group_box_size_m = 0
// warp_groups_box_offset_n =
//        (I /  num_warps_groups_m) * warp_group_box_size_n = 32 (when I = 1)
// warp_groups_offset =
//                warp_groups_box_offset_m +  warp_groups_box_offset_n

// A warp group box of size [64(M), 16(N)] has 4 tile boxes of size [16(tile_m),
// 16(tile_n)] each.
// Since each warp computes a tile box, we find tile_box_id as:
// tile_box_id = threadIdx.x/32
// tile_box_id will have two components tile_box_id_m, tile_box_id_n
// But first we compute the number of tile boxes in the m and n dim .
// tile_boxes_in_warp_group_box_m =
//                    min (4, m/ tile_m(16))
// tile_boxes_in_warp_group_box_n = 4 / tile_boxes_in_warp_group_box_m
// Now tile_box_id_m =  tile_box_id % tile_boxes_in_warp_group_box_m
// tile_box_id_n = tile_box_id / tile_boxes_in_warp_group_box_m
// tile_box_offset_m = tile_box_id_m * tile_m(16) * N * 2 (half)
// tile_box_offset_n = tile_box_id_n * tile_n (16) * N * 2 (half)
// tile_box_offset = tile_box_offet_m + tile_box_offset_n

// Inside the tile box [16, 16], we can think of it as 4 8x8 tiles
// *****************
// *       *       *
// *       *       *
// *  T0   *  T2   *
// *       *       *
// *       *       *
// *****************
// *       *       *
// *       *       *
// *  T1   *  T3   *
// *       *       *
// *       *       *
// *****************
// Since there are 128 threads working on 4 tile boxes.
// Effective threadIdx effective_tidx = tidx.x % 32
// offset_in_tile_box_m =
//              (effective_tidx % 16 ) * N * 2 (half)
// offset_in_tile_box_n =
//              (effective_tidx/ 16 ) * 8 * 2 (half)
// offset_in_tile = offset_in_tile_box_m + offset_in_tile_box_n
// cumulative_offset = warp_groups_offset + tile_box_offset + offset_in_tile

// In the above comment, M and N are instruction tiles.
// We can mulitples of 4-warps (warp groups) working to execute stmatrix.
// threadIdx.x will range from [0 ... 127] and will be the 4 warps to store
// an instruction tile work of data.
// threadIdx.y will provide the multiples of warp groups.

// To account for the threadIdx.y we have to add it to the offset:
// offset_from_threadIdx.y = threadIdx.y * M * N * 2 (half)

// Final offset: cumulative_offset + offset_from_threadIdx.y
Val* hardCodedSharedMemoryIndexForLdStMatrix(
    TensorView* smem_tv,
    const kir::ForLoop* outer_loop,
    const int64_t m_tile,
    const int64_t n_tile,
    const int64_t m,
    const int64_t n) {
  NVF_ERROR(
      (m_tile == 8 && n_tile == 8) || (m_tile == 16 && n_tile == 8) ||
          (m_tile == 16 && n_tile == 16),
      "size not currently supported for stmatrix");
  Val* smem_index = nullptr;

  NVF_ERROR(
      dataTypeSizeByte(smem_tv->dtype()) == 2,
      "we only support 16-bit types in stmatrix");

  NVF_ERROR(getSwizzle(smem_tv) == MmaInputSmemSwizzle::None);

  auto dtype_size = 2;

  // A tile_box can be 16x16, 16x8 [to do: 8x8]
  // A warp group (128 threads) can work on a number of tile boxes.
  int64_t max_tile_boxes_in_warp_group_box = 4;

  // These two variables gives the shape of the warp group box in terms of tile
  // boxes. Think of a tile box as a stmatrix call.
  auto tiles_in_warp_group_m =
      std::min(m / m_tile, max_tile_boxes_in_warp_group_box);
  auto tiles_in_warp_group_n =
      max_tile_boxes_in_warp_group_box / tiles_in_warp_group_m;

  // The size of a warp group box in the m dim.
  auto warp_group_box_size_m = tiles_in_warp_group_m * m_tile;

  // Each iteration of the for-loop compute a warp group box worth of stmatrix
  // Compute how many warp group boxes are there in the m-dim
  auto warp_groups_m = m / warp_group_box_size_m;

  // Compute the offset of a warp group box.
  // On each iteration we work on a different warp-group box. So the offset
  // is a function of the trip-count and the shape of the warp group box.
  auto warp_group_box_offset_m = IrBuilder::mulExpr(
      IrBuilder::modExpr(
          outer_loop->index(),
          IrBuilder::create<Val>(warp_groups_m, DataType::Index)),
      IrBuilder::create<Val>(
          tiles_in_warp_group_m * m_tile * n * dtype_size, DataType::Index));

  auto warp_group_box_offset_n = IrBuilder::mulExpr(
      IrBuilder::divExpr(
          outer_loop->index(),
          IrBuilder::create<Val>(warp_groups_m, DataType::Index)),
      IrBuilder::create<Val>(
          tiles_in_warp_group_n * n_tile * dtype_size, DataType::Index));

  // Offset of the warp group box.
  auto warp_group_box_offset =
      IrBuilder::addExpr(warp_group_box_offset_m, warp_group_box_offset_n);

  auto tile_box_id = IrBuilder::divExpr(
      IrBuilder::create<NamedScalar>("threadIdx.x", DataType::Index),
      IrBuilder::create<Val>(/* each warp gets a box */ 32, DataType::Index));

  // We compute the offset the the tile box inside the warp group box.
  // We identify the co-ord (m, n ) of the tile box in the warp group box.
  // The compute the offset of the box in terms of the m and n-dim and sum.
  auto tile_box_id_m = IrBuilder::modExpr(
      tile_box_id,
      IrBuilder::create<Val>(tiles_in_warp_group_m, DataType::Index));

  auto tile_box_id_n = IrBuilder::divExpr(
      tile_box_id,
      IrBuilder::create<Val>(tiles_in_warp_group_m, DataType::Index));

  auto tile_box_id_m_offset = IrBuilder::mulExpr(
      tile_box_id_m,
      IrBuilder::create<Val>(m_tile * n * dtype_size, DataType::Index));

  auto tile_box_id_n_offset = IrBuilder::mulExpr(
      tile_box_id_n,
      IrBuilder::create<Val>(n_tile * dtype_size, DataType::Index));

  // Offset of the tile box inside the warp group box.
  auto tile_box_offset =
      IrBuilder::addExpr(tile_box_id_m_offset, tile_box_id_n_offset);

  // If there is only one warp group box, then the cumulative offset is just the
  // tile box offset.
  auto warp_box_tile_box_offset_sum = (n == n_tile)
      ? tile_box_offset
      : IrBuilder::addExpr(warp_group_box_offset, tile_box_offset);

  auto threadIdx_y_offset = IrBuilder::mulExpr(
      IrBuilder::create<NamedScalar>("threadIdx.y", DataType::Index),
      IrBuilder::create<Val>(m * n * 2));

  // Cumulative offset of the the warp group box and tile box and the product of
  // the threadIx.y and the instruction tile.
  auto cum_offset =
      IrBuilder::addExpr(threadIdx_y_offset, warp_box_tile_box_offset_sum);

  // Compute the offset of the thread inside the tile box.
  // Since each warp works on a tile box, and there are 128-threads
  // the effective tidx is threadIdx % 32
  auto effective_tidx = IrBuilder::modExpr(
      IrBuilder::create<NamedScalar>("threadIdx.x", DataType::Index),
      IrBuilder::create<Val>(32, DataType::Index));

  // tidx.x is the effective threadIdx.x
  if (m_tile == 16 && n_tile == 16) {
    // 2 is for dtype Half
    // (tidx.x /  (8 * 2)) * 16
    // This gives the offset in the n-dim
    auto offset_in_tile_n = IrBuilder::mulExpr(
        IrBuilder::create<Val>(8 * dtype_size, DataType::Index),
        IrBuilder::divExpr(
            effective_tidx, IrBuilder::create<Val>(16, DataType::Index)));

    // (tidx.x%16) * n * 2
    // This gives the offset inside the 16x16 tile in the m-dim.
    auto offset_in_tile_m = IrBuilder::mulExpr(
        IrBuilder::modExpr(
            effective_tidx, IrBuilder::create<Val>(16, DataType::Index)),
        IrBuilder::create<Val>(n * dtype_size, DataType::Index));

    smem_index = IrBuilder::addExpr(
        IrBuilder::baseAddressExpr(smem_tv),
        IrBuilder::addExpr(
            cum_offset,
            IrBuilder::addExpr(offset_in_tile_m, offset_in_tile_n)));
  } else if (m_tile == 16 && n_tile == 8) {
    auto offset_in_tile = IrBuilder::mulExpr(
        IrBuilder::create<Val>(n * dtype_size, DataType::Index),
        effective_tidx);

    smem_index = IrBuilder::addExpr(
        IrBuilder::baseAddressExpr(smem_tv),
        IrBuilder::addExpr(offset_in_tile, cum_offset));
  }
  return IrBuilder::create<kir::TensorIndex>(smem_tv, smem_index);
}

Val* indexTMemLdSt(
    TensorView* tmem_tv,
    TensorView* consumer_tv,
    const std::vector<kir::ForLoop*>& for_loops) {
  NVF_ERROR(tmem_tv->getMemoryType() == MemoryType::Tensor, "Invalid tmem_tv");
  const auto& tmem_info = GpuLower::current()->tmemInfo();
  const auto& tensor_indexer = GpuLower::current()->tensorIndexer();
  TMemRegisterDataPath dp;
  if (tmem_tv == consumer_tv) {
    dp = tmem_info.store_data_path.at(tmem_tv);
  } else {
    dp = tmem_info.load_data_path.at(tmem_tv);
  }
  NVF_ERROR(
      dp == TMemRegisterDataPath::Path32x32b,
      "Data path ",
      dp,
      " is not supported yet");
  const std::vector<IterDomain*>& lane_allocation_domain =
      tmem_info.allocation.getTVInfo(tmem_tv).lane_allocation;
  const std::vector<IterDomain*>& column_allocation_domain =
      tmem_info.allocation.getTVInfo(tmem_tv).column_allocation;

  auto get_index_for = [&](const std::vector<IterDomain*>& domain) {
    std::vector<Val*> indices = tensor_indexer.getIndexFor(
        consumer_tv->definition(), consumer_tv == tmem_tv, domain, for_loops);
    Val* stride = tmem_tv->fusion()->oneVal();
    Val* index = tmem_tv->fusion()->zeroVal();
    for (const auto& [id, idx] :
         zip(std::ranges::views::reverse(domain),
             std::ranges::views::reverse(indices))) {
      index = SimplifyingIrBuilder::addExpr(
          index, SimplifyingIrBuilder::mulExpr(idx, stride));
      stride = SimplifyingIrBuilder::mulExpr(stride, id->extent());
    }
    return index;
  };

  Val* lane_index = get_index_for(lane_allocation_domain);
  // All threads must provide the beginning address of the lane: i / 32 * 32
  Val* thirty_two = IrBuilder::create<Val>(32);
  lane_index = SimplifyingIrBuilder::mulExpr(
      SimplifyingIrBuilder::divExpr(lane_index, thirty_two), thirty_two);
  lane_index =
      SimplifyingIrBuilder::maybeCastExpr(DataType::UInt16, lane_index);

  Val* column_index = get_index_for(column_allocation_domain);
  // The column_index above is in the unit of items, but the PTX instruction
  // of TMem load/store is in the unit of 4 bytes.
  column_index = SimplifyingIrBuilder::divExpr(
      SimplifyingIrBuilder::mulExpr(
          column_index,
          IrBuilder::create<Val>(
              dataTypeSizeByte(consumer_tv->dtype()), DataType::Index)),
      IrBuilder::create<Val>(4, DataType::Index));
  column_index =
      SimplifyingIrBuilder::maybeCastExpr(DataType::UInt16, column_index);

  Val* index = SimplifyingIrBuilder::arrayExpr(
      std::vector<Val*>{lane_index, column_index});
  return GpuLower::current()->commonScalarMap().hoistScalar(index, for_loops);
}

} // namespace

void IndexLowering::handle(const LoadStoreOp* ldst) {
  Val* in = nullptr;
  Val* out = nullptr;
  if (ir_utils::isCpAsyncBulk(ldst)) {
    if (ir_utils::isCpAsyncBulkLoad(ldst)) {
      handleCpAsyncBulkLoad(ldst);
    } else if (ir_utils::isCpAsyncBulkStore(ldst)) {
      handleCpAsyncBulkStore(ldst);
    } else {
      NVF_THROW();
    }
  } else {
    DataType as_type = DataType::Null;
    bool is_tma_ldmatrix = false;
    if (ir_utils::isLdMatrixOp(ldst)) {
      NVF_ERROR(ldst->in()->isA<TensorView>());
      auto* in_tv = ldst->in()->as<TensorView>();
      NVF_ERROR(in_tv->definition() != nullptr);
      is_tma_ldmatrix = ir_utils::isCpAsyncBulkLoad(in_tv->definition());
      if (is_tma_ldmatrix) {
        NVF_ERROR(
            in_tv->getLogicalDomain().size() >= 2,
            "We only support 2D inputs ldmatrix");
        NVF_ERROR(
            ldst->fusion()->hasManaged("ldst_matrix_m_tile") &&
                ldst->fusion()->hasManaged("ldst_matrix_n_tile"),
            "We support ldmatrix only when tiling information is passed via "
            "fusion managed cache");
        auto ldst_m_tile =
            ldst->fusion()->getManaged<int64_t>("ldst_matrix_m_tile");
        auto ldst_n_tile =
            ldst->fusion()->getManaged<int64_t>("ldst_matrix_n_tile");

        MmaInputSmemSwizzle swizzle = getSwizzle(in_tv);
        switch (swizzle) {
          case MmaInputSmemSwizzle::None: {
            int64_t m =
                ldst->fusion()->getManaged<int64_t>("ldst_matrix_m_smem");
            int64_t n =
                ldst->fusion()->getManaged<int64_t>("ldst_matrix_n_smem");
            in = hardCodedSharedMemoryIndexForLdStMatrix(
                in_tv,
                for_loops_[for_loops_.size() - 3],
                ldst_m_tile,
                ldst_n_tile,
                m,
                n);
          } break;
          case MmaInputSmemSwizzle::B128:
          case MmaInputSmemSwizzle::B64:
          case MmaInputSmemSwizzle::B32: {
            Val* index = GpuLower::current()->tensorIndexer().getLinearIndex(
                in_tv, ldst, for_loops_);
            Val* offset = SimplifyingIrBuilder::mulExpr(
                index, dataTypeSizeByte(in_tv->dtype()));
            Val* smem_index =
                IrBuilder::addExpr(IrBuilder::baseAddressExpr(in_tv), offset);
            in = IrBuilder::create<kir::TensorIndex>(in_tv, smem_index);
          } break;
          default:
            NVF_ERROR("Unsupported Swizzle Type for StMatrix");
        }

        auto num_regs = (ldst_m_tile) / 8 * (ldst_n_tile) / 8;
        auto as_type = ArrayType{
            std::make_shared<DataType>(DataType::UInt32),
            static_cast<size_t>(num_regs)};

        // Get the index for the input of stmatrix.
        out = lowerDstIndex(ldst->out(), {}, false, as_type);
      } else {
        as_type = ArrayType{
            std::make_shared<DataType>(DataType::UInt32),
            (size_t)ir_utils::getVectorizeSize(ldst->out()->as<TensorView>()) /
                2};
      }
    } else if (ir_utils::isStMatrixOp(ldst)) {
      NVF_ERROR(
          ldst->out()->as<TensorView>()->getLogicalDomain().size() >= 2,
          "We only support 2D inputs stmatrix");
      NVF_ERROR(
          ldst->fusion()->hasManaged("ldst_matrix_m_tile") &&
              ldst->fusion()->hasManaged("ldst_matrix_n_tile"),
          "We support stmatrix only when tiling information is passed via "
          "fusion managed cache");
      int64_t ldst_m_tile =
          ldst->fusion()->getManaged<int64_t>("ldst_matrix_m_tile");
      int64_t ldst_n_tile =
          ldst->fusion()->getManaged<int64_t>("ldst_matrix_n_tile");

      // Get the index for the output of stmatrix.
      NVF_ERROR(ldst->out()->isA<TensorView>());
      auto* out_tv = ldst->out()->as<TensorView>();
      MmaInputSmemSwizzle swizzle = getSwizzle(out_tv);
      switch (swizzle) {
        case MmaInputSmemSwizzle::None: {
          int64_t m = ldst->fusion()->getManaged<int64_t>("ldst_matrix_m_smem");
          int64_t n = ldst->fusion()->getManaged<int64_t>("ldst_matrix_n_smem");
          out = hardCodedSharedMemoryIndexForLdStMatrix(
              out_tv,
              for_loops_[for_loops_.size() - 3],
              ldst_m_tile,
              ldst_n_tile,
              m,
              n);
        } break;
        case MmaInputSmemSwizzle::B128:
        case MmaInputSmemSwizzle::B64:
        case MmaInputSmemSwizzle::B32: {
          Val* index = GpuLower::current()->tensorIndexer().getLinearIndex(
              out_tv, ldst, for_loops_);
          Val* offset = SimplifyingIrBuilder::mulExpr(
              index, dataTypeSizeByte(out_tv->dtype()));
          Val* smem_index =
              IrBuilder::addExpr(IrBuilder::baseAddressExpr(out_tv), offset);
          out = IrBuilder::create<kir::TensorIndex>(out_tv, smem_index);
        } break;
        default:
          NVF_ERROR("Unsupported Swizzle Type for StMatrix");
      }

      auto num_regs = (ldst_m_tile) / 8 * (ldst_n_tile) / 8;
      auto as_type = ArrayType{
          std::make_shared<DataType>(DataType::UInt32),
          static_cast<size_t>(num_regs)};

      // Get the index for the input of stmatrix.
      in = lowerSrcIndex(ldst->in(), ldst->out(), {}, false, as_type);

    } else if (ldst->out()->definition()->isA<MmaOp>()) {
      // For MMA accumulator initialization
      as_type = getMmaOutType(ldst->out()->as<TensorView>());
    }

    if (!is_tma_ldmatrix && !ir_utils::isStMatrixOp(ldst)) {
      bool is_ldst_tmem = ldst->opType() == LoadStoreOpType::LdTMem ||
          ldst->opType() == LoadStoreOpType::StTMem;
      if (is_ldst_tmem) {
        NVF_ERROR(
            ldst->in()->dtype() == ldst->out()->dtype(),
            "TMem load/store must have the same type for input and output");
        // According to the specification of tcgen05.{ld,st}, the register
        // operand must be viewed as a vector of 32-bit elements.
        // See:
        // https://docs.nvidia.com/cuda/parallel-thread-execution/index.html#tensor-memory-and-register-load-store-instructions
        as_type = ArrayType{
            std::make_shared<DataType>(
                dataTypeSizeByte(ldst->in()->dtype()) == 4 ? ldst->in()->dtype()
                                                           : DataType::UInt32),
            (size_t)ir_utils::getTMemLdStVectorizeSize(
                ldst->out()->as<TensorView>())};
      }
      if (auto tv = dynamic_cast<TensorView*>(ldst->in());
          tv != nullptr && tv->getMemoryType() == MemoryType::Tensor) {
        auto index =
            indexTMemLdSt(tv, ldst->out()->as<TensorView>(), for_loops_);
        in = IrBuilder::create<kir::TensorIndex>(
            tv, index, DataType::TMemAddress);
      } else {
        in = lowerSrcIndex(
            ldst->in(),
            ldst->out(),
            {},
            ir_utils::isLdMatrixOp(ldst) || ir_utils::isCpAsyncOp(ldst),
            as_type);
      }
      if (auto tv = dynamic_cast<TensorView*>(ldst->out());
          tv != nullptr && tv->getMemoryType() == MemoryType::Tensor) {
        auto index = indexTMemLdSt(tv, tv, for_loops_);
        out = IrBuilder::create<kir::TensorIndex>(
            tv, index, DataType::TMemAddress);
      } else {
        out = lowerDstIndex(
            ldst->out(), {}, ir_utils::isCpAsyncOp(ldst), as_type);
      }
    }
    auto new_ldst =
        IrBuilder::create<LoadStoreOp>(ldst->opType(), out, in, ldst->cacheOp())
            ->withPredicate(ldst->predicate());
    pushBack(new_ldst);
    GpuLower::current()->propagateExprInfo(ldst, back());
  }
}

// Reference:
// https://docs.nvidia.com/cuda/parallel-thread-execution/index.html#asynchronous-warpgroup-level-matrix-shared-memory-layout-matrix-descriptor
// https://docs.nvidia.com/cuda/parallel-thread-execution/index.html#tcgen05-shared-memory-descriptor
static Val* matrixDescriptorEncode(Val* x) {
  Val* x_cast = IrBuilder::maybeCastExpr(DataType::UInt64, x);
  Val* mask = IrBuilder::create<Val>(0x3FFFF, DataType::UInt64);
  Val* x_and = IrBuilder::bitwiseAndExpr(x_cast, mask);
  Val* shift = IrBuilder::create<Val>(0x4, DataType::UInt64);
  return IrBuilder::rShiftExpr(x_and, shift);
}

// Reference:
// https://docs.nvidia.com/cuda/parallel-thread-execution/index.html#tcgen05-shared-memory-descriptor
static Val* constructHopperMatrixDescriptor(
    Val* start_address,
    Val* leading_dim_byte_offset,
    Val* stride_dim_byte_offset,
    Val* matrix_base_offset,
    MmaInputSmemSwizzle swizzle) {
  Val* or0 = matrixDescriptorEncode(start_address);
  Val* or1 = IrBuilder::lShiftExpr(
      matrixDescriptorEncode(leading_dim_byte_offset),
      IrBuilder::create<Val>(16, DataType::UInt64));
  Val* or2 = IrBuilder::lShiftExpr(
      matrixDescriptorEncode(stride_dim_byte_offset),
      IrBuilder::create<Val>(32, DataType::UInt64));
  Val* or3 = IrBuilder::lShiftExpr(
      matrix_base_offset, IrBuilder::create<Val>(49, DataType::UInt64));
  Val* or4 = IrBuilder::lShiftExpr(
      IrBuilder::create<Val>((int64_t)swizzle, DataType::UInt64),
      IrBuilder::create<Val>(62, DataType::UInt64));
  return IrBuilder::bitwiseOrExpr(
      IrBuilder::bitwiseOrExpr(
          IrBuilder::bitwiseOrExpr(IrBuilder::bitwiseOrExpr(or0, or1), or2),
          or3),
      or4);
}

// Reference:
// https://docs.nvidia.com/cuda/parallel-thread-execution/index.html#asynchronous-warpgroup-level-matrix-shared-memory-layout-matrix-descriptor
static Val* constructBlackwellMatrixDescriptor(
    Val* start_address,
    Val* leading_dim_byte_offset,
    Val* stride_dim_byte_offset,
    Val* matrix_base_offset,
    MmaInputSmemSwizzle swizzle) {
  Val* or0 = matrixDescriptorEncode(start_address);
  Val* or1 = IrBuilder::lShiftExpr(
      matrixDescriptorEncode(leading_dim_byte_offset),
      IrBuilder::create<Val>(16, DataType::UInt64));
  Val* or2 = IrBuilder::lShiftExpr(
      matrixDescriptorEncode(stride_dim_byte_offset),
      IrBuilder::create<Val>(32, DataType::UInt64));
  Val* or3 = IrBuilder::lShiftExpr(
      IrBuilder::create<Val>(0b001, DataType::UInt64),
      IrBuilder::create<Val>(46, DataType::UInt64));
  Val* or4 = IrBuilder::lShiftExpr(
      matrix_base_offset, IrBuilder::create<Val>(49, DataType::UInt64));
  Val* or5 = nullptr;
  switch (swizzle) {
    case MmaInputSmemSwizzle::None:
      or5 = IrBuilder::create<Val>(0, DataType::UInt64);
      break;
    case MmaInputSmemSwizzle::B128:
      or5 = IrBuilder::create<Val>(2, DataType::UInt64);
      break;
    case MmaInputSmemSwizzle::B64:
      or5 = IrBuilder::create<Val>(4, DataType::UInt64);
      break;
    case MmaInputSmemSwizzle::B32:
      or5 = IrBuilder::create<Val>(6, DataType::UInt64);
      break;
  }
  or5 =
      IrBuilder::lShiftExpr(or5, IrBuilder::create<Val>(61, DataType::UInt64));
  return IrBuilder::bitwiseOrExpr(
      IrBuilder::bitwiseOrExpr(
          IrBuilder::bitwiseOrExpr(or0, or1),
          IrBuilder::bitwiseOrExpr(or2, or3)),
      IrBuilder::bitwiseOrExpr(or4, or5));
}

// Get the ValGroup of the ID in consumer's loop domain that corresponds to the
// innermost dimension in the allocation domain of tv. This ID must be
// parallelized on Mma.
ValGroup getInnerMmaLoopGroup(TensorView* tv, const MmaOp* mma) {
  ValGraph& id_graph = GpuLower::current()->tensorIndexer().traversalGraph();
  auto alloc_domain = id_graph.toGroups(
      TensorDomain::noBroadcasts(tv->getMaybeAllocationDomain()));
  auto loop_domain =
      id_graph.toGroups(mma->out()->as<TensorView>()->getLoopDomain());

  // Start from the innermost dim in the allocation domain, propagate all the
  // way to the consumer's loop domain, and keep track of the inner dimension.
  // After propagating, the inner dimension should be a dimension that is
  // parallelized on Mma.
  NVF_ERROR(
      !alloc_domain.empty(),
      "Matmul with all broadcasting dimension is not supported yet.");
  ValGroup inner = alloc_domain.back();

  // We do not require all groups to be visited. Only the inner allocation group
  // must be visited, which we check later.
  // See https://github.com/NVIDIA/Fuser/issues/3962
  auto exprs =
      ValGraphBFS::getExprGroupsBetween(
          id_graph, loop_domain, alloc_domain, /*require_all_to_visited=*/false)
          .first;
  while (!exprs.empty()) {
    auto [expr, direction] = exprs.back();
    exprs.pop_back();
    auto from =
        (direction == Direction::Backward ? id_graph.inputGroups(expr)
                                          : id_graph.outputGroups(expr));
    auto to =
        (direction == Direction::Backward ? id_graph.outputGroups(expr)
                                          : id_graph.inputGroups(expr));
    bool in_from = std::find(from.begin(), from.end(), inner) != from.end();
    if (!in_from) {
      continue;
    }
    NVF_ERROR(
        from.back() == inner,
        "Expecting the innermost of the alloc domain to stay inner");
    inner = to.back();
  }
  IterDomain* inner_id = nullptr;
  for (auto id : mma->out()->as<TensorView>()->getLoopDomain()) {
    if (inner->has(id)) {
      inner_id = id;
      break;
    }
  }
  NVF_ERROR(
      inner_id != nullptr,
      "Could not find innermost ID in the loop domain of mma output");
  NVF_ERROR(
      inner_id->getParallelType() == ParallelType::Mma,
      "Expecting the innermost ID to be parallelized on Mma");
  return inner;
}

// Compute the "leading_bytes" in the matrix descriptor of Mma. The leading
// bytes is the stride of the innermost dimension in the allocation domain of tv
// considering core matrices. For example, if the tv is [M, K], where K is the
// inner, then the schedule of the loop domain of the mma output must be
// something like:
//      M            K
//      |            |
//     ...          ...
//      |            |
//     / \.         / \.
//   ...  m_inst  ...  k_inst
// where m_inst and k_inst are the instruction tiles of M and K, respectively,
// that is, the number of items each TensorCore instruction can execute. Both
// m_inst and k_inst must be parallelized on Mma. The leading_bytes is the
// stride of the outer (k_inst/swizzle_size) in the allocation domain of tv.
// That is, if we futher split k_inst as:
//      M            K
//      |            |
//     ...          ...
//      |            |
//     / \.         / \.
//   ...  m_inst  ...  k_inst
//                     /    \.
//               linear      swizzle_size
// Then we would need to prove that `linear` is linear in the allocation domain
// of tv, and the stride of `linear` is the leading_bytes. This function does
// the following things:
// 1. Find k_inst.
// 2. Split k_inst as above.
// 3. Prove that `linear` is linear in the allocation domain of tv, and get the
//    stride of `linear`.
Val* getInnerStrideBytes(TensorView* tv, const MmaOp* mma) {
  auto swizzle = ir_utils::getSwizzleMode(tv);
  auto swizzle_size =
      getBytesFromSwizzle(swizzle) / dataTypeSizeByte(tv->dtype());
  ValGraph& id_graph = GpuLower::current()->tensorIndexer().traversalGraph();
  auto alloc_domain = id_graph.toGroups(tv->getMaybeAllocationDomain());
  auto inner = getInnerMmaLoopGroup(tv, mma);
  // At this point, we can just create the following schedule:
  //        inner
  //       /     \.
  //   linear   swizzle_size
  // and use proveLinearAndGetStride to find the stride of `linear` in the
  // allocation domain.
  auto outer_of_tiling = split(&id_graph, inner, swizzle_size).first;
  auto stride = lower_utils::proveLinearAndGetStride(
      id_graph, outer_of_tiling, alloc_domain);
  NVF_ERROR(stride != nullptr, "Could not get the stride of tiling");
  return SimplifyingIrBuilder::mulExpr(stride, dataTypeSizeByte(tv->dtype()));
}

// Compute the "stride_bytes" in the matrix descriptor of Mma. The stride
// bytes is the stride of the outer dimension in the allocation domain of tv
// considering core matrices. For example, if the tv is [M, K], where K is the
// inner, then the schedule of the loop domain of the mma output must be
// something like:
//      M            K
//      |            |
//     ...          ...
//      |            |
//     / \.         / \.
//   ...  m_inst  ...  k_inst
// where m_inst and k_inst are the instruction tiles of M and K, respectively,
// that is, the number of items each TensorCore instruction can execute. Both
// m_inst and k_inst must be parallelized on Mma. The stride_bytes is the
// stride of the outer (m_inst/8) in the allocation domain of tv.
// That is, if we futher split m_inst as:
//       M            K
//       |            |
//      ...          ...
//       |            |
//      / \.         / \.
//    ...  m_inst  ...  k_inst
//         /    \.
//   linear      8
// Then we would need to prove that `linear` is linear in the allocation domain
// of tv, and the stride of `linear` is the stride_bytes. This function does
// the following things:
// 1. Find m_inst.
// 2. Split m_inst as above.
// 3. Prove that `linear` is linear in the allocation domain of tv, and get the
//    stride of `linear`.
Val* getOuterStrideBytes(TensorView* tv, const MmaOp* mma) {
  ValGraph& id_graph = GpuLower::current()->tensorIndexer().traversalGraph();
  auto logical_domain =
      id_graph.toGroups(TensorDomain::noBroadcasts(tv->getLogicalDomain()));
  auto loop_domain =
      id_graph.toGroups(mma->out()->as<TensorView>()->getLoopDomain());
  auto alloc_domain = id_graph.toGroups(tv->getMaybeAllocationDomain());

  // In the consumer's loop domain, there should be exactly 3 IDs parallelized
  // on Mma. Which of these three dims are M, N, and K? We don't know. But we
  // don't really care. What we do care is, which is the inner? which is the
  // broadcast? We would find the loop dim that is neither inner nor broadcast,
  // and the stride of that dim is the one we are looking for.
  auto inner = getInnerMmaLoopGroup(tv, mma);
  std::vector<ValGroup> mma_groups;
  mma_groups.reserve(2);
  for (auto id : mma->out()->as<TensorView>()->getLoopDomain()) {
    if (id->getParallelType() == ParallelType::Mma && !inner->has(id)) {
      mma_groups.emplace_back(id_graph.toGroup(id));
    }
  }
  NVF_ERROR(
      mma_groups.size() == 2,
      "Expecting 3 IDs in the loop domain of mma output to be parallelized on "
      "Mma,",
      " among which one must be the innermost of producer's allocation domain");

  // Get which group in mma_groups is projected to a concrete ID in the logical
  // domain of tv. There should be exactly one such group.
  auto is_projected_to_concrete = [&](const ValGroup& g) {
    auto projection_on_logical = projectTo<ValGraphBFS>(
        g, logical_domain.vector(), Direction::Undefined, id_graph);
    for (auto id : tv->getLogicalDomain()) {
      if (!id->isBroadcast() &&
          projection_on_logical.count(id_graph.toGroup(id))) {
        return true;
      }
    }
    return false;
  };
  ValGroup selected = nullptr;
  for (auto& g : mma_groups) {
    if (is_projected_to_concrete(g)) {
      NVF_ERROR(
          selected == nullptr,
          "Expecting exactly one group in mma output loop domain to be "
          "projected to a concrete ID in the logical domain of tv");
      selected = std::move(g);
    }
  }
  NVF_ERROR(
      selected != nullptr,
      "No group in mma output loop domain is projected to a concrete ID in the "
      "logical domain of tv");

  // At this point, we can just create the following schedule:
  //      selected
  //       /     \.
  //   linear     8
  // and use proveLinearAndGetStride to find the stride of `linear` in the
  // allocation domain.
  constexpr int64_t core_matrix_outer_size = 8;
  auto outer_of_tiling =
      split(&id_graph, selected, core_matrix_outer_size).first;
  auto stride = lower_utils::proveLinearAndGetStride(
      id_graph, outer_of_tiling, alloc_domain);
  NVF_ERROR(stride != nullptr, "Could not get the stride of tiling");
  return SimplifyingIrBuilder::mulExpr(stride, dataTypeSizeByte(tv->dtype()));
}

namespace {

Val* indexBlackwellMmaOutput(
    const MmaOp* mma,
    const std::vector<kir::ForLoop*>& for_loops) {
<<<<<<< HEAD
  TensorView* tmem_tv = mma->out()->as<TensorView>();
=======
  auto* tmem_tv = mma->out()->as<TensorView>();
>>>>>>> de8f4258
  NVF_ERROR(tmem_tv->getMemoryType() == MemoryType::Tensor, "Invalid tmem_tv");
  const auto& tmem_info = GpuLower::current()->tmemInfo();
  const auto& tensor_indexer = GpuLower::current()->tensorIndexer();

  const std::vector<IterDomain*>& column_allocation_domain =
      tmem_info.allocation.getTVInfo(tmem_tv).column_allocation;

  std::vector<Val*> indices = tensor_indexer.getIndexFor(
      mma, true, column_allocation_domain, for_loops);
  Val* stride = tmem_tv->fusion()->oneVal();
  Val* column_index = tmem_tv->fusion()->zeroVal();
  for (const auto& [id, idx] :
       std::ranges::views::reverse(zip(column_allocation_domain, indices))) {
    column_index = SimplifyingIrBuilder::addExpr(
        column_index, SimplifyingIrBuilder::mulExpr(idx, stride));
    stride = SimplifyingIrBuilder::mulExpr(stride, id->extent());
  }

  column_index =
      SimplifyingIrBuilder::maybeCastExpr(DataType::UInt16, column_index);

  Val* index = SimplifyingIrBuilder::arrayExpr(std::vector<Val*>{
      mma->fusion()->zeroVal(DataType::UInt16), column_index});
  return GpuLower::current()->commonScalarMap().hoistScalar(index, for_loops);
}

} // namespace

// Reference for smem strides:
// https://docs.nvidia.com/cuda/parallel-thread-execution/index.html#strides
void IndexLowering::handle(const MmaOp* mma) {
  Val* a = nullptr;
  Val* b = nullptr;
  const auto& [unitdim_a, unitdim_b] = lower_utils::getMmaLayout(mma);
  auto constructMatrixDescriptor = mma->isBlackwell()
      ? constructBlackwellMatrixDescriptor
      : constructHopperMatrixDescriptor;
  if (mma->inA()->as<TensorView>()->getMemoryType() == MemoryType::Shared) {
    // TODO: This is a temporary solution and only supports a single tile in
    // smem.
    auto tv = mma->inA()->as<TensorView>();
    auto swizzle = ir_utils::getSwizzleMode(tv);
    // Because the entire tile is parallelized on MMA, which are trivial
    // loops and always have zero loop variables, the result of lowerSrcIndex
    // will be the address of the first element of the tile, which happens to
    // be the information we need to provide to the hardware.
    auto base_addr = lowerSrcIndex(tv, mma->out(), {}, true)
                         ->as<kir::TensorIndex>()
                         ->index();
    Val* leading_bytes = getInnerStrideBytes(tv, mma);
    Val* stride_bytes = getOuterStrideBytes(tv, mma);
    if (swizzle == MmaInputSmemSwizzle::None && unitdim_a == UnitDim::M_or_N) {
      // tnspA and tnspB is ignored for NoSwizzle mode
      std::swap(leading_bytes, stride_bytes);
    }
    auto matrix_desc = constructMatrixDescriptor(
        base_addr,
        leading_bytes,
        stride_bytes,
        IrBuilder::create<Val>(0, DataType::UInt64),
        ir_utils::getSwizzleMode(tv));
    a = IrBuilder::create<kir::TensorIndex>(
        tv,
        GpuLower::current()->commonScalarMap().hoistScalar(
            matrix_desc, for_loops_));
  } else {
    a = lowerSrcIndex(
        mma->inA(), mma->out(), {}, false, getMmaInputAType(mma->macro()));
  }
  if (mma->inB()->as<TensorView>()->getMemoryType() == MemoryType::Shared) {
    // TODO: This is a temporary solution and only supports a single tile in
    // smem.
    auto tv = mma->inB()->as<TensorView>();
    auto swizzle = ir_utils::getSwizzleMode(tv);
    // Because the entire tile is parallelized on MMA, which are trivial
    // loops and always have zero loop variables, the result of lowerSrcIndex
    // will be the address of the first element of the tile, which happens to
    // be the information we need to provide to the hardware.
    auto base_addr = lowerSrcIndex(tv, mma->out(), {}, true)
                         ->as<kir::TensorIndex>()
                         ->index();
    Val* leading_bytes = getInnerStrideBytes(tv, mma);
    Val* stride_bytes = getOuterStrideBytes(tv, mma);
    if (swizzle == MmaInputSmemSwizzle::None && unitdim_b == UnitDim::M_or_N) {
      // tnspA and tnspB is ignored for NoSwizzle mode
      std::swap(leading_bytes, stride_bytes);
    }
    auto matrix_desc = constructMatrixDescriptor(
        base_addr,
        leading_bytes,
        stride_bytes,
        IrBuilder::create<Val>(0, DataType::UInt64),
        swizzle);
    b = IrBuilder::create<kir::TensorIndex>(
        tv,
        GpuLower::current()->commonScalarMap().hoistScalar(
            matrix_desc, for_loops_));
  } else {
    b = lowerSrcIndex(
        mma->inB(), mma->out(), {}, false, getMmaInputBType(mma->macro()));
  }
  Val* out = nullptr;
  if (mma->out()->as<TensorView>()->getMemoryType() == MemoryType::Tensor) {
    auto index = indexBlackwellMmaOutput(mma, for_loops_);
    out = IrBuilder::create<kir::TensorIndex>(
        mma->out()->as<TensorView>(), index, DataType::TMemAddress);
  } else {
    out = lowerDstIndex(
        mma->out(), {}, false, getMmaOutType(mma->out()->as<TensorView>()));
  }
  auto mma_indexed =
      IrBuilder::create<MmaOp>(out, a, b, mma->init(), mma->macro());
  pushBack(mma_indexed);
  if (mma->isBlackwell()) {
    pushBack(IrBuilder::create<kir::Asm>(
        "tcgen05.commit.cta_group::1.mbarrier::arrive::one.shared::cluster."
        "b64",
        std::vector<Val*>{},
        std::vector<Val*>{lower_utils::u32IndexScalarSmemTv(
            GpuLower::current()->mbarrierMap().at(mma))},
        kir::Asm::Options{/*volatile=*/true}));
  }
  GpuLower::current()->propagateExprInfo(mma, back());
}

void IndexLowering::handle(const BroadcastOp* bop) {
  NVF_ERROR(ir_utils::isTvOp(bop));

  const auto out_tv = bop->out()->as<TensorView>();

  const auto out = lowerDstIndex(bop->out());
  const auto in = lowerSrcIndex(bop->in(), bop->out());
  auto indexed_expr =
      IrBuilder::create<BroadcastOp>(out, in, bop->getBroadcastDimFlags());

  const ParallelTypeBitmap parallel_bitmap =
      GpuLower::current()
          ->info()
          .threadPredicateMap()
          .getParallelBroadcastDomains(out_tv);

  const bool block_x = parallel_bitmap.get(ParallelType::BIDx);
  const bool block_y = parallel_bitmap.get(ParallelType::BIDy);
  const bool block_z = parallel_bitmap.get(ParallelType::BIDz);

  if (bop->predicate()) {
    indexed_expr =
        indexed_expr->withPredicate(bop->predicate())->as<BroadcastOp>();
  }

  const bool grid_broadcast_needed = block_x || block_y || block_z;
  if (!grid_broadcast_needed) {
    pushBack(indexed_expr);
    GpuLower::current()->propagateExprInfo(bop, back());
    return;
  }

  // Grid broadcast
  const auto out_domain = out_tv->domain();
  const auto work_buffer_size =
      getGridCommWorkBufferSize(out_domain, for_loops_, true)
          .size_of_privatized_buffer;

  auto work_buffer = allocateUniqueBuffer(
      work_buffer_size, out->dtype(), false, out_tv, work_buffer_map_);

  auto sync_buffer_size = getGridSyncBufferSize(out_domain, for_loops_, true);
  auto sync_buffer = allocateUniqueBuffer(
      sync_buffer_size, DataType::Int, true, out_tv, sync_buffer_map_);

  auto grid_broadcast = IrBuilder::create<kir::GridBroadcast>(
      indexed_expr, work_buffer, sync_buffer);

  if (bop->predicate()) {
    grid_broadcast = grid_broadcast->withPredicate(bop->predicate())
                         ->as<kir::GridBroadcast>();
  }

  pushBack(grid_broadcast);
  GpuLower::current()->propagateExprInfo(bop, back());
}

void IndexLowering::handle(const kir::Asm* asm_) {
  // TODO(kir): remove the need for const_cast
  pushBack(const_cast<kir::Asm*>(asm_)); // NOLINT
}

void IndexLowering::handle(const kir::Allocate* allocate) {
  // TODO(kir): remove the need for const_cast
  pushBack(const_cast<kir::Allocate*>(allocate)); // NOLINT
}

void IndexLowering::handle(const kir::AllocTMem* alloc) {
  auto address_tv = alloc->address()->as<TensorView>();
  const auto address = IrBuilder::create<kir::TensorIndex>(
      address_tv, IrBuilder::baseAddressExpr(address_tv));
  pushBack(IrBuilder::create<kir::AllocTMem>(
      address,
      GpuLower::current()->commonScalarMap().hoistScalar(
          alloc->numColumns(), for_loops_)));
  GpuLower::current()->propagateExprInfo(alloc, back());
}

void IndexLowering::handle(const kir::BlockSync* sync) {
  // TODO(kir): remove the need for const_cast
  pushBack(const_cast<kir::BlockSync*>(sync)); // NOLINT
}

void IndexLowering::handle(const kir::GridSync* sync) {
  // TODO(kir): remove the need for const_cast
  pushBack(const_cast<kir::GridSync*>(sync)); // NOLINT
}

void IndexLowering::handle(const kir::AsyncWait* wait) {
  // TODO(kir): remove the need for const_cast
  pushBack(const_cast<kir::AsyncWait*>(wait)); // NOLINT
}

void IndexLowering::handle(const kir::FenceAsyncProxy* fence) {
  // TODO(kir): remove the need for const_cast
  pushBack(const_cast<kir::FenceAsyncProxy*>(fence)); // NOLINT
}

void IndexLowering::handle(const kir::WgMmaFence* fence) {
  // TODO(kir): remove the need for const_cast
  pushBack(const_cast<kir::WgMmaFence*>(fence)); // NOLINT
}

void IndexLowering::handle(const kir::SetMaxNReg* maxnreg) {
  // TODO(kir): remove the need for const_cast
  pushBack(const_cast<kir::SetMaxNReg*>(maxnreg)); // NOLINT
}

void IndexLowering::handle(const kir::Continue* cont) {
  // TODO(kir): remove the need for const_cast
  pushBack(const_cast<kir::Continue*>(cont)); // NOLINT
}

void IndexLowering::handle(const kir::Return* ret) {
  // TODO(kir): remove the need for const_cast
  pushBack(const_cast<kir::Return*>(ret)); // NOLINT
}

void IndexLowering::handle(const kir::AsyncCommit* commit) {
  // TODO(kir): remove the need for const_cast
  pushBack(const_cast<kir::AsyncCommit*>(commit)); // NOLINT
}

void IndexLowering::handle(const kir::BlockSerializeWait* sync) {
  // TODO(kir): remove the need for const_cast
  pushBack(const_cast<kir::BlockSerializeWait*>(sync)); // NOLINT
}

void IndexLowering::handle(const kir::BlockSerializeRelease* sync) {
  // TODO(kir): remove the need for const_cast
  pushBack(const_cast<kir::BlockSerializeRelease*>(sync)); // NOLINT
}

void IndexLowering::generate(const std::vector<Expr*>& exprs) {
  for (auto expr : exprs) {
    OptOutConstDispatch::dispatch(expr);
  }
}

kir::Allocate* IndexLowering::allocateUniqueBuffer(
    Val* buffer_size,
    DataType dtype,
    bool zero_init,
    TensorView* out_tv,
    std::unordered_map<TensorView*, kir::Allocate*>& alloc_map) {
  // Return an existing allocation if exists
  auto it = alloc_map.find(out_tv);
  if (it != alloc_map.end()) {
    return it->second;
  }

  // No existing allocation found. Create a new one
  auto new_buffer =
      lower_utils::allocGlobalBufferForGridComm(buffer_size, dtype, zero_init);

  // Keep track of the allocation
  alloc_map.emplace(out_tv, new_buffer);

  // A buffer may be used in both the unswitched paths, so it must be
  // placed outside of the current scope. Simplying placing it at the
  // top-level scope should work.
  insertAtTopLevel(new_buffer);

  return new_buffer;
}

void IndexLowering::allocateUniqueFusedReduction(
    Expr* expr,
    TensorView* out_tv) {
  auto it = fused_reduction_map_.find(out_tv);
  if (it != fused_reduction_map_.end()) {
    return;
  }

  kir::AllocateFusedReduction* fused_reduction_alloc_reduction = nullptr;
  if (expr->isStrictlyA<kir::GridReduction>()) {
    fused_reduction_alloc_reduction =
        IrBuilder::create<kir::AllocateFusedReduction>(
            expr->as<kir::GridReduction>());
  } else if (expr->isStrictlyA<kir::GridWelford>()) {
    fused_reduction_alloc_reduction =
        IrBuilder::create<kir::AllocateFusedReduction>(
            expr->as<kir::GridWelford>());
  } else if (expr->isStrictlyA<kir::GroupedGridReduction>()) {
    fused_reduction_alloc_reduction =
        IrBuilder::create<kir::AllocateFusedReduction>(
            expr->as<kir::GroupedGridReduction>());
  } else if (expr->isStrictlyA<kir::GroupedGridWelford>()) {
    fused_reduction_alloc_reduction =
        IrBuilder::create<kir::AllocateFusedReduction>(
            expr->as<kir::GroupedGridWelford>());
  } else {
    NVF_THROW("Invalid expr: ", expr->toString());
  }

  fused_reduction_map_.emplace(out_tv, fused_reduction_alloc_reduction);

  // When using the fused reduction, allocate the reduction object at
  // the outer-most scope
  insertAtTopLevel(fused_reduction_alloc_reduction);
}

void IndexLowering::handle(const PadOp* pad) {
  // Convert to a where op as:
  // consumer[consumer_idx] = (consumer_idx >= left_pad && consumer_idx <
  //                           consumer_extent - right_pad) ?
  //     producer[producer_idx] :
  //     0;

  auto producer_tv = pad->in()->as<TensorView>();
  auto consumer_tv = pad->out()->as<TensorView>();
  auto producer_doms =
      TensorDomain::noReductions(producer_tv->getLogicalDomain());

  const auto in = lowerSrcIndex(pad->in(), pad->out());
  const auto out = lowerDstIndex(pad->out());

  const auto pad_val = pad->value();

  // Build a predicate for where
  auto consumer_root_indices = Index::getConsumerPerDimLogicalIndex(
      consumer_tv, for_loops_, getRotatedLoop());
  Val* pred = consumer_tv->fusion()->trueVal();
  for (auto padded_axis : pad->getPaddedAxes()) {
    auto consumer_idx = consumer_root_indices.at(padded_axis);
    auto consumer_root_id = consumer_tv->getLogicalDomain().at(padded_axis);
    NVF_ERROR(!consumer_root_id->maybePartial());
    const auto& pad_widths = pad->getPadWidths(padded_axis);
    pred = SimplifyingIrBuilder::logicalAndExpr(
        pred,
        // idx >= left_pad && idx < extent - right_pad
        SimplifyingIrBuilder::logicalAndExpr(
            SimplifyingIrBuilder::geExpr(consumer_idx, pad_widths.first),
            SimplifyingIrBuilder::ltExpr(
                consumer_idx,
                SimplifyingIrBuilder::subExpr(
                    consumer_root_id->getMaybeExpandedExtent(),
                    pad_widths.second))));
  }

  pred = GpuLower::current()->commonScalarMap().hoistScalar(pred, for_loops_);

  pushBack(IrBuilder::create<TernaryOp>(
      TernaryOpType::Where, out, pred, in, pad_val));
  GpuLower::current()->propagateExprInfo(pad, back());
}

void IndexLowering::handle(const SliceOp* slice) {
  // TODO: Consider converting SliceOp to Set at the beginning of
  // lowering
  const auto in = lowerSrcIndex(slice->in(), slice->out());
  const auto out = lowerDstIndex(slice->out());

  pushBack(IrBuilder::create<LoadStoreOp>(LoadStoreOpType::Set, out, in));
  GpuLower::current()->propagateExprInfo(slice, back());
}

void IndexLowering::handle(const CatOp* cat) {
  // It's possible to lower CatOp to a series of IfThenElse or Where,
  // but that would going to look really ugly. For now, rely on
  // CudaKernelGenerator to produce code based on the predicates
  // genereated here.

  const auto out = lowerDstIndex(cat->output(0));

  std::vector<Val*> inputs(cat->inputs().size());

  DataType dt = out->dtype();
  bool use_bitwise_or = dt == DataType::Half || dt == DataType::BFloat16 ||
      dt == DataType::Float8_e4m3fn || dt == DataType::Float8_e5m2 ||
      dt == DataType::Float8_e8m0fnu;
  BinaryOpType op_type =
      use_bitwise_or ? BinaryOpType::BitwiseOr : BinaryOpType::Add;

  NVF_ERROR(cat->inputs().size() > 1);

  Val* result = nullptr;
  BinaryOp* expr = nullptr;
  for (const auto i : arange(cat->inputs().size())) {
    auto inp = lowerSrcIndex(cat->input(i), cat->output(0));
    if (result == nullptr) {
      result = inp;
    } else {
      auto new_result = (i == cat->inputs().size() - 1)
          ? out
          : IrBuilder::IrBuilder::create<Val>(dt);
      expr = IrBuilder::create<BinaryOp>(op_type, new_result, result, inp);
      result = new_result;
    }
  }

  NVF_ERROR(result != nullptr);
  NVF_ERROR(expr != nullptr);

  pushBack(expr);
  GpuLower::current()->propagateExprInfo(cat, expr);
}

} // namespace nvfuser<|MERGE_RESOLUTION|>--- conflicted
+++ resolved
@@ -2418,11 +2418,7 @@
 Val* indexBlackwellMmaOutput(
     const MmaOp* mma,
     const std::vector<kir::ForLoop*>& for_loops) {
-<<<<<<< HEAD
-  TensorView* tmem_tv = mma->out()->as<TensorView>();
-=======
   auto* tmem_tv = mma->out()->as<TensorView>();
->>>>>>> de8f4258
   NVF_ERROR(tmem_tv->getMemoryType() == MemoryType::Tensor, "Invalid tmem_tv");
   const auto& tmem_info = GpuLower::current()->tmemInfo();
   const auto& tensor_indexer = GpuLower::current()->tensorIndexer();
