--- conflicted
+++ resolved
@@ -1945,11 +1945,7 @@
   // logic simpler to follow. Too many things are clamped into this
   // single function, which makes it maintain and extend the code.
 
-<<<<<<< HEAD
-  // Convert a scalar set for a grouped tensor to GroupledLoadStoreOp
-=======
   // Convert a scalar set for a grouped tensor to GroupedLoadStoreOp
->>>>>>> 27f38a52
   if (auto out_tv = dynamic_cast<TensorView*>(ldst->out()); out_tv != nullptr &&
       ir_utils::isParallelizedBy(out_tv->getLoopDomain(),
                                  ParallelType::Group) &&
