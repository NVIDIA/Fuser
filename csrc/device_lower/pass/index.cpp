// clang-format off
/*
 * SPDX-FileCopyrightText: Copyright (c) 2023-present NVIDIA CORPORATION & AFFILIATES.
 * All rights reserved.
 * SPDX-License-Identifier: BSD-3-Clause
 */
// clang-format on
#include <device_lower/analysis/index_compute.h>
#include <device_lower/analysis/tma.h>
#include <device_lower/lower2device.h>
#include <device_lower/utils.h>
#include <id_model/schedule.h>
#include <index_compute.h>
#include <ir/iostream.h>
#include <ir/utils.h>
#include <ops/arith.h>
#include <options.h>
#include <predicate_compute.h>
#include <transform_iter.h>
#include <transform_replay.h>
#include <val_graph_visitor.h>

#include <device_lower/pass/index.h>

namespace nvfuser {

std::vector<Expr*> IndexLowering::getIndexedExprs(
    std::vector<Expr*> incoming_exprs) {
  FUSER_PERF_SCOPE("GpuLower::Lower::IndexLowering::getIndexedExprs");
  // Traverse the exprs and setup allocation domains before
  // generating indices.
  if (GpuLower::current()->isTensorIndexerEnabled()) {
    GpuLower::current()->tensorIndexer().setupAllocationDomains(incoming_exprs);
  }
  IndexLowering il;
  il.generate(incoming_exprs);
  return il.lowered_exprs_;
}

Val* IndexLowering::lowerSrcIndex(
    Val* src,
    Val* dst,
    const std::unordered_map<IterDomain*, Val*>& override_index,
    bool generate_pointer,
    DataType as_type) const {
  if (auto tv = dynamic_cast<TensorView*>(src)) {
    NVF_ERROR(dst->isA<TensorView>());
    return Index::getProducerIndex(
        tv,
        dst->as<TensorView>(),
        for_loops_,
        getRotatedLoop(),
        override_index,
        generate_pointer,
        as_type);
  } else {
    return src;
  }
}

Val* IndexLowering::lowerDstIndex(
    Val* dst,
    const std::unordered_map<int, Val*>& override_index,
    bool generate_pointer,
    DataType as_type) const {
  if (auto tv = dynamic_cast<TensorView*>(dst)) {
    return Index::getConsumerIndex(
        tv,
        for_loops_,
        getRotatedLoop(),
        override_index,
        generate_pointer,
        as_type);
  } else {
    return dst;
  }
}

void IndexLowering::pushBack(Expr* expr) {
  if (active_scope_ == nullptr) {
    lowered_exprs_.push_back(expr);
  } else {
    active_scope_->push_back(expr);
  }
}

Expr* IndexLowering::back() const {
  if (active_scope_ == nullptr) {
    NVF_ERROR(!lowered_exprs_.empty(), "IndexLowering::back: empty scope.");
    return lowered_exprs_.back();
  }
  NVF_ERROR(!active_scope_->empty(), "IndexLowering::back: empty scope.");
  return active_scope_->exprs().back();
}

void IndexLowering::insertAtTopLevel(Expr* expr) {
  NVF_ERROR(!lowered_exprs_.empty());
  lowered_exprs_.insert(lowered_exprs_.end() - 1, expr);
}

void IndexLowering::handle(const kir::IfThenElse* ite) {
  const auto prev_scope = active_scope_;

  // Loop rotation transform loops like
  //  for i ...
  //    statement1(i)
  //    statement2(i)
  //    statement3(i)
  //    statement4(i)
  // into
  //  statement1(0)
  //  statement2(0)
  //  for i ...
  //    statement3(i)
  //    statement4(i)
  //    if LoopRotation:
  //      statement1(i+1)
  //      statement2(i+1)
  // So when we see an `if LoopRotation` during visiting, the last loop is
  // rotated, and we need to use `i+1` instead of `i` as loop index.
  if (ite->predicate()->predicate_type() == PredicateType::LoopRotation) {
    rotated_loop_.insert(for_loops_.back());
  }

  auto new_ite = IrBuilder::create<kir::IfThenElse>(ite->predicate());
  pushBack(new_ite);

  active_scope_ = &new_ite->thenBody();

  for (auto expr : ite->thenBody().exprs()) {
    OptOutConstDispatch::dispatch(expr);
  }

  active_scope_ = &new_ite->elseBody();

  for (auto expr : ite->elseBody().exprs()) {
    OptOutConstDispatch::dispatch(expr);
  }

  active_scope_ = prev_scope;

  if (ite->predicate()->predicate_type() == PredicateType::LoopRotation) {
    rotated_loop_.erase(for_loops_.back());
  }
}

void IndexLowering::handle(const ForLoop* for_loop) {
  const auto prev_scope = active_scope_;

  auto new_for_loop = IrBuilder::create<ForLoop>(for_loop);
  pushBack(new_for_loop);

  active_scope_ = &new_for_loop->body();
  for_loops_.push_back(new_for_loop);

  for (auto expr : for_loop->body().exprs()) {
    OptOutConstDispatch::dispatch(expr);
  }

  for_loops_.pop_back();
  active_scope_ = prev_scope;
}

void IndexLowering::handle(const RNGOp* rop) {
  // Write random tensor indices into the consumer
  //  tensor index if the output is a tensor.
  auto out_tv = dynamic_cast<TensorView*>(rop->output(0));
  NVF_ERROR(out_tv != nullptr, "rand scalar not yet supported");

  // TensorIndex for philox subsequence and component.
  auto philox_index =
      Index::getLinearLogicalIndex(out_tv, for_loops_, getRotatedLoop());
  philox_index = GpuLower::current()->commonScalarMap().hoistScalar(
      philox_index, for_loops_);

  // TensorIndex for writing rand_like output.
  const auto out = lowerDstIndex(out_tv);

  auto lowered = IrBuilder::create<RNGOp>(
      rop->getRNGOpType(),
      out,
      rop->dtype(),
      rop->getParameters(),
      rop->getRNGSeedVal(),
      rop->getRNGOffsetVal(),
      philox_index);

  pushBack(lowered);
  GpuLower::current()->propagateExprInfo(rop, back());
}

void IndexLowering::handle(const FullOp* fop) {
  auto out_tv = dynamic_cast<TensorView*>(fop->output(0));
  NVF_ERROR(out_tv != nullptr);

  // TensorIndex for writing output.
  const auto out = lowerDstIndex(out_tv);
  auto result = fop->getFillValue();
  GpuLower::current()->commonScalarMap().hoistScalar(result, for_loops_);

  auto lowered =
      IrBuilder::create<LoadStoreOp>(LoadStoreOpType::Set, out, result);
  pushBack(lowered);
  GpuLower::current()->propagateExprInfo(fop, back());
}

void IndexLowering::handle(const IotaOp* aop) {
  // Write linear tensor indices into the consumer
  //  tensor index if the output is a tensor.
  auto out_tv = dynamic_cast<TensorView*>(aop->output(0));
  NVF_ERROR(out_tv != nullptr);

  // TensorIndex for writing iota output.
  const auto out = lowerDstIndex(out_tv);
  auto result = Index::iota(
      out_tv,
      for_loops_,
      getRotatedLoop(),
      aop->start(),
      aop->step(),
      aop->dtype());
  auto lowered =
      IrBuilder::create<LoadStoreOp>(LoadStoreOpType::Set, out, result);

  pushBack(lowered);
  GpuLower::current()->propagateExprInfo(aop, back());
}

void IndexLowering::handle(const EyeOp* eop) {
  auto out_tv = dynamic_cast<TensorView*>(eop->output(0));
  NVF_ERROR(out_tv != nullptr);

  // TensorIndex for writing eye output.
  const auto out = lowerDstIndex(out_tv);
  auto result = Index::eye(out_tv, for_loops_, getRotatedLoop(), eop->dtype());
  auto lowered =
      IrBuilder::create<LoadStoreOp>(LoadStoreOpType::Set, out, result);

  pushBack(lowered);
  GpuLower::current()->propagateExprInfo(eop, back());
}

void IndexLowering::handle(const UnaryOp* uop) {
  const auto in = lowerSrcIndex(uop->in(), uop->out());
  const auto out = lowerDstIndex(uop->out());
  pushBack(IrBuilder::create<UnaryOp>(uop->getUnaryOpType(), out, in));
  GpuLower::current()->propagateExprInfo(uop, back());
}

void IndexLowering::handle(const BinaryOp* bop) {
  const auto lhs = lowerSrcIndex(bop->lhs(), bop->out());
  const auto rhs = lowerSrcIndex(bop->rhs(), bop->out());
  const auto out = lowerDstIndex(bop->out());
  pushBack(IrBuilder::create<BinaryOp>(bop->getBinaryOpType(), out, lhs, rhs));
  GpuLower::current()->propagateExprInfo(bop, back());
}

void IndexLowering::handle(const TernaryOp* top) {
  const auto in1 = lowerSrcIndex(top->in1(), top->out());
  const auto in2 = lowerSrcIndex(top->in2(), top->out());
  const auto in3 = lowerSrcIndex(top->in3(), top->out());
  const auto out = lowerDstIndex(top->out());
  pushBack(IrBuilder::create<TernaryOp>(
      top->getTernaryOpType(), out, in1, in2, in3));
  GpuLower::current()->propagateExprInfo(top, back());
}

void IndexLowering::handle(const ArrayConstruct* aop) {
  std::vector<Val*> lowered_inputs;
  for (auto input : aop->inputs()) {
    lowered_inputs.push_back(lowerSrcIndex(input, aop->out()));
  }
  const auto out = lowerDstIndex(aop->out());
  pushBack(IrBuilder::create<ArrayConstruct>(out, lowered_inputs));
  GpuLower::current()->propagateExprInfo(aop, back());
}

void IndexLowering::handle(const StructConstruct* sop) {
  std::vector<std::pair<std::string, Val*>> lowered_named_inputs;
  for (auto i : c10::irange(sop->inputs().size())) {
    lowered_named_inputs.emplace_back(
        sop->fieldName(i), lowerSrcIndex(sop->inputs().at(i), sop->out()));
  }
  const auto out = lowerDstIndex(sop->out());
  pushBack(IrBuilder::create<StructConstruct>(out, lowered_named_inputs));
  GpuLower::current()->propagateExprInfo(sop, back());
}

void IndexLowering::handle(const GetAttr* gop) {
  const auto struct_ = lowerSrcIndex(gop->struct_(), gop->out());
  const auto attr = gop->attr();
  const auto out = lowerDstIndex(gop->out());
  pushBack(IrBuilder::create<GetAttr>(out, struct_, attr));
  GpuLower::current()->propagateExprInfo(gop, back());
}

void IndexLowering::handle(const GetItem* gop) {
  const auto array = lowerSrcIndex(gop->array(), gop->out());
  const auto index = lowerSrcIndex(gop->index(), gop->out());
  const auto out = lowerDstIndex(gop->out());
  pushBack(IrBuilder::create<GetItem>(out, array, index));
  GpuLower::current()->propagateExprInfo(gop, back());
}

void IndexLowering::handle(const GetMetaData* gop) {
  const auto in = gop->in();
  const auto out = lowerDstIndex(gop->out());
  pushBack(IrBuilder::create<GetMetaData>(out, in));
  GpuLower::current()->propagateExprInfo(gop, back());
}

void IndexLowering::handle(const TensorConstruct* cop) {
  const auto out = lowerDstIndex(cop->out());
  auto indices = Index::getConsumerPerDimLogicalIndex(
      cop->out(), for_loops_, getRotatedLoop());
  auto in = cop->in();
  for (auto index : indices) {
    in = IrBuilder::getItemExpr(in, index);
  }
  in = GpuLower::current()->commonScalarMap().hoistScalar(in, for_loops_);
  pushBack(IrBuilder::create<LoadStoreOp>(LoadStoreOpType::Set, out, in));
  GpuLower::current()->propagateExprInfo(cop, back());
}

void IndexLowering::handle(const IndexSelectOp* sop) {
  auto lowered_index = lowerSrcIndex(sop->input(1), sop->output(0));
  lowered_index = maybeCastOp(DataType::Index, lowered_index);

  const std::unordered_map<IterDomain*, Val*> override_index = {
      {sop->getIndexedID(), lowered_index}};
  const auto lookup =
      lowerSrcIndex(sop->input(0), sop->output(0), override_index);

  const auto out = lowerDstIndex(sop->output(0));
  pushBack(
      IrBuilder::create<IndexSelectOp>(out, lookup, sop->dim(), lowered_index));
  GpuLower::current()->propagateExprInfo(sop, back());
}

void IndexLowering::handle(const TorchGatherOp* top) {
  auto lowered_index = lowerSrcIndex(top->input(1), top->output(0));
  lowered_index = IrBuilder::maybeCastExpr(DataType::Index, lowered_index);

  const std::unordered_map<IterDomain*, Val*> override_index = {
      {top->getIndexedID(), lowered_index}};

  auto input = lowerSrcIndex(top->lookupTv(), top->output(0), override_index);

  const auto out = lowerDstIndex(top->output(0));
  pushBack(IrBuilder::create<LoadStoreOp>(LoadStoreOpType::Set, out, input));
  GpuLower::current()->propagateExprInfo(top, back());
}

void IndexLowering::handle(const ScatterOp* sop) {
  auto lowered_index = lowerSrcIndex(sop->indexTv(), sop->output(0));
  auto lowered_src = lowerSrcIndex(sop->srcTv(), sop->output(0));

  lowered_index = IrBuilder::maybeCastExpr(DataType::Index, lowered_index);

  const std::unordered_map<int, Val*> override_index_out = {
      {sop->dim(), lowered_index}};
  auto lowered_out = lowerDstIndex(sop->output(0), override_index_out);

  pushBack(IrBuilder::create<ScatterOp>(
      sop->getScatterOpType(),
      lowered_out,
      sop->selfTv(),
      sop->dim(),
      lowered_index,
      lowered_src));
  GpuLower::current()->propagateExprInfo(sop, back());
}

void IndexLowering::handle(const SelectOp* sop) {
  auto lowered_index = lowerSrcIndex(sop->input(1), sop->output(0));
  auto lowered_index_cast = lowered_index;

  // If the type of the index tensor is different from the kernel
  // index type, promote it to the kernel index type
  if (GpuLower::current()->kernel()->indexType() !=
      sop->input(1)->getDataType().value()) {
    lowered_index_cast =
        IrBuilder::create<Val>(GpuLower::current()->kernel()->indexType());
    IrBuilder::create<UnaryOp>(
        UnaryOpType::Cast, lowered_index_cast, lowered_index);
  }

  const std::unordered_map<IterDomain*, Val*> override_index = {
      {sop->getIndexedID(), lowered_index_cast}};
  const auto input =
      lowerSrcIndex(sop->input(0), sop->output(0), override_index);

  const auto out = lowerDstIndex(sop->output(0));

  pushBack(IrBuilder::create<LoadStoreOp>(LoadStoreOpType::Set, out, input));
  GpuLower::current()->propagateExprInfo(sop, back());
}

void IndexLowering::handle(const ViewAsScalar* uop) {
  const auto in = lowerSrcIndex(uop->in(), uop->out());
  const auto out = lowerDstIndex(uop->out());
  for (auto loop : for_loops_) {
    if (GpuLower::current()->caMap()->areMapped(
            loop->iter_domain(),
            uop->vector_id()->as<IterDomain>(),
            IdMappingMode::LOOP)) {
      // TODO: this doesn't work with loop rotation
      Val* index = loop->indexOrStartIfTrivial();
      pushBack(IrBuilder::create<LoadStoreOp>(
          LoadStoreOpType::Set, out, IrBuilder::getItemExpr(in, index)));
      GpuLower::current()->propagateExprInfo(uop, back());
      return;
    }
  }
  NVF_THROW("Can not find index for vector dim");
}

namespace {

struct GridCommWorkBufferSizeInfo {
  // Size of overall buffer. Can be expanded for privatization
  Val* size_of_privatized_buffer = nullptr;
  // Size of single buffer.
  Val* buffer_stride = nullptr;
};

// Get the size of the temporary work buffer for grid communication, this can be
// grid reduction, broadcast, or grid welford.
// The buffer is expanded for privatization when not persistent or grouped.
GridCommWorkBufferSizeInfo getGridCommWorkBufferSize(
    const TensorDomain* td,
    const std::vector<ForLoop*>& for_loops,
    bool is_persistent) {
  // The buffer size is the number of thread blocks multiplied by the
  // number of threads not used for reduction domains.
  // Note: Previously it was calculated based on the shape of the
  // tensor, but it makes more sense to compute the size based on the
  // shape of the thread block and grid since this buffer is used for
  // communications among them. Both methods should result in the same
  // size if the parallel dimensions are exact, but otherwise, just
  // computing the buffer size based on the tensor shape isn't
  // sufficient since there could be extra threads/blocks.
  Val* size_of_single_buffer = GpuLower::current()->kernel()->oneVal();
  for (auto pt : kParallelTypeThreads) {
    auto pt_dim = GpuLower::current()->parallelDimensionMap().get(pt);
    if (pt_dim == nullptr || pt_dim->isOneInt()) {
      continue;
    }
    if (isParallelTypeThreadDim(pt) &&
        std::any_of(td->loop().begin(), td->loop().end(), [&](auto out_id) {
          return out_id->getParallelType() == pt &&
              (out_id->isReduction() || out_id->isBroadcast());
        })) {
      continue;
    }
    size_of_single_buffer =
        SimplifyingIrBuilder::mulExpr(size_of_single_buffer, pt_dim);
  }

  // Expand the buffer for privatization. The buffer is expanded so
  // that each non-reduction IterDomain uses a different part of the
  // buffer. For persistent mode, this expansion is only done for
  // grouped IterDomains.

  Val* size_of_privatized_buffer = size_of_single_buffer;

  // In persistent mode, if non-grouped no-reduction domain is used,
  // double the buffer size to save a final grid sync
  bool is_doubled = false;

  for (auto fl : for_loops) {
    // Buffer size of parallelized domains are already taken care
    if (fl->isTrivial() || fl->iter_domain()->isReduction() ||
        fl->iter_domain()->isThread()) {
      continue;
    }
    // If persistent, i.e., allreduce, only IterDomains with
    // ParallelType::Group are privatized
    if (!is_persistent ||
        fl->iter_domain()->getParallelType() == ParallelType::Group) {
      size_of_privatized_buffer = SimplifyingIrBuilder::mulExpr(
          size_of_privatized_buffer, fl->iter_domain()->extent());
    } else if (is_persistent) {
      is_doubled = true;
    }
  }

  if (is_doubled) {
    size_of_privatized_buffer = SimplifyingIrBuilder::mulExpr(
        size_of_privatized_buffer, IrBuilder::create<Val>(2L, DataType::Index));
  }

  GridCommWorkBufferSizeInfo info;
  info.size_of_privatized_buffer = size_of_privatized_buffer;
  info.buffer_stride = size_of_single_buffer;
  if (is_doubled) {
    info.buffer_stride = SimplifyingIrBuilder::mulExpr(
        info.buffer_stride, IrBuilder::create<Val>(2L, DataType::Index));
  }

  return info;
}

Val* getGridSyncBufferSize(
    const TensorDomain* td,
    const std::vector<ForLoop*>& for_loops,
    bool is_persistent) {
  // See the comment above for getGridCommWorkBufferSize.
  Val* buffer_size = GpuLower::current()->kernel()->oneVal();
  for (auto pt : kParallelTypeBIDs) {
    auto pt_dim = GpuLower::current()->parallelDimensionMap().get(pt);
    if (pt_dim == nullptr || pt_dim->isOneInt()) {
      continue;
    }
    if (std::any_of(td->loop().begin(), td->loop().end(), [&](auto out_id) {
          return out_id->getParallelType() == pt &&
              (out_id->isReduction() || out_id->isBroadcast());
        })) {
      continue;
    }
    buffer_size = SimplifyingIrBuilder::mulExpr(buffer_size, pt_dim);
  }

  // If not persistent, all iteration domains require a separate
  // semaphore for re-entrant grid reductions
  if (!is_persistent) {
    for (auto fl : for_loops) {
      if (fl->isTrivial()) {
        continue;
      }
      if (fl->iter_domain()->isThread()) {
        // already accounted for.
        continue;
      }

      buffer_size = SimplifyingIrBuilder::mulExpr(
          buffer_size, fl->iter_domain()->extent());
    }
  }

  return buffer_size;
}

Val* getEntranceCountGridReduce(std::vector<ForLoop*>& for_loops) {
  Val* grid_reduction_entrances = GpuLower::current()->kernel()->oneVal();

  for (const auto loop : for_loops) {
    if (loop->isTrivial()) {
      continue;
    }
    if (loop->iter_domain()->isThread()) {
      // already accounted for.
      continue;
    }
    // TODO: Does this work for shift/gather?
    grid_reduction_entrances = SimplifyingIrBuilder::mulExpr(
        grid_reduction_entrances, loop->iter_domain()->extent());
  }
  return grid_reduction_entrances;
}

// Linear indexing of for loops for multiple entrances into grid reduce
// TODO: What happens if there's a broadcast that's resolved (not present in the
// grid reduce) but the global buffer isn't expanded?
Val* getEntranceLinIndGridReduce(std::vector<ForLoop*>& for_loops) {
  Val* linear_index = GpuLower::current()->kernel()->zeroVal();

  for (const auto loop : for_loops) {
    if (loop->isTrivial()) {
      continue;
    }
    if (loop->iter_domain()->isThread()) {
      // already accounted for.
      continue;
    }
    // TODO: Does this work for shift/gather/loop rotation?
    linear_index = SimplifyingIrBuilder::addExpr(
        SimplifyingIrBuilder::mulExpr(
            linear_index, loop->iter_domain()->extent()),
        loop->indexOrStartIfTrivial());
  }
  return linear_index;
}

} // namespace

void IndexLowering::handle(const ReductionOp* rop) {
  NVF_ERROR(ir_utils::isTvOp(rop));

  const auto out_tv = rop->out()->as<TensorView>();
  const auto out_domain = out_tv->domain();

  const bool has_block_reduce = out_domain->hasBlockReduction();
  const bool has_grid_reduce = out_domain->hasGridReduction();

  const auto out = lowerDstIndex(rop->out());
  const auto in = lowerSrcIndex(rop->in(), rop->out());

  if (has_grid_reduce) {
    handleGridReduction(rop, out, in);
  } else if (has_block_reduce) {
    handleBlockReduction(rop, out, in);
  } else {
    pushBack(
        IrBuilder::create<BinaryOp>(rop->getReductionOpType(), out, out, in));
    GpuLower::current()->propagateExprInfo(rop, back());
  }
}

void IndexLowering::handleBlockReduction(
    const ReductionOp* rop,
    Val* out,
    Val* in) {
  NVF_ERROR(ir_utils::isTvOp(rop));

  ReductionOp* indexed_rop = IrBuilder::create<ReductionOp>(
      rop->getReductionOpType(), rop->init(), out, in, rop->isAllreduce());
  if (rop->predicate()) {
    indexed_rop =
        indexed_rop->withPredicate(rop->predicate())->as<ReductionOp>();
  }
  if (rop->writePredicate()) {
    indexed_rop = indexed_rop->withWritePredicate(rop->writePredicate())
                      ->as<ReductionOp>();
  }

  pushBack(indexed_rop);
  GpuLower::current()->propagateExprInfo(rop, back());
}

void IndexLowering::handleSerialGridReduction(
    const ReductionOp* rop,
    Val* out,
    Val* in) {
  const auto out_tv = out->as<kir::TensorIndex>()->view();
  const auto out_domain = out_tv->domain();

  // If we do a grid reduction we can't have a reduction axis that is not bound
  // to a grid or block dim.
  NVF_ERROR(
      std::none_of(
          out_domain->loop().begin(),
          out_domain->loop().end(),
          [](IterDomain* id) {
            return !id->isThread() && id->isReduction() &&
                !id->extent()->isOneInt();
          }),
      "Found a reduction stage that has both a non-parallelized ",
      "reduction and a grid reduction. This is not supported, ",
      "please use rfactor to do the serialized reduction first, ",
      "then the grid reduction. ",
      rop->toString());

  NVF_ERROR(!rop->isAllreduce(), "Serial grid allReduce is not implemented");

  // Allocate global work buffer TensorIndex.
  //
  // For convenience, the global work buffer is allocated like the loop domain
  // of the ReductionOp output. In the future, we may want the allocation
  // domain to be different in order to enable re-use of global output buffers
  // for in-place reduction.
  std::vector<IterDomain*> work_buffer_root;
  work_buffer_root.reserve(out_tv->nDims());
  for (IterDomain* id : out_tv->getLoopDomain()) {
    work_buffer_root.push_back(IterDomainBuilder(id).build());
  }
  auto work_buffer_domain = IrBuilder::create<TensorDomain>(work_buffer_root);
  auto work_buffer_tv = IrBuilder::create<TensorView>(
      work_buffer_domain, out_tv->dtype(), MemoryType::Global);
  Val* work_buffer_idx_val = nullptr;
  for (auto v :
       Index::getGlobalConsumerStridedIndices(out_tv, for_loops_, {})) {
    work_buffer_idx_val = SimplifyingIrBuilder::addExpr(work_buffer_idx_val, v);
  }

  auto work_buffer_idx = IrBuilder::create<kir::TensorIndex>(
      work_buffer_tv,
      GpuLower::current()->commonScalarMap().hoistScalar(
          work_buffer_idx_val, for_loops_));

  auto work_alloc = IrBuilder::create<kir::Allocate>(
      work_buffer_tv, work_buffer_tv->getMemoryType());
  pushBack(work_alloc);

  // The thread predicate for GridReduction needs to be set
  // separately from the main predicate. Do not combine them like
  // other expressions.
  const auto& thread_pred =
      GpuLower::current()->threadPredMap().getPredicatedParallelTypes(out_tv);

  auto serial_grid_reduction = IrBuilder::create<kir::GridReduction>(
      rop->getReductionOpType(),
      rop->init(),
      out,
      in,
      // skip work_buffer, sync_buffer, entrance_ind, n_entrances for serial
      // reduction node
      nullptr,
      nullptr,
      nullptr,
      nullptr,
      false,
      work_buffer_idx);

  serial_grid_reduction =
      serial_grid_reduction->withThreadPredicate(thread_pred);

  if (rop->predicate()) {
    serial_grid_reduction =
        serial_grid_reduction->withPredicate(rop->predicate())
            ->as<kir::GridReduction>();
  }
  if (rop->writePredicate()) {
    serial_grid_reduction =
        serial_grid_reduction->withWritePredicate(rop->writePredicate())
            ->as<kir::GridReduction>();
  }

  pushBack(serial_grid_reduction);
  GpuLower::current()->propagateExprInfo(rop, back());
}

void IndexLowering::handleGridReduction(
    const ReductionOp* rop,
    Val* out,
    Val* in) {
  if (rop->serialGridReductionRequested()) {
    handleSerialGridReduction(rop, out, in);
    return;
  }

  const auto out_tv = out->as<kir::TensorIndex>()->view();
  const auto out_domain = out_tv->domain();

  NVF_ERROR(out_domain->hasGridReduction());

  // If we do a grid reduction we can't have a reduction axis that is not bound
  // to a grid or block dim.
  NVF_ERROR(
      std::none_of(
          out_domain->loop().begin(),
          out_domain->loop().end(),
          [](IterDomain* id) {
            return !id->isThread() && id->isReduction() &&
                !id->extent()->isOneInt();
          }),
      "Found a reduction stage that has both a non-parallelized ",
      "reduction and a grid reduction. This is not supported, ",
      "please use rfactor to do the serialized reduction first, ",
      "then the grid reduction. ",
      rop->toString());

  // Use a unique buffer for work and sync flag when called within a
  // loop unless it's persistent. Grid all reduce means persistence is
  // required. However, not being a grid all reduce does not mean
  // non-persistence. Currently, if a cooperative grid reduction is
  // required anywhere in the kernel, all grid reducitons are done in
  // a persistent manner, so all grid reductions should be consulted.
  // TODO: fix this
  const bool is_persistent = rop->isAllreduce();
  const auto buffer_size_info =
      getGridCommWorkBufferSize(out_domain, for_loops_, is_persistent);

  auto work_buffer = allocateUniqueBuffer(
      buffer_size_info.size_of_privatized_buffer,
      out_tv->dtype(),
      false,
      out_tv,
      work_buffer_map_);

  auto sync_buffer_size =
      getGridSyncBufferSize(out_domain, for_loops_, is_persistent);
  auto sync_buffer = allocateUniqueBuffer(
      sync_buffer_size, DataType::Int, true, out_tv, sync_buffer_map_);

  const auto entrance_ind = !is_persistent
      ? getEntranceLinIndGridReduce(for_loops_)
      : GpuLower::current()->kernel()->zeroVal();
  const auto n_entrances = !is_persistent
      ? getEntranceCountGridReduce(for_loops_)
      : GpuLower::current()->kernel()->oneVal();

  // The thread predicate for GridReduction needs to be set
  // separately from the main predicate. Do not combine them like
  // other expressions.
  const auto& thread_pred =
      GpuLower::current()->threadPredMap().getPredicatedParallelTypes(out_tv);

  auto grid_reduction = IrBuilder::create<kir::GridReduction>(
      rop->getReductionOpType(),
      rop->init(),
      out,
      in,
      work_buffer,
      sync_buffer,
      entrance_ind,
      n_entrances,
      rop->isAllreduce());

  grid_reduction = grid_reduction->withThreadPredicate(thread_pred);

  if (rop->predicate()) {
    grid_reduction = grid_reduction->withPredicate(rop->predicate())
                         ->as<kir::GridReduction>();
  }
  if (rop->writePredicate()) {
    grid_reduction = grid_reduction->withWritePredicate(rop->writePredicate())
                         ->as<kir::GridReduction>();
  }

  pushBack(grid_reduction);
  GpuLower::current()->propagateExprInfo(rop, back());

  if (rop->isAllreduce()) {
    allocateUniqueFusedReduction(grid_reduction, out_tv);
  }
}

void IndexLowering::handle(const GroupedReductionOp* grouped_rop) {
  NVF_ERROR(ir_utils::isTvOp(grouped_rop));

  const auto out_tv = ir_utils::getTvOutput(grouped_rop);
  const auto out_domain = out_tv->domain();

  const bool has_block_reduce = out_domain->hasBlockReduction();
  const bool has_grid_reduce = out_domain->hasGridReduction();

  std::vector<Val*> indexed_outputs(grouped_rop->numHorizontallyGroupedExprs());
  std::vector<Val*> indexed_inputs(grouped_rop->numHorizontallyGroupedExprs());

  for (const auto i : c10::irange(grouped_rop->numHorizontallyGroupedExprs())) {
    indexed_outputs.at(i) = lowerDstIndex(grouped_rop->output(i));
    indexed_inputs.at(i) =
        lowerSrcIndex(grouped_rop->input(i), grouped_rop->output(i));
  }

  if (has_grid_reduce) {
    handleGridReduction(grouped_rop, indexed_outputs, indexed_inputs);
  } else if (has_block_reduce) {
    handleBlockReduction(grouped_rop, indexed_outputs, indexed_inputs);
  } else {
    for (const auto i :
         c10::irange(grouped_rop->numHorizontallyGroupedExprs())) {
      pushBack(IrBuilder::create<BinaryOp>(
          grouped_rop->getReductionOpType(i),
          indexed_outputs.at(i),
          indexed_outputs.at(i),
          indexed_inputs.at(i)));
    }
  }
}

void IndexLowering::handleBlockReduction(
    const GroupedReductionOp* grouped_rop,
    const std::vector<Val*>& outputs,
    const std::vector<Val*>& inputs) {
  NVF_ERROR(ir_utils::isTvOp(grouped_rop));

  GroupedReductionOp* indexed_rop = IrBuilder::create<GroupedReductionOp>(
      grouped_rop->getReductionOpTypes(),
      grouped_rop->initVals(),
      outputs,
      inputs,
      grouped_rop->isAllreduce());
  if (grouped_rop->predicate()) {
    indexed_rop = indexed_rop->withPredicate(grouped_rop->predicate())
                      ->as<GroupedReductionOp>();
  }
  if (grouped_rop->writePredicate()) {
    indexed_rop = indexed_rop->withWritePredicate(grouped_rop->writePredicate())
                      ->as<GroupedReductionOp>();
  }

  pushBack(indexed_rop);
  GpuLower::current()->propagateExprInfo(grouped_rop, back());
}

void IndexLowering::handleGridReduction(
    const GroupedReductionOp* grouped_rop,
    const std::vector<Val*>& outputs,
    const std::vector<Val*>& inputs) {
  const auto out_tv = ir_utils::getTvOutput(grouped_rop);
  const auto out_domain = out_tv->domain();

  NVF_ERROR(out_domain->hasGridReduction());

  // If we do a grid reduction we can't have a reduction axis that is not bound
  // to a grid or block dim.
  NVF_ERROR(
      std::none_of(
          out_domain->loop().begin(),
          out_domain->loop().end(),
          [](IterDomain* id) {
            return !id->isThread() && id->isReduction() &&
                !id->extent()->isOneInt();
          }),
      "Found a reduction stage that has both a non-parallelized ",
      "reduction and a grid reduction. This is not supported, ",
      "please use rfactor to do the serialized reduction first, ",
      "then the grid reduction.");

  const bool is_persistent = grouped_rop->isAllreduce();
  auto work_buf_size_info =
      getGridCommWorkBufferSize(out_domain, for_loops_, is_persistent);

  std::vector<kir::Allocate*> work_buffers;
  std::transform(
      outputs.begin(),
      outputs.end(),
      std::back_inserter(work_buffers),
      [&](Val* output) {
        return allocateUniqueBuffer(
            work_buf_size_info.size_of_privatized_buffer,
            output->dtype(),
            false,
            output->as<kir::TensorIndex>()->view(),
            work_buffer_map_);
      });

  auto sync_buffer_size =
      getGridSyncBufferSize(out_domain, for_loops_, is_persistent);
  auto sync_buffer = allocateUniqueBuffer(
      sync_buffer_size, DataType::Int, true, out_tv, sync_buffer_map_);

  const auto entrance_ind = !is_persistent
      ? getEntranceLinIndGridReduce(for_loops_)
      : GpuLower::current()->kernel()->zeroVal();
  const auto n_entrances = !is_persistent
      ? getEntranceCountGridReduce(for_loops_)
      : GpuLower::current()->kernel()->oneVal();

  // The thread predicate for GridReduction needs to be set
  // separately from the main predicate. Do not combine them like
  // other expressions.
  const auto& thread_pred =
      GpuLower::current()->threadPredMap().getPredicatedParallelTypes(out_tv);

  auto grid_reduction = IrBuilder::create<kir::GroupedGridReduction>(
      grouped_rop->getReductionOpTypes(),
      grouped_rop->initVals(),
      outputs,
      inputs,
      work_buffers,
      sync_buffer,
      entrance_ind,
      n_entrances,
      work_buf_size_info.buffer_stride,
      grouped_rop->isAllreduce());

  grid_reduction = grid_reduction->withThreadPredicate(thread_pred);

  if (grouped_rop->predicate()) {
    grid_reduction = grid_reduction->withPredicate(grouped_rop->predicate())
                         ->as<kir::GroupedGridReduction>();
  }
  if (grouped_rop->writePredicate()) {
    grid_reduction =
        grid_reduction->withWritePredicate(grouped_rop->writePredicate())
            ->as<kir::GroupedGridReduction>();
  }

  pushBack(grid_reduction);
  GpuLower::current()->propagateExprInfo(grouped_rop, back());

  if (grouped_rop->isAllreduce()) {
    allocateUniqueFusedReduction(grid_reduction, out_tv);
  }
}

void IndexLowering::handle(const WelfordOp* wop) {
  NVF_ERROR(ir_utils::isTvOp(wop));

  const auto out_tv = wop->outAvg()->as<TensorView>();
  const auto out_domain = out_tv->domain();

  const bool has_block_reduce = out_domain->hasBlockReduction();
  const bool has_grid_reduce = out_domain->hasGridReduction();

  if (has_grid_reduce) {
    NVF_ERROR(
        std::none_of(
            out_domain->loop().begin(),
            out_domain->loop().end(),
            [](IterDomain* id) {
              return !id->isThread() && id->isReduction();
            }),
        "Found a reduction stage that has both a non-parallelized ",
        "reduction and a grid reduction.  This is not supported, ",
        "please use rfactor to do the serialized reduction first, ",
        "then the grid reduction.");
  }

  // lower IO tensors
  const auto in_var =
      wop->inVar() ? lowerSrcIndex(wop->inVar(), wop->outAvg()) : nullptr;
  const auto in_avg = lowerSrcIndex(wop->inAvg(), wop->outAvg());
  auto in_N = wop->inN();

  // in Rfactor-ed case, the input N is actually a TV
  if (!in_N->isScalar()) {
    in_N = lowerSrcIndex(in_N, wop->outN());
  }

  auto out_avg = lowerDstIndex(wop->outAvg());
  auto out_var = lowerDstIndex(wop->outVar());
  auto out_N = lowerDstIndex(wop->outN());

  WelfordOp* indexed_wop = IrBuilder::create<WelfordOp>(
      out_avg,
      out_var,
      out_N,
      in_avg,
      in_var,
      in_N,
      wop->initAvg(),
      wop->initVar(),
      wop->initN(),
      wop->isAllreduce());

  if (wop->predicate()) {
    indexed_wop = indexed_wop->withPredicate(wop->predicate())->as<WelfordOp>();
  }
  if (wop->writePredicate()) {
    indexed_wop =
        indexed_wop->withWritePredicate(wop->writePredicate())->as<WelfordOp>();
  }

  // Serial welford
  if (!has_block_reduce && !has_grid_reduce) {
    pushBack(indexed_wop);
    GpuLower::current()->propagateExprInfo(wop, back());
    return;
  }

  // Block-only welford
  if (!has_grid_reduce) {
    pushBack(indexed_wop);
    GpuLower::current()->propagateExprInfo(wop, back());
    return;
  }

  handleGridWelford(indexed_wop);
}

void IndexLowering::handleGridWelford(WelfordOp* indexed_wop) {
  const auto out_tv = indexed_wop->out()->as<kir::TensorIndex>()->view();
  const auto out_domain = out_tv->domain();

  // TODO: See the comment on the same variable in handleGridReduction
  const bool is_persistent = indexed_wop->isAllreduce();
  const auto buffer_size_info =
      getGridCommWorkBufferSize(out_domain, for_loops_, is_persistent);

  const auto work_buffer_size = buffer_size_info.size_of_privatized_buffer;
  auto out_avg_buffer = allocateUniqueBuffer(
      work_buffer_size,
      indexed_wop->outAvg()->dtype(),
      false,
      indexed_wop->outAvg()->as<kir::TensorIndex>()->view(),
      work_buffer_map_);
  auto out_var_buffer = allocateUniqueBuffer(
      work_buffer_size,
      indexed_wop->outVar()->dtype(),
      false,
      indexed_wop->outVar()->as<kir::TensorIndex>()->view(),
      work_buffer_map_);
  auto out_N_buffer = allocateUniqueBuffer(
      work_buffer_size,
      indexed_wop->outN()->dtype(),
      false,
      indexed_wop->outN()->as<kir::TensorIndex>()->view(),
      work_buffer_map_);

  auto sync_buffer_size =
      getGridSyncBufferSize(out_domain, for_loops_, is_persistent);
  auto sync_buffer = allocateUniqueBuffer(
      sync_buffer_size, DataType::Int, true, out_tv, sync_buffer_map_);

  const auto entrance_ind = !is_persistent
      ? getEntranceLinIndGridReduce(for_loops_)
      : GpuLower::current()->kernel()->zeroVal();
  const auto n_entrances = !is_persistent
      ? getEntranceCountGridReduce(for_loops_)
      : GpuLower::current()->kernel()->oneVal();

  // The thread predicate for GridReduction needs to be set
  // separately from the main predicate. Do not combine them like
  // other expressions.
  const auto& thread_pred =
      GpuLower::current()->threadPredMap().getPredicatedParallelTypes(out_tv);

  auto grid_welford = IrBuilder::create<kir::GridWelford>(
      indexed_wop,
      out_var_buffer,
      out_avg_buffer,
      out_N_buffer,
      sync_buffer,
      entrance_ind,
      n_entrances);

  grid_welford = grid_welford->withThreadPredicate(thread_pred);

  const bool block_reduce_separated =
      out_domain->hasBlockReduction() && !indexed_wop->isAllreduce();

  if (indexed_wop->predicate()) {
    if (block_reduce_separated) {
      grid_welford = grid_welford
                         ->withPredicate(IrBuilder::create<kir::Predicate>(
                             GpuLower::current()->kernel()->trueVal()))
                         ->as<kir::GridWelford>();
    } else {
      grid_welford = grid_welford->withPredicate(indexed_wop->predicate())
                         ->as<kir::GridWelford>();
    }
  }

  if (indexed_wop->writePredicate()) {
    grid_welford =
        grid_welford->withWritePredicate(indexed_wop->writePredicate())
            ->as<kir::GridWelford>();
  }

  if (block_reduce_separated) {
    pushBack(indexed_wop);
    GpuLower::current()->propagateExprInfo(indexed_wop, back());
  }

  pushBack(grid_welford);
  GpuLower::current()->propagateExprInfo(indexed_wop, back());

  if (indexed_wop->isAllreduce()) {
    // When using the fused reduction, allocate the reduction object at
    // the outer-most scope
    allocateUniqueFusedReduction(grid_welford, out_tv);
  }
}

void IndexLowering::handle(const GroupedWelfordOp* grouped_wop) {
  NVF_ERROR(ir_utils::isTvOp(grouped_wop));

  const auto out_tv = ir_utils::getTvOutput(grouped_wop);
  const auto out_domain = out_tv->domain();

  const bool has_grid_reduce = out_domain->hasGridReduction();

  std::vector<WelfordTriplet> indexed_outputs(
      grouped_wop->numHorizontallyGroupedExprs());
  std::vector<WelfordTriplet> indexed_inputs(
      grouped_wop->numHorizontallyGroupedExprs());

  auto output_vals = grouped_wop->outputVals();
  auto input_vals = grouped_wop->inputVals();

  for (const auto i : c10::irange(grouped_wop->numHorizontallyGroupedExprs())) {
    const auto& output = output_vals.at(i);
    const auto& input = input_vals.at(i);
    WelfordTriplet indexed_output;
    WelfordTriplet indexed_input;
    for (const auto j : c10::irange(3)) {
      indexed_output.get(j) = lowerDstIndex(output.get(j));
      indexed_input.get(j) = lowerSrcIndex(input.get(j), output.get(j));
    }
    indexed_outputs[i] = indexed_output;
    indexed_inputs[i] = indexed_input;
  }

  if (has_grid_reduce) {
    handleGroupedGridWelford(
        grouped_wop, indexed_outputs, indexed_inputs, grouped_wop->initVals());
  } else {
    NVF_THROW(
        "Only grid welford is supported. Validation should have caught non-grid welford grouping.");
  }
}

std::vector<kir::Allocate*> IndexLowering::allocateWelfordWorkBuffer(
    const std::vector<WelfordTriplet>& triplets,
    WelfordTriplet::ValName name,
    Val* buffer_size) {
  std::vector<kir::Allocate*> work_buffers;

  std::transform(
      triplets.begin(),
      triplets.end(),
      std::back_inserter(work_buffers),
      [&](const WelfordTriplet& output) {
        return allocateUniqueBuffer(
            buffer_size,
            output.get(name)->dtype(),
            false,
            output.get(name)->as<TensorView>(),
            work_buffer_map_);
      });

  return work_buffers;
}

namespace {

// Returns true if a GroupedWelfordOp op is eligible for using the
// outer-optimized grouped welford runtime function
bool canUseOuterOptRuntimeKernel(const GroupedWelfordOp* grouped_wop) {
  const auto out_tv = ir_utils::getTvOutput(grouped_wop);
  const auto out_domain = out_tv->domain();

  if (!out_domain->hasGridReduction()) {
    return false;
  }

  // TIDx and BIDx must be used for non-reduction domains. TIDy and
  // BIDy must be used for reduction domains.
  ParallelTypeBitmap used_pts;
  for (auto loop_id : out_domain->loop()) {
    auto pt = loop_id->getParallelType();
    if (isParallelTypeThread(pt)) {
      used_pts.set(pt);
      if ((loop_id->isReduction() &&
           (pt == ParallelType::BIDy || pt == ParallelType::TIDy)) ||
          (loop_id->getIterType() == IterType::Iteration &&
           (pt == ParallelType::BIDx || pt == ParallelType::TIDx))) {
        // valid pattern
        continue;
      } else {
        return false;
      }
    }
  }

  ParallelTypeBitmap valid_pt_map;
  valid_pt_map.set(ParallelType::BIDx);
  valid_pt_map.set(ParallelType::BIDy);
  valid_pt_map.set(ParallelType::TIDx);
  valid_pt_map.set(ParallelType::TIDy);
  if (used_pts != valid_pt_map) {
    return false;
  }

  // TIDx and TIDy must be static constant
  const auto& par_dim_map = GpuLower::current()->parallelDimensionMap();
  auto tidx_val = par_dim_map.get(ParallelType::TIDx);
  auto tidy_val = par_dim_map.get(ParallelType::TIDy);
  if (!tidx_val->isConstInt() || !tidy_val->isConstInt()) {
    return false;
  }
  auto tidx = tidx_val->evaluate().as<int64_t>();
  auto tidy = tidy_val->evaluate().as<int64_t>();

  // TIDz and BIDz must be unused or just 1. This contraint can be
  // lifted if necessary.
  auto tidz_val = par_dim_map.get(ParallelType::TIDz);
  if (tidz_val != nullptr && !tidz_val->isOneInt()) {
    return false;
  }
  auto bidz_val = par_dim_map.get(ParallelType::BIDz);
  if (bidz_val != nullptr && !bidz_val->isOneInt()) {
    return false;
  }

  // Warp reduction along threadIdx.y is a key factor for the
  // outer-optimized kernel. The larger (32 / blockDim.x) is, the more
  // effective. It shouldn't give any perf benefit when blockDim.x >=
  // 32 as there's no warp reduction. blockDim.x == 16 is not
  // preferable, but still would be better than the default
  // implementation. blockDim.x == 8 is preferred.
  if (tidx > 16) {
    return false;
  }

  int64_t num_grouped_iterations = 1;
  for (auto axis : out_domain->loop()) {
    if (axis->getParallelType() == ParallelType::Group) {
      NVF_ERROR(
          axis->extent()->isConstInt(),
          "Grouped IterDomain must have a static integer extent: ",
          axis->extent()->toInlineString());
      num_grouped_iterations *= axis->extent()->evaluate().as<int64_t>();
    }
  }

  // Assumptions about TIDx/TIDy and group size
  if (tidy % num_grouped_iterations != 0 || tidx > 32 || 32 % tidx != 0 ||
      num_grouped_iterations < 32 / tidx) {
    return false;
  }

  // Only considers the case where all outputs are local. This
  // eliminates thread predicates
  if (std::any_of(
          grouped_wop->outputs().begin(),
          grouped_wop->outputs().end(),
          [](const Val* output) {
            return !output->isA<TensorView>() ||
                output->as<TensorView>()->getMemoryType() != MemoryType::Local;
          })) {
    return false;
  }

  // Must not be predicated. If the per-thread serial reduction is
  // rfactored, the remaining block+grid reduction is not predicated.
  if (!((grouped_wop->predicate()->hasValue() &&
         grouped_wop->predicate()->value()) ||
        GpuLower::current()->predicateElimination().canOmitPredicate(
            grouped_wop))) {
    return false;
  }

  return true;
}

} // namespace

void IndexLowering::handleGroupedGridWelford(
    const GroupedWelfordOp* op,
    const std::vector<WelfordTriplet>& output_vals,
    const std::vector<WelfordTriplet>& input_vals,
    const std::vector<WelfordTriplet>& init_vals) {
  const auto out_tv = ir_utils::getTvOutput(op);
  const auto out_domain = out_tv->domain();

  NVF_ERROR(out_domain->hasGridReduction());

  // If we do a grid reduction we can't have a reduction axis that is not bound
  // to a grid or block dim.
  NVF_ERROR(
      std::none_of(
          out_domain->loop().begin(),
          out_domain->loop().end(),
          [](IterDomain* id) {
            return !id->isThread() && id->isReduction() &&
                !id->extent()->isOneInt();
          }),
      "Found a reduction stage that has both a non-parallelized ",
      "reduction and a grid reduction. This is not supported, ",
      "please use rfactor to do the serialized reduction first, ",
      "then the grid reduction.");

  const bool is_persistent = op->isAllreduce();
  auto work_buf_size_info =
      getGridCommWorkBufferSize(out_domain, for_loops_, is_persistent);

  const auto work_buffers_avg = allocateWelfordWorkBuffer(
      op->outputVals(),
      WelfordTriplet::ValName::Avg,
      work_buf_size_info.size_of_privatized_buffer);
  const auto work_buffers_var = allocateWelfordWorkBuffer(
      op->outputVals(),
      WelfordTriplet::ValName::Var,
      work_buf_size_info.size_of_privatized_buffer);
  const auto work_buffers_N = allocateWelfordWorkBuffer(
      op->outputVals(),
      WelfordTriplet::ValName::N,
      work_buf_size_info.size_of_privatized_buffer);

  auto sync_buffer_size =
      getGridSyncBufferSize(out_domain, for_loops_, is_persistent);
  auto sync_buffer = allocateUniqueBuffer(
      sync_buffer_size, DataType::Int, true, out_tv, sync_buffer_map_);

  const auto entrance_ind = !is_persistent
      ? getEntranceLinIndGridReduce(for_loops_)
      : GpuLower::current()->kernel()->zeroVal();
  const auto n_entrances = !is_persistent
      ? getEntranceCountGridReduce(for_loops_)
      : GpuLower::current()->kernel()->oneVal();

  // The thread predicate needs to be set separately from the main
  // predicate. Do not combine them like other expressions.
  const auto& thread_pred =
      GpuLower::current()->threadPredMap().getPredicatedParallelTypes(out_tv);

  bool use_outer_opt =
      !isOptionDisabled(DisableOption::GroupedGridWelfordOuterOpt) &&
      canUseOuterOptRuntimeKernel(op);

  auto indexed_op = IrBuilder::create<kir::GroupedGridWelford>(
      output_vals,
      input_vals,
      init_vals,
      std::array<std::vector<kir::Allocate*>, 3>{
          work_buffers_avg, work_buffers_var, work_buffers_N},
      sync_buffer,
      entrance_ind,
      n_entrances,
      work_buf_size_info.buffer_stride,
      op->isAllreduce(),
      use_outer_opt);

  indexed_op = indexed_op->withThreadPredicate(thread_pred);

  if (op->predicate()) {
    indexed_op = indexed_op->withPredicate(op->predicate())
                     ->as<kir::GroupedGridWelford>();
  }
  if (op->writePredicate()) {
    indexed_op = indexed_op->withWritePredicate(op->writePredicate())
                     ->as<kir::GroupedGridWelford>();
  }

  pushBack(indexed_op);
  GpuLower::current()->propagateExprInfo(op, back());

  if (op->isAllreduce()) {
    allocateUniqueFusedReduction(indexed_op, out_tv);
  }
}

void IndexLowering::handle(const kir::MBarrierInit* minit) {
  Val* smem_address_ptr = nullptr;

  if (minit->mbarrier()->isA<TensorView>()) {
    smem_address_ptr =
        lower_utils::u32IndexScalarSmemTv(minit->mbarrier()->as<TensorView>());
  } else if (minit->mbarrier()->isA<kir::TensorIndex>()) {
    smem_address_ptr = lower_utils::u32IndexScalarSmemTv(
        minit->mbarrier()->as<kir::TensorIndex>());
  } else {
    NVF_THROW("Unexpected MBarrierInit value.");
  }
  kir::MBarrierInit* minit_indexed = IrBuilder::create<kir::MBarrierInit>(
      smem_address_ptr, minit->threadCount());
  pushBack(minit_indexed);
  GpuLower::current()->propagateExprInfo(minit, minit_indexed);
}

void IndexLowering::handle(const kir::MBarrierInvalidate* minval) {
  Val* smem_address_ptr = nullptr;

  if (minval->mbarrier()->isA<TensorView>()) {
    smem_address_ptr =
        lower_utils::u32IndexScalarSmemTv(minval->mbarrier()->as<TensorView>());
  } else if (minval->mbarrier()->isA<kir::TensorIndex>()) {
    smem_address_ptr = lower_utils::u32IndexScalarSmemTv(
        minval->mbarrier()->as<kir::TensorIndex>());
  } else {
    NVF_THROW(
        "Unexpected MBarrierInvalidate barrier value: ",
        minval->mbarrier()->toString());
  }
  kir::MBarrierInvalidate* minval_indexed =
      IrBuilder::create<kir::MBarrierInvalidate>(smem_address_ptr);
  pushBack(minval_indexed);
  GpuLower::current()->propagateExprInfo(minval, minval_indexed);
}

void IndexLowering::handle(const kir::MBarrierArrive* arrive_transaction) {
  NVF_ERROR(
      arrive_transaction->mbarrier()->isA<kir::TensorIndex>(),
      "Expected kir::TensorIndex in MBarrierArriveExpectTx");

  Val* smem_address_ptr = lower_utils::u32IndexScalarSmemTv(
      arrive_transaction->mbarrier()->as<kir::TensorIndex>());
  pushBack(IrBuilder::create<kir::MBarrierArrive>(
      arrive_transaction->state(), smem_address_ptr));
}

void IndexLowering::handle(
    const kir::MBarrierArriveExpectTx* arrive_transaction) {
  NVF_ERROR(
      arrive_transaction->mbarrier()->isA<kir::TensorIndex>(),
      "Expected kir::TensorIndex in MBarrierArriveExpectTx");

  Val* smem_address_ptr = lower_utils::u32IndexScalarSmemTv(
      arrive_transaction->mbarrier()->as<kir::TensorIndex>());
  pushBack(IrBuilder::create<kir::MBarrierArriveExpectTx>(
      arrive_transaction->state(),
      smem_address_ptr,
      arrive_transaction->txCount()));
}

void IndexLowering::handle(const kir::MBarrierWait* mwait) {
  NVF_ERROR(
      mwait->mbarrier()->isA<kir::TensorIndex>(),
      "Expected kir::TensorIndex in MBarrierWait");
  Val* smem_address_ptr = lower_utils::u32IndexScalarSmemTv(
      mwait->mbarrier()->as<kir::TensorIndex>());
  pushBack(
      IrBuilder::create<kir::MBarrierWait>(smem_address_ptr, mwait->state()));
}

void IndexLowering::handle(const kir::MBarrierWaitParity* mwait) {
  NVF_ERROR(
      mwait->mbarrier()->isA<kir::TensorIndex>(),
      "Expected kir::TensorIndex in MBarrierWaitParity");
  Val* smem_address_ptr = lower_utils::u32IndexScalarSmemTv(
      mwait->mbarrier()->as<kir::TensorIndex>());
  pushBack(IrBuilder::create<kir::MBarrierWaitParity>(
      smem_address_ptr, mwait->parity()));
}

void IndexLowering::handleCpAsyncBulkLoad(const LoadStoreOp* ldst) {
  // If LoadStoreOp has a smem TV in ldstMBarrierParityMap, then it is a part
  // of a circular buffer loop. The kir nodes for arrive_expect_tx and
  // mbarrier_wait are added by the circular buffer pass. Otherwise, those
  // nodes are added here.
  bool is_circular_buffered =
      (GpuLower::current()->tmaCircularBufferInfo().existsTensorIndex(ldst));

  if (is_circular_buffered) {
    kir::TensorIndex* mbarrier =
        GpuLower::current()->tmaCircularBufferInfo().getTensorIndex(ldst);
    Val* mbarrier_index = lower_utils::u32IndexScalarSmemTv(mbarrier);

    // gmem indexing and expect_bytes for mbarrier
    auto [in, _] = Index::getCpAsyncBulkGmemIndex(
        ldst, mbarrier_index, for_loops_, rotated_loop_);

    // indexing ldst op
    Val* out = lowerDstIndex(
        ldst->out(), /*override_index=*/{}, /*generate_pointer=*/true);
    Expr* new_ldst =
        IrBuilder::create<LoadStoreOp>(ldst->opType(), out, in, ldst->cacheOp())
            ->withPredicate(ldst->predicate());
    pushBack(new_ldst);

    // register new LoadStoreOp with mbarrier
    GpuLower::current()->tmaCircularBufferInfo().recordTensorIndex(
        new_ldst, mbarrier);

    GpuLower::current()->propagateExprInfo(ldst, back());
  } else {
    TensorView* mbarrier = GpuLower::current()->ldstMBarrierMap().at(ldst);
    Val* mbarrier_index = lower_utils::u32IndexScalarSmemTv(mbarrier);

    // gmem indexing and expect_bytes for mbarrier
    auto [in, expect_bytes] = Index::getCpAsyncBulkGmemIndex(
        ldst, mbarrier_index, for_loops_, rotated_loop_);

    // arrive and expect_tx mbarrier
    Val* state = IrBuilder::create<Val>(DataType::UInt64);
    pushBack(IrBuilder::create<kir::Allocate>(
        state, MemoryType::Local, ldst->container()->oneVal()));
    pushBack(IrBuilder::create<kir::MBarrierArriveExpectTx>(
        state, mbarrier_index, expect_bytes));

    // indexing ldst op
    Val* out = lowerDstIndex(
        ldst->out(), /*override_index=*/{}, /*generate_pointer=*/true);
    Expr* new_ldst =
        IrBuilder::create<LoadStoreOp>(ldst->opType(), out, in, ldst->cacheOp())
            ->withPredicate(ldst->predicate());
    pushBack(new_ldst);

    GpuLower::current()->propagateExprInfo(ldst, back());
    // wait mbarrier
    pushBack(IrBuilder::create<kir::MBarrierWait>(mbarrier_index, state));
  }
}

void IndexLowering::handleCpAsyncBulkStore(const LoadStoreOp* ldst) {
  auto in = lowerSrcIndex(ldst->in(), ldst->out(), {}, true);
  auto [out, _] =
      Index::getCpAsyncBulkGmemIndex(ldst, nullptr, for_loops_, rotated_loop_);
  auto new_ldst =
      IrBuilder::create<LoadStoreOp>(ldst->opType(), out, in, ldst->cacheOp())
          ->withPredicate(ldst->predicate());
  pushBack(new_ldst);
  GpuLower::current()->propagateExprInfo(ldst, back());
}

static DataType getMmaInputAType(MmaMacro macro) {
  int64_t warp_group_size = isHopper(macro) ? 128L : 32L;
  int64_t size = getM(macro) * getK(macro) / warp_group_size /
      2L /* halves per 32bit register */;
  return ArrayType{std::make_shared<DataType>(DataType::UInt32), (size_t)size};
}

static DataType getMmaInputBType(MmaMacro macro) {
  int64_t size = getN(macro) * getK(macro) / 32L /* threads per warp */ /
      2L /* halves per 32bit register */;
  return ArrayType{std::make_shared<DataType>(DataType::UInt32), (size_t)size};
}

static inline DataType getMmaOutType(TensorView* mma_out) {
  int64_t size = 1;
  for (auto id : mma_out->getAllocationDomain()) {
    if (id->isMma() && !id->isReduction()) {
      size *= id->extent()->evaluate().as<int64_t>();
    }
  }
  return ArrayType{std::make_shared<DataType>(DataType::Float), (size_t)size};
}

namespace {

// Helper function to compute the index of the output of stmatrix (in shared
// memory). We currently handle the cases:
// 1. stmatrix.x4 (we have 16x16 tiles)
// 2. stmatrix.x2 (we have 16x8 tiles)
// The assumption of the function is that we have 128-threads (warp group or 4
// warps) The stmatrix call is inside a for-loop. We can think of 4-stmatrix (4
// warps) calls being issued for every iteration of the for-loop. For example if
// we are storing [64, 16] piece of memory using stmatrix.x2 (16x8), there will
// be two iteration of the for-loop. In the first iteration we'll store [64 (0
// ... 63), 8(0 ... 7)] and in the next iteration we'll store [64 (0 ... 63),
// 8(8 ... 15)].

// In each iteration, the 4-warps will be storing what we'll call
// a warp group box. Each warp group box will have (at most) 4 tile boxes,
// that's the memory stored by each stmatrix issued. This each tile-box is of
// shape: [16, 16], [16, 8]; to be supported: [8, 8].

// For example, if we are store [64, 16] using stmatrix.x2 [16, 8], then the
// warp group box will be [64, 8] (there will be 2 warp group boxes). If we are
// using stmatrix.x4 [16, 16] then the warp group box will be [64, 16].

// To compute the index/offset into shared memory, we sum the offset of the warp
// group box, the tile box inside the warp group box, and then finally the
// offset of the thread inside the tile box.

// For an example of index computation assume we are storing [64, 32] using
// stmatrix using a single warp group, that is the cta has 128 threads/4-warps.
// We'll be using stmatrix.x4 (16x16 tiles). This will need two iterations of
// the for-loop (loop index I = [0,1]). After each iteration we'd have store
// [64, 16] piece of memory or a warp group box worth. Thus in this case the
// offset of warp group box is:

// warp_group_box_size_m = 64; warp_group_box_size_n = 16 * 2 = 32
// num_warps_groups_m = 64/ (warp_group_box_size_m = 64)  = 1
// warp_groups_box_offset_m =
//        (I % num_warps_groups_m ) * warp_group_box_size_m = 0
// warp_groups_box_offset_n =
//        (I /  num_warps_groups_m) * warp_group_box_size_n = 32 (when I = 1)
// warp_groups_offset =
//                warp_groups_box_offset_m +  warp_groups_box_offset_n

// A warp group box of size [64(M), 16(N)] has 4 tile boxes of size [16(tile_m),
// 16(tile_n)] each.
// Since each warp computes a tile box, we find tile_box_id as:
// tile_box_id = threadIdx.x/32
// tile_box_id will have two components tile_box_id_m, tile_box_id_n
// But first we compute the number of tile boxes in the m and n dim .
// tile_boxes_in_warp_group_box_m =
//                    min (4, m/ tile_m(16))
// tile_boxes_in_warp_group_box_n = 4 / tile_boxes_in_warp_group_box_m
// Now tile_box_id_m =  tile_box_id % tile_boxes_in_warp_group_box_m
// tile_box_id_n = tile_box_id / tile_boxes_in_warp_group_box_m
// tile_box_offset_m = tile_box_id_m * tile_m(16) * N * 2 (half)
// tile_box_offset_n = tile_box_id_n * tile_n (16) * N * 2 (half)
// tile_box_offset = tile_box_offet_m + tile_box_offset_n

// Inside the tile box [16, 16], we can think of it as 4 8x8 tiles
// *****************
// *       *       *
// *       *       *
// *  T0   *  T2   *
// *       *       *
// *       *       *
// *****************
// *       *       *
// *       *       *
// *  T1   *  T3   *
// *       *       *
// *       *       *
// *****************
// Since there are 128 threads working on 4 tile boxes.
// Effective threadIdx effective_tidx = tidx.x % 32
// offset_in_tile_box_m =
//              (effective_tidx % 16 ) * N * 2 (half)
// offset_in_tile_box_n =
//              (effective_tidx/ 16 ) * 8 * 2 (half)
// offset_in_tile = offset_in_tile_box_m + offset_in_tile_box_n
// cumulative_offset = warp_groups_offset + tile_box_offset + offset_in_tile

// In the above comment, M and N are instruction tiles.
// We can mulitples of 4-warps (warp groups) working to execute stmatrix.
// threadIdx.x will range from [0 ... 127] and will be the 4 warps to store
// an instruction tile work of data.
// threadIdx.y will provide the multiples of warp groups.

// To account for the threadIdx.y we have to add it to the offset:
// offset_from_threadIdx.y = threadIdx.y * M * N * 2 (half)

// Final offset: cumulative_offset + offset_from_threadIdx.y
Val* hardCodedIndexGenerationForStMatrix(
    const LoadStoreOp* ldst,
    const ForLoop* outer_loop,
    const int64_t m_tile,
    const int64_t n_tile,
    const int64_t m,
    const int64_t n) {
  NVF_ERROR(
      (m_tile == 8 && n_tile == 8) || (m_tile == 16 && n_tile == 8) ||
          (m_tile == 16 && n_tile == 16),
      "size not currently supported for stmatrix");
  Val* out_index = nullptr;

  NVF_ERROR(
      dataTypeSize(ldst->out()->dtype()) == 2,
      "we only support 16-bit types in stmatrix");

  NVF_ERROR(ldst->out()->isA<TensorView>());
  TensorView* out_tv = ldst->out()->as<TensorView>();
  NVF_ERROR(getSwizzle(out_tv) == MmaInputSmemSwizzle::None);

  auto dtype_size = 2;

  // A tile_box can be 16x16, 16x8 [to do: 8x8]
  // A warp group (128 threads) can work on a number of tile boxes.
  int64_t max_tile_boxes_in_warp_group_box = 4;

  // These two variables gives the shape of the warp group box in terms of tile
  // boxes. Think of a tile box as a stmatrix call.
  auto tiles_in_warp_group_m =
      std::min(m / m_tile, max_tile_boxes_in_warp_group_box);
  auto tiles_in_warp_group_n =
      max_tile_boxes_in_warp_group_box / tiles_in_warp_group_m;

  // The size of a warp group box in the m dim.
  auto warp_group_box_size_m = tiles_in_warp_group_m * m_tile;

  // Each iteration of the for-loop compute a warp group box worth of stmatrix
  // Compute how many warp group boxes are there in the m-dim
  auto warp_groups_m = m / warp_group_box_size_m;

  // Compute the offset of a warp group box.
  // On each iteration we work on a different warp-group box. So the offset
  // is a function of the trip-count and the shape of the warp group box.
  auto warp_group_box_offset_m = IrBuilder::mulExpr(
      IrBuilder::modExpr(
          outer_loop->index(),
          IrBuilder::create<Val>(warp_groups_m, DataType::Index)),
      IrBuilder::create<Val>(
          tiles_in_warp_group_m * m_tile * n * dtype_size, DataType::Index));

  auto warp_group_box_offset_n = IrBuilder::mulExpr(
      IrBuilder::divExpr(
          outer_loop->index(),
          IrBuilder::create<Val>(warp_groups_m, DataType::Index)),
      IrBuilder::create<Val>(
          tiles_in_warp_group_n * n_tile * dtype_size, DataType::Index));

  // Offset of the warp group box.
  auto warp_group_box_offset =
      IrBuilder::addExpr(warp_group_box_offset_m, warp_group_box_offset_n);

  auto tile_box_id = IrBuilder::divExpr(
      IrBuilder::create<NamedScalar>("threadIdx.x", DataType::Index),
      IrBuilder::create<Val>(/* each warp gets a box */ 32, DataType::Index));

  // We compute the offset the the tile box inside the warp group box.
  // We identify the co-ord (m, n ) of the tile box in the warp group box.
  // The compute the offset of the box in terms of the m and n-dim and sum.
  auto tile_box_id_m = IrBuilder::modExpr(
      tile_box_id,
      IrBuilder::create<Val>(tiles_in_warp_group_m, DataType::Index));

  auto tile_box_id_n = IrBuilder::divExpr(
      tile_box_id,
      IrBuilder::create<Val>(tiles_in_warp_group_m, DataType::Index));

  auto tile_box_id_m_offset = IrBuilder::mulExpr(
      tile_box_id_m,
      IrBuilder::create<Val>(m_tile * n * dtype_size, DataType::Index));

  auto tile_box_id_n_offset = IrBuilder::mulExpr(
      tile_box_id_n,
      IrBuilder::create<Val>(n_tile * dtype_size, DataType::Index));

  // Offset of the tile box inside the warp group box.
  auto tile_box_offset =
      IrBuilder::addExpr(tile_box_id_m_offset, tile_box_id_n_offset);

  // If there is only one warp group box, then the cumulative offset is just the
  // tile box offset.
  auto warp_box_tile_box_offset_sum = (n == n_tile)
      ? tile_box_offset
      : IrBuilder::addExpr(warp_group_box_offset, tile_box_offset);

  auto threadIdx_y_offset = IrBuilder::mulExpr(
      IrBuilder::create<NamedScalar>("threadIdx.y", DataType::Index),
      IrBuilder::create<Val>(m * n * 2));

  // Cumulative offset of the the warp group box and tile box and the product of
  // the threadIx.y and the instruction tile.
  auto cum_offset =
      IrBuilder::addExpr(threadIdx_y_offset, warp_box_tile_box_offset_sum);

  // Compute the offset of the thread inside the tile box.
  // Since each warp works on a tile box, and there are 128-threads
  // the effective tidx is threadIdx % 32
  auto effective_tidx = IrBuilder::modExpr(
      IrBuilder::create<NamedScalar>("threadIdx.x", DataType::Index),
      IrBuilder::create<Val>(32, DataType::Index));

  // tidx.x is the effective threadIdx.x
  if (m_tile == 16 && n_tile == 16) {
    // 2 is for dtype Half
    // (tidx.x /  (8 * 2)) * 16
    // This gives the offset in the n-dim
    auto offset_in_tile_n = IrBuilder::mulExpr(
        IrBuilder::create<Val>(8 * dtype_size, DataType::Index),
        IrBuilder::divExpr(
            effective_tidx, IrBuilder::create<Val>(16, DataType::Index)));

    // (tidx.x%16) * n * 2
    // This gives the offset inside the 16x16 tile in the m-dim.
    auto offset_in_tile_m = IrBuilder::mulExpr(
        IrBuilder::modExpr(
            effective_tidx, IrBuilder::create<Val>(16, DataType::Index)),
        IrBuilder::create<Val>(n * dtype_size, DataType::Index));

    out_index = IrBuilder::addExpr(
        IrBuilder::baseAddressExpr(ir_utils::getTvOutput(ldst)),
        IrBuilder::addExpr(
            cum_offset,
            IrBuilder::addExpr(offset_in_tile_m, offset_in_tile_n)));
  } else if (m_tile == 16 && n_tile == 8) {
    auto offset_in_tile = IrBuilder::mulExpr(
        IrBuilder::create<Val>(n * dtype_size, DataType::Index),
        effective_tidx);

    out_index = IrBuilder::addExpr(
        IrBuilder::baseAddressExpr(dynamic_cast<TensorView*>(ldst->out())),
        IrBuilder::addExpr(offset_in_tile, cum_offset));
  }

  Val* out = IrBuilder::create<kir::TensorIndex>(
      dynamic_cast<TensorView*>(ldst->out()), out_index);

  return out;
}

// Goal: Store (tma_m, tma_n) row-major tile in shared memory using stmatrix
// (stsm_m_tile, stsm_n_tile)
//
// Let shared_memory tile be (tma_m = 64, tma_n = 128).
// Let StMatrix tile be (stsm_m_tile = 16, stsm_n_tile = 16).
// Let dtype be fp16 or bf16, so dtype_size is 2B.
//
// To avoid shared memory bank conflicts, apply swizzle on stmatrix and
// tma store operations. Let swizzle be MmaInputSmemSwizzle::B128.
//
// For the TMA store, create box for 128B swizzle.
// Let inner_tile_size = getBytesFromSwizzle(swizzle) / dtype_size = 64.
//
// Given shared memory tile [M(64), N(128)], split inner dimension by
// inner_tile_size and reorder dimensions to get [NO(2), M(64), NI(64)].
// The TMA Box is [M, NI]. Apply swizzle to the box using swizzleTMABox.
//
// Each ThreadIdx.y handles a (tma_m, tma_n) tile.
// To account for the threadIdx.y, we have to add it to the offset:
//   offset_from_tdy = threadIdx.y * tma_m * tma_n * 2 (half)
//
// Now, lets apply stmatrix tile (16, 16) to the TMA Box [NO(2), M(64), NI(64)].
//   [NO(2), MO(4), MI(16), NIO(4), NII(16)].
//
// A warp group of 128 threads contains four warps. StMatrix is a warp-level
// operation, so four StMatrix operations can be issued simultaneously by the
// warp group. Those four warps are applied for the MO dimension.
//
// [NO(2), MO(4) - TDX, MI(16) - StMatrix, NIO(4), NII(16) - StMatrix].
// Virtually, there are 2 for-loops of size NO(2) and NIO(4).
//
// The Input TensorView for StMatrix after scheduleMmaOutputAllocation is
// [128(TIDx), 8(n), 2, 2]. Given this domain, there is a serial for-loop of
// size 8.
//
// Get indices for virtual for-loops given the serial for-loop:
//   outer_index = loop->index() / NIO(4)
//   inner_index = loop->index() % NIO(4)
//
// The allocation domain of the shared memory tensor must match the loop domain
// of the global memory tensor when applying swizzle to the TMA store. The loop
// domain is scheduled as [NO(2), M(64), NI(64)]. Therefore, we must store the
// data in shared memory in [M(64), NI(64)] contiguous tiles.
//
// NOTE: This offset is skipped if for-loop is trivial
// To account for the outer_index, we have to add it to the offset:
//   offset_from_outer_index = outer_index * tma_m * NI(64) * 2 (half)
//
// Since the warp group can launch 4 stmatrix operation in parallel, associate
// each thread with a warp.
//   warp_id = TDX / 32
//
// Since StMatrix is a warp-level operation, associate each thread with its
// lane in the warp.
//   lane_id = TDX % 32
//
// The TMA Box is [M(64), NI(64)]. When each warp applies stmatrix.x4, the box
// is reshaped as such [MO(4) - TDX, MI(16) - STSM, NIO(4), NII(16) - STSM].
//
// The four warps handle MI(16) rows of the box. Each iteration of the
// for-loop handles NII(16) columns of the box.
//
//    0       16      32     48       64
// 0  *********************************
//    *       *       *       *       *
//    *       *       *       *       *
// W0 *  I0   *  I1   *  I2   *   I3  *
//    *       *       *       *       *
//    *       *       *       *       *
// 16 *********************************
//    *       *       *       *       *
//    *       *       *       *       *
// W1 *  I0   *  I1   *  I2   *   I3  *
//    *       *       *       *       *
//    *       *       *       *       *
// 32 *********************************
//    *       *       *       *       *
//    *       *       *       *       *
// W2 *  I0   *  I1   *  I2   *   I3  *
//    *       *       *       *       *
//    *       *       *       *       *
// 48 *********************************
//    *       *       *       *       *
//    *       *       *       *       *
// W3 *  I0   *  I1   *  I2   *   I3  *
//    *       *       *       *       *
//    *       *       *       *       *
// 64 *********************************
//
// Calculate row in the TMA Box [M(64), NI(64)]:
//   row_for_the_warp = warp_id * stsm_m_tile(16)
//   row_for_the_lane = lane_id % stsm_m_tile(16)
//   row = row_for_the_warp + row_for_the_lane
//
// Calculate column in the TMA Box [M(64), NI(64)]:
//   column_for_the_lane = lane_id / stsm_n_tile(16)
//   number_of_columns_per_stsm_x4 = stsm_n_tile(16) / stsm_column_size(8)
//   column_for_the_nio_loop = inner_index * number_of_columns_per_stsm_x4
//   column = column_for_the_lane + column_for_the_nio_loop
//
// The 128B swizzle is applied to a (8, 64) matrix of dtype fp16 or bf16.
// The  size of fp16 and bf16 is 2B. The 64 elements along the inner dimension
// contain 128B, which fill all 32 4B shared memory banks. Contiguous sections
// of 8 elements are grouped together into 16B megabanks. The 16B megabank
// corresponds with the 128-bit vectorized load. The 8 megabanks are swizzled
// with the 8 rows of the matrix to avoid bank conflicts. This swizzle pattern
// is repeated along the rows of the TMA box.
//
// The number of distinct swizzle rows is number of bytes for swizzle divided by
// size of megabank (16B). The number of times a swizzle pattern is repeated to
// fill core (8, 8) matrix is number of swizzle rows (8) divided by number of
// distinct rows.
//
// Swizzle column
//   row_in_swizzle_pattern = (row % swizzle_row_size(8)) / swizzle_repetitions
//   swizzle_col = column XOR row_in_swizzle_pattern
//
// Calculate Tile Offset
//   row_offset = row * NI(64) * 2(half)
//   column_offset = column * swizzle_size(8) * 2(half)
//   tile_offset = row_offset + column_offset
//
// Get shared memory offset
//   smem_offset = offset_from_tdy + offset_from_outer_index + tile_offset
Val* hardCodedIndexGenerationForStMatrixSwizzle(
    const LoadStoreOp* ldst,
    ForLoop* loop,
    const int64_t stsm_m_tile,
    const int64_t stsm_n_tile,
    const int64_t tma_m,
    const int64_t tma_n) {
  NVF_ERROR(
      (stsm_m_tile == 8 && stsm_n_tile == 8) ||
          (stsm_m_tile == 16 && stsm_n_tile == 8) ||
          (stsm_m_tile == 16 && stsm_n_tile == 16),
      "size not currently supported for stmatrix");

  NVF_ERROR(
      dataTypeSize(ldst->out()->dtype()) == 2,
      "we only support 16-bit types in stmatrix");

  NVF_ERROR(ldst->out()->isA<TensorView>());
  TensorView* out_tv = ldst->out()->as<TensorView>();
  MmaInputSmemSwizzle swizzle = getSwizzle(out_tv);
  int64_t swizzle_bytes = getBytesFromSwizzle(swizzle);

  // Constants
  constexpr int64_t dtype_size = 2;
  constexpr int64_t warp_size = 32;
  constexpr int64_t swizzle_row_size = 8;
  constexpr int64_t stsm_column_size = 8;
  constexpr int64_t max_stsm_n_tile = 16;
  constexpr int64_t megabank_size_bytes = 16;

  // Derived constants
  const int64_t swizzle_n_tile = swizzle_bytes / dtype_size;
  const int64_t distinct_swizzle_row_size = swizzle_bytes / megabank_size_bytes;
  constexpr int64_t stsm_column_stride = stsm_column_size * dtype_size;
  const int64_t swizzle_n_iter = swizzle_n_tile / stsm_n_tile;
  const int64_t swizzle_n_tile_stride = swizzle_n_tile * dtype_size;
  const int64_t stsm_n_tile_stride = stsm_n_tile / stsm_column_size;
  const int64_t tile_stride = tma_m * swizzle_n_tile * dtype_size;
  const int64_t tdy_stride = tma_m * tma_n * dtype_size;

  // NvFuser Val for constants
  Val* warp_size_val = IrBuilder::create<Val>(warp_size, DataType::Index);
  Val* stsm_m_tile_val = IrBuilder::create<Val>(stsm_m_tile, DataType::Index);
  Val* max_stsm_n_tile_val =
      IrBuilder::create<Val>(max_stsm_n_tile, DataType::Index);
  Val* stsm_n_tile_stride_val =
      IrBuilder::create<Val>(stsm_n_tile_stride, DataType::Index);
  Val* swizzle_row_size_val =
      IrBuilder::create<Val>(swizzle_row_size, DataType::Index);
  Val* stsm_column_stride_val =
      IrBuilder::create<Val>(stsm_column_stride, DataType::Index);
  Val* swizzle_n_tile_stride_val =
      IrBuilder::create<Val>(swizzle_n_tile_stride, DataType::Index);
  Val* tile_stride_val = IrBuilder::create<Val>(tile_stride, DataType::Index);
  Val* tdy_stride_val = IrBuilder::create<Val>(tdy_stride, DataType::Index);
  Val* swizzle_n_iter_val =
      IrBuilder::create<Val>(swizzle_n_iter, DataType::Index);

  // Derived Constants
  NamedScalar* TDX =
      IrBuilder::create<NamedScalar>("threadIdx.x", DataType::Index);
  NamedScalar* TDY =
      IrBuilder::create<NamedScalar>("threadIdx.y", DataType::Index);
  Val* warp_id = SimplifyingIrBuilder::divExpr(TDX, warp_size_val);
  Val* lane_id = SimplifyingIrBuilder::modExpr(TDX, warp_size_val);

  Val* inner_index =
      SimplifyingIrBuilder::modExpr(loop->index(), swizzle_n_iter_val);

  // Calculate Row
  Val* warp_row = SimplifyingIrBuilder::mulExpr(warp_id, stsm_m_tile_val);
  Val* lane_row = SimplifyingIrBuilder::modExpr(lane_id, stsm_m_tile_val);
  Val* row = SimplifyingIrBuilder::addExpr(warp_row, lane_row);
  // Hoist row value for reuse and readability
  row = GpuLower::current()->commonScalarMap().hoistScalar(row, {loop});

  // Calculate Column
  Val* lane_col = SimplifyingIrBuilder::divExpr(lane_id, max_stsm_n_tile_val);
  Val* iter_col =
      SimplifyingIrBuilder::mulExpr(inner_index, stsm_n_tile_stride_val);
  Val* col = SimplifyingIrBuilder::addExpr(lane_col, iter_col);

  // Swizzle Column
  Val* row_in_swizzle_pattern =
      SimplifyingIrBuilder::modExpr(row, swizzle_row_size_val);

  // The swizzle pattern is repeated to fill (8, 8) matrix for 64B and 32B
  // swizzles. swizzle_row_iter is the number of repetitions to fill 8 rows
  // with distict swizzle rows.
  const int64_t swizzle_row_iter = swizzle_row_size / distinct_swizzle_row_size;
  if (swizzle_row_iter > 1) {
    Val* swizzle_row_iter_val =
        IrBuilder::create<Val>(swizzle_row_iter, DataType::Index);
    row_in_swizzle_pattern = SimplifyingIrBuilder::divExpr(
        row_in_swizzle_pattern, swizzle_row_iter_val);
  }
  Val* swizzle_col = bitwise_xor(col, row_in_swizzle_pattern);

  // Calculate Tile Offset
  Val* row_offset =
      SimplifyingIrBuilder::mulExpr(row, swizzle_n_tile_stride_val);
  Val* col_offset =
      SimplifyingIrBuilder::mulExpr(swizzle_col, stsm_column_stride_val);
  Val* offset = SimplifyingIrBuilder::addExpr(row_offset, col_offset);

  // Calculate Tile offset
  // Skip tile offset if loop is trivial.
  if (!loop->stop()->isOneInt()) {
    Val* outer_index =
        SimplifyingIrBuilder::divExpr(loop->index(), swizzle_n_iter_val);
    Val* tile_offset =
        SimplifyingIrBuilder::mulExpr(outer_index, tile_stride_val);
    offset = SimplifyingIrBuilder::addExpr(tile_offset, offset);
  }

  // Calculate TDY offset
  Val* tdy_offset = SimplifyingIrBuilder::mulExpr(TDY, tdy_stride_val);
  offset = SimplifyingIrBuilder::addExpr(tdy_offset, offset);

  // Create shared memory TensorIndex
  Val* out_index = SimplifyingIrBuilder::addExpr(
      IrBuilder::baseAddressExpr(ir_utils::getTvOutput(ldst)), offset);
  Val* out = IrBuilder::create<kir::TensorIndex>(
      dynamic_cast<TensorView*>(ldst->out()), out_index);
  return out;
}

} // namespace

void IndexLowering::handle(const LoadStoreOp* ldst) {
  Val* in = nullptr;
  Val* out = nullptr;
  if (ir_utils::isCpAsyncBulk(ldst)) {
    if (ir_utils::isCpAsyncBulkLoad(ldst)) {
      handleCpAsyncBulkLoad(ldst);
    } else if (ir_utils::isCpAsyncBulkStore(ldst)) {
      handleCpAsyncBulkStore(ldst);
    } else {
      NVF_THROW();
    }
  } else {
    DataType as_type = DataType::Null;
    if (ir_utils::isLdMatrixOp(ldst)) {
      as_type = ArrayType{
          std::make_shared<DataType>(DataType::UInt32),
          (size_t)ir_utils::getVectorizeSize(ldst->out()->as<TensorView>()) /
              2};
    } else if (ir_utils::isStMatrixOp(ldst)) {
      NVF_ERROR(
          ldst->out()->as<TensorView>()->getLogicalDomain().size() == 2,
          "We only support 2D inputs stmatrix");

      NVF_ERROR(
          ldst->fusion()->hasManaged("st_matrix_m_tile") &&
              ldst->fusion()->hasManaged("st_matrix_n_tile") &&
              ldst->fusion()->hasManaged("st_matrix_m") &&
              ldst->fusion()->hasManaged("st_matrix_n"),
          "We support stmatrix only when tiling information is passed via fusion managed cache");
      auto m_tile = ldst->fusion()->getManaged<int64_t>("st_matrix_m_tile");
      auto n_tile = ldst->fusion()->getManaged<int64_t>("st_matrix_n_tile");
      auto m = ldst->fusion()->getManaged<int64_t>("st_matrix_m");
      auto n = ldst->fusion()->getManaged<int64_t>("st_matrix_n");

      // Get the index for the output of stmatrix.
      NVF_ERROR(ldst->out()->isA<TensorView>());
      TensorView* out_tv = ldst->out()->as<TensorView>();
      MmaInputSmemSwizzle swizzle = getSwizzle(out_tv);
      switch (swizzle) {
        case MmaInputSmemSwizzle::None:
          out = hardCodedIndexGenerationForStMatrix(
              ldst, for_loops_[0], m_tile, n_tile, m, n);
          break;
        case MmaInputSmemSwizzle::B128:
        case MmaInputSmemSwizzle::B64:
        case MmaInputSmemSwizzle::B32:
          out = hardCodedIndexGenerationForStMatrixSwizzle(
              ldst, for_loops_[0], m_tile, n_tile, m, n);
          break;
        default:
          NVF_ERROR("Unsupported Swizzle Type for StMatrix");
      }

      auto num_regs = (m_tile) / 8 * (n_tile) / 8;
      auto as_type = ArrayType{
          std::make_shared<DataType>(DataType::UInt32),
          static_cast<size_t>(num_regs)};

      // Get the index for the input of stmatrix.
      in = lowerSrcIndex(ldst->in(), ldst->out(), {}, false, as_type);

    } else if (ldst->out()->definition()->isA<MmaOp>()) {
      // For MMA accumulator initialization
      as_type = getMmaOutType(ldst->out()->as<TensorView>());
    }

    if (!ir_utils::isStMatrixOp(ldst)) {
      bool is_ldst_tmem = ldst->opType() == LoadStoreOpType::LdTMem ||
          ldst->opType() == LoadStoreOpType::StTMem;
      if (is_ldst_tmem) {
        // TODO: support other types
        NVF_ERROR(
            dataTypeSize(ldst->in()->dtype()) == 4,
            "For now, we only support 32-bit types in tmem");
        NVF_ERROR(
            dataTypeSize(ldst->out()->dtype()) == 4,
            "For now, we only support 32-bit types in tmem");
        // TODO: hard code size 1 for now.
        // According to the specification of tcgen05.{ld,st}, the register
        // operand must be viewed as a vector of 32-bit elements.
        // See:
        // https://docs.nvidia.com/cuda/parallel-thread-execution/index.html#tensor-memory-and-register-load-store-instructions
        as_type = ArrayType{std::make_shared<DataType>(ldst->in()->dtype()), 1};
      }
      if (auto tv = dynamic_cast<TensorView*>(ldst->in());
          tv != nullptr && tv->getMemoryType() == MemoryType::Tensor) {
        // TODO: hard coded index zero for now.
        auto index = IrBuilder::create<Val>(
            std::vector<int64_t>{0, 0},
            ArrayType{std::make_shared<DataType>(DataType::UInt16), 2});
<<<<<<< HEAD
        in = IrBuilder::create<kir::TensorIndex>(tv, index, DataType::TMemAddress);
=======
        in = IrBuilder::create<kir::TensorIndex>(
            tv, index, DataType::TMemAddress);
>>>>>>> 87c183c1
      } else {
        in = lowerSrcIndex(
            ldst->in(),
            ldst->out(),
            {},
            ir_utils::isLdMatrixOp(ldst) || ir_utils::isCpAsyncOp(ldst),
            as_type);
      }
      if (auto tv = dynamic_cast<TensorView*>(ldst->out());
          tv != nullptr && tv->getMemoryType() == MemoryType::Tensor) {
        // TODO: hard coded index zero for now.
        auto index = IrBuilder::create<Val>(
            std::vector<int64_t>{0, 0},
            ArrayType{std::make_shared<DataType>(DataType::UInt16), 2});
<<<<<<< HEAD
        out = IrBuilder::create<kir::TensorIndex>(tv, index, DataType::TMemAddress);
=======
        out = IrBuilder::create<kir::TensorIndex>(
            tv, index, DataType::TMemAddress);
>>>>>>> 87c183c1
      } else {
        out = lowerDstIndex(
            ldst->out(), {}, ir_utils::isCpAsyncOp(ldst), as_type);
      }
    }
    auto new_ldst =
        IrBuilder::create<LoadStoreOp>(ldst->opType(), out, in, ldst->cacheOp())
            ->withPredicate(ldst->predicate());
    pushBack(new_ldst);
    GpuLower::current()->propagateExprInfo(ldst, back());
  }
}

// Reference:
// https://docs.nvidia.com/cuda/parallel-thread-execution/index.html#asynchronous-warpgroup-level-matrix-shared-memory-layout-matrix-descriptor
static Val* matrixDescriptorEncode(Val* x) {
  auto x_cast = IrBuilder::maybeCastExpr(DataType::UInt64, x);
  auto mask = IrBuilder::create<Val>(0x3FFFF, DataType::UInt64);
  auto x_and = IrBuilder::bitwiseAndExpr(x_cast, mask);
  auto shift = IrBuilder::create<Val>(0x4, DataType::UInt64);
  return IrBuilder::rShiftExpr(x_and, shift);
}

static Val* constructMatrixDescriptor(
    Val* start_address,
    Val* leading_dim_byte_offset,
    Val* stride_dim_byte_offset,
    Val* matrix_base_offset,
    MmaInputSmemSwizzle swizzle) {
  auto or0 = matrixDescriptorEncode(start_address);
  auto or1 = IrBuilder::lShiftExpr(
      matrixDescriptorEncode(leading_dim_byte_offset),
      IrBuilder::create<Val>(16, DataType::UInt64));
  auto or2 = IrBuilder::lShiftExpr(
      matrixDescriptorEncode(stride_dim_byte_offset),
      IrBuilder::create<Val>(32, DataType::UInt64));
  auto or3 = IrBuilder::lShiftExpr(
      matrix_base_offset, IrBuilder::create<Val>(49, DataType::UInt64));
  auto or4 = IrBuilder::lShiftExpr(
      IrBuilder::create<Val>((int64_t)swizzle, DataType::UInt64),
      IrBuilder::create<Val>(62, DataType::UInt64));
  return IrBuilder::bitwiseOrExpr(
      IrBuilder::bitwiseOrExpr(
          IrBuilder::bitwiseOrExpr(IrBuilder::bitwiseOrExpr(or0, or1), or2),
          or3),
      or4);
}

static MmaInputSmemSwizzle getSwizzleMode(TensorView* tv) {
  const auto& alloc_domain = tv->getMaybeRootDomain();
  const auto& loop_domain = tv->getLoopDomain();
  auto exprs = StmtSort::getExprsBetween(
      {alloc_domain.begin(), alloc_domain.end()},
      {loop_domain.begin(), loop_domain.end()});
  auto swizzle_exprs = ir_utils::filterByType<Swizzle>(exprs);
  if (swizzle_exprs.empty()) {
    return MmaInputSmemSwizzle::None;
  }
  NVF_ERROR(
      swizzle_exprs.size() < 2,
      "expected 2 or less swizzle expressions in mma input, got ",
      swizzle_exprs.size());
  auto swizzle = *swizzle_exprs.begin();
  NVF_ERROR(swizzle->swizzleType() == SwizzleType::XOR, "expect xor swizzle");
  return getSwizzleFromBytes(
      swizzle->inX()->extent()->evaluate().as<int64_t>() * 16);
}

// Get the ValGroup of the ID in consumer's loop domain that corresponds to the
// innermost dimension in the allocation domain of tv. This ID must be
// parallelized on Mma.
ValGroup getInnerMmaLoopGroup(TensorView* tv, const MmaOp* mma) {
  ValGraph& id_graph = GpuLower::current()->tensorIndexer().traversalGraph();
  auto alloc_domain = id_graph.toGroups(
      TensorDomain::noBroadcasts(tv->getMaybeAllocationDomain()));
  auto loop_domain =
      id_graph.toGroups(mma->out()->as<TensorView>()->getLoopDomain());

  // Start from the innermost dim in the allocation domain, propagate all the
  // way to the consumer's loop domain, and keep track of the inner dimension.
  // After propagating, the inner dimension should be a dimension that is
  // parallelized on Mma.
  NVF_ERROR(
      !alloc_domain.empty(),
      "Matmul with all broadcasting dimension is not supported yet.");
  ValGroup inner = alloc_domain.back();

  auto exprs =
      ValGraphBFS::getExprGroupsBetween(id_graph, loop_domain, alloc_domain)
          .first;
  while (!exprs.empty()) {
    auto [expr, direction] = exprs.back();
    exprs.pop_back();
    auto from =
        (direction == Direction::Backward ? id_graph.inputGroups(expr)
                                          : id_graph.outputGroups(expr));
    auto to =
        (direction == Direction::Backward ? id_graph.outputGroups(expr)
                                          : id_graph.inputGroups(expr));
    bool in_from = std::find(from.begin(), from.end(), inner) != from.end();
    if (!in_from) {
      continue;
    }
    NVF_ERROR(
        from.back() == inner,
        "Expecting the innermost of the alloc domain to stay inner");
    inner = to.back();
  }
  IterDomain* inner_id = nullptr;
  for (auto id : mma->out()->as<TensorView>()->getLoopDomain()) {
    if (inner->has(id)) {
      inner_id = id;
      break;
    }
  }
  NVF_ERROR(
      inner_id != nullptr,
      "Could not find innermost ID in the loop domain of mma output");
  NVF_ERROR(
      inner_id->getParallelType() == ParallelType::Mma,
      "Expecting the innermost ID to be parallelized on Mma");
  return inner;
}

// Compute the "leading_bytes" in the matrix descriptor of Mma. The leading
// bytes is the stride of the innermost dimension in the allocation domain of tv
// considering core matrices. For example, if the tv is [M, K], where K is the
// inner, then the schedule of the loop domain of the mma output must be
// something like:
//      M            K
//      |            |
//     ...          ...
//      |            |
//     / \.         / \.
//   ...  m_inst  ...  k_inst
// where m_inst and k_inst are the instruction tiles of M and K, respectively,
// that is, the number of items each TensorCore instruction can execute. Both
// m_inst and k_inst must be parallelized on Mma. The leading_bytes is the
// stride of the outer (k_inst/swizzle_size) in the allocation domain of tv.
// That is, if we futher split k_inst as:
//      M            K
//      |            |
//     ...          ...
//      |            |
//     / \.         / \.
//   ...  m_inst  ...  k_inst
//                     /    \.
//               linear      swizzle_size
// Then we would need to prove that `linear` is linear in the allocation domain
// of tv, and the stride of `linear` is the leading_bytes. This function does
// the following things:
// 1. Find k_inst.
// 2. Split k_inst as above.
// 3. Prove that `linear` is linear in the allocation domain of tv, and get the
//    stride of `linear`.
Val* getInnerStrideBytes(TensorView* tv, const MmaOp* mma) {
  auto swizzle = getSwizzleMode(tv);
  auto swizzle_size = getBytesFromSwizzle(swizzle) / dataTypeSize(tv->dtype());
  ValGraph& id_graph = GpuLower::current()->tensorIndexer().traversalGraph();
  auto alloc_domain = id_graph.toGroups(tv->getMaybeAllocationDomain());
  auto inner = getInnerMmaLoopGroup(tv, mma);
  // At this point, we can just create the following schedule:
  //        inner
  //       /     \.
  //   linear   swizzle_size
  // and use proveLinearAndGetStride to find the stride of `linear` in the
  // allocation domain.
  auto outer_of_tiling = split(&id_graph, inner, swizzle_size).first;
  auto stride = lower_utils::proveLinearAndGetStride(
      id_graph, outer_of_tiling, alloc_domain);
  NVF_ERROR(stride != nullptr, "Could not get the stride of tiling");
  return SimplifyingIrBuilder::mulExpr(stride, dataTypeSize(tv->dtype()));
}

// Compute the "stride_bytes" in the matrix descriptor of Mma. The stride
// bytes is the stride of the outer dimension in the allocation domain of tv
// considering core matrices. For example, if the tv is [M, K], where K is the
// inner, then the schedule of the loop domain of the mma output must be
// something like:
//      M            K
//      |            |
//     ...          ...
//      |            |
//     / \.         / \.
//   ...  m_inst  ...  k_inst
// where m_inst and k_inst are the instruction tiles of M and K, respectively,
// that is, the number of items each TensorCore instruction can execute. Both
// m_inst and k_inst must be parallelized on Mma. The stride_bytes is the
// stride of the outer (m_inst/8) in the allocation domain of tv.
// That is, if we futher split m_inst as:
//       M            K
//       |            |
//      ...          ...
//       |            |
//      / \.         / \.
//    ...  m_inst  ...  k_inst
//         /    \.
//   linear      8
// Then we would need to prove that `linear` is linear in the allocation domain
// of tv, and the stride of `linear` is the stride_bytes. This function does
// the following things:
// 1. Find m_inst.
// 2. Split m_inst as above.
// 3. Prove that `linear` is linear in the allocation domain of tv, and get the
//    stride of `linear`.
Val* getOuterStrideBytes(TensorView* tv, const MmaOp* mma) {
  ValGraph& id_graph = GpuLower::current()->tensorIndexer().traversalGraph();
  auto logical_domain =
      id_graph.toGroups(TensorDomain::noBroadcasts(tv->getLogicalDomain()));
  auto loop_domain =
      id_graph.toGroups(mma->out()->as<TensorView>()->getLoopDomain());
  auto alloc_domain = id_graph.toGroups(tv->getMaybeAllocationDomain());

  // In the consumer's loop domain, there should be exactly 3 IDs parallelized
  // on Mma. Which of these three dims are M, N, and K? We don't know. But we
  // don't really care. What we do care is, which is the inner? which is the
  // broadcast? We would find the loop dim that is neither inner nor broadcast,
  // and the stride of that dim is the one we are looking for.
  auto inner = getInnerMmaLoopGroup(tv, mma);
  std::vector<ValGroup> mma_groups;
  mma_groups.reserve(2);
  for (auto id : mma->out()->as<TensorView>()->getLoopDomain()) {
    if (id->getParallelType() == ParallelType::Mma && !inner->has(id)) {
      mma_groups.emplace_back(id_graph.toGroup(id));
    }
  }
  NVF_ERROR(
      mma_groups.size() == 2,
      "Expecting 3 IDs in the loop domain of mma output to be parallelized on Mma,",
      " among which one must be the innermost of producer's allocation domain");

  // Get which group in mma_groups is projected to a concrete ID in the logical
  // domain of tv. There should be exactly one such group.
  auto is_projected_to_concrete = [&](const ValGroup& g) {
    auto projection_on_logical = projectTo<ValGraphBFS>(
        g, logical_domain.vector(), Direction::Undefined, id_graph);
    for (auto id : tv->getLogicalDomain()) {
      if (!id->isBroadcast() &&
          projection_on_logical.count(id_graph.toGroup(id))) {
        return true;
      }
    }
    return false;
  };
  ValGroup selected = nullptr;
  for (auto& g : mma_groups) {
    if (is_projected_to_concrete(g)) {
      NVF_ERROR(
          selected == nullptr,
          "Expecting exactly one group in mma output loop domain to be projected to a concrete ID in the logical domain of tv");
      selected = std::move(g);
    }
  }
  NVF_ERROR(
      selected != nullptr,
      "No group in mma output loop domain is projected to a concrete ID in the logical domain of tv");

  // At this point, we can just create the following schedule:
  //      selected
  //       /     \.
  //   linear     8
  // and use proveLinearAndGetStride to find the stride of `linear` in the
  // allocation domain.
  constexpr int64_t core_matrix_outer_size = 8;
  auto outer_of_tiling =
      split(&id_graph, selected, core_matrix_outer_size).first;
  auto stride = lower_utils::proveLinearAndGetStride(
      id_graph, outer_of_tiling, alloc_domain);
  NVF_ERROR(stride != nullptr, "Could not get the stride of tiling");
  return SimplifyingIrBuilder::mulExpr(stride, dataTypeSize(tv->dtype()));
}

// Reference for smem strides:
// https://docs.nvidia.com/cuda/parallel-thread-execution/index.html#strides
void IndexLowering::handle(const MmaOp* mma) {
  Val* a = nullptr;
  Val* b = nullptr;
  const auto& [unitdim_a, unitdim_b] = lower_utils::getMmaLayout(mma);
  if (mma->inA()->as<TensorView>()->getMemoryType() == MemoryType::Shared) {
    // TODO: This is a temporary solution and only supports a single tile in
    // smem.
    auto tv = mma->inA()->as<TensorView>();
    auto swizzle = getSwizzleMode(tv);
    // Because the entire tile is parallelized on MMA, which are trivial
    // loops and always have zero loop variables, the result of lowerSrcIndex
    // will be the address of the first element of the tile, which happens to
    // be the information we need to provide to the hardware.
    auto base_addr = lowerSrcIndex(tv, mma->out(), {}, true)
                         ->as<kir::TensorIndex>()
                         ->index();
    Val* leading_bytes = getInnerStrideBytes(tv, mma);
    Val* stride_bytes = getOuterStrideBytes(tv, mma);
    if (swizzle == MmaInputSmemSwizzle::None && unitdim_a == UnitDim::M_or_N) {
      // tnspA and tnspB is ignored for NoSwizzle mode
      std::swap(leading_bytes, stride_bytes);
    }
    auto matrix_desc = constructMatrixDescriptor(
        base_addr,
        leading_bytes,
        stride_bytes,
        IrBuilder::create<Val>(0, DataType::UInt64),
        getSwizzleMode(tv));
    a = IrBuilder::create<kir::TensorIndex>(
        tv,
        GpuLower::current()->commonScalarMap().hoistScalar(
            matrix_desc, for_loops_));
  } else {
    a = lowerSrcIndex(
        mma->inA(), mma->out(), {}, false, getMmaInputAType(mma->macro()));
  }
  if (mma->inB()->as<TensorView>()->getMemoryType() == MemoryType::Shared) {
    // TODO: This is a temporary solution and only supports a single tile in
    // smem.
    auto tv = mma->inB()->as<TensorView>();
    auto swizzle = getSwizzleMode(tv);
    // Because the entire tile is parallelized on MMA, which are trivial
    // loops and always have zero loop variables, the result of lowerSrcIndex
    // will be the address of the first element of the tile, which happens to
    // be the information we need to provide to the hardware.
    auto base_addr = lowerSrcIndex(tv, mma->out(), {}, true)
                         ->as<kir::TensorIndex>()
                         ->index();
    Val* leading_bytes = getInnerStrideBytes(tv, mma);
    Val* stride_bytes = getOuterStrideBytes(tv, mma);
    if (swizzle == MmaInputSmemSwizzle::None && unitdim_b == UnitDim::M_or_N) {
      // tnspA and tnspB is ignored for NoSwizzle mode
      std::swap(leading_bytes, stride_bytes);
    }
    auto matrix_desc = constructMatrixDescriptor(
        base_addr,
        leading_bytes,
        stride_bytes,
        IrBuilder::create<Val>(0, DataType::UInt64),
        swizzle);
    b = IrBuilder::create<kir::TensorIndex>(
        tv,
        GpuLower::current()->commonScalarMap().hoistScalar(
            matrix_desc, for_loops_));
  } else {
    b = lowerSrcIndex(
        mma->inB(), mma->out(), {}, false, getMmaInputBType(mma->macro()));
  }
  const auto out = lowerDstIndex(
      mma->out(), {}, false, getMmaOutType(mma->out()->as<TensorView>()));
  auto mma_indexed = IrBuilder::create<MmaOp>(
      out, a, b, mma->init(), mma->axisMapping(), mma->macro());
  pushBack(mma_indexed);
  GpuLower::current()->propagateExprInfo(mma, back());
}

void IndexLowering::handle(const BroadcastOp* bop) {
  NVF_ERROR(ir_utils::isTvOp(bop));

  const auto out_tv = bop->out()->as<TensorView>();

  const auto out = lowerDstIndex(bop->out());
  const auto in = lowerSrcIndex(bop->in(), bop->out());
  auto indexed_expr =
      IrBuilder::create<BroadcastOp>(out, in, bop->getBroadcastDimFlags());

  const ParallelTypeBitmap parallel_bitmap =
      GpuLower::current()->threadPredMap().getParallelBroadcastDomains(out_tv);

  const bool block_x = parallel_bitmap.get(ParallelType::BIDx);
  const bool block_y = parallel_bitmap.get(ParallelType::BIDy);
  const bool block_z = parallel_bitmap.get(ParallelType::BIDz);

  if (bop->predicate()) {
    indexed_expr =
        indexed_expr->withPredicate(bop->predicate())->as<BroadcastOp>();
  }

  const bool grid_broadcast_needed = block_x || block_y || block_z;
  if (!grid_broadcast_needed) {
    pushBack(indexed_expr);
    GpuLower::current()->propagateExprInfo(bop, back());
    return;
  }

  // Grid broadcast
  const auto out_domain = out_tv->domain();
  const auto work_buffer_size =
      getGridCommWorkBufferSize(out_domain, for_loops_, true)
          .size_of_privatized_buffer;

  auto work_buffer = allocateUniqueBuffer(
      work_buffer_size, out->dtype(), false, out_tv, work_buffer_map_);

  auto sync_buffer_size = getGridSyncBufferSize(out_domain, for_loops_, true);
  auto sync_buffer = allocateUniqueBuffer(
      sync_buffer_size, DataType::Int, true, out_tv, sync_buffer_map_);

  auto grid_broadcast = IrBuilder::create<kir::GridBroadcast>(
      indexed_expr, work_buffer, sync_buffer);

  if (bop->predicate()) {
    grid_broadcast = grid_broadcast->withPredicate(bop->predicate())
                         ->as<kir::GridBroadcast>();
  }

  pushBack(grid_broadcast);
  GpuLower::current()->propagateExprInfo(bop, back());
}

void IndexLowering::handle(const kir::Asm* asm_) {
  // TODO(kir): remove the need for const_cast
  pushBack(const_cast<kir::Asm*>(asm_)); // NOLINT
}

void IndexLowering::handle(const kir::Allocate* allocate) {
  // TODO(kir): remove the need for const_cast
  pushBack(const_cast<kir::Allocate*>(allocate)); // NOLINT
}

void IndexLowering::handle(const kir::AllocTMem* alloc) {
  auto address_tv = alloc->address()->as<TensorView>();
  const auto address = IrBuilder::create<kir::TensorIndex>(
      address_tv, IrBuilder::baseAddressExpr(address_tv));
  pushBack(IrBuilder::create<kir::AllocTMem>(address, alloc->numColumns()));
  GpuLower::current()->propagateExprInfo(alloc, back());
}

void IndexLowering::handle(const kir::BlockSync* sync) {
  // TODO(kir): remove the need for const_cast
  pushBack(const_cast<kir::BlockSync*>(sync)); // NOLINT
}

void IndexLowering::handle(const kir::GridSync* sync) {
  // TODO(kir): remove the need for const_cast
  pushBack(const_cast<kir::GridSync*>(sync)); // NOLINT
}

void IndexLowering::handle(const kir::AsyncWait* wait) {
  // TODO(kir): remove the need for const_cast
  pushBack(const_cast<kir::AsyncWait*>(wait)); // NOLINT
}

void IndexLowering::handle(const kir::FenceAsyncProxy* fence) {
  // TODO(kir): remove the need for const_cast
  pushBack(const_cast<kir::FenceAsyncProxy*>(fence)); // NOLINT
}

void IndexLowering::handle(const kir::WgMmaFence* fence) {
  // TODO(kir): remove the need for const_cast
  pushBack(const_cast<kir::WgMmaFence*>(fence)); // NOLINT
}

void IndexLowering::handle(const kir::SetMaxNReg* maxnreg) {
  // TODO(kir): remove the need for const_cast
  pushBack(const_cast<kir::SetMaxNReg*>(maxnreg)); // NOLINT
}

void IndexLowering::handle(const kir::Return* ret) {
  // TODO(kir): remove the need for const_cast
  pushBack(const_cast<kir::Return*>(ret)); // NOLINT
}

void IndexLowering::handle(const kir::AsyncCommit* commit) {
  // TODO(kir): remove the need for const_cast
  pushBack(const_cast<kir::AsyncCommit*>(commit)); // NOLINT
}

void IndexLowering::handle(const kir::BlockSerializeWait* sync) {
  // TODO(kir): remove the need for const_cast
  pushBack(const_cast<kir::BlockSerializeWait*>(sync)); // NOLINT
}

void IndexLowering::handle(const kir::BlockSerializeRelease* sync) {
  // TODO(kir): remove the need for const_cast
  pushBack(const_cast<kir::BlockSerializeRelease*>(sync)); // NOLINT
}

void IndexLowering::generate(const std::vector<Expr*>& exprs) {
  for (auto expr : exprs) {
    OptOutConstDispatch::dispatch(expr);
  }
}

kir::Allocate* IndexLowering::allocateUniqueBuffer(
    Val* buffer_size,
    DataType dtype,
    bool zero_init,
    TensorView* out_tv,
    std::unordered_map<TensorView*, kir::Allocate*>& alloc_map) {
  // Return an existing allocation if exists
  auto it = alloc_map.find(out_tv);
  if (it != alloc_map.end()) {
    return it->second;
  }

  // No existing allocation found. Create a new one
  auto new_buffer =
      lower_utils::allocGlobalBufferForGridComm(buffer_size, dtype, zero_init);

  // Keep track of the allocation
  alloc_map.emplace(out_tv, new_buffer);

  // A buffer may be used in both the unswitched paths, so it must be
  // placed outside of the current scope. Simplying placing it at the
  // top-level scope should work.
  insertAtTopLevel(new_buffer);

  return new_buffer;
}

void IndexLowering::allocateUniqueFusedReduction(
    Expr* expr,
    TensorView* out_tv) {
  auto it = fused_reduction_map_.find(out_tv);
  if (it != fused_reduction_map_.end()) {
    return;
  }

  kir::AllocateFusedReduction* fused_reduction_alloc_reduction = nullptr;
  if (expr->isStrictlyA<kir::GridReduction>()) {
    fused_reduction_alloc_reduction =
        IrBuilder::create<kir::AllocateFusedReduction>(
            expr->as<kir::GridReduction>());
  } else if (expr->isStrictlyA<kir::GridWelford>()) {
    fused_reduction_alloc_reduction =
        IrBuilder::create<kir::AllocateFusedReduction>(
            expr->as<kir::GridWelford>());
  } else if (expr->isStrictlyA<kir::GroupedGridReduction>()) {
    fused_reduction_alloc_reduction =
        IrBuilder::create<kir::AllocateFusedReduction>(
            expr->as<kir::GroupedGridReduction>());
  } else if (expr->isStrictlyA<kir::GroupedGridWelford>()) {
    fused_reduction_alloc_reduction =
        IrBuilder::create<kir::AllocateFusedReduction>(
            expr->as<kir::GroupedGridWelford>());
  } else {
    NVF_THROW("Invalid expr: ", expr->toString());
  }

  fused_reduction_map_.emplace(out_tv, fused_reduction_alloc_reduction);

  // When using the fused reduction, allocate the reduction object at
  // the outer-most scope
  insertAtTopLevel(fused_reduction_alloc_reduction);
}

void IndexLowering::handle(const PadOp* pad) {
  // Convert to a where op as:
  // consumer[consumer_idx] = (consumer_idx >= left_pad && consumer_idx <
  //                           consumer_extent - right_pad) ?
  //     producer[producer_idx] :
  //     0;

  auto producer_tv = pad->in()->as<TensorView>();
  auto consumer_tv = pad->out()->as<TensorView>();
  auto producer_doms =
      TensorDomain::noReductions(producer_tv->getLogicalDomain());

  const auto in = lowerSrcIndex(pad->in(), pad->out());
  const auto out = lowerDstIndex(pad->out());

  const auto pad_val = pad->value();

  // Build a predicate for where
  auto consumer_root_indices = Index::getConsumerPerDimLogicalIndex(
      consumer_tv, for_loops_, getRotatedLoop());
  Val* pred = consumer_tv->fusion()->trueVal();
  for (auto padded_axis : pad->getPaddedAxes()) {
    auto consumer_idx = consumer_root_indices.at(padded_axis);
    auto consumer_root_id = consumer_tv->getLogicalDomain().at(padded_axis);
    NVF_ERROR(!consumer_root_id->maybePartial());
    const auto& pad_widths = pad->getPadWidths(padded_axis);
    pred = SimplifyingIrBuilder::logicalAndExpr(
        pred,
        // idx >= left_pad && idx < extent - right_pad
        SimplifyingIrBuilder::logicalAndExpr(
            SimplifyingIrBuilder::geExpr(consumer_idx, pad_widths.first),
            SimplifyingIrBuilder::ltExpr(
                consumer_idx,
                SimplifyingIrBuilder::subExpr(
                    consumer_root_id->getMaybeExpandedExtent(),
                    pad_widths.second))));
  }

  pred = GpuLower::current()->commonScalarMap().hoistScalar(pred, for_loops_);

  pushBack(IrBuilder::create<TernaryOp>(
      TernaryOpType::Where, out, pred, in, pad_val));
  GpuLower::current()->propagateExprInfo(pad, back());
}

void IndexLowering::handle(const SliceOp* slice) {
  // TODO: Consider converting SliceOp to Set at the beginning of
  // lowering
  const auto in = lowerSrcIndex(slice->in(), slice->out());
  const auto out = lowerDstIndex(slice->out());

  pushBack(IrBuilder::create<LoadStoreOp>(LoadStoreOpType::Set, out, in));
  GpuLower::current()->propagateExprInfo(slice, back());
}

void IndexLowering::handle(const CatOp* cat) {
  // It's possible to lower CatOp to a series of IfThenElse or Where,
  // but that would going to look really ugly. For now, rely on
  // CudaKernelGenerator to produce code based on the predicates
  // genereated here.

  const auto out = lowerDstIndex(cat->output(0));

  std::vector<Val*> inputs(cat->inputs().size());

  DataType dt = out->dtype();
  bool use_bitwise_or = dt == DataType::Half || dt == DataType::BFloat16 ||
      dt == DataType::Float8_e4m3fn || dt == DataType::Float8_e5m2;
  BinaryOpType op_type =
      use_bitwise_or ? BinaryOpType::BitwiseOr : BinaryOpType::Add;

  NVF_ERROR(cat->inputs().size() > 1);

  Val* result = nullptr;
  BinaryOp* expr = nullptr;
  for (const auto i : c10::irange(cat->inputs().size())) {
    auto inp = lowerSrcIndex(cat->input(i), cat->output(0));
    if (result == nullptr) {
      result = inp;
    } else {
      auto new_result = (i == cat->inputs().size() - 1)
          ? out
          : IrBuilder::IrBuilder::create<Val>(dt);
      expr = IrBuilder::create<BinaryOp>(op_type, new_result, result, inp);
      result = new_result;
    }
  }

  NVF_ERROR(result != nullptr);
  NVF_ERROR(expr != nullptr);

  pushBack(expr);
  GpuLower::current()->propagateExprInfo(cat, expr);
}

} // namespace nvfuser<|MERGE_RESOLUTION|>--- conflicted
+++ resolved
@@ -2164,12 +2164,8 @@
         auto index = IrBuilder::create<Val>(
             std::vector<int64_t>{0, 0},
             ArrayType{std::make_shared<DataType>(DataType::UInt16), 2});
-<<<<<<< HEAD
-        in = IrBuilder::create<kir::TensorIndex>(tv, index, DataType::TMemAddress);
-=======
         in = IrBuilder::create<kir::TensorIndex>(
             tv, index, DataType::TMemAddress);
->>>>>>> 87c183c1
       } else {
         in = lowerSrcIndex(
             ldst->in(),
@@ -2184,12 +2180,8 @@
         auto index = IrBuilder::create<Val>(
             std::vector<int64_t>{0, 0},
             ArrayType{std::make_shared<DataType>(DataType::UInt16), 2});
-<<<<<<< HEAD
-        out = IrBuilder::create<kir::TensorIndex>(tv, index, DataType::TMemAddress);
-=======
         out = IrBuilder::create<kir::TensorIndex>(
             tv, index, DataType::TMemAddress);
->>>>>>> 87c183c1
       } else {
         out = lowerDstIndex(
             ldst->out(), {}, ir_utils::isCpAsyncOp(ldst), as_type);
