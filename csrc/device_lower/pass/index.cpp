--- conflicted
+++ resolved
@@ -2161,13 +2161,9 @@
       if (auto tv = dynamic_cast<TensorView*>(ldst->in());
           tv != nullptr && tv->getMemoryType() == MemoryType::Tensor) {
         // TODO: hard coded index zero for now.
-<<<<<<< HEAD
         auto index = IrBuilder::create<Val>(
             std::vector<int64_t>{0, 0},
             ArrayType{std::make_shared<DataType>(DataType::UInt16), 2});
-=======
-        auto index = IrBuilder::create<Val>(0, DataType::UInt32);
->>>>>>> 149c163e
         in = IrBuilder::create<kir::TensorIndex>(
             tv, index, DataType::TMemAddress);
       } else {
@@ -2181,13 +2177,9 @@
       if (auto tv = dynamic_cast<TensorView*>(ldst->out());
           tv != nullptr && tv->getMemoryType() == MemoryType::Tensor) {
         // TODO: hard coded index zero for now.
-<<<<<<< HEAD
         auto index = IrBuilder::create<Val>(
             std::vector<int64_t>{0, 0},
             ArrayType{std::make_shared<DataType>(DataType::UInt16), 2});
-=======
-        auto index = IrBuilder::create<Val>(0, DataType::UInt32);
->>>>>>> 149c163e
         out = IrBuilder::create<kir::TensorIndex>(
             tv, index, DataType::TMemAddress);
       } else {
