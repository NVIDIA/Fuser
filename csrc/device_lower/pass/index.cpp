// clang-format off
/*
 * SPDX-FileCopyrightText: Copyright (c) 2023-present NVIDIA CORPORATION & AFFILIATES.
 * All rights reserved.
 * SPDX-License-Identifier: BSD-3-Clause
 */
// clang-format on
#include <device_lower/analysis/index_compute.h>
#include <device_lower/analysis/tma.h>
#include <device_lower/lower2device.h>
#include <id_model/schedule.h>
#include <index_compute.h>
#include <ir/iostream.h>
#include <ir/utils.h>
#include <kernel_ir.h>
#include <ops/arith.h>
#include <options.h>
#include <predicate_compute.h>
#include <transform_iter.h>
#include <transform_replay.h>
#include <val_graph_visitor.h>

#include <device_lower/pass/index.h>

#include <ranges>

namespace nvfuser {

std::vector<Expr*> IndexLowering::getIndexedExprs(
    std::vector<Expr*> incoming_exprs) {
  FUSER_PERF_SCOPE("GpuLower::Lower::IndexLowering::getIndexedExprs");
  IndexLowering il;
  il.generate(incoming_exprs);
  return il.lowered_exprs_;
}

Val* IndexLowering::lowerSrcIndex(
    Val* src,
    Val* dst,
    const std::unordered_map<IterDomain*, Val*>& override_index,
    bool generate_pointer,
    DataType as_type) const {
  if (auto tv = dynamic_cast<TensorView*>(src)) {
    NVF_ERROR(dst->isA<TensorView>());
    kir::TensorIndex* tind = Index::getProducerIndex(
        tv,
        dst->as<TensorView>(),
        for_loops_,
        getRotatedLoop(),
        override_index,
        generate_pointer,
        as_type);
    if (TensorView* aliased_producer =
            GpuLower::current()->getTensorProducerAlias(tv)) {
      return IrBuilder::create<kir::TensorIndex>(
          aliased_producer, tind->index());
    } else {
      return tind;
    }
  } else {
    return src;
  }
}

Val* IndexLowering::lowerDstIndex(
    Val* dst,
    const std::unordered_map<IterDomain*, Val*>& override_index,
    bool generate_pointer,
    DataType as_type) const {
  if (auto tv = dynamic_cast<TensorView*>(dst)) {
    return Index::getConsumerIndex(
        tv,
        for_loops_,
        getRotatedLoop(),
        override_index,
        generate_pointer,
        as_type);
  } else {
    return dst;
  }
}

void IndexLowering::pushBack(Expr* expr) {
  if (active_scope_ == nullptr) {
    lowered_exprs_.push_back(expr);
  } else {
    active_scope_->push_back(expr);
  }
}

Expr* IndexLowering::back() const {
  if (active_scope_ == nullptr) {
    NVF_ERROR(!lowered_exprs_.empty(), "IndexLowering::back: empty scope.");
    return lowered_exprs_.back();
  }
  NVF_ERROR(!active_scope_->empty(), "IndexLowering::back: empty scope.");
  return active_scope_->exprs().back();
}

void IndexLowering::insertAtTopLevel(Expr* expr) {
  NVF_ERROR(!lowered_exprs_.empty());
  lowered_exprs_.insert(lowered_exprs_.end() - 1, expr);
}

void IndexLowering::handle(const kir::IfThenElse* ite) {
  const auto prev_scope = active_scope_;

  // Loop rotation transform loops like
  //  for i ...
  //    statement1(i)
  //    statement2(i)
  //    statement3(i)
  //    statement4(i)
  // into
  //  statement1(0)
  //  statement2(0)
  //  for i ...
  //    statement3(i)
  //    statement4(i)
  //    if LoopRotation:
  //      statement1(i+1)
  //      statement2(i+1)
  // So when we see an `if LoopRotation` during visiting, the last loop is
  // rotated, and we need to use `i+1` instead of `i` as loop index.
  if (ite->predicate()->predicate_type() == PredicateType::LoopRotation) {
    rotated_loop_.insert(for_loops_.back());
  }

  auto new_ite = IrBuilder::create<kir::IfThenElse>(ite->predicate());
  pushBack(new_ite);

  active_scope_ = &new_ite->thenBody();

  for (auto expr : ite->thenBody().exprs()) {
    OptOutConstDispatch::dispatch(expr);
  }

  active_scope_ = &new_ite->elseBody();

  for (auto expr : ite->elseBody().exprs()) {
    OptOutConstDispatch::dispatch(expr);
  }

  active_scope_ = prev_scope;

  if (ite->predicate()->predicate_type() == PredicateType::LoopRotation) {
    rotated_loop_.erase(for_loops_.back());
  }
}

void IndexLowering::handle(const ForLoop* for_loop) {
  const auto prev_scope = active_scope_;

  auto new_for_loop = IrBuilder::create<ForLoop>(for_loop);
  pushBack(new_for_loop);

  active_scope_ = &new_for_loop->body();
  for_loops_.push_back(new_for_loop);

  for (auto expr : for_loop->body().exprs()) {
    OptOutConstDispatch::dispatch(expr);
  }

  for_loops_.pop_back();
  active_scope_ = prev_scope;
}

void IndexLowering::handle(const RNGOp* rop) {
  // Write random tensor indices into the consumer
  //  tensor index if the output is a tensor.
  auto out_tv = dynamic_cast<TensorView*>(rop->output(0));
  NVF_ERROR(out_tv != nullptr, "rand scalar not yet supported");

  // TensorIndex for philox subsequence and component.
  auto philox_index =
      Index::getLinearLogicalIndex(out_tv, for_loops_, getRotatedLoop());
  philox_index = GpuLower::current()->commonScalarMap().hoistScalar(
      philox_index, for_loops_);

  // TensorIndex for writing rand_like output.
  const auto out = lowerDstIndex(out_tv);

  auto lowered = IrBuilder::create<RNGOp>(
      rop->getRNGOpType(),
      out,
      rop->dtype(),
      rop->getParameters(),
      rop->getRNGSeedVal(),
      rop->getRNGOffsetVal(),
      philox_index);

  pushBack(lowered);
  GpuLower::current()->propagateExprInfo(rop, back());
}

void IndexLowering::handle(const FullOp* fop) {
  auto out_tv = dynamic_cast<TensorView*>(fop->output(0));
  NVF_ERROR(out_tv != nullptr);

  // TensorIndex for writing output.
  const auto out = lowerDstIndex(out_tv);
  auto result = fop->getFillValue();
  GpuLower::current()->commonScalarMap().hoistScalar(result, for_loops_);

  auto lowered =
      IrBuilder::create<LoadStoreOp>(LoadStoreOpType::Set, out, result);
  pushBack(lowered);
  GpuLower::current()->propagateExprInfo(fop, back());
}

void IndexLowering::handle(const IotaOp* aop) {
  // Write linear tensor indices into the consumer
  //  tensor index if the output is a tensor.
  auto out_tv = dynamic_cast<TensorView*>(aop->output(0));
  NVF_ERROR(out_tv != nullptr);

  // TensorIndex for writing iota output.
  const auto out = lowerDstIndex(out_tv);
  auto result = Index::iota(
      out_tv,
      for_loops_,
      getRotatedLoop(),
      aop->start(),
      aop->step(),
      aop->dtype());
  auto lowered =
      IrBuilder::create<LoadStoreOp>(LoadStoreOpType::Set, out, result);

  pushBack(lowered);
  GpuLower::current()->propagateExprInfo(aop, back());
}

void IndexLowering::handle(const EyeOp* eop) {
  auto out_tv = dynamic_cast<TensorView*>(eop->output(0));
  NVF_ERROR(out_tv != nullptr);

  // TensorIndex for writing eye output.
  const auto out = lowerDstIndex(out_tv);
  auto result = Index::eye(out_tv, for_loops_, getRotatedLoop(), eop->dtype());
  auto lowered =
      IrBuilder::create<LoadStoreOp>(LoadStoreOpType::Set, out, result);

  pushBack(lowered);
  GpuLower::current()->propagateExprInfo(eop, back());
}

void IndexLowering::handle(const UnaryOp* uop) {
  const auto in = lowerSrcIndex(uop->in(), uop->out());
  const auto out = lowerDstIndex(uop->out());
  pushBack(IrBuilder::create<UnaryOp>(uop->getUnaryOpType(), out, in));
  GpuLower::current()->propagateExprInfo(uop, back());
}

void IndexLowering::handle(const BinaryOp* bop) {
  const auto lhs = lowerSrcIndex(bop->lhs(), bop->out());
  const auto rhs = lowerSrcIndex(bop->rhs(), bop->out());
  const auto out = lowerDstIndex(bop->out());
  pushBack(IrBuilder::create<BinaryOp>(bop->getBinaryOpType(), out, lhs, rhs));
  GpuLower::current()->propagateExprInfo(bop, back());
}

void IndexLowering::handle(const TernaryOp* top) {
  const auto in1 = lowerSrcIndex(top->in1(), top->out());
  const auto in2 = lowerSrcIndex(top->in2(), top->out());
  const auto in3 = lowerSrcIndex(top->in3(), top->out());
  const auto out = lowerDstIndex(top->out());
  pushBack(IrBuilder::create<TernaryOp>(
      top->getTernaryOpType(), out, in1, in2, in3));
  GpuLower::current()->propagateExprInfo(top, back());
}

void IndexLowering::handle(const ArrayConstruct* aop) {
  std::vector<Val*> lowered_inputs;
  for (auto input : aop->inputs()) {
    lowered_inputs.push_back(lowerSrcIndex(input, aop->out()));
  }
  const auto out = lowerDstIndex(aop->out());
  pushBack(IrBuilder::create<ArrayConstruct>(out, lowered_inputs));
  GpuLower::current()->propagateExprInfo(aop, back());
}

void IndexLowering::handle(const StructConstruct* sop) {
  std::vector<std::pair<std::string, Val*>> lowered_named_inputs;
  for (auto i : arange(sop->inputs().size())) {
    lowered_named_inputs.emplace_back(
        sop->fieldName(i), lowerSrcIndex(sop->inputs().at(i), sop->out()));
  }
  const auto out = lowerDstIndex(sop->out());
  pushBack(IrBuilder::create<StructConstruct>(out, lowered_named_inputs));
  GpuLower::current()->propagateExprInfo(sop, back());
}

void IndexLowering::handle(const GetAttr* gop) {
  const auto struct_ = lowerSrcIndex(gop->struct_(), gop->out());
  const auto attr = gop->attr();
  const auto out = lowerDstIndex(gop->out());
  pushBack(IrBuilder::create<GetAttr>(out, struct_, attr));
  GpuLower::current()->propagateExprInfo(gop, back());
}

void IndexLowering::handle(const GetItem* gop) {
  const auto array = lowerSrcIndex(gop->array(), gop->out());
  const auto index = lowerSrcIndex(gop->index(), gop->out());
  const auto out = lowerDstIndex(gop->out());
  pushBack(IrBuilder::create<GetItem>(out, array, index));
  GpuLower::current()->propagateExprInfo(gop, back());
}

void IndexLowering::handle(const GetMetaData* gop) {
  const auto in = gop->in();
  const auto out = lowerDstIndex(gop->out());
  pushBack(IrBuilder::create<GetMetaData>(out, in));
  GpuLower::current()->propagateExprInfo(gop, back());
}

void IndexLowering::handle(const TensorConstruct* cop) {
  const auto out = lowerDstIndex(cop->out());
  auto indices = Index::getConsumerPerDimLogicalIndex(
      cop->out(), for_loops_, getRotatedLoop());
  auto in = cop->in();
  for (auto index : indices) {
    in = IrBuilder::getItemExpr(in, index);
  }
  in = GpuLower::current()->commonScalarMap().hoistScalar(in, for_loops_);
  pushBack(IrBuilder::create<LoadStoreOp>(LoadStoreOpType::Set, out, in));
  GpuLower::current()->propagateExprInfo(cop, back());
}

void IndexLowering::handle(const IndexSelectOp* sop) {
  auto lowered_index = lowerSrcIndex(sop->input(1), sop->output(0));
  lowered_index = maybeCastOp(DataType::Index, lowered_index);

  const std::unordered_map<IterDomain*, Val*> override_index = {
      {sop->getIndexedID(), lowered_index}};
  const auto lookup =
      lowerSrcIndex(sop->input(0), sop->output(0), override_index);

  const auto out = lowerDstIndex(sop->output(0));
  pushBack(
      IrBuilder::create<IndexSelectOp>(out, lookup, sop->dim(), lowered_index));
  GpuLower::current()->propagateExprInfo(sop, back());
}

void IndexLowering::handle(const GatherOp* top) {
  auto lowered_index = lowerSrcIndex(top->input(1), top->output(0));
  lowered_index = IrBuilder::maybeCastExpr(DataType::Index, lowered_index);

  const std::unordered_map<IterDomain*, Val*> override_index = {
      {top->getIndexedID(), lowered_index}};

  auto input = lowerSrcIndex(top->lookupTv(), top->output(0), override_index);

  const auto out = lowerDstIndex(top->output(0));
  pushBack(IrBuilder::create<LoadStoreOp>(LoadStoreOpType::Set, out, input));
  GpuLower::current()->propagateExprInfo(top, back());
}

void IndexLowering::handle(const ScatterOp* sop) {
  // At this point, out and self are aliased, so they can be used
  // interchangeably.

  auto lowered_index = lowerSrcIndex(sop->index(), sop->out());
  auto lowered_src = lowerSrcIndex(sop->src(), sop->out());

  const std::unordered_map<IterDomain*, Val*> override_index = {
      {sop->getIndexedID(), lowered_index}};
  auto lowered_out = lowerDstIndex(sop->out(), override_index);

  pushBack(IrBuilder::create<ScatterOp>(
      /*out=*/lowered_out,
      /*self=*/lowered_out,
      sop->dim(),
      lowered_index,
      lowered_src,
      sop->accumulate() ? std::optional(sop->accumulateOp()) : std::nullopt));
  GpuLower::current()->propagateExprInfo(sop, back());
}

void IndexLowering::handle(const ArgsortOp* aop) {
  const auto in = lowerSrcIndex(aop->in(), aop->out());
  const auto out = lowerDstIndex(aop->out());
  auto indexed_aop = IrBuilder::create<ArgsortOp>(
      out, in, aop->dim(), aop->isDescending(), aop->isStable());
<<<<<<< HEAD
  if (aop->predicate()) {
    indexed_aop = indexed_aop->withPredicate(aop->predicate())->as<ArgsortOp>();
  }
=======
  NVF_ERROR(
      aop->predicate(), "Expected to have a predicate: ", aop->toString());
  indexed_aop = indexed_aop->withPredicate(aop->predicate())->as<ArgsortOp>();
>>>>>>> 0d2a26ce
  pushBack(indexed_aop);
  GpuLower::current()->propagateExprInfo(aop, back());
}

void IndexLowering::handle(const TopKOp* top) {
  const auto in = lowerSrcIndex(top->in(), top->outValues());
  const auto out_values = lowerDstIndex(top->outValues());
  const auto out_indices = lowerDstIndex(top->outIndices());
  const auto k = top->k();
  pushBack(IrBuilder::create<TopKOp>(
      out_values,
      out_indices,
      in,
      k,
      top->dim(),
      top->isLargest(),
      top->isSorted()));
  GpuLower::current()->propagateExprInfo(top, back());
}

void IndexLowering::handle(const SelectOp* sop) {
  auto lowered_index = lowerSrcIndex(sop->input(1), sop->output(0));
  auto lowered_index_cast = lowered_index;

  // If the type of the index tensor is different from the kernel
  // index type, promote it to the kernel index type
  if (GpuLower::current()->kernel()->indexType() !=
      sop->input(1)->getDataType().value()) {
    lowered_index_cast =
        IrBuilder::create<Val>(GpuLower::current()->kernel()->indexType());
    IrBuilder::create<UnaryOp>(
        UnaryOpType::Cast, lowered_index_cast, lowered_index);
  }

  const std::unordered_map<IterDomain*, Val*> override_index = {
      {sop->getIndexedID(), lowered_index_cast}};
  const auto input =
      lowerSrcIndex(sop->input(0), sop->output(0), override_index);

  const auto out = lowerDstIndex(sop->output(0));

  pushBack(IrBuilder::create<LoadStoreOp>(LoadStoreOpType::Set, out, input));
  GpuLower::current()->propagateExprInfo(sop, back());
}

void IndexLowering::handle(const ViewAsScalar* uop) {
  const auto in = lowerSrcIndex(uop->in(), uop->out());
  const auto out = lowerDstIndex(uop->out());
  for (auto loop : for_loops_) {
    if (GpuLower::current()->info().caMap().areMapped(
            loop->iter_domain(),
            uop->vector_id()->as<IterDomain>(),
            IdMappingMode::LOOP)) {
      // TODO: this doesn't work with loop rotation
      Val* index = loop->indexOrStartIfTrivial();
      pushBack(IrBuilder::create<LoadStoreOp>(
          LoadStoreOpType::Set, out, IrBuilder::getItemExpr(in, index)));
      GpuLower::current()->propagateExprInfo(uop, back());
      return;
    }
  }
  NVF_THROW("Can not find index for vector dim");
}

namespace {

struct GridCommWorkBufferSizeInfo {
  // Size of overall buffer. Can be expanded for privatization
  Val* size_of_privatized_buffer = nullptr;
  // Size of single buffer.
  Val* buffer_stride = nullptr;
};

// Get the size of the temporary work buffer for grid communication, this can be
// grid reduction, broadcast, or grid welford.
// The buffer is expanded for privatization when not persistent or grouped.
GridCommWorkBufferSizeInfo getGridCommWorkBufferSize(
    const TensorDomain* td,
    const std::vector<ForLoop*>& for_loops,
    bool is_persistent) {
  // The buffer size is the number of thread blocks multiplied by the
  // number of threads not used for reduction domains.
  // Note: Previously it was calculated based on the shape of the
  // tensor, but it makes more sense to compute the size based on the
  // shape of the thread block and grid since this buffer is used for
  // communications among them. Both methods should result in the same
  // size if the parallel dimensions are exact, but otherwise, just
  // computing the buffer size based on the tensor shape isn't
  // sufficient since there could be extra threads/blocks.
  Val* size_of_single_buffer = GpuLower::current()->kernel()->oneVal();
  for (auto pt : kParallelTypeThreads) {
    auto pt_dim = GpuLower::current()->info().parallelDimensionMap().get(pt);
    if (pt_dim == nullptr || pt_dim->isOneInt()) {
      continue;
    }
    if (isParallelTypeThreadDim(pt) &&
        std::any_of(td->loop().begin(), td->loop().end(), [&](auto out_id) {
          return out_id->getParallelType() == pt &&
              (out_id->isReduction() || out_id->isBroadcast());
        })) {
      continue;
    }
    size_of_single_buffer =
        SimplifyingIrBuilder::mulExpr(size_of_single_buffer, pt_dim);
  }

  // Expand the buffer for privatization. The buffer is expanded so
  // that each non-reduction IterDomain uses a different part of the
  // buffer. For persistent mode, this expansion is only done for
  // grouped IterDomains.

  Val* size_of_privatized_buffer = size_of_single_buffer;

  // In persistent mode, if non-grouped no-reduction domain is used,
  // double the buffer size to save a final grid sync
  bool is_doubled = false;

  for (auto fl : for_loops) {
    // Buffer size of parallelized domains are already taken care
    if (fl->isTrivial() || fl->iter_domain()->isReduction() ||
        fl->iter_domain()->isThread()) {
      continue;
    }
    // If persistent, i.e., allreduce, only IterDomains with
    // ParallelType::Group are privatized
    if (!is_persistent ||
        fl->iter_domain()->getParallelType() == ParallelType::Group) {
      size_of_privatized_buffer = SimplifyingIrBuilder::mulExpr(
          size_of_privatized_buffer, fl->iter_domain()->extent());
    } else if (is_persistent) {
      is_doubled = true;
    }
  }

  if (is_doubled) {
    size_of_privatized_buffer = SimplifyingIrBuilder::mulExpr(
        size_of_privatized_buffer, IrBuilder::create<Val>(2L, DataType::Index));
  }

  GridCommWorkBufferSizeInfo info;
  info.size_of_privatized_buffer = size_of_privatized_buffer;
  info.buffer_stride = size_of_single_buffer;
  if (is_doubled) {
    info.buffer_stride = SimplifyingIrBuilder::mulExpr(
        info.buffer_stride, IrBuilder::create<Val>(2L, DataType::Index));
  }

  return info;
}

Val* getGridSyncBufferSize(
    const TensorDomain* td,
    const std::vector<ForLoop*>& for_loops,
    bool is_persistent) {
  // See the comment above for getGridCommWorkBufferSize.
  Val* buffer_size = GpuLower::current()->kernel()->oneVal();
  for (auto pt : kParallelTypeBIDs) {
    auto pt_dim = GpuLower::current()->info().parallelDimensionMap().get(pt);
    if (pt_dim == nullptr || pt_dim->isOneInt()) {
      continue;
    }
    if (std::any_of(td->loop().begin(), td->loop().end(), [&](auto out_id) {
          return out_id->getParallelType() == pt &&
              (out_id->isReduction() || out_id->isBroadcast());
        })) {
      continue;
    }
    buffer_size = SimplifyingIrBuilder::mulExpr(buffer_size, pt_dim);
  }

  // If not persistent, all iteration domains require a separate
  // semaphore for re-entrant grid reductions
  if (!is_persistent) {
    for (auto fl : for_loops) {
      if (fl->isTrivial()) {
        continue;
      }
      if (fl->iter_domain()->isThread()) {
        // already accounted for.
        continue;
      }

      buffer_size = SimplifyingIrBuilder::mulExpr(
          buffer_size, fl->iter_domain()->extent());
    }
  }

  return buffer_size;
}

Val* getEntranceCountGridReduce(std::vector<ForLoop*>& for_loops) {
  Val* grid_reduction_entrances = GpuLower::current()->kernel()->oneVal();

  for (const auto loop : for_loops) {
    if (loop->isTrivial()) {
      continue;
    }
    if (loop->iter_domain()->isThread()) {
      // already accounted for.
      continue;
    }
    // TODO: Does this work for shift/gather?
    grid_reduction_entrances = SimplifyingIrBuilder::mulExpr(
        grid_reduction_entrances, loop->iter_domain()->extent());
  }
  return grid_reduction_entrances;
}

// Linear indexing of for loops for multiple entrances into grid reduce
// TODO: What happens if there's a broadcast that's resolved (not present in the
// grid reduce) but the global buffer isn't expanded?
Val* getEntranceLinIndGridReduce(std::vector<ForLoop*>& for_loops) {
  Val* linear_index = GpuLower::current()->kernel()->zeroVal();

  for (const auto loop : for_loops) {
    if (loop->isTrivial()) {
      continue;
    }
    if (loop->iter_domain()->isThread()) {
      // already accounted for.
      continue;
    }
    // TODO: Does this work for shift/gather/loop rotation?
    linear_index = SimplifyingIrBuilder::addExpr(
        SimplifyingIrBuilder::mulExpr(
            linear_index, loop->iter_domain()->extent()),
        loop->indexOrStartIfTrivial());
  }
  return linear_index;
}

} // namespace

void IndexLowering::handle(const ReductionOp* rop) {
  NVF_ERROR(ir_utils::isTvOp(rop));

  const auto out_tv = rop->out()->as<TensorView>();
  const auto out_domain = out_tv->domain();

  const bool has_block_reduce = out_domain->hasBlockReduction();
  const bool has_grid_reduce = out_domain->hasGridReduction();

  const auto out = lowerDstIndex(rop->out());
  const auto in = lowerSrcIndex(rop->in(), rop->out());

  if (has_grid_reduce) {
    handleGridReduction(rop, out, in);
  } else if (has_block_reduce) {
    handleBlockReduction(rop, out, in);
  } else {
    pushBack(
        IrBuilder::create<BinaryOp>(rop->getReductionOpType(), out, out, in));
    GpuLower::current()->propagateExprInfo(rop, back());
  }
}

void IndexLowering::handleBlockReduction(
    const ReductionOp* rop,
    Val* out,
    Val* in) {
  NVF_ERROR(ir_utils::isTvOp(rop));

  ReductionOp* indexed_rop = IrBuilder::create<ReductionOp>(
      rop->getReductionOpType(), rop->init(), out, in, rop->isAllreduce());
  if (rop->predicate()) {
    indexed_rop =
        indexed_rop->withPredicate(rop->predicate())->as<ReductionOp>();
  }
  if (rop->writePredicate()) {
    indexed_rop = indexed_rop->withWritePredicate(rop->writePredicate())
                      ->as<ReductionOp>();
  }

  pushBack(indexed_rop);
  GpuLower::current()->propagateExprInfo(rop, back());
}

void IndexLowering::handleSerialGridReduction(
    const ReductionOp* rop,
    Val* out,
    Val* in) {
  const auto out_tv = out->as<kir::TensorIndex>()->view();
  const auto out_domain = out_tv->domain();

  // If we do a grid reduction we can't have a reduction axis that is not bound
  // to a grid or block dim.
  NVF_ERROR(
      std::none_of(
          out_domain->loop().begin(),
          out_domain->loop().end(),
          [](IterDomain* id) {
            return !id->isThread() && id->isReduction() &&
                !id->extent()->isOneInt();
          }),
      "Found a reduction stage that has both a non-parallelized ",
      "reduction and a grid reduction. This is not supported, ",
      "please use rfactor to do the serialized reduction first, ",
      "then the grid reduction. ",
      rop->toString());

  NVF_ERROR(!rop->isAllreduce(), "Serial grid allReduce is not implemented");

  // Allocate global work buffer TensorIndex.
  //
  // For convenience, the global work buffer is allocated like the loop domain
  // of the ReductionOp output. In the future, we may want the allocation
  // domain to be different in order to enable re-use of global output buffers
  // for in-place reduction.
  std::vector<IterDomain*> work_buffer_root;
  work_buffer_root.reserve(out_tv->nDims());
  for (IterDomain* id : out_tv->getLoopDomain()) {
    work_buffer_root.push_back(IterDomainBuilder(id).build());
  }
  auto work_buffer_domain = IrBuilder::create<TensorDomain>(work_buffer_root);
  auto work_buffer_tv = IrBuilder::create<TensorView>(
      work_buffer_domain, out_tv->dtype(), MemoryType::Global);
  Val* work_buffer_idx_val = nullptr;
  for (auto v :
       Index::getGlobalConsumerStridedIndices(out_tv, for_loops_, {})) {
    work_buffer_idx_val = SimplifyingIrBuilder::addExpr(work_buffer_idx_val, v);
  }

  auto work_buffer_idx = IrBuilder::create<kir::TensorIndex>(
      work_buffer_tv,
      GpuLower::current()->commonScalarMap().hoistScalar(
          work_buffer_idx_val, for_loops_));

  auto work_alloc = IrBuilder::create<kir::Allocate>(
      work_buffer_tv, work_buffer_tv->getMemoryType());
  pushBack(work_alloc);

  // The thread predicate for GridReduction needs to be set
  // separately from the main predicate. Do not combine them like
  // other expressions.
  const auto& thread_pred = GpuLower::current()
                                ->info()
                                .threadPredicateMap()
                                .getPredicatedParallelTypes(out_tv);

  auto serial_grid_reduction = IrBuilder::create<kir::GridReduction>(
      rop->getReductionOpType(),
      rop->init(),
      out,
      in,
      // skip work_buffer, sync_buffer, entrance_ind, n_entrances for serial
      // reduction node
      nullptr,
      nullptr,
      nullptr,
      nullptr,
      false,
      work_buffer_idx);

  serial_grid_reduction =
      serial_grid_reduction->withThreadPredicate(thread_pred);

  if (rop->predicate()) {
    serial_grid_reduction =
        serial_grid_reduction->withPredicate(rop->predicate())
            ->as<kir::GridReduction>();
  }
  if (rop->writePredicate()) {
    serial_grid_reduction =
        serial_grid_reduction->withWritePredicate(rop->writePredicate())
            ->as<kir::GridReduction>();
  }

  pushBack(serial_grid_reduction);
  GpuLower::current()->propagateExprInfo(rop, back());
}

void IndexLowering::handleGridReduction(
    const ReductionOp* rop,
    Val* out,
    Val* in) {
  if (rop->serialGridReductionRequested()) {
    handleSerialGridReduction(rop, out, in);
    return;
  }

  const auto out_tv = out->as<kir::TensorIndex>()->view();
  const auto out_domain = out_tv->domain();

  NVF_ERROR(out_domain->hasGridReduction());

  // If we do a grid reduction we can't have a reduction axis that is not bound
  // to a grid or block dim.
  NVF_ERROR(
      std::none_of(
          out_domain->loop().begin(),
          out_domain->loop().end(),
          [](IterDomain* id) {
            return !id->isThread() && id->isReduction() &&
                !id->extent()->isOneInt();
          }),
      "Found a reduction stage that has both a non-parallelized ",
      "reduction and a grid reduction. This is not supported, ",
      "please use rfactor to do the serialized reduction first, ",
      "then the grid reduction. ",
      rop->toString());

  // Use a unique buffer for work and sync flag when called within a
  // loop unless it's persistent. Grid all reduce means persistence is
  // required. However, not being a grid all reduce does not mean
  // non-persistence. Currently, if a cooperative grid reduction is
  // required anywhere in the kernel, all grid reducitons are done in
  // a persistent manner, so all grid reductions should be consulted.
  // TODO: fix this
  const bool is_persistent = rop->isAllreduce();
  const auto buffer_size_info =
      getGridCommWorkBufferSize(out_domain, for_loops_, is_persistent);

  auto work_buffer = allocateUniqueBuffer(
      buffer_size_info.size_of_privatized_buffer,
      out_tv->dtype(),
      false,
      out_tv,
      work_buffer_map_);

  auto sync_buffer_size =
      getGridSyncBufferSize(out_domain, for_loops_, is_persistent);
  auto sync_buffer = allocateUniqueBuffer(
      sync_buffer_size, DataType::Int, true, out_tv, sync_buffer_map_);

  const auto entrance_ind = !is_persistent
      ? getEntranceLinIndGridReduce(for_loops_)
      : GpuLower::current()->kernel()->zeroVal();
  const auto n_entrances = !is_persistent
      ? getEntranceCountGridReduce(for_loops_)
      : GpuLower::current()->kernel()->oneVal();

  // The thread predicate for GridReduction needs to be set
  // separately from the main predicate. Do not combine them like
  // other expressions.
  const auto& thread_pred = GpuLower::current()
                                ->info()
                                .threadPredicateMap()
                                .getPredicatedParallelTypes(out_tv);

  auto grid_reduction = IrBuilder::create<kir::GridReduction>(
      rop->getReductionOpType(),
      rop->init(),
      out,
      in,
      work_buffer,
      sync_buffer,
      entrance_ind,
      n_entrances,
      rop->isAllreduce());

  grid_reduction = grid_reduction->withThreadPredicate(thread_pred);

  if (rop->predicate()) {
    grid_reduction = grid_reduction->withPredicate(rop->predicate())
                         ->as<kir::GridReduction>();
  }
  if (rop->writePredicate()) {
    grid_reduction = grid_reduction->withWritePredicate(rop->writePredicate())
                         ->as<kir::GridReduction>();
  }

  pushBack(grid_reduction);
  GpuLower::current()->propagateExprInfo(rop, back());

  if (rop->isAllreduce()) {
    allocateUniqueFusedReduction(grid_reduction, out_tv);
  }
}

void IndexLowering::handle(const GroupedReductionOp* grouped_rop) {
  NVF_ERROR(ir_utils::isTvOp(grouped_rop));

  const auto out_tv = ir_utils::getTvOutput(grouped_rop);
  const auto out_domain = out_tv->domain();

  const bool has_block_reduce = out_domain->hasBlockReduction();
  const bool has_grid_reduce = out_domain->hasGridReduction();

  std::vector<Val*> indexed_outputs(grouped_rop->numHorizontallyGroupedExprs());
  std::vector<Val*> indexed_inputs(grouped_rop->numHorizontallyGroupedExprs());

  for (const auto i : arange(grouped_rop->numHorizontallyGroupedExprs())) {
    indexed_outputs.at(i) = lowerDstIndex(grouped_rop->output(i));
    indexed_inputs.at(i) =
        lowerSrcIndex(grouped_rop->input(i), grouped_rop->output(i));
  }

  if (has_grid_reduce) {
    handleGridReduction(grouped_rop, indexed_outputs, indexed_inputs);
  } else if (has_block_reduce) {
    handleBlockReduction(grouped_rop, indexed_outputs, indexed_inputs);
  } else {
    for (const auto i : arange(grouped_rop->numHorizontallyGroupedExprs())) {
      pushBack(IrBuilder::create<BinaryOp>(
          grouped_rop->getReductionOpType(i),
          indexed_outputs.at(i),
          indexed_outputs.at(i),
          indexed_inputs.at(i)));
    }
  }
}

void IndexLowering::handleBlockReduction(
    const GroupedReductionOp* grouped_rop,
    const std::vector<Val*>& outputs,
    const std::vector<Val*>& inputs) {
  NVF_ERROR(ir_utils::isTvOp(grouped_rop));

  GroupedReductionOp* indexed_rop = IrBuilder::create<GroupedReductionOp>(
      grouped_rop->getReductionOpTypes(),
      grouped_rop->initVals(),
      outputs,
      inputs,
      grouped_rop->isAllreduce());
  if (grouped_rop->predicate()) {
    indexed_rop = indexed_rop->withPredicate(grouped_rop->predicate())
                      ->as<GroupedReductionOp>();
  }
  if (grouped_rop->writePredicate()) {
    indexed_rop = indexed_rop->withWritePredicate(grouped_rop->writePredicate())
                      ->as<GroupedReductionOp>();
  }

  pushBack(indexed_rop);
  GpuLower::current()->propagateExprInfo(grouped_rop, back());
}

void IndexLowering::handleGridReduction(
    const GroupedReductionOp* grouped_rop,
    const std::vector<Val*>& outputs,
    const std::vector<Val*>& inputs) {
  const auto out_tv = ir_utils::getTvOutput(grouped_rop);
  const auto out_domain = out_tv->domain();

  NVF_ERROR(out_domain->hasGridReduction());

  // If we do a grid reduction we can't have a reduction axis that is not bound
  // to a grid or block dim.
  NVF_ERROR(
      std::none_of(
          out_domain->loop().begin(),
          out_domain->loop().end(),
          [](IterDomain* id) {
            return !id->isThread() && id->isReduction() &&
                !id->extent()->isOneInt();
          }),
      "Found a reduction stage that has both a non-parallelized ",
      "reduction and a grid reduction. This is not supported, ",
      "please use rfactor to do the serialized reduction first, ",
      "then the grid reduction.");

  const bool is_persistent = grouped_rop->isAllreduce();
  auto work_buf_size_info =
      getGridCommWorkBufferSize(out_domain, for_loops_, is_persistent);

  std::vector<kir::Allocate*> work_buffers;
  std::transform(
      outputs.begin(),
      outputs.end(),
      std::back_inserter(work_buffers),
      [&](Val* output) {
        return allocateUniqueBuffer(
            work_buf_size_info.size_of_privatized_buffer,
            output->dtype(),
            false,
            output->as<kir::TensorIndex>()->view(),
            work_buffer_map_);
      });

  auto sync_buffer_size =
      getGridSyncBufferSize(out_domain, for_loops_, is_persistent);
  auto sync_buffer = allocateUniqueBuffer(
      sync_buffer_size, DataType::Int, true, out_tv, sync_buffer_map_);

  const auto entrance_ind = !is_persistent
      ? getEntranceLinIndGridReduce(for_loops_)
      : GpuLower::current()->kernel()->zeroVal();
  const auto n_entrances = !is_persistent
      ? getEntranceCountGridReduce(for_loops_)
      : GpuLower::current()->kernel()->oneVal();

  // The thread predicate for GridReduction needs to be set
  // separately from the main predicate. Do not combine them like
  // other expressions.
  const auto& thread_pred = GpuLower::current()
                                ->info()
                                .threadPredicateMap()
                                .getPredicatedParallelTypes(out_tv);

  auto grid_reduction = IrBuilder::create<kir::GroupedGridReduction>(
      grouped_rop->getReductionOpTypes(),
      grouped_rop->initVals(),
      outputs,
      inputs,
      work_buffers,
      sync_buffer,
      entrance_ind,
      n_entrances,
      work_buf_size_info.buffer_stride,
      grouped_rop->isAllreduce());

  grid_reduction = grid_reduction->withThreadPredicate(thread_pred);

  if (grouped_rop->predicate()) {
    grid_reduction = grid_reduction->withPredicate(grouped_rop->predicate())
                         ->as<kir::GroupedGridReduction>();
  }
  if (grouped_rop->writePredicate()) {
    grid_reduction =
        grid_reduction->withWritePredicate(grouped_rop->writePredicate())
            ->as<kir::GroupedGridReduction>();
  }

  pushBack(grid_reduction);
  GpuLower::current()->propagateExprInfo(grouped_rop, back());

  if (grouped_rop->isAllreduce()) {
    allocateUniqueFusedReduction(grid_reduction, out_tv);
  }
}

void IndexLowering::handle(const WelfordOp* wop) {
  NVF_ERROR(ir_utils::isTvOp(wop));

  const auto out_tv = wop->outAvg()->as<TensorView>();
  const auto out_domain = out_tv->domain();

  const bool has_block_reduce = out_domain->hasBlockReduction();
  const bool has_grid_reduce = out_domain->hasGridReduction();

  if (has_grid_reduce) {
    NVF_ERROR(
        std::none_of(
            out_domain->loop().begin(),
            out_domain->loop().end(),
            [](IterDomain* id) {
              return !id->isThread() && id->isReduction();
            }),
        "Found a reduction stage that has both a non-parallelized ",
        "reduction and a grid reduction.  This is not supported, ",
        "please use rfactor to do the serialized reduction first, ",
        "then the grid reduction.");
  }

  // lower IO tensors
  const auto in_var =
      wop->inVar() ? lowerSrcIndex(wop->inVar(), wop->outAvg()) : nullptr;
  const auto in_avg = lowerSrcIndex(wop->inAvg(), wop->outAvg());
  auto in_N = wop->inN();

  // in Rfactor-ed case, the input N is actually a TV
  if (!in_N->isScalar()) {
    in_N = lowerSrcIndex(in_N, wop->outN());
  }

  auto out_avg = lowerDstIndex(wop->outAvg());
  auto out_var = lowerDstIndex(wop->outVar());
  auto out_N = lowerDstIndex(wop->outN());

  WelfordOp* indexed_wop = IrBuilder::create<WelfordOp>(
      out_avg,
      out_var,
      out_N,
      in_avg,
      in_var,
      in_N,
      wop->initAvg(),
      wop->initVar(),
      wop->initN(),
      wop->isAllreduce());

  if (wop->predicate()) {
    indexed_wop = indexed_wop->withPredicate(wop->predicate())->as<WelfordOp>();
  }
  if (wop->writePredicate()) {
    indexed_wop =
        indexed_wop->withWritePredicate(wop->writePredicate())->as<WelfordOp>();
  }

  // Serial welford
  if (!has_block_reduce && !has_grid_reduce) {
    pushBack(indexed_wop);
    GpuLower::current()->propagateExprInfo(wop, back());
    return;
  }

  // Block-only welford
  if (!has_grid_reduce) {
    pushBack(indexed_wop);
    GpuLower::current()->propagateExprInfo(wop, back());
    return;
  }

  handleGridWelford(indexed_wop);
}

void IndexLowering::handleGridWelford(WelfordOp* indexed_wop) {
  const auto out_tv = indexed_wop->out()->as<kir::TensorIndex>()->view();
  const auto out_domain = out_tv->domain();

  // TODO: See the comment on the same variable in handleGridReduction
  const bool is_persistent = indexed_wop->isAllreduce();
  const auto buffer_size_info =
      getGridCommWorkBufferSize(out_domain, for_loops_, is_persistent);

  const auto work_buffer_size = buffer_size_info.size_of_privatized_buffer;
  auto out_avg_buffer = allocateUniqueBuffer(
      work_buffer_size,
      indexed_wop->outAvg()->dtype(),
      false,
      indexed_wop->outAvg()->as<kir::TensorIndex>()->view(),
      work_buffer_map_);
  auto out_var_buffer = allocateUniqueBuffer(
      work_buffer_size,
      indexed_wop->outVar()->dtype(),
      false,
      indexed_wop->outVar()->as<kir::TensorIndex>()->view(),
      work_buffer_map_);
  auto out_N_buffer = allocateUniqueBuffer(
      work_buffer_size,
      indexed_wop->outN()->dtype(),
      false,
      indexed_wop->outN()->as<kir::TensorIndex>()->view(),
      work_buffer_map_);

  auto sync_buffer_size =
      getGridSyncBufferSize(out_domain, for_loops_, is_persistent);
  auto sync_buffer = allocateUniqueBuffer(
      sync_buffer_size, DataType::Int, true, out_tv, sync_buffer_map_);

  const auto entrance_ind = !is_persistent
      ? getEntranceLinIndGridReduce(for_loops_)
      : GpuLower::current()->kernel()->zeroVal();
  const auto n_entrances = !is_persistent
      ? getEntranceCountGridReduce(for_loops_)
      : GpuLower::current()->kernel()->oneVal();

  // The thread predicate for GridReduction needs to be set
  // separately from the main predicate. Do not combine them like
  // other expressions.
  const auto& thread_pred = GpuLower::current()
                                ->info()
                                .threadPredicateMap()
                                .getPredicatedParallelTypes(out_tv);

  auto grid_welford = IrBuilder::create<kir::GridWelford>(
      indexed_wop,
      out_var_buffer,
      out_avg_buffer,
      out_N_buffer,
      sync_buffer,
      entrance_ind,
      n_entrances);

  grid_welford = grid_welford->withThreadPredicate(thread_pred);

  const bool block_reduce_separated =
      out_domain->hasBlockReduction() && !indexed_wop->isAllreduce();

  if (indexed_wop->predicate()) {
    if (block_reduce_separated) {
      grid_welford = grid_welford
                         ->withPredicate(IrBuilder::create<kir::Predicate>(
                             GpuLower::current()->kernel()->trueVal()))
                         ->as<kir::GridWelford>();
    } else {
      grid_welford = grid_welford->withPredicate(indexed_wop->predicate())
                         ->as<kir::GridWelford>();
    }
  }

  if (indexed_wop->writePredicate()) {
    grid_welford =
        grid_welford->withWritePredicate(indexed_wop->writePredicate())
            ->as<kir::GridWelford>();
  }

  if (block_reduce_separated) {
    pushBack(indexed_wop);
    GpuLower::current()->propagateExprInfo(indexed_wop, back());
  }

  pushBack(grid_welford);
  GpuLower::current()->propagateExprInfo(indexed_wop, back());

  if (indexed_wop->isAllreduce()) {
    // When using the fused reduction, allocate the reduction object at
    // the outer-most scope
    allocateUniqueFusedReduction(grid_welford, out_tv);
  }
}

void IndexLowering::handle(const GroupedWelfordOp* grouped_wop) {
  NVF_ERROR(ir_utils::isTvOp(grouped_wop));

  const auto out_tv = ir_utils::getTvOutput(grouped_wop);
  const auto out_domain = out_tv->domain();

  const bool has_grid_reduce = out_domain->hasGridReduction();

  std::vector<WelfordTriplet> indexed_outputs(
      grouped_wop->numHorizontallyGroupedExprs());
  std::vector<WelfordTriplet> indexed_inputs(
      grouped_wop->numHorizontallyGroupedExprs());

  auto output_vals = grouped_wop->outputVals();
  auto input_vals = grouped_wop->inputVals();

  for (const auto i : arange(grouped_wop->numHorizontallyGroupedExprs())) {
    const auto& output = output_vals.at(i);
    const auto& input = input_vals.at(i);
    WelfordTriplet indexed_output;
    WelfordTriplet indexed_input;
    for (const auto j : arange(3)) {
      indexed_output.get(j) = lowerDstIndex(output.get(j));
      indexed_input.get(j) = lowerSrcIndex(input.get(j), output.get(j));
    }
    indexed_outputs[i] = indexed_output;
    indexed_inputs[i] = indexed_input;
  }

  if (has_grid_reduce) {
    handleGroupedGridWelford(
        grouped_wop, indexed_outputs, indexed_inputs, grouped_wop->initVals());
  } else {
    NVF_THROW(
        "Only grid welford is supported. Validation should have caught "
        "non-grid welford grouping.");
  }
}

std::vector<kir::Allocate*> IndexLowering::allocateWelfordWorkBuffer(
    const std::vector<WelfordTriplet>& triplets,
    WelfordTriplet::ValName name,
    Val* buffer_size) {
  std::vector<kir::Allocate*> work_buffers;

  std::transform(
      triplets.begin(),
      triplets.end(),
      std::back_inserter(work_buffers),
      [&](const WelfordTriplet& output) {
        return allocateUniqueBuffer(
            buffer_size,
            output.get(name)->dtype(),
            false,
            output.get(name)->as<TensorView>(),
            work_buffer_map_);
      });

  return work_buffers;
}

namespace {

// Returns true if a GroupedWelfordOp op is eligible for using the
// outer-optimized grouped welford runtime function
bool canUseOuterOptRuntimeKernel(const GroupedWelfordOp* grouped_wop) {
  const auto out_tv = ir_utils::getTvOutput(grouped_wop);
  const auto out_domain = out_tv->domain();

  if (!out_domain->hasGridReduction()) {
    return false;
  }

  // TIDx and BIDx must be used for non-reduction domains. TIDy and
  // BIDy must be used for reduction domains.
  ParallelTypeBitmap used_pts;
  for (auto loop_id : out_domain->loop()) {
    auto pt = loop_id->getParallelType();
    if (isParallelTypeThread(pt)) {
      used_pts.set(pt);
      if ((loop_id->isReduction() &&
           (pt == ParallelType::BIDy || pt == ParallelType::TIDy)) ||
          (loop_id->getIterType() == IterType::Iteration &&
           (pt == ParallelType::BIDx || pt == ParallelType::TIDx))) {
        // valid pattern
        continue;
      } else {
        return false;
      }
    }
  }

  ParallelTypeBitmap valid_pt_map;
  valid_pt_map.set(ParallelType::BIDx);
  valid_pt_map.set(ParallelType::BIDy);
  valid_pt_map.set(ParallelType::TIDx);
  valid_pt_map.set(ParallelType::TIDy);
  if (used_pts != valid_pt_map) {
    return false;
  }

  // TIDx and TIDy must be static constant
  const auto& par_dim_map = GpuLower::current()->info().parallelDimensionMap();
  auto tidx_val = par_dim_map.get(ParallelType::TIDx);
  auto tidy_val = par_dim_map.get(ParallelType::TIDy);
  if (!tidx_val->isConstInt() || !tidy_val->isConstInt()) {
    return false;
  }
  auto tidx = tidx_val->evaluate().as<int64_t>();
  auto tidy = tidy_val->evaluate().as<int64_t>();

  // TIDz and BIDz must be unused or just 1. This contraint can be
  // lifted if necessary.
  auto tidz_val = par_dim_map.get(ParallelType::TIDz);
  if (tidz_val != nullptr && !tidz_val->isOneInt()) {
    return false;
  }
  auto bidz_val = par_dim_map.get(ParallelType::BIDz);
  if (bidz_val != nullptr && !bidz_val->isOneInt()) {
    return false;
  }

  // Warp reduction along threadIdx.y is a key factor for the
  // outer-optimized kernel. The larger (32 / blockDim.x) is, the more
  // effective. It shouldn't give any perf benefit when blockDim.x >=
  // 32 as there's no warp reduction. blockDim.x == 16 is not
  // preferable, but still would be better than the default
  // implementation. blockDim.x == 8 is preferred.
  if (tidx > 16) {
    return false;
  }

  int64_t num_grouped_iterations = 1;
  for (auto axis : out_domain->loop()) {
    if (axis->getParallelType() == ParallelType::Group) {
      NVF_ERROR(
          axis->extent()->isConstInt(),
          "Grouped IterDomain must have a static integer extent: ",
          axis->extent()->toInlineString());
      num_grouped_iterations *= axis->extent()->evaluate().as<int64_t>();
    }
  }

  // Assumptions about TIDx/TIDy and group size
  if (tidy % num_grouped_iterations != 0 || tidx > 32 || 32 % tidx != 0 ||
      num_grouped_iterations < 32 / tidx) {
    return false;
  }

  // Only considers the case where all outputs are local. This
  // eliminates thread predicates
  if (std::any_of(
          grouped_wop->outputs().begin(),
          grouped_wop->outputs().end(),
          [](const Val* output) {
            return !output->isA<TensorView>() ||
                output->as<TensorView>()->getMemoryType() != MemoryType::Local;
          })) {
    return false;
  }

  // Must not be predicated. If the per-thread serial reduction is
  // rfactored, the remaining block+grid reduction is not predicated.
  if (!((grouped_wop->predicate()->hasValue() &&
         grouped_wop->predicate()->value()) ||
        GpuLower::current()->predicateElimination().canOmitPredicate(
            grouped_wop))) {
    return false;
  }

  return true;
}

} // namespace

void IndexLowering::handleGroupedGridWelford(
    const GroupedWelfordOp* op,
    const std::vector<WelfordTriplet>& output_vals,
    const std::vector<WelfordTriplet>& input_vals,
    const std::vector<WelfordTriplet>& init_vals) {
  const auto out_tv = ir_utils::getTvOutput(op);
  const auto out_domain = out_tv->domain();

  NVF_ERROR(out_domain->hasGridReduction());

  // If we do a grid reduction we can't have a reduction axis that is not bound
  // to a grid or block dim.
  NVF_ERROR(
      std::none_of(
          out_domain->loop().begin(),
          out_domain->loop().end(),
          [](IterDomain* id) {
            return !id->isThread() && id->isReduction() &&
                !id->extent()->isOneInt();
          }),
      "Found a reduction stage that has both a non-parallelized ",
      "reduction and a grid reduction. This is not supported, ",
      "please use rfactor to do the serialized reduction first, ",
      "then the grid reduction.");

  const bool is_persistent = op->isAllreduce();
  auto work_buf_size_info =
      getGridCommWorkBufferSize(out_domain, for_loops_, is_persistent);

  const auto work_buffers_avg = allocateWelfordWorkBuffer(
      op->outputVals(),
      WelfordTriplet::ValName::Avg,
      work_buf_size_info.size_of_privatized_buffer);
  const auto work_buffers_var = allocateWelfordWorkBuffer(
      op->outputVals(),
      WelfordTriplet::ValName::Var,
      work_buf_size_info.size_of_privatized_buffer);
  const auto work_buffers_N = allocateWelfordWorkBuffer(
      op->outputVals(),
      WelfordTriplet::ValName::N,
      work_buf_size_info.size_of_privatized_buffer);

  auto sync_buffer_size =
      getGridSyncBufferSize(out_domain, for_loops_, is_persistent);
  auto sync_buffer = allocateUniqueBuffer(
      sync_buffer_size, DataType::Int, true, out_tv, sync_buffer_map_);

  const auto entrance_ind = !is_persistent
      ? getEntranceLinIndGridReduce(for_loops_)
      : GpuLower::current()->kernel()->zeroVal();
  const auto n_entrances = !is_persistent
      ? getEntranceCountGridReduce(for_loops_)
      : GpuLower::current()->kernel()->oneVal();

  // The thread predicate needs to be set separately from the main
  // predicate. Do not combine them like other expressions.
  const auto& thread_pred = GpuLower::current()
                                ->info()
                                .threadPredicateMap()
                                .getPredicatedParallelTypes(out_tv);

  bool use_outer_opt =
      !isOptionDisabled(DisableOption::GroupedGridWelfordOuterOpt) &&
      canUseOuterOptRuntimeKernel(op);

  auto indexed_op = IrBuilder::create<kir::GroupedGridWelford>(
      output_vals,
      input_vals,
      init_vals,
      std::array<std::vector<kir::Allocate*>, 3>{
          work_buffers_avg, work_buffers_var, work_buffers_N},
      sync_buffer,
      entrance_ind,
      n_entrances,
      work_buf_size_info.buffer_stride,
      op->isAllreduce(),
      use_outer_opt);

  indexed_op = indexed_op->withThreadPredicate(thread_pred);

  if (op->predicate()) {
    indexed_op = indexed_op->withPredicate(op->predicate())
                     ->as<kir::GroupedGridWelford>();
  }
  if (op->writePredicate()) {
    indexed_op = indexed_op->withWritePredicate(op->writePredicate())
                     ->as<kir::GroupedGridWelford>();
  }

  pushBack(indexed_op);
  GpuLower::current()->propagateExprInfo(op, back());

  if (op->isAllreduce()) {
    allocateUniqueFusedReduction(indexed_op, out_tv);
  }
}

void IndexLowering::handle(const ScanOp* sop) {
  const auto in = lowerSrcIndex(sop->in(), sop->out());
  const auto out = lowerDstIndex(sop->out());
  auto indexed_sop = IrBuilder::create<ScanOp>(
      sop->opType(), sop->init(), out, in, sop->dim());
<<<<<<< HEAD
  if (sop->predicate()) {
    indexed_sop = indexed_sop->withPredicate(sop->predicate())->as<ScanOp>();
  }
=======
  NVF_ERROR(
      sop->predicate(), "Expected to have a predicate: ", sop->toString());
  indexed_sop = indexed_sop->withPredicate(sop->predicate())->as<ScanOp>();
>>>>>>> 0d2a26ce
  pushBack(indexed_sop);
  GpuLower::current()->propagateExprInfo(sop, back());
}

void IndexLowering::handle(const kir::MBarrierInit* minit) {
  Val* smem_address_ptr = nullptr;

  if (minit->mbarrier()->isA<TensorView>()) {
    smem_address_ptr =
        lower_utils::u32IndexScalarSmemTv(minit->mbarrier()->as<TensorView>());
  } else if (minit->mbarrier()->isA<kir::TensorIndex>()) {
    smem_address_ptr = lower_utils::u32IndexScalarSmemTv(
        minit->mbarrier()->as<kir::TensorIndex>());
  } else {
    NVF_THROW("Unexpected MBarrierInit value.");
  }
  kir::MBarrierInit* minit_indexed = IrBuilder::create<kir::MBarrierInit>(
      smem_address_ptr, minit->threadCount());
  pushBack(minit_indexed);
  GpuLower::current()->propagateExprInfo(minit, minit_indexed);
}

void IndexLowering::handle(const kir::MBarrierInvalidate* minval) {
  Val* smem_address_ptr = nullptr;

  if (minval->mbarrier()->isA<TensorView>()) {
    smem_address_ptr =
        lower_utils::u32IndexScalarSmemTv(minval->mbarrier()->as<TensorView>());
  } else if (minval->mbarrier()->isA<kir::TensorIndex>()) {
    smem_address_ptr = lower_utils::u32IndexScalarSmemTv(
        minval->mbarrier()->as<kir::TensorIndex>());
  } else {
    NVF_THROW(
        "Unexpected MBarrierInvalidate barrier value: ",
        minval->mbarrier()->toString());
  }
  kir::MBarrierInvalidate* minval_indexed =
      IrBuilder::create<kir::MBarrierInvalidate>(smem_address_ptr);
  pushBack(minval_indexed);
  GpuLower::current()->propagateExprInfo(minval, minval_indexed);
}

void IndexLowering::handle(const kir::MBarrierArrive* arrive_transaction) {
  NVF_ERROR(
      arrive_transaction->mbarrier()->isA<kir::TensorIndex>(),
      "Expected kir::TensorIndex in MBarrierArriveExpectTx");

  Val* smem_address_ptr = lower_utils::u32IndexScalarSmemTv(
      arrive_transaction->mbarrier()->as<kir::TensorIndex>());
  pushBack(IrBuilder::create<kir::MBarrierArrive>(
      arrive_transaction->state(), smem_address_ptr));
}

void IndexLowering::handle(
    const kir::MBarrierArriveExpectTx* arrive_transaction) {
  NVF_ERROR(
      arrive_transaction->mbarrier()->isA<kir::TensorIndex>(),
      "Expected kir::TensorIndex in MBarrierArriveExpectTx");

  Val* smem_address_ptr = lower_utils::u32IndexScalarSmemTv(
      arrive_transaction->mbarrier()->as<kir::TensorIndex>());
  pushBack(IrBuilder::create<kir::MBarrierArriveExpectTx>(
      arrive_transaction->state(),
      smem_address_ptr,
      arrive_transaction->txCount()));
}

void IndexLowering::handle(const kir::MBarrierWait* mwait) {
  NVF_ERROR(
      mwait->mbarrier()->isA<kir::TensorIndex>(),
      "Expected kir::TensorIndex in MBarrierWait");
  Val* smem_address_ptr = lower_utils::u32IndexScalarSmemTv(
      mwait->mbarrier()->as<kir::TensorIndex>());
  pushBack(
      IrBuilder::create<kir::MBarrierWait>(smem_address_ptr, mwait->state()));
}

void IndexLowering::handle(const kir::MBarrierWaitParity* mwait) {
  NVF_ERROR(
      mwait->mbarrier()->isA<kir::TensorIndex>(),
      "Expected kir::TensorIndex in MBarrierWaitParity");
  Val* smem_address_ptr = lower_utils::u32IndexScalarSmemTv(
      mwait->mbarrier()->as<kir::TensorIndex>());
  pushBack(IrBuilder::create<kir::MBarrierWaitParity>(
      smem_address_ptr, mwait->parity()));
}

void IndexLowering::handleCpAsyncBulkLoad(const LoadStoreOp* ldst) {
  // If LoadStoreOp has a smem TV in ldstMBarrierParityMap, then it is a part
  // of a circular buffer loop. The kir nodes for arrive_expect_tx and
  // mbarrier_wait are added by the circular buffer pass. Otherwise, those
  // nodes are added here.
  bool is_circular_buffered =
      (GpuLower::current()->tmaCircularBufferInfo().existsTensorIndex(ldst));

  if (is_circular_buffered) {
    kir::TensorIndex* mbarrier =
        GpuLower::current()->tmaCircularBufferInfo().getTensorIndex(ldst);
    Val* mbarrier_index = lower_utils::u32IndexScalarSmemTv(mbarrier);

    // gmem indexing and expect_bytes for mbarrier
    auto [in, _] = Index::getCpAsyncBulkGmemIndex(
        ldst, mbarrier_index, for_loops_, rotated_loop_);

    // indexing ldst op
    Val* out = lowerDstIndex(
        ldst->out(), /*override_index=*/{}, /*generate_pointer=*/true);
    Expr* new_ldst =
        IrBuilder::create<LoadStoreOp>(ldst->opType(), out, in, ldst->cacheOp())
            ->withPredicate(ldst->predicate());
    pushBack(new_ldst);

    // register new LoadStoreOp with mbarrier
    GpuLower::current()->tmaCircularBufferInfo().recordTensorIndex(
        new_ldst, mbarrier);

    GpuLower::current()->propagateExprInfo(ldst, back());
  } else {
    TensorView* mbarrier = GpuLower::current()->mbarrierMap().at(ldst);
    Val* mbarrier_index = lower_utils::u32IndexScalarSmemTv(mbarrier);

    // gmem indexing and expect_bytes for mbarrier
    auto [in, expect_bytes] = Index::getCpAsyncBulkGmemIndex(
        ldst, mbarrier_index, for_loops_, rotated_loop_);

    // arrive and expect_tx mbarrier
    Val* state = IrBuilder::create<Val>(DataType::UInt64);
    pushBack(IrBuilder::create<kir::Allocate>(
        state, MemoryType::Local, ldst->container()->oneVal()));
    pushBack(IrBuilder::create<kir::MBarrierArriveExpectTx>(
        state, mbarrier_index, expect_bytes));

    // indexing ldst op
    Val* out = lowerDstIndex(
        ldst->out(), /*override_index=*/{}, /*generate_pointer=*/true);
    Expr* new_ldst =
        IrBuilder::create<LoadStoreOp>(ldst->opType(), out, in, ldst->cacheOp())
            ->withPredicate(ldst->predicate());
    pushBack(new_ldst);

    GpuLower::current()->propagateExprInfo(ldst, back());
    // wait mbarrier
    pushBack(IrBuilder::create<kir::MBarrierWait>(mbarrier_index, state));
  }
}

void IndexLowering::handleCpAsyncBulkStore(const LoadStoreOp* ldst) {
  auto in = lowerSrcIndex(ldst->in(), ldst->out(), {}, true);
  auto [out, _] =
      Index::getCpAsyncBulkGmemIndex(ldst, nullptr, for_loops_, rotated_loop_);
  auto new_ldst =
      IrBuilder::create<LoadStoreOp>(ldst->opType(), out, in, ldst->cacheOp())
          ->withPredicate(ldst->predicate());
  pushBack(new_ldst);
  GpuLower::current()->propagateExprInfo(ldst, back());
}

static DataType getMmaInputAType(MmaMacro macro) {
  int64_t warp_group_size = isHopper(macro) ? 128L : 32L;
  int64_t size = getM(macro) * getK(macro) / warp_group_size /
      2L /* halves per 32bit register */;
  return ArrayType{std::make_shared<DataType>(DataType::UInt32), (size_t)size};
}

static DataType getMmaInputBType(MmaMacro macro) {
  int64_t size = getN(macro) * getK(macro) / 32L /* threads per warp */ /
      2L /* halves per 32bit register */;
  return ArrayType{std::make_shared<DataType>(DataType::UInt32), (size_t)size};
}

static inline DataType getMmaOutType(TensorView* mma_out) {
  int64_t size = 1;
  for (auto id : mma_out->getAllocationDomain()) {
    if (id->isMma() && !id->isReduction()) {
      size *= id->extent()->evaluate().as<int64_t>();
    }
  }
  return ArrayType{std::make_shared<DataType>(DataType::Float), (size_t)size};
}

namespace {

// Helper function to compute the index of the output of stmatrix (in shared
// memory). We currently handle the cases:
// 1. stmatrix.x4 (we have 16x16 tiles)
// 2. stmatrix.x2 (we have 16x8 tiles)
// The assumption of the function is that we have 128-threads (warp group or 4
// warps) The stmatrix call is inside a for-loop. We can think of 4-stmatrix (4
// warps) calls being issued for every iteration of the for-loop. For example if
// we are storing [64, 16] piece of memory using stmatrix.x2 (16x8), there will
// be two iteration of the for-loop. In the first iteration we'll store [64 (0
// ... 63), 8(0 ... 7)] and in the next iteration we'll store [64 (0 ... 63),
// 8(8 ... 15)].

// In each iteration, the 4-warps will be storing what we'll call
// a warp group box. Each warp group box will have (at most) 4 tile boxes,
// that's the memory stored by each stmatrix issued. This each tile-box is of
// shape: [16, 16], [16, 8]; to be supported: [8, 8].

// For example, if we are store [64, 16] using stmatrix.x2 [16, 8], then the
// warp group box will be [64, 8] (there will be 2 warp group boxes). If we are
// using stmatrix.x4 [16, 16] then the warp group box will be [64, 16].

// To compute the index/offset into shared memory, we sum the offset of the warp
// group box, the tile box inside the warp group box, and then finally the
// offset of the thread inside the tile box.

// For an example of index computation assume we are storing [64, 32] using
// stmatrix using a single warp group, that is the cta has 128 threads/4-warps.
// We'll be using stmatrix.x4 (16x16 tiles). This will need two iterations of
// the for-loop (loop index I = [0,1]). After each iteration we'd have store
// [64, 16] piece of memory or a warp group box worth. Thus in this case the
// offset of warp group box is:

// warp_group_box_size_m = 64; warp_group_box_size_n = 16 * 2 = 32
// num_warps_groups_m = 64/ (warp_group_box_size_m = 64)  = 1
// warp_groups_box_offset_m =
//        (I % num_warps_groups_m ) * warp_group_box_size_m = 0
// warp_groups_box_offset_n =
//        (I /  num_warps_groups_m) * warp_group_box_size_n = 32 (when I = 1)
// warp_groups_offset =
//                warp_groups_box_offset_m +  warp_groups_box_offset_n

// A warp group box of size [64(M), 16(N)] has 4 tile boxes of size [16(tile_m),
// 16(tile_n)] each.
// Since each warp computes a tile box, we find tile_box_id as:
// tile_box_id = threadIdx.x/32
// tile_box_id will have two components tile_box_id_m, tile_box_id_n
// But first we compute the number of tile boxes in the m and n dim .
// tile_boxes_in_warp_group_box_m =
//                    min (4, m/ tile_m(16))
// tile_boxes_in_warp_group_box_n = 4 / tile_boxes_in_warp_group_box_m
// Now tile_box_id_m =  tile_box_id % tile_boxes_in_warp_group_box_m
// tile_box_id_n = tile_box_id / tile_boxes_in_warp_group_box_m
// tile_box_offset_m = tile_box_id_m * tile_m(16) * N * 2 (half)
// tile_box_offset_n = tile_box_id_n * tile_n (16) * N * 2 (half)
// tile_box_offset = tile_box_offet_m + tile_box_offset_n

// Inside the tile box [16, 16], we can think of it as 4 8x8 tiles
// *****************
// *       *       *
// *       *       *
// *  T0   *  T2   *
// *       *       *
// *       *       *
// *****************
// *       *       *
// *       *       *
// *  T1   *  T3   *
// *       *       *
// *       *       *
// *****************
// Since there are 128 threads working on 4 tile boxes.
// Effective threadIdx effective_tidx = tidx.x % 32
// offset_in_tile_box_m =
//              (effective_tidx % 16 ) * N * 2 (half)
// offset_in_tile_box_n =
//              (effective_tidx/ 16 ) * 8 * 2 (half)
// offset_in_tile = offset_in_tile_box_m + offset_in_tile_box_n
// cumulative_offset = warp_groups_offset + tile_box_offset + offset_in_tile

// In the above comment, M and N are instruction tiles.
// We can mulitples of 4-warps (warp groups) working to execute stmatrix.
// threadIdx.x will range from [0 ... 127] and will be the 4 warps to store
// an instruction tile work of data.
// threadIdx.y will provide the multiples of warp groups.

// To account for the threadIdx.y we have to add it to the offset:
// offset_from_threadIdx.y = threadIdx.y * M * N * 2 (half)

// Final offset: cumulative_offset + offset_from_threadIdx.y
Val* hardCodedSharedMemoryIndexForLdStMatrix(
    TensorView* smem_tv,
    const ForLoop* outer_loop,
    const int64_t m_tile,
    const int64_t n_tile,
    const int64_t m,
    const int64_t n) {
  NVF_ERROR(
      (m_tile == 8 && n_tile == 8) || (m_tile == 16 && n_tile == 8) ||
          (m_tile == 16 && n_tile == 16),
      "size not currently supported for stmatrix");
  Val* smem_index = nullptr;

  NVF_ERROR(
      dataTypeSizeByte(smem_tv->dtype()) == 2,
      "we only support 16-bit types in stmatrix");

  NVF_ERROR(getSwizzle(smem_tv) == MmaInputSmemSwizzle::None);

  auto dtype_size = 2;

  // A tile_box can be 16x16, 16x8 [to do: 8x8]
  // A warp group (128 threads) can work on a number of tile boxes.
  int64_t max_tile_boxes_in_warp_group_box = 4;

  // These two variables gives the shape of the warp group box in terms of tile
  // boxes. Think of a tile box as a stmatrix call.
  auto tiles_in_warp_group_m =
      std::min(m / m_tile, max_tile_boxes_in_warp_group_box);
  auto tiles_in_warp_group_n =
      max_tile_boxes_in_warp_group_box / tiles_in_warp_group_m;

  // The size of a warp group box in the m dim.
  auto warp_group_box_size_m = tiles_in_warp_group_m * m_tile;

  // Each iteration of the for-loop compute a warp group box worth of stmatrix
  // Compute how many warp group boxes are there in the m-dim
  auto warp_groups_m = m / warp_group_box_size_m;

  // Compute the offset of a warp group box.
  // On each iteration we work on a different warp-group box. So the offset
  // is a function of the trip-count and the shape of the warp group box.
  auto warp_group_box_offset_m = IrBuilder::mulExpr(
      IrBuilder::modExpr(
          outer_loop->index(),
          IrBuilder::create<Val>(warp_groups_m, DataType::Index)),
      IrBuilder::create<Val>(
          tiles_in_warp_group_m * m_tile * n * dtype_size, DataType::Index));

  auto warp_group_box_offset_n = IrBuilder::mulExpr(
      IrBuilder::divExpr(
          outer_loop->index(),
          IrBuilder::create<Val>(warp_groups_m, DataType::Index)),
      IrBuilder::create<Val>(
          tiles_in_warp_group_n * n_tile * dtype_size, DataType::Index));

  // Offset of the warp group box.
  auto warp_group_box_offset =
      IrBuilder::addExpr(warp_group_box_offset_m, warp_group_box_offset_n);

  auto tile_box_id = IrBuilder::divExpr(
      IrBuilder::create<NamedScalar>("threadIdx.x", DataType::Index),
      IrBuilder::create<Val>(/* each warp gets a box */ 32, DataType::Index));

  // We compute the offset the the tile box inside the warp group box.
  // We identify the co-ord (m, n ) of the tile box in the warp group box.
  // The compute the offset of the box in terms of the m and n-dim and sum.
  auto tile_box_id_m = IrBuilder::modExpr(
      tile_box_id,
      IrBuilder::create<Val>(tiles_in_warp_group_m, DataType::Index));

  auto tile_box_id_n = IrBuilder::divExpr(
      tile_box_id,
      IrBuilder::create<Val>(tiles_in_warp_group_m, DataType::Index));

  auto tile_box_id_m_offset = IrBuilder::mulExpr(
      tile_box_id_m,
      IrBuilder::create<Val>(m_tile * n * dtype_size, DataType::Index));

  auto tile_box_id_n_offset = IrBuilder::mulExpr(
      tile_box_id_n,
      IrBuilder::create<Val>(n_tile * dtype_size, DataType::Index));

  // Offset of the tile box inside the warp group box.
  auto tile_box_offset =
      IrBuilder::addExpr(tile_box_id_m_offset, tile_box_id_n_offset);

  // If there is only one warp group box, then the cumulative offset is just the
  // tile box offset.
  auto warp_box_tile_box_offset_sum = (n == n_tile)
      ? tile_box_offset
      : IrBuilder::addExpr(warp_group_box_offset, tile_box_offset);

  auto threadIdx_y_offset = IrBuilder::mulExpr(
      IrBuilder::create<NamedScalar>("threadIdx.y", DataType::Index),
      IrBuilder::create<Val>(m * n * 2));

  // Cumulative offset of the the warp group box and tile box and the product of
  // the threadIx.y and the instruction tile.
  auto cum_offset =
      IrBuilder::addExpr(threadIdx_y_offset, warp_box_tile_box_offset_sum);

  // Compute the offset of the thread inside the tile box.
  // Since each warp works on a tile box, and there are 128-threads
  // the effective tidx is threadIdx % 32
  auto effective_tidx = IrBuilder::modExpr(
      IrBuilder::create<NamedScalar>("threadIdx.x", DataType::Index),
      IrBuilder::create<Val>(32, DataType::Index));

  // tidx.x is the effective threadIdx.x
  if (m_tile == 16 && n_tile == 16) {
    // 2 is for dtype Half
    // (tidx.x /  (8 * 2)) * 16
    // This gives the offset in the n-dim
    auto offset_in_tile_n = IrBuilder::mulExpr(
        IrBuilder::create<Val>(8 * dtype_size, DataType::Index),
        IrBuilder::divExpr(
            effective_tidx, IrBuilder::create<Val>(16, DataType::Index)));

    // (tidx.x%16) * n * 2
    // This gives the offset inside the 16x16 tile in the m-dim.
    auto offset_in_tile_m = IrBuilder::mulExpr(
        IrBuilder::modExpr(
            effective_tidx, IrBuilder::create<Val>(16, DataType::Index)),
        IrBuilder::create<Val>(n * dtype_size, DataType::Index));

    smem_index = IrBuilder::addExpr(
        IrBuilder::baseAddressExpr(smem_tv),
        IrBuilder::addExpr(
            cum_offset,
            IrBuilder::addExpr(offset_in_tile_m, offset_in_tile_n)));
  } else if (m_tile == 16 && n_tile == 8) {
    auto offset_in_tile = IrBuilder::mulExpr(
        IrBuilder::create<Val>(n * dtype_size, DataType::Index),
        effective_tidx);

    smem_index = IrBuilder::addExpr(
        IrBuilder::baseAddressExpr(smem_tv),
        IrBuilder::addExpr(offset_in_tile, cum_offset));
  }
  return IrBuilder::create<kir::TensorIndex>(smem_tv, smem_index);
}

Val* indexTMemLdSt(
    TensorView* tmem_tv,
    TensorView* consumer_tv,
    const std::vector<ForLoop*>& for_loops) {
  NVF_ERROR(tmem_tv->getMemoryType() == MemoryType::Tensor, "Invalid tmem_tv");
  const auto& tmem_info = GpuLower::current()->tmemInfo();
  const auto& tensor_indexer = GpuLower::current()->tensorIndexer();
  TMemRegisterDataPath dp;
  if (tmem_tv == consumer_tv) {
    dp = tmem_info.store_data_path.at(tmem_tv);
  } else {
    dp = tmem_info.load_data_path.at(tmem_tv);
  }
  NVF_ERROR(
      dp == TMemRegisterDataPath::Path32x32b,
      "Data path ",
      dp,
      " is not supported yet");
  const std::vector<IterDomain*>& lane_allocation_domain =
      tmem_info.allocation.getTVInfo(tmem_tv).lane_allocation;
  const std::vector<IterDomain*>& column_allocation_domain =
      tmem_info.allocation.getTVInfo(tmem_tv).column_allocation;

  auto get_index_for = [&](const std::vector<IterDomain*>& domain) {
    std::vector<Val*> indices = tensor_indexer.getIndexFor(
        consumer_tv->definition(), consumer_tv == tmem_tv, domain, for_loops);
    Val* stride = tmem_tv->fusion()->oneVal();
    Val* index = tmem_tv->fusion()->zeroVal();
    for (const auto& [id, idx] :
         zip(std::ranges::views::reverse(domain),
             std::ranges::views::reverse(indices))) {
      index = SimplifyingIrBuilder::addExpr(
          index, SimplifyingIrBuilder::mulExpr(idx, stride));
      stride = SimplifyingIrBuilder::mulExpr(stride, id->extent());
    }
    return index;
  };

  Val* lane_index = get_index_for(lane_allocation_domain);
  // All threads must provide the beginning address of the lane: i / 32 * 32
  Val* thirty_two = IrBuilder::create<Val>(32);
  lane_index = SimplifyingIrBuilder::mulExpr(
      SimplifyingIrBuilder::divExpr(lane_index, thirty_two), thirty_two);
  lane_index =
      SimplifyingIrBuilder::maybeCastExpr(DataType::UInt16, lane_index);

  Val* column_index = get_index_for(column_allocation_domain);
  // The column_index above is in the unit of items, but the PTX instruction
  // of TMem load/store is in the unit of 4 bytes.
  column_index = SimplifyingIrBuilder::divExpr(
      SimplifyingIrBuilder::mulExpr(
          column_index,
          IrBuilder::create<Val>(
              dataTypeSizeByte(consumer_tv->dtype()), DataType::Index)),
      IrBuilder::create<Val>(4, DataType::Index));
  column_index =
      SimplifyingIrBuilder::maybeCastExpr(DataType::UInt16, column_index);

  Val* index = SimplifyingIrBuilder::arrayExpr(
      std::vector<Val*>{lane_index, column_index});
  return GpuLower::current()->commonScalarMap().hoistScalar(index, for_loops);
}

} // namespace

void IndexLowering::handle(const LoadStoreOp* ldst) {
  Val* in = nullptr;
  Val* out = nullptr;
  if (ir_utils::isCpAsyncBulk(ldst)) {
    if (ir_utils::isCpAsyncBulkLoad(ldst)) {
      handleCpAsyncBulkLoad(ldst);
    } else if (ir_utils::isCpAsyncBulkStore(ldst)) {
      handleCpAsyncBulkStore(ldst);
    } else {
      NVF_THROW();
    }
  } else {
    DataType as_type = DataType::Null;
    bool is_tma_ldmatrix = false;
    if (ir_utils::isLdMatrixOp(ldst)) {
      NVF_ERROR(ldst->in()->isA<TensorView>());
      TensorView* in_tv = ldst->in()->as<TensorView>();
      NVF_ERROR(in_tv->definition() != nullptr);
      is_tma_ldmatrix = ir_utils::isCpAsyncBulkLoad(in_tv->definition());
      if (is_tma_ldmatrix) {
        NVF_ERROR(
            in_tv->getLogicalDomain().size() >= 2,
            "We only support 2D inputs ldmatrix");
        NVF_ERROR(
            ldst->fusion()->hasManaged("ldst_matrix_m_tile") &&
                ldst->fusion()->hasManaged("ldst_matrix_n_tile"),
            "We support ldmatrix only when tiling information is passed via "
            "fusion managed cache");
        auto ldst_m_tile =
            ldst->fusion()->getManaged<int64_t>("ldst_matrix_m_tile");
        auto ldst_n_tile =
            ldst->fusion()->getManaged<int64_t>("ldst_matrix_n_tile");

        MmaInputSmemSwizzle swizzle = getSwizzle(in_tv);
        switch (swizzle) {
          case MmaInputSmemSwizzle::None: {
            int64_t m =
                ldst->fusion()->getManaged<int64_t>("ldst_matrix_m_smem");
            int64_t n =
                ldst->fusion()->getManaged<int64_t>("ldst_matrix_n_smem");
            in = hardCodedSharedMemoryIndexForLdStMatrix(
                in_tv,
                for_loops_[for_loops_.size() - 3],
                ldst_m_tile,
                ldst_n_tile,
                m,
                n);
          } break;
          case MmaInputSmemSwizzle::B128:
          case MmaInputSmemSwizzle::B64:
          case MmaInputSmemSwizzle::B32: {
            Val* index = GpuLower::current()->tensorIndexer().getLinearIndex(
                in_tv, ldst, for_loops_);
            Val* offset = SimplifyingIrBuilder::mulExpr(
                index, dataTypeSizeByte(in_tv->dtype()));
            Val* smem_index =
                IrBuilder::addExpr(IrBuilder::baseAddressExpr(in_tv), offset);
            in = IrBuilder::create<kir::TensorIndex>(in_tv, smem_index);
          } break;
          default:
            NVF_ERROR("Unsupported Swizzle Type for StMatrix");
        }

        auto num_regs = (ldst_m_tile) / 8 * (ldst_n_tile) / 8;
        auto as_type = ArrayType{
            std::make_shared<DataType>(DataType::UInt32),
            static_cast<size_t>(num_regs)};

        // Get the index for the input of stmatrix.
        out = lowerDstIndex(ldst->out(), {}, false, as_type);
      } else {
        as_type = ArrayType{
            std::make_shared<DataType>(DataType::UInt32),
            (size_t)ir_utils::getVectorizeSize(ldst->out()->as<TensorView>()) /
                2};
      }
    } else if (ir_utils::isStMatrixOp(ldst)) {
      NVF_ERROR(
          ldst->out()->as<TensorView>()->getLogicalDomain().size() >= 2,
          "We only support 2D inputs stmatrix");
      NVF_ERROR(
          ldst->fusion()->hasManaged("ldst_matrix_m_tile") &&
              ldst->fusion()->hasManaged("ldst_matrix_n_tile"),
          "We support stmatrix only when tiling information is passed via "
          "fusion managed cache");
      int64_t ldst_m_tile =
          ldst->fusion()->getManaged<int64_t>("ldst_matrix_m_tile");
      int64_t ldst_n_tile =
          ldst->fusion()->getManaged<int64_t>("ldst_matrix_n_tile");

      // Get the index for the output of stmatrix.
      NVF_ERROR(ldst->out()->isA<TensorView>());
      TensorView* out_tv = ldst->out()->as<TensorView>();
      MmaInputSmemSwizzle swizzle = getSwizzle(out_tv);
      switch (swizzle) {
        case MmaInputSmemSwizzle::None: {
          int64_t m = ldst->fusion()->getManaged<int64_t>("ldst_matrix_m_smem");
          int64_t n = ldst->fusion()->getManaged<int64_t>("ldst_matrix_n_smem");
          out = hardCodedSharedMemoryIndexForLdStMatrix(
              out_tv,
              for_loops_[for_loops_.size() - 3],
              ldst_m_tile,
              ldst_n_tile,
              m,
              n);
        } break;
        case MmaInputSmemSwizzle::B128:
        case MmaInputSmemSwizzle::B64:
        case MmaInputSmemSwizzle::B32: {
          Val* index = GpuLower::current()->tensorIndexer().getLinearIndex(
              out_tv, ldst, for_loops_);
          Val* offset = SimplifyingIrBuilder::mulExpr(
              index, dataTypeSizeByte(out_tv->dtype()));
          Val* smem_index =
              IrBuilder::addExpr(IrBuilder::baseAddressExpr(out_tv), offset);
          out = IrBuilder::create<kir::TensorIndex>(out_tv, smem_index);
        } break;
        default:
          NVF_ERROR("Unsupported Swizzle Type for StMatrix");
      }

      auto num_regs = (ldst_m_tile) / 8 * (ldst_n_tile) / 8;
      auto as_type = ArrayType{
          std::make_shared<DataType>(DataType::UInt32),
          static_cast<size_t>(num_regs)};

      // Get the index for the input of stmatrix.
      in = lowerSrcIndex(ldst->in(), ldst->out(), {}, false, as_type);

    } else if (ldst->out()->definition()->isA<MmaOp>()) {
      // For MMA accumulator initialization
      as_type = getMmaOutType(ldst->out()->as<TensorView>());
    }

    if (!is_tma_ldmatrix && !ir_utils::isStMatrixOp(ldst)) {
      bool is_ldst_tmem = ldst->opType() == LoadStoreOpType::LdTMem ||
          ldst->opType() == LoadStoreOpType::StTMem;
      if (is_ldst_tmem) {
        NVF_ERROR(
            ldst->in()->dtype() == ldst->out()->dtype(),
            "TMem load/store must have the same type for input and output");
        // According to the specification of tcgen05.{ld,st}, the register
        // operand must be viewed as a vector of 32-bit elements.
        // See:
        // https://docs.nvidia.com/cuda/parallel-thread-execution/index.html#tensor-memory-and-register-load-store-instructions
        as_type = ArrayType{
            std::make_shared<DataType>(
                dataTypeSizeByte(ldst->in()->dtype()) == 4 ? ldst->in()->dtype()
                                                           : DataType::UInt32),
            (size_t)ir_utils::getTMemLdStVectorizeSize(
                ldst->out()->as<TensorView>())};
      }
      if (auto tv = dynamic_cast<TensorView*>(ldst->in());
          tv != nullptr && tv->getMemoryType() == MemoryType::Tensor) {
        auto index =
            indexTMemLdSt(tv, ldst->out()->as<TensorView>(), for_loops_);
        in = IrBuilder::create<kir::TensorIndex>(
            tv, index, DataType::TMemAddress);
      } else {
        in = lowerSrcIndex(
            ldst->in(),
            ldst->out(),
            {},
            ir_utils::isLdMatrixOp(ldst) || ir_utils::isCpAsyncOp(ldst),
            as_type);
      }
      if (auto tv = dynamic_cast<TensorView*>(ldst->out());
          tv != nullptr && tv->getMemoryType() == MemoryType::Tensor) {
        auto index = indexTMemLdSt(tv, tv, for_loops_);
        out = IrBuilder::create<kir::TensorIndex>(
            tv, index, DataType::TMemAddress);
      } else {
        out = lowerDstIndex(
            ldst->out(), {}, ir_utils::isCpAsyncOp(ldst), as_type);
      }
    }
    auto new_ldst =
        IrBuilder::create<LoadStoreOp>(ldst->opType(), out, in, ldst->cacheOp())
            ->withPredicate(ldst->predicate());
    pushBack(new_ldst);
    GpuLower::current()->propagateExprInfo(ldst, back());
  }
}

// Reference:
// https://docs.nvidia.com/cuda/parallel-thread-execution/index.html#asynchronous-warpgroup-level-matrix-shared-memory-layout-matrix-descriptor
// https://docs.nvidia.com/cuda/parallel-thread-execution/index.html#tcgen05-shared-memory-descriptor
static Val* matrixDescriptorEncode(Val* x) {
  Val* x_cast = IrBuilder::maybeCastExpr(DataType::UInt64, x);
  Val* mask = IrBuilder::create<Val>(0x3FFFF, DataType::UInt64);
  Val* x_and = IrBuilder::bitwiseAndExpr(x_cast, mask);
  Val* shift = IrBuilder::create<Val>(0x4, DataType::UInt64);
  return IrBuilder::rShiftExpr(x_and, shift);
}

// Reference:
// https://docs.nvidia.com/cuda/parallel-thread-execution/index.html#tcgen05-shared-memory-descriptor
static Val* constructHopperMatrixDescriptor(
    Val* start_address,
    Val* leading_dim_byte_offset,
    Val* stride_dim_byte_offset,
    Val* matrix_base_offset,
    MmaInputSmemSwizzle swizzle) {
  Val* or0 = matrixDescriptorEncode(start_address);
  Val* or1 = IrBuilder::lShiftExpr(
      matrixDescriptorEncode(leading_dim_byte_offset),
      IrBuilder::create<Val>(16, DataType::UInt64));
  Val* or2 = IrBuilder::lShiftExpr(
      matrixDescriptorEncode(stride_dim_byte_offset),
      IrBuilder::create<Val>(32, DataType::UInt64));
  Val* or3 = IrBuilder::lShiftExpr(
      matrix_base_offset, IrBuilder::create<Val>(49, DataType::UInt64));
  Val* or4 = IrBuilder::lShiftExpr(
      IrBuilder::create<Val>((int64_t)swizzle, DataType::UInt64),
      IrBuilder::create<Val>(62, DataType::UInt64));
  return IrBuilder::bitwiseOrExpr(
      IrBuilder::bitwiseOrExpr(
          IrBuilder::bitwiseOrExpr(IrBuilder::bitwiseOrExpr(or0, or1), or2),
          or3),
      or4);
}

// Reference:
// https://docs.nvidia.com/cuda/parallel-thread-execution/index.html#asynchronous-warpgroup-level-matrix-shared-memory-layout-matrix-descriptor
static Val* constructBlackwellMatrixDescriptor(
    Val* start_address,
    Val* leading_dim_byte_offset,
    Val* stride_dim_byte_offset,
    Val* matrix_base_offset,
    MmaInputSmemSwizzle swizzle) {
  Val* or0 = matrixDescriptorEncode(start_address);
  Val* or1 = IrBuilder::lShiftExpr(
      matrixDescriptorEncode(leading_dim_byte_offset),
      IrBuilder::create<Val>(16, DataType::UInt64));
  Val* or2 = IrBuilder::lShiftExpr(
      matrixDescriptorEncode(stride_dim_byte_offset),
      IrBuilder::create<Val>(32, DataType::UInt64));
  Val* or3 = IrBuilder::lShiftExpr(
      IrBuilder::create<Val>(0b001, DataType::UInt64),
      IrBuilder::create<Val>(46, DataType::UInt64));
  Val* or4 = IrBuilder::lShiftExpr(
      matrix_base_offset, IrBuilder::create<Val>(49, DataType::UInt64));
  Val* or5 = nullptr;
  switch (swizzle) {
    case MmaInputSmemSwizzle::None:
      or5 = IrBuilder::create<Val>(0, DataType::UInt64);
      break;
    case MmaInputSmemSwizzle::B128:
      or5 = IrBuilder::create<Val>(2, DataType::UInt64);
      break;
    case MmaInputSmemSwizzle::B64:
      or5 = IrBuilder::create<Val>(4, DataType::UInt64);
      break;
    case MmaInputSmemSwizzle::B32:
      or5 = IrBuilder::create<Val>(6, DataType::UInt64);
      break;
  }
  or5 =
      IrBuilder::lShiftExpr(or5, IrBuilder::create<Val>(61, DataType::UInt64));
  return IrBuilder::bitwiseOrExpr(
      IrBuilder::bitwiseOrExpr(
          IrBuilder::bitwiseOrExpr(or0, or1),
          IrBuilder::bitwiseOrExpr(or2, or3)),
      IrBuilder::bitwiseOrExpr(or4, or5));
}

// Get the ValGroup of the ID in consumer's loop domain that corresponds to the
// innermost dimension in the allocation domain of tv. This ID must be
// parallelized on Mma.
ValGroup getInnerMmaLoopGroup(TensorView* tv, const MmaOp* mma) {
  ValGraph& id_graph = GpuLower::current()->tensorIndexer().traversalGraph();
  auto alloc_domain = id_graph.toGroups(
      TensorDomain::noBroadcasts(tv->getMaybeAllocationDomain()));
  auto loop_domain =
      id_graph.toGroups(mma->out()->as<TensorView>()->getLoopDomain());

  // Start from the innermost dim in the allocation domain, propagate all the
  // way to the consumer's loop domain, and keep track of the inner dimension.
  // After propagating, the inner dimension should be a dimension that is
  // parallelized on Mma.
  NVF_ERROR(
      !alloc_domain.empty(),
      "Matmul with all broadcasting dimension is not supported yet.");
  ValGroup inner = alloc_domain.back();

  // We do not require all groups to be visited. Only the inner allocation group
  // must be visited, which we check later.
  // See https://github.com/NVIDIA/Fuser/issues/3962
  auto exprs =
      ValGraphBFS::getExprGroupsBetween(
          id_graph, loop_domain, alloc_domain, /*require_all_to_visited=*/false)
          .first;
  while (!exprs.empty()) {
    auto [expr, direction] = exprs.back();
    exprs.pop_back();
    auto from =
        (direction == Direction::Backward ? id_graph.inputGroups(expr)
                                          : id_graph.outputGroups(expr));
    auto to =
        (direction == Direction::Backward ? id_graph.outputGroups(expr)
                                          : id_graph.inputGroups(expr));
    bool in_from = std::find(from.begin(), from.end(), inner) != from.end();
    if (!in_from) {
      continue;
    }
    NVF_ERROR(
        from.back() == inner,
        "Expecting the innermost of the alloc domain to stay inner");
    inner = to.back();
  }
  IterDomain* inner_id = nullptr;
  for (auto id : mma->out()->as<TensorView>()->getLoopDomain()) {
    if (inner->has(id)) {
      inner_id = id;
      break;
    }
  }
  NVF_ERROR(
      inner_id != nullptr,
      "Could not find innermost ID in the loop domain of mma output");
  NVF_ERROR(
      inner_id->getParallelType() == ParallelType::Mma,
      "Expecting the innermost ID to be parallelized on Mma");
  return inner;
}

// Compute the "leading_bytes" in the matrix descriptor of Mma. The leading
// bytes is the stride of the innermost dimension in the allocation domain of tv
// considering core matrices. For example, if the tv is [M, K], where K is the
// inner, then the schedule of the loop domain of the mma output must be
// something like:
//      M            K
//      |            |
//     ...          ...
//      |            |
//     / \.         / \.
//   ...  m_inst  ...  k_inst
// where m_inst and k_inst are the instruction tiles of M and K, respectively,
// that is, the number of items each TensorCore instruction can execute. Both
// m_inst and k_inst must be parallelized on Mma. The leading_bytes is the
// stride of the outer (k_inst/swizzle_size) in the allocation domain of tv.
// That is, if we futher split k_inst as:
//      M            K
//      |            |
//     ...          ...
//      |            |
//     / \.         / \.
//   ...  m_inst  ...  k_inst
//                     /    \.
//               linear      swizzle_size
// Then we would need to prove that `linear` is linear in the allocation domain
// of tv, and the stride of `linear` is the leading_bytes. This function does
// the following things:
// 1. Find k_inst.
// 2. Split k_inst as above.
// 3. Prove that `linear` is linear in the allocation domain of tv, and get the
//    stride of `linear`.
Val* getInnerStrideBytes(TensorView* tv, const MmaOp* mma) {
  auto swizzle = ir_utils::getSwizzleMode(tv);
  auto swizzle_size =
      getBytesFromSwizzle(swizzle) / dataTypeSizeByte(tv->dtype());
  ValGraph& id_graph = GpuLower::current()->tensorIndexer().traversalGraph();
  auto alloc_domain = id_graph.toGroups(tv->getMaybeAllocationDomain());
  auto inner = getInnerMmaLoopGroup(tv, mma);
  // At this point, we can just create the following schedule:
  //        inner
  //       /     \.
  //   linear   swizzle_size
  // and use proveLinearAndGetStride to find the stride of `linear` in the
  // allocation domain.
  auto outer_of_tiling = split(&id_graph, inner, swizzle_size).first;
  auto stride = lower_utils::proveLinearAndGetStride(
      id_graph, outer_of_tiling, alloc_domain);
  NVF_ERROR(stride != nullptr, "Could not get the stride of tiling");
  return SimplifyingIrBuilder::mulExpr(stride, dataTypeSizeByte(tv->dtype()));
}

// Compute the "stride_bytes" in the matrix descriptor of Mma. The stride
// bytes is the stride of the outer dimension in the allocation domain of tv
// considering core matrices. For example, if the tv is [M, K], where K is the
// inner, then the schedule of the loop domain of the mma output must be
// something like:
//      M            K
//      |            |
//     ...          ...
//      |            |
//     / \.         / \.
//   ...  m_inst  ...  k_inst
// where m_inst and k_inst are the instruction tiles of M and K, respectively,
// that is, the number of items each TensorCore instruction can execute. Both
// m_inst and k_inst must be parallelized on Mma. The stride_bytes is the
// stride of the outer (m_inst/8) in the allocation domain of tv.
// That is, if we futher split m_inst as:
//       M            K
//       |            |
//      ...          ...
//       |            |
//      / \.         / \.
//    ...  m_inst  ...  k_inst
//         /    \.
//   linear      8
// Then we would need to prove that `linear` is linear in the allocation domain
// of tv, and the stride of `linear` is the stride_bytes. This function does
// the following things:
// 1. Find m_inst.
// 2. Split m_inst as above.
// 3. Prove that `linear` is linear in the allocation domain of tv, and get the
//    stride of `linear`.
Val* getOuterStrideBytes(TensorView* tv, const MmaOp* mma) {
  ValGraph& id_graph = GpuLower::current()->tensorIndexer().traversalGraph();
  auto logical_domain =
      id_graph.toGroups(TensorDomain::noBroadcasts(tv->getLogicalDomain()));
  auto loop_domain =
      id_graph.toGroups(mma->out()->as<TensorView>()->getLoopDomain());
  auto alloc_domain = id_graph.toGroups(tv->getMaybeAllocationDomain());

  // In the consumer's loop domain, there should be exactly 3 IDs parallelized
  // on Mma. Which of these three dims are M, N, and K? We don't know. But we
  // don't really care. What we do care is, which is the inner? which is the
  // broadcast? We would find the loop dim that is neither inner nor broadcast,
  // and the stride of that dim is the one we are looking for.
  auto inner = getInnerMmaLoopGroup(tv, mma);
  std::vector<ValGroup> mma_groups;
  mma_groups.reserve(2);
  for (auto id : mma->out()->as<TensorView>()->getLoopDomain()) {
    if (id->getParallelType() == ParallelType::Mma && !inner->has(id)) {
      mma_groups.emplace_back(id_graph.toGroup(id));
    }
  }
  NVF_ERROR(
      mma_groups.size() == 2,
      "Expecting 3 IDs in the loop domain of mma output to be parallelized on "
      "Mma,",
      " among which one must be the innermost of producer's allocation domain");

  // Get which group in mma_groups is projected to a concrete ID in the logical
  // domain of tv. There should be exactly one such group.
  auto is_projected_to_concrete = [&](const ValGroup& g) {
    auto projection_on_logical = projectTo<ValGraphBFS>(
        g, logical_domain.vector(), Direction::Undefined, id_graph);
    for (auto id : tv->getLogicalDomain()) {
      if (!id->isBroadcast() &&
          projection_on_logical.count(id_graph.toGroup(id))) {
        return true;
      }
    }
    return false;
  };
  ValGroup selected = nullptr;
  for (auto& g : mma_groups) {
    if (is_projected_to_concrete(g)) {
      NVF_ERROR(
          selected == nullptr,
          "Expecting exactly one group in mma output loop domain to be "
          "projected to a concrete ID in the logical domain of tv");
      selected = std::move(g);
    }
  }
  NVF_ERROR(
      selected != nullptr,
      "No group in mma output loop domain is projected to a concrete ID in the "
      "logical domain of tv");

  // At this point, we can just create the following schedule:
  //      selected
  //       /     \.
  //   linear     8
  // and use proveLinearAndGetStride to find the stride of `linear` in the
  // allocation domain.
  constexpr int64_t core_matrix_outer_size = 8;
  auto outer_of_tiling =
      split(&id_graph, selected, core_matrix_outer_size).first;
  auto stride = lower_utils::proveLinearAndGetStride(
      id_graph, outer_of_tiling, alloc_domain);
  NVF_ERROR(stride != nullptr, "Could not get the stride of tiling");
  return SimplifyingIrBuilder::mulExpr(stride, dataTypeSizeByte(tv->dtype()));
}

namespace {

Val* indexBlackwellMmaOutput(
    const MmaOp* mma,
    const std::vector<ForLoop*>& for_loops) {
  TensorView* tmem_tv = mma->out()->as<TensorView>();
  NVF_ERROR(tmem_tv->getMemoryType() == MemoryType::Tensor, "Invalid tmem_tv");
  const auto& tmem_info = GpuLower::current()->tmemInfo();
  const auto& tensor_indexer = GpuLower::current()->tensorIndexer();

  const std::vector<IterDomain*>& column_allocation_domain =
      tmem_info.allocation.getTVInfo(tmem_tv).column_allocation;

  std::vector<Val*> indices = tensor_indexer.getIndexFor(
      mma, true, column_allocation_domain, for_loops);
  Val* stride = tmem_tv->fusion()->oneVal();
  Val* column_index = tmem_tv->fusion()->zeroVal();
  for (const auto& [id, idx] :
       std::ranges::views::reverse(zip(column_allocation_domain, indices))) {
    column_index = SimplifyingIrBuilder::addExpr(
        column_index, SimplifyingIrBuilder::mulExpr(idx, stride));
    stride = SimplifyingIrBuilder::mulExpr(stride, id->extent());
  }

  column_index =
      SimplifyingIrBuilder::maybeCastExpr(DataType::UInt16, column_index);

  Val* index = SimplifyingIrBuilder::arrayExpr(std::vector<Val*>{
      mma->fusion()->zeroVal(DataType::UInt16), column_index});
  return GpuLower::current()->commonScalarMap().hoistScalar(index, for_loops);
}

} // namespace

// Reference for smem strides:
// https://docs.nvidia.com/cuda/parallel-thread-execution/index.html#strides
void IndexLowering::handle(const MmaOp* mma) {
  Val* a = nullptr;
  Val* b = nullptr;
  const auto& [unitdim_a, unitdim_b] = lower_utils::getMmaLayout(mma);
  auto constructMatrixDescriptor = mma->isBlackwell()
      ? constructBlackwellMatrixDescriptor
      : constructHopperMatrixDescriptor;
  if (mma->inA()->as<TensorView>()->getMemoryType() == MemoryType::Shared) {
    // TODO: This is a temporary solution and only supports a single tile in
    // smem.
    auto tv = mma->inA()->as<TensorView>();
    auto swizzle = ir_utils::getSwizzleMode(tv);
    // Because the entire tile is parallelized on MMA, which are trivial
    // loops and always have zero loop variables, the result of lowerSrcIndex
    // will be the address of the first element of the tile, which happens to
    // be the information we need to provide to the hardware.
    auto base_addr = lowerSrcIndex(tv, mma->out(), {}, true)
                         ->as<kir::TensorIndex>()
                         ->index();
    Val* leading_bytes = getInnerStrideBytes(tv, mma);
    Val* stride_bytes = getOuterStrideBytes(tv, mma);
    if (swizzle == MmaInputSmemSwizzle::None && unitdim_a == UnitDim::M_or_N) {
      // tnspA and tnspB is ignored for NoSwizzle mode
      std::swap(leading_bytes, stride_bytes);
    }
    auto matrix_desc = constructMatrixDescriptor(
        base_addr,
        leading_bytes,
        stride_bytes,
        IrBuilder::create<Val>(0, DataType::UInt64),
        ir_utils::getSwizzleMode(tv));
    a = IrBuilder::create<kir::TensorIndex>(
        tv,
        GpuLower::current()->commonScalarMap().hoistScalar(
            matrix_desc, for_loops_));
  } else {
    a = lowerSrcIndex(
        mma->inA(), mma->out(), {}, false, getMmaInputAType(mma->macro()));
  }
  if (mma->inB()->as<TensorView>()->getMemoryType() == MemoryType::Shared) {
    // TODO: This is a temporary solution and only supports a single tile in
    // smem.
    auto tv = mma->inB()->as<TensorView>();
    auto swizzle = ir_utils::getSwizzleMode(tv);
    // Because the entire tile is parallelized on MMA, which are trivial
    // loops and always have zero loop variables, the result of lowerSrcIndex
    // will be the address of the first element of the tile, which happens to
    // be the information we need to provide to the hardware.
    auto base_addr = lowerSrcIndex(tv, mma->out(), {}, true)
                         ->as<kir::TensorIndex>()
                         ->index();
    Val* leading_bytes = getInnerStrideBytes(tv, mma);
    Val* stride_bytes = getOuterStrideBytes(tv, mma);
    if (swizzle == MmaInputSmemSwizzle::None && unitdim_b == UnitDim::M_or_N) {
      // tnspA and tnspB is ignored for NoSwizzle mode
      std::swap(leading_bytes, stride_bytes);
    }
    auto matrix_desc = constructMatrixDescriptor(
        base_addr,
        leading_bytes,
        stride_bytes,
        IrBuilder::create<Val>(0, DataType::UInt64),
        swizzle);
    b = IrBuilder::create<kir::TensorIndex>(
        tv,
        GpuLower::current()->commonScalarMap().hoistScalar(
            matrix_desc, for_loops_));
  } else {
    b = lowerSrcIndex(
        mma->inB(), mma->out(), {}, false, getMmaInputBType(mma->macro()));
  }
  Val* out = nullptr;
  if (mma->out()->as<TensorView>()->getMemoryType() == MemoryType::Tensor) {
    auto index = indexBlackwellMmaOutput(mma, for_loops_);
    out = IrBuilder::create<kir::TensorIndex>(
        mma->out()->as<TensorView>(), index, DataType::TMemAddress);
  } else {
    out = lowerDstIndex(
        mma->out(), {}, false, getMmaOutType(mma->out()->as<TensorView>()));
  }
  auto mma_indexed =
      IrBuilder::create<MmaOp>(out, a, b, mma->init(), mma->macro());
  pushBack(mma_indexed);
  if (mma->isBlackwell()) {
    pushBack(IrBuilder::create<kir::Asm>(
        "tcgen05.commit.cta_group::1.mbarrier::arrive::one.shared::cluster."
        "b64",
        std::vector<Val*>{},
        std::vector<Val*>{lower_utils::u32IndexScalarSmemTv(
            GpuLower::current()->mbarrierMap().at(mma))},
        kir::Asm::Options{/*volatile=*/true}));
  }
  GpuLower::current()->propagateExprInfo(mma, back());
}

void IndexLowering::handle(const BroadcastOp* bop) {
  NVF_ERROR(ir_utils::isTvOp(bop));

  const auto out_tv = bop->out()->as<TensorView>();

  const auto out = lowerDstIndex(bop->out());
  const auto in = lowerSrcIndex(bop->in(), bop->out());
  auto indexed_expr =
      IrBuilder::create<BroadcastOp>(out, in, bop->getBroadcastDimFlags());

  const ParallelTypeBitmap parallel_bitmap =
      GpuLower::current()
          ->info()
          .threadPredicateMap()
          .getParallelBroadcastDomains(out_tv);

  const bool block_x = parallel_bitmap.get(ParallelType::BIDx);
  const bool block_y = parallel_bitmap.get(ParallelType::BIDy);
  const bool block_z = parallel_bitmap.get(ParallelType::BIDz);

  if (bop->predicate()) {
    indexed_expr =
        indexed_expr->withPredicate(bop->predicate())->as<BroadcastOp>();
  }

  const bool grid_broadcast_needed = block_x || block_y || block_z;
  if (!grid_broadcast_needed) {
    pushBack(indexed_expr);
    GpuLower::current()->propagateExprInfo(bop, back());
    return;
  }

  // Grid broadcast
  const auto out_domain = out_tv->domain();
  const auto work_buffer_size =
      getGridCommWorkBufferSize(out_domain, for_loops_, true)
          .size_of_privatized_buffer;

  auto work_buffer = allocateUniqueBuffer(
      work_buffer_size, out->dtype(), false, out_tv, work_buffer_map_);

  auto sync_buffer_size = getGridSyncBufferSize(out_domain, for_loops_, true);
  auto sync_buffer = allocateUniqueBuffer(
      sync_buffer_size, DataType::Int, true, out_tv, sync_buffer_map_);

  auto grid_broadcast = IrBuilder::create<kir::GridBroadcast>(
      indexed_expr, work_buffer, sync_buffer);

  if (bop->predicate()) {
    grid_broadcast = grid_broadcast->withPredicate(bop->predicate())
                         ->as<kir::GridBroadcast>();
  }

  pushBack(grid_broadcast);
  GpuLower::current()->propagateExprInfo(bop, back());
}

void IndexLowering::handle(const kir::Asm* asm_) {
  // TODO(kir): remove the need for const_cast
  pushBack(const_cast<kir::Asm*>(asm_)); // NOLINT
}

void IndexLowering::handle(const kir::Allocate* allocate) {
  // TODO(kir): remove the need for const_cast
  pushBack(const_cast<kir::Allocate*>(allocate)); // NOLINT
}

void IndexLowering::handle(const kir::AllocTMem* alloc) {
  auto address_tv = alloc->address()->as<TensorView>();
  const auto address = IrBuilder::create<kir::TensorIndex>(
      address_tv, IrBuilder::baseAddressExpr(address_tv));
  pushBack(IrBuilder::create<kir::AllocTMem>(
      address,
      GpuLower::current()->commonScalarMap().hoistScalar(
          alloc->numColumns(), for_loops_)));
  GpuLower::current()->propagateExprInfo(alloc, back());
}

void IndexLowering::handle(const kir::BlockSync* sync) {
  // TODO(kir): remove the need for const_cast
  pushBack(const_cast<kir::BlockSync*>(sync)); // NOLINT
}

void IndexLowering::handle(const kir::GridSync* sync) {
  // TODO(kir): remove the need for const_cast
  pushBack(const_cast<kir::GridSync*>(sync)); // NOLINT
}

void IndexLowering::handle(const kir::AsyncWait* wait) {
  // TODO(kir): remove the need for const_cast
  pushBack(const_cast<kir::AsyncWait*>(wait)); // NOLINT
}

void IndexLowering::handle(const kir::FenceAsyncProxy* fence) {
  // TODO(kir): remove the need for const_cast
  pushBack(const_cast<kir::FenceAsyncProxy*>(fence)); // NOLINT
}

void IndexLowering::handle(const kir::WgMmaFence* fence) {
  // TODO(kir): remove the need for const_cast
  pushBack(const_cast<kir::WgMmaFence*>(fence)); // NOLINT
}

void IndexLowering::handle(const kir::SetMaxNReg* maxnreg) {
  // TODO(kir): remove the need for const_cast
  pushBack(const_cast<kir::SetMaxNReg*>(maxnreg)); // NOLINT
}

void IndexLowering::handle(const kir::Continue* cont) {
  // TODO(kir): remove the need for const_cast
  pushBack(const_cast<kir::Continue*>(cont)); // NOLINT
}

void IndexLowering::handle(const kir::Return* ret) {
  // TODO(kir): remove the need for const_cast
  pushBack(const_cast<kir::Return*>(ret)); // NOLINT
}

void IndexLowering::handle(const kir::AsyncCommit* commit) {
  // TODO(kir): remove the need for const_cast
  pushBack(const_cast<kir::AsyncCommit*>(commit)); // NOLINT
}

void IndexLowering::handle(const kir::BlockSerializeWait* sync) {
  // TODO(kir): remove the need for const_cast
  pushBack(const_cast<kir::BlockSerializeWait*>(sync)); // NOLINT
}

void IndexLowering::handle(const kir::BlockSerializeRelease* sync) {
  // TODO(kir): remove the need for const_cast
  pushBack(const_cast<kir::BlockSerializeRelease*>(sync)); // NOLINT
}

void IndexLowering::generate(const std::vector<Expr*>& exprs) {
  for (auto expr : exprs) {
    OptOutConstDispatch::dispatch(expr);
  }
}

kir::Allocate* IndexLowering::allocateUniqueBuffer(
    Val* buffer_size,
    DataType dtype,
    bool zero_init,
    TensorView* out_tv,
    std::unordered_map<TensorView*, kir::Allocate*>& alloc_map) {
  // Return an existing allocation if exists
  auto it = alloc_map.find(out_tv);
  if (it != alloc_map.end()) {
    return it->second;
  }

  // No existing allocation found. Create a new one
  auto new_buffer =
      lower_utils::allocGlobalBufferForGridComm(buffer_size, dtype, zero_init);

  // Keep track of the allocation
  alloc_map.emplace(out_tv, new_buffer);

  // A buffer may be used in both the unswitched paths, so it must be
  // placed outside of the current scope. Simplying placing it at the
  // top-level scope should work.
  insertAtTopLevel(new_buffer);

  return new_buffer;
}

void IndexLowering::allocateUniqueFusedReduction(
    Expr* expr,
    TensorView* out_tv) {
  auto it = fused_reduction_map_.find(out_tv);
  if (it != fused_reduction_map_.end()) {
    return;
  }

  kir::AllocateFusedReduction* fused_reduction_alloc_reduction = nullptr;
  if (expr->isStrictlyA<kir::GridReduction>()) {
    fused_reduction_alloc_reduction =
        IrBuilder::create<kir::AllocateFusedReduction>(
            expr->as<kir::GridReduction>());
  } else if (expr->isStrictlyA<kir::GridWelford>()) {
    fused_reduction_alloc_reduction =
        IrBuilder::create<kir::AllocateFusedReduction>(
            expr->as<kir::GridWelford>());
  } else if (expr->isStrictlyA<kir::GroupedGridReduction>()) {
    fused_reduction_alloc_reduction =
        IrBuilder::create<kir::AllocateFusedReduction>(
            expr->as<kir::GroupedGridReduction>());
  } else if (expr->isStrictlyA<kir::GroupedGridWelford>()) {
    fused_reduction_alloc_reduction =
        IrBuilder::create<kir::AllocateFusedReduction>(
            expr->as<kir::GroupedGridWelford>());
  } else {
    NVF_THROW("Invalid expr: ", expr->toString());
  }

  fused_reduction_map_.emplace(out_tv, fused_reduction_alloc_reduction);

  // When using the fused reduction, allocate the reduction object at
  // the outer-most scope
  insertAtTopLevel(fused_reduction_alloc_reduction);
}

void IndexLowering::handle(const PadOp* pad) {
  // Convert to a where op as:
  // consumer[consumer_idx] = (consumer_idx >= left_pad && consumer_idx <
  //                           consumer_extent - right_pad) ?
  //     producer[producer_idx] :
  //     0;

  auto producer_tv = pad->in()->as<TensorView>();
  auto consumer_tv = pad->out()->as<TensorView>();
  auto producer_doms =
      TensorDomain::noReductions(producer_tv->getLogicalDomain());

  const auto in = lowerSrcIndex(pad->in(), pad->out());
  const auto out = lowerDstIndex(pad->out());

  const auto pad_val = pad->value();

  // Build a predicate for where
  auto consumer_root_indices = Index::getConsumerPerDimLogicalIndex(
      consumer_tv, for_loops_, getRotatedLoop());
  Val* pred = consumer_tv->fusion()->trueVal();
  for (auto padded_axis : pad->getPaddedAxes()) {
    auto consumer_idx = consumer_root_indices.at(padded_axis);
    auto consumer_root_id = consumer_tv->getLogicalDomain().at(padded_axis);
    NVF_ERROR(!consumer_root_id->maybePartial());
    const auto& pad_widths = pad->getPadWidths(padded_axis);
    pred = SimplifyingIrBuilder::logicalAndExpr(
        pred,
        // idx >= left_pad && idx < extent - right_pad
        SimplifyingIrBuilder::logicalAndExpr(
            SimplifyingIrBuilder::geExpr(consumer_idx, pad_widths.first),
            SimplifyingIrBuilder::ltExpr(
                consumer_idx,
                SimplifyingIrBuilder::subExpr(
                    consumer_root_id->getMaybeExpandedExtent(),
                    pad_widths.second))));
  }

  pred = GpuLower::current()->commonScalarMap().hoistScalar(pred, for_loops_);

  pushBack(IrBuilder::create<TernaryOp>(
      TernaryOpType::Where, out, pred, in, pad_val));
  GpuLower::current()->propagateExprInfo(pad, back());
}

void IndexLowering::handle(const SliceOp* slice) {
  // TODO: Consider converting SliceOp to Set at the beginning of
  // lowering
  const auto in = lowerSrcIndex(slice->in(), slice->out());
  const auto out = lowerDstIndex(slice->out());

  pushBack(IrBuilder::create<LoadStoreOp>(LoadStoreOpType::Set, out, in));
  GpuLower::current()->propagateExprInfo(slice, back());
}

void IndexLowering::handle(const CatOp* cat) {
  // It's possible to lower CatOp to a series of IfThenElse or Where,
  // but that would going to look really ugly. For now, rely on
  // CudaKernelGenerator to produce code based on the predicates
  // genereated here.

  const auto out = lowerDstIndex(cat->output(0));

  std::vector<Val*> inputs(cat->inputs().size());

  DataType dt = out->dtype();
  bool use_bitwise_or = dt == DataType::Half || dt == DataType::BFloat16 ||
      dt == DataType::Float8_e4m3fn || dt == DataType::Float8_e5m2 ||
      dt == DataType::Float8_e8m0fnu;
  BinaryOpType op_type =
      use_bitwise_or ? BinaryOpType::BitwiseOr : BinaryOpType::Add;

  NVF_ERROR(cat->inputs().size() > 1);

  Val* result = nullptr;
  BinaryOp* expr = nullptr;
  for (const auto i : arange(cat->inputs().size())) {
    auto inp = lowerSrcIndex(cat->input(i), cat->output(0));
    if (result == nullptr) {
      result = inp;
    } else {
      auto new_result = (i == cat->inputs().size() - 1)
          ? out
          : IrBuilder::IrBuilder::create<Val>(dt);
      expr = IrBuilder::create<BinaryOp>(op_type, new_result, result, inp);
      result = new_result;
    }
  }

  NVF_ERROR(result != nullptr);
  NVF_ERROR(expr != nullptr);

  pushBack(expr);
  GpuLower::current()->propagateExprInfo(cat, expr);
}

} // namespace nvfuser<|MERGE_RESOLUTION|>--- conflicted
+++ resolved
@@ -381,15 +381,9 @@
   const auto out = lowerDstIndex(aop->out());
   auto indexed_aop = IrBuilder::create<ArgsortOp>(
       out, in, aop->dim(), aop->isDescending(), aop->isStable());
-<<<<<<< HEAD
-  if (aop->predicate()) {
-    indexed_aop = indexed_aop->withPredicate(aop->predicate())->as<ArgsortOp>();
-  }
-=======
   NVF_ERROR(
       aop->predicate(), "Expected to have a predicate: ", aop->toString());
   indexed_aop = indexed_aop->withPredicate(aop->predicate())->as<ArgsortOp>();
->>>>>>> 0d2a26ce
   pushBack(indexed_aop);
   GpuLower::current()->propagateExprInfo(aop, back());
 }
@@ -1459,15 +1453,9 @@
   const auto out = lowerDstIndex(sop->out());
   auto indexed_sop = IrBuilder::create<ScanOp>(
       sop->opType(), sop->init(), out, in, sop->dim());
-<<<<<<< HEAD
-  if (sop->predicate()) {
-    indexed_sop = indexed_sop->withPredicate(sop->predicate())->as<ScanOp>();
-  }
-=======
   NVF_ERROR(
       sop->predicate(), "Expected to have a predicate: ", sop->toString());
   indexed_sop = indexed_sop->withPredicate(sop->predicate())->as<ScanOp>();
->>>>>>> 0d2a26ce
   pushBack(indexed_sop);
   GpuLower::current()->propagateExprInfo(sop, back());
 }
