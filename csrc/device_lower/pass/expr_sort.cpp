// clang-format off
/*
 * SPDX-FileCopyrightText: Copyright (c) 2023-present NVIDIA CORPORATION & AFFILIATES.
 * All rights reserved.
 * SPDX-License-Identifier: BSD-3-Clause
 */
// clang-format on
#include <compute_at_map.h>
#include <debug.h>
#include <device_lower/lower2device.h>
#include <device_lower/pass/expr_sort.h>
#include <device_lower/utils.h>
#include <fusion.h>
#include <id_model/utils.h>
#include <instrumentation.h>
#include <ir/all_nodes.h>
#include <ir/iostream.h>
#include <ir/utils.h>
#include <options.h>
#include <utils.h>

#include <deque>
#include <list>
#include <sstream>
#include <unordered_map>
#include <unordered_set>
#include <vector>

namespace nvfuser {

namespace {

// TODO: Review const model, and objects
//  ExprSegmentationSorter
//    Responsible for going through DAG and proposing things we could try to
//    merge together, calls "supportedMerge" on these proposed groups to see
//    if they should be merged together, then merges them if so.
//  ExprGroup
//    A group of exprs that are grouped together based on their loop nest
//    structures.
//  ExprGroupConnections
//    Holds vals and what they connect. In other words it's a val that is an
//    output of a ExprSegmentationSorter "from" and an input of
//    ExprSegmentationSorter "to". There's nothing preventing from a val being
//    between groups twice.
//    TODO: make sure there's nothing wrong with grouping of nodes that
//    have the same value input twice. i.e. (B = A*A)

// Selecting segments to propose is based on the theorem 4.2 in the paper which
// makes sure when segment the segmented graph will be a DAG (assumes Fusion is
// already a DAG). The segmentation code relies on assumptions of DAG-ness
// during segmentation, meaning proposed merging of groups must maintain the DAG
// property of the graph.
//
// Julien Herrmann, Yusuf Özkaya, Bora Uçar, Kamer Kaya, Umit Catalyurek.
// Multilevel Algorithms for Acyclic Partitioning of Directed Acyclic Graphs.
// SIAM Journal on Scientific Computing, Society for Industrial and Applied
// Mathematics, 2019, 41 (4), pp.A2117-A2145. ff10.1137/18M1176865ff.
// ffhal02306566f

class ExprGroup;
struct ExprGroupConnections;
class ExprSegmentationSorter;

// Debug printing disabled due to clang tidy, see below for definitions
// std::ostream& operator<<(std::ostream& os, const ExprGroup* group);

// Wrapper for values, these are edges between expr groups. Multiple edges can
// exist between expr groups, and the same Val can show up more than once in
// multiple edges.
struct ExprGroupConnections {
  ExprGroupConnections(
      ExprGroup* group_from,
      ExprGroup* group_to,
      Val* producer_val,
      Val* consumer_val)
      : from(group_from),
        to(group_to),
        producer_val(producer_val),
        consumer_val(consumer_val) {}
  // Producer group from which the edge starts
  ExprGroup* from = nullptr;

  // Consumer group from which the edge ends
  ExprGroup* to = nullptr;

  // The value from the producer group connecting the groups
  // This value helps us resolve the compute at position of expr groups
  Val* producer_val = nullptr;

  // The value that the producer val gets used to create on this edge
  // This value helps us resolve the produce at position of expr groups
  Val* consumer_val = nullptr;
};

struct ExprSortPayload : public PolymorphicBase {
  // Need to track compute at domains as well as produce at domains. Produce at
  // domains will be matched to producers compute at domains. Track the active
  // domains that will be matched from inner most dim to outer most.
  std::vector<IterDomain*> ca_domains;
  std::vector<IterDomain*> pa_domains;

  // Maximum path distance from an input expr group required for
  // Theorem 4.2
  int level = -1;

  // Traversal marker, marks if this group has been visited by current pass
  bool visited = false;

  // Marks if this group is already selected to merge with another group, marks
  // which group to merge with
  ExprGroup* merge_with = nullptr;

  // Marks if this group is already selected to merge with another group
  bool merged = false;
};

// Groups together expressions which create a expr group
class ExprGroup {
 public:
  explicit ExprGroup(bool is_scalar_only)
      : payload_(std::make_unique<ExprSortPayload>()),
        is_scalar_only_(is_scalar_only) {}

  ExprGroup(const ExprGroup& other)
      : payload_(new ExprSortPayload(*(other.payload_))),
        is_scalar_only_(other.is_scalar_only_) {}

  ExprGroup& operator=(const ExprGroup& other) {
    *payload_ = *other.payload_;
    exprs_ = other.exprs_;
    is_scalar_only_ = other.is_scalar_only_;
    return *this;
  }

  // Clears the traversal information in the payload
  void clearTraversalInfo();

  // Returns all neighbors, producers and consumers
  std::vector<ExprGroup*> getNeighbors();

  // Return neighbors of this proven to be safe nodes to merge with in regards
  // to maining an acyclic graph. This looks at, neighbors  if merged, neighbors
  // level, and merged neighbors of neighbors level. If fallback_mode_enabled
  // will return the inverse set of ExprGroups that are proven to be safe
  // merges.
  // We prefer merging scalar exprs with scalar exprs and tensor exprs with
  // tensor exprs. Merging scalar exprs with tensor exprs are allowed but not
  // preferred.
  std::vector<ExprGroup*> getMergeCandidates(
      bool preferred_merge_only,
      bool fallback_mode_enabled = false);

  std::unique_ptr<ExprSortPayload>& payload() {
    return payload_;
  }

  const std::unique_ptr<ExprSortPayload>& payload() const {
    return payload_;
  }

  const auto& producerEdges() const {
    return producer_edges_;
  }

  void addProducerEdge(ExprGroupConnections* edge) {
    addEdge(producer_edges_, edge);
  }

  void removeProducerEdge(ExprGroupConnections* edge) {
    removeEdge(producer_edges_, edge);
  }

  void clearProducerEdges() {
    producer_edges_.clear();
  }

  const auto& consumerEdges() const {
    return consumer_edges_;
  }

  void addConsumerEdge(ExprGroupConnections* edge) {
    addEdge(consumer_edges_, edge);
  }

  void removeConsumerEdge(ExprGroupConnections* edge) {
    removeEdge(consumer_edges_, edge);
  }

  void clearConsumerEdges() {
    consumer_edges_.clear();
  }

  auto& exprs() {
    return exprs_;
  }

  const auto& exprs() const {
    return exprs_;
  }

  bool isScalarOnly() const {
    return is_scalar_only_;
  }

  std::string toString() const;

 private:
  static void addEdge(
      std::vector<ExprGroupConnections*>& edges,
      ExprGroupConnections* edge_to_add) {
    edges.push_back(edge_to_add);
  }

  static void removeEdge(
      std::vector<ExprGroupConnections*>& edges,
      ExprGroupConnections* edge_to_remove) {
    auto it = std::find(edges.begin(), edges.end(), edge_to_remove);
    NVF_ERROR(it != edges.end(), "Could not find edge to remove.");
    edges.erase(it);
  }

 private:
  // "Ancestor nodes", towards inputs of segmentedDAG
  std::vector<ExprGroupConnections*> producer_edges_;

  // "Descendent nodes", towards outputs of segmentedDAG
  std::vector<ExprGroupConnections*> consumer_edges_;

  // Exprs that make up the group
  std::vector<Expr*> exprs_;

  // Stateful traversal information
  std::unique_ptr<ExprSortPayload> payload_;

  // If this group contains only scalar expressions
  bool is_scalar_only_ = false;
};

// This class sorts expressions guarantees two things, 1) Tensors are produced
// before they're consumed 2) If the production of two tensors are supposed to
// share a for loop, they're in an order where they can. (1) is pretty standard
// of ordering a DAG. (2) is where things get a bit complicated and why we do
// this sorting through segmentation. Consider a section of a DAG: T4 = T3 + T2.
// Where T2 and T3 are not inputs to the fusion, all tensors are 3D, and we want
// the production of T3 to share the inner most loop of T4 and we want the
// production of T2 to share the middle loop with T4. i.e. we're looking for
// For(i:I){
//   For(j: J){
//     For(k: K){
//       T2[i, j, k] = ...
//     }
//     For(k: K){
//       T3[i, j, k] = ...
//       T4[i, j, k] = T2[i, j, k] + T3[i, j, k]
//     }
//   }
// }
// The only valid ordering of expressions is producing T2, then T3, then T4. If
// we swapped T3 and T2, then T3 and T4 couldn't share their inner most loop,
// because T2 has its own inner most loop. If we swapped either tensor with T4,
// then we'd try to be using T2 or T3 without producing them (back to gaurantee
// 1).
class ExprSegmentationSorter {
 public:
  ExprSegmentationSorter(Fusion* fusion) : fusion_(fusion) {
    // ID representing the kernel scope. Attributes like extent can be
    // arbitrary. May want to use a special IterType?
    kernel_scope_domain_ =
        IterDomainBuilder(fusion->zeroVal(), fusion->oneVal()).build();
  }

  void sort();

  std::string toString(int verbosity = 0) const;

  //! Returns a flattened list of sorted exprs
  std::vector<Expr*> getExprs() const;

 private:
  // Allocate an empty expr group and return it
  ExprGroup* makeEmptyGroup(bool is_scalar_only);

  // Allocate an expr group with the provided expr and return it. Also requires
  // information on if this expression is a terminating expression (none of its
  // outputs are used in other expressions being sorted).
  ExprGroup* makeEmptyGroup(Expr*, bool terminating_expr);

  // Returns if sg1 and sg2 should be merged together, is called if they can
  // based on the current status of the DAG.
  bool supportedMerge(ExprGroup* sg1, ExprGroup* sg2);

  // Returns true if the graph will remain an acyclic graph after merging sg1
  // and sg2
  bool testStillDag(ExprGroup* sg1, ExprGroup* sg2);

  // Merges two ExprGroups and returns the new ExprGroup
  ExprGroup* makeMergedNode(ExprGroup* sg1, ExprGroup* sg2);

  // This is called once no more groups can be merged together. This will lower
  // the compute at position of a segment group if the last dimension of the
  // segment group doesn't map to any of the dimensions of its neighbors.
  bool interIterUpdate();

  // Reset the ExprSortPayload of the groups so we can traverse and identify
  // merge candidates.
  void resetTraversal();

  // Reset the set levels of each group. This is what's used to identify which
  // nodes can be merged together.
  void resetLevels();

  // Go through groups that are marked as to merge and merge them.
  void mergeNodes();

  // Initialize concrete_id_dependencies
  void initializeForLoopDependencies();

  bool hasCADomains(const std::unordered_set<IterDomain*>& domains) const;

  // Checks if the for loop associated with the concrete ID is ready to be
  // resolved in sorting.
  bool loopReady(IterDomain* concrete_id) const;

  // Disconnect the edges connecting group to the rest of the graph, and return
  // all the edges that were disconnected
  std::unordered_set<ExprGroupConnections*> disconnectGroup(ExprGroup* group);

  // Add (g1, g2) to the pending "to merge" list.
  void setToMerge(ExprGroup* g1, ExprGroup* g2);

  // Get the LOOP concrete ID of a given ID. If the ID is the kernel
  // scope ID, just return itself. Note that the kernel scope ID is
  // not registered in the CA map.
  IterDomain* getConcreteID(IterDomain* id) const {
    if (id == kernelScopeDomain()) {
      return id;
    } else {
<<<<<<< HEAD
      return lower_utils::getConcreteLoopDomain(id);
=======
      return lower_utils::getConcreteLoopID(id);
>>>>>>> eb4d8ca5
    }
  }

  bool areMapped(IterDomain* id0, IterDomain* id1) const {
    auto concrete_id0 = getConcreteID(id0);
    auto concrete_id1 = getConcreteID(id1);
    return concrete_id0 == concrete_id1;
  }

  bool canReducePA(ExprGroup* group) const;

  IterDomain* kernelScopeDomain() const {
    return kernel_scope_domain_;
  }

 private:
  // Track how many groups we have from iteration to iteration so we can track
  // when we've stopped merging nodes.
  size_t n_groups_ = 0;

  // Lifetime of the graph view of the fusion and segmentation. Use list to not
  // invalidate any entries on insertion/deletion.
  std::list<std::unique_ptr<ExprGroupConnections>> edges_;
  std::list<std::unique_ptr<ExprGroup>> groups_;

  std::deque<ExprGroup*> to_visit_;

  std::vector<std::pair<ExprGroup*, ExprGroup*>> to_merge_;

  Fusion* fusion_ = nullptr;

  // We use a theorem out of a paper mentioned in other comments. This theorem
  // is good at identifying multiple expr groups to merge during a single
  // iteration without producing a cyclic graph from an acyclic graph. This
  // theorem is not guaranteed to find all possible nodes that can be merged
  // together. We need to be able to group all disjoint groups of exprs or
  // we fail to generate code. Therefore, if we can't find anything to make
  // forward progress based on the theorem we fallback to manually looking if we
  // can segmenet all combinations we haven't previously looked at.
  bool fallback_mode_enabled_ = false;

  // We need to track ID resolution, see Indexing17 test. For loops need
  // to be resolved from inner most to outer most. We therefore track
  // loop dependencies where inner most loops need to be fully resolved before
  // we can resolve the next outer loop. We track this by looking at all tensor
  // views, and each iteration domain. An iter domain in the outer most position
  // has dependencies on all inner dimensions. This tracking is done on concrete
  // id's in the loop map, this is because IDs may exist in some TVs but not
  // others, however, we need a "global" view to track these dependencies.
  std::unordered_map<IterDomain*, std::unordered_set<IterDomain*>>
      concrete_id_dependencies_;

  // ID representing the outermost scope of the kernel being
  // generated. We may want to have this defined in the Kernel
  // container itself, but for now just define here as it's only used
  // here.
  //
  // See also #569 and the IndirectNormalizationWithZeroDimTensors test.
  IterDomain* kernel_scope_domain_ = nullptr;
};

// // Debug printing, disabled due to clang-tidy see above for declarations.
std::string ExprGroup::toString() const {
  std::stringstream os;
  os << "Group Start{\n  ca, pa (" << payload()->ca_domains.size() << ", "
     << payload()->pa_domains.size() << ")";
  os << " ca_ids {";
  for (size_t i = 0; i < payload()->ca_domains.size(); i++) {
    os << payload()->ca_domains[i];
    if (i + 1 != payload()->ca_domains.size()) {
      os << ", ";
    }
  }
  os << "} pa_ids {";
  for (size_t i = 0; i < payload()->pa_domains.size(); i++) {
    os << payload()->pa_domains[i];
    if (i + 1 != payload()->pa_domains.size()) {
      os << ", ";
    }
  }
  os << "}";
  os << "\nExprs {\n";
  for (auto expr : exprs()) {
    os << expr;
  }
  os << "}Group End\n";
  return os.str();
}

std::vector<ExprGroup*> ExprGroup::getNeighbors() {
  std::vector<ExprGroup*> neighbors;
  for (auto inp : producerEdges()) {
    neighbors.push_back(inp->from);
  }
  for (auto out : consumerEdges()) {
    neighbors.push_back(out->to);
  }
  return neighbors;
}

std::vector<ExprGroup*> ExprGroup::getMergeCandidates(
    bool preferred_merge_only,
    bool fallback_mode_enabled) {
  std::vector<ExprGroup*> neighbors = getNeighbors();

  // Don't look for candidates if already merged
  if (payload()->merged) {
    return {};
  }

  if (isDebugDumpEnabled(DebugDumpOption::ExprSortVerbose)) {
    debug() << "getMergeCandidates: " << toString() << std::endl;
  }

  // Can this node be merged with another? Check if neighbors are merged, if
  // so and merged neighbor is within 1 level or node merged with neighbor is
  // within 1 level, can't merge this node with anything else.
  bool can_merge_this = true;
  bool neighbor_merged = false;
  for (auto neighbor : neighbors) {
    if (!neighbor->payload()->merged) {
      continue;
    }
    neighbor_merged = true;
    if (std::abs(neighbor->payload()->level - payload()->level) <= 1) {
      can_merge_this = false;
    }
    if (std::abs(
            neighbor->payload()->merge_with->payload()->level -
            payload()->level) <= 1) {
      can_merge_this = false;
    }
  }

  // If something prevents us from merging this node, and we're not in fallback
  // mode, return empty set.
  if (!can_merge_this && !fallback_mode_enabled) {
    if (isDebugDumpEnabled(DebugDumpOption::ExprSortVerbose)) {
      debug() << "No merge candidate. can_merge_this: " << can_merge_this
              << "; fallback_mode_enabled: " << fallback_mode_enabled
              << std::endl;
    }
    return {};
  }

  // If fallback mode already detected a merge somewhere, we shouldn't still be
  // traversing.
  if (fallback_mode_enabled) {
    NVF_ERROR(
        !neighbor_merged,
        "Shouldn't still be traversing in fallback mode if a merge was found.");
  }

  std::vector<bool> can_merge(neighbors.size(), true);

  // Find neighbors with a level that is only 1 different than this group's
  // level
  for (const auto i : c10::irange(neighbors.size())) {
    if (std::abs(neighbors[i]->payload()->level - payload()->level) > 1) {
      can_merge.at(i) = false;
      if (isDebugDumpEnabled(DebugDumpOption::ExprSortVerbose)) {
        debug() << "Can't merge with " << neighbors[i]->toString()
                << " as the level is too far" << std::endl;
      }
    }
  }

  // Check neighbor of neighbors we're considering, if any of them are merged
  // with another node, make sure the resulting edge wouldn't have a level
  // difference of 1
  for (const auto i : c10::irange(neighbors.size())) {
    if (!can_merge.at(i)) {
      continue;
    }

    for (auto neighbor_neighbor : neighbors.at(i)->getNeighbors()) {
      // Don't check self
      if (neighbor_neighbor == neighbors.at(i)) {
        continue;
      }
      if (neighbor_neighbor->payload()->merged) {
        // check neighbor_neighbor level
        if (std::abs(neighbor_neighbor->payload()->level - payload()->level) <=
            1) {
          if (isDebugDumpEnabled(DebugDumpOption::ExprSortVerbose)) {
            debug() << "Can't merge with " << neighbors[i]->toString()
                    << " as a neighbor of the neigbor, "
                    << neighbor_neighbor->toString() << ", is too far"
                    << std::endl;
          }
          can_merge.at(i) = false;
        }
        if (std::abs(
                neighbor_neighbor->payload()->level -
                neighbors.at(i)->payload()->level) <= 1) {
          if (isDebugDumpEnabled(DebugDumpOption::ExprSortVerbose)) {
            debug() << "Can't merge with " << neighbors[i]->toString()
                    << " as a neighbor of the neigbor, "
                    << neighbor_neighbor->toString()
                    << ", is too far from the neighbor" << std::endl;
          }
          can_merge.at(i) = false;
        }

        // check neighbor_neighber->merged->level
        if (std::abs(
                neighbor_neighbor->payload()->merge_with->payload()->level -
                payload()->level) <= 1) {
          if (isDebugDumpEnabled(DebugDumpOption::ExprSortVerbose)) {
            debug() << "Can't merge with " << neighbors[i]->toString()
                    << " as a neighbor of the neigbor, "
                    << neighbor_neighbor->toString() << ", is merged with "
                    << neighbor_neighbor->payload()->merge_with->toString()
                    << ", which is too far" << std::endl;
          }
          can_merge.at(i) = false;
        }
        if (std::abs(
                neighbor_neighbor->payload()->merge_with->payload()->level -
                neighbors.at(i)->payload()->level) <= 1) {
          if (isDebugDumpEnabled(DebugDumpOption::ExprSortVerbose)) {
            debug() << "Can't merge with " << neighbors[i]->toString()
                    << " as a neighbor of the neigbor, "
                    << neighbor_neighbor->toString() << ", is merged with "
                    << neighbor_neighbor->payload()->merge_with->toString()
                    << ", which is too far from the neighbor" << std::endl;
          }
          can_merge.at(i) = false;
        }
      }
    }
  }

  std::vector<ExprGroup*> merge_candidates;
  for (const auto i : c10::irange(neighbors.size())) {
    if ((can_merge.at(i) && !fallback_mode_enabled) ||
        (!can_merge.at(i) && fallback_mode_enabled)) {
      auto neighbor = neighbors.at(i);
      if (isScalarOnly() == neighbor->isScalarOnly() || !preferred_merge_only) {
        if (isDebugDumpEnabled(DebugDumpOption::ExprSortVerbose)) {
          debug() << "Merge candidate found: " << neighbor->toString()
                  << std::endl;
        }
        merge_candidates.push_back(neighbor);
      }
    }
  }
  return merge_candidates;
}

void ExprGroup::clearTraversalInfo() {
  payload()->level = -1;
  payload()->visited = false;
  payload()->merge_with = nullptr;
  payload()->merged = false;
}

void ExprSegmentationSorter::resetTraversal() {
  for (auto& group : groups_) {
    // Start traversal at input groups
    if (group->producerEdges().empty()) {
      to_visit_.push_back(group.get());
    }
    group->clearTraversalInfo();
  }
}

// Level is maximum distance from inputs. It's the metric used to select what
// nodes can be merged while maintaining a DAG
void ExprSegmentationSorter::resetLevels() {
  std::vector<ExprGroup*> next_to_visit;

  while (!to_visit_.empty()) {
    auto visit = to_visit_.front();
    to_visit_.pop_front();

    // All inputs processed?
    bool ready = true;
    if (!visit->producerEdges().empty()) {
      ready = std::all_of(
          visit->producerEdges().begin(),
          visit->producerEdges().end(),
          [&](ExprGroupConnections* dep) {
            return dep->from->payload()->visited;
          });
    }

    if (!ready) {
      // In case traversal doesn't complete because there's an error in the
      // DAG topology.
      next_to_visit.push_back(visit);
      continue;
    }

    visit->payload()->visited = true;

    to_visit_.insert(
        to_visit_.end(), next_to_visit.begin(), next_to_visit.end());
    next_to_visit.clear();

    for (auto out : visit->consumerEdges()) {
      to_visit_.push_back(out->to);
    }

    visit->payload()->level = 0;
    for (auto inp : visit->producerEdges()) {
      visit->payload()->level =
          std::max(visit->payload()->level, inp->from->payload()->level + 1);
    }
  }
  NVF_ERROR(next_to_visit.empty(), "Error in graph, is not a DAG.");
}

ExprGroup* ExprSegmentationSorter::makeEmptyGroup(bool is_scalar_only) {
  groups_.push_back(std::make_unique<ExprGroup>(is_scalar_only));
  return groups_.back().get();
}

ExprGroup* ExprSegmentationSorter::makeEmptyGroup(
    Expr* expr,
    bool terminating_expr) {
  bool is_scalar_expr = lower_utils::isScalarExpr(expr);
  auto group = makeEmptyGroup(is_scalar_expr);
  group->exprs().push_back(expr);
  if (ir_utils::isTvOp(expr)) {
    auto out_tv = expr->outputs()[0]->as<TensorView>();
    // Grab all id's that are shared with other tensors.
    // If not connected to consumers, doesn't matter what compute at is set to
    if (!terminating_expr) {
      // Each non-terminating TV expr should at least have the kernel
      // scope to enforce the global dependency
      group->payload()->ca_domains.push_back(kernelScopeDomain());
      for (const auto tv_i : c10::irange(
               out_tv->hasResolvedComputeWith()
                   ? out_tv->getComputeWithPosition()
                   : out_tv->getComputeAtPosition())) {
        auto concrete_id = getConcreteID(out_tv->axis(tv_i));
        group->payload()->ca_domains.push_back(concrete_id);
      }
    }
    // Similarly for PA, unless all the inputs are either fusion
    // inputs or just scalar Vals, we need to have the global scope domain
    if (std::any_of(expr->inputs().begin(), expr->inputs().end(), [](Val* inp) {
          return !inp->isFusionInput() && inp->isA<TensorView>();
        })) {
      group->payload()->pa_domains.push_back(kernelScopeDomain());
    }
    for (const auto tv_i : c10::irange(out_tv->getMaxProducerPosition())) {
      auto concrete_id = getConcreteID(out_tv->axis(tv_i));
      group->payload()->pa_domains.push_back(concrete_id);
    }
  }
  return group;
}

// Debug function that prints the current state of the sorter.
//
// Uncomment if needed.
std::string ExprSegmentationSorter::toString(int verbosity) const {
  std::stringstream ss;
  ss << "{\n";
  for (auto& group : groups_) {
    ss << "  " << group.get()->toString() << "\n";

    if (verbosity > 1) {
      if (!group->producerEdges().empty()) {
        ss << "Produced by groups with edges: { \n";
        for (auto producer_edge : group->producerEdges()) {
          ss << producer_edge->producer_val->toString() << " -> "
             << producer_edge->consumer_val->toString() << "\n";
        }
        ss << "    }"
           << "\n";
      }
    }

    if (verbosity > 1) {
      if (!group->consumerEdges().empty()) {
        ss << "Consumed by groups with edges: { \n";
        for (auto consumer_edge : group->consumerEdges()) {
          ss << consumer_edge->producer_val->toString() << " -> "
             << consumer_edge->consumer_val->toString() << "\n";
        }
        ss << "    }"
           << "\n";
      }
    }
  }
  ss << "}\n";
  return ss.str();
}

namespace {

// Concat's edges of sg1 and sg2, but removes any edges from/to sg1/sg2
std::vector<ExprGroupConnections*> getMergedEdges(
    const ExprGroup* sg1,
    const std::vector<ExprGroupConnections*>& edges1,
    const ExprGroup* sg2,
    const std::vector<ExprGroupConnections*>& edges2) {
  NVF_ERROR(
      sg1 != nullptr && sg2 != nullptr,
      "This function doesn't handle trivial.");

  auto merged_edges = edges1;
  merged_edges.insert(merged_edges.end(), edges2.begin(), edges2.end());

  // Remove intra edges
  merged_edges.erase(
      std::remove_if(
          merged_edges.begin(),
          merged_edges.end(),
          [&sg1, &sg2](ExprGroupConnections* se) {
            return (se->to == sg1 && se->from == sg2) ||
                (se->to == sg2 && se->from == sg1);
          }),
      merged_edges.end());

  return merged_edges;
}

// Concat's producer edges of sg1 and sg2, but removes any edges from/to sg1/sg2
std::vector<ExprGroupConnections*> getMergedProducerEdges(
    const ExprGroup* sg1,
    const ExprGroup* sg2) {
  return getMergedEdges(sg1, sg1->producerEdges(), sg2, sg2->producerEdges());
}

// Concat's consumer edges of sg1 and sg2, but removes any edges from/to sg1/sg2
std::vector<ExprGroupConnections*> getMergedConsumerEdges(
    const ExprGroup* sg1,
    const ExprGroup* sg2) {
  return getMergedEdges(sg1, sg1->consumerEdges(), sg2, sg2->consumerEdges());
}

// Assuming sg1 and sg2 are connected, figure out which is the consumer
ExprGroup* getProducer(ExprGroup* sg1, ExprGroup* sg2) {
  for (auto producer_edge : sg1->producerEdges()) {
    if (producer_edge->from == sg2) {
      return sg2;
    }
  }

  for (auto consumer_edge : sg1->consumerEdges()) {
    if (consumer_edge->to == sg2) {
      return sg1;
    }
  }

  return nullptr;
}

std::vector<IterDomain*> getLocalDomainOrdering(
    const std::vector<Expr*>& exprs,
    const std::unordered_set<IterDomain*> filter,
    const std::unordered_map<IterDomain*, std::unordered_set<IterDomain*>>&
        concrete_id_dependencies) {
  if (exprs.empty()) {
    return std::vector<IterDomain*>();
  }

  std::unordered_set<IterDomain*> domains;

  for (auto expr : exprs) {
    if (!ir_utils::isTvOp(expr)) {
      continue;
    }

    auto tv_output = ir_utils::getTvOutput(expr);

    auto tv_inputs = ir_utils::filterByType<TensorView>(expr->inputs());
    for (auto tv_input : tv_inputs) {
      std::vector<IterDomain*> domain;

      std::transform(
          tv_input->getLoopDomain().begin(),
          tv_input->getLoopDomain().begin() +
              std::max(
                  tv_input->getComputePosition(tv_output),
                  tv_input->getMaxProducerPosition()),
          std::back_inserter(domain),
<<<<<<< HEAD
          [](IterDomain* id) {
            return lower_utils::getConcreteLoopDomain(id);
          });
=======
          lower_utils::getConcreteLoopID);
>>>>>>> eb4d8ca5

      domain.erase(
          std::remove_if(
              domain.begin(),
              domain.end(),
              [&filter](IterDomain* id) {
<<<<<<< HEAD
                return filter.find(lower_utils::getConcreteLoopDomain(id)) ==
=======
                return filter.find(lower_utils::getConcreteLoopID(id)) ==
>>>>>>> eb4d8ca5
                    filter.end();
              }),
          domain.end());

      domains.insert(domain.begin(), domain.end());
    }
  }

  std::vector<IterDomain*> merged_domain(domains.begin(), domains.end());
  std::sort(
      merged_domain.begin(),
      merged_domain.end(),
      lower_utils::IterDomainDependencySorter(concrete_id_dependencies));
  return merged_domain;
}

} // namespace

// Disconect group from neighbors, and return edges that were disconnected
std::unordered_set<ExprGroupConnections*> ExprSegmentationSorter::
    disconnectGroup(ExprGroup* group) {
  std::unordered_set<ExprGroupConnections*> removed_edges(
      group->producerEdges().begin(), group->producerEdges().end());

  for (auto edge : group->producerEdges()) {
    edge->from->removeConsumerEdge(edge);
  }

  for (auto edge : group->consumerEdges()) {
    edge->to->removeProducerEdge(edge);
  }

  group->clearProducerEdges();
  group->clearConsumerEdges();

  return removed_edges;
}

// TODO: This function may be sub optimial. If we find that an iteration domain
// matches later in the other domain, we will hold all other iteration domains
// until that one matches. There may be cases where duplicating that iteration
// domain, and moving on could be more efficient.
ExprGroup* ExprSegmentationSorter::makeMergedNode(
    ExprGroup* sg1,
    ExprGroup* sg2) {
  // Keep Expr's sorted in topological order.
  const auto producer = getProducer(sg1, sg2);
  const auto consumer = sg1 == producer ? sg2 : sg1;

  // Make the new joined node
  auto joined_groups =
      makeEmptyGroup(sg1->isScalarOnly() && sg2->isScalarOnly());

  NVF_ERROR(
      producer != nullptr,
      "Tried to merge expr's together that aren't neighbors.");

  joined_groups->exprs() = producer->exprs();
  joined_groups->exprs().insert(
      joined_groups->exprs().end(),
      consumer->exprs().begin(),
      consumer->exprs().end());

  auto producer_edges = getMergedProducerEdges(sg1, sg2);
  // Connect joined group to resulting neighbors
  for (auto& edge : producer_edges) {
    auto from = edge->from;
    auto producer_val = edge->producer_val;
    auto consumer_val = edge->consumer_val;

    edges_.push_back(std::make_unique<ExprGroupConnections>(
        from, joined_groups, producer_val, consumer_val));

    joined_groups->addProducerEdge(edges_.back().get());
    from->addConsumerEdge(edges_.back().get());
  }

  auto consumer_edges = getMergedConsumerEdges(sg1, sg2);

  for (auto& edge : consumer_edges) {
    auto to = edge->to;
    auto producer_val = edge->producer_val;
    auto consumer_val = edge->consumer_val;

    edges_.push_back(std::make_unique<ExprGroupConnections>(
        joined_groups, to, producer_val, consumer_val));
    joined_groups->addConsumerEdge(edges_.back().get());
    edge->to->addProducerEdge(edges_.back().get());
  }

  // Merge the compute at domain of all edges going out from the newly joined
  // group. The val's we're looking for are from our consumer edges, but we want
  // to grab the producer val as that's the one we generate.
  std::unordered_set<IterDomain*> ca_ids;
  for (auto consumer_group_edge : joined_groups->consumerEdges()) {
    auto producer_of_consumer_edge =
        dynamic_cast<TensorView*>(consumer_group_edge->producer_val);
    if (producer_of_consumer_edge != nullptr) {
      // If there's a consumer group that uses a tensor from this group,
      // we need to have the kernel scope domain as a CA ID
      ca_ids.emplace(kernelScopeDomain());
      auto consumer_of_consumer_edge =
          dynamic_cast<TensorView*>(consumer_group_edge->consumer_val);
      NVF_ERROR(consumer_of_consumer_edge != nullptr);
      for (const auto tv_i :
           c10::irange(producer_of_consumer_edge->getComputePosition(
               consumer_of_consumer_edge))) {
        ca_ids.emplace(getConcreteID(producer_of_consumer_edge->axis(tv_i)));
      }
    }
  }

  // Merge the produce at domain of all edges coming into the newly joined
  // group. The val's we're looking for are from our producer edges, but we want
  // to grab the consumer val as that's the one we generate.
  std::unordered_set<IterDomain*> pa_ids;
  for (auto producer_group_edge : joined_groups->producerEdges()) {
    auto consumer_of_producer_edge = producer_group_edge->consumer_val;
    if (consumer_of_producer_edge->isA<TensorView>()) {
      // If there's a producer group that producers an input tensor of
      // this group, we need to have the kernel scope domain as a PA ID
      if (producer_group_edge->producer_val->isA<TensorView>() &&
          !producer_group_edge->producer_val->isFusionInput()) {
        pa_ids.emplace(kernelScopeDomain());
      }
      auto tv = consumer_of_producer_edge->as<TensorView>();
      for (const auto tv_i : c10::irange(tv->getMaxProducerPosition())) {
        pa_ids.emplace(getConcreteID(tv->axis(tv_i)));
      }
    }
  }

  auto all_ca_pa_ids = ca_ids;
  all_ca_pa_ids.insert(pa_ids.begin(), pa_ids.end());

  auto ordered_ids = getLocalDomainOrdering(
      joined_groups->exprs(), all_ca_pa_ids, concrete_id_dependencies_);

  // Add the global scope first if necessary
  if (pa_ids.count(kernelScopeDomain())) {
    joined_groups->payload()->pa_domains.emplace_back(kernelScopeDomain());
  }

  if (ca_ids.count(kernelScopeDomain())) {
    joined_groups->payload()->ca_domains.emplace_back(kernelScopeDomain());
  }

  for (auto id : ordered_ids) {
    if (ca_ids.count(id)) {
      joined_groups->payload()->ca_domains.emplace_back(id);
    }
    if (pa_ids.count(id)) {
      joined_groups->payload()->pa_domains.emplace_back(id);
    }
  }

  if (isDebugDumpEnabled(DebugDumpOption::ExprSort) ||
      isDebugDumpEnabled(DebugDumpOption::ExprSortVerbose)) {
    debug() << "==========================================\n" << std::endl;
    debug() << "Producer:\n" << producer->toString() << std::endl;
    debug() << "Consumer:\n" << consumer->toString() << std::endl;
    debug() << "Merged:\n" << joined_groups->toString() << std::endl;
  }

  return joined_groups;
}

bool ExprSegmentationSorter::canReducePA(ExprGroup* group) const {
  if (group->payload()->pa_domains.empty()) {
    return false;
  }

  IterDomain* group_pa_last_id = group->payload()->pa_domains.back();

  // If the last ID is the kernel scope, there should still be
  // producer groups that produce tensors used by this group, so we
  // should not remove it from the PA set yet
  if (group_pa_last_id == kernelScopeDomain()) {
    return false;
  }

  // Look through producer edges to see if we can reduce our produce at domain
  for (auto producer_edge : group->producerEdges()) {
    auto producer_val = producer_edge->producer_val;
    auto consumer_val = producer_edge->consumer_val;

    // If producer isn't a tensor view it can't be mapped into a producer dim of
    // this group
    if (!(consumer_val->isA<TensorView>() && producer_val->isA<TensorView>())) {
      continue;
    }

    // If the compute at domains of the producer group is empty, it can't map to
    // the produce at domains of this group
    auto producer_group = producer_edge->from;
    if (producer_group->payload()->ca_domains.empty()) {
      continue;
    }

    auto producer_tv = producer_val->as<TensorView>();
    auto consumer_tv = consumer_val->as<TensorView>();

    // If this consumer_tv doesn't map to the last producer domain of this group
    // it can't decide if it can be reduced
    bool has_matching_pa = false;
    for (const auto i : c10::irange(consumer_tv->getMaxProducerPosition())) {
      if (areMapped(consumer_tv->axis(i), group_pa_last_id)) {
        has_matching_pa = true;
        break;
      }
    }

    if (!has_matching_pa) {
      continue;
    }

    // If any compute at positions of producers directly map to the last produce
    // at position it can't be lowered.
    for (int64_t producer_pos_i = producer_tv->getComputePosition(consumer_tv);
         producer_pos_i > 0;
         producer_pos_i--) {
      if (areMapped(producer_tv->axis(producer_pos_i - 1), group_pa_last_id)) {
        return false;
      }
    }
  }

  return true;
}

// Update in between attempts to segment. This is called once no more groups
// can be merged together. Typically we will want to remove compute at groups
// that have finished being grouped together. However if no groups have been
// merged after we've done this, we may need to stop as we could have multiple
// disjoint groups that won't be merged.
bool ExprSegmentationSorter::interIterUpdate() {
  // Go through groups and lower either pa or ca domain return if anything was
  // lowered
  bool lowered_a_domain = false;
  for (auto& group : groups_) {
    if (canReducePA(group.get())) {
      group->payload()->pa_domains.pop_back();
      lowered_a_domain = true;
    }
  }

  // If we couldn't lower compute at domain any further, and we haven't merged
  // any new groups after fallback_mode_enabled_ has been turned on, make sure
  // we've finished successfully
  if (!lowered_a_domain && n_groups_ == groups_.size()) {
    // Make sure none of the groups are still connected, as that would mean we
    // should have been able to merge them.
    bool successfully_finished = std::all_of(
        groups_.begin(), groups_.end(), [](std::unique_ptr<ExprGroup>& sg) {
          return sg->producerEdges().empty() && sg->consumerEdges().empty();
        });
    if (successfully_finished) {
      return false;
    }
    // If we didn't finish and we tried the fallback, throw.
    NVF_ERROR(
        !fallback_mode_enabled_,
        "Couldn't succcessfully sort out the fusion expressions. ",
        "There are remaining connections of the heirarchical segmentation which should have been ",
        "flattened to a single ordered group, or disjoint ordered groups.\n",
        toString());
    // We didn't finish, but we haven't tried the fallback, try again with that.
    fallback_mode_enabled_ = true;
  }

  n_groups_ = groups_.size();
  // Not done, continue.
  return true;
}

void ExprSegmentationSorter::mergeNodes() {
  std::unordered_set<ExprGroup*> clean_up_groups;
  std::unordered_set<ExprGroupConnections*> clean_up_edges;

  while (!to_merge_.empty()) {
    ExprGroup *group1 = nullptr, *group2 = nullptr;
    std::tie(group1, group2) = to_merge_.back();
    to_merge_.pop_back();
    NVF_ERROR(
        group2 == group1->payload()->merge_with,
        "Expression Sorter: inconsistent to_merge packing");
    clean_up_groups.emplace(group1);
    clean_up_groups.emplace(group2);
    makeMergedNode(group1, group2);
  }

  for (auto group : clean_up_groups) {
    auto disconnected_edges = disconnectGroup(group);
    clean_up_edges.insert(disconnected_edges.begin(), disconnected_edges.end());
  }

  edges_.remove_if([&](std::unique_ptr<ExprGroupConnections>& edge) {
    return clean_up_edges.find(edge.get()) != clean_up_edges.end();
  });

  groups_.remove_if([&](std::unique_ptr<ExprGroup>& group) {
    return clean_up_groups.find(group.get()) != clean_up_groups.end();
  });
}

// Initialize concrete_id_dependencies and concrete_id_to_all_ids
void ExprSegmentationSorter::initializeForLoopDependencies() {
  NVF_ERROR(
      concrete_id_dependencies_.empty(),
      "For loop dependencies have already been initialized.");

  for (auto tv : fusion_->allTvs()) {
    std::unordered_set<IterDomain*> dependencies;
    for (int64_t tv_id_i = std::max(
             tv->getMaxProducerPosition(),
             tv->hasResolvedComputeWith() ? tv->getComputeWithPosition()
                                          : tv->getComputeAtPosition());
         tv_id_i > 0;
         tv_id_i--) {
      auto tv_id = tv->axis(tv_id_i - 1);
      auto concrete_id = getConcreteID(tv_id);

      if (concrete_id_dependencies_.find(concrete_id) ==
          concrete_id_dependencies_.end()) {
        concrete_id_dependencies_[concrete_id] = dependencies;
      } else {
        concrete_id_dependencies_[concrete_id].insert(
            dependencies.begin(), dependencies.end());
      }

      // Loops after tv_id are dependent on tv_id
      dependencies.emplace(getConcreteID(tv_id));
    }
  }

  // Fill out dependencies as IDs will have local dependency information, but
  // it's still not guaranteed to be global.

  // If loop structure is something like:
  // T0 [I0]
  // T1 [I0, I1]
  // T2 [I1, I2]
  //
  // I1 will be marked as a dependency of I0
  // I2 will be marked as a dependency of I1
  //
  // However, I2 will not be marked as a dep of I0, so we need to fill out the
  // dependency analysis. This is done by iterating through IterDomains filling
  // out all the dependencies of dependencies recursively.

  std::deque<IterDomain*> to_visit;
  std::unordered_set<IterDomain*> visited;

  std::transform(
      concrete_id_dependencies_.begin(),
      concrete_id_dependencies_.end(),
      std::back_inserter(to_visit),
      [](const auto& concrete_dep_entry) { return concrete_dep_entry.first; });

  size_t inf_loop_counter = to_visit.size();
  bool failed = false;

  while (!to_visit.empty()) {
    auto id = to_visit.front();
    to_visit.pop_front();

    if (inf_loop_counter-- == 0) {
      failed = true;
      break;
    }

    auto& dependencies = concrete_id_dependencies_.at(id);
    bool ready = dependencies.empty() ||
        std::all_of(dependencies.begin(),
                    dependencies.end(),
                    [&visited](IterDomain* id) { return visited.count(id); });

    if (!ready) {
      to_visit.push_back(id);
      continue;
    }

    inf_loop_counter = to_visit.size();

    for (auto dependency : dependencies) {
      auto dep_of_dep = concrete_id_dependencies_.at(dependency);
      dependencies.insert(dep_of_dep.begin(), dep_of_dep.end());
    }
    visited.emplace(id);
  }

  // Set the dependency of the kernel scope. Since it depends on all
  // IDs, just grab them all and set them as the dependency
  std::unordered_set<IterDomain*> all_ids;
  for (const auto& [id, id_dep] : concrete_id_dependencies_) {
    all_ids.insert(id);
    std::copy(
        id_dep.begin(), id_dep.end(), std::inserter(all_ids, all_ids.end()));
  }
  concrete_id_dependencies_.emplace(kernelScopeDomain(), all_ids);

  if (failed) {
    // Build error description string for exception we will raise
    std::stringstream desc;
    desc << "Iteration domain sorting has failed, infinite loop detected."
         << std::endl;
    desc << "Failed to sort out: " << std::endl;
    for (auto entry : to_visit) {
      desc << entry->toString();
      if (entry != to_visit.back()) {
        desc << ", ";
      }
    }

    desc << "Dependencies: " << std::endl;
    for (const auto& dep_entry : concrete_id_dependencies_) {
      desc << "  Deps of " << dep_entry.first->toString() << std::endl << "   ";

      for (auto dep : dep_entry.second) {
        desc << dep->toString() << ", ";
      }
      desc << std::endl;
    }

    NVF_THROW(desc.str());
  }
}

bool ExprSegmentationSorter::hasCADomains(
    const std::unordered_set<IterDomain*>& domains) const {
  for (auto& group : groups_) {
    if (std::any_of(
            group->payload()->ca_domains.begin(),
            group->payload()->ca_domains.end(),
            [&](auto ca_domain) { return domains.count(ca_domain); })) {
      return true;
    }
  }
  return false;
}

// Checks if the for loop associated with the concrete ID is ready to be
// resolved in sorting. This could be done more efficiently with some
// additional tracking, however we recreate ca_domain_ when we merge groups,
// so it's hard to track what is no longer needed.
bool ExprSegmentationSorter::loopReady(IterDomain* concrete_id) const {
  NVF_ERROR(
      concrete_id == getConcreteID(concrete_id),
      "Received a non-concrete ID: ",
      concrete_id->toString(),
      ", LOOP concrete ID: ",
      getConcreteID(concrete_id)->toString());
  NVF_ERROR(
      concrete_id_dependencies_.find(concrete_id) !=
          concrete_id_dependencies_.end(),
      "Dependency information not found for ",
      concrete_id->toString());

  const auto& dependencies = concrete_id_dependencies_.at(concrete_id);
  // Only need to check compute at domain here, because if there's an entry in
  // produce at, that has no matching entry in compute at, then that ID can be
  // removed as in canReducePA
  return !hasCADomains(dependencies);
}

// Two expression groups can be merged together if there's a value produced by
// producer group, consumed by consumer group, where the compute at position
// maps to the inner most compute at domain of the producer group and maps to
// the inner most produce at domain of the consumer. If this value doesn't exist
// we can't be certain these domains share the "next" inner most loop.
//
// We're looking for this because we're starting at the inner most loops of all
// expressions, and looking for neighboring expressions that share inner loops.
// Once we've found all the inner most loops that expressions share, we merge
// them together, then look at the next inner most loop of the group and figure
// out which other groups share this next inner most loop.
bool ExprSegmentationSorter::supportedMerge(ExprGroup* sg1, ExprGroup* sg2) {
  auto producer_group = getProducer(sg1, sg2);
  auto consumer_group = sg1 == producer_group ? sg2 : sg1;

  if (isDebugDumpEnabled(DebugDumpOption::ExprSortVerbose)) {
    debug() << "supportedMerge: " << producer_group->toString() << ", "
            << consumer_group->toString() << std::endl;
  }

  if (producer_group->payload()->ca_domains.size() <
      producer_group->payload()->pa_domains.size()) {
    if (isDebugDumpEnabled(DebugDumpOption::ExprSortVerbose)) {
      debug()
          << "Not supported as the producer has more PA domains than CA domains"
          << std::endl;
    }
    return false;
  }

  const auto& consumer_pa_domain = consumer_group->payload()->pa_domains;
  const auto& consumer_ca_domain = consumer_group->payload()->ca_domains;

  // For the consumer, if there's a dependency from PA to CA, definitely
  // not possible to merge
  if (!consumer_pa_domain.empty() && !consumer_ca_domain.empty() &&
      lower_utils::IterDomainDependencySorter(
          concrete_id_dependencies_, kernelScopeDomain())(
          consumer_pa_domain.back(), consumer_ca_domain.back())) {
    if (isDebugDumpEnabled(DebugDumpOption::ExprSortVerbose)) {
      debug() << "Not supported as the consumer has a dependency from PA to CA"
              << std::endl;
    }
    return false;
  }

  // If the consumer has more PA domains than CA, don't merge so that
  // the consumer is merged with its consumer first, unless there's a
  // dependency from CA to PA
  if (consumer_pa_domain.size() < consumer_ca_domain.size() &&
      !(!consumer_pa_domain.empty() && !consumer_ca_domain.empty() &&
        lower_utils::IterDomainDependencySorter(
            concrete_id_dependencies_, kernelScopeDomain())(
            consumer_ca_domain.back(), consumer_pa_domain.back()))) {
    if (isDebugDumpEnabled(DebugDumpOption::ExprSortVerbose)) {
      debug() << "Not supported as the consumer has more PA domains than CA"
              << std::endl;
    }
    return false;
  }

  const auto& producer_ca_domain = producer_group->payload()->ca_domains;

  const auto both_empty =
      producer_ca_domain.empty() && consumer_pa_domain.empty();

  if (!both_empty) {
    if (producer_ca_domain.empty() || consumer_pa_domain.empty()) {
      if (isDebugDumpEnabled(DebugDumpOption::ExprSortVerbose)) {
        debug()
            << "Not supported as only either of producer CA or consumer PA domain is empty."
            << std::endl;
      }
      return false;
    }

    // If inner loop dependencies have not been resolved, cannot merge.
    if (!loopReady(producer_ca_domain.back()) ||
        !loopReady(consumer_pa_domain.back())) {
      if (isDebugDumpEnabled(DebugDumpOption::ExprSortVerbose)) {
        debug()
            << "Not supported as innermost loop dependencies are not yet resolved. "
            << ". Producer ready: " << loopReady(producer_ca_domain.back())
            << ". Consumer ready: " << loopReady(consumer_pa_domain.back())
            << std::endl;
      }
      return false;
    }

    bool producer_consumer_mapped = false;
    for (auto edge : producer_group->consumerEdges()) {
      if (edge->to != consumer_group) {
        continue;
      }
      auto producer_val = edge->producer_val;
      auto consumer_val = edge->consumer_val;

      if (!producer_val->isA<TensorView>()) {
        continue;
      }

      NVF_ERROR(
          consumer_val->isA<TensorView>(),
          "Mismatched tensorview to non-tensorview in expression sorting. ",
          producer_val,
          " is consumed by ",
          consumer_val);

      auto producer_tv = producer_val->as<TensorView>();
      auto consumer_tv = consumer_val->as<TensorView>();

      auto compute_at_pos = producer_tv->getComputePosition(consumer_tv);

      // When the CA position is 0, it means these two groups should
      // just share the kernel scope domain
      auto compute_at_dim = compute_at_pos > 0
          ? producer_tv->axis(compute_at_pos - 1)
          : kernelScopeDomain();

      if (!areMapped(compute_at_dim, producer_ca_domain.back())) {
        continue;
      }

      if (areMapped(compute_at_dim, consumer_pa_domain.back())) {
        producer_consumer_mapped = true;
        break;
      }
    }

    if (!producer_consumer_mapped) {
      if (isDebugDumpEnabled(DebugDumpOption::ExprSortVerbose)) {
        debug()
            << "Not supported as the producer CA and consumer CA domains are not mapped"
            << std::endl;
      }
      return false;
    }
  }

  if (isDebugDumpEnabled(DebugDumpOption::ExprSortVerbose)) {
    debug() << "Supported merge found" << std::endl;
  }

  return true;
}

bool ExprSegmentationSorter::testStillDag(ExprGroup* sg1, ExprGroup* sg2) {
  std::deque<ExprGroup*> to_visit;
  std::unordered_set<ExprGroup*> visited;
  // Add consumers of sg1 if not sg2
  for (auto sg1_consumer_edge : sg1->consumerEdges()) {
    if (sg1_consumer_edge->to != sg2) {
      to_visit.emplace_back(sg1_consumer_edge->to);
    }
  }

  // Add consumers of sg2 if not sg1
  for (auto sg2_consumer_edge : sg2->consumerEdges()) {
    if (sg2_consumer_edge->to != sg1) {
      to_visit.emplace_back(sg2_consumer_edge->to);
    }
  }

  while (!to_visit.empty()) {
    auto group = to_visit.front();
    // Arrived back at one of the original groups, merging these two groups
    // would generate a cycle
    if (group == sg1 || group == sg2) {
      if (isDebugDumpEnabled(DebugDumpOption::ExprSortVerbose)) {
        debug() << "Cycle detected at " << group->toString() << std::endl;
        for (auto v : visited) {
          debug() << "Visited: " << v->toString() << std::endl;
        }
      }
      return false;
    }
    to_visit.pop_front();
    if (visited.find(group) != visited.end()) {
      continue;
    }
    visited.emplace(group);
    for (auto consumer_edge : group->consumerEdges()) {
      to_visit.emplace_back(consumer_edge->to);
    }
  }

  // No cycles found, we're good.
  return true;
}

void ExprSegmentationSorter::setToMerge(ExprGroup* g1, ExprGroup* g2) {
  to_merge_.emplace_back(g1, g2);

  g1->payload()->merged = true;
  g1->payload()->merge_with = g2;

  g2->payload()->merged = true;
  g2->payload()->merge_with = g1;
}

void ExprSegmentationSorter::sort() {
  // Need this for initialization of the DAG that is processed
  std::unordered_map<Expr*, ExprGroup*> expr2group;

  // We skip generating code that computes only pointer-arithmetic outputs
  // or any output marked for expression evaluator (AllocationType::Evaluate).
  // Those outputs will be computed by ExpressionEvaluator.
  std::vector<Val*> outs_requiring_codegen =
      lower_utils::getFusionOutputsRequiringCodegen(fusion_);

  // Not putting the exprs between fusion inputs and allKnownVals() here
  // because they are computed using the expr evaluator.
  auto all_exprs = StmtSort::getExprsBetween(
      GpuLower::current()->allKnownVals(), outs_requiring_codegen);

  // Figure out all the values used as inputs to the expressions we're sorting
  // (to find terminating expressions). There could be branches of expressions
  // not used to produce outputs, so can't simply check val->uses() to figure
  // out if it's actually used in the expressions we're sorting.
  std::unordered_set<Val*> used_vals;
  for (auto expr : all_exprs) {
    used_vals.insert(expr->inputs().begin(), expr->inputs().end());
  }

  // Initialize DAG, convert each expr to a segment group
  for (auto expr : all_exprs) {
    bool is_terminating_expr = std::none_of(
        expr->outputs().begin(),
        expr->outputs().end(),
        [&used_vals](Val* output) { return used_vals.count(output) > 0; });
    auto group = makeEmptyGroup(expr, is_terminating_expr);
    expr2group.insert(std::make_pair(expr, group));
  }

  // Create edges between the Exprs. Mark inputs and outputs of the fusion.
  for (auto expr : all_exprs) {
    auto expr_group = expr2group.at(expr);
    auto out = expr->outputs()[0];
    for (auto inp : expr->inputs()) {
      if (std::any_of(
              GpuLower::current()->allKnownVals().begin(),
              GpuLower::current()->allKnownVals().end(),
              [&inp](Val* input) { return input == inp; })) {
        continue;
      }

      // Could be something like a constant scalar, definition is nullptr, but
      // isn't an "input" to the fusion. At least not one provided by an
      // external source.
      if (inp->definition() == nullptr) {
        continue;
      }

      auto inp_def_group = expr2group.at(inp->definition());
      edges_.push_back(std::make_unique<ExprGroupConnections>(
          inp_def_group, expr_group, inp, out));
      expr_group->addProducerEdge(edges_.back().get());
      inp_def_group->addConsumerEdge(edges_.back().get());
    }
  }

  // Initialize loop dependency maps
  initializeForLoopDependencies();

  bool inter_iter_update = true;
  while (inter_iter_update) {
    // If we didn't do any update, stop traversal, we're done.
    if (!fallback_mode_enabled_) {
      if (isDebugDumpEnabled(DebugDumpOption::ExprSortVerbose)) {
        debug() << "Non-fallback mode" << std::endl;
      }

      // Merge expressions in sorted order
      bool merged_nodes = true;
      while (merged_nodes) {
        // Reset stateful traversal details in ExprGroups
        resetTraversal();
        resetLevels();

        for (bool preferred_merge_only : {true, false}) {
          for (auto& group : groups_) {
            if (isDebugDumpEnabled(DebugDumpOption::ExprSortVerbose)) {
              debug() << "Visiting " << group->toString()
                      << ", fallback_mode_enabled: " << fallback_mode_enabled_
                      << ", preferred_merge_only: " << preferred_merge_only
                      << std::endl;
            }
            if (group->payload()->merged) {
              continue;
            }
            auto candidates = group->getMergeCandidates(
                preferred_merge_only, fallback_mode_enabled_);
            if (candidates.empty()) {
              continue;
            }

            auto candidate_it = candidates.begin();
            while (candidate_it != candidates.end() &&
                   !supportedMerge(group.get(), *candidate_it)) {
              candidate_it++;
            }
            if (candidate_it == candidates.end()) {
              continue;
            }

            setToMerge(group.get(), *candidate_it);
          }

          if (!to_merge_.empty()) {
            // We break the preferred_merge_only loop here to ensure that we
            // only consider non-preferred merge when there is no more
            // preferred merge opportunities.
            break;
          }
        }

        if (to_merge_.empty()) {
          merged_nodes = false;
        }

        mergeNodes();

        // Move compute at axes left
        inter_iter_update = interIterUpdate();
      }
    } else {
      // fallback_mode_enabled = true
      // Reset stateful traversal details in ExprGroups as we'll exclude merge
      // options that were already ruled out and therefore need traversal and
      // levels reset.
      resetTraversal();
      resetLevels();

      if (isDebugDumpEnabled(DebugDumpOption::ExprSortVerbose)) {
        debug() << "Fallback mode" << std::endl;
      }

      for (bool preferred_merge_only : {true, false}) {
        for (auto& group : groups_) {
          if (isDebugDumpEnabled(DebugDumpOption::ExprSortVerbose)) {
            debug() << "Visiting " << group->toString()
                    << ", fallback_mode_enabled: " << fallback_mode_enabled_
                    << ", preferred_merge_only: " << preferred_merge_only
                    << std::endl;
          }
          if (group->payload()->merged) {
            continue;
          }
          // Get merge candidates that weren't proven safe to merge with
          // default algorithm.
          auto candidates = group->getMergeCandidates(
              preferred_merge_only, fallback_mode_enabled_);
          if (candidates.empty()) {
            continue;
          }

          auto candidate_it = candidates.begin();

          while (candidate_it != candidates.end()) {
            while (candidate_it != candidates.end() &&
                   !supportedMerge(group.get(), *candidate_it)) {
              candidate_it++;
            }

            if (candidate_it == candidates.end()) {
              break;
            }

            if (testStillDag(group.get(), *candidate_it)) {
              // Mark in same style as default algorithm for convenience even
              // though we will only merge once with the fallback
              setToMerge(group.get(), *candidate_it);
              break;
            } else {
              if (isDebugDumpEnabled(DebugDumpOption::ExprSortVerbose)) {
                debug() << "Not merged due to a cycle\n";
              }
            }

            candidate_it++;
          }

          if (!to_merge_.empty()) {
            // break the groups_ loop
            break;
          }
        }

        if (!to_merge_.empty()) {
          // We break the preferred_merge_only loop here to ensure that we
          // only consider non-preferred merge when there is no more
          // preferred merge opportunities.
          break;
        }
      }

      // If we can merge something, merge it, disable fallback, and bail
      if (!to_merge_.empty()) {
        mergeNodes();
      }

      // Move compute at axes left
      // If fallback didn't work, interIterUpdate will catch that we failed.
      inter_iter_update = interIterUpdate();
      fallback_mode_enabled_ = false;
    }
  }
}

std::vector<Expr*> ExprSegmentationSorter::getExprs() const {
  // At this stage, there is no data dependency between different groups, so we
  // can interleave their exprs. We choose to put scalar expressions that does
  // not has any tensor dependency at the beginning, so that scalar hoisting can
  // reuse these computation for indexing/predicates.
  std::vector<Expr*>
      scalar_exprs_without_tv_dep; // Scalar expressions at the beginning does
                                   // not depend on any tensor.
  std::vector<Expr*> remaining_exprs; // Tensor expressions or scalar
                                      // expressions that has tensor dependency.
  for (auto& group : groups_) {
    std::vector<Expr*>* active_exprs = &scalar_exprs_without_tv_dep;
    for (auto expr : group->exprs()) {
      if (!lower_utils::isScalarExpr(expr)) {
        active_exprs = &remaining_exprs;
      }
      active_exprs->emplace_back(expr);
    }
  }
  scalar_exprs_without_tv_dep.insert(
      scalar_exprs_without_tv_dep.end(),
      remaining_exprs.begin(),
      remaining_exprs.end());
  return scalar_exprs_without_tv_dep;
}

} // namespace

std::vector<Expr*> reorderExprsForComputeAt() {
  auto fusion = FusionGuard::getCurFusion();
  NVF_ERROR(fusion != nullptr);

  // `Fusion::isNoOp` returns true on some special cases for which
  // `ExprSegmentationSorter::sort` doesn't return an empty list. Therefore,
  // this check is needed at this moment.
  if (fusion->isNoOp()) {
    return {};
  }

  ExprSegmentationSorter sorter(fusion);
  sorter.sort();
  return sorter.getExprs();
}

} // namespace nvfuser<|MERGE_RESOLUTION|>--- conflicted
+++ resolved
@@ -336,11 +336,7 @@
     if (id == kernelScopeDomain()) {
       return id;
     } else {
-<<<<<<< HEAD
-      return lower_utils::getConcreteLoopDomain(id);
-=======
       return lower_utils::getConcreteLoopID(id);
->>>>>>> eb4d8ca5
     }
   }
 
@@ -822,24 +818,14 @@
                   tv_input->getComputePosition(tv_output),
                   tv_input->getMaxProducerPosition()),
           std::back_inserter(domain),
-<<<<<<< HEAD
-          [](IterDomain* id) {
-            return lower_utils::getConcreteLoopDomain(id);
-          });
-=======
           lower_utils::getConcreteLoopID);
->>>>>>> eb4d8ca5
 
       domain.erase(
           std::remove_if(
               domain.begin(),
               domain.end(),
               [&filter](IterDomain* id) {
-<<<<<<< HEAD
-                return filter.find(lower_utils::getConcreteLoopDomain(id)) ==
-=======
                 return filter.find(lower_utils::getConcreteLoopID(id)) ==
->>>>>>> eb4d8ca5
                     filter.end();
               }),
           domain.end());
