--- conflicted
+++ resolved
@@ -217,11 +217,7 @@
 
   //! Get the number of circular buffer stages for the given axis,
   //!  the number of stages will be 2 in the case of circular buffer loop.
-<<<<<<< HEAD
-  unsigned int getStageDepthFor(IterDomain* circular_buffered_id) const;
-=======
   int64_t getStageDepthFor(IterDomain* circular_buffered_id) const;
->>>>>>> fa2bedc2
 
  private:
   TvInfo& getTvInfo(const TensorView* tv);
