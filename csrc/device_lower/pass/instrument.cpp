--- conflicted
+++ resolved
@@ -79,12 +79,8 @@
             IrBuilder::create<Val>(num_profile_entries))
             .build(),
         IterDomainBuilder(
-<<<<<<< HEAD
-            GpuLower::current()->kernel()->zeroVal(), IrBuilder::create<Val>(2))
-=======
             GpuLower::current()->kernel()->zeroVal(),
-            IrBuilder::create<Scalar>(2L))
->>>>>>> fb9845e7
+            IrBuilder::create<Val>(2L))
             .build()};
 
     const auto buffer_domain = IrBuilder::create<TensorDomain>(new_buffer_ids);
