--- conflicted
+++ resolved
@@ -147,16 +147,7 @@
     std::unordered_set<IterDomain*> dependencies;
 
     for (auto tv_id : tv->getLoopDomain()) {
-<<<<<<< HEAD
-#if 0
-      auto concrete_id =
-          ca_map->getConcreteMappedID(tv_id, IdMappingMode::LOOP);
-#else
-      auto concrete_id = lower_utils::getConcreteLoopDomain(tv_id);
-#endif
-=======
       auto concrete_id = lower_utils::getConcreteLoopID(tv_id);
->>>>>>> eb4d8ca5
 
       if (concrete_id_dependencies.find(concrete_id) ==
           concrete_id_dependencies.end()) {
@@ -225,18 +216,8 @@
       continue;
     }
 
-<<<<<<< HEAD
-#if 0
-    auto last_id_concrete = ca_map->getConcreteMappedID(
-        tv->axis(tv->nDims() - 1), IdMappingMode::LOOP);
-#else
-    auto last_id_concrete =
-        lower_utils::getConcreteLoopDomain(tv->axis(tv->nDims() - 1));
-#endif
-=======
     auto last_id_concrete =
         lower_utils::getConcreteLoopID(tv->axis(tv->nDims() - 1));
->>>>>>> eb4d8ca5
     auto all_loops_it = concrete_id_dependencies.find(last_id_concrete);
     NVF_ERROR(
         all_loops_it != concrete_id_dependencies.end(),
