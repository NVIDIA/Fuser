--- conflicted
+++ resolved
@@ -36,13 +36,8 @@
 
 namespace {
 
-<<<<<<< HEAD
-ForLoop* openForHelper(ForLoop* scope, IterDomain* id) {
-  auto* new_scope = IrBuilder::create<ForLoop>(id);
-=======
 kir::ForLoop* openForHelper(kir::ForLoop* scope, IterDomain* id) {
-  kir::ForLoop* new_scope = IrBuilder::create<kir::ForLoop>(id);
->>>>>>> de8f4258
+  auto* new_scope = IrBuilder::create<kir::ForLoop>(id);
   if (scope != nullptr) {
     scope->body().insert(0, new_scope);
   }
