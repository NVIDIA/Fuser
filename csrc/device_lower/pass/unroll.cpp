--- conflicted
+++ resolved
@@ -65,15 +65,8 @@
 
   // Predicate MBarrierWaitParity is required for 1D TMA.
   if (one_dim_tma_predicate_added_ && expr->isA<kir::MBarrierWaitParity>() &&
-<<<<<<< HEAD
-      std::any_of(for_loops_.begin(), for_loops_.end(), [](const ForLoop* fl) {
-        return fl->circularBufferLoopStage() ==
-            CircularBufferLoopStage::ComputeWarp;
-      })) {
-=======
       ir_utils::containsCircularBufferStage(
           for_loops_, CircularBufferLoopStage::ComputeWarp)) {
->>>>>>> ce2f0779
     auto pred = IrBuilder::create<kir::Predicate>(
         PredicateType::OneDimTmaWaitParity, expr);
     auto inline_ite = IrBuilder::create<kir::IfThenElse>(pred);
