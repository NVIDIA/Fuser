--- conflicted
+++ resolved
@@ -668,7 +668,6 @@
 
         // Map LoadStoreOp expression to ir nodes created in this pass
         GpuLower::current()->ldstMBarrierMap()[expr] = mbarrier;
-<<<<<<< HEAD
 
         // Register tokens placeholder for cpAsyncBulk, MBarrierInit and
         // MBarrierInvalidate. It is needed to manage lifetime of shared memory
@@ -679,19 +678,6 @@
             mbarrier_init, mbarrier_tokens);
         GpuLower::current()->tmaCircularBufferInfo().recordMBarrierToken(
             mbarrier_inval, mbarrier_tokens);
-=======
-        GpuLower::current()
-            ->tmaCircularBufferInfo()
-            .ldst_mbarrier_token_map[expr] = mbarrier_tokens;
-        // Register tokens placeholder for MBarrierInit and MBarrierInvalidate,
-        //  needed to manage life time of smem buffor in alias memory
-        GpuLower::current()
-            ->tmaCircularBufferInfo()
-            .ldst_mbarrier_token_map[mbarrier_init] = mbarrier_tokens;
-        GpuLower::current()
-            ->tmaCircularBufferInfo()
-            .ldst_mbarrier_token_map[mbarrier_inval] = mbarrier_tokens;
->>>>>>> 29a59a0a
       } else {
         // create and allocate a memory barrier
         TensorView* mbarrier = TensorViewBuilder()
