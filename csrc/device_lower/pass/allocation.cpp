// clang-format off
/*
 * SPDX-FileCopyrightText: Copyright (c) 2023-present NVIDIA CORPORATION & AFFILIATES.
 * All rights reserved.
 * SPDX-License-Identifier: BSD-3-Clause
 */
// clang-format on
#include <device_lower/lower2device.h>
#include <device_lower/pass/allocation.h>
#include <expr_evaluator.h>
#include <expr_simplifier.h>
#include <id_model/utils.h>
#include <instrumentation.h>
#include <ir/iostream.h>
#include <ir/utils.h>
#include <kernel_ir.h>
#include <kernel_ir_dispatch.h>

#include <unordered_set>

namespace nvfuser {

namespace {

enum class CircularBufferWaitType { ReadAfterWrite, WriteAfterRead };

// This function creates kir::Loop with range based on stage depth. It is
// used for mbarrier initialization and invalidation.
ForLoop* createStageDepthForLoop(ForLoop* circular_buffer_loop) {
  int64_t stage_depth =
      GpuLower::current()
          ->circularBufferInfo()
          .getCircularBufferOptionsFor(circular_buffer_loop->iter_domain())
          .stage;
  return ir_utils::createRangeLoop(stage_depth);
}

// This helper function initializes mbarrier for all circular buffer stage.
//
// Expected result:
// for (unsigned i = 0; i < stages; ++i) {
//   if (warp_id == 0 && electSync()()) {
//     mbarrier::init(...);
//   }
// }
Expr* initializeMbarrier(
    ForLoop* circular_buffer_loop,
    TensorView* all_mbarriers,
    CircularBufferWaitType wait_type) {
  NVF_ERROR(circular_buffer_loop != nullptr);
  ForLoop* loop = createStageDepthForLoop(circular_buffer_loop);

  int64_t stage_depth =
      GpuLower::current()
          ->circularBufferInfo()
          .getCircularBufferOptionsFor(circular_buffer_loop->iter_domain())
          .stage;

  // We use mbarrier[0:stage_depth] for RAW, and
  // mbarrier[stage_depth:2*stage_depth] for WAR.
  Val* mbarrier_index = wait_type == CircularBufferWaitType::ReadAfterWrite
      ? loop->index()
      : SimplifyingIrBuilder::addExpr(loop->index(), stage_depth);

  // Get mbarrier for this circular buffer stage.
  kir::TensorIndex* stage_mbarrier =
      IrBuilder::create<kir::TensorIndex>(all_mbarriers, mbarrier_index);

  auto circular_buffered_tvs =
      GpuLower::current()->circularBufferInfo().getCircularBufferTvs(
          circular_buffer_loop);

  Val* num_of_arrives = nullptr;
  if (wait_type == CircularBufferWaitType::ReadAfterWrite) {
    // The mbarrier of RAW is used to wait for the completion of the TMA
    // load of the circular buffer tensor. The number of arrives is the
    // number of TMA issued for the circular buffer tensor.
    int64_t num_of_tvs_loaded_by_tma = std::count_if(
        circular_buffered_tvs.begin(),
        circular_buffered_tvs.end(),
        [](const TensorView* tv) {
          return ir_utils::isCpAsyncBulkLoad(tv->definition());
        });
    num_of_arrives =
        IrBuilder::create<Val>(num_of_tvs_loaded_by_tma, DataType::UInt32);
  } else {
    // The mbarrier of WAR is used to wait for the completion of the reading
    // of the circular buffer tensor. The number of arrives is the number of
    // threads in the CTA.
    num_of_arrives = SimplifyingIrBuilder::maybeCastExpr(
        DataType::UInt32,
        GpuLower::current()
            ->parallelDimensionMap()
            .getNumComputeThreadsEachBlock());
  }

  // Initialize mbarrier for each circular buffer stage. Use the thread
  // count from the MBarrierInit created in the allocation pass. The wait
  // condition for mbarrier is a all threads in CTA and the expected number
  // of transaction bytes
  kir::MBarrierInit* mbarrier_init =
      IrBuilder::create<kir::MBarrierInit>(stage_mbarrier, num_of_arrives);

  Expr* pred_mbarrier_init = mbarrier_init->withPredicate(
      IrBuilder::create<kir::Predicate>(PredicateType::ElectSync));
  loop->body().push_back(pred_mbarrier_init);
  return loop;
}

// This helper function invalidates mbarrier for all circular buffer stage after
// TMA memory operations.
//
// Expected result:
// for (unsigned i = 0; i < stages; ++i) {
//   if (warp_id == 0 && electSync()()) {
//     mbarrier::inval(...);
//   }
// }
Expr* invalidateMbarrier(
    ForLoop* circular_buffer_loop,
    TensorView* all_mbarriers,
    CircularBufferWaitType wait_type) {
  NVF_ERROR(circular_buffer_loop != nullptr);
  ForLoop* loop = createStageDepthForLoop(circular_buffer_loop);

  int64_t stage_depth =
      GpuLower::current()
          ->circularBufferInfo()
          .getCircularBufferOptionsFor(circular_buffer_loop->iter_domain())
          .stage;

  // We use mbarrier[0:stage_depth] for RAW, and
  // mbarrier[stage_depth:2*stage_depth] for WAR.
  Val* mbarrier_index = wait_type == CircularBufferWaitType::ReadAfterWrite
      ? loop->index()
      : SimplifyingIrBuilder::addExpr(loop->index(), stage_depth);

  // Get mbarrier for this circular buffer stage.
  kir::TensorIndex* stage_mbarrier =
      IrBuilder::create<kir::TensorIndex>(all_mbarriers, mbarrier_index);

  // Invalidate the mbarrier for each circular buffer stage.
  kir::MBarrierInvalidate* mbarrier_inval =
      IrBuilder::create<kir::MBarrierInvalidate>(stage_mbarrier);

  Expr* pred_mbarrier_inval = mbarrier_inval->withPredicate(
      IrBuilder::create<kir::Predicate>(PredicateType::ElectSync));

  loop->body().push_back(pred_mbarrier_inval);
  return loop;
}

class AllocationInserter : public kir::ExprMutator {
 private:
  using kir::ExprMutator::handle;

  // Expanded version of BasicAllocInfo in lower_utils.h helps to track
  // additional information
  struct AllocationInformation {
    // The for loop that the initialization of this allocation must be
    // placed in, nullptr if not within a loop
    ForLoop* init_for_loop = nullptr;

    // The expression that the initialization of this allocation must
    // be placed before
    Expr* init_place_before = nullptr;

    // Keep track of the actual allocation loop. This can be different
    // from init_for_loop only with unswitched shared memory allocations,
    // which are moved outer loops to avoid duplicated allocations
    // (see issue #1133).
    ForLoop* alloc_for_loop = nullptr;

    // The expression that this allocation must be placed
    // before. Similar to alloc_for_loop, this is different from
    // init_place_before only with unswitched shared memory allocations.
    Expr* alloc_place_before = nullptr;

    // The allocation position relative to buffer
    int64_t alloc_pos = 0;

    // The buffer this allocation is for
    TensorView* buffer = nullptr;

    // Local Iterdomains that this allocation covers
    std::unique_ptr<std::vector<IterDomain*>> allocation_domains;
  };

  // Find allocation point
  // Fills info.buffer, info.alloc_pos, info.init_for_loop,
  // info.init_place_before, info.alloc_for_loop, info.alloc_place_before
  void fillAllocationInformation(AllocationInformation& info, Expr* expr) {
    auto loop_alloc_info =
        lower_utils::getAllocInformation(info.buffer, for_loops_);

    info.init_for_loop = loop_alloc_info.init_for_loop;
    info.alloc_for_loop = loop_alloc_info.alloc_for_loop;
    info.alloc_pos = loop_alloc_info.alloc_pos;

    auto next_fl = [](ForLoop* fl, const std::vector<ForLoop*> fls) {
      for (auto i : c10::irange(fls.size())) {
        if (fl == fls[i]) {
          if (i + 1 < fls.size()) {
            return fls[i + 1];
          }
        }
      }
      NVF_THROW("Could not find desired loop.");
    };

    if (info.init_for_loop == nullptr) {
      info.init_place_before = !for_loops_.empty() ? for_loops_[0] : expr;
    } else {
      if (info.init_for_loop == for_loops_.back()) {
        // Inline allocation, place before expr
        info.init_place_before = expr;
      } else {
        // Place allocation after the last computeAt axis
        // TODO: may be more efficient to place before the first non-computeAt
        // axis
        info.init_place_before = next_fl(info.init_for_loop, for_loops_);
      }
    }

    // Set the allocation loop and the place_before expression in the
    // same way as the initialization loop and place_before expression
    if (info.alloc_for_loop == info.init_for_loop) {
      info.alloc_for_loop = info.init_for_loop;
      info.alloc_place_before = info.init_place_before;
    } else {
      if (info.alloc_for_loop == nullptr) {
        info.alloc_place_before = !for_loops_.empty() ? for_loops_[0] : expr;
      } else {
        // Since there must be an inner unswitched domain,
        // alloc_for_loop should never be the inner-most loop.
        NVF_ERROR(info.alloc_for_loop != for_loops_.back());
        info.alloc_place_before = next_fl(info.alloc_for_loop, for_loops_);
      }
    }
  }

  // Create initialization expression if init_val is non-null.
  Expr* createInitExpr(AllocationInformation& info, Val* init_val) {
    if (init_val == nullptr) {
      return nullptr;
    }

    std::vector<IterDomain*> init_dims;
    for (const auto axis_i :
         c10::irange(info.alloc_pos, info.buffer->nDims())) {
      if (info.buffer->axis(axis_i)->isReduction() ||
          info.buffer->axis(axis_i)->isBroadcast()) {
        continue;
      }
      auto concrete_id =
          lower_utils::getConcreteLoopID(info.buffer->axis(axis_i));
      init_dims.push_back(concrete_id);
    }
    Expr* init_expr = IrBuilder::create<LoadStoreOp>(
        LoadStoreOpType::Set, info.buffer, init_val);
    for (auto init_loop_it = init_dims.rbegin();
         init_loop_it != init_dims.rend();
         ++init_loop_it) {
      auto id = *init_loop_it;
      ForLoop* new_loop = IrBuilder::create<ForLoop>(id);
      new_loop->body().push_back(init_expr);
      init_expr = new_loop;
    }
    return init_expr;
  }

  std::vector<Val*> getGlobalAllocationSizes(AllocationInformation& info) {
    const auto& allocation_domain = info.buffer->getMaybeAllocationDomain();

    std::vector<Val*> alloc_dims;

    for (const auto id : allocation_domain) {
      if (id->isReduction() || id->isStride()) {
        continue;
      } else if (id->isBroadcast() || id->isDeviceDim()) {
        // No matter whether this broadcast is expanded or not, we always
        // allocate size 1
        // Allocate devices axes as size 1
        alloc_dims.emplace_back(id->container()->oneVal());
        continue;
      }
      auto extent = id->extent();
      alloc_dims.emplace_back(extent);
    }

    return alloc_dims;
  }

  std::vector<Val*> getNonGlobalAllocExpr(AllocationInformation& info) {
    const auto memory_type = info.buffer->getMemoryType();
    NVF_ERROR(
        memory_type != MemoryType::Global,
        "Invalid memory type: ",
        memory_type);

    std::vector<Val*> alloc_dims;

    std::vector<IterDomain*> alloc_domains;

    info.allocation_domains = std::make_unique<std::vector<IterDomain*>>();

    // TODO: Today, we always allocate loop domain, even if the allocation
    // domain is explicitly set. This is clearly not the right thing to do,
    // and we should fix this in the future. However, today, we still don't
    // have a clear design of how to allocate tensors with explicit allocation
    // domain. This problem is very difficult to solve, and there are many
    // things to consider. For example, if the allocation domain contains a
    // subset of inlined loop IDs, we should not allocate the inlined IDs.
    // But what if the opposite is true? What if the allocation domain
    // does not contain all inlined IDs? Is this considered an error, or
    // a valid case that we need to infer which to allocate from the loop
    // domain? We need to think about this carefully and come up with a
    // clear design. For now, we just allocate the loop domain for historical
    // reasons for all cases except for the Hopper MMA output tensor.
    //
    // Hopper MMA output tensor is a special case because the loop domain
    // is scheduled in a way that the entire tile is parallelized by MMA, and
    // The TIDx parallelization is a new broadcast dimension that is not
    // connected to any other IterDomains. This way of scheduling effectively
    // makes the loop domain 128x larger than the allocation domain, because
    // the allocation domain is sharded on threads but the loop domain is not.
    if ((info.buffer->definition()->isA<MmaOp>() &&
         isHopper(info.buffer->definition()->as<MmaOp>()->macro()))) {
      const IdModel& id_model = GpuLower::current()->idModel();

      std::unordered_set<IterDomain*> exclude_ca_ids;
      for (auto i : c10::irange(info.alloc_pos)) {
        auto ca_id = info.buffer->axis(i);
        if (!ir_utils::isMemorySharedAcross(
                info.buffer->getMemoryType(), ca_id->getParallelType())) {
          exclude_ca_ids.insert(ca_id);
        }
      }

      const std::vector<IterDomain*>& domain_to_alloc =
          info.buffer->hasAllocation() ? info.buffer->getAllocationDomain()
                                       : info.buffer->getLoopDomain();

      for (auto id : domain_to_alloc) {
        if (exclude_ca_ids.find(id) == exclude_ca_ids.end()) {
          // Don't use reduction/stride/broadcast/device axis in the
          // allocation computation
          if (id->isReduction() || id->isStride() || id->isBroadcast() ||
              id->isDeviceDim()) {
            continue;
          }
          if (ir_utils::isMemoryPartitionedAcross(
                  info.buffer->getMemoryType(), id->getParallelType())) {
            continue;
          }
          info.allocation_domains->push_back(id);

          // Loop promotion may affect allocations. Promotions of intermediate
          // domains may not be defined correctly. Only consider loop domains
          // for now.
          bool is_loop = std::find(
                             info.buffer->getLoopDomain().begin(),
                             info.buffer->getLoopDomain().end(),
                             id) != info.buffer->getLoopDomain().end();
          if (is_loop) {
            id = getLoopPromotion(id, id_model);
          }

          alloc_dims.push_back(id->extent());
        } else {
          exclude_ca_ids.erase(id);
        }
      }
      NVF_ERROR(
          exclude_ca_ids.empty(),
          "The non-allocating compute-at IDs are not found in the allocation domain. ",
          "It is unclear how to allocate the tensor: ",
          info.buffer->toString(),
          " allocation domain: ",
          ir_utils::toString(info.buffer->getAllocationDomain()));

      return alloc_dims;
    }

    for (const auto axis_i : c10::irange(info.buffer->nDims())) {
      const auto local_id = info.buffer->axis(axis_i);

      // Don't use reduction/stride/broadcast/device axis in the
      // allocation computation
      if (local_id->isReduction() || local_id->isStride() ||
          local_id->isBroadcast() || local_id->isDeviceDim()) {
        continue;
      }

      auto concrete_id =
          lower_utils::getConcreteLoopID(info.buffer->axis(axis_i));
      const bool is_block_dim =
          isParallelTypeBlockDim(concrete_id->getParallelType());
      const bool is_thread_dim =
          isParallelTypeThreadDim(concrete_id->getParallelType());
      const bool is_thread =
          isParallelTypeThread(concrete_id->getParallelType());

      if (axis_i < info.alloc_pos) {
        // Even when the axis is outside the allocation position, if the
        // tensor is shared with respect to the axis, the buffer size
        // needs to be expanded for the axis. Sharing occurs in two
        // cases: 1) the tensor is on shared memory with the axis
        // parallelized by TIDs, and 2) the tensor is on global memory
        // with the axis parallelized by TIDs or BIDs.
        if (!((memory_type == MemoryType::Shared && is_thread_dim) ||
              (memory_type == MemoryType::Global && is_thread))) {
          continue;
        }
        alloc_domains.push_back(info.buffer->axis(axis_i));
      } else {
        if (
            // If shared memory, don't use any IDs bound to a grid dimension
            (memory_type == MemoryType::Shared && is_block_dim) ||
            // If local memory, don't use any IDs bound to a grid or block
            // dimension
            (memory_type == MemoryType::Local && is_thread)) {
          continue;
        }
        alloc_domains.push_back(info.buffer->axis(axis_i));
      }

      auto extent = concrete_id->extent();

      alloc_dims.push_back(extent);
      info.allocation_domains->push_back(local_id);
    }

    return alloc_dims;
  }

  kir::Allocate* createAllocExpr(AllocationInformation& info, bool is_output) {
    if (is_output) {
      return nullptr;
    }

    std::vector<Val*> alloc_dims;
    const MemoryType memory_type = info.buffer->getMemoryType();

    if (memory_type == MemoryType::Global) {
      alloc_dims = getGlobalAllocationSizes(info);
    } else {
      alloc_dims = getNonGlobalAllocExpr(info);
    }

    if (alloc_dims.empty() && !info.buffer->domain()->noReductions().empty()) {
      alloc_dims.push_back(info.buffer->container()->oneVal());
    }

    // Multiply the allocation size if circular-buffered. Record the
    // original size for indexing.
    if (info.buffer->isCircularBuffered()) {
      Val* original_alloc_size = nullptr;
      for (auto alloc_dim : alloc_dims) {
        if (original_alloc_size == nullptr) {
          original_alloc_size = alloc_dim;
        } else {
          original_alloc_size =
              IrBuilder::mulExpr(original_alloc_size, alloc_dim);
        }
      }
      GpuLower::current()->circularBufferInfo().setOriginalAllocSize(
          info.buffer, original_alloc_size);
      int64_t circular_buffer_stage =
          info.buffer->circularBufferOptions().stage;
      alloc_dims.push_back(
          IrBuilder::create<Val>(circular_buffer_stage, DataType::Index));
    }

    // Create the allocation node
    auto alloc_expr = IrBuilder::create<kir::Allocate>(
        info.buffer, info.buffer->getMemoryType(), alloc_dims);

    // Fill in the base address, lane offset, and column offset for tensor
    // memory allocations
    if (memory_type == MemoryType::Tensor) {
<<<<<<< HEAD
      const auto& regions = GpuLower::current()->tmemInfo().allocation.regions;
      for (const auto& region : regions) {
        auto tv_info_it = std::find_if(
            region.covered_tensors.begin(),
            region.covered_tensors.end(),
            [&](const auto& tv_info) { return tv_info.tensor == info.buffer; });
        if (tv_info_it != region.covered_tensors.end()) {
          auto address_ti = IrBuilder::create<kir::TensorIndex>(
              region.address, region.address->fusion()->zeroVal());
          alloc_expr->setBaseAddress(address_ti);
          alloc_expr->setLaneOffset(tv_info_it->lane_offset);
          alloc_expr->setColOffset(tv_info_it->column_offset);
          break;
        }
      }
=======
      auto allocation_address =
          GpuLower::current()->tmemInfo().allocation_address;
      auto address_ti = IrBuilder::create<kir::TensorIndex>(
          allocation_address, allocation_address->fusion()->zeroVal());
      alloc_expr->setAddress(address_ti);
>>>>>>> 87c183c1
    }

    return alloc_expr;
  }

  void dispatch(Expr* expr) override {
    if (!ir_utils::isTvOp(expr) || expr->isA<kir::Allocate>() ||
        expr->isA<kir::AllocTMem>()) {
      ExprMutator::dispatch(expr);
      return;
    }

    int64_t circular_buffer_depth = 1;

    // Found where the allocation needs to be inserted

    for (const auto i : c10::irange(expr->outputs().size())) {
      auto out = expr->output(i);
      if (!out->isA<TensorView>()) {
        continue;
      }

      auto out_tv = out->as<TensorView>();
      auto default_val =
          gpu_lower_->predicateElimination().getInitValue(out_tv);

      Val* init = nullptr;
      if (expr->isA<ReductionOp>() && out_tv->hasReduction()) {
        NVF_ERROR(
            default_val == nullptr,
            "Reduction should not have a default initialization value for predicate elimination.");
        init = expr->as<ReductionOp>()->init();
      } else if (expr->isA<GroupedReductionOp>() && out_tv->hasReduction()) {
        NVF_ERROR(
            default_val == nullptr,
            "Reduction should not have a default initialization value for predicate elimination.");
        init = expr->as<GroupedReductionOp>()->initVal(i);
      } else if (expr->isA<MmaOp>()) {
        init = expr->as<MmaOp>()->init();
      } else if (expr->isA<WelfordOp>()) {
        NVF_ERROR(
            default_val == nullptr,
            "Welford should not have a default initialization value for predicate elimination.");
        const auto welford = expr->as<WelfordOp>();
        if (out->name() == welford->outVar()->name()) {
          init = welford->initVar() == nullptr ? IrBuilder::create<Val>(0.0)
                                               : welford->initVar();
        } else if (out->name() == welford->outAvg()->name()) {
          init = welford->initAvg() == nullptr ? IrBuilder::create<Val>(0.0)
                                               : welford->initAvg();
        } else {
          NVF_ERROR(out->name() == welford->outN()->name(), "Unreachable");
          init = welford->initN();
        }
      } else if (expr->isA<GroupedWelfordOp>()) {
        NVF_ERROR(
            default_val == nullptr,
            "Welford should not have a default initialization value for predicate elimination.");
        init = expr->as<GroupedWelfordOp>()->getInitValOfOutput(out);
      } else {
        init = default_val;
      }

      if (ir_utils::isCpAsyncOp(expr) || ir_utils::isCpAsyncBulk(expr)) {
        NVF_CHECK(
            init == nullptr || init->isZero(),
            "cp.async and cp.async.bulk initialized with non-zero is not supported");
        // cp.async will automatically fill zero when out of bound
        init = nullptr;
      }

      const bool is_output = out->isFusionOutput();

      // Don't need to alloc outputs, and if we don't need to initialize we're
      // done.
      if (is_output && init == nullptr) {
        continue;
      }

      AllocationInformation allocation;
      allocation.buffer = out_tv;
      fillAllocationInformation(allocation, expr);

      auto alloc_expr = createAllocExpr(allocation, is_output);
      auto init_expr = createInitExpr(allocation, init);

      // Check that all circular buffer depth match
      if (out_tv->isCircularBuffered() && circular_buffer_depth == 1) {
        circular_buffer_depth = out_tv->circularBufferOptions().stage;
      }
      NVF_ERROR(
          circular_buffer_depth == 1 ||
              circular_buffer_depth == out_tv->circularBufferOptions().stage,
          "Expected all output TensorViews for the same expression ",
          "to have the same circular_buffer_depth");

      // Write information to GPULower
      writeInfoToGPULower(allocation, alloc_expr);

      // Register allocations before initializations to keep them in the right
      // order
      if (alloc_expr != nullptr) {
        if (allocation.buffer->getMemoryType() == MemoryType::Shared) {
          // Shared allocations go at the begining of scope
          NVF_ERROR(!exprs_.empty());
          registerInsertBefore(exprs_[0], alloc_expr, nullptr);
        } else {
          NVF_ERROR(allocation.alloc_place_before != nullptr);
          Scope* scope = allocation.alloc_for_loop == nullptr
              ? nullptr
              : &allocation.alloc_for_loop->body();
          registerInsertBefore(
              allocation.alloc_place_before, alloc_expr, scope);
        }
      }

      if (init_expr != nullptr) {
        NVF_ERROR(allocation.init_place_before != nullptr);
        Scope* scope = allocation.init_for_loop == nullptr
            ? nullptr
            : &allocation.init_for_loop->body();
        registerInsertBefore(allocation.init_place_before, init_expr, scope);

        if (auto mma = dynamic_cast<MmaOp*>(expr)) {
          if (mma->isHopper()) {
            if (lower_utils::allMmaInputsGuardedByMBarrier(mma)) {
              // When all inputs are guarded by mbarrier, we will not insert
              // generic-async proxy fence and wgmma fence before each mma
              // instruction. For this case, we need to insert these fences
              // after the initialization of the accumulator, so that the
              // inilization is visible to the async proxy.
              // When all inputs are guarded by mbarrier, we will insert these
              // fences before each mma instruction, so there is no need to
              // insert them after the initialization of the accumulator here.
              auto wgmma_fence = IrBuilder::create<kir::WgMmaFence>();
              registerInsertBefore(
                  allocation.init_place_before, wgmma_fence, scope);
              auto fence_async = IrBuilder::create<kir::FenceAsyncProxy>();
              registerInsertBefore(
                  allocation.init_place_before, fence_async, scope);
            }
          }
        }
      }
    }

    // Allocate mbarrier for cp.async.bulk, for non-circular buffered cases by
    // lowering a single cp.async.bulk as:
    //    alloc mbarrier
    //    init mbarrier
    //    block_sync
    //    cp.async.bulk
    //    inval mbarrier
    //    block_sync
    //
    // The circular buffer case is handled in handle(ForLoop* fl) and the
    // circular buffering pass.
    if (ir_utils::isCpAsyncBulkLoad(expr) && circular_buffer_depth == 1) {
      // create and allocate a memory barrier
      TensorView* mbarrier = TensorViewBuilder()
                                 .shape(std::vector<int64_t>{})
                                 .dtype(DataType::UInt64)
                                 .contiguity(true)
                                 .build();
      mbarrier->setMemoryType(MemoryType::Shared);
      auto mbarrier_init = IrBuilder::create<kir::MBarrierInit>(
          mbarrier,
          simplifyExpr(SimplifyingIrBuilder::maybeCastExpr(
              DataType::UInt32,
              lower_utils::getNumThreadsInTensorView(
                  expr->output(0)->as<TensorView>()))));
      auto sync_init = IrBuilder::create<kir::BlockSync>();
      auto mbarrier_inval =
          IrBuilder::create<kir::MBarrierInvalidate>(mbarrier);
      auto sync_inval = IrBuilder::create<kir::BlockSync>();

      kir::Allocate* mbarrier_alloc =
          IrBuilder::create<kir::Allocate>(mbarrier, MemoryType::Shared);
      Scope* expr_scope = scope_.empty() ? nullptr : scope_.back();
      registerInsertBefore(expr, mbarrier_alloc, expr_scope);
      registerInsertBefore(expr, mbarrier_init, expr_scope);
      registerInsertBefore(expr, sync_init, expr_scope);
      registerInsertAfter(expr, mbarrier_inval, expr_scope);
      registerInsertAfter(expr, sync_inval, expr_scope);
      GpuLower::current()->ldstMBarrierMap()[expr] = mbarrier;
    }
  }

  void handle(ForLoop* fl) final {
    ExprMutator::handle(fl);

    // If fl is a circular buffered loop, the we should lowering the loop as:
    //    alloc mbarrier
    //    init mbarrier
    //    block_sync
    //    for-loop with cpAsyncBulk expression (the `fl` parameter)
    //    inval mbarrier

    auto circular_buffer_tvs =
        GpuLower::current()->circularBufferInfo().getCircularBufferTvs(fl);

    bool circular_buffer_load_is_tma = std::any_of(
        circular_buffer_tvs.begin(),
        circular_buffer_tvs.end(),
        [](const TensorView* tv) {
          return ir_utils::isCpAsyncBulkLoad(tv->definition());
        });

    if (circular_buffer_load_is_tma) {
      // Create and allocate a memory barrier. If this is a circular buffer,
      // then allocate an array of mbarier objects. mbarrier::init and
      // mbarrier::inval will be updated in circular buffering pass, but we
      // add them here to handle shared memory correctly in alias memory pass.
      const auto& opt =
          GpuLower::current()->circularBufferInfo().getCircularBufferOptionsFor(
              fl->iter_domain());

      // We use mbarrier[0:stage] for RAW, that is, to wait for the completion
      // of the TMA load of the circular buffer tensor, and
      // mbarrier[stage:2*stage] for WAR, that is, to wait for the completion of
      // the reading of the circular buffer tensor.
      int64_t num_mbarriers =
          opt.usesMBarrierForWAR() ? opt.stage * 2 : opt.stage;

      TensorView* mbarrier = TensorViewBuilder()
                                 .shape(std::vector<int64_t>{num_mbarriers})
                                 .dtype(DataType::UInt64)
                                 .contiguity(true)
                                 .build();
      mbarrier->setMemoryType(MemoryType::Shared);

      kir::Allocate* mbarrier_alloc =
          IrBuilder::create<kir::Allocate>(mbarrier, MemoryType::Shared);

      // Initialize and invalidate mbarriers that are used to notify that
      // the load of the circular buffer is complete.
      auto mbarrier_init_raw = initializeMbarrier(
          fl, mbarrier, CircularBufferWaitType::ReadAfterWrite);
      auto mbarrier_inval_raw = invalidateMbarrier(
          fl, mbarrier, CircularBufferWaitType::ReadAfterWrite);

      // Block sync is necessary to finish mbarrier initialization.
      kir::BlockSync* sync = IrBuilder::create<kir::BlockSync>(false);

      // Add mbarriers, init, and inval operations around tma expression like
      // this:
      //
      // __shared__ mbarrier[num_stages];
      // for (circular_buffer_stage) {
      //   // initialize mbarrier for RAW
      //   init(mbarrier[stage]);
      // }
      // for (circular_buffer_stage) {
      //   // initialize mbarrier for WAR
      //   init(mbarrier[stage]);
      // }
      // block_sync();
      //
      // for (circular_buffer_loop) {
      //   cp.async.bulk(data, mbarrier);
      // }
      //
      // for (circular_buffer_stage) {
      //   // invalidate mbarrier for WAR
      //   inval(mbarrier[stage]);
      // }
      // for (circular_buffer_stage) {
      //   // invalidate mbarrier for RAW
      //   inval(mbarrier[stage]);
      // }
      //
      Scope* current_scope = scope_.empty() ? nullptr : scope_.back();
      registerInsertBefore(fl, mbarrier_alloc, current_scope);
      registerInsertBefore(fl, mbarrier_init_raw, current_scope);
      registerInsertAfter(fl, mbarrier_inval_raw, current_scope);

      if (opt.usesMBarrierForWAR()) {
        auto mbarrier_init_war = initializeMbarrier(
            fl, mbarrier, CircularBufferWaitType::WriteAfterRead);
        auto mbarrier_inval_war = invalidateMbarrier(
            fl, mbarrier, CircularBufferWaitType::WriteAfterRead);
        registerInsertBefore(fl, mbarrier_init_war, current_scope);
        registerInsertAfter(fl, mbarrier_inval_war, current_scope);
      }
      registerInsertBefore(fl, sync, current_scope);

      for (auto tv : circular_buffer_tvs) {
        // short-circuit: circular buffered tv is not defined with TMA load.
        if (!ir_utils::isCpAsyncBulkLoad(tv->definition())) {
          continue;
        }
        // Map LoadStoreOp expression to ir nodes created in this pass
        GpuLower::current()->ldstMBarrierMap()[tv->definition()] = mbarrier;
      }
    }
  }

  // Sends alloc_expr, info.allocation_domains to GpuLower
  void writeInfoToGPULower(
      const AllocationInformation& allocation,
      kir::Allocate* alloc_expr) {
    auto& lower_alloc_info_map = GpuLower::current()->localAllocationInfoMap();
    if (alloc_expr == nullptr) {
      // Skip output allocation.
      return;
    }
    NVF_ERROR(
        !lower_alloc_info_map.count(alloc_expr),
        "duplicated allocation info entry");

    // Create info entry for GPULower
    auto lower_alloc_info_ptr = std::make_unique<LocalAllocationInfo>();
    lower_alloc_info_ptr->alloc_expr = alloc_expr;
    if (allocation.allocation_domains) {
      lower_alloc_info_ptr->alloc_domains = *(allocation.allocation_domains);
    }

    // Write entry to the stored map
    lower_alloc_info_map[alloc_expr] = std::move(lower_alloc_info_ptr);
  }

  void handle(kir::IfThenElse*) final {
    NVF_THROW(
        "Pass does not support conditional statements, ",
        "this pass should be run before any conditionals are placed in code.");
  }

  AllocationInserter(const std::vector<Expr*>& exprs)
      : gpu_lower_(GpuLower::current()) {
    kir::ExprMutator::traverseAndInsert(exprs);
  }

 private:
  GpuLower* gpu_lower_ = nullptr;

 public:
  static std::vector<Expr*> insert(const std::vector<Expr*>& exprs) {
    AllocationInserter inserter(exprs);
    return inserter.exprs_;
  }
};

// Insert IR nodes that allocate and deallocate TMem regions.
// See note [Tensor Memory Allocation] for the overall design.
<<<<<<< HEAD
// We insert the tcgen05.allocs of each region and the relinquish of the right
// to allocate at the beginning of the top-level scope of the kernel. We insert
// the tcgen05.deallocs after the outermost serial loop containing the last read
// of each TMem region into whatever scope containing this outermost serial
// loop. The allocation of each TMem TensorView within each region is inserted
// by AllocationInserter::insert, therefore not handled here.
=======
// We insert the tcgen05.alloc and the relinquish of the right to allocate at
// the beginning of the top-level scope of the kernel. We do not tcgen05.dealloc
// yet. The allocation of each TMem TensorView is inserted by
// AllocationInserter::insert, therefore not handled here.
>>>>>>> 87c183c1
std::vector<Expr*> insertTMemRegionAllocsAndDeallocs(
    const std::vector<Expr*>& exprs) {
  // Expressions to be inserted at the beginning of the top-level scope.
  std::list<Expr*> prologue;
  {
<<<<<<< HEAD
    // For each TMem region, allocate its address in shared memory, and insert
    // the tcgen05.alloc for tensor memory allocation.
    for (const auto& region :
         GpuLower::current()->tmemInfo().allocation.regions) {
      // kir::Allocate for the address tensor on shared memory
      auto address_alloc_expr =
          IrBuilder::create<kir::Allocate>(region.address, MemoryType::Shared);
      prologue.push_back(address_alloc_expr);
      // the tcgen05.alloc instruction
      auto alloc_expr =
          IrBuilder::create<kir::AllocTMem>(region.address, region.num_columns);
      prologue.push_back(alloc_expr);
    }

    // Relinquish the right to allocate after all regions have been allocated
=======
    // Allocate the address tensor
    auto allocation_address =
        GpuLower::current()->tmemInfo().allocation_address;
    auto address_alloc_expr = IrBuilder::create<kir::Allocate>(
        allocation_address, MemoryType::Shared);
    prologue.push_back(address_alloc_expr);

    // the tcgen05.alloc instructions
    auto alloc_expr = IrBuilder::create<kir::AllocTMem>(
        allocation_address,
        IrBuilder::create<Val>(
            32,
            DataType::UInt32) // TODO: hard code allocation size to 32 for now
    );
    prologue.push_back(alloc_expr);

    // Relinquish the right to allocate after we are done with tcgen05.allocs
>>>>>>> 87c183c1
    auto tcgen05_relinquish_expr = IrBuilder::create<kir::Asm>(
        "tcgen05.relinquish_alloc_permit.cta_group::1.sync.aligned",
        std::vector<Val*>{},
        std::vector<Val*>{},
        kir::Asm::Options{/*volatile=*/true});
    prologue.push_back(tcgen05_relinquish_expr);

    // Block sync that makes allocation visible to all threads
    auto block_sync = IrBuilder::create<kir::BlockSync>();
    prologue.push_back(block_sync);
  }

<<<<<<< HEAD
  // Add deallocations to existing expressions
  std::vector<Expr*> exprs_with_deallocs;
  {
    class DeallocInserter : public kir::ExprMutator {
      // A map:
      //   region -> a function that registers the deallocation expression for
      //             this region
      //
      // This map is updated during traversal. For example, if we have a kernel
      // like below:
      //   ...
      //   T1_t = T0_r; // expr1
      //   ...
      //   T2_r = T1_t; // expr2
      // Assume that T1_t is in region R1. Then after we handle(expr1), we will
      // have an entry:
      //    R1 -> a function registering insertion of "dealloc R1" after expr1
      // After handle(expr2), this entry becomes:
      //    R1 -> a function registering insertion of "dealloc R1" after expr2
      //
      // After traversing the entire kernel, this map will contain the final
      // register functions we want to execute.
      std::unordered_map<
          const TMemAlllocationInfo::Region*,
          std::function<void()>>
          region_to_register_dealloc_map_;

      // A map:
      //   expr -> the regions that this expr is accessing
      // Note that if expr is a container such as ForLoop or IfThenElse, then
      // the mapped regions will be all the regions the contained exprs are
      // accessing.
      //
      // This map only contain information of accesses that we have discovered,
      // and is updated during traversal. For example, if we have a kernel:
      //   ForLoop: // loop1
      //     T2_t = T0_r; // expr1
      //     ...
      //     T3_t = T1_r; // expr2
      // Assume T2_t is in region R2 and T3_t is in region R3. Then after
      // handle(expr1), we will have a map:
      //    expr1 -> {R2}
      //    loop1 -> {R2}
      // After handle(expr2), this map becomes:
      //    expr1 -> {R2}
      //    expr2 -> {R3}
      //    loop1 -> {R2, R3}
      std::unordered_map<
          Expr*,
          VectorOfUniqueEntries<const TMemAlllocationInfo::Region*>>
          access_map_;

      // Analyze expr to see if it has any accesses to tensor memory. If yes
      // update the access map for this expr and its container exprs.
      void updateAccessMap(Expr* expr) {
        std::unordered_set<Val*> io_vals;
        std::copy(
            expr->inputs().begin(),
            expr->inputs().end(),
            std::inserter(io_vals, io_vals.end()));
        std::copy(
            expr->outputs().begin(),
            expr->outputs().end(),
            std::inserter(io_vals, io_vals.end()));
        if (io_vals.empty()) {
          return;
        }
        for (const auto& region :
             GpuLower::current()->tmemInfo().allocation.regions) {
          for (auto tv_info : region.covered_tensors) {
            if (io_vals.count(tv_info.tensor)) {
              access_map_[expr].pushBack(&region);
              for (auto container : scope_exprs_) {
                access_map_[container].pushBack(&region);
              }
            }
            break;
          }
        }
      }

      // Update the region_to_register_dealloc_map_ to register insertion of
      // deallocation expression after expr for the regions accessed by expr.
      void maybeRegisterDeallocsAfterExpr(Expr* expr) {
        // If expr is a trivial for loop, then we don't need to move the
        // deallocation after it. This is because the trivial is not generated
        // in the final code.
        if (auto fl = dynamic_cast<ForLoop*>(expr)) {
          if (fl->isTrivial()) {
            return;
          }
        }
        // If expr is not accessing any tensor memory, then nothing to do.
        if (!access_map_.count(expr)) {
          return;
        }
        for (auto region : access_map_.at(expr)) {
          auto current_scope = scope_.empty() ? nullptr : scope_.back();
          region_to_register_dealloc_map_[region] =
              [this, expr, region, current_scope]() {
                auto tcgen05_dealloc_expr = IrBuilder::create<kir::Asm>(
                    "tcgen05.dealloc.cta_group::1.sync.aligned.b32",
                    std::vector<Val*>{},
                    std::vector<Val*>{
                        IrBuilder::create<kir::TensorIndex>(
                            region->address, expr->fusion()->zeroVal()),
                        region->num_columns},
                    kir::Asm::Options{/*volatile=*/true});
                registerInsertAfter(expr, tcgen05_dealloc_expr, current_scope);
              };
        }
      }

      void dispatch(Expr* expr) final {
        updateAccessMap(expr);
        ExprMutator::dispatch(expr);
        maybeRegisterDeallocsAfterExpr(expr);
      }

     public:
      DeallocInserter(
          const std::vector<Expr*>& exprs,
          std::vector<Expr*>& exprs_with_deallocs) {
        handle(exprs);
        for (const auto& region :
             GpuLower::current()->tmemInfo().allocation.regions) {
          region_to_register_dealloc_map_.at (&region)();
        }
        exprs_with_deallocs = mutate();
      }
    } inserter(exprs, exprs_with_deallocs);
  }

  // Combine prologue and exprs_with_deallocs
  std::vector<Expr*> result;
  result.reserve(prologue.size() + exprs_with_deallocs.size());
  result.insert(result.end(), prologue.begin(), prologue.end());
  result.insert(
      result.end(), exprs_with_deallocs.begin(), exprs_with_deallocs.end());
=======
  // Combine prologue and exprs
  std::vector<Expr*> result;
  result.reserve(prologue.size() + exprs.size());
  result.insert(result.end(), prologue.begin(), prologue.end());
  result.insert(result.end(), exprs.begin(), exprs.end());
>>>>>>> 87c183c1
  return result;
}

} // namespace

std::vector<Expr*> insertAllocations(const std::vector<Expr*>& exprs) {
  FUSER_PERF_SCOPE("GpuLower::Lower::insertAllocations");
  auto result = insertTMemRegionAllocsAndDeallocs(exprs);
  return AllocationInserter::insert(result);
}

} // namespace nvfuser<|MERGE_RESOLUTION|>--- conflicted
+++ resolved
@@ -479,7 +479,6 @@
     // Fill in the base address, lane offset, and column offset for tensor
     // memory allocations
     if (memory_type == MemoryType::Tensor) {
-<<<<<<< HEAD
       const auto& regions = GpuLower::current()->tmemInfo().allocation.regions;
       for (const auto& region : regions) {
         auto tv_info_it = std::find_if(
@@ -489,19 +488,12 @@
         if (tv_info_it != region.covered_tensors.end()) {
           auto address_ti = IrBuilder::create<kir::TensorIndex>(
               region.address, region.address->fusion()->zeroVal());
-          alloc_expr->setBaseAddress(address_ti);
+          alloc_expr->setAddress(address_ti);
           alloc_expr->setLaneOffset(tv_info_it->lane_offset);
           alloc_expr->setColOffset(tv_info_it->column_offset);
           break;
         }
       }
-=======
-      auto allocation_address =
-          GpuLower::current()->tmemInfo().allocation_address;
-      auto address_ti = IrBuilder::create<kir::TensorIndex>(
-          allocation_address, allocation_address->fusion()->zeroVal());
-      alloc_expr->setAddress(address_ti);
->>>>>>> 87c183c1
     }
 
     return alloc_expr;
@@ -846,25 +838,17 @@
 
 // Insert IR nodes that allocate and deallocate TMem regions.
 // See note [Tensor Memory Allocation] for the overall design.
-<<<<<<< HEAD
 // We insert the tcgen05.allocs of each region and the relinquish of the right
 // to allocate at the beginning of the top-level scope of the kernel. We insert
 // the tcgen05.deallocs after the outermost serial loop containing the last read
 // of each TMem region into whatever scope containing this outermost serial
 // loop. The allocation of each TMem TensorView within each region is inserted
 // by AllocationInserter::insert, therefore not handled here.
-=======
-// We insert the tcgen05.alloc and the relinquish of the right to allocate at
-// the beginning of the top-level scope of the kernel. We do not tcgen05.dealloc
-// yet. The allocation of each TMem TensorView is inserted by
-// AllocationInserter::insert, therefore not handled here.
->>>>>>> 87c183c1
 std::vector<Expr*> insertTMemRegionAllocsAndDeallocs(
     const std::vector<Expr*>& exprs) {
   // Expressions to be inserted at the beginning of the top-level scope.
   std::list<Expr*> prologue;
   {
-<<<<<<< HEAD
     // For each TMem region, allocate its address in shared memory, and insert
     // the tcgen05.alloc for tensor memory allocation.
     for (const auto& region :
@@ -880,25 +864,6 @@
     }
 
     // Relinquish the right to allocate after all regions have been allocated
-=======
-    // Allocate the address tensor
-    auto allocation_address =
-        GpuLower::current()->tmemInfo().allocation_address;
-    auto address_alloc_expr = IrBuilder::create<kir::Allocate>(
-        allocation_address, MemoryType::Shared);
-    prologue.push_back(address_alloc_expr);
-
-    // the tcgen05.alloc instructions
-    auto alloc_expr = IrBuilder::create<kir::AllocTMem>(
-        allocation_address,
-        IrBuilder::create<Val>(
-            32,
-            DataType::UInt32) // TODO: hard code allocation size to 32 for now
-    );
-    prologue.push_back(alloc_expr);
-
-    // Relinquish the right to allocate after we are done with tcgen05.allocs
->>>>>>> 87c183c1
     auto tcgen05_relinquish_expr = IrBuilder::create<kir::Asm>(
         "tcgen05.relinquish_alloc_permit.cta_group::1.sync.aligned",
         std::vector<Val*>{},
@@ -911,7 +876,6 @@
     prologue.push_back(block_sync);
   }
 
-<<<<<<< HEAD
   // Add deallocations to existing expressions
   std::vector<Expr*> exprs_with_deallocs;
   {
@@ -1051,13 +1015,6 @@
   result.insert(result.end(), prologue.begin(), prologue.end());
   result.insert(
       result.end(), exprs_with_deallocs.begin(), exprs_with_deallocs.end());
-=======
-  // Combine prologue and exprs
-  std::vector<Expr*> result;
-  result.reserve(prologue.size() + exprs.size());
-  result.insert(result.end(), prologue.begin(), prologue.end());
-  result.insert(result.end(), exprs.begin(), exprs.end());
->>>>>>> 87c183c1
   return result;
 }
 
