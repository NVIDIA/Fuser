--- conflicted
+++ resolved
@@ -427,11 +427,7 @@
       auto alloc_expr = createAllocExpr(allocation, is_output);
       auto init_expr = createInitExpr(allocation, init);
 
-<<<<<<< HEAD
-      // Find the largest circular buffer depth; Used for tma buffer allocation
-=======
       // Check that all circular buffer depth match
->>>>>>> e9d27a21
       if (out_tv->isCircularBuffered() && circular_buffer_depth == 1) {
         circular_buffer_depth = out_tv->circularBufferDepth();
       }
@@ -514,8 +510,6 @@
         kir::Allocate* mbarrier_tokens_alloc = IrBuilder::create<kir::Allocate>(
             mbarrier_tokens, MemoryType::Shared);
 
-<<<<<<< HEAD
-=======
         // Add tokens, mbarriers, init, and inval operations around tma
         // expression like this:
         //
@@ -527,7 +521,6 @@
         //   inval(mbarrier);
         // }
 
->>>>>>> e9d27a21
         // NOTE: Block sync ir node is not added here. It will be added in the
         // circular buffering pass
         registerInsertBefore(expr, mbarrier_tokens_alloc, expr_scope);
