// clang-format off
/*
 * SPDX-FileCopyrightText: Copyright (c) 2023-present NVIDIA CORPORATION & AFFILIATES.
 * All rights reserved.
 * SPDX-License-Identifier: BSD-3-Clause
 */
// clang-format on
#include <device_lower/lower2device.h>
#include <device_lower/pass/allocation.h>
#include <expr_evaluator.h>
#include <expr_simplifier.h>
#include <id_model/utils.h>
#include <instrumentation.h>
#include <ir/iostream.h>
#include <ir/utils.h>
#include <kernel_ir.h>
#include <kernel_ir_dispatch.h>

#include <unordered_set>

namespace nvfuser {

namespace {

class AllocationInserter : public kir::ExprMutator {
 private:
  using kir::ExprMutator::handle;

  // Expanded version of BasicAllocInfo in lower_utils.h helps to track
  // additional information
  struct AllocationInformation {
    // The for loop that the initialization of this allocation must be
    // placed in, nullptr if not within a loop
    ForLoop* init_for_loop = nullptr;

    // The expression that the initialization of this allocation must
    // be placed before
    Expr* init_place_before = nullptr;

    // Keep track of the actual allocation loop. This can be different
    // from init_for_loop only with unswitched shared memory allocations,
    // which are moved outer loops to avoid duplicated allocations
    // (see issue #1133).
    ForLoop* alloc_for_loop = nullptr;

    // The expression that this allocation must be placed
    // before. Similar to alloc_for_loop, this is different from
    // init_place_before only with unswitched shared memory allocations.
    Expr* alloc_place_before = nullptr;

    // The allocation position relative to buffer
    int64_t alloc_pos = 0;

    // The buffer this allocation is for
    TensorView* buffer = nullptr;

    // Local Iterdomains that this allocation covers
    std::unique_ptr<std::vector<IterDomain*>> allocation_domains;
  };

  // Find allocation point
  // Fills info.buffer, info.alloc_pos, info.init_for_loop,
  // info.init_place_before, info.alloc_for_loop, info.alloc_place_before
  void fillAllocationInformation(AllocationInformation& info, Expr* expr) {
    auto loop_alloc_info =
        lower_utils::getAllocInformation(info.buffer, for_loops_);

    info.init_for_loop = loop_alloc_info.init_for_loop;
    info.alloc_for_loop = loop_alloc_info.alloc_for_loop;
    info.alloc_pos = loop_alloc_info.alloc_pos;

    auto next_fl = [](ForLoop* fl, const std::vector<ForLoop*> fls) {
      for (auto i : c10::irange(fls.size())) {
        if (fl == fls[i]) {
          if (i + 1 < fls.size()) {
            return fls[i + 1];
          }
        }
      }
      NVF_THROW("Could not find desired loop.");
    };

    if (info.init_for_loop == nullptr) {
      info.init_place_before = !for_loops_.empty() ? for_loops_[0] : expr;
    } else {
      if (info.init_for_loop == for_loops_.back()) {
        // Inline allocation, place before expr
        info.init_place_before = expr;
      } else {
        // Place allocation after the last computeAt axis
        // TODO: may be more efficient to place before the first non-computeAt
        // axis
        info.init_place_before = next_fl(info.init_for_loop, for_loops_);
      }
    }

    // Set the allocation loop and the place_before expression in the
    // same way as the initialization loop and place_before expression
    if (info.alloc_for_loop == info.init_for_loop) {
      info.alloc_for_loop = info.init_for_loop;
      info.alloc_place_before = info.init_place_before;
    } else {
      if (info.alloc_for_loop == nullptr) {
        info.alloc_place_before = !for_loops_.empty() ? for_loops_[0] : expr;
      } else {
        // Since there must be an inner unswitched domain,
        // alloc_for_loop should never be the inner-most loop.
        NVF_ERROR(info.alloc_for_loop != for_loops_.back());
        info.alloc_place_before = next_fl(info.alloc_for_loop, for_loops_);
      }
    }
  }

  // Create initialization expression if init_val is non-null.
  Expr* createInitExpr(AllocationInformation& info, Val* init_val) {
    if (init_val == nullptr) {
      return nullptr;
    }

    std::vector<IterDomain*> init_dims;
    for (const auto axis_i :
         c10::irange(info.alloc_pos, info.buffer->nDims())) {
      if (info.buffer->axis(axis_i)->isReduction() ||
          info.buffer->axis(axis_i)->isBroadcast()) {
        continue;
      }
      auto concrete_id =
<<<<<<< HEAD
          lower_utils::getConcreteLoopDomain(info.buffer->axis(axis_i));
=======
          lower_utils::getConcreteLoopID(info.buffer->axis(axis_i));
>>>>>>> eb4d8ca5
      init_dims.push_back(concrete_id);
    }
    Expr* init_expr = IrBuilder::create<LoadStoreOp>(
        LoadStoreOpType::Set, info.buffer, init_val);
    for (auto init_loop_it = init_dims.rbegin();
         init_loop_it != init_dims.rend();
         ++init_loop_it) {
      auto id = *init_loop_it;
      ForLoop* new_loop = IrBuilder::create<ForLoop>(id);
      new_loop->body().push_back(init_expr);
      init_expr = new_loop;
    }
    return init_expr;
  }

  std::vector<Val*> getGlobalAllocationSizes(AllocationInformation& info) {
    const auto& allocation_domain = info.buffer->getMaybeAllocationDomain();

    std::vector<Val*> alloc_dims;

    for (const auto id : allocation_domain) {
      if (id->isReduction() || id->isStride()) {
        continue;
      } else if (id->isBroadcast() || id->isDeviceDim()) {
        // No matter whether this broadcast is expanded or not, we always
        // allocate size 1
        // Allocate devices axes as size 1
        alloc_dims.emplace_back(id->container()->oneVal());
        continue;
      }
      auto extent = id->extent();
      alloc_dims.emplace_back(extent);
    }

    return alloc_dims;
  }

  std::vector<Val*> getNonGlobalAllocExpr(AllocationInformation& info) {
    const auto memory_type = info.buffer->getMemoryType();
    NVF_ERROR(
        memory_type != MemoryType::Global,
        "Invalid memory type: ",
        memory_type);

    std::vector<Val*> alloc_dims;

    std::vector<IterDomain*> alloc_domains;

    info.allocation_domains = std::make_unique<std::vector<IterDomain*>>();

    // TODO: Today, we always allocate loop domain, even if the allocation
    // domain is explicitly set. This is clearly not the right thing to do,
    // and we should fix this in the future. However, today, we still don't
    // have a clear design of how to allocate tensors with explicit allocation
    // domain. This problem is very difficult to solve, and there are many
    // things to consider. For example, if the allocation domain contains a
    // subset of inlined loop IDs, we should not allocate the inlined IDs.
    // But what if the opposite is true? What if the allocation domain
    // does not contain all inlined IDs? Is this considered an error, or
    // a valid case that we need to infer which to allocate from the loop
    // domain? We need to think about this carefully and come up with a
    // clear design. For now, we just allocate the loop domain for historical
    // reasons for all cases except for the Hopper MMA output tensor.
    //
    // Hopper MMA output tensor is a special case because the loop domain
    // is scheduled in a way that the entire tile is parallelized by MMA, and
    // The TIDx parallelization is a new broadcast dimension that is not
    // connected to any other IterDomains. This way of scheduling effectively
    // makes the loop domain 128x larger than the allocation domain, because
    // the allocation domain is sharded on threads but the loop domain is not.
    if ((info.buffer->definition()->isA<MmaOp>() &&
         isHopper(info.buffer->definition()->as<MmaOp>()->macro()))) {
      const IdModel& id_model = GpuLower::current()->idModel();

      std::unordered_set<IterDomain*> exclude_ca_ids;
      for (auto i : c10::irange(info.alloc_pos)) {
        auto ca_id = info.buffer->axis(i);
        if (!ir_utils::isMemorySharedAcross(
                info.buffer->getMemoryType(), ca_id->getParallelType())) {
          exclude_ca_ids.insert(ca_id);
        }
      }

      const std::vector<IterDomain*>& domain_to_alloc =
          info.buffer->hasAllocation() ? info.buffer->getAllocationDomain()
                                       : info.buffer->getLoopDomain();

      for (auto id : domain_to_alloc) {
        if (exclude_ca_ids.find(id) == exclude_ca_ids.end()) {
          // Don't use reduction/stride/broadcast/device axis in the
          // allocation computation
          if (id->isReduction() || id->isStride() || id->isBroadcast() ||
              id->isDeviceDim()) {
            continue;
          }
          if (ir_utils::isMemoryPartitionedAcross(
                  info.buffer->getMemoryType(), id->getParallelType())) {
            continue;
          }
          info.allocation_domains->push_back(id);

          // Loop promotion may affect allocations. Promotions of intermediate
          // domains may not be defined correctly. Only consider loop domains
          // for now.
          bool is_loop = std::find(
                             info.buffer->getLoopDomain().begin(),
                             info.buffer->getLoopDomain().end(),
                             id) != info.buffer->getLoopDomain().end();
          if (is_loop) {
            id = getLoopPromotion(id, id_model);
          }

          alloc_dims.push_back(id->extent());
        } else {
          exclude_ca_ids.erase(id);
        }
      }
      NVF_ERROR(
          exclude_ca_ids.empty(),
          "The non-allocating compute-at IDs are not found in the allocation domain. ",
          "It is unclear how to allocate the tensor: ",
          info.buffer->toString(),
          " allocation domain: ",
          ir_utils::toString(info.buffer->getAllocationDomain()));

      return alloc_dims;
    }

    for (const auto axis_i : c10::irange(info.buffer->nDims())) {
      const auto local_id = info.buffer->axis(axis_i);

      // Don't use reduction/stride/broadcast/device axis in the
      // allocation computation
      if (local_id->isReduction() || local_id->isStride() ||
          local_id->isBroadcast() || local_id->isDeviceDim()) {
        continue;
      }

      auto concrete_id =
<<<<<<< HEAD
          lower_utils::getConcreteLoopDomain(info.buffer->axis(axis_i));
=======
          lower_utils::getConcreteLoopID(info.buffer->axis(axis_i));
>>>>>>> eb4d8ca5
      const bool is_block_dim =
          isParallelTypeBlockDim(concrete_id->getParallelType());
      const bool is_thread_dim =
          isParallelTypeThreadDim(concrete_id->getParallelType());
      const bool is_thread =
          isParallelTypeThread(concrete_id->getParallelType());

      if (axis_i < info.alloc_pos) {
        // Even when the axis is outside the allocation position, if the
        // tensor is shared with respect to the axis, the buffer size
        // needs to be expanded for the axis. Sharing occurs in two
        // cases: 1) the tensor is on shared memory with the axis
        // parallelized by TIDs, and 2) the tensor is on global memory
        // with the axis parallelized by TIDs or BIDs.
        if (!((memory_type == MemoryType::Shared && is_thread_dim) ||
              (memory_type == MemoryType::Global && is_thread))) {
          continue;
        }
        alloc_domains.push_back(info.buffer->axis(axis_i));
      } else {
        if (
            // If shared memory, don't use any IDs bound to a grid dimension
            (memory_type == MemoryType::Shared && is_block_dim) ||
            // If local memory, don't use any IDs bound to a grid or block
            // dimension
            (memory_type == MemoryType::Local && is_thread)) {
          continue;
        }
        alloc_domains.push_back(info.buffer->axis(axis_i));
      }

      auto extent = concrete_id->extent();

      alloc_dims.push_back(extent);
      info.allocation_domains->push_back(local_id);
    }

    return alloc_dims;
  }

  kir::Allocate* createAllocExpr(AllocationInformation& info, bool is_output) {
    if (is_output) {
      return nullptr;
    }

    std::vector<Val*> alloc_dims;
    const MemoryType memory_type = info.buffer->getMemoryType();

    if (memory_type == MemoryType::Global) {
      alloc_dims = getGlobalAllocationSizes(info);
    } else {
      alloc_dims = getNonGlobalAllocExpr(info);
    }

    if (alloc_dims.empty() && !info.buffer->domain()->noReductions().empty()) {
      alloc_dims.push_back(info.buffer->container()->oneVal());
    }

    // Multiply the allocation size if circular-buffered. Record the
    // original size for indexing.
    if (info.buffer->isCircularBuffered()) {
      Val* original_alloc_size = nullptr;
      for (auto alloc_dim : alloc_dims) {
        if (original_alloc_size == nullptr) {
          original_alloc_size = alloc_dim;
        } else {
          original_alloc_size =
              IrBuilder::mulExpr(original_alloc_size, alloc_dim);
        }
      }
      GpuLower::current()->circularBufferInfo().setOriginalAllocSize(
          info.buffer, original_alloc_size);
      int64_t circular_buffer_stage = info.buffer->circularBufferDepth();
      alloc_dims.push_back(
          IrBuilder::create<Val>(circular_buffer_stage, DataType::Index));
    }

    // Create the allocation node
    return IrBuilder::create<kir::Allocate>(
        info.buffer, info.buffer->getMemoryType(), alloc_dims);
  }

  void dispatch(Expr* expr) override {
    if (!ir_utils::isTvOp(expr) || expr->isA<kir::Allocate>()) {
      ExprMutator::dispatch(expr);
      return;
    }

    int64_t circular_buffer_depth = 1;

    // Found where the allocation needs to be inserted

    for (const auto i : c10::irange(expr->outputs().size())) {
      auto out = expr->output(i);
      if (!out->isA<TensorView>()) {
        continue;
      }

      auto out_tv = out->as<TensorView>();
      auto default_val =
          gpu_lower_->predicateElimination().getInitValue(out_tv);

      Val* init = nullptr;
      if (expr->isA<ReductionOp>() && out_tv->hasReduction()) {
        NVF_ERROR(
            default_val == nullptr,
            "Reduction should not have a default initialization value for predicate elimination.");
        init = expr->as<ReductionOp>()->init();
      } else if (expr->isA<GroupedReductionOp>() && out_tv->hasReduction()) {
        NVF_ERROR(
            default_val == nullptr,
            "Reduction should not have a default initialization value for predicate elimination.");
        init = expr->as<GroupedReductionOp>()->initVal(i);
      } else if (expr->isA<MmaOp>()) {
        init = expr->as<MmaOp>()->init();
      } else if (expr->isA<WelfordOp>()) {
        NVF_ERROR(
            default_val == nullptr,
            "Welford should not have a default initialization value for predicate elimination.");
        const auto welford = expr->as<WelfordOp>();
        if (out->name() == welford->outVar()->name()) {
          init = welford->initVar() == nullptr ? IrBuilder::create<Val>(0.0)
                                               : welford->initVar();
        } else if (out->name() == welford->outAvg()->name()) {
          init = welford->initAvg() == nullptr ? IrBuilder::create<Val>(0.0)
                                               : welford->initAvg();
        } else {
          NVF_ERROR(out->name() == welford->outN()->name(), "Unreachable");
          init = welford->initN();
        }
      } else if (expr->isA<GroupedWelfordOp>()) {
        NVF_ERROR(
            default_val == nullptr,
            "Welford should not have a default initialization value for predicate elimination.");
        init = expr->as<GroupedWelfordOp>()->getInitValOfOutput(out);
      } else {
        init = default_val;
      }

      if (ir_utils::isCpAsyncOp(expr)) {
        NVF_CHECK(
            init == nullptr || init->isZero(),
            "cp.async initialized with non-zero is not supported");
        // cp.async will automatically fill zero when out of bound
        init = nullptr;
      }

      const bool is_output = out->isFusionOutput();

      // Don't need to alloc outputs, and if we don't need to initialize we're
      // done.
      if (is_output && init == nullptr) {
        continue;
      }

      AllocationInformation allocation;
      allocation.buffer = out_tv;
      fillAllocationInformation(allocation, expr);

      auto alloc_expr = createAllocExpr(allocation, is_output);
      auto init_expr = createInitExpr(allocation, init);

      // Check that all circular buffer depth match
      if (out_tv->isCircularBuffered() && circular_buffer_depth == 1) {
        circular_buffer_depth = out_tv->circularBufferDepth();
      }
      NVF_ERROR(
          circular_buffer_depth == 1 ||
              circular_buffer_depth == out_tv->circularBufferDepth(),
          "Expected all output TensorViews for the same expression ",
          "to have the same circular_buffer_depth");

      // Write information to GPULower
      writeInfoToGPULower(allocation, alloc_expr);

      // Register allocations before initializations to keep them in the right
      // order
      if (alloc_expr != nullptr) {
        if (allocation.buffer->getMemoryType() == MemoryType::Shared) {
          // Shared allocations go at the begining of scope
          NVF_ERROR(!exprs_.empty());
          registerInsertBefore(exprs_[0], alloc_expr, nullptr);
        } else {
          NVF_ERROR(allocation.alloc_place_before != nullptr);
          Scope* scope = allocation.alloc_for_loop == nullptr
              ? nullptr
              : &allocation.alloc_for_loop->body();
          registerInsertBefore(
              allocation.alloc_place_before, alloc_expr, scope);
        }
      }

      if (init_expr != nullptr) {
        NVF_ERROR(allocation.init_place_before != nullptr);
        Scope* scope = allocation.init_for_loop == nullptr
            ? nullptr
            : &allocation.init_for_loop->body();
        registerInsertBefore(allocation.init_place_before, init_expr, scope);
      }
    }

    // Allocate mbarrier for cp.async.bulk, note that this is only a temporary
    // solution, we should remove this after we have a better way to handle
    // synchronizations for cp.async.bulk.
    if (ir_utils::isCpAsyncBulkLoad(expr)) {
      if (circular_buffer_depth > 1) {
        // Create and allocate a memory barrier. If this is a circular buffer,
        // then allocate an array of mbarier objects. mbarrier::init and
        // mbarrier::inval will be updated in circular buffering pass, but we
        // add them here to handle shared memory correctly in alias memory pass.
        TensorView* mbarrier =
            TensorViewBuilder()
                .shape(std::vector<int64_t>{circular_buffer_depth})
                .dtype(DataType::UInt)
                .contiguity(true)
                .build();
        mbarrier->setMemoryType(MemoryType::Shared);

        // The wait condition for mbarrier is a single thread and the expected
        // number of transaction bytes
        kir::MBarrierInit* mbarrier_init = IrBuilder::create<kir::MBarrierInit>(
            mbarrier, expr->container()->oneVal(DataType::UInt32));

        kir::Allocate* mbarrier_alloc =
            IrBuilder::create<kir::Allocate>(mbarrier, MemoryType::Shared);

        Scope* expr_scope = scope_.empty() ? nullptr : scope_.back();

        kir::MBarrierInvalidate* mbarrier_inval =
            IrBuilder::create<kir::MBarrierInvalidate>(mbarrier);

        // For circular buffers we need to prepare a placeholder for the
        // tokens created by 'MBarrierArriveExpectTx' IR node. The tokens are
        // placed in shared memory and used by threads in a block.
        TensorView* mbarrier_tokens =
            TensorViewBuilder()
                .shape(std::vector<int64_t>{circular_buffer_depth})
                .dtype(DataType::UInt)
                .contiguity(true)
                .build();
        mbarrier_tokens->setMemoryType(MemoryType::Shared);

        kir::Allocate* mbarrier_tokens_alloc = IrBuilder::create<kir::Allocate>(
            mbarrier_tokens, MemoryType::Shared);

        // Add tokens, mbarriers, init, and inval operations around tma
        // expression like this:
        //
        // for (circular_buffer_loop) {
        //   __shared__ tokens[num_stages];
        //   __shared__ mbarrier[num_stages];
        //   init(mbarrier);
        //   cp.async.bulk(data, mbarrier);
        //   inval(mbarrier);
        // }

        // NOTE: Block sync ir node is not added here. It will be added in the
        // circular buffering pass
        registerInsertBefore(expr, mbarrier_tokens_alloc, expr_scope);
        registerInsertBefore(expr, mbarrier_alloc, expr_scope);
        registerInsertBefore(expr, mbarrier_init, expr_scope);
        registerInsertAfter(expr, mbarrier_inval, expr_scope);

        // Map LoadStoreOp expression to ir nodes created in this pass
        GpuLower::current()->ldstMBarrierMap()[expr] = mbarrier;
        GpuLower::current()->ldstMBarrierTokenMap()[expr] = mbarrier_tokens;
        // Register tokens placeholder for MBarrierInit and MBarrierInvalidate,
        //  needed to manage life time of smem buffor in alias memory
        GpuLower::current()->ldstMBarrierTokenMap()[mbarrier_init] =
            mbarrier_tokens;
        GpuLower::current()->ldstMBarrierTokenMap()[mbarrier_inval] =
            mbarrier_tokens;
        // Keep track of kir::Allocate for mBarrier and token objects,
        //  to simplify circular buffering pass logic
        GpuLower::current()->mBarrierTokenSmemAllocSet().insert(mbarrier_alloc);
        GpuLower::current()->mBarrierTokenSmemAllocSet().insert(
            mbarrier_tokens_alloc);
      } else {
        // create and allocate a memory barrier
        TensorView* mbarrier = TensorViewBuilder()
                                   .shape(std::vector<int64_t>{})
                                   .dtype(DataType::UInt)
                                   .contiguity(true)
                                   .build();
        mbarrier->setMemoryType(MemoryType::Shared);
        auto mbarrier_init = IrBuilder::create<kir::MBarrierInit>(
            mbarrier,
            simplifyExpr(SimplifyingIrBuilder::maybeCastExpr(
                DataType::UInt32,
                lower_utils::getNumThreadsInTensorView(
                    expr->output(0)->as<TensorView>()))));
        auto sync_init = IrBuilder::create<kir::BlockSync>();
        auto mbarrier_inval =
            IrBuilder::create<kir::MBarrierInvalidate>(mbarrier);
        auto sync_inval = IrBuilder::create<kir::BlockSync>();

        kir::Allocate* mbarrier_alloc =
            IrBuilder::create<kir::Allocate>(mbarrier, MemoryType::Shared);
        Scope* expr_scope = scope_.empty() ? nullptr : scope_.back();
        registerInsertBefore(expr, mbarrier_alloc, expr_scope);
        registerInsertBefore(expr, mbarrier_init, expr_scope);
        registerInsertBefore(expr, sync_init, expr_scope);
        registerInsertAfter(expr, mbarrier_inval, expr_scope);
        registerInsertAfter(expr, sync_inval, expr_scope);
        GpuLower::current()->ldstMBarrierMap()[expr] = mbarrier;
      }
    }
  }

  // Sends alloc_expr, info.allocation_domains to GpuLower
  void writeInfoToGPULower(
      const AllocationInformation& allocation,
      kir::Allocate* alloc_expr) {
    auto& lower_alloc_info_map = GpuLower::current()->localAllocationInfoMap();
    if (alloc_expr == nullptr) {
      // Skip output allocation.
      return;
    }
    NVF_ERROR(
        !lower_alloc_info_map.count(alloc_expr),
        "duplicated allocation info entry");

    // Create info entry for GPULower
    auto lower_alloc_info_ptr = std::make_unique<LocalAllocationInfo>();
    lower_alloc_info_ptr->alloc_expr = alloc_expr;
    if (allocation.allocation_domains) {
      lower_alloc_info_ptr->alloc_domains = *(allocation.allocation_domains);
    }

    // Write entry to the stored map
    lower_alloc_info_map[alloc_expr] = std::move(lower_alloc_info_ptr);
  }

  void handle(kir::IfThenElse*) final {
    NVF_THROW(
        "Pass does not support conditional statements, ",
        "this pass should be run before any conditionals are placed in code.");
  }

  AllocationInserter(const std::vector<Expr*>& exprs)
      : gpu_lower_(GpuLower::current()) {
    kir::ExprMutator::traverseAndInsert(exprs);
  }

 private:
  GpuLower* gpu_lower_ = nullptr;

 public:
  static std::vector<Expr*> insert(const std::vector<Expr*>& exprs) {
    AllocationInserter inserter(exprs);
    return inserter.exprs_;
  }
};

} // namespace

std::vector<Expr*> insertAllocations(const std::vector<Expr*>& exprs) {
  FUSER_PERF_SCOPE("GpuLower::Lower::insertAllocations");
  return AllocationInserter::insert(exprs);
}

} // namespace nvfuser<|MERGE_RESOLUTION|>--- conflicted
+++ resolved
@@ -125,11 +125,7 @@
         continue;
       }
       auto concrete_id =
-<<<<<<< HEAD
-          lower_utils::getConcreteLoopDomain(info.buffer->axis(axis_i));
-=======
           lower_utils::getConcreteLoopID(info.buffer->axis(axis_i));
->>>>>>> eb4d8ca5
       init_dims.push_back(concrete_id);
     }
     Expr* init_expr = IrBuilder::create<LoadStoreOp>(
@@ -269,11 +265,7 @@
       }
 
       auto concrete_id =
-<<<<<<< HEAD
-          lower_utils::getConcreteLoopDomain(info.buffer->axis(axis_i));
-=======
           lower_utils::getConcreteLoopID(info.buffer->axis(axis_i));
->>>>>>> eb4d8ca5
       const bool is_block_dim =
           isParallelTypeBlockDim(concrete_id->getParallelType());
       const bool is_thread_dim =
