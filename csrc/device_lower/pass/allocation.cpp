--- conflicted
+++ resolved
@@ -163,12 +163,7 @@
     std::vector<Val*> alloc_dims;
 
     for (const auto id : maybe_rfactor_domain) {
-<<<<<<< HEAD
-      if (id->isDeviceDim()) continue; //or oneVal?
-      if (id->isReduction() || id->isStride()) {
-=======
       if (id->isReduction() || id->isStride() || id->isDeviceDim()) {
->>>>>>> b7c13aea
         continue;
       } else if (id->isBroadcast()) {
         // No matter whether this broadcast is expanded or not, we always
@@ -343,11 +338,7 @@
       // Don't use reduction/stride/broadcast axis in the allocation
       // computation
       if (local_id->isReduction() || local_id->isStride() ||
-<<<<<<< HEAD
-          local_id->isBroadcast() || local_id->isDeviceDim()) { //or oneVal ?
-=======
           local_id->isBroadcast() || local_id->isDeviceDim()) {
->>>>>>> b7c13aea
         continue;
       }
 
