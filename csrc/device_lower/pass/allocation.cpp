// clang-format off
/*
 * SPDX-FileCopyrightText: Copyright (c) 2023-present NVIDIA CORPORATION & AFFILIATES.
 * All rights reserved.
 * SPDX-License-Identifier: BSD-3-Clause
 */
// clang-format on
#include <device_lower/lower2device.h>
#include <device_lower/pass/allocation.h>
#include <expr_evaluator.h>
#include <expr_simplifier.h>
#include <id_model/utils.h>
#include <instrumentation.h>
#include <ir/iostream.h>
#include <ir/utils.h>
#include <kernel_ir.h>
#include <kernel_ir_dispatch.h>

#include <unordered_set>

namespace nvfuser {

namespace {

enum class CircularBufferWaitType { Filled, Empty };

// This function creates kir::Loop with range based on stage depth. It is
// used for mbarrier initialization and invalidation.
ForLoop* createStageDepthForLoop(ForLoop* circular_buffer_loop) {
  int64_t stage_depth =
      GpuLower::current()->circularBufferInfo().getStageDepthFor(
          circular_buffer_loop->iter_domain());
  return ir_utils::createRangeLoop(stage_depth);
}

// This helper function initializes mbarrier for all circular buffer stage.
//
// Expected result:
// for (unsigned i = 0; i < stages; ++i) {
//   if (warp_id == 0 && electSync()()) {
//     mbarrier::init(...);
//   }
// }
Expr* initializeMbarrier(
    ForLoop* circular_buffer_loop,
    TensorView* all_mbarriers,
    CircularBufferWaitType wait_type) {
  NVF_ERROR(circular_buffer_loop != nullptr);
  ForLoop* loop = createStageDepthForLoop(circular_buffer_loop);

  int64_t stage_depth =
      GpuLower::current()->circularBufferInfo().getStageDepthFor(
          circular_buffer_loop->iter_domain());

  Val* mbarrier_index = wait_type == CircularBufferWaitType::Filled
      ? loop->index()
      : SimplifyingIrBuilder::addExpr(loop->index(), stage_depth);

  // Get mbarrier for this circular buffer stage.
  kir::TensorIndex* stage_mbarrier =
      IrBuilder::create<kir::TensorIndex>(all_mbarriers, mbarrier_index);

  auto circular_buffered_tvs =
      GpuLower::current()->circularBufferInfo().getCircularBufferTvs(
          circular_buffer_loop);

  Val* num_of_arrives = nullptr;
  if (wait_type == CircularBufferWaitType::Filled) {
    int64_t num_of_tvs_loaded_by_tma = std::count_if(
        circular_buffered_tvs.begin(),
        circular_buffered_tvs.end(),
        [](const TensorView* tv) {
          return ir_utils::isCpAsyncBulkLoad(tv->definition());
        });
    num_of_arrives =
        IrBuilder::create<Val>(num_of_tvs_loaded_by_tma, DataType::UInt32);
  } else {
    // TODO: calculate this
    num_of_arrives = IrBuilder::create<Val>(128 * 2, DataType::UInt32);
  }

  // Initialize mbarrier for each circular buffer stage. Use the thread
  // count from the MBarrierInit created in the allocation pass. The wait
  // condition for mbarrier is a all threads in CTA and the expected number
  // of transaction bytes
  kir::MBarrierInit* mbarrier_init =
      IrBuilder::create<kir::MBarrierInit>(stage_mbarrier, num_of_arrives);

  Expr* pred_mbarrier_init = mbarrier_init->withPredicate(
      IrBuilder::create<kir::Predicate>(PredicateType::ElectSync));
  loop->body().push_back(pred_mbarrier_init);
  return loop;
}

// This helper function invalidates mbarrier for all circular buffer stage after
// TMA memory operations.
//
// Expected result:
// for (unsigned i = 0; i < stages; ++i) {
//   if (warp_id == 0 && electSync()()) {
//     mbarrier::inval(...);
//   }
// }
Expr* invalidateMbarrier(
    ForLoop* circular_buffer_loop,
    TensorView* all_mbarriers,
    CircularBufferWaitType wait_type) {
  NVF_ERROR(circular_buffer_loop != nullptr);
  ForLoop* loop = createStageDepthForLoop(circular_buffer_loop);

  int64_t stage_depth =
      GpuLower::current()->circularBufferInfo().getStageDepthFor(
          circular_buffer_loop->iter_domain());

  Val* mbarrier_index = wait_type == CircularBufferWaitType::Filled
      ? loop->index()
      : SimplifyingIrBuilder::addExpr(loop->index(), stage_depth);

  // Get mbarrier for this circular buffer stage.
  kir::TensorIndex* stage_mbarrier =
      IrBuilder::create<kir::TensorIndex>(all_mbarriers, mbarrier_index);

  // Invalidate the mbarrier for each circular buffer stage.
  kir::MBarrierInvalidate* mbarrier_inval =
      IrBuilder::create<kir::MBarrierInvalidate>(stage_mbarrier);

  Expr* pred_mbarrier_inval = mbarrier_inval->withPredicate(
      IrBuilder::create<kir::Predicate>(PredicateType::ElectSync));

  loop->body().push_back(pred_mbarrier_inval);
  return loop;
}

class AllocationInserter : public kir::ExprMutator {
 private:
  using kir::ExprMutator::handle;

  // Expanded version of BasicAllocInfo in lower_utils.h helps to track
  // additional information
  struct AllocationInformation {
    // The for loop that the initialization of this allocation must be
    // placed in, nullptr if not within a loop
    ForLoop* init_for_loop = nullptr;

    // The expression that the initialization of this allocation must
    // be placed before
    Expr* init_place_before = nullptr;

    // Keep track of the actual allocation loop. This can be different
    // from init_for_loop only with unswitched shared memory allocations,
    // which are moved outer loops to avoid duplicated allocations
    // (see issue #1133).
    ForLoop* alloc_for_loop = nullptr;

    // The expression that this allocation must be placed
    // before. Similar to alloc_for_loop, this is different from
    // init_place_before only with unswitched shared memory allocations.
    Expr* alloc_place_before = nullptr;

    // The allocation position relative to buffer
    int64_t alloc_pos = 0;

    // The buffer this allocation is for
    TensorView* buffer = nullptr;

    // Local Iterdomains that this allocation covers
    std::unique_ptr<std::vector<IterDomain*>> allocation_domains;
  };

  // Find allocation point
  // Fills info.buffer, info.alloc_pos, info.init_for_loop,
  // info.init_place_before, info.alloc_for_loop, info.alloc_place_before
  void fillAllocationInformation(AllocationInformation& info, Expr* expr) {
    auto loop_alloc_info =
        lower_utils::getAllocInformation(info.buffer, for_loops_);

    info.init_for_loop = loop_alloc_info.init_for_loop;
    info.alloc_for_loop = loop_alloc_info.alloc_for_loop;
    info.alloc_pos = loop_alloc_info.alloc_pos;

    auto next_fl = [](ForLoop* fl, const std::vector<ForLoop*> fls) {
      for (auto i : c10::irange(fls.size())) {
        if (fl == fls[i]) {
          if (i + 1 < fls.size()) {
            return fls[i + 1];
          }
        }
      }
      NVF_THROW("Could not find desired loop.");
    };

    if (info.init_for_loop == nullptr) {
      info.init_place_before = !for_loops_.empty() ? for_loops_[0] : expr;
    } else {
      if (info.init_for_loop == for_loops_.back()) {
        // Inline allocation, place before expr
        info.init_place_before = expr;
      } else {
        // Place allocation after the last computeAt axis
        // TODO: may be more efficient to place before the first non-computeAt
        // axis
        info.init_place_before = next_fl(info.init_for_loop, for_loops_);
      }
    }

    // Set the allocation loop and the place_before expression in the
    // same way as the initialization loop and place_before expression
    if (info.alloc_for_loop == info.init_for_loop) {
      info.alloc_for_loop = info.init_for_loop;
      info.alloc_place_before = info.init_place_before;
    } else {
      if (info.alloc_for_loop == nullptr) {
        info.alloc_place_before = !for_loops_.empty() ? for_loops_[0] : expr;
      } else {
        // Since there must be an inner unswitched domain,
        // alloc_for_loop should never be the inner-most loop.
        NVF_ERROR(info.alloc_for_loop != for_loops_.back());
        info.alloc_place_before = next_fl(info.alloc_for_loop, for_loops_);
      }
    }
  }

  // Create initialization expression if init_val is non-null.
  Expr* createInitExpr(AllocationInformation& info, Val* init_val) {
    if (init_val == nullptr) {
      return nullptr;
    }

    std::vector<IterDomain*> init_dims;
    for (const auto axis_i :
         c10::irange(info.alloc_pos, info.buffer->nDims())) {
      if (info.buffer->axis(axis_i)->isReduction() ||
          info.buffer->axis(axis_i)->isBroadcast()) {
        continue;
      }
      auto concrete_id =
          lower_utils::getConcreteLoopID(info.buffer->axis(axis_i));
      init_dims.push_back(concrete_id);
    }
    Expr* init_expr = IrBuilder::create<LoadStoreOp>(
        LoadStoreOpType::Set, info.buffer, init_val);
    for (auto init_loop_it = init_dims.rbegin();
         init_loop_it != init_dims.rend();
         ++init_loop_it) {
      auto id = *init_loop_it;
      ForLoop* new_loop = IrBuilder::create<ForLoop>(id);
      new_loop->body().push_back(init_expr);
      init_expr = new_loop;
    }
    return init_expr;
  }

  std::vector<Val*> getGlobalAllocationSizes(AllocationInformation& info) {
    const auto& allocation_domain = info.buffer->getMaybeAllocationDomain();

    std::vector<Val*> alloc_dims;

    for (const auto id : allocation_domain) {
      if (id->isReduction() || id->isStride()) {
        continue;
      } else if (id->isBroadcast() || id->isDeviceDim()) {
        // No matter whether this broadcast is expanded or not, we always
        // allocate size 1
        // Allocate devices axes as size 1
        alloc_dims.emplace_back(id->container()->oneVal());
        continue;
      }
      auto extent = id->extent();
      alloc_dims.emplace_back(extent);
    }

    return alloc_dims;
  }

  std::vector<Val*> getNonGlobalAllocExpr(AllocationInformation& info) {
    const auto memory_type = info.buffer->getMemoryType();
    NVF_ERROR(
        memory_type != MemoryType::Global,
        "Invalid memory type: ",
        memory_type);

    std::vector<Val*> alloc_dims;

    std::vector<IterDomain*> alloc_domains;

    info.allocation_domains = std::make_unique<std::vector<IterDomain*>>();

    // TODO: Today, we always allocate loop domain, even if the allocation
    // domain is explicitly set. This is clearly not the right thing to do,
    // and we should fix this in the future. However, today, we still don't
    // have a clear design of how to allocate tensors with explicit allocation
    // domain. This problem is very difficult to solve, and there are many
    // things to consider. For example, if the allocation domain contains a
    // subset of inlined loop IDs, we should not allocate the inlined IDs.
    // But what if the opposite is true? What if the allocation domain
    // does not contain all inlined IDs? Is this considered an error, or
    // a valid case that we need to infer which to allocate from the loop
    // domain? We need to think about this carefully and come up with a
    // clear design. For now, we just allocate the loop domain for historical
    // reasons for all cases except for the Hopper MMA output tensor.
    //
    // Hopper MMA output tensor is a special case because the loop domain
    // is scheduled in a way that the entire tile is parallelized by MMA, and
    // The TIDx parallelization is a new broadcast dimension that is not
    // connected to any other IterDomains. This way of scheduling effectively
    // makes the loop domain 128x larger than the allocation domain, because
    // the allocation domain is sharded on threads but the loop domain is not.
    if ((info.buffer->definition()->isA<MmaOp>() &&
         isHopper(info.buffer->definition()->as<MmaOp>()->macro()))) {
      const IdModel& id_model = GpuLower::current()->idModel();

      std::unordered_set<IterDomain*> exclude_ca_ids;
      for (auto i : c10::irange(info.alloc_pos)) {
        auto ca_id = info.buffer->axis(i);
        if (!ir_utils::isMemorySharedAcross(
                info.buffer->getMemoryType(), ca_id->getParallelType())) {
          exclude_ca_ids.insert(ca_id);
        }
      }

      const std::vector<IterDomain*>& domain_to_alloc =
          info.buffer->hasAllocation() ? info.buffer->getAllocationDomain()
                                       : info.buffer->getLoopDomain();

      for (auto id : domain_to_alloc) {
        if (exclude_ca_ids.find(id) == exclude_ca_ids.end()) {
          // Don't use reduction/stride/broadcast/device axis in the
          // allocation computation
          if (id->isReduction() || id->isStride() || id->isBroadcast() ||
              id->isDeviceDim()) {
            continue;
          }
          if (ir_utils::isMemoryPartitionedAcross(
                  info.buffer->getMemoryType(), id->getParallelType())) {
            continue;
          }
          info.allocation_domains->push_back(id);

          // Loop promotion may affect allocations. Promotions of intermediate
          // domains may not be defined correctly. Only consider loop domains
          // for now.
          bool is_loop = std::find(
                             info.buffer->getLoopDomain().begin(),
                             info.buffer->getLoopDomain().end(),
                             id) != info.buffer->getLoopDomain().end();
          if (is_loop) {
            id = getLoopPromotion(id, id_model);
          }

          alloc_dims.push_back(id->extent());
        } else {
          exclude_ca_ids.erase(id);
        }
      }
      NVF_ERROR(
          exclude_ca_ids.empty(),
          "The non-allocating compute-at IDs are not found in the allocation domain. ",
          "It is unclear how to allocate the tensor: ",
          info.buffer->toString(),
          " allocation domain: ",
          ir_utils::toString(info.buffer->getAllocationDomain()));

      return alloc_dims;
    }

    for (const auto axis_i : c10::irange(info.buffer->nDims())) {
      const auto local_id = info.buffer->axis(axis_i);

      // Don't use reduction/stride/broadcast/device axis in the
      // allocation computation
      if (local_id->isReduction() || local_id->isStride() ||
          local_id->isBroadcast() || local_id->isDeviceDim()) {
        continue;
      }

      auto concrete_id =
          lower_utils::getConcreteLoopID(info.buffer->axis(axis_i));
      const bool is_block_dim =
          isParallelTypeBlockDim(concrete_id->getParallelType());
      const bool is_thread_dim =
          isParallelTypeThreadDim(concrete_id->getParallelType());
      const bool is_thread =
          isParallelTypeThread(concrete_id->getParallelType());

      if (axis_i < info.alloc_pos) {
        // Even when the axis is outside the allocation position, if the
        // tensor is shared with respect to the axis, the buffer size
        // needs to be expanded for the axis. Sharing occurs in two
        // cases: 1) the tensor is on shared memory with the axis
        // parallelized by TIDs, and 2) the tensor is on global memory
        // with the axis parallelized by TIDs or BIDs.
        if (!((memory_type == MemoryType::Shared && is_thread_dim) ||
              (memory_type == MemoryType::Global && is_thread))) {
          continue;
        }
        alloc_domains.push_back(info.buffer->axis(axis_i));
      } else {
        if (
            // If shared memory, don't use any IDs bound to a grid dimension
            (memory_type == MemoryType::Shared && is_block_dim) ||
            // If local memory, don't use any IDs bound to a grid or block
            // dimension
            (memory_type == MemoryType::Local && is_thread)) {
          continue;
        }
        alloc_domains.push_back(info.buffer->axis(axis_i));
      }

      auto extent = concrete_id->extent();

      alloc_dims.push_back(extent);
      info.allocation_domains->push_back(local_id);
    }

    return alloc_dims;
  }

  kir::Allocate* createAllocExpr(AllocationInformation& info, bool is_output) {
    if (is_output) {
      return nullptr;
    }

    std::vector<Val*> alloc_dims;
    const MemoryType memory_type = info.buffer->getMemoryType();

    if (memory_type == MemoryType::Global) {
      alloc_dims = getGlobalAllocationSizes(info);
    } else {
      alloc_dims = getNonGlobalAllocExpr(info);
    }

    if (alloc_dims.empty() && !info.buffer->domain()->noReductions().empty()) {
      alloc_dims.push_back(info.buffer->container()->oneVal());
    }

    // Multiply the allocation size if circular-buffered. Record the
    // original size for indexing.
    if (info.buffer->isCircularBuffered()) {
      Val* original_alloc_size = nullptr;
      for (auto alloc_dim : alloc_dims) {
        if (original_alloc_size == nullptr) {
          original_alloc_size = alloc_dim;
        } else {
          original_alloc_size =
              IrBuilder::mulExpr(original_alloc_size, alloc_dim);
        }
      }
      GpuLower::current()->circularBufferInfo().setOriginalAllocSize(
          info.buffer, original_alloc_size);
      int64_t circular_buffer_stage = info.buffer->circularBufferDepth();
      alloc_dims.push_back(
          IrBuilder::create<Val>(circular_buffer_stage, DataType::Index));
    }

    // Create the allocation node
    return IrBuilder::create<kir::Allocate>(
        info.buffer, info.buffer->getMemoryType(), alloc_dims);
  }

  void dispatch(Expr* expr) override {
    if (!ir_utils::isTvOp(expr) || expr->isA<kir::Allocate>()) {
      ExprMutator::dispatch(expr);
      return;
    }

    int64_t circular_buffer_depth = 1;

    // Found where the allocation needs to be inserted

    for (const auto i : c10::irange(expr->outputs().size())) {
      auto out = expr->output(i);
      if (!out->isA<TensorView>()) {
        continue;
      }

      auto out_tv = out->as<TensorView>();
      auto default_val =
          gpu_lower_->predicateElimination().getInitValue(out_tv);

      Val* init = nullptr;
      if (expr->isA<ReductionOp>() && out_tv->hasReduction()) {
        NVF_ERROR(
            default_val == nullptr,
            "Reduction should not have a default initialization value for predicate elimination.");
        init = expr->as<ReductionOp>()->init();
      } else if (expr->isA<GroupedReductionOp>() && out_tv->hasReduction()) {
        NVF_ERROR(
            default_val == nullptr,
            "Reduction should not have a default initialization value for predicate elimination.");
        init = expr->as<GroupedReductionOp>()->initVal(i);
      } else if (expr->isA<MmaOp>()) {
        init = expr->as<MmaOp>()->init();
      } else if (expr->isA<WelfordOp>()) {
        NVF_ERROR(
            default_val == nullptr,
            "Welford should not have a default initialization value for predicate elimination.");
        const auto welford = expr->as<WelfordOp>();
        if (out->name() == welford->outVar()->name()) {
          init = welford->initVar() == nullptr ? IrBuilder::create<Val>(0.0)
                                               : welford->initVar();
        } else if (out->name() == welford->outAvg()->name()) {
          init = welford->initAvg() == nullptr ? IrBuilder::create<Val>(0.0)
                                               : welford->initAvg();
        } else {
          NVF_ERROR(out->name() == welford->outN()->name(), "Unreachable");
          init = welford->initN();
        }
      } else if (expr->isA<GroupedWelfordOp>()) {
        NVF_ERROR(
            default_val == nullptr,
            "Welford should not have a default initialization value for predicate elimination.");
        init = expr->as<GroupedWelfordOp>()->getInitValOfOutput(out);
      } else {
        init = default_val;
      }

      if (ir_utils::isCpAsyncOp(expr) || ir_utils::isCpAsyncBulk(expr)) {
        NVF_CHECK(
            init == nullptr || init->isZero(),
            "cp.async and cp.async.bulk initialized with non-zero is not supported");
        // cp.async will automatically fill zero when out of bound
        init = nullptr;
      }

      const bool is_output = out->isFusionOutput();

      // Don't need to alloc outputs, and if we don't need to initialize we're
      // done.
      if (is_output && init == nullptr) {
        continue;
      }

      AllocationInformation allocation;
      allocation.buffer = out_tv;
      fillAllocationInformation(allocation, expr);

      auto alloc_expr = createAllocExpr(allocation, is_output);
      auto init_expr = createInitExpr(allocation, init);

      // Check that all circular buffer depth match
      if (out_tv->isCircularBuffered() && circular_buffer_depth == 1) {
        circular_buffer_depth = out_tv->circularBufferDepth();
      }
      NVF_ERROR(
          circular_buffer_depth == 1 ||
              circular_buffer_depth == out_tv->circularBufferDepth(),
          "Expected all output TensorViews for the same expression ",
          "to have the same circular_buffer_depth");

      // Write information to GPULower
      writeInfoToGPULower(allocation, alloc_expr);

      // Register allocations before initializations to keep them in the right
      // order
      if (alloc_expr != nullptr) {
        if (allocation.buffer->getMemoryType() == MemoryType::Shared) {
          // Shared allocations go at the begining of scope
          NVF_ERROR(!exprs_.empty());
          registerInsertBefore(exprs_[0], alloc_expr, nullptr);
        } else {
          NVF_ERROR(allocation.alloc_place_before != nullptr);
          Scope* scope = allocation.alloc_for_loop == nullptr
              ? nullptr
              : &allocation.alloc_for_loop->body();
          registerInsertBefore(
              allocation.alloc_place_before, alloc_expr, scope);
        }
      }

      if (init_expr != nullptr) {
        NVF_ERROR(allocation.init_place_before != nullptr);
        Scope* scope = allocation.init_for_loop == nullptr
            ? nullptr
            : &allocation.init_for_loop->body();
        registerInsertBefore(allocation.init_place_before, init_expr, scope);

        if (auto mma = dynamic_cast<MmaOp*>(expr)) {
          if (mma->isHopper()) {
            if (lower_utils::allMmaInputsGuardedByMBarrier(mma)) {
              // When all inputs are guarded by mbarrier, we will not insert
              // generic-async proxy fence and wgmma fence before each mma
              // instruction. For this case, we need to insert these fences
              // after the initialization of the accumulator, so that the
              // inilization is visible to the async proxy.
              // When all inputs are guarded by mbarrier, we will insert these
              // fences before each mma instruction, so there is no need to
              // insert them after the initialization of the accumulator here.
              auto wgmma_fence = IrBuilder::create<kir::WgMmaFence>();
              registerInsertBefore(
                  allocation.init_place_before, wgmma_fence, scope);
              auto fence_async = IrBuilder::create<kir::FenceAsyncProxy>();
              registerInsertBefore(
                  allocation.init_place_before, fence_async, scope);
            }
          }
        }
      }
    }

    // Allocate mbarrier for cp.async.bulk, for non-circular buffered cases by
    // lowering a single cp.async.bulk as:
    //    alloc mbarrier
    //    init mbarrier
    //    block_sync
    //    cp.async.bulk
    //    inval mbarrier
    //    block_sync
    //
    // The circular buffer case is handled in handle(ForLoop* fl) and the
    // circular buffering pass.
    if (ir_utils::isCpAsyncBulkLoad(expr) && circular_buffer_depth == 1) {
      // create and allocate a memory barrier
      TensorView* mbarrier = TensorViewBuilder()
                                 .shape(std::vector<int64_t>{})
                                 .dtype(DataType::UInt)
                                 .contiguity(true)
                                 .build();
      mbarrier->setMemoryType(MemoryType::Shared);
      auto mbarrier_init = IrBuilder::create<kir::MBarrierInit>(
          mbarrier,
          simplifyExpr(SimplifyingIrBuilder::maybeCastExpr(
              DataType::UInt32,
              lower_utils::getNumThreadsInTensorView(
                  expr->output(0)->as<TensorView>()))));
      auto sync_init = IrBuilder::create<kir::BlockSync>();
      auto mbarrier_inval =
          IrBuilder::create<kir::MBarrierInvalidate>(mbarrier);
      auto sync_inval = IrBuilder::create<kir::BlockSync>();

      kir::Allocate* mbarrier_alloc =
          IrBuilder::create<kir::Allocate>(mbarrier, MemoryType::Shared);
      Scope* expr_scope = scope_.empty() ? nullptr : scope_.back();
      registerInsertBefore(expr, mbarrier_alloc, expr_scope);
      registerInsertBefore(expr, mbarrier_init, expr_scope);
      registerInsertBefore(expr, sync_init, expr_scope);
      registerInsertAfter(expr, mbarrier_inval, expr_scope);
      registerInsertAfter(expr, sync_inval, expr_scope);
      GpuLower::current()->ldstMBarrierMap()[expr] = mbarrier;
    }
  }

  void handle(ForLoop* fl) final {
    ExprMutator::handle(fl);

    // If fl is a circular buffered loop, the we should lowering the loop as:
    //    alloc mbarrier
    //    init mbarrier
    //    block_sync
    //    for-loop with cpAsyncBulk expression (the `fl` parameter)
    //    inval mbarrier

    auto circular_buffer_tvs =
        GpuLower::current()->circularBufferInfo().getCircularBufferTvs(fl);

    bool circular_buffer_load_is_tma = std::any_of(
        circular_buffer_tvs.begin(),
        circular_buffer_tvs.end(),
        [](const TensorView* tv) {
          return ir_utils::isCpAsyncBulkLoad(tv->definition());
        });

    if (circular_buffer_load_is_tma) {
      // Create and allocate a memory barrier. If this is a circular buffer,
      // then allocate an array of mbarier objects. mbarrier::init and
      // mbarrier::inval will be updated in circular buffering pass, but we
      // add them here to handle shared memory correctly in alias memory pass.
      int64_t circular_buffer_depth =
          GpuLower::current()->circularBufferInfo().getStageDepthFor(
              fl->iter_domain());

      const auto& circular_buffer_type =
          GpuLower::current()->circularBufferInfo().getCircularBufferingTypeFor(
              fl->iter_domain());

      // For pipelined circular buffering, we have use one mbarrier per stage
      // for tracking the completion of TMA loading. For warp specialized
      // circular buffering, we use two mbarriers per stage for tracking the
      // completion of TMA load (to avoid RAW harzard) and the finish of using
      // of the buffer so that it is ready to be loaded again (to avoid WAR
      // harzard).
      int64_t num_mbarriers =
          std::holds_alternative<WarpSpecialized>(circular_buffer_type)
          ? circular_buffer_depth * 2
          : circular_buffer_depth;

      TensorView* mbarrier = TensorViewBuilder()
                                 .shape(std::vector<int64_t>{num_mbarriers})
                                 .dtype(DataType::UInt)
                                 .contiguity(true)
                                 .build();
      mbarrier->setMemoryType(MemoryType::Shared);

      kir::Allocate* mbarrier_alloc =
          IrBuilder::create<kir::Allocate>(mbarrier, MemoryType::Shared);

<<<<<<< HEAD
      auto mbarrier_init_filled =
          initializeMbarrier(fl, mbarrier, CircularBufferWaitType::Filled);
      auto mbarrier_inval_filled =
          invalidateMbarrier(fl, mbarrier, CircularBufferWaitType::Filled);
=======
      // Initialize and invalidate mbarriers that are used to notify that
      // the load of the circular buffer is complete.
      auto mbarrier_init_filled = initializeMbarrier(fl, mbarrier);
      auto mbarrier_inval_filled = invalidateMbarrier(fl, mbarrier);
>>>>>>> 43513124

      // Block sync is necessary to finish mbarrier initialization.
      kir::BlockSync* sync = IrBuilder::create<kir::BlockSync>(false);

      // Add mbarriers, init, and inval operations around tma expression like
      // this:
      //
      // __shared__ mbarrier[num_stages];
      // for (circular_buffer_stage) {
      //   init(mbarrier[stage]);
      // }
      // block_sync();
      //
      // for (circular_buffer_loop) {
      //   cp.async.bulk(data, mbarrier);
      // }
      //
      // for (circular_buffer_stage) {
      //   inval(mbarrier[stage]);
      // }
      //
      Scope* current_scope = scope_.empty() ? nullptr : scope_.back();
      registerInsertBefore(fl, mbarrier_alloc, current_scope);
      registerInsertBefore(fl, mbarrier_init_filled, current_scope);
      registerInsertAfter(fl, mbarrier_inval_filled, current_scope);
<<<<<<< HEAD

      if (std::holds_alternative<WarpSpecialized>(circular_buffer_type)) {
        auto mbarrier_init_empty =
            initializeMbarrier(fl, mbarrier, CircularBufferWaitType::Empty);
        auto mbarrier_inval_empty =
            invalidateMbarrier(fl, mbarrier, CircularBufferWaitType::Empty);
        registerInsertBefore(fl, mbarrier_init_empty, current_scope);
        registerInsertAfter(fl, mbarrier_inval_empty, current_scope);
      }
=======
>>>>>>> 43513124
      registerInsertBefore(fl, sync, current_scope);

      for (auto tv : circular_buffer_tvs) {
        // short-circuit: circular buffered tv is not defined with TMA load.
        if (!ir_utils::isCpAsyncBulkLoad(tv->definition())) {
          continue;
        }
        // Map LoadStoreOp expression to ir nodes created in this pass
        GpuLower::current()->ldstMBarrierMap()[tv->definition()] = mbarrier;
      }
    }
  }

  // Sends alloc_expr, info.allocation_domains to GpuLower
  void writeInfoToGPULower(
      const AllocationInformation& allocation,
      kir::Allocate* alloc_expr) {
    auto& lower_alloc_info_map = GpuLower::current()->localAllocationInfoMap();
    if (alloc_expr == nullptr) {
      // Skip output allocation.
      return;
    }
    NVF_ERROR(
        !lower_alloc_info_map.count(alloc_expr),
        "duplicated allocation info entry");

    // Create info entry for GPULower
    auto lower_alloc_info_ptr = std::make_unique<LocalAllocationInfo>();
    lower_alloc_info_ptr->alloc_expr = alloc_expr;
    if (allocation.allocation_domains) {
      lower_alloc_info_ptr->alloc_domains = *(allocation.allocation_domains);
    }

    // Write entry to the stored map
    lower_alloc_info_map[alloc_expr] = std::move(lower_alloc_info_ptr);
  }

  void handle(kir::IfThenElse*) final {
    NVF_THROW(
        "Pass does not support conditional statements, ",
        "this pass should be run before any conditionals are placed in code.");
  }

  AllocationInserter(const std::vector<Expr*>& exprs)
      : gpu_lower_(GpuLower::current()) {
    kir::ExprMutator::traverseAndInsert(exprs);
  }

 private:
  GpuLower* gpu_lower_ = nullptr;

 public:
  static std::vector<Expr*> insert(const std::vector<Expr*>& exprs) {
    AllocationInserter inserter(exprs);
    return inserter.exprs_;
  }
};

} // namespace

std::vector<Expr*> insertAllocations(const std::vector<Expr*>& exprs) {
  FUSER_PERF_SCOPE("GpuLower::Lower::insertAllocations");
  return AllocationInserter::insert(exprs);
}

} // namespace nvfuser<|MERGE_RESOLUTION|>--- conflicted
+++ resolved
@@ -693,17 +693,12 @@
       kir::Allocate* mbarrier_alloc =
           IrBuilder::create<kir::Allocate>(mbarrier, MemoryType::Shared);
 
-<<<<<<< HEAD
+      // Initialize and invalidate mbarriers that are used to notify that
+      // the load of the circular buffer is complete.
       auto mbarrier_init_filled =
           initializeMbarrier(fl, mbarrier, CircularBufferWaitType::Filled);
       auto mbarrier_inval_filled =
           invalidateMbarrier(fl, mbarrier, CircularBufferWaitType::Filled);
-=======
-      // Initialize and invalidate mbarriers that are used to notify that
-      // the load of the circular buffer is complete.
-      auto mbarrier_init_filled = initializeMbarrier(fl, mbarrier);
-      auto mbarrier_inval_filled = invalidateMbarrier(fl, mbarrier);
->>>>>>> 43513124
 
       // Block sync is necessary to finish mbarrier initialization.
       kir::BlockSync* sync = IrBuilder::create<kir::BlockSync>(false);
@@ -729,7 +724,6 @@
       registerInsertBefore(fl, mbarrier_alloc, current_scope);
       registerInsertBefore(fl, mbarrier_init_filled, current_scope);
       registerInsertAfter(fl, mbarrier_inval_filled, current_scope);
-<<<<<<< HEAD
 
       if (std::holds_alternative<WarpSpecialized>(circular_buffer_type)) {
         auto mbarrier_init_empty =
@@ -739,8 +733,6 @@
         registerInsertBefore(fl, mbarrier_init_empty, current_scope);
         registerInsertAfter(fl, mbarrier_inval_empty, current_scope);
       }
-=======
->>>>>>> 43513124
       registerInsertBefore(fl, sync, current_scope);
 
       for (auto tv : circular_buffer_tvs) {
