--- conflicted
+++ resolved
@@ -139,6 +139,14 @@
           })) {
         return true;
       }
+
+      // If a shared memory output produced by scatter has an
+      // allocation domain explicitly set, it's likely to be the
+      // valid allocation domain.
+      if (auto def = tv->definition();
+          def != nullptr && def->isA<ScatterOp>()) {
+        return true;
+      }
     }
     return false;
   }
@@ -351,26 +359,6 @@
             !ir_utils::isMemorySharedAcross(tv->getMemoryType(), pt)) {
           continue;
         }
-
-<<<<<<< HEAD
-        // Honor the set allocation domain if the tensor is used by a
-        // TMA store or MmaOp
-        if (std::ranges::any_of(tv->uses(), [](Expr* expr) {
-              return ir_utils::isCpAsyncBulkStore(expr) || expr->isA<MmaOp>();
-            })) {
-          use_set_allocation_domain = true;
-        }
-
-        // If a shared memory output produced by scatter has an
-        // allocation domain explicitly set, it's likely to be the
-        // valid allocation domain.
-        if (auto def = tv->definition();
-            def != nullptr && def->isA<ScatterOp>()) {
-          use_set_allocation_domain = true;
-        }
-=======
-        allocation_domains.push_back(loop_id);
->>>>>>> ed57b64a
       }
       // Assume Local and Shared are always fully contiguous
       contiguity =
