--- conflicted
+++ resolved
@@ -479,7 +479,6 @@
     // Fill in the base address, lane offset, and column offset for tensor
     // memory allocations
     if (memory_type == MemoryType::Tensor) {
-<<<<<<< HEAD
       const auto& regions = GpuLower::current()->tmemInfo().allocation.regions;
       for (const auto& region : regions) {
         auto tv_info_it = std::find_if(
@@ -495,13 +494,6 @@
           break;
         }
       }
-=======
-      auto allocation_address =
-          GpuLower::current()->tmemInfo().allocation_address;
-      auto address_ti = IrBuilder::create<kir::TensorIndex>(
-          allocation_address, allocation_address->fusion()->zeroVal());
-      alloc_expr->setAddress(address_ti);
->>>>>>> 63fbcb3d
     }
 
     return alloc_expr;
@@ -846,23 +838,15 @@
 
 // Insert IR nodes that allocate and deallocate TMem regions.
 // See note [Tensor Memory Allocation] for the overall design.
-<<<<<<< HEAD
 // We insert the tcgen05.allocs of each region and the relinquish of the right
 // to allocate at the beginning of the top-level scope of the kernel. We do not
 // tcgen05.dealloc for now. The allocation of each TMem TensorView within each
 // region is inserted by AllocationInserter::insert, therefore not handled here.
-=======
-// We insert the tcgen05.alloc and the relinquish of the right to allocate at
-// the beginning of the top-level scope of the kernel. We do not tcgen05.dealloc
-// yet. The allocation of each TMem TensorView is inserted by
-// AllocationInserter::insert, therefore not handled here.
->>>>>>> 63fbcb3d
 std::vector<Expr*> insertTMemRegionAllocsAndDeallocs(
     const std::vector<Expr*>& exprs) {
   // Expressions to be inserted at the beginning of the top-level scope.
   std::list<Expr*> prologue;
   {
-<<<<<<< HEAD
     const auto& regions = GpuLower::current()->tmemInfo().allocation.regions;
     // For each TMem region, allocate its address in shared memory, and insert
     // the tcgen05.alloc for tensor memory allocation.
@@ -879,26 +863,6 @@
 
     if (!regions.empty()) {
       // Relinquish the right to allocate after all regions have been allocated
-=======
-    if (GpuLower::current()->tmemInfo().allocation_address != nullptr) {
-      // Allocate the address tensor
-      auto allocation_address =
-          GpuLower::current()->tmemInfo().allocation_address;
-      auto address_alloc_expr = IrBuilder::create<kir::Allocate>(
-          allocation_address, MemoryType::Shared);
-      prologue.push_back(address_alloc_expr);
-
-      // the tcgen05.alloc instructions
-      auto alloc_expr = IrBuilder::create<kir::AllocTMem>(
-          allocation_address,
-          IrBuilder::create<Val>(
-              32,
-              DataType::UInt32) // TODO: hard code allocation size to 32 for now
-      );
-      prologue.push_back(alloc_expr);
-
-      // Relinquish the right to allocate after we are done with tcgen05.allocs
->>>>>>> 63fbcb3d
       auto tcgen05_relinquish_expr = IrBuilder::create<kir::Asm>(
           "tcgen05.relinquish_alloc_permit.cta_group::1.sync.aligned",
           std::vector<Val*>{},
@@ -924,9 +888,6 @@
 
 std::vector<Expr*> insertAllocations(const std::vector<Expr*>& exprs) {
   FUSER_PERF_SCOPE("GpuLower::Lower::insertAllocations");
-<<<<<<< HEAD
-  auto result = insertTMemRegionAllocsAndDeallocs(exprs);
-=======
   // If the fusion uses tensor memory, insert the following things to the
   // fusion:
   // - A tcgen05.alloc for each tensor memory region
@@ -941,7 +902,6 @@
   auto result = insertTMemRegionAllocsAndDeallocs(exprs);
   // Insert kir::Allocate for each Val, including the kir::Allocate for tensor
   // memory TensorViews, in fusion math.
->>>>>>> 63fbcb3d
   return AllocationInserter::insert(result);
 }
 
