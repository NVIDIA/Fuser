--- conflicted
+++ resolved
@@ -22,11 +22,7 @@
 
 namespace {
 
-<<<<<<< HEAD
-enum class CircularBufferWaitType { Filled, Empty };
-=======
 enum class CircularBufferWaitType { ReadAfterWrite, WriteAfterRead };
->>>>>>> 769a4d24
 
 // This function creates kir::Loop with range based on stage depth. It is
 // used for mbarrier initialization and invalidation.
@@ -60,13 +56,9 @@
           .getCircularBufferOptionsFor(circular_buffer_loop->iter_domain())
           .stage;
 
-<<<<<<< HEAD
-  Val* mbarrier_index = wait_type == CircularBufferWaitType::Filled
-=======
   // We use mbarrier[0:stage_depth] for RAW, and
   // mbarrier[stage_depth:2*stage_depth] for WAR.
   Val* mbarrier_index = wait_type == CircularBufferWaitType::ReadAfterWrite
->>>>>>> 769a4d24
       ? loop->index()
       : SimplifyingIrBuilder::addExpr(loop->index(), stage_depth);
 
@@ -79,14 +71,10 @@
           circular_buffer_loop);
 
   Val* num_of_arrives = nullptr;
-<<<<<<< HEAD
-  if (wait_type == CircularBufferWaitType::Filled) {
-=======
   if (wait_type == CircularBufferWaitType::ReadAfterWrite) {
     // The mbarrier of RAW is used to wait for the completion of the TMA
     // load of the circular buffer tensor. The number of arrives is the
     // number of TMA issued for the circular buffer tensor.
->>>>>>> 769a4d24
     int64_t num_of_tvs_loaded_by_tma = std::count_if(
         circular_buffered_tvs.begin(),
         circular_buffered_tvs.end(),
@@ -96,17 +84,12 @@
     num_of_arrives =
         IrBuilder::create<Val>(num_of_tvs_loaded_by_tma, DataType::UInt32);
   } else {
-<<<<<<< HEAD
-    // TODO: calculate this
-    num_of_arrives = IrBuilder::create<Val>(128 * 2, DataType::UInt32);
-=======
     // The mbarrier of WAR is used to wait for the completion of the reading
     // of the circular buffer tensor. The number of arrives is the number of
     // threads in the CTA.
     num_of_arrives = SimplifyingIrBuilder::maybeCastExpr(
         DataType::UInt32,
         GpuLower::current()->parallelDimensionMap().getNumThreadsEachBlock());
->>>>>>> 769a4d24
   }
 
   // Initialize mbarrier for each circular buffer stage. Use the thread
@@ -144,13 +127,9 @@
           .getCircularBufferOptionsFor(circular_buffer_loop->iter_domain())
           .stage;
 
-<<<<<<< HEAD
-  Val* mbarrier_index = wait_type == CircularBufferWaitType::Filled
-=======
   // We use mbarrier[0:stage_depth] for RAW, and
   // mbarrier[stage_depth:2*stage_depth] for WAR.
   Val* mbarrier_index = wait_type == CircularBufferWaitType::ReadAfterWrite
->>>>>>> 769a4d24
       ? loop->index()
       : SimplifyingIrBuilder::addExpr(loop->index(), stage_depth);
 
@@ -707,24 +686,12 @@
           GpuLower::current()->circularBufferInfo().getCircularBufferOptionsFor(
               fl->iter_domain());
 
-<<<<<<< HEAD
-      // For pipelined circular buffering, we have use one mbarrier per stage
-      // for tracking the completion of TMA loading. For warp specialized
-      // circular buffering, we use two mbarriers per stage for tracking the
-      // completion of TMA load (to avoid RAW harzard) and the finish of using
-      // of the buffer so that it is ready to be loaded again (to avoid WAR
-      // harzard).
-      int64_t num_mbarriers = std::holds_alternative<WarpSpecialized>(opt.type)
-          ? opt.stage * 2
-          : opt.stage;
-=======
       // We use mbarrier[0:stage] for RAW, that is, to wait for the completion
       // of the TMA load of the circular buffer tensor, and
       // mbarrier[stage:2*stage] for WAR, that is, to wait for the completion of
       // the reading of the circular buffer tensor.
       int64_t num_mbarriers =
           opt.usesMBarrierForWAR() ? opt.stage * 2 : opt.stage;
->>>>>>> 769a4d24
 
       TensorView* mbarrier = TensorViewBuilder()
                                  .shape(std::vector<int64_t>{num_mbarriers})
@@ -738,17 +705,10 @@
 
       // Initialize and invalidate mbarriers that are used to notify that
       // the load of the circular buffer is complete.
-<<<<<<< HEAD
-      auto mbarrier_init_filled =
-          initializeMbarrier(fl, mbarrier, CircularBufferWaitType::Filled);
-      auto mbarrier_inval_filled =
-          invalidateMbarrier(fl, mbarrier, CircularBufferWaitType::Filled);
-=======
       auto mbarrier_init_raw = initializeMbarrier(
           fl, mbarrier, CircularBufferWaitType::ReadAfterWrite);
       auto mbarrier_inval_raw = invalidateMbarrier(
           fl, mbarrier, CircularBufferWaitType::ReadAfterWrite);
->>>>>>> 769a4d24
 
       // Block sync is necessary to finish mbarrier initialization.
       kir::BlockSync* sync = IrBuilder::create<kir::BlockSync>(false);
@@ -782,18 +742,6 @@
       //
       Scope* current_scope = scope_.empty() ? nullptr : scope_.back();
       registerInsertBefore(fl, mbarrier_alloc, current_scope);
-<<<<<<< HEAD
-      registerInsertBefore(fl, mbarrier_init_filled, current_scope);
-      registerInsertAfter(fl, mbarrier_inval_filled, current_scope);
-
-      if (std::holds_alternative<WarpSpecialized>(opt.type)) {
-        auto mbarrier_init_empty =
-            initializeMbarrier(fl, mbarrier, CircularBufferWaitType::Empty);
-        auto mbarrier_inval_empty =
-            invalidateMbarrier(fl, mbarrier, CircularBufferWaitType::Empty);
-        registerInsertBefore(fl, mbarrier_init_empty, current_scope);
-        registerInsertAfter(fl, mbarrier_inval_empty, current_scope);
-=======
       registerInsertBefore(fl, mbarrier_init_raw, current_scope);
       registerInsertAfter(fl, mbarrier_inval_raw, current_scope);
 
@@ -804,7 +752,6 @@
             fl, mbarrier, CircularBufferWaitType::WriteAfterRead);
         registerInsertBefore(fl, mbarrier_init_war, current_scope);
         registerInsertAfter(fl, mbarrier_inval_war, current_scope);
->>>>>>> 769a4d24
       }
       registerInsertBefore(fl, sync, current_scope);
 
