// clang-format off
/*
 * SPDX-FileCopyrightText: Copyright (c) 2023-present NVIDIA CORPORATION & AFFILIATES.
 * All rights reserved.
 * SPDX-License-Identifier: BSD-3-Clause
 */
// clang-format on
#include <bfs.h>
#include <device_lower/lower2device.h>
#include <device_lower/pass/allocation.h>
#include <expr_evaluator.h>
#include <expr_simplifier.h>
#include <id_model/utils.h>
#include <instrumentation.h>
#include <ir/iostream.h>
#include <ir/utils.h>
#include <kernel_ir.h>
#include <kernel_ir_dispatch.h>

#include <unordered_set>

namespace nvfuser {

namespace {
// True if a given domain is a loop domain of a given tensor and its
// loop is partitioned with respect to the memory type of the tensor
bool isPartitionedLoop(const TensorView* tv, IterDomain* id) {
  // False if id is not a loop ID
  if (std::find(tv->getLoopDomain().begin(), tv->getLoopDomain().end(), id) ==
      tv->getLoopDomain().end()) {
    return false;
  }

  // If the memory of this domain is partitioned with respect to the
  // parallel type of the domain, there's no allocation for the domain
  return ir_utils::isMemoryPartitionedAcross(
      tv->getMemoryType(), id->getParallelType());
}

bool isSizeOneDomain(IterDomain* id) {
  return id->isBroadcast() || id->extent()->isOneInt();
}

// True if a given domain of a tensor *may* require allocation
bool mayRequireAllocation(const TensorView* tv, IterDomain* id) {
  // Conditions to consider:
  // - Fully partitioned
  // - Size one: Allocation is done based on the promotion ID, but as
  // long as the original ID has size one, its allocation should
  // remain size one.
  // - Reduction: Check the original ID, not the promotion, which may
  //   be a reduction ID even though the original ID is not a reduction
  return !isPartitionedLoop(tv, id) && !isSizeOneDomain(id) &&
      !id->isReduction() && !id->isStride();
}

// Get the allocation stride of a given allocation domain
Val* getStrideOfGlobalMemoryTensor(TensorView* tv, int64_t alloc_dim) {
  NVF_ERROR(tv->getMemoryType() == MemoryType::Global);

  // Allocation domains can include reduction domains, but
  // alloc_stride arrays do not.
  const auto& alloc_dom = tv->getMaybeAllocationDomain();
  int64_t stride_dim = -1;
  for (const auto i : arange(alloc_dim + 1)) {
    if (alloc_dom.at(i)->isReduction()) {
      continue;
    }
    ++stride_dim;
  }

  NVF_ERROR(stride_dim != -1);

  return IrBuilder::getItemExpr(
      IrBuilder::getAttrExpr(IrBuilder::metadataExpr(tv), "alloc_stride"),
      stride_dim);
}

// Preparing allocation info for indexing. Because of broadcasting,
// just looking at the loop groups of a tensor may not be enough to
// determine the allocation of the tensor. For example, this happens
// when a tensor is broadcast and inlined, where the original
// pre-broadcast tensor may not have corresponding domains. If that
// missing domain is annotated with ParallelType::Unroll, which
// affects all inner loops, just looking at the inlined tensor itself
// would miss the unrolling. Since unrolling changes allocation
// shapes, missing unroll can result in incorrect allocations.
//
// TODO: Refactor this and the allocation lowering pass
class AllocationDomainSetup : private kir::IrVisitor {
 public:
  using IrVisitor::dispatch;

  // Set allocation domain info for all tensors
  void setup(const std::vector<Expr*>& exprs) {
    // Find out correct allocation domains for all consumer
    // tensors. Input tensors are handled after this
    for (auto expr : exprs) {
      dispatch(expr);
    }

    // Make sure all tensors have allocation domains
    for (TensorView* producer_tv : used_as_producer) {
      auto it = tv_alloc_info_map.find(producer_tv);
      if (it != tv_alloc_info_map.end()) {
        continue;
      }

      // Not yet set. This must be an input tensor or it must be aliased via
      // aliasTensorProducer, in which case it will not be allocated.
      NVF_ERROR(
          producer_tv->isFusionInput() ||
              GpuLower::current()->getTensorProducerAlias(producer_tv) !=
                  nullptr,
          "Expected a fusion input or aliased tensor but found: ",
          producer_tv->toString());

      // For fusion input, we can just use getMaybeAllocationDomain.

      auto alloc_info = getAllocationDomainInfo(
          producer_tv,
          producer_tv->getMaybeAllocationDomain(),
          producer_tv->domain()->contiguity());

      tv_alloc_info_map.emplace(producer_tv, alloc_info);
    }
  }

  void dispatch(Expr* expr) override {
    if (ir_utils::isTvOp(expr)) {
      for (auto out_tv : ir_utils::filterByType<TensorView>(expr->outputs())) {
        // Note that since we are dealing with a Kernel IR, a single
        // tensor may show up as consumers multiple times, e.g.,
        // zero initialization and actual definition. Using the last
        // expr should give us correct allocation info. See
        // IndexingTest.InlinedUnroll for a concrete
        // example. Specifically, the initization expression of t2
        // doesn't have an unrolling loop, so the allocation info
        // obtained from that expression would fail to give the
        // correct allocation domains.
        auto [alloc_domains, contiguity] =
            getAllocationDomainsAndContiguity(out_tv, for_loops_);
        auto alloc_info =
            getAllocationDomainInfo(out_tv, alloc_domains, contiguity);
        tv_alloc_info_map[out_tv] = alloc_info;
      }
      for (auto in_tv : ir_utils::filterByType<TensorView>(expr->inputs())) {
        used_as_producer.insert(in_tv);
      }
    } else {
      IrVisitor::dispatch(expr);
    }
  }

  // Get the allocation domains and contiguity of a given tensor
  //
  // TODO: Ideally, all tensors should have their correct allocation
  // domains, but that isn't always the case at this moment. The logic
  // here is duplicated in multiple locations and should be cleaned up.
  std::pair<std::vector<IterDomain*>, std::vector<std::optional<bool>>>
  getAllocationDomainsAndContiguity(
      TensorView* tv,
      const std::vector<ForLoop*>& for_loops) {
    std::vector<IterDomain*> allocation_domains;
    std::vector<std::optional<bool>> contiguity;

    // In general, if the tensor has an allocation domain set, it
    // should be used with no change. However, set allocation domains
    // are not always right allocation domains. For example,
    // AliasTest.NotAllOutputAlias_Reduction has a tensor, tv6, that
    // is a Local tensor with CA position of 4 but has an allocation
    // domain that's just a permutation of its logical domain. Such
    // invalid allocations need to be ignored. If there doesn't seem
    // to be any clear condition when the set domain can be used, so
    // it needs to be inferred. Here's what seems to be working
    // reasonably well.
    bool use_set_allocation_domain = false;
    if (tv->hasAllocation()) {
      // Honor the allocation domain if the tensor is global or Hopper MMA's
      // output
      if (tv->getMemoryType() == MemoryType::Global ||
          (tv->definition()->isA<MmaOp>() &&
           isHopper(tv->definition()->as<MmaOp>()->macro()))) {
        use_set_allocation_domain = true;
      } else if (tv->getMemoryType() == MemoryType::Shared) {
        // If it's a shared memory tensor, the set domain is likely
        // valid if Swizzle or Bulk is used. Also, if the allocation
        // domain is just a permutation of the loop domain, use the
        // set allocation domain. This seems to happen only with
        // AllocationDomainTest.TransposedIntermediate.
        if (std::any_of(
                tv->getAllocationDomain().begin(),
                tv->getAllocationDomain().end(),
                [](IterDomain* allocation_domain) {
                  return dynamic_cast<Swizzle*>(
                             allocation_domain->definition()) != nullptr ||
                      allocation_domain->getParallelType() ==
                      ParallelType::Bulk;
                }) ||
            std::is_permutation(
                tv->getLoopDomain().begin(),
                tv->getLoopDomain().end(),
                tv->getAllocationDomain().begin())) {
          use_set_allocation_domain = true;
        }

        // Honor the set allocation domain if the tensor is used by a
<<<<<<< HEAD
        // TMA store
        if (std::ranges::any_of(tv->uses(), ir_utils::isCpAsyncBulkStore)) {
=======
        // TMA store or MmaOp
        if (std::ranges::any_of(tv->uses(), [](Expr* expr) {
              return ir_utils::isCpAsyncBulkStore(expr) || expr->isA<MmaOp>();
            })) {
>>>>>>> 0ddccc60
          use_set_allocation_domain = true;
        }
      }
    }

    // Allocation position is not always the same as the CA
    // position. See also lower_utils::getAllocInformation.
    int64_t allocation_pos =
        lower_utils::getAllocPosInfo(tv, for_loops).alloc_pos;

    if (use_set_allocation_domain) {
      if (tv->getMemoryType() == MemoryType::Global) {
        // For global memory tensors we always allocate the entire tensor
        // TODO: do we really want to treat global memory tensors differently?
        // need to think about this more.
        allocation_domains = tv->getAllocationDomain();
        contiguity = tv->domain()->contiguity();
      } else {
        std::unordered_set<IterDomain*> exclude_ca_ids;
        for (auto i : arange(allocation_pos)) {
          auto ca_id = tv->axis(i);
          if (!ir_utils::isMemorySharedAcross(
                  tv->getMemoryType(), ca_id->getParallelType())) {
            exclude_ca_ids.insert(ca_id);
          }
        }
        for (auto i : arange(tv->getAllocationDomain().size())) {
          auto id = tv->getAllocationDomain()[i];
          if (exclude_ca_ids.find(id) == exclude_ca_ids.end()) {
            if (ir_utils::isMemoryPartitionedAcross(
                    tv->getMemoryType(), id->getParallelType())) {
              continue;
            }
            allocation_domains.push_back(id);
            contiguity.push_back(tv->domain()->contiguity()[i]);
          } else {
            exclude_ca_ids.erase(id);
          }
        }
        NVF_ERROR(
            exclude_ca_ids.empty(),
            "The non-allocating compute-at IDs are not found in the allocation domain. ",
            "It is unclear how to allocate the tensor: ",
            tv->toString(),
            " allocation domain: ",
            ir_utils::toString(tv->getAllocationDomain()));
      }
    } else {
      // If allocation domain is not set, assume that:
      // - Global: logical domains
      // - Local/Shared: loop domains to the right of the CA position
      if (tv->getMemoryType() == MemoryType::Global) {
        allocation_domains = tv->getLogicalDomain();
        contiguity = tv->domain()->contiguity();
      } else {
        for (const auto i : arange(tv->nDims())) {
          auto loop_id = tv->getLoopDomain().at(i);
          auto pt = loop_id->getParallelType();

          // If the position is left of the inlining position, no need to
          // allocate the domain unless it's shared. For example, if this
          // is a Shared tensor and the domain is parallelized with TID,
          // even if it's outside of the CA position, since the domain
          // is shared, it must be allocated.
          if (i < allocation_pos &&
              !ir_utils::isMemorySharedAcross(tv->getMemoryType(), pt)) {
            continue;
          }

          allocation_domains.push_back(loop_id);
        }
        // Assume Local and Shared are always fully contiguous
        contiguity =
            std::vector<std::optional<bool>>(allocation_domains.size(), true);
      }

      if (auto indexed_alloc_dom =
              patchAllocationOfIndexedProducerTensor(tv, allocation_domains);
          indexed_alloc_dom.has_value()) {
        allocation_domains = indexed_alloc_dom.value();
        // Make sure the original allocation domains are fully contiguous
        NVF_ERROR(std::all_of(contiguity.begin(), contiguity.end(), [](auto b) {
          return b.has_value() && b.value();
        }));
        // Set the new allocation domains fully contiguous
        contiguity =
            std::vector<std::optional<bool>>(allocation_domains.size(), true);
      }

      // reorderAllocationDomains and
      // patchAllocationOfTransposedSmemTensor assume unallocated IDs
      // are removed
      std::vector<IterDomain*> actual_allocation_ids;
      std::vector<std::optional<bool>> actual_contiguity;
      for (auto [i, id] : enumerate(allocation_domains)) {
        if (mayRequireAllocation(tv, id)) {
          actual_allocation_ids.push_back(id);
          actual_contiguity.push_back(contiguity.at(i));
        }
      }
      std::swap(allocation_domains, actual_allocation_ids);
      std::swap(contiguity, actual_contiguity);

      if (auto reordered_domains =
              reorderAllocationDomains(tv, allocation_domains);
          reordered_domains.has_value()) {
        allocation_domains = reordered_domains.value();
        NVF_ERROR(
            std::all_of(
                contiguity.begin(),
                contiguity.end(),
                [](auto b) { return b.has_value() && b.value(); }),
            tv->toString());
      }

      // WAR for transpose
      if (auto transposed_smem_alloc_dom =
              patchAllocationOfTransposedSmemTensor(
                  tv,
                  allocation_domains,
                  GpuLower::current()->idModel().idGraph(IdMappingMode::EXACT));
          transposed_smem_alloc_dom.has_value()) {
        allocation_domains = transposed_smem_alloc_dom.value();
        // Make sure the original allocation domains are fully contiguous
        NVF_ERROR(std::all_of(contiguity.begin(), contiguity.end(), [](auto b) {
          return b.has_value() && b.value();
        }));
        // Set the new allocation domains fully contiguous
        contiguity =
            std::vector<std::optional<bool>>(allocation_domains.size(), true);
      }
    }

    NVF_ERROR(allocation_domains.size() == contiguity.size());

    return {allocation_domains, contiguity};
  }

  // Get allocation info necessary for allocation and indexing. Loop promotion
  // is considered. Strides are also calculated.
  AllocationDomainInfo getAllocationDomainInfo(
      TensorView* tv,
      std::vector<IterDomain*> allocation_domains,
      std::vector<std::optional<bool>> contiguity) {
    const IdModel& id_model = GpuLower::current()->idModel();

    std::vector<IterDomain*> promoted_allocation_domains;
    promoted_allocation_domains.reserve(allocation_domains.size());

    // Loop promotion may affect allocations. Promotions of intermediate
    // domains may not be defined correctly. Only consider loop domains
    // for now.
    for (const auto& allocation_domain : allocation_domains) {
      bool is_loop = std::find(
                         tv->getLoopDomain().begin(),
                         tv->getLoopDomain().end(),
                         allocation_domain) != tv->getLoopDomain().end();
      IterDomain* promotion_domain = nullptr;
      if (is_loop) {
        promotion_domain = getLoopPromotion(allocation_domain, id_model);
      } else {
        promotion_domain = allocation_domain;
      }
      promoted_allocation_domains.push_back(promotion_domain);
    }

    // Compute the strides from innermost to outermost domains
    std::vector<Val*> strides(allocation_domains.size(), nullptr);
    Val* cur_contig_stride = tv->fusion()->oneVal();
    for (const auto i : arange(allocation_domains.size())) {
      auto dim = allocation_domains.size() - i - 1;
      auto allocation_domain = allocation_domains.at(dim);
      auto promotion_domain = promoted_allocation_domains.at(dim);

      if (!mayRequireAllocation(tv, allocation_domain)) {
        continue;
      }

      const std::optional<bool> contig_flag = contiguity.at(dim);
      // Broadcast doesn't have contig flag but it must have been
      // already filtered out
      NVF_ERROR(contig_flag.has_value());

      if (contig_flag.value()) {
        strides[dim] = cur_contig_stride;
        cur_contig_stride = SimplifyingIrBuilder::mulExpr(
            cur_contig_stride, promotion_domain->extent());
      } else {
        // Assume that the tensor should always be a Global memory
        // tensor if it has non-contig allocation domains
        NVF_ERROR(tv->getMemoryType() == MemoryType::Global);
        strides[dim] = getStrideOfGlobalMemoryTensor(tv, (int64_t)dim);
        cur_contig_stride = SimplifyingIrBuilder::mulExpr(
            strides[dim], promotion_domain->extent());
      }
    }

    // Filter out non-allocated domains
    std::vector<IterDomain*> actual_allocation_domains;
    std::vector<Val*> actual_strides;
    std::vector<bool> actual_contiguity;
    for (const auto i : arange(allocation_domains.size())) {
      auto allocation_domain = allocation_domains.at(i);
      auto promotion_domain = promoted_allocation_domains.at(i);
      if (!mayRequireAllocation(tv, allocation_domain)) {
        continue;
      }
      auto stride = strides.at(i);
      NVF_ERROR(stride != nullptr);
      actual_allocation_domains.push_back(promotion_domain);
      actual_strides.push_back(stride);
      auto contig = contiguity.at(i);
      NVF_ERROR(contig.has_value());
      actual_contiguity.push_back(contig.value());
    }

    NVF_ERROR(actual_allocation_domains.size() == actual_strides.size());
    NVF_ERROR(actual_allocation_domains.size() == actual_contiguity.size());

    return AllocationDomainInfo{
        actual_allocation_domains, actual_strides, actual_contiguity};
  }

  // Reorder non-logical allocation domains to follow the ordering of
  // the set allocation domain. This is necessary when an allocation
  // domain includes a vectorized loop iter domain since it must be at the
  // innermost position but that may not be the case in the loop
  // domain. It is also necessary when the tensor is a producer of a
  // vectorized store. Not strictly necessary otherwise, but this should also
  // minimize the deviation from the old indexing scheme which always
  // uses the logical domain to index.
  //
  // Returns reordered allocation domains if reordering is done.
  std::optional<std::vector<IterDomain*>> reorderAllocationDomains(
      const TensorView* tv,
      const std::vector<IterDomain*>& allocation_domains) const {
    // Use getMaybeAllocationDomain instead of getLogicalDomain. When
    // this tv is a producer of a vectorized store, the consumer
    // tensor shoud be a global memory tensor and this is likely a
    // cache tensor created by cacheBefore. The consumer tensor may
    // have a reordered allocation domain and that dictates the actual
    // allocation ordering of this producer local tensor as well. If
    // getLogicalDomain is used, DistributedTransformerTest.Backward
    // fails at the result validation.
    auto exprs = DependencyCheck::getAllExprsBetween(
        {tv->getMaybeAllocationDomain().begin(),
         tv->getMaybeAllocationDomain().end()},
        {allocation_domains.begin(), allocation_domains.end()});

    if (exprs.empty()) {
      return std::nullopt;
    }

    // Replay exprs from the logical domain to get the non-reordered
    // domains
    auto ordered_domains = tv->getMaybeAllocationDomain();
    for (auto expr : exprs) {
      // Find the position to insert the outputs.
      int64_t insertion_pos = -1;
      for (auto inp : expr->inputs()) {
        auto it =
            std::find(ordered_domains.begin(), ordered_domains.end(), inp);
        if (it == ordered_domains.end()) {
          continue;
        }
        // Insert right after the input
        int64_t pos = std::distance(ordered_domains.begin(), it) + 1;
        if (insertion_pos == -1 || pos > insertion_pos) {
          insertion_pos = pos;
        }
      }
      NVF_ERROR(
          insertion_pos >= 0,
          "Failed to replay: ",
          expr->toString(),
          " in ",
          tv->toString());
      // Insert the outputs
      for (auto out : expr->outputs()) {
        ordered_domains.insert(
            ordered_domains.begin() + insertion_pos, out->as<IterDomain>());
        ++insertion_pos;
      }
      // Delete the inputs
      for (auto inp : expr->inputs()) {
        auto it =
            std::find(ordered_domains.begin(), ordered_domains.end(), inp);
        if (it == ordered_domains.end()) {
          continue;
        }
        ordered_domains.erase(it);
      }
    }

    // At this point, all domains of allocation_domains must exist in
    // domains.
    for (auto alloc_dom : allocation_domains) {
      auto it =
          std::find(ordered_domains.begin(), ordered_domains.end(), alloc_dom);
      NVF_ERROR(
          it != ordered_domains.end(),
          "Missing allocation domain: ",
          alloc_dom->toString(),
          ", domains: ",
          toDelimitedString(ordered_domains));
    }

    // Pick only the allocation domains from the ordered domains
    std::vector<IterDomain*> reordered_allocation_domains;
    reordered_allocation_domains.reserve(allocation_domains.size());

    for (auto dom : ordered_domains) {
      auto it =
          std::find(allocation_domains.begin(), allocation_domains.end(), dom);
      if (it == allocation_domains.end()) {
        continue;
      }
      reordered_allocation_domains.push_back(dom);
    }

    // If it's the same order, just return nullopt to tell nothing
    // needs to be reordered
    if (reordered_allocation_domains == allocation_domains) {
      return std::nullopt;
    }
    return reordered_allocation_domains;
  }

  // Transpose with shared memory may need to change the ordering of
  // allocation domains when shared memory is used as an input to
  // vectorized stores. The transpose scheduler stages data to shared
  // memory for vectorized stores to global memory. The layout of the
  // shared memory staging buffer needs to be compatible with the
  // vectorized stores. More specifically, here's a typical pattern of
  // the transpose scheduler:
  //
  // t0_g: [I0, I1]
  // t1_l = transpose(0, 1); // [I1, I0]
  // t2_s = t1_l; // [I1, I0]
  // t3_g = t2_s; // [I1, I0]
  //
  // t0, t1, t2:
  //   split I0 by 32 -> I/32a, 32a
  //   split I1 by 32 -> I/32b, 32b
  //   merge 32a and 32b -> 32a*32b
  //   split 32a*32b by 4 -> 32a*32b/4, 4
  //  -> loop domain: [I0/32a, I1/32b, 32a*32b/4, 4]
  // t3:
  //   split I0 by 32 -> I/32a, 32a
  //   split I1 by 32 -> I/32b, 32b
  //   merge 32b and 32a -> 32b*32a
  //   split 32*32 by 4 -> 32b*32a/4, 4
  //  -> loop domain: [I0/32a, I1/32b, 32b*32a/4, 4]
  //
  // Notice that t2 has 32a*32b, whereas t3 has 32b*32a. When the innermost
  // domain of t3 is vectorized, this means that 32a must be the
  // innermost in the allocation domain of t2. However, the inferred
  // allocation domain has [..., 32a*32b/4, 4], so 32a is not the
  // innermost.
  //
  // When a given tensor is found to have this pattern, allocation
  // domains as ordered in the same way as the vectorized global
  // memory tensor are returned. In the case of the above example,
  // [32b, 32a] is returned.
  std::optional<std::vector<IterDomain*>> patchAllocationOfTransposedSmemTensor(
      const TensorView* tv,
      const std::vector<IterDomain*>& allocation_domains,
      const ValGraph& exact_graph) const {
    // First, do pattern matching to see if this tensor is a shared
    // memory tensor transpose. Pattern matching conditions include:
    //
    // - Shared memory tensor
    // - BID/DID should not be used with allocation domains
    // - Consumer tensor must be a global memory tensor with vectorization
    // - There must be a merge op whose two outputs are the dominating
    //   domains of the allocation domains
    // - The consumer tensor also has a merge but with the inner and
    //   outer reversed

    if (allocation_domains.empty()) {
      return std::nullopt;
    }

    if (tv->getMemoryType() != MemoryType::Shared) {
      return std::nullopt;
    }

    // No BID/DID parallel type should be used
    if (std::any_of(
            allocation_domains.begin(),
            allocation_domains.end(),
            [](IterDomain* id) -> bool {
              return isParallelTypeDeviceDim(id->getParallelType()) ||
                  isParallelTypeBlockDim(id->getParallelType());
            })) {
      return std::nullopt;
    }

    // Can there be multiple stores with a single smem buffer?
    if (tv->uses().size() != 1) {
      return std::nullopt;
    }

    auto ls_op = dynamic_cast<LoadStoreOp*>(tv->uses().front());
    if (ls_op == nullptr) {
      return std::nullopt;
    }

    auto consumer = ls_op->out()->as<TensorView>();

    if (consumer->getMemoryType() != MemoryType::Global) {
      return std::nullopt;
    }

    IterDomain* consumer_vectorized_domain = nullptr;
    if (auto it = std::find_if(
            consumer->getLoopDomain().begin(),
            consumer->getLoopDomain().end(),
            [](IterDomain* loop_id) {
              return loop_id->getParallelType() == ParallelType::Vectorize;
            });
        it != consumer->getLoopDomain().end()) {
      consumer_vectorized_domain = *it;
    } else {
      return std::nullopt;
    }

    // May be naive, but assume a simple pattern that all allocation
    // domains are derived from a merge.

    // First, find the closest merge
    auto getOriginatingMerge = [](IterDomain* id) -> Merge* {
      while (id != nullptr) {
        auto def = id->definition();
        if (auto merge = dynamic_cast<Merge*>(def)) {
          return merge;
        } else if (auto split = dynamic_cast<Split*>(def)) {
          id = split->in();
        } else {
          // Unsupported op
          return nullptr;
        }
      }
      return nullptr;
    };

    Merge* producer_common_merge =
        getOriginatingMerge(allocation_domains.front());
    if (producer_common_merge == nullptr) {
      return std::nullopt;
    }

    // Test if all allocation domains and the merge output are
    // equivalent
    auto producer_merge_dep_exprs = DependencyCheck::getAllExprsBetween(
        {producer_common_merge->out()},
        {allocation_domains.begin(), allocation_domains.end()});

    std::unordered_set<IterDomain*> equiv_domain_set(
        allocation_domains.begin(), allocation_domains.end());

    // Traverse back from the allocation domains to the merge output
    // and see if they are equivalent
    for (auto it = producer_merge_dep_exprs.rbegin();
         it != producer_merge_dep_exprs.rend();
         ++it) {
      Expr* expr = *it;
      for (auto out : expr->outputs()) {
        auto it = equiv_domain_set.find(out->as<IterDomain>());
        if (it == equiv_domain_set.end() &&
            mayRequireAllocation(tv, out->as<IterDomain>())) {
          // missing dependency
          return std::nullopt;
        }
        if (it != equiv_domain_set.end()) {
          equiv_domain_set.erase(it);
        }
      }
      for (auto input : expr->inputs()) {
        equiv_domain_set.insert(input->as<IterDomain>());
      }
    }

    // If they are equivalent, the merge output should be the only
    // remaining domain
    if (!(equiv_domain_set.size() == 1 &&
          *(equiv_domain_set.begin()) == producer_common_merge->out())) {
      // Not all allocation domains are used, meaning the merge output
      // is not equivalent to the allocation domains
      return std::nullopt;
    }

    // Look for a reverse merge in the consumer that uses the same
    // inputs but outer and inner are reversed

    IterDomain* merge_outer = producer_common_merge->outer();
    const ValGroup& merge_outer_group = exact_graph.toGroup(merge_outer);
    IterDomain* merge_inner = producer_common_merge->inner();
    const ValGroup& merge_inner_group = exact_graph.toGroup(merge_inner);

    const ExprGroups& merge_outer_uses = exact_graph.getUses(merge_outer_group);
    ExprGroup reverse_merge;
    for (const auto& merge_outer_use : merge_outer_uses) {
      Merge* merge = dynamic_cast<Merge*>(merge_outer_use->front());
      if (merge == nullptr) {
        continue;
      }
      if (exact_graph.toGroup(merge->outer()) == merge_inner_group &&
          exact_graph.toGroup(merge->inner()) == merge_outer_group) {
        reverse_merge = merge_outer_use;
        break;
      }
    }

    if (reverse_merge.get() == nullptr) {
      return std::nullopt;
    }

    ValGroup reverse_merge_output =
        exact_graph.outputGroups(reverse_merge).at(0);
    // Look for a matching merge in the consumer
    const auto consumer_all_ids = consumer->domain()->allIDs();
    IterDomain* consumer_merge_out = nullptr;
    for (auto consumer_id : consumer_all_ids) {
      if (reverse_merge_output->has(consumer_id)) {
        consumer_merge_out = consumer_id;
        break;
      }
    }

    if (consumer_merge_out == nullptr) {
      return std::nullopt;
    }

    // If there's a loop id that depends on consumer_merge_output, the
    // producer tensor needs to use the memory layout that works for
    // the vectorized store of the consumer tensor.
    if (!DependencyCheck::isDependencyOf(
            consumer_merge_out, consumer_vectorized_domain)) {
      return std::nullopt;
    }

    std::vector<IterDomain*> patched_allocation_domains{
        merge_inner, merge_outer};

    return patched_allocation_domains;
  }

  // If a producer tensor is accessed through supplied indices, the
  // indexed logical IDs need to be entirely allocated.
  std::optional<std::vector<IterDomain*>> patchAllocationOfIndexedProducerTensor(
      const TensorView* tv,
      const std::vector<IterDomain*>& allocation_ids) const {
    VectorOfUniqueEntries<Val*> indexed_logical_ids;
    for (auto use_expr : tv->uses()) {
      auto indexed_id = ir_utils::getIndexedProducerID(use_expr);
      if (indexed_id == nullptr ||
          std::find(
              tv->getLogicalDomain().begin(),
              tv->getLogicalDomain().end(),
              indexed_id) == tv->getLogicalDomain().end()) {
        continue;
      }

      // This indexed_id is indirectly accessed and needs to be
      // allocated entirely.

      // If it's already in the allocation ID set, nothing further
      // needs to be done
      if (std::find(allocation_ids.begin(), allocation_ids.end(), indexed_id) !=
          allocation_ids.end()) {
        continue;
      }

      indexed_logical_ids.pushBack(indexed_id);
    }

    if (indexed_logical_ids.empty()) {
      return std::nullopt;
    }

    // indexed_logical_ids is not in the current allocation ID
    // list. Find the allocation IDs that are equivalent to the
    // indexed IDs. The indexed IDs should be reachable from the
    // allocation IDs, and those allocation IDs used in the traversal
    // path should be the ones that should be replaced with the
    // indexed IDs.

    // In order to retain the original ordering of allocation IDs,
    // each indexed logical ID is examined one by one. Specifically,
    // for each of them, we find the corresponding IDs in the current
    // allocation ID vector and replace them with the indexed logical
    // ID.
    auto patched_allocation_ids = allocation_ids;
    for (auto indexed_logical_id : indexed_logical_ids) {
      auto [path, all_visited] = getExprsBetween<IRBFS>(
          {patched_allocation_ids.begin(), patched_allocation_ids.end()},
          {indexed_logical_id},
          /*require_all_to_visited=*/false);
      NVF_ERROR(
          all_visited,
          "Failed to infer valid allocation IDs. Indexed logical IDs need to be entirely allocated but not found in the inferred allocation ID set. Indexed logical ID: ",
          indexed_logical_id->toString(),

          ". Allocation IDs: ",
          toDelimitedString(patched_allocation_ids));

      auto dependent_allocation_ids = getInputsOfExprPath<IRBFS>(path);

      // Insert indexed_logical_id at the innermost position of
      // dependent_allocation_ids.
      int num_dependent_allocation_ids = 0;
      std::vector<IterDomain*> pathched_allocation_ids_next;
      for (auto id : allocation_ids) {
        if (std::find(
                dependent_allocation_ids.begin(),
                dependent_allocation_ids.end(),
                id) != dependent_allocation_ids.end()) {
          ++num_dependent_allocation_ids;
          if (num_dependent_allocation_ids ==
              std::ssize(dependent_allocation_ids)) {
            pathched_allocation_ids_next.push_back(
                indexed_logical_id->as<IterDomain>());
          }
        } else {
          pathched_allocation_ids_next.push_back(id);
        }
      }

      std::swap(patched_allocation_ids, pathched_allocation_ids_next);
    }

    return patched_allocation_ids;
  }

  std::unordered_map<TensorView*, AllocationDomainInfo> tv_alloc_info_map;
  std::unordered_set<TensorView*> used_as_producer;
};

} // namespace

namespace {

enum class CircularBufferWaitType { ReadAfterWrite, WriteAfterRead };

// This function creates kir::Loop with range based on stage depth. It is
// used for mbarrier initialization and invalidation.
ForLoop* createStageDepthForLoop(ForLoop* circular_buffer_loop) {
  int64_t stage_depth =
      GpuLower::current()
          ->circularBufferInfo()
          .getCircularBufferOptionsFor(circular_buffer_loop->iter_domain())
          .stage;
  return ir_utils::createRangeLoop(stage_depth);
}

// This helper function initializes mbarrier for all circular buffer stage.
//
// Expected result:
// for (unsigned i = 0; i < stages; ++i) {
//   if (warp_id == 0 && electSync()()) {
//     mbarrier::init(...);
//   }
// }
Expr* initializeMbarrier(
    ForLoop* circular_buffer_loop,
    TensorView* all_mbarriers,
    CircularBufferWaitType wait_type) {
  NVF_ERROR(circular_buffer_loop != nullptr);
  ForLoop* loop = createStageDepthForLoop(circular_buffer_loop);

  int64_t stage_depth =
      GpuLower::current()
          ->circularBufferInfo()
          .getCircularBufferOptionsFor(circular_buffer_loop->iter_domain())
          .stage;

  // We use mbarrier[0:stage_depth] for RAW, and
  // mbarrier[stage_depth:2*stage_depth] for WAR.
  Val* mbarrier_index = wait_type == CircularBufferWaitType::ReadAfterWrite
      ? loop->index()
      : SimplifyingIrBuilder::addExpr(loop->index(), stage_depth);

  // Get mbarrier for this circular buffer stage.
  kir::TensorIndex* stage_mbarrier =
      IrBuilder::create<kir::TensorIndex>(all_mbarriers, mbarrier_index);

  auto circular_buffered_tvs =
      GpuLower::current()->circularBufferInfo().getCircularBufferTvs(
          circular_buffer_loop);

  Val* num_of_arrives = nullptr;
  if (wait_type == CircularBufferWaitType::ReadAfterWrite) {
    // The mbarrier of RAW is used to wait for the completion of the TMA
    // load of the circular buffer tensor. The number of arrives is the
    // number of TMA issued for the circular buffer tensor.
    int64_t num_of_tvs_loaded_by_tma = std::count_if(
        circular_buffered_tvs.begin(),
        circular_buffered_tvs.end(),
        [](const TensorView* tv) {
          return ir_utils::isCpAsyncBulkLoad(tv->definition());
        });
    num_of_arrives =
        IrBuilder::create<Val>(num_of_tvs_loaded_by_tma, DataType::UInt32);
  } else {
    // The mbarrier of WAR is used to wait for the completion of the reading
    // of the circular buffer tensor. The number of arrives is the number of
    // threads in the CTA.
    num_of_arrives = SimplifyingIrBuilder::maybeCastExpr(
        DataType::UInt32,
        GpuLower::current()
            ->parallelDimensionMap()
            .getNumComputeThreadsEachBlock());
  }

  // Initialize mbarrier for each circular buffer stage. Use the thread
  // count from the MBarrierInit created in the allocation pass. The wait
  // condition for mbarrier is a all threads in CTA and the expected number
  // of transaction bytes
  kir::MBarrierInit* mbarrier_init =
      IrBuilder::create<kir::MBarrierInit>(stage_mbarrier, num_of_arrives);

  Expr* pred_mbarrier_init = mbarrier_init->withPredicate(
      IrBuilder::create<kir::Predicate>(PredicateType::ElectSync));
  loop->body().push_back(pred_mbarrier_init);
  return loop;
}

// This helper function invalidates mbarrier for all circular buffer stage after
// TMA memory operations.
//
// Expected result:
// for (unsigned i = 0; i < stages; ++i) {
//   if (warp_id == 0 && electSync()()) {
//     mbarrier::inval(...);
//   }
// }
Expr* invalidateMbarrier(
    ForLoop* circular_buffer_loop,
    TensorView* all_mbarriers,
    CircularBufferWaitType wait_type) {
  NVF_ERROR(circular_buffer_loop != nullptr);
  ForLoop* loop = createStageDepthForLoop(circular_buffer_loop);

  int64_t stage_depth =
      GpuLower::current()
          ->circularBufferInfo()
          .getCircularBufferOptionsFor(circular_buffer_loop->iter_domain())
          .stage;

  // We use mbarrier[0:stage_depth] for RAW, and
  // mbarrier[stage_depth:2*stage_depth] for WAR.
  Val* mbarrier_index = wait_type == CircularBufferWaitType::ReadAfterWrite
      ? loop->index()
      : SimplifyingIrBuilder::addExpr(loop->index(), stage_depth);

  // Get mbarrier for this circular buffer stage.
  kir::TensorIndex* stage_mbarrier =
      IrBuilder::create<kir::TensorIndex>(all_mbarriers, mbarrier_index);

  // Invalidate the mbarrier for each circular buffer stage.
  kir::MBarrierInvalidate* mbarrier_inval =
      IrBuilder::create<kir::MBarrierInvalidate>(stage_mbarrier);

  Expr* pred_mbarrier_inval = mbarrier_inval->withPredicate(
      IrBuilder::create<kir::Predicate>(PredicateType::ElectSync));

  loop->body().push_back(pred_mbarrier_inval);
  return loop;
}

class AllocationInserter : public kir::ExprMutator {
 private:
  using kir::ExprMutator::handle;

  // Expanded version of BasicAllocInfo in lower_utils.h helps to track
  // additional information
  struct AllocationInformation {
    // The for loop that the initialization of this allocation must be
    // placed in, nullptr if not within a loop
    ForLoop* init_for_loop = nullptr;

    // The expression that the initialization of this allocation must
    // be placed before
    Expr* init_place_before = nullptr;

    // Keep track of the actual allocation loop. This can be different
    // from init_for_loop only with unswitched shared memory allocations,
    // which are moved outer loops to avoid duplicated allocations
    // (see issue #1133).
    ForLoop* alloc_for_loop = nullptr;

    // The expression that this allocation must be placed
    // before. Similar to alloc_for_loop, this is different from
    // init_place_before only with unswitched shared memory allocations.
    Expr* alloc_place_before = nullptr;

    // The allocation position relative to buffer
    int64_t alloc_pos = 0;

    // The buffer this allocation is for
    TensorView* buffer = nullptr;

    // Local Iterdomains that this allocation covers
    std::unique_ptr<std::vector<IterDomain*>> allocation_domains;
  };

  // Find allocation point
  // Fills info.buffer, info.alloc_pos, info.init_for_loop,
  // info.init_place_before, info.alloc_for_loop, info.alloc_place_before
  void fillAllocationInformation(AllocationInformation& info, Expr* expr) {
    auto loop_alloc_info =
        lower_utils::getAllocPosInfo(info.buffer, for_loops_);

    info.init_for_loop = loop_alloc_info.init_for_loop;
    info.alloc_for_loop = loop_alloc_info.alloc_for_loop;
    info.alloc_pos = loop_alloc_info.alloc_pos;

    auto next_fl = [](ForLoop* fl, const std::vector<ForLoop*> fls) {
      for (auto i : arange(fls.size())) {
        if (fl == fls[i]) {
          if (i + 1 < fls.size()) {
            return fls[i + 1];
          }
        }
      }
      NVF_THROW("Could not find desired loop.");
    };

    if (info.init_for_loop == nullptr) {
      info.init_place_before = !for_loops_.empty() ? for_loops_[0] : expr;
    } else {
      if (info.init_for_loop == for_loops_.back()) {
        // Inline allocation, place before expr
        info.init_place_before = expr;
      } else {
        // Place allocation after the last computeAt axis
        // TODO: may be more efficient to place before the first non-computeAt
        // axis
        info.init_place_before = next_fl(info.init_for_loop, for_loops_);
      }
    }

    // Set the allocation loop and the place_before expression in the
    // same way as the initialization loop and place_before expression
    if (info.alloc_for_loop == info.init_for_loop) {
      info.alloc_for_loop = info.init_for_loop;
      info.alloc_place_before = info.init_place_before;
    } else {
      if (info.alloc_for_loop == nullptr) {
        info.alloc_place_before = !for_loops_.empty() ? for_loops_[0] : expr;
      } else {
        // Since there must be an inner unswitched domain,
        // alloc_for_loop should never be the inner-most loop.
        NVF_ERROR(info.alloc_for_loop != for_loops_.back());
        info.alloc_place_before = next_fl(info.alloc_for_loop, for_loops_);
      }
    }
  }

  // Create initialization expression if init_val is non-null.
  Expr* createInitExpr(AllocationInformation& info, Val* init_val) {
    if (init_val == nullptr) {
      return nullptr;
    }

    std::vector<IterDomain*> init_dims;
    for (const auto axis_i : arange(info.alloc_pos, info.buffer->nDims())) {
      if (info.buffer->axis(axis_i)->isReduction() ||
          info.buffer->axis(axis_i)->isBroadcast()) {
        continue;
      }
      auto concrete_id =
          lower_utils::getConcreteLoopID(info.buffer->axis(axis_i));
      init_dims.push_back(concrete_id);
    }
    Expr* init_expr = IrBuilder::create<LoadStoreOp>(
        LoadStoreOpType::Set, info.buffer, init_val);
    for (auto init_loop_it = init_dims.rbegin();
         init_loop_it != init_dims.rend();
         ++init_loop_it) {
      auto id = *init_loop_it;
      ForLoop* new_loop = IrBuilder::create<ForLoop>(id);
      new_loop->body().push_back(init_expr);
      init_expr = new_loop;
    }
    return init_expr;
  }

  kir::Allocate* createAllocExpr(AllocationInformation& info, bool is_output) {
    if (is_output) {
      return nullptr;
    }

    TensorView* tv_to_alloc = info.buffer;
    const MemoryType memory_type = tv_to_alloc->getMemoryType();

    NVF_ERROR(
        tv_to_alloc->definition() != nullptr,
        "Unexpected to have a tensor with no definition: ",
        tv_to_alloc->toString());

    const auto& alloc_ids =
        GpuLower::current()->getAllocationInfo(tv_to_alloc).ids;
    std::vector<Val*> alloc_dims;
    alloc_dims.reserve(alloc_ids.size());
    for (const auto& id : alloc_ids) {
      alloc_dims.push_back(id->extent());
    }
    info.allocation_domains =
        std::make_unique<std::vector<IterDomain*>>(alloc_ids);

    if (alloc_dims.empty() && !info.buffer->domain()->noReductions().empty()) {
      alloc_dims.push_back(info.buffer->container()->oneVal());
    }

    // Multiply the allocation size if circular-buffered. Record the
    // original size for indexing.
    if (info.buffer->isCircularBuffered()) {
      Val* original_alloc_size = nullptr;
      for (auto alloc_dim : alloc_dims) {
        if (original_alloc_size == nullptr) {
          original_alloc_size = alloc_dim;
        } else {
          original_alloc_size =
              IrBuilder::mulExpr(original_alloc_size, alloc_dim);
        }
      }
      GpuLower::current()->circularBufferInfo().setOriginalAllocSize(
          info.buffer, original_alloc_size);
      int64_t circular_buffer_stage =
          info.buffer->circularBufferOptions().stage;
      alloc_dims.push_back(
          IrBuilder::create<Val>(circular_buffer_stage, DataType::Index));
    }

    // Create the allocation node
    auto alloc_expr = IrBuilder::create<kir::Allocate>(
        info.buffer, info.buffer->getMemoryType(), alloc_dims);

    // Fill in the base address, lane offset, and column offset for tensor
    // memory allocations
    if (memory_type == MemoryType::Tensor) {
      const auto& regions = GpuLower::current()->tmemInfo().allocation.regions;
      for (const auto& region : regions) {
        auto tv_info_it = std::find_if(
            region.covered_tensors.begin(),
            region.covered_tensors.end(),
            [&](const auto& tv_info) { return tv_info.tensor == info.buffer; });
        if (tv_info_it != region.covered_tensors.end()) {
          auto address_ti = IrBuilder::create<kir::TensorIndex>(
              region.address, region.address->fusion()->zeroVal());
          alloc_expr->setAddress(address_ti);
          alloc_expr->setLaneOffset(tv_info_it->lane_offset);
          alloc_expr->setColOffset(tv_info_it->column_offset);
          break;
        }
      }
      NVF_ERROR(
          alloc_expr->address() != nullptr,
          "Could not find region for tensor memory allocation of ",
          info.buffer);
    }

    return alloc_expr;
  }

  void dispatch(Expr* expr) override {
    if (!ir_utils::isTvOp(expr) || expr->isA<kir::Allocate>() ||
        expr->isA<kir::AllocTMem>()) {
      ExprMutator::dispatch(expr);
      return;
    }

    int64_t circular_buffer_depth = 1;

    // Found where the allocation needs to be inserted

    for (const auto i : arange(expr->outputs().size())) {
      auto out = expr->output(i);
      if (!out->isA<TensorView>()) {
        continue;
      }

      auto out_tv = out->as<TensorView>();
      auto default_val =
          gpu_lower_->predicateElimination().getInitValue(out_tv);

      Val* init = nullptr;
      if (expr->isA<ReductionOp>() && out_tv->hasReduction()) {
        NVF_ERROR(
            default_val == nullptr,
            "Reduction should not have a default initialization value for predicate elimination.");
        init = expr->as<ReductionOp>()->init();
      } else if (expr->isA<GroupedReductionOp>() && out_tv->hasReduction()) {
        NVF_ERROR(
            default_val == nullptr,
            "Reduction should not have a default initialization value for predicate elimination.");
        init = expr->as<GroupedReductionOp>()->initVal(i);
      } else if (expr->isA<MmaOp>()) {
        MmaOp* mma = expr->as<MmaOp>();
        init = mma->init();
        if (mma->isBlackwell()) {
          // For Blackwell mma, we can choose between C = A x B or C = C + A x
          // B. So there is no need to initialize the output tensor.
          // TODO: we should do the same for Hopper
          NVF_ERROR(
              init == nullptr || init->isZero(),
              "Blackwell mma should not have a non-zero initialization value.");
          init = nullptr;
        }
      } else if (expr->isA<WelfordOp>()) {
        NVF_ERROR(
            default_val == nullptr,
            "Welford should not have a default initialization value for predicate elimination.");
        const auto welford = expr->as<WelfordOp>();
        if (out->name() == welford->outVar()->name()) {
          init = welford->initVar() == nullptr ? IrBuilder::create<Val>(0.0)
                                               : welford->initVar();
        } else if (out->name() == welford->outAvg()->name()) {
          init = welford->initAvg() == nullptr ? IrBuilder::create<Val>(0.0)
                                               : welford->initAvg();
        } else {
          NVF_ERROR(out->name() == welford->outN()->name(), "Unreachable");
          init = welford->initN();
        }
      } else if (expr->isA<GroupedWelfordOp>()) {
        NVF_ERROR(
            default_val == nullptr,
            "Welford should not have a default initialization value for predicate elimination.");
        init = expr->as<GroupedWelfordOp>()->getInitValOfOutput(out);
      } else if (out_tv->getMemoryType() != MemoryType::Tensor) {
        // TODO: TMem should not be initialized as ... = 0, because it must be
        // accessed with special instructions. We do not have a good way to
        // initialize TMem yet. For now, we just skip the initialization for
        // TMem.
        init = default_val;
      }

      if (ir_utils::isCpAsyncOp(expr) || ir_utils::isCpAsyncBulk(expr)) {
        NVF_CHECK(
            init == nullptr || init->isZero(),
            "cp.async and cp.async.bulk initialized with non-zero is not supported");
        // cp.async will automatically fill zero when out of bound
        init = nullptr;
      }

      const bool is_output = out->isFusionOutput();

      // Don't need to alloc outputs, and if we don't need to initialize we're
      // done.
      if (is_output && init == nullptr) {
        continue;
      }

      AllocationInformation allocation;
      allocation.buffer = out_tv;
      fillAllocationInformation(allocation, expr);

      auto alloc_expr = createAllocExpr(allocation, is_output);
      auto init_expr = createInitExpr(allocation, init);

      // Check that all circular buffer depth match
      if (out_tv->isCircularBuffered() && circular_buffer_depth == 1) {
        circular_buffer_depth = out_tv->circularBufferOptions().stage;
      }
      NVF_ERROR(
          circular_buffer_depth == 1 ||
              circular_buffer_depth == out_tv->circularBufferOptions().stage,
          "Expected all output TensorViews for the same expression ",
          "to have the same circular_buffer_depth");

      // Write information to GPULower
      writeInfoToGPULower(allocation, alloc_expr);

      // Register allocations before initializations to keep them in the right
      // order
      if (alloc_expr != nullptr) {
        if (allocation.buffer->getMemoryType() == MemoryType::Shared) {
          // Shared allocations go at the begining of scope
          NVF_ERROR(!exprs_.empty());
          registerInsertBefore(exprs_[0], alloc_expr, nullptr);
        } else {
          NVF_ERROR(allocation.alloc_place_before != nullptr);
          Scope* scope = allocation.alloc_for_loop == nullptr
              ? nullptr
              : &allocation.alloc_for_loop->body();
          registerInsertBefore(
              allocation.alloc_place_before, alloc_expr, scope);
        }
      }

      if (init_expr != nullptr) {
        NVF_ERROR(allocation.init_place_before != nullptr);
        Scope* scope = allocation.init_for_loop == nullptr
            ? nullptr
            : &allocation.init_for_loop->body();
        registerInsertBefore(allocation.init_place_before, init_expr, scope);

        if (auto mma = dynamic_cast<MmaOp*>(expr)) {
          if (mma->isHopper()) {
            if (lower_utils::allMmaInputsGuardedByMBarrier(mma)) {
              // When all inputs are guarded by mbarrier, we will not insert
              // generic-async proxy fence and wgmma fence before each mma
              // instruction. For this case, we need to insert these fences
              // after the initialization of the accumulator, so that the
              // initialization is visible to the async proxy.
              // When all inputs are guarded by mbarrier, we will insert these
              // fences before each mma instruction, so there is no need to
              // insert them after the initialization of the accumulator here.
              auto wgmma_fence = IrBuilder::create<kir::WgMmaFence>();
              registerInsertBefore(
                  allocation.init_place_before, wgmma_fence, scope);
              auto fence_async = IrBuilder::create<kir::FenceAsyncProxy>();
              registerInsertBefore(
                  allocation.init_place_before, fence_async, scope);
            }
          }
        }
      }
    }

    // Allocate mbarrier for cp.async.bulk, for non-circular buffered cases by
    // lowering a single cp.async.bulk as:
    //    alloc mbarrier
    //    init mbarrier
    //    block_sync
    //    cp.async.bulk
    //    inval mbarrier
    //    block_sync
    //
    // * The circular buffer case is handled in handle(ForLoop* fl) and the
    // circular buffering pass.
    // * Assume that the tma load is in ComputeWarp if it is not circular
    // buffered.
    if (ir_utils::isCpAsyncBulkLoad(expr) && circular_buffer_depth == 1) {
      // create and allocate a memory barrier
      TensorView* mbarrier = TensorViewBuilder()
                                 .shape(std::vector<int64_t>{})
                                 .dtype(DataType::UInt64)
                                 .contiguity(true)
                                 .build();
      mbarrier->setMemoryType(MemoryType::Shared);
      auto mbarrier_init = IrBuilder::create<kir::MBarrierInit>(
          mbarrier,
          simplifyExpr(SimplifyingIrBuilder::maybeCastExpr(
              DataType::UInt32,
              lower_utils::getNumThreadsInTensorView(
                  expr->output(0)->as<TensorView>()))));
      auto sync_init = IrBuilder::create<kir::BlockSync>(
          /*war_sync=*/false, /*optional_compute_or_load_sync=*/true);
      auto mbarrier_inval =
          IrBuilder::create<kir::MBarrierInvalidate>(mbarrier);
      auto sync_inval = IrBuilder::create<kir::BlockSync>(
          /*war_sync=*/false, /*optional_compute_or_load_sync=*/true);

      kir::Allocate* mbarrier_alloc =
          IrBuilder::create<kir::Allocate>(mbarrier, MemoryType::Shared);
      Scope* expr_scope = scope_.empty() ? nullptr : scope_.back();
      registerInsertBefore(expr, mbarrier_alloc, expr_scope);
      registerInsertBefore(expr, mbarrier_init, expr_scope);
      registerInsertBefore(expr, sync_init, expr_scope);
      registerInsertAfter(expr, mbarrier_inval, expr_scope);
      registerInsertAfter(expr, sync_inval, expr_scope);
      GpuLower::current()->ldstMBarrierMap()[expr] = mbarrier;
    }
  }

  void handle(ForLoop* fl) final {
    ExprMutator::handle(fl);

    // If fl is a circular buffered loop, the we should lowering the loop as:
    //    alloc mbarrier
    //    init mbarrier
    //    block_sync
    //    for-loop with cpAsyncBulk expression (the `fl` parameter)
    //    inval mbarrier

    auto circular_buffer_tvs =
        GpuLower::current()->circularBufferInfo().getCircularBufferTvs(fl);

    bool circular_buffer_load_is_tma = std::any_of(
        circular_buffer_tvs.begin(),
        circular_buffer_tvs.end(),
        [](const TensorView* tv) {
          return ir_utils::isCpAsyncBulkLoad(tv->definition());
        });

    if (circular_buffer_load_is_tma) {
      // Create and allocate a memory barrier. If this is a circular buffer,
      // then allocate an array of mbarier objects. mbarrier::init and
      // mbarrier::inval will be updated in circular buffering pass, but we
      // add them here to handle shared memory correctly in alias memory pass.
      const auto& opt =
          GpuLower::current()->circularBufferInfo().getCircularBufferOptionsFor(
              fl->iter_domain());

      // We use mbarrier[0:stage] for RAW, that is, to wait for the completion
      // of the TMA load of the circular buffer tensor, and
      // mbarrier[stage:2*stage] for WAR, that is, to wait for the completion of
      // the reading of the circular buffer tensor.
      int64_t num_mbarriers =
          opt.usesMBarrierForWAR() ? opt.stage * 2 : opt.stage;

      TensorView* mbarrier = TensorViewBuilder()
                                 .shape(std::vector<int64_t>{num_mbarriers})
                                 .dtype(DataType::UInt64)
                                 .contiguity(true)
                                 .build();
      mbarrier->setMemoryType(MemoryType::Shared);

      kir::Allocate* mbarrier_alloc =
          IrBuilder::create<kir::Allocate>(mbarrier, MemoryType::Shared);

      // Initialize and invalidate mbarriers that are used to notify that
      // the load of the circular buffer is complete.
      auto mbarrier_init_raw = initializeMbarrier(
          fl, mbarrier, CircularBufferWaitType::ReadAfterWrite);
      auto mbarrier_inval_raw = invalidateMbarrier(
          fl, mbarrier, CircularBufferWaitType::ReadAfterWrite);

      // Block sync is necessary to finish mbarrier initialization.
      kir::BlockSync* sync = IrBuilder::create<kir::BlockSync>(false);

      // Add mbarriers, init, and inval operations around tma expression like
      // this:
      //
      // __shared__ mbarrier[num_stages];
      // for (circular_buffer_stage) {
      //   // initialize mbarrier for RAW
      //   init(mbarrier[stage]);
      // }
      // for (circular_buffer_stage) {
      //   // initialize mbarrier for WAR
      //   init(mbarrier[stage]);
      // }
      // block_sync();
      //
      // for (circular_buffer_loop) {
      //   cp.async.bulk(data, mbarrier);
      // }
      //
      // for (circular_buffer_stage) {
      //   // invalidate mbarrier for WAR
      //   inval(mbarrier[stage]);
      // }
      // for (circular_buffer_stage) {
      //   // invalidate mbarrier for RAW
      //   inval(mbarrier[stage]);
      // }
      //
      Scope* current_scope = scope_.empty() ? nullptr : scope_.back();
      registerInsertBefore(fl, mbarrier_alloc, current_scope);
      registerInsertBefore(fl, mbarrier_init_raw, current_scope);
      registerInsertAfter(fl, mbarrier_inval_raw, current_scope);

      if (opt.usesMBarrierForWAR()) {
        auto mbarrier_init_war = initializeMbarrier(
            fl, mbarrier, CircularBufferWaitType::WriteAfterRead);
        auto mbarrier_inval_war = invalidateMbarrier(
            fl, mbarrier, CircularBufferWaitType::WriteAfterRead);
        registerInsertBefore(fl, mbarrier_init_war, current_scope);
        registerInsertAfter(fl, mbarrier_inval_war, current_scope);
      }
      registerInsertBefore(fl, sync, current_scope);

      for (auto tv : circular_buffer_tvs) {
        // short-circuit: circular buffered tv is not defined with TMA load.
        if (!ir_utils::isCpAsyncBulkLoad(tv->definition())) {
          continue;
        }
        // Map LoadStoreOp expression to ir nodes created in this pass
        GpuLower::current()->ldstMBarrierMap()[tv->definition()] = mbarrier;
      }
    }
  }

  // Sends alloc_expr, info.allocation_domains to GpuLower
  void writeInfoToGPULower(
      const AllocationInformation& allocation,
      kir::Allocate* alloc_expr) {
    auto& lower_alloc_info_map = GpuLower::current()->localAllocationInfoMap();
    if (alloc_expr == nullptr) {
      // Skip output allocation.
      return;
    }
    NVF_ERROR(
        !lower_alloc_info_map.count(alloc_expr),
        "duplicated allocation info entry");

    // Create info entry for GPULower
    auto lower_alloc_info_ptr = std::make_unique<LocalAllocationInfo>();
    lower_alloc_info_ptr->alloc_expr = alloc_expr;
    if (allocation.allocation_domains) {
      lower_alloc_info_ptr->alloc_domains = *(allocation.allocation_domains);
    }

    // Write entry to the stored map
    lower_alloc_info_map[alloc_expr] = std::move(lower_alloc_info_ptr);
  }

  void handle(kir::IfThenElse* ite) final {
    // TODO: Currently we just naively dispatch into the IfThenElse node
    // assuming that this does not affect the analysis. For now, this assumption
    // is true, but in the future, we might need to revisit this.
    kir::ExprMutator::handle(ite);
  }

  AllocationInserter(const std::vector<Expr*>& exprs)
      : gpu_lower_(GpuLower::current()) {
    kir::ExprMutator::traverseAndInsert(exprs);
  }

 private:
  GpuLower* gpu_lower_ = nullptr;

 public:
  static std::vector<Expr*> insert(const std::vector<Expr*>& exprs) {
    AllocationInserter inserter(exprs);
    return inserter.exprs_;
  }
};

namespace {

// Create `if (is first warp)`, depending on whether the parallel types are
// used in the schedule, the generated code may be different.
kir::IfThenElse* createFirstWarpITE() {
  const auto& pdim = GpuLower::current()->parallelDimensionMap();
  Val* tid = FusionGuard::getCurFusion()->zeroVal();
  Val* bdimx = pdim.getRaw(ParallelType::TIDx);
  Val* bdimy = pdim.getRaw(ParallelType::TIDy);
  Val* bdimz = pdim.getRaw(ParallelType::TIDz);
  if (bdimx != nullptr) {
    tid = NamedScalar::getParallelIndex(ParallelType::TIDx);
  }
  if (bdimy != nullptr) {
    Val* tidy = NamedScalar::getParallelIndex(ParallelType::TIDy);
    if (bdimx != nullptr) {
      tidy = SimplifyingIrBuilder::mulExpr(tidy, bdimx);
    }
    tid = SimplifyingIrBuilder::addExpr(tid, tidy);
  }
  if (bdimz != nullptr) {
    Val* tidz = NamedScalar::getParallelIndex(ParallelType::TIDz);
    if (bdimy != nullptr) {
      tidz = SimplifyingIrBuilder::mulExpr(tidz, bdimy);
    }
    if (bdimx != nullptr) {
      tidz = SimplifyingIrBuilder::mulExpr(tidz, bdimx);
    }
    tid = SimplifyingIrBuilder::addExpr(tid, tidz);
  }
  Val* first_warp =
      SimplifyingIrBuilder::ltExpr(tid, IrBuilder::create<Val>(32));
  kir::Predicate* pred = IrBuilder::create<kir::Predicate>(first_warp);
  return IrBuilder::create<kir::IfThenElse>(pred);
}

} // namespace

// Insert IR nodes that allocate and deallocate TMem regions.
// See note [Tensor Memory Allocation] for the overall design.
// We insert the tcgen05.allocs of each region and the relinquish of the right
// to allocate at the beginning of the top-level scope of the kernel. We insert
// the tcgen05.deallocs after the outermost serial loop containing the last read
// of each TMem region into whatever scope containing this outermost serial
// loop. The allocation of each TMem TensorView within each region is inserted
// by AllocationInserter::insert, therefore not handled here.
std::vector<Expr*> insertTMemRegionAllocsAndDeallocs(
    const std::vector<Expr*>& exprs) {
  // Expressions to be inserted at the beginning of the top-level scope.
  std::list<Expr*> prologue;
  {
    const auto& regions = GpuLower::current()->tmemInfo().allocation.regions;
    // For each TMem region, allocate its address in shared memory, and insert
    // the tcgen05.alloc for tensor memory allocation.
    for (const auto& region : regions) {
      // kir::Allocate for the address tensor on shared memory
      auto address_alloc_expr =
          IrBuilder::create<kir::Allocate>(region.address, MemoryType::Shared);
      prologue.push_back(address_alloc_expr);
      // the tcgen05.alloc instruction
      auto first_warp = createFirstWarpITE();
      auto alloc_expr =
          IrBuilder::create<kir::AllocTMem>(region.address, region.num_columns);
      first_warp->thenBody().push_back(alloc_expr);
      prologue.push_back(first_warp);
    }

    if (!regions.empty()) {
      // Relinquish the right to allocate after all regions have been allocated
      auto first_warp = createFirstWarpITE();
      auto tcgen05_relinquish_expr = IrBuilder::create<kir::Asm>(
          "tcgen05.relinquish_alloc_permit.cta_group::1.sync.aligned",
          std::vector<Val*>{},
          std::vector<Val*>{},
          kir::Asm::Options{/*volatile=*/true});
      first_warp->thenBody().push_back(tcgen05_relinquish_expr);
      prologue.push_back(first_warp);

      // Block sync that makes allocation visible to all threads
      auto block_sync = IrBuilder::create<kir::BlockSync>();
      prologue.push_back(block_sync);
    }
  }

  // Add deallocations to existing expressions
  std::vector<Expr*> exprs_with_deallocs;
  {
    class DeallocInserter : public kir::ExprMutator {
      // A map:
      //   region -> a function that registers the deallocation expression for
      //             this region
      //
      // This map is updated during traversal. For example, if we have a kernel
      // like below:
      //   ...
      //   T1_t = T0_r; // expr1
      //   ...
      //   T2_r = T1_t; // expr2
      // Assume that T1_t is in region R1. Then after we handle(expr1), we will
      // have an entry:
      //    R1 -> a function registering insertion of "dealloc R1" after expr1
      // After handle(expr2), this entry becomes:
      //    R1 -> a function registering insertion of "dealloc R1" after expr2
      //
      // After traversing the entire kernel, this map will contain the final
      // register functions we want to execute.
      std::unordered_map<
          const TMemAlllocationInfo::Region*,
          std::function<void()>>
          region_to_register_dealloc_map_;

      // A map:
      //   expr -> the regions that this expr is accessing
      // Note that if expr is a container such as ForLoop or IfThenElse, then
      // the mapped regions will be all the regions the contained exprs are
      // accessing.
      //
      // This map only contain information of accesses that we have discovered,
      // and is updated during traversal. For example, if we have a kernel:
      //   ForLoop: // loop1
      //     T2_t = T0_r; // expr1
      //     ...
      //     T3_t = T1_r; // expr2
      // Assume T2_t is in region R2 and T3_t is in region R3. Then after
      // handle(expr1), we will have a map:
      //    expr1 -> {R2}
      //    loop1 -> {R2}
      // After handle(expr2), this map becomes:
      //    expr1 -> {R2}
      //    expr2 -> {R3}
      //    loop1 -> {R2, R3}
      std::unordered_map<
          Expr*,
          VectorOfUniqueEntries<const TMemAlllocationInfo::Region*>>
          access_map_;

      // Analyze expr to see if it has any accesses to tensor memory. If yes
      // update the access map for this expr and its container exprs.
      void updateAccessMap(Expr* expr) {
        std::unordered_set<Val*> io_vals;
        std::copy(
            expr->inputs().begin(),
            expr->inputs().end(),
            std::inserter(io_vals, io_vals.end()));
        std::copy(
            expr->outputs().begin(),
            expr->outputs().end(),
            std::inserter(io_vals, io_vals.end()));
        if (io_vals.empty()) {
          return;
        }
        for (const auto& region :
             GpuLower::current()->tmemInfo().allocation.regions) {
          for (auto tv_info : region.covered_tensors) {
            if (io_vals.count(tv_info.tensor)) {
              access_map_[expr].pushBack(&region);
              for (auto container : scope_exprs_) {
                access_map_[container].pushBack(&region);
              }
            }
            break;
          }
        }
      }

      // Update the region_to_register_dealloc_map_ to register insertion of
      // deallocation expression after expr for the regions accessed by expr.
      void maybeRegisterDeallocsAfterExpr(Expr* expr) {
        // If expr is a trivial for loop, then we don't need to move the
        // deallocation after it. This is because the trivial is not generated
        // in the final code.
        if (auto fl = dynamic_cast<ForLoop*>(expr)) {
          if (fl->isTrivial()) {
            return;
          }
        }
        // If expr is not accessing any tensor memory, then nothing to do.
        if (!access_map_.count(expr)) {
          return;
        }
        for (auto region : access_map_.at(expr)) {
          auto current_scope = scope_.empty() ? nullptr : scope_.back();
          region_to_register_dealloc_map_[region] =
              [this, expr, region, current_scope]() {
                auto first_warp = createFirstWarpITE();
                auto tcgen05_dealloc_expr = IrBuilder::create<kir::Asm>(
                    "tcgen05.dealloc.cta_group::1.sync.aligned.b32",
                    std::vector<Val*>{},
                    std::vector<Val*>{
                        IrBuilder::create<kir::TensorIndex>(
                            region->address, expr->fusion()->zeroVal()),
                        GpuLower::current()->commonScalarMap().hoistScalar(
                            region->num_columns, for_loops_)},
                    kir::Asm::Options{/*volatile=*/true});
                first_warp->thenBody().push_back(tcgen05_dealloc_expr);
                registerInsertAfter(expr, first_warp, current_scope);
                auto block_sync = IrBuilder::create<kir::BlockSync>();
                registerInsertAfter(expr, block_sync, current_scope);
              };
        }
      }

      void dispatch(Expr* expr) final {
        updateAccessMap(expr);
        ExprMutator::dispatch(expr);
        maybeRegisterDeallocsAfterExpr(expr);
      }

     public:
      DeallocInserter(
          const std::vector<Expr*>& exprs,
          std::vector<Expr*>& exprs_with_deallocs) {
        handle(exprs);
        for (const auto& region :
             GpuLower::current()->tmemInfo().allocation.regions) {
          region_to_register_dealloc_map_.at (&region)();
        }
        exprs_with_deallocs = mutate();
      }
    } inserter(exprs, exprs_with_deallocs);
  }

  // Combine prologue and exprs_with_deallocs
  std::vector<Expr*> result;
  result.reserve(prologue.size() + exprs_with_deallocs.size());
  result.insert(result.end(), prologue.begin(), prologue.end());
  result.insert(
      result.end(), exprs_with_deallocs.begin(), exprs_with_deallocs.end());
  return result;
}

} // namespace

std::vector<Expr*> insertAllocations(const std::vector<Expr*>& exprs) {
  FUSER_PERF_SCOPE("GpuLower::Lower::insertAllocations");

  AllocationDomainSetup alloc_setup;
  alloc_setup.setup(exprs);
  GpuLower::current()->allocationInfo() =
      std::move(alloc_setup.tv_alloc_info_map);

  // If the fusion uses tensor memory, insert the following things to the
  // fusion:
  // - A tcgen05.alloc for each tensor memory region
  // - A kir::Allocate for a shared memory TensorView for each tensor memory
  //   region for storing addresses of these regions. Because tcgen05.alloc
  //   writes the address of allocated memory to the shared memory, there must
  //   be shared memory TensorViews to store these addresses. These address
  //   TensorViews are not part of the fusion math, and not handled by
  //   AllocationInserter::insert. Note that these address TensorViews are not
  //   the tensor memory TensorViews in fusion math.
  // - A tcgen05.relinquish_alloc_permit after all tcgen05.allocs
  auto result = insertTMemRegionAllocsAndDeallocs(exprs);
  // Insert kir::Allocate for each Val, including the kir::Allocate for tensor
  // memory TensorViews, in fusion math.
  return AllocationInserter::insert(result);
}

} // namespace nvfuser<|MERGE_RESOLUTION|>--- conflicted
+++ resolved
@@ -205,15 +205,10 @@
         }
 
         // Honor the set allocation domain if the tensor is used by a
-<<<<<<< HEAD
-        // TMA store
-        if (std::ranges::any_of(tv->uses(), ir_utils::isCpAsyncBulkStore)) {
-=======
         // TMA store or MmaOp
         if (std::ranges::any_of(tv->uses(), [](Expr* expr) {
               return ir_utils::isCpAsyncBulkStore(expr) || expr->isA<MmaOp>();
             })) {
->>>>>>> 0ddccc60
           use_set_allocation_domain = true;
         }
       }
