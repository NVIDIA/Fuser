--- conflicted
+++ resolved
@@ -322,11 +322,8 @@
 //! Get the unit dimensions of A and B for the given MmaOp.
 std::array<UnitDim, 2> getMmaLayout(const MmaOp* expr);
 
-<<<<<<< HEAD
-=======
 // Returns true if expr is an expression that initializes a reduction
 // buffer.
->>>>>>> fd493be1
 bool isReductionInitExpr(const Expr* expr);
 
 } // namespace lower_utils
