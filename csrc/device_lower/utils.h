// clang-format off
/*
 * SPDX-FileCopyrightText: Copyright (c) 2023-present NVIDIA CORPORATION & AFFILIATES.
 * All rights reserved.
 * SPDX-License-Identifier: BSD-3-Clause
 */
// clang-format on

#pragma once

#include <exceptions.h>
#include <visibility.h>

#include <compute_at_map.h>
#include <ir/all_nodes.h>
#include <kernel_ir.h>
#include <parallel_type_bitmap.h>
#include <val_graph_nodes.h>

#include <bitset>
#include <map>

// Provides utilities for dealing with nested ForLoop and IfThenElse scopes

namespace nvfuser {

class ThreadPredicateMap;
class ValGraph;

namespace scope_utils {

//! Create an **empty** Forloop and copy the metadata.
ForLoop* cloneForLoop(ForLoop* for_loop);

//! Create an **empty** IfThenElse and copy the metadata.
kir::IfThenElse* cloneIfThenElse(kir::IfThenElse* ite);

} // namespace scope_utils

namespace ir_utils {

// Create a TVDomainGuard that temporarily view a TensorView with specified
// all-true or all-false contiguity.
NVF_API ir_utils::TVDomainGuard overrideContiguityGuard(
    TensorView* tv,
    bool contiguity);

// Create a TVDomainGuard that temporarily setting allocation domain as
// getLogicalDomain() from a TensorView, contiguity are filled all true or
// all false
ir_utils::TVDomainGuard allocateToLogicalDomainGuard(
    TensorView* tv,
    bool contiguity);

//! Return inputs of provided IterDomains that are IterDomains. A list
//! of input IterDomain can be optionally given. Otherwise,
//! IterDomains with no defining expression are returned.
std::vector<IterDomain*> iterDomainInputsOf(
    const std::vector<IterDomain*>& input_ids,
    const std::vector<IterDomain*>& all_inputs = {});

// Return inputs of provided IterDomains that are IterDomains, order as the
// second provided vector.
std::vector<IterDomain*> iterDomainInputsOfOrderedAs(
    const std::vector<IterDomain*>& of,
    const std::vector<IterDomain*>& order);

// Returns if Val is a TensorView or TensorIndex
bool isTV(const Val* const);

// Returns if Expr is a TensorView or TensorIndex Expr.
NVF_API bool isTvOp(const Expr*);

//! Returns the iterdomain that maps to the thread dimension grouped
//!  to warps. Returns nullopt if the reduction is not to be lowered to
//!  a warp reduction.
std::optional<std::pair<IterDomain*, IterDomain*>> getMaybeWarpReductionDim(
    const Val* output,
    const Val* input);

bool isScalarOp(const Expr*);

bool isIterDomainOp(const Expr*);

//! Get TensorView potentially via kir::TensorIndex. Returns nullptr if
//! cast fails.
TensorView* getTv(Val*);
const TensorView* getTv(const Val*);

//! Get only TensorView potentially via kir::TensorIndex.
std::vector<TensorView*> getTvs(const std::vector<Val*>& vals);

std::unordered_map<ParallelType, IterDomain*> getParallelDomains(
    const Val* val);

//! Returns true if the expression will be lowered to
//!  a ldmatrix intrinsic.
bool isLdMatrixOp(const Expr* expr);

bool isStMatrixOp(const Expr* expr);

//! Returns true if the expression will be lowered to
//!  a cp.async intrinsic.
bool isCpAsyncOp(const Expr* expr);

//! Returns true if the expression will be lowered to
//!  a cp.async.bulk or cp.async.bulk.tensor
bool isCpAsyncBulkLoad(const Expr* expr);
bool isCpAsyncBulkStore(const Expr* expr);
bool isCpAsyncBulk(const Expr* expr);

//! Returns true if the expression will be lowered to
//!  a cp.async.bulk.tensor intrinsic.
bool isCpAsyncBulkTensorTileLoad(const Expr* expr);
bool isCpAsyncBulkTensorTileStore(const Expr* expr);
bool isCpAsyncBulkTensorTile(const Expr* expr);

//! Returns true if the expression will be lowered to
//!  a cp.async.bulk intrinsic.
bool isCpAsyncBulk1DLoad(const Expr* expr);
bool isCpAsyncBulk1DStore(const Expr* expr);
bool isCpAsyncBulk1D(const Expr* expr);

//! Short-cut for detecting initialization for cpAsync op.
bool isCpAsyncInit(const Expr* expr);

//! Returns true if the expression will be lowered to
//!  a ld/st tmem intrinsic.
bool isLdStTMem(const Expr* expr);

//! Short-cut for matching a singleton expr in a if statement,
//!  which likely becomes a predicated instruction in ptx, eg.:
//!  if(...) {expr;}
//! Returns the expr if it is this pattern.
//! Returns nullptr if the pattern doesn't match.
std::optional<Expr*> getMaybePredicatedSingleton(Expr* expr);

//! Short-cut for checking if the expression loads from global memory.
bool isGlobalLoad(const Expr* expr);

//! Short-cut for checking if the given expression initializes buffers
//!  for global memory load.
bool isGlobalLoadInit(const Expr* expr);

//! Returns true if the given expression fills the output
//!  tensor with a single scalar.
bool isTensorScalarFillOp(const Expr* expr);

//! Flattens all the scoped exprs, i.e. ForLoop and IfThenElse,
//!  and returns all the exprs in all scopes in the original
//!  linear textural order.
NVF_API std::vector<Expr*> flattenScopedExprs(
    const std::vector<Expr*>& loop_nests);

//! Returns all swizzle ops between the set of iterdomains
//!  in `from` and `to`.
std::vector<Expr*> getAllSwizzlesBetween(
    std::vector<IterDomain*> from,
    std::vector<IterDomain*> to);

// Replace value pass on Kernel IR.
//  Replace each use of any Val* that apears in the given `replacement_map`
//  Keeps the predicate carried by each expr
//
// Warning: Blindly replaces all use based on pointer
// Warning: May invalidate indexing if replacing uses of allocated values
std::vector<Expr*> replaceInputsInExpr(
    const std::vector<Expr*>& exprs,
    const std::unordered_map<Val*, Val*>& replacement_map);

//! Returns true if the given TensorView is a smem tv of TMA load/store, or
//! an input of an MmaOp.
bool isTMAOrMMASmemTv(TensorView* tv);

//! Returns the swizzle mode of the given TensorView. The TensorView must be
//! an input of an MmaOp, or the smem tv of TMA load/store.
MmaInputSmemSwizzle getSwizzleMode(TensorView* tv);

<<<<<<< HEAD
//! Get the stage_slice_position if it is defined in the WarpSpecialized
//! circular buffer options struct.
std::optional<int64_t> getStageSlicePosition(const TensorView* tv);

=======
// Returns true if the for_loops contain a loop with the given
// CircularBufferLoopStage.
bool containsCircularBufferStage(
    const std::vector<ForLoop*>& for_loops,
    CircularBufferLoopStage stage_type);
>>>>>>> ccbe40dc
} // namespace ir_utils

namespace lower_utils {

bool hasBlockSync(const Expr* expr, const ThreadPredicateMap& pred_map);

// Allocate global buffer for a grid communication calls, i.e. grid reduce, grid
// welford reduce, grid broadcast.
kir::Allocate* allocGlobalBufferForGridComm(
    Val* buffer_size,
    DataType dtype,
    bool zero_init,
    bool resets_to_zero = false);

struct AllocPosInfo {
  // The for loop that the initialization of this allocation must be
  // placed in, nullptr if not within a loop
  ForLoop* init_for_loop = nullptr;

  // Keep track of the actual allocation loop. This can be different
  // from init_for_loop only with unswitched shared memory allocations,
  // which are moved outer loops to avoid duplicated allocations. This means
  // that the alloc position may be outside what's expected. Most applications
  // outside lower_allocation is likely looking for init_for_loop which is
  // more directly related to how large an allocation is and how it's used.
  // (see issue #1133).
  ForLoop* alloc_for_loop = nullptr;

  // The allocation position relative to buffer IDs, it could be outside the
  // compute at position if it's shared memory with a compute at inside an
  // unswitch
  int64_t alloc_pos = 0;
};

// Fill the above allocation struct based on provided information. id_map is
// used if we're looking at a producer tensor but loops on a consumer tensor.
AllocPosInfo getAllocPosInfo(
    const TensorView* tv,
    const std::vector<ForLoop*>& loops,
    const std::unordered_map<IterDomain*, IterDomain*>& id_map = {},
    bool use_id_map = false);

//! Returns true if the expression has a variant that takes a predicate
//!  as an inline argument.
bool supportInlinePredicate(Expr* expr);

//! Test if an expression is a scalar expression.
bool isScalarExpr(Expr* expr);

//! Test if provided IterDomain instance has an extent that matches maximum
//!  extent stored in parallel dimension map for parallel type of provided
//!  IterDomain object. `in_compute_warp` specifies we are checking an
//!  expression in the compute warp, if so, we need to get the parallel type
//!  extent of the compute warp, instead of the global parallel type extent.
bool isExtentEqualToMaxParallelTypeExtent(
    const IterDomain* id,
    bool in_compute_warp = false);

//! Get the uint32_t index of a scalar TensorView. This is usually used for
//! indexing special items in shared memory, like mbarrier.
NVF_API Val* u32IndexScalarSmemTv(TensorView* tv);

//! Get the uint32_t index of a TensorIndex. This is usually used for
//! initializing a pipeline of mbarriers.
NVF_API Val* u32IndexScalarSmemTv(kir::TensorIndex* index);

//! Get the size of a global sync buffer needed to perform a grid reduction for
//! each axis in bitmap.
Val* getGridSyncBufferSize(const ParallelTypeBitmap& bitmap);

//! Returns the fusion outputs that require codegen.
//! The fusion outputs to be computed through expression evaluator are
//! filtered out.
std::vector<Val*> getFusionOutputsRequiringCodegen(Fusion* fusion);

//! Get the number of threads in a tensor view. Note that this function
//! only cares about the given tensor view itself, not the entire fusion.
//! That is, for example, if the tensor view is [TIDx{3}], but the entire
//! fusion has blockDim.x = 128, this function will return 3 instead of 128.
Val* getNumThreadsInTensorView(TensorView* tv);

//! Get the unit dimensions of A and B for the given MmaOp.
std::array<UnitDim, 2> getMmaLayout(const MmaOp* expr);

// Returns true if expr is an expression that initializes a reduction
// buffer.
bool isReductionInitExpr(const Expr* expr);

// Return true if it is sufficient to predicate the end of the loop
// iteration. An aligned vectorized loop is one example where it is
// guaranteed to be valid by the validation checks. More generally,
// the divisible split set is used to find such loops. The divisible
// split set contains splits used in view transformations as well as
// those whose output domains are vectorized. View transformations
// guarantee that any split involved is divisible, whereas
// vectorization only guarantees that the overall root extent is
// divisible by the split factor. Thus, if a loop IterDomain is
// an output of a split included in the divisible view splits, we can
// just predicate the end of the loop iteration. If a loop IterDomain
// is an output of a divisible split due to vectorization, it is only
// valid when the loop IterDomain is mapped with the vectorized inner
// output IterDomain. If it is mapped with an outer IterDomain, since
// the split input IterDomain may be an output IterDomain of a
// non-divisible split, we still need to predicate each loop iteration
// value.
bool predicateAtEnd(ForLoop* loop);

// Given linear_g and domain, prove that linear_g is linear with respect to
// domain and return the stride. linear_g is linear with respect to domain if
// there exists a strided view of domain such that linear_g is one of the
// axes of that strided view. Usually, linear_g is a group in the loop domain of
// some tensor, and domain is the allocation domain of some tensor. In this
// case, if the index of linear_g is i, then this function proves that the index
// is is a linear function of i, with the linear coefficient being the return
// value. Note that this function does the proof and stride calculation in a
// best-effort manner. It can not cover all linear cases. If the return value is
// nullptr, it can be either because linear_g is not linear with respect to
// domain, or because linear_g is actually linear with respect to domain, but it
// is too hard for this function to find a proof.
Val* proveLinearAndGetStride(
    const ValGraph& id_graph,
    const ValGroup& linear_g,
    const ValGroups& domain);

// Get the concrete loop domain of a given loop ID
IterDomain* getConcreteLoopID(IterDomain* loop_id);

// Go through all expressions and compute a local ordering of loops. operator<
// is implemented based on the concrete_id_dependencies analysis done. If
// there's no dependency between two IDs then order doesn't mater, otherwise we
// can tell which is inner most by checking if there's any dependency
// relationships.
//
// Dependency relationships in concrete_id_dependencies has a "global" view in
// the fusion, so it can resolve ordering by only looking at id's and the
// dependency map.
//
// For example two expressions may have domains: [I0], [I1] Yet we
// won't know the ordering unless we see a domain with: [I0, I1]. This happened
// in Indexing9 (also see Indexing17) test when merging T5 with
// the group containing T10 (cache of T5, which is post broadcasted output) and
// T6(pre broadcasted output).
// T5 had the domain [0, 1, 2, 3, 4] produce at 3
// T6 had the domain [0, 3, 4] compute at 3
// Merging [0, 1, 2] and [0, 3, 4] resulted in the domain [0, 3, 4, 1, 2]
//
// If ID's are not in filter, we don't care about their ordering and ignore
// them. This is because we're only focused on loops we will have to merge
// across groups. If the domain is not in a produce at position in the producer
// edges, or a compute at position in the consumer edges, the expressions we
// look at may not have a unique ordering.
//
// The optional kernel_scope_domain parameter is only used in
// expression sorting. It isn't in the CA map, but since we only have
// a single unique IterDomain, the conrete ID is just itself.
struct IterDomainDependencySorter {
  IterDomainDependencySorter(
      const std::unordered_map<IterDomain*, std::unordered_set<IterDomain*>>&
          concrete_id_dependencies,
      IterDomain* kernel_scope_domain = nullptr)
      : concrete_id_dependencies_(concrete_id_dependencies),
        kernel_scope_domain_(kernel_scope_domain) {}

  // Return true if id0 should be before id1
  // Orders such that if x maps to {y}, x comes before y in final ordering.
  inline bool operator()(IterDomain* id0, IterDomain* id1) {
    auto concrete_id_0 =
        id0 != kernel_scope_domain_ ? getConcreteLoopID(id0) : id0;
    auto concrete_id_1 =
        id1 != kernel_scope_domain_ ? getConcreteLoopID(id1) : id1;
    if (concrete_id_dependencies_.find(concrete_id_0) !=
        concrete_id_dependencies_.end()) {
      const auto& dependencies_0 = concrete_id_dependencies_.at(concrete_id_0);
      // if id0 depends on id1 it means id1 is inside id0, so id0 < id1
      if (dependencies_0.count(concrete_id_1)) {
        return true;
      }
    }

    return false;
  }

  const std::unordered_map<IterDomain*, std::unordered_set<IterDomain*>>&
      concrete_id_dependencies_;
  const IterDomain* kernel_scope_domain_ = nullptr;
};

// Check if all the inputs of the given MmaOp is guarded by mbarrier
bool allMmaInputsGuardedByMBarrier(const MmaOp* mma);

// Check if the given ForLoop is a warp specialized loop by checking
// the circular buffer type of the loop domain.
bool isWarpSpecializedLoop(ForLoop* loop);
} // namespace lower_utils

} // namespace nvfuser<|MERGE_RESOLUTION|>--- conflicted
+++ resolved
@@ -176,18 +176,15 @@
 //! an input of an MmaOp, or the smem tv of TMA load/store.
 MmaInputSmemSwizzle getSwizzleMode(TensorView* tv);
 
-<<<<<<< HEAD
 //! Get the stage_slice_position if it is defined in the WarpSpecialized
 //! circular buffer options struct.
 std::optional<int64_t> getStageSlicePosition(const TensorView* tv);
 
-=======
 // Returns true if the for_loops contain a loop with the given
 // CircularBufferLoopStage.
 bool containsCircularBufferStage(
     const std::vector<ForLoop*>& for_loops,
     CircularBufferLoopStage stage_type);
->>>>>>> ccbe40dc
 } // namespace ir_utils
 
 namespace lower_utils {
