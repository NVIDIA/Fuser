// clang-format off
/*
 * SPDX-FileCopyrightText: Copyright (c) 2023-present NVIDIA CORPORATION & AFFILIATES.
 * All rights reserved.
 * SPDX-License-Identifier: BSD-3-Clause
 */
// clang-format on

#pragma once

#include <exceptions.h>
#include <visibility.h>

#include <compute_at_map.h>
#include <ir/all_nodes.h>
#include <kernel_ir.h>
#include <parallel_type_bitmap.h>

#include <bitset>
#include <map>

// Provides utilities for dealing with nested ForLoop and IfThenElse scopes

namespace nvfuser {

class ThreadPredicateMap;

using IterDomainMap = std::unordered_map<IterDomain*, IterDomain*>;

namespace scope_utils {

//! Create an **empty** Forloop and copy the metadata.
kir::ForLoop* cloneForLoop(kir::ForLoop* for_loop);

//! Create an **empty** IfThenElse and copy the metadata.
kir::IfThenElse* cloneIfThenElse(kir::IfThenElse* ite);

} // namespace scope_utils

namespace ir_utils {

// Somtimes we want to temporarily view a tensorview with another tensordomain.
// This isn't a permanent transformation, but in indexing we want to index
// producers with a consumer set of indices, so we need to view the producer
// transformed like consumer while we index. This will set the tv with td for
// the life of this context guard.
class TVDomainGuard {
 private:
  TensorView* tv_;
  TensorDomain* prev_domain_;

 public:
  explicit TVDomainGuard(TensorView* tv, TensorDomain* td);
  TVDomainGuard(const TVDomainGuard&) = delete;
  NVF_API TVDomainGuard(TVDomainGuard&&);

  //! An utility to access the tensordomain before the temporary
  //!  view. This is used to retrieve information, like swizzle
  //!  information that can only be reliably kept at the original domain.
  const TensorDomain* prevDomain() const {
    return prev_domain_;
  }

  NVF_API ~TVDomainGuard();
};

// Create a TVDomainGuard that temporarily view a TensorView with specified
// all-true or all-false contiguity.
NVF_API ir_utils::TVDomainGuard overrideContiguityGuard(
    TensorView* tv,
    bool contiguity);

// Create a TVDomainGuard that temporarily setting allocation domain as
// getMaybeRFactorDomain() from a TensorView, contiguity are filled all true or
// all false
ir_utils::TVDomainGuard allocateToRFactorDomainGuard(
    TensorView* tv,
    bool contiguity);

//! Return inputs of provided IterDomains that are IterDomains. A list
//! of input IterDomain can be optionally given. Otherwise,
//! IterDomains with no defining expression are returned.
std::vector<IterDomain*> iterDomainInputsOf(
    const std::vector<IterDomain*>& input_ids,
    const std::vector<IterDomain*>& all_inputs = {});

// Return inputs of provided IterDomains that are IterDomains, order as the
// second provided vector.
std::vector<IterDomain*> iterDomainInputsOfOrderedAs(
    const std::vector<IterDomain*>& of,
    const std::vector<IterDomain*>& order);

// Returns if Val is a TensorView or TensorIndex
bool isTV(const Val* const);

// Returns if Expr is a TensorView or TensorIndex Expr.
NVF_API bool isTvOp(const Expr*);

// Returns the first output of Expr that is a TensorView
NVF_API TensorView* getTvOutput(const Expr*);

// Returns the first input of Expr that is a TensorView
TensorView* getTvInput(const Expr*);

//! Returns the iterdomain that maps to the thread dimension grouped
//!  to warps. Returns nullopt if the reduction is not to be lowered to
//!  a warp reduction.
std::optional<IterDomain*> getMaybeWarpReductionDim(
    const Val* output,
    const Val* input);

bool isScalarOp(const Expr*);

bool isIterDomainOp(const Expr*);

//! Get TensorView potentially via kir::TensorIndex. Returns nullptr if
//! cast fails.
TensorView* getTv(Val*);
const TensorView* getTv(const Val*);

//! Get only TensorView potentially via kir::TensorIndex.
std::vector<TensorView*> getTvs(const std::vector<Val*>& vals);

std::unordered_map<ParallelType, IterDomain*> getParallelDomains(
    const Val* val);

//! Returns true if the expression will be lowered to
//!  a ldmatrix intrinsic.
bool isLdMatrixOp(const Expr* expr);

//! Returns true if the expression will be lowered to
//!  a cp.async intrinsic.
bool isCpAsyncOp(const Expr* expr);

//! Returns true if the expression will be lowered to
//!  a cp.async.bulk (a.k.a. TMA) intrinsic.
bool isCpAsyncBulkLoad(const Expr* expr);
bool isCpAsyncBulkStore(const Expr* expr);
bool isCpAsyncBulk(const Expr* expr);

//! Short-cut for detecting initialization for cpAsync op.
bool isCpAsyncInit(const Expr* expr);

//! Short-cut for matching a singleton expr in a if statement,
//!  which likely becomes a predicated instruction in ptx, eg.:
//!  if(...) {expr;}
//! Returns the expr if it is this pattern.
//! Returns nullptr if the pattern doesn't match.
std::optional<Expr*> getMaybePredicatedSingleton(Expr* expr);

//! Short-cut for checking if the expression loads from global memory.
bool isGlobalLoad(const Expr* expr);

//! Short-cut for checking if the given expression initializes buffers
//!  for global memory load.
bool isGlobalLoadInit(const Expr* expr);

//! Returns true if the given expression fills the output
//!  tensor with a single scalar.
bool isTensorScalarFillOp(const Expr* expr);

//! Flattens all the scoped exprs, i.e. ForLoop and IfThenElse,
//!  and returns all the exprs in all scopes in the original
//!  linear textural order.
NVF_API std::vector<Expr*> flattenScopedExprs(
    const std::vector<Expr*>& loop_nests);

//! Returns all swizzle ops between the set of iterdomains
//!  in `from` and `to`.
std::vector<Expr*> getAllSwizzlesBetween(
    std::vector<IterDomain*> from,
    std::vector<IterDomain*> to);

// Replace value pass on Kernel IR.
//  Replace each use of any Val* that apears in the given `replacement_map`
//  Keeps the predicate carried by each expr
//
// Warning: Blindly replaces all use based on pointer
// Warning: May invalidate indexing if replacing uses of allocated values
std::vector<Expr*> replaceInputsInExpr(
    const std::vector<Expr*>& exprs,
    const std::unordered_map<Val*, Val*>& replacement_map);

// Go through all expressions and compute a local ordering of loops. operator<
// is implemented based on the concrete_id_dependencies analysis done. If
// there's no dependency between two IDs then order doesn't mater, otherwise we
// can tell which is inner most by checking if there's any dependency
// relationships.
//
// Dependency relationships in concrete_id_dependencies has a "global" view in
// the fusion, so it can resolve ordering by only looking at id's and the
// dependency map.
//
// For example two expressions may have domains: [I0], [I1] Yet we
// won't know the ordering unless we see a domain with: [I0, I1]. This happened
// in Indexing9 (also see Indexing17) test when merging T5 with
// the group containing T10 (cache of T5, which is post broadcasted output) and
// T6(pre broadcasted output).
// T5 had the domain [0, 1, 2, 3, 4] produce at 3
// T6 had the domain [0, 3, 4] compute at 3
// Merging [0, 1, 2] and [0, 3, 4] resulted in the domain [0, 3, 4, 1, 2]
//
// If ID's are not in filter, we don't care about their ordering and ignore
// them. This is because we're only focused on loops we will have to merge
// across groups. If the domain is not in a produce at position in the producer
// edges, or a compute at position in the consumer edges, the expressions we
// look at may not have a unique ordering.
//
// The optional kernel_scope_domain parameter is only used in
// expression sorting. It isn't in the CA map, but since we only have
// a single unique IterDomain, the conrete ID is just itself.
struct IterDomainDependencySorter {
  IterDomainDependencySorter(
      const std::unordered_map<IterDomain*, std::unordered_set<IterDomain*>>&
          concrete_id_dependencies,
      std::shared_ptr<const ComputeAtMap> compute_at_map,
      IterDomain* kernel_scope_domain = nullptr)
      : concrete_id_dependencies_(concrete_id_dependencies),
        compute_at_map_(std::move(compute_at_map)),
        kernel_scope_domain_(kernel_scope_domain) {}

  // Return true if id0 should be before id1
  // Orders such that if x maps to {y}, x comes before y in final ordering.
  inline bool operator()(IterDomain* id0, IterDomain* id1) {
    auto concrete_id_0 = id0 != kernel_scope_domain_
        ? compute_at_map_->getConcreteMappedID(id0, IdMappingMode::LOOP)
        : id0;
    auto concrete_id_1 = id1 != kernel_scope_domain_
        ? compute_at_map_->getConcreteMappedID(id1, IdMappingMode::LOOP)
        : id1;
    if (concrete_id_dependencies_.find(concrete_id_0) !=
        concrete_id_dependencies_.end()) {
      const auto& dependencies_0 = concrete_id_dependencies_.at(concrete_id_0);
      // if id0 depends on id1 it means id1 is inside id0, so id0 < id1
      if (dependencies_0.count(concrete_id_1)) {
        return true;
      }
    }

    return false;
  }

  const std::unordered_map<IterDomain*, std::unordered_set<IterDomain*>>&
      concrete_id_dependencies_;
  const std::shared_ptr<const ComputeAtMap> compute_at_map_;
  const IterDomain* kernel_scope_domain_ = nullptr;
};

} // namespace ir_utils

namespace lower_utils {

bool hasBlockSync(const Expr* expr, const ThreadPredicateMap& pred_map);

// Allocate global buffer for a grid communication calls, i.e. grid reduce, grid
// welford reduce, grid broadcast.
kir::Allocate* allocGlobalBufferForGridComm(
    Val* buffer_size,
    DataType dtype,
    bool zero_init,
    bool resets_to_zero = false);

struct BasicAllocInfo {
  // The for loop that the initialization of this allocation must be
  // placed in, nullptr if not within a loop
  kir::ForLoop* init_for_loop = nullptr;

  // Keep track of the actual allocation loop. This can be different
  // from init_for_loop only with unswitched shared memory allocations,
  // which are moved outer loops to avoid duplicated allocations. This means
  // that the alloc position may be outside what's expected. Most applications
  // outside lower_allocation is likely looking for init_for_loop which is
  // more directly related to how large an allocation is and how it's used.
  // (see issue #1133).
  kir::ForLoop* alloc_for_loop = nullptr;

  // The allocation position relative to buffer IDs, it could be outside the
  // compute at position if it's shared memory with a compute at inside an
  // unswitch
  int64_t alloc_pos = 0;
};

// Fill the above allocation struct based on provided information. id_map is
// used if we're looking at a producer tensor but loops on a consumer tensor.
BasicAllocInfo getAllocInformation(
    const TensorView* tv,
    const std::vector<kir::ForLoop*>& loops,
    const std::unordered_map<IterDomain*, IterDomain*>& id_map = {},
    bool use_id_map = false);

//! Returns true if the expression has a variant that takes a predicate
//!  as an inline argument.
bool supportInlinePredicate(Expr* expr);

//! Test if an expression is a scalar expression.
bool isScalarExpr(Expr* expr);

//! Test if provided IterDomain instance has an extent that matches maximum
//!  extent stored in parallel dimension map for parallel type of provided
//!  IterDomain object.
bool isExtentEqualToMaxParallelTypeExtent(const IterDomain* id);

//! Get the uint32_t index of a scalar TensorView. This is usually used for
//! indexing special items in shared memory, like mbarrier.
NVF_API Val* u32IndexScalarSmemTv(TensorView* tv);

//! Get the size of a global sync buffer needed to perform a grid reduction for
//! each axis in bitmap.
Val* getGridSyncBufferSize(const ParallelTypeBitmap& bitmap);

//! Returns the fusion outputs that require codegen.
//! The fusion outputs to be computed through expression evaluator are
//! filtered out.
std::vector<Val*> getFusionOutputsRequiringCodegen(Fusion* fusion);

//! Get the number of threads in a tensor view. Note that this function
//! only cares about the given tensor view itself, not the entire fusion.
//! That is, for example, if the tensor view is [TIDx{3}], but the entire
//! fusion has blockDim.x = 128, this function will return 3 instead of 128.
Val* getNumThreadsInTensorView(TensorView* tv);

<<<<<<< HEAD
bool isReductionInitExpr(const Expr* expr);
=======
//! Get the unit dimensions of A and B for the given MmaOp.
std::array<UnitDim, 2> getMmaLayout(const MmaOp* expr);
>>>>>>> 3214bc7b

} // namespace lower_utils

} // namespace nvfuser<|MERGE_RESOLUTION|>--- conflicted
+++ resolved
@@ -319,12 +319,10 @@
 //! fusion has blockDim.x = 128, this function will return 3 instead of 128.
 Val* getNumThreadsInTensorView(TensorView* tv);
 
-<<<<<<< HEAD
-bool isReductionInitExpr(const Expr* expr);
-=======
 //! Get the unit dimensions of A and B for the given MmaOp.
 std::array<UnitDim, 2> getMmaLayout(const MmaOp* expr);
->>>>>>> 3214bc7b
+
+bool isReductionInitExpr(const Expr* expr);
 
 } // namespace lower_utils
 
