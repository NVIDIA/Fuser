--- conflicted
+++ resolved
@@ -111,22 +111,16 @@
     return std::const_pointer_cast<const ComputeAtMap>(compute_at_map_);
   }
 
-<<<<<<< HEAD
-=======
   IdModel& idModel() {
     NVF_ERROR(id_model_.get());
     return *id_model_;
   }
 
->>>>>>> 2e3b3a46
   const IdModel& idModel() const {
     NVF_ERROR(id_model_.get());
     return *id_model_;
   }
 
-<<<<<<< HEAD
-  TensorIndexer& tensorIndexer() const {
-=======
   bool isTensorIndexerEnabled() const {
     return tensor_indexer_.get() != nullptr;
   }
@@ -137,7 +131,6 @@
   }
 
   const TensorIndexer& tensorIndexer() const {
->>>>>>> 2e3b3a46
     NVF_ERROR(tensor_indexer_.get());
     return *tensor_indexer_;
   }
@@ -367,14 +360,9 @@
 
   Fusion* fusion_ = nullptr;
 
-<<<<<<< HEAD
-  std::unique_ptr<IdModel> id_model_;
-  std::unique_ptr<TensorIndexer> tensor_indexer_;
-=======
   // A temporary flag which is true if the fusion uses any feature that requires
   // the new experimental id model
   bool requires_id_model_ = false;
->>>>>>> 2e3b3a46
 };
 
 } // namespace nvfuser