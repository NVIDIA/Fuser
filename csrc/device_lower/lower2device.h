// clang-format off
/*
 * SPDX-FileCopyrightText: Copyright (c) 2023-present NVIDIA CORPORATION & AFFILIATES.
 * All rights reserved.
 * SPDX-License-Identifier: BSD-3-Clause
 */
// clang-format on
#pragma once

#include <exceptions.h>

#include <compute_at_map.h>
#include <device_lower/analysis/fused_reduction.h>
#include <device_lower/analysis/predicate_elimination.h>
#include <device_lower/analysis/shift.h>
#include <device_lower/analysis/sync_information.h>
#include <device_lower/analysis/thread_predicate.h>
#include <device_lower/analysis/trivial_broadcast.h>
#include <device_lower/pass/allocation.h>
#include <device_lower/pass/double_buffer.h>
#include <device_lower/pass/predicate.h>
#include <device_lower/pass/scalar_hoist.h>
#include <device_lower/pass/warp_reduce.h>
#include <exceptions.h>
#include <executor_params.h>
#include <expr_simplifier.h>
#include <ir/all_nodes.h>
#include <kernel.h>
#include <kernel_ir.h>
#include <non_divisible_split.h>
#include <options.h>
#include <parallel_dimension_map.h>
#include <partial_split_map.h>
#include <root_domain_map.h>
#include <vectorization_info.h>
#include <visibility.h>

#include <functional>
#include <memory>
#include <ostream>
#include <unordered_map>
#include <unordered_set>

namespace nvfuser {

// TODO: we frequently use pairwise root mapping from consumers to producers.
// This information is implicitly in the computeAtMaps, but there's no isolated
// container for this information that we can reuse. Would be nice to generate
// such a structure and propagate it through lowering.
// NOLINTNEXTLINE(cppcoreguidelines-pro-type-member-init)
class GpuLower : public NonCopyable {
  class KernelIrMapper;

 public:
  GpuLower() = delete;

  using Pass = std::pair<
      std::string, // name of the pass
      std::function<std::vector<Expr*>(const std::vector<Expr*>&)>>;

  // GpuLower lowers the provided fusion into a kernel which can be translated
  // into cuda code. index_type allows to compile the kernel based on int32
  // indexing instead of int64 for additional performance.
  // NOLINTNEXTLINE(cppcoreguidelines-pro-type-member-init)
  NVF_API explicit GpuLower(
      Fusion* fusion,
      const CompileParams& cparams = CompileParams());

<<<<<<< HEAD
  explicit GpuLower(
      const serde::GpuLower* gpulower,
      const CompileParams& cparams = CompileParams());

  flatbuffers::Offset<serde::GpuLower> serialize(
      flatbuffers::FlatBufferBuilder& builder) const;

  kir::Kernel* kernel() const;
=======
  NVF_API kir::Kernel* kernel() const;
>>>>>>> 9c220186

  //! Returns the currently active lowering object.
  //! It's an error if no lowering is in progress.
  static GpuLower* current();

  //! Query if lowering is in progress
  static bool hasCurrent();

  //! Actually run the lowering by executing the passes in the order given by
  //! passes_
  NVF_API kir::Kernel* run();

  const PrimDataType& indexType() const {
    return cparams_.index_type.value();
  }

  const std::pair<int, int>& minDeviceVersion() const {
    return min_device_version_;
  }

  const std::string& minDeviceVersionReason() const {
    return min_device_version_reason_;
  }

  std::shared_ptr<const ConcretizedBroadcastDomains>
  concretizedBroadcastDomains() {
    return concretized_broadcast_domains_;
  }

  const ThreadPredicateMap& threadPredMap() const {
    return thread_pred_map_;
  }

  // Returns non-const reference. Necessary to reset a predicate flag
  // when a broadcast expression is fused into a reduction.
  ThreadPredicateMap& threadPredMap() {
    return thread_pred_map_;
  }

  std::shared_ptr<const ComputeAtMap> caMap() const {
    return std::const_pointer_cast<const ComputeAtMap>(compute_at_map_);
  }

  std::shared_ptr<const HaloInfo> haloInfo() const {
    return std::const_pointer_cast<const HaloInfo>(halo_info_);
  }

  const ParallelDimensionMap& parallelDimensionMap() const {
    return parallel_dimension_map_;
  }

  ParallelDimensionMap& parallelDimensionMap() {
    return parallel_dimension_map_;
  }

  PredicateElimination& predicateElimination() {
    NVF_ERROR(pred_elimination_.get() != nullptr);
    return *pred_elimination_;
  }

  const PredicateElimination& predicateElimination() const {
    NVF_ERROR(pred_elimination_.get() != nullptr);
    return *pred_elimination_;
  }

  LocalAllocationInfoMap& localAllocationInfoMap() {
    return local_allocation_info_map_;
  }

  const WarpPaddedParallelInfo& getWarpPaddedParallelInfo() const {
    return warp_pad_info_;
  }

  PartialSplitMap& partialSplitMap() {
    return partial_split_map_;
  }

  const PartialSplitMap& partialSplitMap() const {
    return partial_split_map_;
  }

  auto& nonDivisibleSplitInfo() {
    return non_divisible_split_info_;
  }

  const auto& nonDivisibleSplitInfo() const {
    return non_divisible_split_info_;
  }

  const auto& divisibleSplitSet() const {
    return divisible_splits_;
  }

  DoubleBufferInfo& doubleBufferInfo() {
    return double_buffer_info_;
  }

  CommonScalarMap& commonScalarMap() {
    return common_scalar_map_;
  }

  const auto& vectorizedAccesses() const {
    return vectorized_accesses_;
  }

  auto& vectorizedAccesses() {
    return vectorized_accesses_;
  }

  const auto& vectorizedSetInfo() const {
    return vectorized_set_info_;
  }

  auto& vectorizedSetInfo() {
    return vectorized_set_info_;
  }

  FusedReductionInfo& fusedReductionInfo() {
    return fused_reduction_info_;
  }

  std::shared_ptr<const SyncMap> syncMap() const {
    return sync_map_;
  }

  kir::KernelPerformanceProfile& profile() {
    return profile_;
  }

  std::unordered_map<const Expr*, TensorView*>& ldstMBarrierMap() {
    return ldst_mbarrier_map_;
  }

  const std::unordered_map<const Expr*, TensorView*>& ldstMBarrierMap() const {
    return ldst_mbarrier_map_;
  }

  bool isNvFuserZeroEnabled() {
    if (isOptionDisabled(DisableOption::MagicZero)) {
      return false;
    }
    return cparams_.enable_magic_zero;
  }

  // This is an interface to propagate information after expression
  //  replacement on the kernel IR. E.g.:
  //    for ...
  //       c = a + b   (expr 0)
  //  after any pass that does replacement:
  //    for ...
  //       c1 = a1 + b1 (expr1)
  //  The previous analysis that was performed on expr0 might still
  //    be valid on expr1 but that info would be lost after replacement.
  //  This function provides an interface to manually update the info
  //    in any pass that performs replacement.
  void propagateExprInfo(const Expr* old_expr, const Expr* new_expr);

  std::vector<Val*>& allKnownVals() {
    return all_known_vals_;
  }

  const std::vector<Val*>& allKnownVals() const {
    return all_known_vals_;
  }

  const std::vector<Pass>& passes() const {
    return passes_;
  }

  std::vector<Pass>& passes() {
    return passes_;
  }

  // Register a boolean Val as a predicate to validate at the run time. Optional
  // validation error messages can be given as args.
  template <typename... Args>
  void validate(Val* validation_condition, Args... args) {
    auto sv = simplifyExpr(validation_condition);
    if (sv->isTrue()) {
      // If validation_condition is simplified to true, we know that the
      // condition is always true regardless of the runtime values of the
      // inputs. We can skip the validation. For example, we are not interested
      // in validating that 3 < 4 or i % 8 < 8 every time we run the kernel.
      return;
    }
    std::string message = to_str(args...);
    NVF_ERROR(!sv->isFalse(), message);
    validations_.emplace_back(sv, message);
  }

  const std::vector<std::pair<const Val*, std::string>>& validations() const {
    return validations_;
  }

  std::vector<std::pair<const Val*, std::string>>& validations() {
    return validations_;
  }

 private:
  void create(Fusion* fusion);
  void create(const serde::GpuLower* gpulower);

  void analysis();

  // Goes through the parallelized iterdomains of the used TVs and find
  //  the parallel dimensions that need to be padded to a multiples of
  //  warp size.
  void collectPaddedParallelDims();

  bool resolveComputeWith(Fusion* fusion);

 private:
  // Lowered Kernel IR
  std::unique_ptr<kir::Kernel> kernel_;

  // Passes to lower kernel, in order
  std::vector<Pass> passes_;

  // Some stateful information during lowering
  // TODO: A lot of this information uses a define class then call build. It
  // would be safer to wrap all of these in unique pointers and remove the build
  // interface and default constructor. That way they couldn't be accessed
  // without being initialized.
  std::pair<int, int> min_device_version_;
  std::string min_device_version_reason_;
  std::shared_ptr<const ConcretizedBroadcastDomains>
      concretized_broadcast_domains_;
  ThreadPredicateMap thread_pred_map_;
  std::unique_ptr<PredicateElimination> pred_elimination_;
  std::shared_ptr<ComputeAtMap> compute_at_map_;
  std::shared_ptr<HaloInfo> halo_info_;
  LocalAllocationInfoMap local_allocation_info_map_;
  WarpPaddedParallelInfo warp_pad_info_;
  ParallelDimensionMap parallel_dimension_map_;
  PartialSplitMap partial_split_map_;
  NonDivisibleSplitInfo non_divisible_split_info_;
  DoubleBufferInfo double_buffer_info_;
  CommonScalarMap common_scalar_map_;
  FusedReductionInfo fused_reduction_info_;
  std::shared_ptr<const SyncMap> sync_map_;
  kir::KernelPerformanceProfile profile_;
  std::unordered_set<Split*> divisible_splits_;
  CompileParams cparams_;

  // Track which tensor views are inputs or outputs of a vectorized operation
  // and their maximum vectorized access size
  // std::unordered_map<TensorView*, VectorizationInfo> vectorized_accesses_;
  std::unordered_map<TensorView*, int> vectorized_accesses_;
  // Info on each vectorized set op
  std::vector<VectorizedSetInfo> vectorized_set_info_;

  // All vals that are known to the kernel, including fusion inputs and
  // precomputed values
  std::vector<Val*> all_known_vals_;

  // Keep track of the mbarrier used for each load/store operation
  std::unordered_map<const Expr*, TensorView*> ldst_mbarrier_map_;

  // Keep track of validations needed at runtime. For example, a pair of
  //! "extent mod split_factor == 0" and an error message for divisibility check
  //! for vectorization.
  std::vector<std::pair<const Val*, std::string>> validations_;

  Fusion* fusion_ = nullptr;

  //! The scheduled fusion stored for serialization
  std::unique_ptr<Fusion> scheduled_fusion_;
};

} // namespace nvfuser<|MERGE_RESOLUTION|>--- conflicted
+++ resolved
@@ -66,7 +66,6 @@
       Fusion* fusion,
       const CompileParams& cparams = CompileParams());
 
-<<<<<<< HEAD
   explicit GpuLower(
       const serde::GpuLower* gpulower,
       const CompileParams& cparams = CompileParams());
@@ -74,10 +73,7 @@
   flatbuffers::Offset<serde::GpuLower> serialize(
       flatbuffers::FlatBufferBuilder& builder) const;
 
-  kir::Kernel* kernel() const;
-=======
   NVF_API kir::Kernel* kernel() const;
->>>>>>> 9c220186
 
   //! Returns the currently active lowering object.
   //! It's an error if no lowering is in progress.
