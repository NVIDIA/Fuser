// clang-format off
/*
 * SPDX-FileCopyrightText: Copyright (c) 2023-present NVIDIA CORPORATION & AFFILIATES.
 * All rights reserved.
 * SPDX-License-Identifier: BSD-3-Clause
 */
// clang-format on
#include <device_lower/lower2device.h>

#include <ATen/cuda/CUDAContext.h>
#include <debug.h>
#include <device_lower/analysis/divisible_split.h>
#include <device_lower/analysis/shift.h>
#include <device_lower/pass/alias_memory.h>
#include <device_lower/pass/allocation.h>
#include <device_lower/pass/double_buffer.h>
#include <device_lower/pass/expr_sort.h>
#include <device_lower/pass/fusion_simplifier.h>
#include <device_lower/pass/index.h>
#include <device_lower/pass/inline_ptx.h>
#include <device_lower/pass/insert_syncs.h>
#include <device_lower/pass/instrument.h>
#include <device_lower/pass/loop_rotation.h>
#include <device_lower/pass/loops.h>
#include <device_lower/pass/magic_zero.h>
#include <device_lower/pass/misaligned_vectorization.h>
#include <device_lower/pass/predicate.h>
#include <device_lower/pass/replace_size.h>
#include <device_lower/pass/unroll.h>
#include <device_lower/pass/vectorize_welford.h>
#include <device_lower/pass/warp_reduce.h>
#include <device_lower/utils.h>
#include <device_lower/validation.h>
#include <expr_simplifier.h>
#include <fusion.h>
#include <id_model/id_model.h>
#include <id_model/validation_utils.h>
#include <instrumentation.h>
#include <ir/iostream.h>
#include <ir/utils.h>

#include <list>
#include <unordered_map>
#include <unordered_set>

namespace nvfuser {

thread_local GpuLower* active_gpu_lower = nullptr; // NOLINT
namespace {

class KIRCleaner : public OptOutDispatch {
 public:
  //! Remove nop IR nodes
  static std::vector<Expr*> cleanUp(const std::vector<Expr*>& loop_nests) {
    KIRCleaner cleaner;
    std::vector<Expr*> out_loop_nests;
    for (auto loop_nest : loop_nests) {
      cleaner.dispatch(loop_nest);
      // No need to keep the loop nest if it's determined to be nop
      if (!cleaner.is_nop_) {
        out_loop_nests.push_back(loop_nest);
      }
    }
    return out_loop_nests;
  }

 private:
  using OptOutDispatch::handle;
  void dispatch(Expr* expr) final {
    if (expr->isA<kir::ForLoop>() || expr->isA<kir::IfThenElse>()) {
      OptOutDispatch::dispatch(expr);
    } else {
      // Any non-scoping expr is not considered nop
      is_nop_ = false;
    }
  }

  void handle(kir::ForLoop* fl) final {
    auto exprs = fl->body().exprs();
    fl->body().clear();
    for (auto expr : exprs) {
      dispatch(expr);
      // Add the expr to the loop body only when the expr is not nop
      if (!is_nop_) {
        fl->body().push_back(expr);
      }
    }
    // The loop is nop when no expr exists in the body
    is_nop_ = fl->body().empty();
  }

  void handle(kir::IfThenElse* ite) final {
    const auto conditional = ite->predicate()->value();

    // Visit the then block
    auto then_exprs = ite->thenBody().exprs();
    ite->thenBody().clear();
    if (!conditional->isConst() || conditional->value().as<bool>()) {
      for (auto expr : then_exprs) {
        dispatch(expr);
        if (!is_nop_) {
          ite->thenBody().push_back(expr);
        }
      }
    }

    const bool then_nop = ite->thenBody().empty();

    // Visit the else block
    auto else_exprs = ite->elseBody().exprs();
    ite->elseBody().clear();
    if (!conditional->isConst() || !conditional->value().as<bool>()) {
      for (auto expr : else_exprs) {
        dispatch(expr);
        if (!is_nop_) {
          ite->elseBody().push_back(expr);
        }
      }
    }

    const bool else_nop = ite->elseBody().empty();

    // If the then block is nop but the else is not, invert the
    // conditional and move the exprs in the else block to the then
    // block.
    if (then_nop && !else_nop) {
      Val* pred = ite->predicate()->value();
      Val* not_pred = SimplifyingIrBuilder::logicalNotExpr(pred);
      ite->predicate()->setValue(not_pred);
      for (auto expr : ite->elseBody().exprs()) {
        ite->thenBody().push_back(expr);
      }
      ite->elseBody().clear();
    }

    // This IfThenElse is nop if both the then and else blocks are nop
    is_nop_ = then_nop && else_nop;
  }

 private:
  //! True if the last visited expr is nop
  bool is_nop_ = false;
};

} // namespace

void GpuLower::collectPaddedParallelDims() {
  bool can_be_single_warp = true;

  auto warp_size = at::cuda::warp_size();

  auto used_vals = fusion_->usedMathVals();
  for (auto tv : ir_utils::filterByType<TensorView>(used_vals)) {
    for (auto id : tv->getLeafDomain()) {
      if (tv->definition()) {
        // TODO: Support GroupedReductionOp
        if (auto reduction = dynamic_cast<ReductionOp*>(tv->definition())) {
          if (ir_utils::getMaybeWarpReductionDim(
                  reduction->out(), reduction->in())
                  .has_value()) {
            warp_pad_info_.has_warp_reduction = true;
          }
        }
      }

      // Check ifi TIDx is padded in this kernel
      if (id->hasPaddingToMultipleOfWarp()) {
        NVF_ERROR(
            id->getParallelType() == ParallelType::TIDx,
            "Padded types supported only on TIDx");
        warp_pad_info_.is_tidx_padded = true;
      }

      // Check all possible bindings of TIDx to see
      //  if TIDx will eventually be bound to a single warp.
      if (id->getParallelType() == ParallelType::TIDx) {
        auto size_after_padding = id->getMaybeSizeAfterPadding();
        bool padding_to_single_warp = size_after_padding.has_value() &&
            size_after_padding.value() == warp_size;

        if (id->extent()->isConstInt() &&
            id->extent()->evaluate() > warp_size && !padding_to_single_warp) {
          // If we see any other TIDx binding that's larger than
          //  a warp or unknown, we shouldn't lower warp reduce
          //  to a single warp type.
          can_be_single_warp = false;
          warp_pad_info_.is_tidx_single_warp = false;
        } else if (can_be_single_warp) {
          if (padding_to_single_warp ||
              (id->extent()->isConstInt() &&
               id->extent()->evaluate() == warp_size)) {
            warp_pad_info_.is_tidx_single_warp = true;
          }
        }
      }
    }
  }
}

void segmenterHintCleanup(Fusion* fusion) {
  for (auto expr : fusion->exprs()) {
    if (expr->isA<LoadStoreOp>()) {
      auto op = expr->as<LoadStoreOp>();
      if (op->opType() == LoadStoreOpType::SegmenterSet) {
        op->setOpType(LoadStoreOpType::Set);
      }
    }
  }
}

std::tuple<Val*, Val*, kir::GetRNGSeedAndOffsetFromHost*>
getRNGSeedAndOffsetFromHost();

void assignRNGOffset(Fusion* fusion) {
  Val* seed = nullptr;
  Val* first_offset = nullptr;
  kir::GetRNGSeedAndOffsetFromHost* getseed_op = nullptr;
  int64_t counter = 0;
  for (auto expr : fusion->exprs()) {
    if (auto rop = dynamic_cast<RNGOp*>(expr)) {
      if (!rop->isDeterministic()) {
        if (seed == nullptr) {
          std::tie(seed, first_offset, getseed_op) =
              getRNGSeedAndOffsetFromHost();
        }
        Val* offset = SimplifyingIrBuilder::addExpr(first_offset, counter);
        rop->setSeedAndOffset(seed, offset);
        counter++;
      }
    }
  }
  if (getseed_op != nullptr) {
    getseed_op->offsets() = counter;
  }
}

// Dump expr string if enable lower_verbose
void dumpExprsIfEnabled(
    const std::vector<Expr*>& exprs,
    std::string pass_name,
    bool force_enable = false) {
  auto enabled_by_env = [&pass_name]() {
    if (!isDebugDumpEnabled(DebugDumpOption::LowerVerbose)) {
      return false;
    }
    const auto& args = getDebugDumpArguments(DebugDumpOption::LowerVerbose);
    return (
        args.empty() ||
        std::find(args.begin(), args.end(), pass_name) != args.end());
  };
  if (force_enable || enabled_by_env()) {
    debug() << "After " << pass_name << ":" << std::endl;
    for (auto exp : exprs) {
      debug() << exp->toString() << std::endl;
    }
  }
}

<<<<<<< HEAD
// After compiling a cuda kernel, GpuLower, Kernel, and KernelSummary are
// used to generate LaunchParams and validate vectorization for new inputs.
// During deserialization, we want to avoid running the entire lower function
// to save running time. RuntimeGpuLower contains a subset of GpuLower,
// necessary for launching kernel at runtime.
//
// RuntimeGpuLower -> RuntimeKernelSummary
// GpuLower -> KernelSummary
void GpuLower::fastLower(Fusion* fusion) {
  FUSER_PERF_SCOPE("GpuLower::fastLower");
  NVF_ERROR(fusion != nullptr);
  NVF_ERROR(
      active_gpu_lower == nullptr, "Nested lowering passes are not supported");

  struct LowerGuard {
    LowerGuard(GpuLower* gpu_lower) {
      active_gpu_lower = gpu_lower;
    }
    ~LowerGuard() {
      active_gpu_lower = nullptr;
    }
  } lower_guard(this);

  // Use int64 by default as the kernel index type
  auto kernel_index_type = cparams_.index_type.has_value()
      ? cparams_.index_type.value()
      : PrimDataType::Int;

  // Copy fusion into a new kernel for processing
  kernel_ = std::make_unique<kir::Kernel>(fusion, kernel_index_type);
  // Alias the fusion kernel caries around as a view of itself.
  fusion_ = kernel_.get();

  FusionGuard fg(fusion_);

  // Add fusion inputs to all known values
  allKnownVals() = kernel_->inputs();

  // prepare for lowering
  validateIr(fusion_);

  // Replaces integers that are tensor sizes by named scalars as "T0.size[0]"
  replaceSymbolicSizes(fusion_);

  // Build what's refered to as the compute at map. This map contains the
  // mappings of all iteration domains across the fusion. There are three types
  // of mappings Permissive, Exact, and Loop, see compute_at_map.h/cpp for more
  // information.
  compute_at_map_ = std::make_shared<ComputeAtMap>(fusion_);

  resolveComputeWith(fusion_);

  compute_at_map_->validateAndPropagatePType();

  // Uses compute_at_map, find all splits that are enforced to be divisible
  divisible_splits_ = getAllDivisibleSplits(fusion_, compute_at_map_.get());

  // Used in parallel dimension map
  concretized_broadcast_domains_ =
      std::make_shared<const ConcretizedBroadcastDomains>(fusion_);

  parallelDimensionMap().build(fusion_);

  // Compute thread predicates. Depends on parallel_dimension_map_
  thread_pred_map_.build(fusion_);

  // Scan the whole fusion and build mappings about halo extensions of
  // all IterDomains
  halo_info_ = std::make_shared<HaloInfo>(fusion_, compute_at_map_);

  // Want to run this after parallel map and halo info map are
  // created. vectorized_accesses_ and vectorized_set_info_ are filled.
  validateAndCollectVectorizeInfo(fusion_);

  // Reorder expressions for loop-nest generation respecting computeAt
  // relationships
  const auto exprs_sorted = reorderExprsForComputeAt();
=======
GpuLower::GpuLower(Fusion* fusion, const CompileParams& cparams)
    : passes_(
          // Passes will be executed in the order they are added here
          // Each pass is a pair of (name, function), where the name will be
          // printed in verbose mode of lowering. The function must take a
          // const std::vector<Expr*>& and return a std::vector<Expr*>.
          {{"LoopNestGenerator", LoopNestGenerator::loweredExprs},
           {"loadStoreOpInserter", loadStoreOpInserter},
           {"insertAllocations", insertAllocations},
           {"insertRawThreadSynchronization", insertRawThreadSynchronization},
           {"reuseMemoryAllocations", reuseMemoryAllocations},
           {"insertWarThreadSynchronization", insertWarThreadSynchronization},
           {"DoubleBufferPass", DoubleBufferPass::run},
           {"rotateLoops", rotateLoops},
           {"UnrollPass", UnrollPass::runPass},
           {"processMisalignedVectorization", processMisalignedVectorization},
           {"IndexLowering", IndexLowering::getIndexedExprs},
           {"fuseWarpReduce", fuseWarpReduce},
           {"generateConditionalFromPredicate",
            generateConditionalFromPredicate},
           {"vectorizeWelford", vectorizeWelford},
           {"allocateCommonScalars", allocateCommonScalars},
           {"insertMagicZero", insertMagicZero},
           {"KIRCleaner", KIRCleaner::cleanUp},
           {"instrumentKernel", instrumentKernel},
           {"lowerToInlinePtx", lowerToInlinePtx}}),
      cparams_(cparams) {
  analysis(fusion);
}

namespace {
struct LowerGuard {
  LowerGuard(GpuLower* gpu_lower) {
    active_gpu_lower = gpu_lower;
  }
  ~LowerGuard() {
    active_gpu_lower = nullptr;
  }
};

} // namespace

kir::Kernel* GpuLower::run() {
  FusionGuard fg(fusion_);
  LowerGuard lower_guard(this);
  // Reorder expressions for loop-nest generation respecting computeAt
  // relationships
  auto exprs_lowered = reorderExprsForComputeAt();
  dumpExprsIfEnabled(exprs_lowered, "reorderExprsForComputeAt");

  commonScalarMap().initialize(exprs_lowered);
>>>>>>> 6f95e4ce

  // For RNG ops whose seed and offset are not yet set, grab the seed and offset
  // from the host and assign them to the ops.
  // This must be after expr sort, because we do not want the generated
  // computation of offset and seed to be considered as part of fusion
  // definition
  assignRNGOffset(fusion_);

<<<<<<< HEAD
  // Generate kernel summary
  kernel_->generateSummary();
}

void GpuLower::lower(Fusion* fusion) {
=======
  for (auto [name, pass] : passes()) {
    exprs_lowered = pass(exprs_lowered);
    dumpExprsIfEnabled(exprs_lowered, name);
  }

  // We now have the lowered expressions, finalize the kernel IR. This function
  // will also copy over some relevant information for code generation from
  // GpuLower.
  kernel_->finalize(exprs_lowered);

  return kernel_.get();
}

void GpuLower::analysis(Fusion* fusion) {
>>>>>>> 6f95e4ce
  FUSER_PERF_SCOPE("GpuLower::lower");
  NVF_ERROR(fusion != nullptr);
  NVF_ERROR(
      active_gpu_lower == nullptr, "Nested lowering passes are not supported");

  LowerGuard lower_guard(this);

  // Use int64 by default as the kernel index type
  if (!cparams_.index_type.has_value()) {
    cparams_.index_type = PrimDataType::Int;
  }

  // Copy fusion into a new kernel for processing
  kernel_ = std::make_unique<kir::Kernel>(fusion, indexType());
  // Alias the fusion kernel caries around as a view of itself.
  fusion_ = kernel_.get();

  segmenterHintCleanup(fusion_);
  FusionGuard fg(fusion_);

  dumpExprsIfEnabled(fusion_->exprs(), "initialize lowering");

  // Temporarily set allKnownVals to inputs. In the future, we will have a real
  // pass to determine how to set allKnownVals.
  // TODO: revisit all passes on how they handle exprs in the fusion. Should we
  // change their use of fusion_->exprs() to only include exprs that are not
  // between inputs and allKnownVals()?
  allKnownVals() = kernel_->inputs();
  dumpExprsIfEnabled(fusion_->exprs(), "set allKnownVals");

  // prepare for lowering
  validateIr(fusion_);
  dumpExprsIfEnabled(fusion_->exprs(), "validateIr");

  // Checks if any TIDx dim is marked as padded to a warp. Also checks if we can
  // determine the padding is explicitly a single warp.
  collectPaddedParallelDims();
  dumpExprsIfEnabled(fusion_->exprs(), "collectPaddedParallelDims");

  // Replaces integers that are tensor sizes by named scalars as "T0.size[0]"
  replaceSymbolicSizes(fusion_);
  dumpExprsIfEnabled(fusion_->exprs(), "replaceSymbolicSizes");

  // Build what's refered to as the compute at map. This map contains the
  // mappings of all iteration domains across the fusion. There are three types
  // of mappings Permissive, Exact, and Loop, see compute_at_map.h/cpp for more
  // information.
  compute_at_map_ = std::make_shared<ComputeAtMap>(fusion_);

  // Transitory testing of IdModel if enabled. No existing
  // functionality should be affected. New IterDomains may be created,
  // so it is expected that generated code may use diffrent variable
  // names
  if (isOptionEnabled(EnableOption::IdModel)) {
    IdModel id_model(fusion_);
    // Only the exact graph is genereated at this moment
    IdModelValidator::checkExactGraphEquivalence(
        id_model.idGraph(IdMappingMode::EXACT));
  }

  resolveComputeWith(fusion_);
  dumpExprsIfEnabled(fusion_->exprs(), "resolveComputeWith");

  if (isDebugDumpEnabled(DebugDumpOption::ComputeAtMap)) {
    debug() << compute_at_map_->toString() << std::endl;
  }
  compute_at_map_->validateAndPropagatePType();
  dumpExprsIfEnabled(fusion_->exprs(), "validateAndPropagatePType");

  // Uses compute_at_map, find all splits that are enforced to be divisible
  divisible_splits_ = getAllDivisibleSplits(fusion_, compute_at_map_.get());
  dumpExprsIfEnabled(fusion_->exprs(), "getAllDivisibleSplits");

  // Used in parallel dimension map
  concretized_broadcast_domains_ =
      std::make_shared<const ConcretizedBroadcastDomains>(fusion_);
  dumpExprsIfEnabled(fusion_->exprs(), "build ConcretizedBroadcastDomains");

  parallelDimensionMap().build(fusion_);
  if (isDebugDumpEnabled(DebugDumpOption::ParallelDimensions)) {
    debug() << "Parallel dimension map:" << std::endl;
    debug() << parallel_dimension_map_.toString() << std::endl;
  }
  dumpExprsIfEnabled(fusion_->exprs(), "build parallelDimensionMap");

  // Validate mma data format and compatibility if any on the fusion.
  validateMma(fusion_);
  dumpExprsIfEnabled(fusion_->exprs(), "validateMma");

  // Validate swizzle usage on the fusion schedule.
  validateSwizzle(fusion_);
  dumpExprsIfEnabled(fusion_->exprs(), "validateSwizzle");

  validateResize(fusion_);
  dumpExprsIfEnabled(fusion_->exprs(), "validateResize");

  // Compute thread predicates. Depends on parallel_dimension_map_
  thread_pred_map_.build(fusion_);
  dumpExprsIfEnabled(fusion_->exprs(), "build thread_pred_map_");

  // Fuse cetain patterns of reductions, such as a grid reduction
  // followed by a grid broadcast. Only depends on parallelization and
  // thread predicate map.
  fuseReductionsAndBroadcasts(fusion_);
  dumpExprsIfEnabled(fusion_->exprs(), "fuseReductionsAndBroadcasts");

  // Scan the whole fusion and build mappings about halo extensions of
  // all IterDomains
  halo_info_ = std::make_shared<HaloInfo>(fusion_, compute_at_map_);
  dumpExprsIfEnabled(fusion_->exprs(), "build HaloInfo");

  // Want to run this after parallel map and halo info map are
  // created. vectorized_accesses_ and vectorized_set_info_ are filled.
  validateAndCollectVectorizeInfo(fusion_);
  dumpExprsIfEnabled(fusion_->exprs(), "validateAndCollectVectorizeInfo");

  // Depends on ComputeAtMap and HaloInfo.
  validateAndConvertIterDomainGrouping(fusion_);
  dumpExprsIfEnabled(fusion_->exprs(), "validateAndConvertIterDomainGrouping");

  // Assumes all grouped reductions are convered to
  // GroupedReductionOp, which is done by
  // validateAndConvertIterDomainGrouping
  validateGroupedReductions(fusion_);
  dumpExprsIfEnabled(fusion_->exprs(), "validateGroupedReductions");

  // all of the lookup TVs are fusion inputs
  validateLookupTV(fusion_);
  dumpExprsIfEnabled(fusion_->exprs(), "validateLookupTV");

  // Depends on thread_pred_map_, validates parallelization collects which
  // tensor views need WAR or RAW syncs
  sync_map_ = std::make_shared<const SyncMap>(fusion_);
  if (isDebugDumpEnabled(DebugDumpOption::SyncMap)) {
    debug() << sync_map_->toString() << std::endl;
  }
  dumpExprsIfEnabled(fusion_->exprs(), "SyncMap");

  partialSplitMap().build(fusion_);
  dumpExprsIfEnabled(fusion_->exprs(), "build partialSplitMap");

  validatePartialSplit(fusion_);
  dumpExprsIfEnabled(fusion_->exprs(), "validatePartialSplit");

  nonDivisibleSplitInfo().build(fusion_);
  dumpExprsIfEnabled(fusion_->exprs(), "build nonDivisibleSplitInfo");

  // Detects all exprssions that don't need predicates. Depends on
  // nonDivisibleSplitInfo.
  pred_elimination_ = std::make_unique<PredicateElimination>(fusion_);
  dumpExprsIfEnabled(fusion_->exprs(), "build predicateElimination");

  doubleBufferInfo().build(fusion_);
  dumpExprsIfEnabled(fusion_->exprs(), "build doubleBufferInfo");

  compute_at_map_->allocateIndexVariables();
  dumpExprsIfEnabled(fusion_->exprs(), "allocateIndexVariables");
}

kir::Kernel* GpuLower::kernel() const {
  NVF_CHECK(kernel_);
  return kernel_.get();
}

GpuLower* GpuLower::current() {
  NVF_ERROR(active_gpu_lower != nullptr, "No active GpuLower available");
  return active_gpu_lower;
}

bool GpuLower::hasCurrent() {
  return active_gpu_lower != nullptr;
}

void GpuLower::propagateExprInfo(const Expr* old_expr, const Expr* new_expr) {
  predicateElimination().propagateRemovalInfo(old_expr, new_expr);
  if (old_expr->isA<kir::Allocate>()) {
    auto alloc_info_it =
        localAllocationInfoMap().find(old_expr->as<kir::Allocate>());
    if (alloc_info_it != localAllocationInfoMap().end()) {
      auto alloc_info =
          std::make_unique<LocalAllocationInfo>(*(alloc_info_it->second));
      localAllocationInfoMap().emplace(
          new_expr->as<kir::Allocate>(), std::move(alloc_info));
    }
  }
}

bool GpuLower::resolveComputeWith(Fusion* fusion) {
  std::vector<Expr*> exprs_sorted;

  bool updated = false;
  for (auto val : fusion->usedMathVals()) {
    auto tv = dynamic_cast<TensorView*>(val);
    if (tv == nullptr) {
      continue;
    }
    if (tv->hasComputeWith()) {
      if (exprs_sorted.empty()) {
        exprs_sorted = reorderExprsForComputeAt();
      }
      if (tv->resolveComputeWith(exprs_sorted)) {
        updated = true;
        compute_at_map_->updateComputeWith(tv);
      }
    }
  }

  return updated;
}

} // namespace nvfuser<|MERGE_RESOLUTION|>--- conflicted
+++ resolved
@@ -256,85 +256,6 @@
   }
 }
 
-<<<<<<< HEAD
-// After compiling a cuda kernel, GpuLower, Kernel, and KernelSummary are
-// used to generate LaunchParams and validate vectorization for new inputs.
-// During deserialization, we want to avoid running the entire lower function
-// to save running time. RuntimeGpuLower contains a subset of GpuLower,
-// necessary for launching kernel at runtime.
-//
-// RuntimeGpuLower -> RuntimeKernelSummary
-// GpuLower -> KernelSummary
-void GpuLower::fastLower(Fusion* fusion) {
-  FUSER_PERF_SCOPE("GpuLower::fastLower");
-  NVF_ERROR(fusion != nullptr);
-  NVF_ERROR(
-      active_gpu_lower == nullptr, "Nested lowering passes are not supported");
-
-  struct LowerGuard {
-    LowerGuard(GpuLower* gpu_lower) {
-      active_gpu_lower = gpu_lower;
-    }
-    ~LowerGuard() {
-      active_gpu_lower = nullptr;
-    }
-  } lower_guard(this);
-
-  // Use int64 by default as the kernel index type
-  auto kernel_index_type = cparams_.index_type.has_value()
-      ? cparams_.index_type.value()
-      : PrimDataType::Int;
-
-  // Copy fusion into a new kernel for processing
-  kernel_ = std::make_unique<kir::Kernel>(fusion, kernel_index_type);
-  // Alias the fusion kernel caries around as a view of itself.
-  fusion_ = kernel_.get();
-
-  FusionGuard fg(fusion_);
-
-  // Add fusion inputs to all known values
-  allKnownVals() = kernel_->inputs();
-
-  // prepare for lowering
-  validateIr(fusion_);
-
-  // Replaces integers that are tensor sizes by named scalars as "T0.size[0]"
-  replaceSymbolicSizes(fusion_);
-
-  // Build what's refered to as the compute at map. This map contains the
-  // mappings of all iteration domains across the fusion. There are three types
-  // of mappings Permissive, Exact, and Loop, see compute_at_map.h/cpp for more
-  // information.
-  compute_at_map_ = std::make_shared<ComputeAtMap>(fusion_);
-
-  resolveComputeWith(fusion_);
-
-  compute_at_map_->validateAndPropagatePType();
-
-  // Uses compute_at_map, find all splits that are enforced to be divisible
-  divisible_splits_ = getAllDivisibleSplits(fusion_, compute_at_map_.get());
-
-  // Used in parallel dimension map
-  concretized_broadcast_domains_ =
-      std::make_shared<const ConcretizedBroadcastDomains>(fusion_);
-
-  parallelDimensionMap().build(fusion_);
-
-  // Compute thread predicates. Depends on parallel_dimension_map_
-  thread_pred_map_.build(fusion_);
-
-  // Scan the whole fusion and build mappings about halo extensions of
-  // all IterDomains
-  halo_info_ = std::make_shared<HaloInfo>(fusion_, compute_at_map_);
-
-  // Want to run this after parallel map and halo info map are
-  // created. vectorized_accesses_ and vectorized_set_info_ are filled.
-  validateAndCollectVectorizeInfo(fusion_);
-
-  // Reorder expressions for loop-nest generation respecting computeAt
-  // relationships
-  const auto exprs_sorted = reorderExprsForComputeAt();
-=======
 GpuLower::GpuLower(Fusion* fusion, const CompileParams& cparams)
     : passes_(
           // Passes will be executed in the order they are added here
@@ -386,7 +307,6 @@
   dumpExprsIfEnabled(exprs_lowered, "reorderExprsForComputeAt");
 
   commonScalarMap().initialize(exprs_lowered);
->>>>>>> 6f95e4ce
 
   // For RNG ops whose seed and offset are not yet set, grab the seed and offset
   // from the host and assign them to the ops.
@@ -395,13 +315,6 @@
   // definition
   assignRNGOffset(fusion_);
 
-<<<<<<< HEAD
-  // Generate kernel summary
-  kernel_->generateSummary();
-}
-
-void GpuLower::lower(Fusion* fusion) {
-=======
   for (auto [name, pass] : passes()) {
     exprs_lowered = pass(exprs_lowered);
     dumpExprsIfEnabled(exprs_lowered, name);
@@ -416,7 +329,6 @@
 }
 
 void GpuLower::analysis(Fusion* fusion) {
->>>>>>> 6f95e4ce
   FUSER_PERF_SCOPE("GpuLower::lower");
   NVF_ERROR(fusion != nullptr);
   NVF_ERROR(
@@ -574,6 +486,9 @@
 
   compute_at_map_->allocateIndexVariables();
   dumpExprsIfEnabled(fusion_->exprs(), "allocateIndexVariables");
+
+  // Generate kernel summary
+  kernel_->generateSummary();
 }
 
 kir::Kernel* GpuLower::kernel() const {
