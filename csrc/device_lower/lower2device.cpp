--- conflicted
+++ resolved
@@ -256,6 +256,10 @@
 
 GpuLower::GpuLower(Fusion* fusion, const CompileParams& cparams)
     : passes_(
+          // Passes will be executed in the order they are added here
+          // Each pass is a pair of (name, function), where the name will be
+          // printed in verbose mode of lowering. The function must take a
+          // const std::vector<Expr*>& and return a std::vector<Expr*>.
           {{"LoopNestGenerator", LoopNestGenerator::loweredExprs},
            {"unarySetOpInserter", unarySetOpInserter},
            {"insertAllocations", insertAllocations},
@@ -274,7 +278,8 @@
            {"allocateCommonScalars", allocateCommonScalars},
            {"insertMagicZero", insertMagicZero},
            {"KIRCleaner", KIRCleaner::cleanUp},
-           {"instrumentKernel", instrumentKernel}}),
+           {"instrumentKernel", instrumentKernel},
+           {"lowerToInlinePtx", lowerToInlinePtx}}),
       cparams_(cparams) {
   analysis(fusion);
 }
@@ -291,7 +296,7 @@
 
 } // namespace
 
-void GpuLower::run() {
+kir::Kernel* GpuLower::run() {
   FusionGuard fg(fusion_);
   LowerGuard lower_guard(this);
   // Reorder expressions for loop-nest generation respecting computeAt
@@ -317,6 +322,8 @@
   // will also copy over some relevant information for code generation from
   // GpuLower.
   kernel_->finalize(exprs_lowered);
+
+  return kernel_;
 }
 
 void GpuLower::analysis(Fusion* fusion) {
@@ -468,123 +475,6 @@
   dumpExprsIfEnabled(fusion_->exprs(), "allocateIndexVariables");
   // Run our passes keeping the lowered expressions and forwarding
   // them
-<<<<<<< HEAD
-=======
-
-  // Reorder expressions for loop-nest generation respecting computeAt
-  // relationships
-  const auto exprs_sorted = reorderExprsForComputeAt();
-  dumpExprsIfEnabled(exprs_sorted, "reorderExprsForComputeAt");
-
-  commonScalarMap().initialize(exprs_sorted);
-
-  // For RNG ops whose seed and offset are not yet set, grab the seed and offset
-  // from the host and assign them to the ops.
-  // This must be after expr sort, because we do not want the generated
-  // computation of offset and seed to be considered as part of fusion
-  // definition
-  assignRNGOffset(fusion_);
-
-  // Generate loop-nests and place each expression at its
-  // corresponding loop
-  const auto exprs_lowered = LoopNestGenerator::loweredExprs(exprs_sorted);
-  dumpExprsIfEnabled(exprs_lowered, "LoopNestGenerator");
-
-  // Replace squeezes, Transpose, Shift, Gather, and View ops with
-  // unary ops since they're not separately processed in lowering.
-  const auto exprs_unary_replaced = unarySetOpInserter(exprs_lowered);
-  dumpExprsIfEnabled(exprs_unary_replaced, "unarySetOpInserter");
-
-  // Insert allocations
-  const auto exprs_alloced = insertAllocations(exprs_unary_replaced);
-  dumpExprsIfEnabled(exprs_alloced, "insertAllocations");
-
-  // Insert read after write smem syncs
-  const auto exprs_raw_sync = insertRawThreadSynchronization(exprs_alloced);
-  dumpExprsIfEnabled(exprs_raw_sync, "insertRawThreadSynchronization");
-
-  // Reuse memory locations
-  const auto exprs_reuse_mem = reuseMemoryAllocations(exprs_raw_sync);
-  dumpExprsIfEnabled(exprs_reuse_mem, "reuseMemoryAllocations");
-
-  // Insert SyncThreads at end of for-loop to avoid WAR race condition
-  const auto exprs_war_sync = insertWarThreadSynchronization(exprs_reuse_mem);
-  dumpExprsIfEnabled(exprs_war_sync, "insertWarThreadSynchronization");
-
-  const auto exprs_double_buffered = DoubleBufferPass::run(exprs_war_sync);
-  dumpExprsIfEnabled(exprs_double_buffered, "DoubleBufferPass");
-
-  const auto exprs_loop_rotated = fusion_->hasManaged("loop_rotation")
-      ? rotateLoops(
-            exprs_double_buffered,
-            fusion_->getManaged<LoopRotationParam>("loop_rotation"))
-      : exprs_double_buffered;
-  dumpExprsIfEnabled(exprs_loop_rotated, "rotateLoops");
-
-  // This pass inserts predicates as well as branches in the code. Up until now
-  // the code is explicitly single shot for loop based. Need to be careful in
-  // later passes when doing any kind of insertions in loop nest structure as
-  // insertions could be on if then or else instead of directly on a for loop.
-  const auto exprs_unrolled_loops =
-      UnrollPass::runPass(fusion_, exprs_loop_rotated);
-  dumpExprsIfEnabled(exprs_unrolled_loops, "UnrollPass");
-
-  const auto exprs_unrolled_mv_loops =
-      processMisalignedVectorization(exprs_unrolled_loops);
-  dumpExprsIfEnabled(exprs_unrolled_mv_loops, "processMisalignedVectorization");
-
-  const auto exprs_indexed_loops =
-      IndexLowering::getIndexedExprs(exprs_unrolled_mv_loops);
-  dumpExprsIfEnabled(exprs_indexed_loops, "IndexLowering");
-
-  // TODO: It seems this type of optimization would be far easier to implement
-  // on fusion ir than kernel ir. We should likely refactor this to at least run
-  // before allocation insertion.
-  const auto exprs_with_fused_broadcast = fuseWarpReduce(exprs_indexed_loops);
-  dumpExprsIfEnabled(exprs_with_fused_broadcast, "fuseWarpReduce");
-
-  const auto exprs_conditional_loops =
-      generateConditionalFromPredicate(exprs_with_fused_broadcast);
-  dumpExprsIfEnabled(
-      exprs_conditional_loops, "generateConditionalFromPredicate");
-
-  std::vector<Expr*> exprs_welford_vectorized;
-  if (!isOptionDisabled(DisableOption::WelfordVectorization)) {
-    exprs_welford_vectorized = vectorizeWelford(exprs_conditional_loops);
-    dumpExprsIfEnabled(exprs_welford_vectorized, "vectorizeWelford");
-  } else {
-    exprs_welford_vectorized = exprs_conditional_loops;
-  }
-
-  const auto exprs_common_index_allocated =
-      allocateCommonScalars(exprs_welford_vectorized);
-  dumpExprsIfEnabled(exprs_common_index_allocated, "allocateCommonScalars");
-
-  std::vector<Expr*> exprs_register_adjusted;
-  if (isNvFuserZeroEnabled()) {
-    // Insert fake zero updates to make sure nvrtc doesn't blow out register use
-    // on index and predicate reuse
-    exprs_register_adjusted = insertMagicZero(exprs_common_index_allocated);
-    dumpExprsIfEnabled(exprs_register_adjusted, "insertMagicZero");
-  } else {
-    exprs_register_adjusted = exprs_common_index_allocated;
-  }
-
-  const auto exprs_cleaned_up_loops =
-      KIRCleaner::cleanUp(exprs_register_adjusted);
-  dumpExprsIfEnabled(exprs_cleaned_up_loops, "KIRCleaner");
-
-  const auto exprs_instrumented = instrumentKernel(exprs_cleaned_up_loops);
-  dumpExprsIfEnabled(exprs_instrumented, "instrumentKernel");
-
-  const auto exprs_inlined_ptx = lowerToInlinePtx(exprs_instrumented);
-  dumpExprsIfEnabled(exprs_inlined_ptx, "lowerToInlinePtx");
-
-  // We now have the lowered expressions, finalize the kernel IR. This function
-  // will also copy over some relevant information for code generation from
-  // GpuLower.
-  kernel_->finalize(exprs_inlined_ptx);
->>>>>>> 30e01520
 }
 
 kir::Kernel* GpuLower::kernel() const {
