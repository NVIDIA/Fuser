// clang-format off
/*
 * SPDX-FileCopyrightText: Copyright (c) 2023-present NVIDIA CORPORATION & AFFILIATES.
 * All rights reserved.
 * SPDX-License-Identifier: BSD-3-Clause
 */
// clang-format on
#include <device_lower/lower2device.h>

#include <ATen/cuda/CUDAContext.h>
#include <debug.h>
#include <device_lower/analysis/device_version.h>
#include <device_lower/analysis/divisible_split.h>
#include <device_lower/pass/alias_memory.h>
#include <device_lower/pass/allocation.h>
#include <device_lower/pass/circular_buffer.h>
#include <device_lower/pass/expr_sort.h>
#include <device_lower/pass/fusion_simplifier.h>
#include <device_lower/pass/grid_serialization.h>
#include <device_lower/pass/index.h>
#include <device_lower/pass/inline_ptx.h>
#include <device_lower/pass/insert_syncs.h>
#include <device_lower/pass/instrument.h>
#include <device_lower/pass/loop_rotation.h>
#include <device_lower/pass/loops.h>
#include <device_lower/pass/magic_zero.h>
#include <device_lower/pass/misaligned_vectorization.h>
#include <device_lower/pass/predicate.h>
#include <device_lower/pass/replace_size.h>
#include <device_lower/pass/unroll.h>
#include <device_lower/pass/vectorize_welford.h>
#include <device_lower/pass/warp_reduce.h>
#include <device_lower/utils.h>
#include <device_lower/validation.h>
#include <expr_simplifier.h>
#include <fusion.h>
#include <id_model/id_model.h>
#include <id_model/utils.h>
#include <instrumentation.h>
#include <ir/iostream.h>
#include <ir/utils.h>

#include <list>
#include <unordered_map>
#include <unordered_set>

namespace nvfuser {

thread_local GpuLower* active_gpu_lower = nullptr; // NOLINT
namespace {

class KIRCleaner : public OptOutDispatch {
 public:
  //! Remove nop IR nodes
  static std::vector<Expr*> cleanUp(const std::vector<Expr*>& loop_nests) {
    KIRCleaner cleaner;
    std::vector<Expr*> out_loop_nests;
    for (auto loop_nest : loop_nests) {
      cleaner.dispatch(loop_nest);
      // No need to keep the loop nest if it's determined to be nop
      if (!cleaner.is_nop_) {
        out_loop_nests.push_back(loop_nest);
      }
    }
    return out_loop_nests;
  }

 private:
  using OptOutDispatch::handle;
  void dispatch(Expr* expr) final {
    if (expr->isA<ForLoop>() || expr->isA<kir::IfThenElse>()) {
      OptOutDispatch::dispatch(expr);
    } else {
      // Any non-scoping expr is not considered nop
      is_nop_ = false;
    }
  }

  void handle(ForLoop* fl) final {
    auto exprs = fl->body().exprs();
    fl->body().clear();
    for (auto expr : exprs) {
      dispatch(expr);
      // Add the expr to the loop body only when the expr is not nop
      if (!is_nop_) {
        fl->body().push_back(expr);
      }
    }
    // The loop is nop when no expr exists in the body
    is_nop_ = fl->body().empty();
  }

  void handle(kir::IfThenElse* ite) final {
    const auto conditional = ite->predicate()->value();

    // Visit the then block
    auto then_exprs = ite->thenBody().exprs();
    ite->thenBody().clear();
    if (!conditional->isConst() || conditional->value().as<bool>()) {
      for (auto expr : then_exprs) {
        dispatch(expr);
        if (!is_nop_) {
          ite->thenBody().push_back(expr);
        }
      }
    }

    const bool then_nop = ite->thenBody().empty();

    // Visit the else block
    auto else_exprs = ite->elseBody().exprs();
    ite->elseBody().clear();
    if (!conditional->isConst() || !conditional->value().as<bool>()) {
      for (auto expr : else_exprs) {
        dispatch(expr);
        if (!is_nop_) {
          ite->elseBody().push_back(expr);
        }
      }
    }

    const bool else_nop = ite->elseBody().empty();

    // If the then block is nop but the else is not, invert the
    // conditional and move the exprs in the else block to the then
    // block.
    if (then_nop && !else_nop) {
      Val* pred = ite->predicate()->value();
      Val* not_pred = SimplifyingIrBuilder::logicalNotExpr(pred);
      ite->predicate()->setValue(not_pred);
      for (auto expr : ite->elseBody().exprs()) {
        ite->thenBody().push_back(expr);
      }
      ite->elseBody().clear();
    }

    // This IfThenElse is nop if both the then and else blocks are nop
    is_nop_ = then_nop && else_nop;
  }

 private:
  //! True if the last visited expr is nop
  bool is_nop_ = false;
};

} // namespace

void GpuLower::collectPaddedParallelDims() {
  bool can_be_single_warp = true;

  auto warp_size = at::cuda::warp_size();

  auto used_vals = fusion_->usedMathVals();
  for (auto tv : ir_utils::filterByType<TensorView>(used_vals)) {
    for (auto id : tv->getLoopDomain()) {
      if (tv->definition()) {
        // TODO: Support GroupedReductionOp
        if (auto reduction = dynamic_cast<ReductionOp*>(tv->definition())) {
          if (ir_utils::getMaybeWarpReductionDim(
                  reduction->out(), reduction->in())
                  .has_value()) {
            warp_pad_info_.has_warp_reduction = true;
          }
        }
      }

      // Check ifi TIDx is padded in this kernel
      if (id->hasPaddingToMultipleOfWarp()) {
        NVF_ERROR(
            id->getParallelType() == ParallelType::TIDx,
            "Padded types supported only on TIDx");
        warp_pad_info_.is_tidx_padded = true;
      }

      // Check all possible bindings of TIDx to see
      //  if TIDx will eventually be bound to a single warp.
      if (id->getParallelType() == ParallelType::TIDx) {
        auto size_after_padding = id->getMaybeSizeAfterPadding();
        bool padding_to_single_warp = size_after_padding.has_value() &&
            size_after_padding.value() == warp_size;

        if (id->extent()->isConstInt() &&
            id->extent()->evaluate().as<int64_t>() > warp_size &&
            !padding_to_single_warp) {
          // If we see any other TIDx binding that's larger than
          //  a warp or unknown, we shouldn't lower warp reduce
          //  to a single warp type.
          can_be_single_warp = false;
          warp_pad_info_.is_tidx_single_warp = false;
        } else if (can_be_single_warp) {
          if (padding_to_single_warp ||
              (id->extent()->isConstInt() &&
               id->extent()->evaluate().as<int64_t>() == warp_size)) {
            warp_pad_info_.is_tidx_single_warp = true;
          }
        }
      }
    }
  }
}

void segmenterHintCleanup(Fusion* fusion) {
  for (auto expr : fusion->exprs()) {
    if (expr->isA<LoadStoreOp>()) {
      auto op = expr->as<LoadStoreOp>();
      if (op->opType() == LoadStoreOpType::SegmenterSet) {
        op->setOpType(LoadStoreOpType::Set);
      }
    }
  }
}

std::tuple<Val*, Val*, kir::GetRNGSeedAndOffsetFromHost*>
getRNGSeedAndOffsetFromHost();

void assignRNGOffset(Fusion* fusion) {
  Val* seed = nullptr;
  Val* first_offset = nullptr;
  kir::GetRNGSeedAndOffsetFromHost* getseed_op = nullptr;
  int64_t counter = 0;
  for (auto expr : fusion->exprs()) {
    if (auto rop = dynamic_cast<RNGOp*>(expr)) {
      if (!rop->isDeterministic()) {
        if (seed == nullptr) {
          std::tie(seed, first_offset, getseed_op) =
              getRNGSeedAndOffsetFromHost();
        }
        Val* offset = SimplifyingIrBuilder::addExpr(first_offset, counter);
        rop->setSeedAndOffset(seed, offset);
        counter++;
      }
    }
  }
  if (getseed_op != nullptr) {
    getseed_op->offsets() = counter;
  }
}

// Dump expr string if enable lower_verbose
void dumpExprsIfEnabled(
    const std::vector<Expr*>& exprs,
    std::string pass_name,
    bool force_enable = false) {
  auto enabled_by_env = [&pass_name]() {
    if (!isDebugDumpEnabled(DebugDumpOption::LowerVerbose)) {
      return false;
    }
    const auto& args = getDebugDumpArguments(DebugDumpOption::LowerVerbose);
    return (
        args.empty() ||
        std::find(args.begin(), args.end(), pass_name) != args.end());
  };
  if (force_enable || enabled_by_env()) {
    debug() << "After " << pass_name << ":" << std::endl;
    for (auto exp : exprs) {
      // `Expr::toString()` already ends with a new line.
      debug() << exp->toString();
    }
  }
}

GpuLower::GpuLower(Fusion* fusion, const CompileParams& cparams)
    : passes_(
          // Passes will be executed in the order they are added here
          // Each pass is a pair of (name, function), where the name will be
          // printed in verbose mode of lowering. The function must take a
          // const std::vector<Expr*>& and return a std::vector<Expr*>.
          {{"LoopNestGenerator", LoopNestGenerator::loweredExprs},
           {"loadStoreOpInserter", loadStoreOpInserter},
           {"insertGridSerializationSyncs", insertGridSerializationSyncs},
           {"insertAllocations", insertAllocations},
           {"insertRawThreadSynchronization", insertRawThreadSynchronization},
           {"reuseMemoryAllocations", reuseMemoryAllocations},
           {"insertWarThreadSynchronization", insertWarThreadSynchronization},
           {"CircularBufferPass", CircularBufferPass::run},
           {"rotateLoops", rotateLoops},
           {"UnrollPass", UnrollPass::runPass},
           {"processMisalignedVectorization", processMisalignedVectorization},
           {"IndexLowering", IndexLowering::getIndexedExprs},
           {"fuseWarpReduce", fuseWarpReduce},
           {"generateConditionalFromPredicate",
            generateConditionalFromPredicate},
           {"vectorizeWelford", vectorizeWelford},
           {"allocateCommonScalars", allocateCommonScalars},
           {"insertMagicZero", insertMagicZero},
           {"KIRCleaner", KIRCleaner::cleanUp},
           {"instrumentKernel", instrumentKernel},
           {"lowerToInlinePtx", lowerToInlinePtx}}),
      cparams_(cparams) {
  analysis(fusion);
}

namespace {
struct LowerGuard {
  LowerGuard(GpuLower* gpu_lower) {
    active_gpu_lower = gpu_lower;
  }
  ~LowerGuard() {
    active_gpu_lower = nullptr;
  }
};

} // namespace

kir::Kernel* GpuLower::run() {
  FusionGuard fg(fusion_);
  LowerGuard lower_guard(this);
  // Reorder expressions for loop-nest generation respecting computeAt
  // relationships
  auto exprs_lowered = reorderExprsForComputeAt();
  dumpExprsIfEnabled(exprs_lowered, "reorderExprsForComputeAt");

  commonScalarMap().initialize(exprs_lowered);

  // For RNG ops whose seed and offset are not yet set, grab the seed and offset
  // from the host and assign them to the ops.
  // This must be after expr sort, because we do not want the generated
  // computation of offset and seed to be considered as part of fusion
  // definition
  assignRNGOffset(fusion_);

  for (auto [name, pass] : passes()) {
    exprs_lowered = pass(exprs_lowered);
    dumpExprsIfEnabled(exprs_lowered, name);
  }

  // We now have the lowered expressions, finalize the kernel IR. This function
  // will also copy over some relevant information for code generation from
  // GpuLower.
  kernel_->finalize(exprs_lowered);

  return kernel_.get();
}

bool requiresIdModel(Fusion* fusion) {
  // TMA requires IdModel
  for (auto expr : fusion->exprs()) {
    if (auto ldst = dynamic_cast<LoadStoreOp*>(expr)) {
      if (ldst->opType() == LoadStoreOpType::CpAsyncBulkTensorTile) {
        return true;
      }
    }
    if (expr->isA<MmaOp>()) {
      return true;
    }
  }
  // If a tensor does not have a nice root->logical/allocation->loop
  // linear transformation history, use IdModel.
  for (auto tv : fusion->allTvs()) {
    if (!ir_utils::hasRootToLoopLinearTransformations(tv)) {
      return true;
    }
  }
  return false;
}

void GpuLower::analysis(Fusion* fusion) {
  FUSER_PERF_SCOPE("GpuLower::lower");
  NVF_ERROR(fusion != nullptr);
  NVF_ERROR(
      active_gpu_lower == nullptr, "Nested lowering passes are not supported");

  LowerGuard lower_guard(this);

  // Use int64 by default as the kernel index type
  if (!cparams_.index_type.has_value()) {
    cparams_.index_type = PrimDataType::Int;
  }

  // Copy fusion into a new kernel for processing
  kernel_ = std::make_unique<kir::Kernel>(fusion, indexType());
  // Alias the fusion kernel caries around as a view of itself.
  fusion_ = kernel_.get();

  dumpExprsIfEnabled(fusion_->exprs(), "initialize lowering");

  segmenterHintCleanup(fusion_);
  FusionGuard fg(fusion_);
  dumpExprsIfEnabled(fusion_->exprs(), "segmenterHintCleanup");

  this->requiresIdModel() = nvfuser::requiresIdModel(fusion_);

  // Temporarily set allKnownVals to inputs. In the future, we will have a real
  // pass to determine how to set allKnownVals.
  // TODO: revisit all passes on how they handle exprs in the fusion. Should we
  // change their use of fusion_->exprs() to only include exprs that are not
  // between inputs and allKnownVals()?
  allKnownVals() = kernel_->inputs();
  dumpExprsIfEnabled(fusion_->exprs(), "set allKnownVals");

  // prepare for lowering
  validateIr(fusion_);
  dumpExprsIfEnabled(fusion_->exprs(), "validateIr");

  // Determines minimum device version necessary to compile and run this fusion.
  std::tie(min_device_version_, min_device_version_reason_) =
      MinimumDeviceVersion::compute(fusion_);
  dumpExprsIfEnabled(fusion_->exprs(), "MinimumDeviceVersion");

  // Checks if any TIDx dim is marked as padded to a warp. Also checks if we can
  // determine the padding is explicitly a single warp.
  collectPaddedParallelDims();
  dumpExprsIfEnabled(fusion_->exprs(), "collectPaddedParallelDims");

  // Replaces integers that are tensor sizes by named scalars as "T0.size[0]"
  replaceSymbolicSizes(fusion_);
  dumpExprsIfEnabled(fusion_->exprs(), "replaceSymbolicSizes");

  // Build what's refered to as the compute at map. This map contains the
  // mappings of all iteration domains across the fusion. There are three types
  // of mappings Permissive, Exact, and Loop, see compute_at_map.h/cpp for more
  // information.
  compute_at_map_ = std::make_shared<ComputeAtMap>(fusion_);

  // Transitory testing of IdModel if enabled. No existing
  // functionality should be affected. New IterDomains may be created,
  // so it is expected that generated code may use diffrent variable
  // names
  if (this->requiresIdModel() || isOptionEnabled(EnableOption::IdModel)) {
    // Enable validation in the DEBUG build mode
    id_model_ = std::make_unique<IdModel>(
        fusion_,
        /*build_graphs=*/true,
        /*allow_self_mapping=*/false,
        /*validate=*/false);
    id_model_->validateAndPropagatePType();
  }

  resolveComputeWith(fusion_);
  dumpExprsIfEnabled(fusion_->exprs(), "resolveComputeWith");

  if (isDebugDumpEnabled(DebugDumpOption::ComputeAtMap)) {
    debug() << compute_at_map_->toString() << std::endl;
  }
  compute_at_map_->validateAndPropagatePType();
  dumpExprsIfEnabled(fusion_->exprs(), "validateAndPropagatePType");

  // Uses compute_at_map, find all splits that are enforced to be divisible
  divisible_splits_ = getAllDivisibleSplits(fusion_, compute_at_map_.get());
  dumpExprsIfEnabled(fusion_->exprs(), "getAllDivisibleSplits");

  // Used in parallel dimension map
  concretized_broadcast_domains_ =
      std::make_shared<const ConcretizedBroadcastDomains>(fusion_);
  dumpExprsIfEnabled(fusion_->exprs(), "build ConcretizedBroadcastDomains");

  parallelDimensionMap().build(fusion_);
  if (isDebugDumpEnabled(DebugDumpOption::ParallelDimensions)) {
    debug() << "Parallel dimension map:" << std::endl;
    debug() << parallel_dimension_map_.toString() << std::endl;
  }
  dumpExprsIfEnabled(fusion_->exprs(), "build parallelDimensionMap");

  // Validate mma data format and compatibility if any on the fusion.
  validateMma(fusion_);
  dumpExprsIfEnabled(fusion_->exprs(), "validateMma");

  // Validate swizzle usage on the fusion schedule.
  validateSwizzle(fusion_);
  dumpExprsIfEnabled(fusion_->exprs(), "validateSwizzle");

  validateReductions(fusion_);
  dumpExprsIfEnabled(fusion_->exprs(), "validateReductions");

  // Compute thread predicates. Depends on parallel_dimension_map_
  thread_pred_map_.build(fusion_);
  dumpExprsIfEnabled(fusion_->exprs(), "build thread_pred_map_");

  // Fuse cetain patterns of reductions, such as a grid reduction
  // followed by a grid broadcast. Only depends on parallelization and
  // thread predicate map.
  fuseReductionsAndBroadcasts(fusion_);
  dumpExprsIfEnabled(fusion_->exprs(), "fuseReductionsAndBroadcasts");

  // Want to run this after parallel map is
  // created. vectorized_accesses_ and vectorized_set_info_ are
  // filled.
  validateAndCollectVectorizeInfo(fusion_);
  dumpExprsIfEnabled(fusion_->exprs(), "validateAndCollectVectorizeInfo");

  // Depends on ComputeAtMap
  validateAndConvertIterDomainGrouping(fusion_);
  dumpExprsIfEnabled(fusion_->exprs(), "validateAndConvertIterDomainGrouping");

  // Assumes all grouped reductions are convered to
  // GroupedReductionOp, which is done by
  // validateAndConvertIterDomainGrouping
  validateGroupedReductions(fusion_);
  dumpExprsIfEnabled(fusion_->exprs(), "validateGroupedReductions");

  // all of the lookup TVs are fusion inputs
  validateLookupTV(fusion_);
  dumpExprsIfEnabled(fusion_->exprs(), "validateLookupTV");

  // Depends on thread_pred_map_, validates parallelization collects which
  // tensor views need WAR or RAW syncs
  sync_map_ = std::make_shared<const SyncMap>(fusion_);
  if (isDebugDumpEnabled(DebugDumpOption::SyncMap)) {
    debug() << sync_map_->toString() << std::endl;
  }
  dumpExprsIfEnabled(fusion_->exprs(), "SyncMap");

  nonDivisibleSplitInfo().build(fusion_);
  dumpExprsIfEnabled(fusion_->exprs(), "build nonDivisibleSplitInfo");

  // Detects all exprssions that don't need predicates. Depends on
  // nonDivisibleSplitInfo.
  pred_elimination_ = std::make_unique<PredicateElimination>(fusion_);
  dumpExprsIfEnabled(fusion_->exprs(), "build predicateElimination");

  circularBufferInfo().build(fusion_);
  dumpExprsIfEnabled(fusion_->exprs(), "build circularBufferInfo");

  compute_at_map_->allocateIndexVariables();
  dumpExprsIfEnabled(fusion_->exprs(), "allocateIndexVariables");

  if (isIdModelOptionEnabled(IdModelEnableOption::Loop)) {
<<<<<<< HEAD
    std::cerr << "Require: " << this->requiresIdModel() << "\n";
    id_model_->allocateIndexVariables();
=======
    id_model_->allocateLoopIndexVariables();
>>>>>>> afe2b3c5
  }

  if (this->requiresIdModel() || isOptionEnabled(EnableOption::IdModel)) {
    tensor_indexer_ = std::make_unique<TensorIndexer>(*id_model_);
  }

  consumerToTMAInfo() = getConsumerToTMAInfoMap(fusion_);
  dumpExprsIfEnabled(fusion_->exprs(), "getConsumerToTMAInfoMap");
}

kir::Kernel* GpuLower::kernel() const {
  NVF_CHECK(kernel_);
  return kernel_.get();
}

GpuLower* GpuLower::current() {
  NVF_ERROR(active_gpu_lower != nullptr, "No active GpuLower available");
  return active_gpu_lower;
}

bool GpuLower::hasCurrent() {
  return active_gpu_lower != nullptr;
}

void GpuLower::propagateExprInfo(const Expr* old_expr, const Expr* new_expr) {
  predicateElimination().propagateRemovalInfo(old_expr, new_expr);
  if (old_expr->isA<kir::Allocate>()) {
    auto alloc_info_it =
        localAllocationInfoMap().find(old_expr->as<kir::Allocate>());
    if (alloc_info_it != localAllocationInfoMap().end()) {
      auto alloc_info =
          std::make_unique<LocalAllocationInfo>(*(alloc_info_it->second));
      localAllocationInfoMap().emplace(
          new_expr->as<kir::Allocate>(), std::move(alloc_info));
    }
  }
}

bool GpuLower::resolveComputeWith(Fusion* fusion) {
  std::vector<Expr*> exprs_sorted;

  bool updated = false;
  for (auto val : fusion->usedMathVals()) {
    auto tv = dynamic_cast<TensorView*>(val);
    if (tv == nullptr) {
      continue;
    }
    if (tv->hasComputeWith()) {
      if (exprs_sorted.empty()) {
        exprs_sorted = reorderExprsForComputeAt();
      }
      if (tv->resolveComputeWith(exprs_sorted)) {
        updated = true;
        compute_at_map_->updateComputeWith(tv);
      }
    }
  }

  return updated;
}

Val* GpuLower::getLoopIndexVariable(
    IterDomain* id,
    CircularBufferLoopStage stage) const {
  if (isIdModelOptionEnabled(IdModelEnableOption::Loop)) {
    return idModel().getLoopIndexVariable(id, stage);
  } else {
    return caMap()->getIndexVariable(id, stage);
  }
}

} // namespace nvfuser<|MERGE_RESOLUTION|>--- conflicted
+++ resolved
@@ -515,12 +515,7 @@
   dumpExprsIfEnabled(fusion_->exprs(), "allocateIndexVariables");
 
   if (isIdModelOptionEnabled(IdModelEnableOption::Loop)) {
-<<<<<<< HEAD
-    std::cerr << "Require: " << this->requiresIdModel() << "\n";
-    id_model_->allocateIndexVariables();
-=======
     id_model_->allocateLoopIndexVariables();
->>>>>>> afe2b3c5
   }
 
   if (this->requiresIdModel() || isOptionEnabled(EnableOption::IdModel)) {
