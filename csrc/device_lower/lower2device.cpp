--- conflicted
+++ resolved
@@ -489,18 +489,9 @@
   // information.
   compute_at_map_ = std::make_shared<ComputeAtMap>(fusion_);
 
-<<<<<<< HEAD
-  // Transitory testing of IdModel if enabled. No existing
-  // functionality should be affected. New IterDomains may be created,
-  // so it is expected that generated code may use diffrent variable
-  // names
-  if (true || idModelOptions().buildIdModel()) {
-    // Enable validation in the DEBUG build mode
-=======
   // New IterDomains may be created, so it is expected that generated
   // code may use diffrent variable names
   if (idModelOptions().buildIdModel()) {
->>>>>>> cf1e7cb2
     id_model_ = std::make_unique<IdModel>(
         fusion_,
         /*build_graphs=*/true,
