// clang-format off
/*
 * SPDX-FileCopyrightText: Copyright (c) 2023-present NVIDIA CORPORATION & AFFILIATES.
 * All rights reserved.
 * SPDX-License-Identifier: BSD-3-Clause
 */
// clang-format on
#include <device_lower/lower2device.h>

#include <ATen/cuda/CUDAContext.h>
#include <debug.h>
#include <device_lower/analysis/device_version.h>
#include <device_lower/analysis/divisible_split.h>
#include <device_lower/pass/alias_memory.h>
#include <device_lower/pass/allocation.h>
#include <device_lower/pass/circular_buffer.h>
#include <device_lower/pass/expr_sort.h>
#include <device_lower/pass/fusion_simplifier.h>
#include <device_lower/pass/grid_serialization.h>
#include <device_lower/pass/index.h>
#include <device_lower/pass/inline_ptx.h>
#include <device_lower/pass/insert_syncs.h>
#include <device_lower/pass/instrument.h>
#include <device_lower/pass/loop_rotation.h>
#include <device_lower/pass/loops.h>
#include <device_lower/pass/magic_zero.h>
#include <device_lower/pass/misaligned_vectorization.h>
#include <device_lower/pass/predicate.h>
#include <device_lower/pass/replace_size.h>
#include <device_lower/pass/unroll.h>
#include <device_lower/pass/vectorize_welford.h>
#include <device_lower/pass/warp_reduce.h>
#include <device_lower/utils.h>
#include <device_lower/validation.h>
#include <expr_simplifier.h>
#include <fusion.h>
#include <id_model/id_model.h>
#include <instrumentation.h>
#include <ir/iostream.h>
#include <ir/utils.h>

#include <list>
#include <unordered_map>
#include <unordered_set>

namespace nvfuser {

thread_local GpuLower* active_gpu_lower = nullptr; // NOLINT
namespace {

class KIRCleaner : public OptOutDispatch {
 public:
  //! Remove nop IR nodes
  static std::vector<Expr*> cleanUp(const std::vector<Expr*>& loop_nests) {
    KIRCleaner cleaner;
    std::vector<Expr*> out_loop_nests;
    for (auto loop_nest : loop_nests) {
      cleaner.dispatch(loop_nest);
      // No need to keep the loop nest if it's determined to be nop
      if (!cleaner.is_nop_) {
        out_loop_nests.push_back(loop_nest);
      }
    }
    return out_loop_nests;
  }

 private:
  using OptOutDispatch::handle;
  void dispatch(Expr* expr) final {
    if (expr->isA<ForLoop>() || expr->isA<kir::IfThenElse>()) {
      OptOutDispatch::dispatch(expr);
    } else {
      // Any non-scoping expr is not considered nop
      is_nop_ = false;
    }
  }

  void handle(ForLoop* fl) final {
    auto exprs = fl->body().exprs();
    fl->body().clear();
    for (auto expr : exprs) {
      dispatch(expr);
      // Add the expr to the loop body only when the expr is not nop
      if (!is_nop_) {
        fl->body().push_back(expr);
      }
    }
    // The loop is nop when no expr exists in the body
    is_nop_ = fl->body().empty();
  }

  void handle(kir::IfThenElse* ite) final {
    const auto conditional = ite->predicate()->value();

    // Visit the then block
    auto then_exprs = ite->thenBody().exprs();
    ite->thenBody().clear();
    if (!conditional->isConst() || conditional->value().as<bool>()) {
      for (auto expr : then_exprs) {
        dispatch(expr);
        if (!is_nop_) {
          ite->thenBody().push_back(expr);
        }
      }
    }

    const bool then_nop = ite->thenBody().empty();

    // Visit the else block
    auto else_exprs = ite->elseBody().exprs();
    ite->elseBody().clear();
    if (!conditional->isConst() || !conditional->value().as<bool>()) {
      for (auto expr : else_exprs) {
        dispatch(expr);
        if (!is_nop_) {
          ite->elseBody().push_back(expr);
        }
      }
    }

    const bool else_nop = ite->elseBody().empty();

    // If the then block is nop but the else is not, invert the
    // conditional and move the exprs in the else block to the then
    // block.
    if (then_nop && !else_nop) {
      Val* pred = ite->predicate()->value();
      Val* not_pred = SimplifyingIrBuilder::logicalNotExpr(pred);
      ite->predicate()->setValue(not_pred);
      for (auto expr : ite->elseBody().exprs()) {
        ite->thenBody().push_back(expr);
      }
      ite->elseBody().clear();
    }

    // This IfThenElse is nop if both the then and else blocks are nop
    is_nop_ = then_nop && else_nop;
  }

 private:
  //! True if the last visited expr is nop
  bool is_nop_ = false;
};

} // namespace

void GpuLower::collectPaddedParallelDims() {
  bool can_be_single_warp = true;

  auto warp_size = at::cuda::warp_size();

  auto used_vals = fusion_->usedMathVals();
  for (auto tv : ir_utils::filterByType<TensorView>(used_vals)) {
    for (auto id : tv->getLoopDomain()) {
      if (tv->definition()) {
        // TODO: Support GroupedReductionOp
        if (auto reduction = dynamic_cast<ReductionOp*>(tv->definition())) {
          if (ir_utils::getMaybeWarpReductionDim(
                  reduction->out(), reduction->in())
                  .has_value()) {
            warp_pad_info_.has_warp_reduction = true;
          }
        }
      }

      // Check ifi TIDx is padded in this kernel
      if (id->hasPaddingToMultipleOfWarp()) {
        NVF_ERROR(
            id->getParallelType() == ParallelType::TIDx,
            "Padded types supported only on TIDx");
        warp_pad_info_.is_tidx_padded = true;
      }

      // Check all possible bindings of TIDx to see
      //  if TIDx will eventually be bound to a single warp.
      if (id->getParallelType() == ParallelType::TIDx) {
        auto size_after_padding = id->getMaybeSizeAfterPadding();
        bool padding_to_single_warp = size_after_padding.has_value() &&
            size_after_padding.value() == warp_size;

        if (id->extent()->isConstInt() &&
            id->extent()->evaluate().as<int64_t>() > warp_size &&
            !padding_to_single_warp) {
          // If we see any other TIDx binding that's larger than
          //  a warp or unknown, we shouldn't lower warp reduce
          //  to a single warp type.
          can_be_single_warp = false;
          warp_pad_info_.is_tidx_single_warp = false;
        } else if (can_be_single_warp) {
          if (padding_to_single_warp ||
              (id->extent()->isConstInt() &&
               id->extent()->evaluate().as<int64_t>() == warp_size)) {
            warp_pad_info_.is_tidx_single_warp = true;
          }
        }
      }
    }
  }
}

void segmenterHintCleanup(Fusion* fusion) {
  for (auto expr : fusion->exprs()) {
    if (expr->isA<LoadStoreOp>()) {
      auto op = expr->as<LoadStoreOp>();
      if (op->opType() == LoadStoreOpType::SegmenterSet) {
        op->setOpType(LoadStoreOpType::Set);
      }
    }
  }
}

std::tuple<Val*, Val*, kir::GetRNGSeedAndOffsetFromHost*>
getRNGSeedAndOffsetFromHost();

void assignRNGOffset(Fusion* fusion) {
  Val* seed = nullptr;
  Val* first_offset = nullptr;
  kir::GetRNGSeedAndOffsetFromHost* getseed_op = nullptr;
  int64_t counter = 0;
  for (auto expr : fusion->exprs()) {
    if (auto rop = dynamic_cast<RNGOp*>(expr)) {
      if (!rop->isDeterministic()) {
        if (seed == nullptr) {
          std::tie(seed, first_offset, getseed_op) =
              getRNGSeedAndOffsetFromHost();
        }
        Val* offset = SimplifyingIrBuilder::addExpr(first_offset, counter);
        rop->setSeedAndOffset(seed, offset);
        counter++;
      }
    }
  }
  if (getseed_op != nullptr) {
    getseed_op->offsets() = counter;
  }
}

// Dump expr string if enable lower_verbose
void dumpExprsIfEnabled(
    const std::vector<Expr*>& exprs,
    std::string pass_name,
    bool force_enable = false) {
  auto enabled_by_env = [&pass_name]() {
    if (!isDebugDumpEnabled(DebugDumpOption::LowerVerbose)) {
      return false;
    }
    const auto& args = getDebugDumpArguments(DebugDumpOption::LowerVerbose);
    return (
        args.empty() ||
        std::find(args.begin(), args.end(), pass_name) != args.end());
  };
  if (force_enable || enabled_by_env()) {
    debug() << "After " << pass_name << ":" << std::endl;
    for (auto exp : exprs) {
      // `Expr::toString()` already ends with a new line.
      debug() << exp->toString();
    }
  }
}

GpuLower::GpuLower(Fusion* fusion, const CompileParams& cparams)
    : passes_(
          // Passes will be executed in the order they are added here
          // Each pass is a pair of (name, function), where the name will be
          // printed in verbose mode of lowering. The function must take a
          // const std::vector<Expr*>& and return a std::vector<Expr*>.
          {{"LoopNestGenerator", LoopNestGenerator::loweredExprs},
           {"loadStoreOpInserter", loadStoreOpInserter},
           {"insertGridSerializationSyncs", insertGridSerializationSyncs},
           {"insertAllocations", insertAllocations},
           {"insertRawThreadSynchronization", insertRawThreadSynchronization},
           {"reuseMemoryAllocations", reuseMemoryAllocations},
           {"insertWarThreadSynchronization", insertWarThreadSynchronization},
           {"CircularBufferPass", CircularBufferPass::run},
           {"insertWarAsyncWait", insertWarAsyncWait},
           {"rotateLoops", rotateLoops},
           {"UnrollPass", UnrollPass::runPass},
           {"processMisalignedVectorization", processMisalignedVectorization},
           {"IndexLowering", IndexLowering::getIndexedExprs},
           {"fuseWarpReduce", fuseWarpReduce},
           {"generateConditionalFromPredicate",
            generateConditionalFromPredicate},
           {"vectorizeWelford", vectorizeWelford},
           {"allocateCommonScalars", allocateCommonScalars},
           {"insertMagicZero", insertMagicZero},
           {"KIRCleaner", KIRCleaner::cleanUp},
           {"instrumentKernel", instrumentKernel},
           {"lowerToInlinePtx", lowerToInlinePtx}}),
      cparams_(cparams) {
  analysis(fusion);
}

namespace {
struct LowerGuard {
  LowerGuard(GpuLower* gpu_lower) {
    active_gpu_lower = gpu_lower;
  }
  ~LowerGuard() {
    active_gpu_lower = nullptr;
  }
};

} // namespace

kir::Kernel* GpuLower::run() {
  FusionGuard fg(fusion_);
  LowerGuard lower_guard(this);
  // Reorder expressions for loop-nest generation respecting computeAt
  // relationships
  auto exprs_lowered = reorderExprsForComputeAt();
  dumpExprsIfEnabled(exprs_lowered, "reorderExprsForComputeAt");

  commonScalarMap().initialize(exprs_lowered);

  // For RNG ops whose seed and offset are not yet set, grab the seed and offset
  // from the host and assign them to the ops.
  // This must be after expr sort, because we do not want the generated
  // computation of offset and seed to be considered as part of fusion
  // definition
  assignRNGOffset(fusion_);

  for (auto [name, pass] : passes()) {
    exprs_lowered = pass(exprs_lowered);
    dumpExprsIfEnabled(exprs_lowered, name);
  }

  // We now have the lowered expressions, finalize the kernel IR. This function
  // will also copy over some relevant information for code generation from
  // GpuLower.
  kernel_->finalize(exprs_lowered);

  return kernel_.get();
}

namespace {

// Get IdModelOptions set through NVFUSER_ENABLE and overwritten for the
// given Fusion
IdModelOptions getIdModelOptions(Fusion* fusion) {
  IdModelOptions options;

<<<<<<< HEAD
=======
  // TMA requires TensorIndexer.
>>>>>>> 30ceb32c
  for (auto expr : fusion->exprs()) {
    if (auto ldst = dynamic_cast<LoadStoreOp*>(expr)) {
      if (ldst->opType() == LoadStoreOpType::CpAsyncBulkTensorTile) {
        options.setBuildTensorIndexer(true);
        continue;
<<<<<<< HEAD
      }
    } else if (expr->isA<MmaOp>()) {
      options.setBuildTensorIndexer(true);
      continue;
    } else if (auto reshape = dynamic_cast<ViewOp*>(expr)) {
      // The legacy indexer has an issue when an expand broadcast is
      // involved in reshape transformations.

      auto producer_tv = reshape->in();
      auto consumer_tv = reshape->out();

      std::unordered_set<IterDomain*> expanded_ids;
      std::copy_if(
          producer_tv->getLogicalDomain().begin(),
          producer_tv->getLogicalDomain().end(),
          std::inserter(expanded_ids, expanded_ids.end()),
          [](IterDomain* logical_id) {
            return logical_id->isBroadcast() && logical_id->hasExpandedExtent();
          });

      if (expanded_ids.empty()) {
        continue;
      }

      // Find corresponding consumer root IDs
      // TODO: Does the consumer root remain the expanded broadcast?
      // If so, we can just directly look at the root id
      auto c2p = PairwiseLogicalDomainMap(producer_tv, consumer_tv)
                     .mapConsumerToProducer();
      std::unordered_set<Val*> consumer_expanded_root_ids;
      for (auto consumer_root_id : consumer_tv->getRootDomain()) {
        auto producer_logical_id = c2p.at(consumer_root_id);
        if (expanded_ids.count(producer_logical_id)) {
          consumer_expanded_root_ids.insert(consumer_root_id);
        }
      }

      auto reshape_exprs = DependencyCheck::getAllExprsBetween(
          {consumer_tv->getRootDomain().begin(),
           consumer_tv->getRootDomain().end()},
          {consumer_tv->getLogicalDomain().begin(),
           consumer_tv->getLogicalDomain().end()});

      if (std::any_of(
              reshape_exprs.begin(),
              reshape_exprs.end(),
              [&consumer_expanded_root_ids](Expr* expr) {
                return std::any_of(
                    expr->inputs().begin(),
                    expr->inputs().end(),
                    [&](Val* input) {
                      return consumer_expanded_root_ids.count(input);
                    });
              })) {
        std::cerr << "Reshape with expanded broadcast detected: "
                  << reshape->toString();
        options.setProducerIndex(true);
        options.setConsumerIndex(true);
        options.setInlinePredicate(true);
        options.setUnswitchPredicate(true);
      }
=======
      }
    }
    if (expr->isA<MmaOp>()) {
      options.setBuildTensorIndexer(true);
      continue;
>>>>>>> 30ceb32c
    }
  }

  // If a tensor does not have a nice root->logical/allocation->loop
  // linear transformation history, use TensorIndexer
  for (auto tv : fusion->allTvs()) {
    if (!ir_utils::hasRootToLoopLinearTransformations(tv)) {
      options.setBuildTensorIndexer(true);
    }
  }

  return options;
}

} // namespace

void GpuLower::analysis(Fusion* fusion) {
  FUSER_PERF_SCOPE("GpuLower::lower");
  NVF_ERROR(fusion != nullptr);
  NVF_ERROR(
      active_gpu_lower == nullptr, "Nested lowering passes are not supported");

  LowerGuard lower_guard(this);

  // Use int64 by default as the kernel index type
  if (!cparams_.index_type.has_value()) {
    cparams_.index_type = PrimDataType::Int;
  }

  // Copy fusion into a new kernel for processing
  kernel_ = std::make_unique<kir::Kernel>(fusion, indexType());
  // Alias the fusion kernel caries around as a view of itself.
  fusion_ = kernel_.get();

  dumpExprsIfEnabled(fusion_->exprs(), "initialize lowering");

  segmenterHintCleanup(fusion_);
  FusionGuard fg(fusion_);
  dumpExprsIfEnabled(fusion_->exprs(), "segmenterHintCleanup");

  id_model_options_ = getIdModelOptions(fusion_);

  // Temporarily set allKnownVals to inputs. In the future, we will have a real
  // pass to determine how to set allKnownVals.
  // TODO: revisit all passes on how they handle exprs in the fusion. Should we
  // change their use of fusion_->exprs() to only include exprs that are not
  // between inputs and allKnownVals()?
  allKnownVals() = kernel_->inputs();
  dumpExprsIfEnabled(fusion_->exprs(), "set allKnownVals");

  // prepare for lowering
  validateIr(fusion_);
  dumpExprsIfEnabled(fusion_->exprs(), "validateIr");

  // Determines minimum device version necessary to compile and run this fusion.
  std::tie(min_device_version_, min_device_version_reason_) =
      MinimumDeviceVersion::compute(fusion_);
  dumpExprsIfEnabled(fusion_->exprs(), "MinimumDeviceVersion");

  // Checks if any TIDx dim is marked as padded to a warp. Also checks if we can
  // determine the padding is explicitly a single warp.
  collectPaddedParallelDims();
  dumpExprsIfEnabled(fusion_->exprs(), "collectPaddedParallelDims");

  // Replaces integers that are tensor sizes by named scalars as "T0.size[0]"
  replaceSymbolicSizes(fusion_);
  dumpExprsIfEnabled(fusion_->exprs(), "replaceSymbolicSizes");

  // Build what's refered to as the compute at map. This map contains the
  // mappings of all iteration domains across the fusion. There are three types
  // of mappings Permissive, Exact, and Loop, see compute_at_map.h/cpp for more
  // information.
  compute_at_map_ = std::make_shared<ComputeAtMap>(fusion_);

  // Transitory testing of IdModel if enabled. No existing
  // functionality should be affected. New IterDomains may be created,
  // so it is expected that generated code may use diffrent variable
  // names
  if (idModelOptions().buildIdModel()) {
    // Enable validation in the DEBUG build mode
    id_model_ = std::make_unique<IdModel>(
        fusion_,
        /*build_graphs=*/true,
        /*allow_self_mapping=*/false,
        /*validate=*/false);
    id_model_->validateAndPropagatePType();
  }

  resolveComputeWith(fusion_);
  dumpExprsIfEnabled(fusion_->exprs(), "resolveComputeWith");

  if (isDebugDumpEnabled(DebugDumpOption::ComputeAtMap)) {
    debug() << compute_at_map_->toString() << std::endl;
  }
  compute_at_map_->validateAndPropagatePType();
  dumpExprsIfEnabled(fusion_->exprs(), "validateAndPropagatePType");

  // Uses compute_at_map, find all splits that are enforced to be divisible
  divisible_splits_ = getAllDivisibleSplits(fusion_, compute_at_map_.get());
  dumpExprsIfEnabled(fusion_->exprs(), "getAllDivisibleSplits");

  // Used in parallel dimension map
  concretized_broadcast_domains_ =
      std::make_shared<const ConcretizedBroadcastDomains>(fusion_);
  dumpExprsIfEnabled(fusion_->exprs(), "build ConcretizedBroadcastDomains");

  parallelDimensionMap().build(fusion_);
  if (isDebugDumpEnabled(DebugDumpOption::ParallelDimensions)) {
    debug() << "Parallel dimension map:" << std::endl;
    debug() << parallel_dimension_map_.toString() << std::endl;
  }
  dumpExprsIfEnabled(fusion_->exprs(), "build parallelDimensionMap");

  // Validate mma data format and compatibility if any on the fusion.
  validateMma(fusion_);
  dumpExprsIfEnabled(fusion_->exprs(), "validateMma");

  // Validate swizzle usage on the fusion schedule.
  validateSwizzle(fusion_);
  dumpExprsIfEnabled(fusion_->exprs(), "validateSwizzle");

  validateReductions(fusion_);
  dumpExprsIfEnabled(fusion_->exprs(), "validateReductions");

  // Compute thread predicates. Depends on parallel_dimension_map_
  thread_pred_map_.build(fusion_);
  dumpExprsIfEnabled(fusion_->exprs(), "build thread_pred_map_");

  // Fuse cetain patterns of reductions, such as a grid reduction
  // followed by a grid broadcast. Only depends on parallelization and
  // thread predicate map.
  fuseReductionsAndBroadcasts(fusion_);
  dumpExprsIfEnabled(fusion_->exprs(), "fuseReductionsAndBroadcasts");

  // Depends on ComputeAtMap
  validateAndConvertIterDomainGrouping(fusion_);
  dumpExprsIfEnabled(fusion_->exprs(), "validateAndConvertIterDomainGrouping");

  // Assumes all grouped reductions are convered to
  // GroupedReductionOp, which is done by
  // validateAndConvertIterDomainGrouping
  validateGroupedReductions(fusion_);
  dumpExprsIfEnabled(fusion_->exprs(), "validateGroupedReductions");

  // Want to run this after parallel map is created.
  // Needs info about grouped reductions.
  // vectorized_accesses_ and vectorized_set_info_ are filled.
  validateAndCollectVectorizeInfo(fusion_);
  dumpExprsIfEnabled(fusion_->exprs(), "validateAndCollectVectorizeInfo");

  // all of the lookup TVs are fusion inputs
  validateLookupTV(fusion_);
  dumpExprsIfEnabled(fusion_->exprs(), "validateLookupTV");

  // Depends on thread_pred_map_, validates parallelization collects which
  // tensor views need WAR or RAW syncs
  sync_map_ = std::make_shared<const SyncMap>(fusion_);
  if (isDebugDumpEnabled(DebugDumpOption::SyncMap)) {
    debug() << sync_map_->toString() << std::endl;
  }
  dumpExprsIfEnabled(fusion_->exprs(), "SyncMap");

  nonDivisibleSplitInfo().build(fusion_);
  dumpExprsIfEnabled(fusion_->exprs(), "build nonDivisibleSplitInfo");

  // Detects all exprssions that don't need predicates. Depends on
  // nonDivisibleSplitInfo.
  pred_elimination_ = std::make_unique<PredicateElimination>(fusion_);
  dumpExprsIfEnabled(fusion_->exprs(), "build predicateElimination");

  circularBufferInfo().build(fusion_);
  dumpExprsIfEnabled(fusion_->exprs(), "build circularBufferInfo");

  compute_at_map_->allocateIndexVariables();
  dumpExprsIfEnabled(fusion_->exprs(), "allocateIndexVariables");

  if (idModelOptions().loop()) {
    id_model_->allocateLoopIndexVariables();
  }

  if (idModelOptions().buildTensorIndexer()) {
    tensor_indexer_ = std::make_unique<TensorIndexer>(*id_model_);
  }

  consumerToTMAInfo() = getConsumerToTMAInfoMap(fusion_);
  dumpExprsIfEnabled(fusion_->exprs(), "getConsumerToTMAInfoMap");
}

kir::Kernel* GpuLower::kernel() const {
  NVF_CHECK(kernel_);
  return kernel_.get();
}

GpuLower* GpuLower::current() {
  NVF_ERROR(active_gpu_lower != nullptr, "No active GpuLower available");
  return active_gpu_lower;
}

bool GpuLower::hasCurrent() {
  return active_gpu_lower != nullptr;
}

void GpuLower::propagateExprInfo(const Expr* old_expr, const Expr* new_expr) {
  predicateElimination().propagateRemovalInfo(old_expr, new_expr);
  if (old_expr->isA<kir::Allocate>()) {
    auto alloc_info_it =
        localAllocationInfoMap().find(old_expr->as<kir::Allocate>());
    if (alloc_info_it != localAllocationInfoMap().end()) {
      auto alloc_info =
          std::make_unique<LocalAllocationInfo>(*(alloc_info_it->second));
      localAllocationInfoMap().emplace(
          new_expr->as<kir::Allocate>(), std::move(alloc_info));
    }
  }
}

bool GpuLower::resolveComputeWith(Fusion* fusion) {
  std::vector<Expr*> exprs_sorted;

  bool updated = false;
  for (auto val : fusion->usedMathVals()) {
    auto tv = dynamic_cast<TensorView*>(val);
    if (tv == nullptr) {
      continue;
    }
    if (tv->hasComputeWith()) {
      if (exprs_sorted.empty()) {
        exprs_sorted = reorderExprsForComputeAt();
      }
      if (tv->resolveComputeWith(exprs_sorted)) {
        updated = true;
        compute_at_map_->updateComputeWith(tv);
      }
    }
  }

  return updated;
}

Val* GpuLower::getLoopIndexVariable(
    IterDomain* id,
    CircularBufferLoopStage stage) const {
  if (idModelOptions().loop()) {
    return idModel().getLoopIndexVariable(id, stage);
  } else {
    return caMap()->getIndexVariable(id, stage);
  }
}

} // namespace nvfuser<|MERGE_RESOLUTION|>--- conflicted
+++ resolved
@@ -339,16 +339,11 @@
 IdModelOptions getIdModelOptions(Fusion* fusion) {
   IdModelOptions options;
 
-<<<<<<< HEAD
-=======
-  // TMA requires TensorIndexer.
->>>>>>> 30ceb32c
   for (auto expr : fusion->exprs()) {
     if (auto ldst = dynamic_cast<LoadStoreOp*>(expr)) {
       if (ldst->opType() == LoadStoreOpType::CpAsyncBulkTensorTile) {
         options.setBuildTensorIndexer(true);
         continue;
-<<<<<<< HEAD
       }
     } else if (expr->isA<MmaOp>()) {
       options.setBuildTensorIndexer(true);
@@ -403,20 +398,11 @@
                       return consumer_expanded_root_ids.count(input);
                     });
               })) {
-        std::cerr << "Reshape with expanded broadcast detected: "
-                  << reshape->toString();
         options.setProducerIndex(true);
         options.setConsumerIndex(true);
         options.setInlinePredicate(true);
         options.setUnswitchPredicate(true);
       }
-=======
-      }
-    }
-    if (expr->isA<MmaOp>()) {
-      options.setBuildTensorIndexer(true);
-      continue;
->>>>>>> 30ceb32c
     }
   }
 
