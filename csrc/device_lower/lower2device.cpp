// clang-format off
/*
 * SPDX-FileCopyrightText: Copyright (c) 2023-present NVIDIA CORPORATION & AFFILIATES.
 * All rights reserved.
 * SPDX-License-Identifier: BSD-3-Clause
 */
// clang-format on
#include <device_lower/lower2device.h>

#include <ATen/cuda/CUDAContext.h>
#include <debug.h>
#include <device_lower/analysis/device_version.h>
#include <device_lower/analysis/divisible_split.h>
#include <device_lower/pass/alias_memory.h>
#include <device_lower/pass/allocation.h>
#include <device_lower/pass/double_buffer.h>
#include <device_lower/pass/expr_sort.h>
#include <device_lower/pass/fusion_simplifier.h>
#include <device_lower/pass/grid_serialization.h>
#include <device_lower/pass/index.h>
#include <device_lower/pass/inline_ptx.h>
#include <device_lower/pass/insert_syncs.h>
#include <device_lower/pass/instrument.h>
#include <device_lower/pass/loop_rotation.h>
#include <device_lower/pass/loops.h>
#include <device_lower/pass/magic_zero.h>
#include <device_lower/pass/misaligned_vectorization.h>
#include <device_lower/pass/predicate.h>
#include <device_lower/pass/replace_size.h>
#include <device_lower/pass/unroll.h>
#include <device_lower/pass/vectorize_welford.h>
#include <device_lower/pass/warp_reduce.h>
#include <device_lower/utils.h>
#include <device_lower/validation.h>
#include <expr_simplifier.h>
#include <fusion.h>
#include <id_model/id_model.h>
#include <instrumentation.h>
#include <ir/iostream.h>
#include <ir/utils.h>

#include <list>
#include <unordered_map>
#include <unordered_set>

namespace nvfuser {

thread_local GpuLower* active_gpu_lower = nullptr; // NOLINT
namespace {

class KIRCleaner : public OptOutDispatch {
 public:
  //! Remove nop IR nodes
  static std::vector<Expr*> cleanUp(const std::vector<Expr*>& loop_nests) {
    KIRCleaner cleaner;
    std::vector<Expr*> out_loop_nests;
    for (auto loop_nest : loop_nests) {
      cleaner.dispatch(loop_nest);
      // No need to keep the loop nest if it's determined to be nop
      if (!cleaner.is_nop_) {
        out_loop_nests.push_back(loop_nest);
      }
    }
    return out_loop_nests;
  }

 private:
  using OptOutDispatch::handle;
  void dispatch(Expr* expr) final {
    if (expr->isA<kir::ForLoop>() || expr->isA<kir::IfThenElse>()) {
      OptOutDispatch::dispatch(expr);
    } else {
      // Any non-scoping expr is not considered nop
      is_nop_ = false;
    }
  }

  void handle(kir::ForLoop* fl) final {
    auto exprs = fl->body().exprs();
    fl->body().clear();
    for (auto expr : exprs) {
      dispatch(expr);
      // Add the expr to the loop body only when the expr is not nop
      if (!is_nop_) {
        fl->body().push_back(expr);
      }
    }
    // The loop is nop when no expr exists in the body
    is_nop_ = fl->body().empty();
  }

  void handle(kir::IfThenElse* ite) final {
    const auto conditional = ite->predicate()->value();

    // Visit the then block
    auto then_exprs = ite->thenBody().exprs();
    ite->thenBody().clear();
    if (!conditional->isConst() || conditional->value().as<bool>()) {
      for (auto expr : then_exprs) {
        dispatch(expr);
        if (!is_nop_) {
          ite->thenBody().push_back(expr);
        }
      }
    }

    const bool then_nop = ite->thenBody().empty();

    // Visit the else block
    auto else_exprs = ite->elseBody().exprs();
    ite->elseBody().clear();
    if (!conditional->isConst() || !conditional->value().as<bool>()) {
      for (auto expr : else_exprs) {
        dispatch(expr);
        if (!is_nop_) {
          ite->elseBody().push_back(expr);
        }
      }
    }

    const bool else_nop = ite->elseBody().empty();

    // If the then block is nop but the else is not, invert the
    // conditional and move the exprs in the else block to the then
    // block.
    if (then_nop && !else_nop) {
      Val* pred = ite->predicate()->value();
      Val* not_pred = SimplifyingIrBuilder::logicalNotExpr(pred);
      ite->predicate()->setValue(not_pred);
      for (auto expr : ite->elseBody().exprs()) {
        ite->thenBody().push_back(expr);
      }
      ite->elseBody().clear();
    }

    // This IfThenElse is nop if both the then and else blocks are nop
    is_nop_ = then_nop && else_nop;
  }

 private:
  //! True if the last visited expr is nop
  bool is_nop_ = false;
};

} // namespace

void GpuLower::collectPaddedParallelDims() {
  bool can_be_single_warp = true;

  auto warp_size = at::cuda::warp_size();

  auto used_vals = fusion_->usedMathVals();
  for (auto tv : ir_utils::filterByType<TensorView>(used_vals)) {
    for (auto id : tv->getLoopDomain()) {
      if (tv->definition()) {
        // TODO: Support GroupedReductionOp
        if (auto reduction = dynamic_cast<ReductionOp*>(tv->definition())) {
          if (ir_utils::getMaybeWarpReductionDim(
                  reduction->out(), reduction->in())
                  .has_value()) {
            warp_pad_info_.has_warp_reduction = true;
          }
        }
      }

      // Check ifi TIDx is padded in this kernel
      if (id->hasPaddingToMultipleOfWarp()) {
        NVF_ERROR(
            id->getParallelType() == ParallelType::TIDx,
            "Padded types supported only on TIDx");
        warp_pad_info_.is_tidx_padded = true;
      }

      // Check all possible bindings of TIDx to see
      //  if TIDx will eventually be bound to a single warp.
      if (id->getParallelType() == ParallelType::TIDx) {
        auto size_after_padding = id->getMaybeSizeAfterPadding();
        bool padding_to_single_warp = size_after_padding.has_value() &&
            size_after_padding.value() == warp_size;

        if (id->extent()->isConstInt() &&
            id->extent()->evaluate().as<int64_t>() > warp_size &&
            !padding_to_single_warp) {
          // If we see any other TIDx binding that's larger than
          //  a warp or unknown, we shouldn't lower warp reduce
          //  to a single warp type.
          can_be_single_warp = false;
          warp_pad_info_.is_tidx_single_warp = false;
        } else if (can_be_single_warp) {
          if (padding_to_single_warp ||
              (id->extent()->isConstInt() &&
               id->extent()->evaluate().as<int64_t>() == warp_size)) {
            warp_pad_info_.is_tidx_single_warp = true;
          }
        }
      }
    }
  }
}

void segmenterHintCleanup(Fusion* fusion) {
  for (auto expr : fusion->exprs()) {
    if (expr->isA<LoadStoreOp>()) {
      auto op = expr->as<LoadStoreOp>();
      if (op->opType() == LoadStoreOpType::SegmenterSet) {
        op->setOpType(LoadStoreOpType::Set);
      }
    }
  }
}

std::tuple<Val*, Val*, kir::GetRNGSeedAndOffsetFromHost*>
getRNGSeedAndOffsetFromHost();

void assignRNGOffset(Fusion* fusion) {
  Val* seed = nullptr;
  Val* first_offset = nullptr;
  kir::GetRNGSeedAndOffsetFromHost* getseed_op = nullptr;
  int64_t counter = 0;
  for (auto expr : fusion->exprs()) {
    if (auto rop = dynamic_cast<RNGOp*>(expr)) {
      if (!rop->isDeterministic()) {
        if (seed == nullptr) {
          std::tie(seed, first_offset, getseed_op) =
              getRNGSeedAndOffsetFromHost();
        }
        Val* offset = SimplifyingIrBuilder::addExpr(first_offset, counter);
        rop->setSeedAndOffset(seed, offset);
        counter++;
      }
    }
  }
  if (getseed_op != nullptr) {
    getseed_op->offsets() = counter;
  }
}

// Dump expr string if enable lower_verbose
void dumpExprsIfEnabled(
    const std::vector<Expr*>& exprs,
    std::string pass_name,
    bool force_enable = false) {
  auto enabled_by_env = [&pass_name]() {
    if (!isDebugDumpEnabled(DebugDumpOption::LowerVerbose)) {
      return false;
    }
    const auto& args = getDebugDumpArguments(DebugDumpOption::LowerVerbose);
    return (
        args.empty() ||
        std::find(args.begin(), args.end(), pass_name) != args.end());
  };
  if (force_enable || enabled_by_env()) {
    debug() << "After " << pass_name << ":" << std::endl;
    for (auto exp : exprs) {
      // `Expr::toString()` already ends with a new line.
      debug() << exp->toString();
    }
  }
}

GpuLower::GpuLower(Fusion* fusion, const CompileParams& cparams)
    : passes_(
          // Passes will be executed in the order they are added here
          // Each pass is a pair of (name, function), where the name will be
          // printed in verbose mode of lowering. The function must take a
          // const std::vector<Expr*>& and return a std::vector<Expr*>.
          {{"LoopNestGenerator", LoopNestGenerator::loweredExprs},
           {"loadStoreOpInserter", loadStoreOpInserter},
           {"insertGridSerializationSyncs", insertGridSerializationSyncs},
           {"insertAllocations", insertAllocations},
           {"insertRawThreadSynchronization", insertRawThreadSynchronization},
           {"reuseMemoryAllocations", reuseMemoryAllocations},
           {"insertWarThreadSynchronization", insertWarThreadSynchronization},
           {"DoubleBufferPass", DoubleBufferPass::run},
           {"rotateLoops", rotateLoops},
           {"UnrollPass", UnrollPass::runPass},
           {"processMisalignedVectorization", processMisalignedVectorization},
           {"IndexLowering", IndexLowering::getIndexedExprs},
           {"fuseWarpReduce", fuseWarpReduce},
           {"generateConditionalFromPredicate",
            generateConditionalFromPredicate},
           {"vectorizeWelford", vectorizeWelford},
           {"allocateCommonScalars", allocateCommonScalars},
           {"insertMagicZero", insertMagicZero},
           {"KIRCleaner", KIRCleaner::cleanUp},
           {"instrumentKernel", instrumentKernel},
           {"lowerToInlinePtx", lowerToInlinePtx}}),
      cparams_(cparams) {
  analysis(fusion);
}

namespace {
struct LowerGuard {
  LowerGuard(GpuLower* gpu_lower) {
    active_gpu_lower = gpu_lower;
  }
  ~LowerGuard() {
    active_gpu_lower = nullptr;
  }
};

} // namespace

kir::Kernel* GpuLower::run() {
  FusionGuard fg(fusion_);
  LowerGuard lower_guard(this);
  // Reorder expressions for loop-nest generation respecting computeAt
  // relationships
  auto exprs_lowered = reorderExprsForComputeAt();
  dumpExprsIfEnabled(exprs_lowered, "reorderExprsForComputeAt");

  commonScalarMap().initialize(exprs_lowered);

  // For RNG ops whose seed and offset are not yet set, grab the seed and offset
  // from the host and assign them to the ops.
  // This must be after expr sort, because we do not want the generated
  // computation of offset and seed to be considered as part of fusion
  // definition
  assignRNGOffset(fusion_);

  for (auto [name, pass] : passes()) {
    exprs_lowered = pass(exprs_lowered);
    dumpExprsIfEnabled(exprs_lowered, name);
  }

  // We now have the lowered expressions, finalize the kernel IR. This function
  // will also copy over some relevant information for code generation from
  // GpuLower.
  kernel_->finalize(exprs_lowered);

  return kernel_.get();
}

bool requiresIdModel(Fusion* fusion) {
  // TMA requires IdModel
  for (auto expr : fusion->exprs()) {
    if (auto ldst = dynamic_cast<LoadStoreOp*>(expr)) {
      if (ldst->opType() == LoadStoreOpType::CpAsyncBulkTensorTile) {
        return true;
      }
    }
  }
  // If a tensor does not have a nice root->logical/allocation->loop
  // linear transformation history, use IdModel.
  for (auto tv : ir_utils::allTvs(fusion)) {
    auto root = tv->getMaybeRootDomain();
    auto loop = tv->getLoopDomain();
    std::vector<Val*> loop_val(loop.begin(), loop.end());
    auto all_ids_vec = DependencyCheck::getAllValsBetween(
        {root.begin(), root.end()}, loop_val);
    std::unordered_set<Val*> all_ids_set(
        all_ids_vec.begin(), all_ids_vec.end());
    auto alloc = tv->getMaybeAllocationDomain();
    auto logical = tv->getLogicalDomain();
    bool has_alloc_id_not_on_path =
        std::any_of(alloc.begin(), alloc.end(), [&](Val* v) {
          return !all_ids_set.count(v);
        });
    bool has_logical_id_not_on_path =
        std::any_of(logical.begin(), logical.end(), [&](Val* v) {
          return !all_ids_set.count(v);
        });
    if (has_alloc_id_not_on_path || has_logical_id_not_on_path) {
      return true;
    }
  }
  return false;
}

void GpuLower::analysis(Fusion* fusion) {
  FUSER_PERF_SCOPE("GpuLower::lower");
  NVF_ERROR(fusion != nullptr);
  NVF_ERROR(
      active_gpu_lower == nullptr, "Nested lowering passes are not supported");

  LowerGuard lower_guard(this);

  // Use int64 by default as the kernel index type
  if (!cparams_.index_type.has_value()) {
    cparams_.index_type = PrimDataType::Int;
  }

  // Copy fusion into a new kernel for processing
  kernel_ = std::make_unique<kir::Kernel>(fusion, indexType());
  // Alias the fusion kernel caries around as a view of itself.
  fusion_ = kernel_.get();

  dumpExprsIfEnabled(fusion_->exprs(), "initialize lowering");

  segmenterHintCleanup(fusion_);
  FusionGuard fg(fusion_);
  dumpExprsIfEnabled(fusion_->exprs(), "segmenterHintCleanup");

  this->requiresIdModel() = nvfuser::requiresIdModel(fusion_);

  // Temporarily set allKnownVals to inputs. In the future, we will have a real
  // pass to determine how to set allKnownVals.
  // TODO: revisit all passes on how they handle exprs in the fusion. Should we
  // change their use of fusion_->exprs() to only include exprs that are not
  // between inputs and allKnownVals()?
  allKnownVals() = kernel_->inputs();
  dumpExprsIfEnabled(fusion_->exprs(), "set allKnownVals");

  // prepare for lowering
  validateIr(fusion_);
  dumpExprsIfEnabled(fusion_->exprs(), "validateIr");

  // Determines minimum device version necessary to compile and run this fusion.
  std::tie(min_device_version_, min_device_version_reason_) =
      MinimumDeviceVersion::compute(fusion_);
  dumpExprsIfEnabled(fusion_->exprs(), "MinimumDeviceVersion");

  // Checks if any TIDx dim is marked as padded to a warp. Also checks if we can
  // determine the padding is explicitly a single warp.
  collectPaddedParallelDims();
  dumpExprsIfEnabled(fusion_->exprs(), "collectPaddedParallelDims");

  // Replaces integers that are tensor sizes by named scalars as "T0.size[0]"
  replaceSymbolicSizes(fusion_);
  dumpExprsIfEnabled(fusion_->exprs(), "replaceSymbolicSizes");

  // Build what's refered to as the compute at map. This map contains the
  // mappings of all iteration domains across the fusion. There are three types
  // of mappings Permissive, Exact, and Loop, see compute_at_map.h/cpp for more
  // information.
  compute_at_map_ = std::make_shared<ComputeAtMap>(fusion_);

  resolveComputeWith(fusion_);
  dumpExprsIfEnabled(fusion_->exprs(), "resolveComputeWith");

  // Transitory testing of IdModel if enabled. No existing
  // functionality should be affected. New IterDomains may be created,
  // so it is expected that generated code may use diffrent variable
<<<<<<< HEAD
  // names. Note computeWith should be resolved before building
  // IdModel. Otherwise computeWith inlining is not reflected in the
  // model.
  if (true || isOptionEnabled(EnableOption::IdModel)) {
    id_model_ = std::make_unique<IdModel>(fusion_);
=======
  // names
  if (this->requiresIdModel() || isOptionEnabled(EnableOption::IdModel)) {
    // Enable validation in the DEBUG build mode
#ifdef NDEBUG
    // Not DEBUG build
    id_model_ = std::make_unique<IdModel>(
        fusion_,
        /*build_graphs=*/true,
        /*allow_self_mapping=*/false,
        /*validate=*/false);
#else
    // DEBUG build
    id_model_ = std::make_unique<IdModel>(
        fusion_,
        /*build_graphs=*/true,
        /*allow_self_mapping=*/false,
        /*validate=*/true);
#endif
    id_model_->validateAndPropagatePType();
>>>>>>> 2e3b3a46
  }

  if (isDebugDumpEnabled(DebugDumpOption::ComputeAtMap)) {
    debug() << compute_at_map_->toString() << std::endl;
  }
  compute_at_map_->validateAndPropagatePType();
  dumpExprsIfEnabled(fusion_->exprs(), "validateAndPropagatePType");

  // Uses compute_at_map, find all splits that are enforced to be divisible
  divisible_splits_ = getAllDivisibleSplits(fusion_, compute_at_map_.get());
  dumpExprsIfEnabled(fusion_->exprs(), "getAllDivisibleSplits");

  // Used in parallel dimension map
  concretized_broadcast_domains_ =
      std::make_shared<const ConcretizedBroadcastDomains>(fusion_);
  dumpExprsIfEnabled(fusion_->exprs(), "build ConcretizedBroadcastDomains");

  parallelDimensionMap().build(fusion_);
  if (isDebugDumpEnabled(DebugDumpOption::ParallelDimensions)) {
    debug() << "Parallel dimension map:" << std::endl;
    debug() << parallel_dimension_map_.toString() << std::endl;
  }
  dumpExprsIfEnabled(fusion_->exprs(), "build parallelDimensionMap");

  // Validate mma data format and compatibility if any on the fusion.
  validateMma(fusion_);
  dumpExprsIfEnabled(fusion_->exprs(), "validateMma");

  // Validate swizzle usage on the fusion schedule.
  validateSwizzle(fusion_);
  dumpExprsIfEnabled(fusion_->exprs(), "validateSwizzle");

  validateResize(fusion_);
  dumpExprsIfEnabled(fusion_->exprs(), "validateResize");

  validateReductions(fusion_);
  dumpExprsIfEnabled(fusion_->exprs(), "validateReductions");

  // Compute thread predicates. Depends on parallel_dimension_map_
  thread_pred_map_.build(fusion_);
  dumpExprsIfEnabled(fusion_->exprs(), "build thread_pred_map_");

  // Fuse cetain patterns of reductions, such as a grid reduction
  // followed by a grid broadcast. Only depends on parallelization and
  // thread predicate map.
  fuseReductionsAndBroadcasts(fusion_);
  dumpExprsIfEnabled(fusion_->exprs(), "fuseReductionsAndBroadcasts");

  // Want to run this after parallel map is
  // created. vectorized_accesses_ and vectorized_set_info_ are
  // filled.
  validateAndCollectVectorizeInfo(fusion_);
  dumpExprsIfEnabled(fusion_->exprs(), "validateAndCollectVectorizeInfo");

  // Depends on ComputeAtMap
  validateAndConvertIterDomainGrouping(fusion_);
  dumpExprsIfEnabled(fusion_->exprs(), "validateAndConvertIterDomainGrouping");

  // Assumes all grouped reductions are convered to
  // GroupedReductionOp, which is done by
  // validateAndConvertIterDomainGrouping
  validateGroupedReductions(fusion_);
  dumpExprsIfEnabled(fusion_->exprs(), "validateGroupedReductions");

  // all of the lookup TVs are fusion inputs
  validateLookupTV(fusion_);
  dumpExprsIfEnabled(fusion_->exprs(), "validateLookupTV");

  // Depends on thread_pred_map_, validates parallelization collects which
  // tensor views need WAR or RAW syncs
  sync_map_ = std::make_shared<const SyncMap>(fusion_);
  if (isDebugDumpEnabled(DebugDumpOption::SyncMap)) {
    debug() << sync_map_->toString() << std::endl;
  }
  dumpExprsIfEnabled(fusion_->exprs(), "SyncMap");

  nonDivisibleSplitInfo().build(fusion_);
  dumpExprsIfEnabled(fusion_->exprs(), "build nonDivisibleSplitInfo");

  // Detects all exprssions that don't need predicates. Depends on
  // nonDivisibleSplitInfo.
  pred_elimination_ = std::make_unique<PredicateElimination>(fusion_);
  dumpExprsIfEnabled(fusion_->exprs(), "build predicateElimination");

  doubleBufferInfo().build(fusion_);
  dumpExprsIfEnabled(fusion_->exprs(), "build doubleBufferInfo");

  compute_at_map_->allocateIndexVariables();
  dumpExprsIfEnabled(fusion_->exprs(), "allocateIndexVariables");

<<<<<<< HEAD
  if (hasEnableOptionArgument(EnableOption::IdModel, "consumer_index") ||
      hasEnableOptionArgument(EnableOption::IdModel, "producer_index") ||
      hasEnableOptionArgument(EnableOption::IdModel, "inline_predicate") ||
      hasEnableOptionArgument(EnableOption::IdModel, "unswitch_predicate") ||
      hasEnableOptionArgument(EnableOption::IdModel, "vectorize_predicate")) {
    if (TensorIndexer::isSupported(fusion_)) {
      tensor_indexer_ = std::make_unique<TensorIndexer>(*id_model_);
    }
  }
=======
  if (this->requiresIdModel() || isOptionEnabled(EnableOption::IdModel)) {
    tensor_indexer_ = std::make_unique<TensorIndexer>(*id_model_);
  }

  consumerToTMAInfo() = getConsumerToTMAInfoMap(fusion_);
  dumpExprsIfEnabled(fusion_->exprs(), "getConsumerToTMAInfoMap");
>>>>>>> 2e3b3a46
}

kir::Kernel* GpuLower::kernel() const {
  NVF_CHECK(kernel_);
  return kernel_.get();
}

GpuLower* GpuLower::current() {
  NVF_ERROR(active_gpu_lower != nullptr, "No active GpuLower available");
  return active_gpu_lower;
}

bool GpuLower::hasCurrent() {
  return active_gpu_lower != nullptr;
}

void GpuLower::propagateExprInfo(const Expr* old_expr, const Expr* new_expr) {
  predicateElimination().propagateRemovalInfo(old_expr, new_expr);
  if (old_expr->isA<kir::Allocate>()) {
    auto alloc_info_it =
        localAllocationInfoMap().find(old_expr->as<kir::Allocate>());
    if (alloc_info_it != localAllocationInfoMap().end()) {
      auto alloc_info =
          std::make_unique<LocalAllocationInfo>(*(alloc_info_it->second));
      localAllocationInfoMap().emplace(
          new_expr->as<kir::Allocate>(), std::move(alloc_info));
    }
  }
}

bool GpuLower::resolveComputeWith(Fusion* fusion) {
  std::vector<Expr*> exprs_sorted;

  bool updated = false;
  for (auto val : fusion->usedMathVals()) {
    auto tv = dynamic_cast<TensorView*>(val);
    if (tv == nullptr) {
      continue;
    }
    if (tv->hasComputeWith()) {
      if (exprs_sorted.empty()) {
        exprs_sorted = reorderExprsForComputeAt();
      }
      if (tv->resolveComputeWith(exprs_sorted)) {
        updated = true;
        compute_at_map_->updateComputeWith(tv);
      }
    }
  }

  return updated;
}

} // namespace nvfuser<|MERGE_RESOLUTION|>--- conflicted
+++ resolved
@@ -431,14 +431,9 @@
   // Transitory testing of IdModel if enabled. No existing
   // functionality should be affected. New IterDomains may be created,
   // so it is expected that generated code may use diffrent variable
-<<<<<<< HEAD
   // names. Note computeWith should be resolved before building
   // IdModel. Otherwise computeWith inlining is not reflected in the
   // model.
-  if (true || isOptionEnabled(EnableOption::IdModel)) {
-    id_model_ = std::make_unique<IdModel>(fusion_);
-=======
-  // names
   if (this->requiresIdModel() || isOptionEnabled(EnableOption::IdModel)) {
     // Enable validation in the DEBUG build mode
 #ifdef NDEBUG
@@ -457,7 +452,6 @@
         /*validate=*/true);
 #endif
     id_model_->validateAndPropagatePType();
->>>>>>> 2e3b3a46
   }
 
   if (isDebugDumpEnabled(DebugDumpOption::ComputeAtMap)) {
@@ -548,24 +542,14 @@
   compute_at_map_->allocateIndexVariables();
   dumpExprsIfEnabled(fusion_->exprs(), "allocateIndexVariables");
 
-<<<<<<< HEAD
-  if (hasEnableOptionArgument(EnableOption::IdModel, "consumer_index") ||
-      hasEnableOptionArgument(EnableOption::IdModel, "producer_index") ||
-      hasEnableOptionArgument(EnableOption::IdModel, "inline_predicate") ||
-      hasEnableOptionArgument(EnableOption::IdModel, "unswitch_predicate") ||
-      hasEnableOptionArgument(EnableOption::IdModel, "vectorize_predicate")) {
-    if (TensorIndexer::isSupported(fusion_)) {
-      tensor_indexer_ = std::make_unique<TensorIndexer>(*id_model_);
-    }
-  }
-=======
-  if (this->requiresIdModel() || isOptionEnabled(EnableOption::IdModel)) {
+  if (this->requiresIdModel() ||
+      (isOptionEnabled(EnableOption::IdModel) &&
+       TensorIndexer::isSupported(fusion_))) {
     tensor_indexer_ = std::make_unique<TensorIndexer>(*id_model_);
   }
 
   consumerToTMAInfo() = getConsumerToTMAInfoMap(fusion_);
   dumpExprsIfEnabled(fusion_->exprs(), "getConsumerToTMAInfoMap");
->>>>>>> 2e3b3a46
 }
 
 kir::Kernel* GpuLower::kernel() const {
