// clang-format off
/*
 * SPDX-FileCopyrightText: Copyright (c) 2023-present NVIDIA CORPORATION & AFFILIATES.
 * All rights reserved.
 * SPDX-License-Identifier: BSD-3-Clause
 */
// clang-format on
#include <device_lower/lower2device.h>

#include <ATen/cuda/CUDAContext.h>
#include <debug.h>
#include <device_lower/analysis/divisible_split.h>
#include <device_lower/analysis/shift.h>
#include <device_lower/pass/alias_memory.h>
#include <device_lower/pass/allocation.h>
#include <device_lower/pass/double_buffer.h>
#include <device_lower/pass/expr_sort.h>
#include <device_lower/pass/fusion_simplifier.h>
#include <device_lower/pass/index.h>
#include <device_lower/pass/insert_syncs.h>
#include <device_lower/pass/instrument.h>
#include <device_lower/pass/loop_rotation.h>
#include <device_lower/pass/loops.h>
#include <device_lower/pass/magic_zero.h>
#include <device_lower/pass/misaligned_vectorization.h>
#include <device_lower/pass/predicate.h>
#include <device_lower/pass/replace_size.h>
#include <device_lower/pass/unroll.h>
#include <device_lower/pass/vectorize_welford.h>
#include <device_lower/pass/warp_reduce.h>
#include <device_lower/utils.h>
#include <device_lower/validation.h>
#include <expr_simplifier.h>
#include <fusion.h>
#include <id_model/id_graphs.h>
#include <instrumentation.h>
#include <ir/iostream.h>
#include <ir/utils.h>

#include <list>
#include <unordered_map>
#include <unordered_set>

namespace nvfuser {

thread_local GpuLower* active_gpu_lower = nullptr; // NOLINT
namespace {

class KIRCleaner : public OptOutDispatch {
 public:
  //! Remove nop IR nodes
  static std::vector<Expr*> cleanUp(const std::vector<Expr*>& loop_nests) {
    KIRCleaner cleaner;
    std::vector<Expr*> out_loop_nests;
    for (auto loop_nest : loop_nests) {
      cleaner.dispatch(loop_nest);
      // No need to keep the loop nest if it's determined to be nop
      if (!cleaner.is_nop_) {
        out_loop_nests.push_back(loop_nest);
      }
    }
    return out_loop_nests;
  }

 private:
  using OptOutDispatch::handle;
  void dispatch(Expr* expr) final {
    if (expr->isA<kir::ForLoop>() || expr->isA<kir::IfThenElse>()) {
      OptOutDispatch::dispatch(expr);
    } else {
      // Any non-scoping expr is not considered nop
      is_nop_ = false;
    }
  }

  void handle(kir::ForLoop* fl) final {
    auto exprs = fl->body().exprs();
    fl->body().clear();
    for (auto expr : exprs) {
      dispatch(expr);
      // Add the expr to the loop body only when the expr is not nop
      if (!is_nop_) {
        fl->body().push_back(expr);
      }
    }
    // The loop is nop when no expr exists in the body
    is_nop_ = fl->body().empty();
  }

  void handle(kir::IfThenElse* ite) final {
    const auto conditional = ite->predicate()->value();

    // Visit the then block
    auto then_exprs = ite->thenBody().exprs();
    ite->thenBody().clear();
    if (!conditional->isConst() || conditional->value().as<bool>()) {
      for (auto expr : then_exprs) {
        dispatch(expr);
        if (!is_nop_) {
          ite->thenBody().push_back(expr);
        }
      }
    }

    const bool then_nop = ite->thenBody().empty();

    // Visit the else block
    auto else_exprs = ite->elseBody().exprs();
    ite->elseBody().clear();
    if (!conditional->isConst() || !conditional->value().as<bool>()) {
      for (auto expr : else_exprs) {
        dispatch(expr);
        if (!is_nop_) {
          ite->elseBody().push_back(expr);
        }
      }
    }

    const bool else_nop = ite->elseBody().empty();

    // If the then block is nop but the else is not, invert the
    // conditional and move the exprs in the else block to the then
    // block.
    if (then_nop && !else_nop) {
      Val* pred = ite->predicate()->value();
      Val* not_pred = SimplifyingIrBuilder::notExpr(pred);
      ite->predicate()->setValue(not_pred);
      for (auto expr : ite->elseBody().exprs()) {
        ite->thenBody().push_back(expr);
      }
      ite->elseBody().clear();
    }

    // This IfThenElse is nop if both the then and else blocks are nop
    is_nop_ = then_nop && else_nop;
  }

 private:
  //! True if the last visited expr is nop
  bool is_nop_ = false;
};

} // namespace

void GpuLower::collectPaddedParallelDims() {
  bool can_be_single_warp = true;

  auto warp_size = at::cuda::warp_size();

  auto used_vals = fusion_->usedMathVals();
  for (auto tv : ir_utils::filterByType<TensorView>(used_vals)) {
    for (auto id : tv->getLeafDomain()) {
      if (tv->definition()) {
        // TODO: Support GroupedReductionOp
        if (auto reduction = dynamic_cast<ReductionOp*>(tv->definition())) {
          if (ir_utils::getMaybeWarpReductionDim(
                  reduction->out(), reduction->in())
                  .has_value()) {
            warp_pad_info_.has_warp_reduction = true;
          }
        }
      }

      // Check ifi TIDx is padded in this kernel
      if (id->hasPaddingToMultipleOfWarp()) {
        TORCH_INTERNAL_ASSERT(
            id->getParallelType() == ParallelType::TIDx,
            "Padded types supported only on TIDx");
        warp_pad_info_.is_tidx_padded = true;
      }

      // Check all possible bindings of TIDx to see
      //  if TIDx will eventually be bound to a single warp.
      if (id->getParallelType() == ParallelType::TIDx) {
        auto size_after_padding = id->getMaybeSizeAfterPadding();
        bool padding_to_single_warp = size_after_padding.has_value() &&
            size_after_padding.value() == warp_size;

        if (id->extent()->isConstInt() &&
            id->extent()->evaluateInt() > warp_size &&
            !padding_to_single_warp) {
          // If we see any other TIDx binding that's larger than
          //  a warp or unknown, we shouldn't lower warp reduce
          //  to a single warp type.
          can_be_single_warp = false;
          warp_pad_info_.is_tidx_single_warp = false;
        } else if (can_be_single_warp) {
          if (padding_to_single_warp ||
              (id->extent()->isConstInt() &&
               id->extent()->evaluateInt() == warp_size)) {
            warp_pad_info_.is_tidx_single_warp = true;
          }
        }
      }
    }
  }
}

void segmenterHintCleanup(Fusion* fusion) {
  for (auto expr : fusion->exprs()) {
    if (expr->isA<LoadStoreOp>()) {
      auto op = expr->as<LoadStoreOp>();
      if (op->opType() == LoadStoreOpType::SegmenterSet) {
        op->setOpType(LoadStoreOpType::Set);
      }
    }
  }
}

std::tuple<Val*, Val*, kir::GetRNGSeedAndOffsetFromHost*>
getRNGSeedAndOffsetFromHost();

void assignRNGOffset(Fusion* fusion) {
  Val* seed = nullptr;
  Val* first_offset = nullptr;
  kir::GetRNGSeedAndOffsetFromHost* getseed_op = nullptr;
  int64_t counter = 0;
  for (auto expr : fusion->exprs()) {
    if (auto rop = dynamic_cast<RNGOp*>(expr)) {
      if (!rop->isDeterministic()) {
        if (seed == nullptr) {
          std::tie(seed, first_offset, getseed_op) =
              getRNGSeedAndOffsetFromHost();
        }
        Val* offset = SimplifyingIrBuilder::addExpr(first_offset, counter);
        rop->setSeedAndOffset(seed, offset);
        counter++;
      }
    }
  }
  if (getseed_op != nullptr) {
    getseed_op->offsets() = counter;
  }
}

// Dump expr string if enable lower_verbose
void dumpExprsIfEnabled(
    const std::vector<Expr*>& exprs,
    std::string pass_name,
    bool force_expr_disable = true,
    bool force_enable = false) {
  auto enabled_by_env = [&pass_name]() {
    if (!isDebugDumpEnabled(DebugDumpOption::LowerVerbose)) {
      return false;
    }
    const auto& args = getDebugDumpArguments(DebugDumpOption::LowerVerbose);
    return (
        args.empty() ||
        std::find(args.begin(), args.end(), pass_name) != args.end());
  };
<<<<<<< HEAD
  bool name_only = isDebugDumpEnabled(DebugDumpOption::LowerNameOnly);
  if (name_only || force_enable || enabled_by_env()) {
    std::cout << "After " << pass_name << ":" << std::endl;
    if (name_only || force_expr_disable) {
      return;
    }
=======
  if (force_enable || enabled_by_env()) {
    debug() << "After " << pass_name << ":" << std::endl;
>>>>>>> 64df7b55
    for (auto exp : exprs) {
      debug() << exp->toString() << std::endl;
    }
  }
}

void GpuLower::lower(Fusion* fusion) {
  FUSER_PERF_SCOPE("GpuLower::lower");
  TORCH_INTERNAL_ASSERT(fusion != nullptr);
  TORCH_INTERNAL_ASSERT(
      active_gpu_lower == nullptr, "Nested lowering passes are not supported");

  struct LowerGuard {
    LowerGuard(GpuLower* gpu_lower) {
      active_gpu_lower = gpu_lower;
    }
    ~LowerGuard() {
      active_gpu_lower = nullptr;
    }
  } lower_guard(this);

  // Use int64 by default as the kernel index type
  auto kernel_index_type = cparams_.index_type.has_value()
      ? cparams_.index_type.value()
      : PrimDataType::Int;

  // Copy fusion into a new kernel for processing
  kernel_ = std::make_unique<kir::Kernel>(fusion, kernel_index_type);
  // Alias the fusion kernel caries around as a view of itself.
  fusion_ = kernel_.get();

  // Convert tensor views of DataType::Index type to either Int or Int32
  for (auto tv : ir_utils::allTvs(fusion_)) {
    if (tv->dtype() == DataType::Index) {
      tv->resolveIndexDtype();
    }
  }
  segmenterHintCleanup(fusion_);
  FusionGuard fg(fusion_);

  dumpExprsIfEnabled(fusion_->exprs(), "initialize lowering");

  // Temporarily set allKnownVals to inputs. In the future, we will have a real
  // pass to determine how to set allKnownVals.
  // TODO: revisit all passes on how they handle exprs in the fusion. Should we
  // change their use of fusion_->exprs() to only include exprs that are not
  // between inputs and allKnownVals()?
  allKnownVals() = kernel_->inputs();
  dumpExprsIfEnabled(fusion_->exprs(), "set allKnownVals");

  // prepare for lowering
  validateIr(fusion_);
  dumpExprsIfEnabled(fusion_->exprs(), "validateIr", true);

  // Checks if any TIDx dim is marked as padded to a warp. Also checks if we can
  // determine the padding is explicitly a single warp.
  collectPaddedParallelDims();
  dumpExprsIfEnabled(fusion_->exprs(), "collectPaddedParallelDims", true);

  // Replaces integers that are tensor sizes by named scalars as "T0.size[0]"
  replaceSymbolicSizes(fusion_);
  dumpExprsIfEnabled(fusion_->exprs(), "replaceSymbolicSizes");

  IterDomainGraphs test(fusion_);

  // Build what's refered to as the compute at map. This map contains the
  // mappings of all iteration domains across the fusion. There are three types
  // of mappings Permissive, Exact, and Loop, see compute_at_map.h/cpp for more
  // information.
  compute_at_map_ = std::make_shared<ComputeAtMap>(fusion_);

  resolveComputeWith(fusion_);
  dumpExprsIfEnabled(fusion_->exprs(), "resolveComputeWith", true);

  if (isDebugDumpEnabled(DebugDumpOption::ComputeAtMap)) {
    debug() << compute_at_map_->toString() << std::endl;
  }
  compute_at_map_->validateAndPropagatePType();
  dumpExprsIfEnabled(fusion_->exprs(), "validateAndPropagatePType");

  // Uses compute_at_map, find all splits that are enforced to be divisible
  divisible_splits_ = getAllDivisibleSplits(fusion_, compute_at_map_.get());
  dumpExprsIfEnabled(fusion_->exprs(), "getAllDivisibleSplits", true);

  // Used in parallel dimension map
  concretized_broadcast_domains_ =
      std::make_shared<const ConcretizedBroadcastDomains>(fusion_);
  dumpExprsIfEnabled(
      fusion_->exprs(), "build ConcretizedBroadcastDomains", true);

  parallelDimensionMap().build(fusion_);
  if (isDebugDumpEnabled(DebugDumpOption::ParallelDimensions)) {
    debug() << "Parallel dimension map:" << std::endl;
    debug() << parallel_dimension_map_.toString() << std::endl;
  }
  dumpExprsIfEnabled(fusion_->exprs(), "build parallelDimensionMap", true);

  // Validate mma data format and compatibility if any on the fusion.
  validateMma(fusion_);
  dumpExprsIfEnabled(fusion_->exprs(), "validateMma", true);

  // Validate swizzle usage on the fusion schedule.
  validateSwizzle(fusion_);
  dumpExprsIfEnabled(fusion_->exprs(), "validateSwizzle", true);

  validateResize(fusion_);
  dumpExprsIfEnabled(fusion_->exprs(), "validateResize");

  // Compute thread predicates. Depends on parallel_dimension_map_
  thread_pred_map_.build(fusion_);
  dumpExprsIfEnabled(fusion_->exprs(), "build thread_pred_map_", true);

  // Fuse cetain patterns of reductions, such as a grid reduction
  // followed by a grid broadcast. Only depends on parallelization and
  // thread predicate map.
  fuseReductionsAndBroadcasts(fusion_);
  dumpExprsIfEnabled(fusion_->exprs(), "fuseReductionsAndBroadcasts");

  // Scan the whole fusion and build mappings about halo extensions of
  // all IterDomains
  halo_info_ = std::make_shared<HaloInfo>(fusion_, compute_at_map_);
  dumpExprsIfEnabled(fusion_->exprs(), "build HaloInfo", true);

  // Want to run this after parallel map and halo info map are
  // created. vectorized_accesses_ and vectorized_set_info_ are filled.
  validateAndCollectVectorizeInfo(fusion_);
  dumpExprsIfEnabled(fusion_->exprs(), "validateAndCollectVectorizeInfo", true);

  // Depends on ComputeAtMap and HaloInfo.
  validateAndConvertIterDomainGrouping(fusion_);
  dumpExprsIfEnabled(
      fusion_->exprs(), "validateAndConvertIterDomainGrouping", true);

  // Assumes all grouped reductions are convered to
  // GroupedReductionOp, which is done by
  // validateAndConvertIterDomainGrouping
  validateGroupedReductions(fusion_);
  dumpExprsIfEnabled(fusion_->exprs(), "validateGroupedReductions", true);

  // all of the lookup TVs are fusion inputs
  validateLookupTV(fusion_);
  dumpExprsIfEnabled(fusion_->exprs(), "validateLookupTV", true);

  // Depends on thread_pred_map_, validates parallelization collects which
  // tensor views need WAR or RAW syncs
  sync_map_ = std::make_shared<const SyncMap>(fusion_);
  if (isDebugDumpEnabled(DebugDumpOption::SyncMap)) {
    debug() << sync_map_->toString() << std::endl;
  }
  dumpExprsIfEnabled(fusion_->exprs(), "SyncMap", true);

  partialSplitMap().build(fusion_);
  dumpExprsIfEnabled(fusion_->exprs(), "build partialSplitMap", true);

  validatePartialSplit(fusion_);
  dumpExprsIfEnabled(fusion_->exprs(), "validatePartialSplit", true);

  nonDivisibleSplitInfo().build(fusion_);
  dumpExprsIfEnabled(fusion_->exprs(), "build nonDivisibleSplitInfo", true);

  // Detects all exprssions that don't need predicates. Depends on
  // nonDivisibleSplitInfo.
  pred_elimination_ = std::make_unique<PredicateElimination>(fusion_);
  dumpExprsIfEnabled(fusion_->exprs(), "build predicateElimination", true);

  doubleBufferInfo().build(fusion_);
  dumpExprsIfEnabled(fusion_->exprs(), "build doubleBufferInfo", true);

  compute_at_map_->allocateIndexVariables();
  dumpExprsIfEnabled(fusion_->exprs(), "allocateIndexVariables", true);
  // Run our passes keeping the lowered expressions and forwarding
  // them

  // Reorder expressions for loop-nest generation respecting computeAt
  // relationships
  const auto exprs_sorted = reorderExprsForComputeAt();
  dumpExprsIfEnabled(exprs_sorted, "reorderExprsForComputeAt");

  // For RNG ops whose seed and offset are not yet set, grab the seed and offset
  // from the host and assign them to the ops.
  // This must be after expr sort, because we do not want the generated
  // computation of offset and seed to be considered as part of fusion
  // definition
  assignRNGOffset(fusion_);

  // Generate loop-nests and place each expression at its
  // corresponding loop
  const auto exprs_lowered = LoopNestGenerator::loweredExprs(exprs_sorted);
  dumpExprsIfEnabled(exprs_lowered, "LoopNestGenerator");

  // Replace squeezes, Transpose, Shift, Gather, and View ops with
  // unary ops since they're not separately processed in lowering.
  const auto exprs_unary_replaced = unarySetOpInserter(exprs_lowered);
  dumpExprsIfEnabled(exprs_unary_replaced, "unarySetOpInserter");

  // Insert allocations
  const auto exprs_alloced = insertAllocations(exprs_unary_replaced);
  dumpExprsIfEnabled(exprs_alloced, "insertAllocations");

  // Insert read after write smem syncs
  const auto exprs_raw_sync = insertRawThreadSynchronization(exprs_alloced);
  dumpExprsIfEnabled(exprs_raw_sync, "insertRawThreadSynchronization");

  // Reuse memory locations
  const auto exprs_reuse_mem = reuseMemoryAllocations(exprs_raw_sync);
  dumpExprsIfEnabled(exprs_reuse_mem, "reuseMemoryAllocations");

  // Insert SyncThreads at end of for-loop to avoid WAR race condition
  const auto exprs_war_sync = insertWarThreadSynchronization(exprs_reuse_mem);
  dumpExprsIfEnabled(exprs_war_sync, "insertWarThreadSynchronization");

  const auto exprs_double_buffered = DoubleBufferPass::run(exprs_war_sync);
  dumpExprsIfEnabled(exprs_double_buffered, "DoubleBufferPass");

  const auto exprs_loop_rotated = fusion_->hasManaged("loop_rotation")
      ? rotateLoops(
            exprs_double_buffered,
            fusion_->getManaged<LoopRotationParam>("loop_rotation"))
      : exprs_double_buffered;
  dumpExprsIfEnabled(exprs_loop_rotated, "rotateLoops");

  // This pass inserts predicates as well as branches in the code. Up until now
  // the code is explicitly single shot for loop based. Need to be careful in
  // later passes when doing any kind of insertions in loop nest structure as
  // insertions could be on if then or else instead of directly on a for loop.
  const auto exprs_unrolled_loops =
      UnrollPass::runPass(fusion_, exprs_loop_rotated);
  dumpExprsIfEnabled(exprs_unrolled_loops, "UnrollPass");

  commonScalarMap().initialize(exprs_unrolled_loops);

  const auto exprs_unrolled_mv_loops =
      processMisalignedVectorization(exprs_unrolled_loops);
  dumpExprsIfEnabled(exprs_unrolled_mv_loops, "processMisalignedVectorization");

  const auto exprs_indexed_loops =
      IndexLowering::getIndexedExprs(exprs_unrolled_mv_loops);
  dumpExprsIfEnabled(exprs_indexed_loops, "IndexLowering");

  // TODO: It seems this type of optimization would be far easier to implement
  // on fusion ir than kernel ir. We should likely refactor this to at least run
  // before allocation insertion.
  const auto exprs_with_fused_broadcast = fuseWarpReduce(exprs_indexed_loops);
  dumpExprsIfEnabled(exprs_with_fused_broadcast, "fuseWarpReduce");

  const auto exprs_conditional_loops =
      generateConditionalFromPredicate(exprs_with_fused_broadcast);
  dumpExprsIfEnabled(
      exprs_conditional_loops, "generateConditionalFromPredicate");

  const auto exprs_common_index_allocated =
      allocateCommonScalars(exprs_conditional_loops);
  dumpExprsIfEnabled(exprs_common_index_allocated, "allocateCommonScalars");

  std::vector<Expr*> exprs_welford_vectorized;
  if (!isOptionDisabled(DisableOption::WelfordVectorization)) {
    exprs_welford_vectorized = vectorizeWelford(exprs_common_index_allocated);
    dumpExprsIfEnabled(exprs_welford_vectorized, "vectorizeWelford");
  } else {
    exprs_welford_vectorized = exprs_common_index_allocated;
  }

  std::vector<Expr*> exprs_register_adjusted;
  if (isNvFuserZeroEnabled()) {
    // Insert fake zero updates to make sure nvrtc doesn't blow out register use
    // on index and predicate reuse
    exprs_register_adjusted = insertMagicZero(exprs_welford_vectorized);
    dumpExprsIfEnabled(exprs_register_adjusted, "insertMagicZero");
  } else {
    exprs_register_adjusted = exprs_welford_vectorized;
  }

  const auto exprs_cleaned_up_loops =
      KIRCleaner::cleanUp(exprs_register_adjusted);
  dumpExprsIfEnabled(exprs_cleaned_up_loops, "KIRCleaner");

  const auto exprs_instrumented = instrumentKernel(exprs_cleaned_up_loops);
  dumpExprsIfEnabled(exprs_instrumented, "instrumentKernel");

  // We now have the lowered expressions, finalize the kernel IR. This function
  // will also copy over some relevant information for code generation from
  // GpuLower.
  kernel_->finalize(exprs_instrumented);
}

kir::Kernel* GpuLower::kernel() const {
  TORCH_CHECK(kernel_);
  return kernel_.get();
}

GpuLower* GpuLower::current() {
  TORCH_INTERNAL_ASSERT(
      active_gpu_lower != nullptr, "No active GpuLower available");
  return active_gpu_lower;
}

bool GpuLower::hasCurrent() {
  return active_gpu_lower != nullptr;
}

void GpuLower::propagateExprInfo(const Expr* old_expr, const Expr* new_expr) {
  predicateElimination().propagateRemovalInfo(old_expr, new_expr);
  if (old_expr->isA<kir::Allocate>()) {
    auto alloc_info_it =
        localAllocationInfoMap().find(old_expr->as<kir::Allocate>());
    if (alloc_info_it != localAllocationInfoMap().end()) {
      auto alloc_info =
          std::make_unique<LocalAllocationInfo>(*(alloc_info_it->second));
      localAllocationInfoMap().emplace(
          new_expr->as<kir::Allocate>(), std::move(alloc_info));
    }
  }
}

bool GpuLower::resolveComputeWith(Fusion* fusion) {
  std::vector<Expr*> exprs_sorted;

  bool updated = false;
  for (auto val : fusion->usedMathVals()) {
    auto tv = dynamic_cast<TensorView*>(val);
    if (tv == nullptr) {
      continue;
    }
    if (tv->hasComputeWith()) {
      if (exprs_sorted.empty()) {
        exprs_sorted = reorderExprsForComputeAt();
      }
      if (tv->resolveComputeWith(exprs_sorted)) {
        updated = true;
        compute_at_map_->updateComputeWith(tv);
      }
    }
  }

  return updated;
}

} // namespace nvfuser<|MERGE_RESOLUTION|>--- conflicted
+++ resolved
@@ -248,17 +248,12 @@
         args.empty() ||
         std::find(args.begin(), args.end(), pass_name) != args.end());
   };
-<<<<<<< HEAD
   bool name_only = isDebugDumpEnabled(DebugDumpOption::LowerNameOnly);
   if (name_only || force_enable || enabled_by_env()) {
     std::cout << "After " << pass_name << ":" << std::endl;
     if (name_only || force_expr_disable) {
       return;
     }
-=======
-  if (force_enable || enabled_by_env()) {
-    debug() << "After " << pass_name << ":" << std::endl;
->>>>>>> 64df7b55
     for (auto exp : exprs) {
       debug() << exp->toString() << std::endl;
     }
