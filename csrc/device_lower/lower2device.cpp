// clang-format off
/*
 * SPDX-FileCopyrightText: Copyright (c) 2023-present NVIDIA CORPORATION & AFFILIATES.
 * All rights reserved.
 * SPDX-License-Identifier: BSD-3-Clause
 */
// clang-format on
#include <device_lower/lower2device.h>

#include <ATen/cuda/CUDAContext.h>
#include <debug.h>
#include <device_lower/analysis/device_version.h>
#include <device_lower/analysis/divisible_split.h>
#include <device_lower/pass/alias_memory.h>
#include <device_lower/pass/allocation.h>
#include <device_lower/pass/double_buffer.h>
#include <device_lower/pass/expr_sort.h>
#include <device_lower/pass/fusion_simplifier.h>
#include <device_lower/pass/grid_serialization.h>
#include <device_lower/pass/index.h>
#include <device_lower/pass/inline_ptx.h>
#include <device_lower/pass/insert_syncs.h>
#include <device_lower/pass/instrument.h>
#include <device_lower/pass/loop_rotation.h>
#include <device_lower/pass/loops.h>
#include <device_lower/pass/magic_zero.h>
#include <device_lower/pass/misaligned_vectorization.h>
#include <device_lower/pass/predicate.h>
#include <device_lower/pass/replace_size.h>
#include <device_lower/pass/unroll.h>
#include <device_lower/pass/vectorize_welford.h>
#include <device_lower/pass/warp_reduce.h>
#include <device_lower/utils.h>
#include <device_lower/validation.h>
#include <expr_simplifier.h>
#include <fusion.h>
#include <id_model/id_model.h>
#include <instrumentation.h>
#include <ir/iostream.h>
#include <ir/utils.h>

#include <list>
#include <unordered_map>
#include <unordered_set>

namespace nvfuser {

thread_local GpuLower* active_gpu_lower = nullptr; // NOLINT
namespace {

class KIRCleaner : public OptOutDispatch {
 public:
  //! Remove nop IR nodes
  static std::vector<Expr*> cleanUp(const std::vector<Expr*>& loop_nests) {
    KIRCleaner cleaner;
    std::vector<Expr*> out_loop_nests;
    for (auto loop_nest : loop_nests) {
      cleaner.dispatch(loop_nest);
      // No need to keep the loop nest if it's determined to be nop
      if (!cleaner.is_nop_) {
        out_loop_nests.push_back(loop_nest);
      }
    }
    return out_loop_nests;
  }

 private:
  using OptOutDispatch::handle;
  void dispatch(Expr* expr) final {
    if (expr->isA<kir::ForLoop>() || expr->isA<kir::IfThenElse>()) {
      OptOutDispatch::dispatch(expr);
    } else {
      // Any non-scoping expr is not considered nop
      is_nop_ = false;
    }
  }

  void handle(kir::ForLoop* fl) final {
    auto exprs = fl->body().exprs();
    fl->body().clear();
    for (auto expr : exprs) {
      dispatch(expr);
      // Add the expr to the loop body only when the expr is not nop
      if (!is_nop_) {
        fl->body().push_back(expr);
      }
    }
    // The loop is nop when no expr exists in the body
    is_nop_ = fl->body().empty();
  }

  void handle(kir::IfThenElse* ite) final {
    const auto conditional = ite->predicate()->value();

    // Visit the then block
    auto then_exprs = ite->thenBody().exprs();
    ite->thenBody().clear();
    if (!conditional->isConst() || conditional->value().as<bool>()) {
      for (auto expr : then_exprs) {
        dispatch(expr);
        if (!is_nop_) {
          ite->thenBody().push_back(expr);
        }
      }
    }

    const bool then_nop = ite->thenBody().empty();

    // Visit the else block
    auto else_exprs = ite->elseBody().exprs();
    ite->elseBody().clear();
    if (!conditional->isConst() || !conditional->value().as<bool>()) {
      for (auto expr : else_exprs) {
        dispatch(expr);
        if (!is_nop_) {
          ite->elseBody().push_back(expr);
        }
      }
    }

    const bool else_nop = ite->elseBody().empty();

    // If the then block is nop but the else is not, invert the
    // conditional and move the exprs in the else block to the then
    // block.
    if (then_nop && !else_nop) {
      Val* pred = ite->predicate()->value();
      Val* not_pred = SimplifyingIrBuilder::logicalNotExpr(pred);
      ite->predicate()->setValue(not_pred);
      for (auto expr : ite->elseBody().exprs()) {
        ite->thenBody().push_back(expr);
      }
      ite->elseBody().clear();
    }

    // This IfThenElse is nop if both the then and else blocks are nop
    is_nop_ = then_nop && else_nop;
  }

 private:
  //! True if the last visited expr is nop
  bool is_nop_ = false;
};

} // namespace

void GpuLower::collectPaddedParallelDims() {
  bool can_be_single_warp = true;

  auto warp_size = at::cuda::warp_size();

  auto used_vals = fusion_->usedMathVals();
  for (auto tv : ir_utils::filterByType<TensorView>(used_vals)) {
    for (auto id : tv->getLoopDomain()) {
      if (tv->definition()) {
        // TODO: Support GroupedReductionOp
        if (auto reduction = dynamic_cast<ReductionOp*>(tv->definition())) {
          if (ir_utils::getMaybeWarpReductionDim(
                  reduction->out(), reduction->in())
                  .has_value()) {
            warp_pad_info_.has_warp_reduction = true;
          }
        }
      }

      // Check ifi TIDx is padded in this kernel
      if (id->hasPaddingToMultipleOfWarp()) {
        NVF_ERROR(
            id->getParallelType() == ParallelType::TIDx,
            "Padded types supported only on TIDx");
        warp_pad_info_.is_tidx_padded = true;
      }

      // Check all possible bindings of TIDx to see
      //  if TIDx will eventually be bound to a single warp.
      if (id->getParallelType() == ParallelType::TIDx) {
        auto size_after_padding = id->getMaybeSizeAfterPadding();
        bool padding_to_single_warp = size_after_padding.has_value() &&
            size_after_padding.value() == warp_size;

        if (id->extent()->isConstInt() &&
            id->extent()->evaluate().as<int64_t>() > warp_size &&
            !padding_to_single_warp) {
          // If we see any other TIDx binding that's larger than
          //  a warp or unknown, we shouldn't lower warp reduce
          //  to a single warp type.
          can_be_single_warp = false;
          warp_pad_info_.is_tidx_single_warp = false;
        } else if (can_be_single_warp) {
          if (padding_to_single_warp ||
              (id->extent()->isConstInt() &&
               id->extent()->evaluate().as<int64_t>() == warp_size)) {
            warp_pad_info_.is_tidx_single_warp = true;
          }
        }
      }
    }
  }
}

void segmenterHintCleanup(Fusion* fusion) {
  for (auto expr : fusion->exprs()) {
    if (expr->isA<LoadStoreOp>()) {
      auto op = expr->as<LoadStoreOp>();
      if (op->opType() == LoadStoreOpType::SegmenterSet) {
        op->setOpType(LoadStoreOpType::Set);
      }
    }
  }
}

std::tuple<Val*, Val*, kir::GetRNGSeedAndOffsetFromHost*>
getRNGSeedAndOffsetFromHost();

void assignRNGOffset(Fusion* fusion) {
  Val* seed = nullptr;
  Val* first_offset = nullptr;
  kir::GetRNGSeedAndOffsetFromHost* getseed_op = nullptr;
  int64_t counter = 0;
  for (auto expr : fusion->exprs()) {
    if (auto rop = dynamic_cast<RNGOp*>(expr)) {
      if (!rop->isDeterministic()) {
        if (seed == nullptr) {
          std::tie(seed, first_offset, getseed_op) =
              getRNGSeedAndOffsetFromHost();
        }
        Val* offset = SimplifyingIrBuilder::addExpr(first_offset, counter);
        rop->setSeedAndOffset(seed, offset);
        counter++;
      }
    }
  }
  if (getseed_op != nullptr) {
    getseed_op->offsets() = counter;
  }
}

// Dump expr string if enable lower_verbose
void dumpExprsIfEnabled(
    const std::vector<Expr*>& exprs,
    std::string pass_name,
    bool force_enable = false) {
  auto enabled_by_env = [&pass_name]() {
    if (!isDebugDumpEnabled(DebugDumpOption::LowerVerbose)) {
      return false;
    }
    const auto& args = getDebugDumpArguments(DebugDumpOption::LowerVerbose);
    return (
        args.empty() ||
        std::find(args.begin(), args.end(), pass_name) != args.end());
  };
  if (force_enable || enabled_by_env()) {
    debug() << "After " << pass_name << ":" << std::endl;
    for (auto exp : exprs) {
      // `Expr::toString()` already ends with a new line.
      debug() << exp->toString();
    }
  }
}

GpuLower::GpuLower(Fusion* fusion, const CompileParams& cparams)
    : passes_(
          // Passes will be executed in the order they are added here
          // Each pass is a pair of (name, function), where the name will be
          // printed in verbose mode of lowering. The function must take a
          // const std::vector<Expr*>& and return a std::vector<Expr*>.
          {{"LoopNestGenerator", LoopNestGenerator::loweredExprs},
           {"loadStoreOpInserter", loadStoreOpInserter},
           {"insertGridSerializationSyncs", insertGridSerializationSyncs},
           {"insertAllocations", insertAllocations},
           {"insertRawThreadSynchronization", insertRawThreadSynchronization},
           {"reuseMemoryAllocations", reuseMemoryAllocations},
           {"insertWarThreadSynchronization", insertWarThreadSynchronization},
           {"DoubleBufferPass", DoubleBufferPass::run},
           {"rotateLoops", rotateLoops},
           {"UnrollPass", UnrollPass::runPass},
           {"processMisalignedVectorization", processMisalignedVectorization},
           {"IndexLowering", IndexLowering::getIndexedExprs},
           {"fuseWarpReduce", fuseWarpReduce},
           {"generateConditionalFromPredicate",
            generateConditionalFromPredicate},
           {"vectorizeWelford", vectorizeWelford},
           {"allocateCommonScalars", allocateCommonScalars},
           {"insertMagicZero", insertMagicZero},
           {"KIRCleaner", KIRCleaner::cleanUp},
           {"instrumentKernel", instrumentKernel},
           {"lowerToInlinePtx", lowerToInlinePtx}}),
      cparams_(cparams) {
  analysis(fusion);
}

namespace {
struct LowerGuard {
  LowerGuard(GpuLower* gpu_lower) {
    active_gpu_lower = gpu_lower;
  }
  ~LowerGuard() {
    active_gpu_lower = nullptr;
  }
};

} // namespace

kir::Kernel* GpuLower::run() {
  FusionGuard fg(fusion_);
  LowerGuard lower_guard(this);
  // Reorder expressions for loop-nest generation respecting computeAt
  // relationships
  auto exprs_lowered = reorderExprsForComputeAt();
  dumpExprsIfEnabled(exprs_lowered, "reorderExprsForComputeAt");

  commonScalarMap().initialize(exprs_lowered);

  // For RNG ops whose seed and offset are not yet set, grab the seed and offset
  // from the host and assign them to the ops.
  // This must be after expr sort, because we do not want the generated
  // computation of offset and seed to be considered as part of fusion
  // definition
  assignRNGOffset(fusion_);

  for (auto [name, pass] : passes()) {
    exprs_lowered = pass(exprs_lowered);
    dumpExprsIfEnabled(exprs_lowered, name);
  }

  // We now have the lowered expressions, finalize the kernel IR. This function
  // will also copy over some relevant information for code generation from
  // GpuLower.
  kernel_->finalize(exprs_lowered);

  return kernel_.get();
}

bool requiresIdModel(Fusion* fusion) {
  // TMA requires IdModel
  for (auto expr : fusion->exprs()) {
    if (auto ldst = dynamic_cast<LoadStoreOp*>(expr)) {
      if (ldst->opType() == LoadStoreOpType::CpAsyncBulkTensorTile) {
        return true;
      }
    }
  }
  // If a tensor does not have a nice root->logical/allocation->loop
  // linear transformation history, use IdModel.
  for (auto tv : ir_utils::allTvs(fusion)) {
    auto root = tv->getMaybeRootDomain();
    auto loop = tv->getLoopDomain();
    std::vector<Val*> loop_val(loop.begin(), loop.end());
    auto all_ids_vec = DependencyCheck::getAllValsBetween(
        {root.begin(), root.end()}, loop_val);
    std::unordered_set<Val*> all_ids_set(
        all_ids_vec.begin(), all_ids_vec.end());
    auto alloc = tv->getMaybeAllocationDomain();
    auto logical = tv->getLogicalDomain();
    bool has_alloc_id_not_on_path =
        std::any_of(alloc.begin(), alloc.end(), [&](Val* v) {
          return !all_ids_set.count(v);
        });
    bool has_logical_id_not_on_path =
        std::any_of(logical.begin(), logical.end(), [&](Val* v) {
          return !all_ids_set.count(v);
        });
    if (has_alloc_id_not_on_path || has_logical_id_not_on_path) {
      return true;
    }
  }
  return false;
}

void GpuLower::analysis(Fusion* fusion) {
  FUSER_PERF_SCOPE("GpuLower::lower");
  NVF_ERROR(fusion != nullptr);
  NVF_ERROR(
      active_gpu_lower == nullptr, "Nested lowering passes are not supported");

  LowerGuard lower_guard(this);

  // Use int64 by default as the kernel index type
  if (!cparams_.index_type.has_value()) {
    cparams_.index_type = PrimDataType::Int;
  }

  // Copy fusion into a new kernel for processing
  kernel_ = std::make_unique<kir::Kernel>(fusion, indexType());
  // Alias the fusion kernel caries around as a view of itself.
  fusion_ = kernel_.get();

  dumpExprsIfEnabled(fusion_->exprs(), "initialize lowering");

  segmenterHintCleanup(fusion_);
  FusionGuard fg(fusion_);
  dumpExprsIfEnabled(fusion_->exprs(), "segmenterHintCleanup");

  this->requiresIdModel() = nvfuser::requiresIdModel(fusion_);

  // Temporarily set allKnownVals to inputs. In the future, we will have a real
  // pass to determine how to set allKnownVals.
  // TODO: revisit all passes on how they handle exprs in the fusion. Should we
  // change their use of fusion_->exprs() to only include exprs that are not
  // between inputs and allKnownVals()?
  allKnownVals() = kernel_->inputs();
  dumpExprsIfEnabled(fusion_->exprs(), "set allKnownVals");

  // prepare for lowering
  validateIr(fusion_);
  dumpExprsIfEnabled(fusion_->exprs(), "validateIr");

  // Determines minimum device version necessary to compile and run this fusion.
  std::tie(min_device_version_, min_device_version_reason_) =
      MinimumDeviceVersion::compute(fusion_);
  dumpExprsIfEnabled(fusion_->exprs(), "MinimumDeviceVersion");

  // Checks if any TIDx dim is marked as padded to a warp. Also checks if we can
  // determine the padding is explicitly a single warp.
  collectPaddedParallelDims();
  dumpExprsIfEnabled(fusion_->exprs(), "collectPaddedParallelDims");

  // Replaces integers that are tensor sizes by named scalars as "T0.size[0]"
  replaceSymbolicSizes(fusion_);
  dumpExprsIfEnabled(fusion_->exprs(), "replaceSymbolicSizes");

  // Build what's refered to as the compute at map. This map contains the
  // mappings of all iteration domains across the fusion. There are three types
  // of mappings Permissive, Exact, and Loop, see compute_at_map.h/cpp for more
  // information.
  compute_at_map_ = std::make_shared<ComputeAtMap>(fusion_);

  // Transitory testing of IdModel if enabled. No existing
  // functionality should be affected. New IterDomains may be created,
  // so it is expected that generated code may use diffrent variable
  // names
<<<<<<< HEAD
  if (true || isOptionEnabled(EnableOption::IdModel)) {
=======
  if (this->requiresIdModel() || isOptionEnabled(EnableOption::IdModel)) {
>>>>>>> 18750278
    // Enable validation in the DEBUG build mode
#ifdef NDEBUG
    // Not DEBUG build
    id_model_ = std::make_unique<IdModel>(
        fusion_,
        /*build_graphs=*/true,
        /*allow_self_mapping=*/false,
        /*validate=*/false);
#else
    // DEBUG build
    id_model_ = std::make_unique<IdModel>(
        fusion_,
        /*build_graphs=*/true,
        /*allow_self_mapping=*/false,
        /*validate=*/true);
#endif
    id_model_->validateAndPropagatePType();
  }

  resolveComputeWith(fusion_);
  dumpExprsIfEnabled(fusion_->exprs(), "resolveComputeWith");

  if (isDebugDumpEnabled(DebugDumpOption::ComputeAtMap)) {
    debug() << compute_at_map_->toString() << std::endl;
  }
  compute_at_map_->validateAndPropagatePType();
  dumpExprsIfEnabled(fusion_->exprs(), "validateAndPropagatePType");

  consumerToTMAInfo() = getConsumerToTMAInfoMap(fusion_);
  dumpExprsIfEnabled(fusion_->exprs(), "getConsumerToTMAInfoMap");

  // Uses compute_at_map, find all splits that are enforced to be divisible
  divisible_splits_ = getAllDivisibleSplits(fusion_, compute_at_map_.get());
  dumpExprsIfEnabled(fusion_->exprs(), "getAllDivisibleSplits");

  // Used in parallel dimension map
  concretized_broadcast_domains_ =
      std::make_shared<const ConcretizedBroadcastDomains>(fusion_);
  dumpExprsIfEnabled(fusion_->exprs(), "build ConcretizedBroadcastDomains");

  parallelDimensionMap().build(fusion_);
  if (isDebugDumpEnabled(DebugDumpOption::ParallelDimensions)) {
    debug() << "Parallel dimension map:" << std::endl;
    debug() << parallel_dimension_map_.toString() << std::endl;
  }
  dumpExprsIfEnabled(fusion_->exprs(), "build parallelDimensionMap");

  // Validate mma data format and compatibility if any on the fusion.
  validateMma(fusion_);
  dumpExprsIfEnabled(fusion_->exprs(), "validateMma");

  // Validate swizzle usage on the fusion schedule.
  validateSwizzle(fusion_);
  dumpExprsIfEnabled(fusion_->exprs(), "validateSwizzle");

  validateResize(fusion_);
  dumpExprsIfEnabled(fusion_->exprs(), "validateResize");

  validateReductions(fusion_);
  dumpExprsIfEnabled(fusion_->exprs(), "validateReductions");

  // Compute thread predicates. Depends on parallel_dimension_map_
  thread_pred_map_.build(fusion_);
  dumpExprsIfEnabled(fusion_->exprs(), "build thread_pred_map_");

  // Fuse cetain patterns of reductions, such as a grid reduction
  // followed by a grid broadcast. Only depends on parallelization and
  // thread predicate map.
  fuseReductionsAndBroadcasts(fusion_);
  dumpExprsIfEnabled(fusion_->exprs(), "fuseReductionsAndBroadcasts");

  // Want to run this after parallel map is
  // created. vectorized_accesses_ and vectorized_set_info_ are
  // filled.
  validateAndCollectVectorizeInfo(fusion_);
  dumpExprsIfEnabled(fusion_->exprs(), "validateAndCollectVectorizeInfo");

  // Depends on ComputeAtMap
  validateAndConvertIterDomainGrouping(fusion_);
  dumpExprsIfEnabled(fusion_->exprs(), "validateAndConvertIterDomainGrouping");

  // Assumes all grouped reductions are convered to
  // GroupedReductionOp, which is done by
  // validateAndConvertIterDomainGrouping
  validateGroupedReductions(fusion_);
  dumpExprsIfEnabled(fusion_->exprs(), "validateGroupedReductions");

  // all of the lookup TVs are fusion inputs
  validateLookupTV(fusion_);
  dumpExprsIfEnabled(fusion_->exprs(), "validateLookupTV");

  // Depends on thread_pred_map_, validates parallelization collects which
  // tensor views need WAR or RAW syncs
  sync_map_ = std::make_shared<const SyncMap>(fusion_);
  if (isDebugDumpEnabled(DebugDumpOption::SyncMap)) {
    debug() << sync_map_->toString() << std::endl;
  }
  dumpExprsIfEnabled(fusion_->exprs(), "SyncMap");

  nonDivisibleSplitInfo().build(fusion_);
  dumpExprsIfEnabled(fusion_->exprs(), "build nonDivisibleSplitInfo");

  // Detects all exprssions that don't need predicates. Depends on
  // nonDivisibleSplitInfo.
  pred_elimination_ = std::make_unique<PredicateElimination>(fusion_);
  dumpExprsIfEnabled(fusion_->exprs(), "build predicateElimination");

  doubleBufferInfo().build(fusion_);
  dumpExprsIfEnabled(fusion_->exprs(), "build doubleBufferInfo");

  compute_at_map_->allocateIndexVariables();
  dumpExprsIfEnabled(fusion_->exprs(), "allocateIndexVariables");

  if (this->requiresIdModel() || isOptionEnabled(EnableOption::IdModel)) {
    tensor_indexer_ = std::make_unique<TensorIndexer>(*id_model_);
  }
}

kir::Kernel* GpuLower::kernel() const {
  NVF_CHECK(kernel_);
  return kernel_.get();
}

GpuLower* GpuLower::current() {
  NVF_ERROR(active_gpu_lower != nullptr, "No active GpuLower available");
  return active_gpu_lower;
}

bool GpuLower::hasCurrent() {
  return active_gpu_lower != nullptr;
}

void GpuLower::propagateExprInfo(const Expr* old_expr, const Expr* new_expr) {
  predicateElimination().propagateRemovalInfo(old_expr, new_expr);
  if (old_expr->isA<kir::Allocate>()) {
    auto alloc_info_it =
        localAllocationInfoMap().find(old_expr->as<kir::Allocate>());
    if (alloc_info_it != localAllocationInfoMap().end()) {
      auto alloc_info =
          std::make_unique<LocalAllocationInfo>(*(alloc_info_it->second));
      localAllocationInfoMap().emplace(
          new_expr->as<kir::Allocate>(), std::move(alloc_info));
    }
  }
}

bool GpuLower::resolveComputeWith(Fusion* fusion) {
  std::vector<Expr*> exprs_sorted;

  bool updated = false;
  for (auto val : fusion->usedMathVals()) {
    auto tv = dynamic_cast<TensorView*>(val);
    if (tv == nullptr) {
      continue;
    }
    if (tv->hasComputeWith()) {
      if (exprs_sorted.empty()) {
        exprs_sorted = reorderExprsForComputeAt();
      }
      if (tv->resolveComputeWith(exprs_sorted)) {
        updated = true;
        compute_at_map_->updateComputeWith(tv);
      }
    }
  }

  return updated;
}

} // namespace nvfuser<|MERGE_RESOLUTION|>--- conflicted
+++ resolved
@@ -429,11 +429,7 @@
   // functionality should be affected. New IterDomains may be created,
   // so it is expected that generated code may use diffrent variable
   // names
-<<<<<<< HEAD
-  if (true || isOptionEnabled(EnableOption::IdModel)) {
-=======
   if (this->requiresIdModel() || isOptionEnabled(EnableOption::IdModel)) {
->>>>>>> 18750278
     // Enable validation in the DEBUG build mode
 #ifdef NDEBUG
     // Not DEBUG build
