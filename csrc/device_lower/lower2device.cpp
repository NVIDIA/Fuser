--- conflicted
+++ resolved
@@ -492,25 +492,12 @@
   // information.
   compute_at_map_ = std::make_shared<ComputeAtMap>(fusion_);
 
-<<<<<<< HEAD
   resolveComputeWith(fusion_);
   dumpExprsIfEnabled(fusion_->exprs(), "resolveComputeWith");
 
-  // Transitory testing of IdModel if enabled. No existing
-  // functionality should be affected. New IterDomains may be created,
-  // so it is expected that generated code may use diffrent variable
-  // names. Note computeWith should be resolved before building
-  // IdModel. Otherwise computeWith inlining is not reflected in the
-  // model.
-  if (this->requiresIdModel() || isOptionEnabled(EnableOption::IdModel)) {
-    // Enable validation in the DEBUG build mode
-#ifdef NDEBUG
-    // Not DEBUG build
-=======
   // New IterDomains may be created, so it is expected that generated
   // code may use diffrent variable names
   if (idModelOptions().buildIdModel()) {
->>>>>>> fec42c02
     id_model_ = std::make_unique<IdModel>(
         fusion_,
         /*build_graphs=*/true,
@@ -609,17 +596,12 @@
   compute_at_map_->allocateIndexVariables();
   dumpExprsIfEnabled(fusion_->exprs(), "allocateIndexVariables");
 
-<<<<<<< HEAD
-  if (this->requiresIdModel() ||
-      (isOptionEnabled(EnableOption::IdModel) &&
-       TensorIndexer::isSupported(fusion_))) {
-=======
   if (idModelOptions().loop()) {
     id_model_->allocateLoopIndexVariables();
   }
 
-  if (idModelOptions().buildTensorIndexer()) {
->>>>>>> fec42c02
+  if (idModelOptions().buildTensorIndexer() &&
+      TensorIndexer::isSupported(fusion_)) {
     tensor_indexer_ = std::make_unique<TensorIndexer>(*id_model_);
   }
 
