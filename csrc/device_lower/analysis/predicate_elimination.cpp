--- conflicted
+++ resolved
@@ -211,18 +211,12 @@
       // consumer loop.
 
       const IdModel& id_model = GpuLower::current()->idModel();
-<<<<<<< HEAD
-      graph = &GpuLower::current()->tensorIndexer().traversalGraph();
-
-      // We flow from mapped IDs to the consumer's loop domain
-=======
       graph = &id_model.idGraph(TensorIndexer::traversalGraphType());
 
       // We flow from the producer's allocation domain to the consumer's loop
       // domain. Here we assume that producer->getMaybeAllocationDomain()
       // returns the actual indexed IDs, which is not always the case in
       // general. However, it is always the case for MmaOp.
->>>>>>> 736a5413
       std::vector<ValGroup> alloc_groups;
       for (IterDomain* id : producer->getMaybeAllocationDomain()) {
         if (!id->isBroadcast() && !id->isReduction()) {
