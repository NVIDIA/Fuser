// clang-format off
/*
 * SPDX-FileCopyrightText: Copyright (c) 2023-present NVIDIA CORPORATION & AFFILIATES.
 * All rights reserved.
 * SPDX-License-Identifier: BSD-3-Clause
 */
// clang-format on
#include <device_lower/analysis/predicate_elimination.h>

#include <device_lower/lower2device.h>
#include <device_lower/utils.h>
#include <disjoint_set.h>
#include <instrumentation.h>
#include <ir/iostream.h>
#include <ir/utils.h>
#include <ops/arith.h>
#include <options.h>
#include <predicate_compute.h>
#include <transform_iter.h>
#include <transform_replay.h>

namespace nvfuser {

namespace {

// Warp primitives are currently limited to un-predicated usage,
//   predicating these ops will require extra steps to ensure that
//   the whole warp will get the same value.
void assertOnWarpOps(const Expr* expr) {
  NVF_ERROR(
      !ir_utils::isLdMatrixOp(expr),
      "Predicate elimination: cannot eliminate pred for ldmatrix, use exact parallel dims. ",
      expr->toString());
  NVF_ERROR(
      !expr->isA<MmaOp>(),
      "Mma op: cannot eliminate predicate for mma op, tiling not valid. ",
      expr->toString());
}

} // namespace

namespace {

// Utility to check if the scheduled domain of the given
//   TensorView represent an exact shared mem access, meaning
//   that all the thread parallel dimensions on the loop nodes
//   are exact so that the shared mem read/write would not
//   run out of bound because of thread over-subscription.
bool isExactParallelSharedMemAccess(TensorView* tv) {
  for (auto id : tv->getLoopDomain()) {
    if (id->isThreadDim()) {
      // Need to predicate to avoid out of bound access
      //  because of over-subscribed block size.
      if (!lower_utils::isExtentEqualToMaxParallelTypeExtent(id)) {
        return false;
      }
    }
  }
  return true;
}

// Check for conditions where the predicate cannot be removed
//  when either producer or consumer is in shared memory.
bool needSharedMemPredicate(TensorView* producer, TensorView* consumer) {
  // Indexing is based on consumer loop ids so check the consumer.

  // If consumer schedule contains in-exact thread parallel
  //  dimensions, need to predicate against out of bound
  //  shared memory access by out of bound threads.
  if (!isExactParallelSharedMemAccess(consumer)) {
    return true;
  }

  // TODO: This is directed WAR on FusionPersistentNormLocalShared.
  //  This use case along with other previous issues motivate a
  //   joint optimization of predicate removal and buffer reuse.
  // In this particular case:
  //   __shared__ T0 [10], T1[10]
  //   for i in ...
  //      if(pred)
  //        T1[i] = T0[i] + ...  // exp0
  //      T2 = 0;              // init for exp1
  //      if(pred)
  //        T2 = T1 ...        // exp1
  //  If we remove pred around expr1, as the way the pred removal
  //    pass is set up, the init for expr will be pushed up to
  //    initialize T1 instead.
  //  However if we initialize T1, the code will look like:
  //  for i in ...
  //    T1[i] = 0;
  //  for i in ...
  //    if(pred)
  //      T1[i] = T0[i] + ...
  //  Note that we'd be able to reuse buffer of T0 for T1 but
  //    if we initialze T1 we cannot do that and thus the
  //    kernel would not fit in smaller devices.
  if (producer->getMemoryType() == MemoryType::Shared) {
    if (auto producer_def = producer->definition()) {
      if (std::any_of(
              producer_def->inputs().begin(),
              producer_def->inputs().end(),
              [](Val* val) {
                if (auto tv = ir_utils::getTv(val)) {
                  return tv->getMemoryType() == MemoryType::Shared;
                }
                return false;
              })) {
        // Disable shared memory producers that is a consumer
        //  of another shared memory tensor. The initialization would
        //  break potential opportunity to re-use shared mem buffer.
        return true;
      }
    }
  }

  for (auto id : consumer->getLoopDomain()) {
    // TODO: (Enable in a follow up)
    //  smem predicate removal with init would break unroll and unswitch,
    //  eg. as in issue 1133, so disabling this removal pattern for now.
    if (id->getParallelType() == ParallelType::Unroll ||
        id->getParallelType() == ParallelType::Unswitch) {
      return true;
    }
  }

  // TODO: (Enable in a follow up)
  //  This cannot yet be removed since smem initialization needs to be
  //  handled specially, e.g. as in smem_reduce test. Will be able to
  //  lift this one once the generic pred removal pass with fusion
  //  traversal is ready.
  auto consumer_def = consumer->definition();
  if (ir_utils::isReductionOp(consumer_def)) {
    if (producer->getMemoryType() == MemoryType::Shared) {
      return true;
    }
  }

  return false;
}

bool needsPredicateSharedMemAccess(const Expr* expr) {
<<<<<<< HEAD
=======
  DEBUG_PRINT_SCOPE(expr);
>>>>>>> 7418d95c
  // This is initial step to gradually remove predicates around
  //  sharedmem access in suitable situations.
  // Using an additional variable to track the predicate-on reasons
  //  when the predicate around shared mem cannot be removed.
  for (auto consumer : ir_utils::filterByType<TensorView>(expr->outputs())) {
    for (auto producer : ir_utils::filterByType<TensorView>(expr->inputs())) {
      if (producer->getMemoryType() == MemoryType::Shared ||
          consumer->getMemoryType() == MemoryType::Shared) {
        if (needSharedMemPredicate(producer, consumer)) {
<<<<<<< HEAD
          return true;
        }
      }
    }
  }
  return false;
=======
          RECORD_AND_RETURN(true);
        }
      }
    }
  }
  RECORD_AND_RETURN(false);
>>>>>>> 7418d95c
}

class ProducerConsumerPairAnalyzer : public OptOutDispatch {
 public:
  //! Checks if a predicate is needed to avoid out-of-bound accesses.
  //!
  //! Due to the way we allocate local-memory tensors, there should
  //! never be out-of-bound accesses with consumer tensors when allocated on
  //! local memory. However, accessing producer tensors still may
  //! result in out-of-bound as they are replayed as consumers.
  static bool needsPredicate(TensorView* producer, TensorView* consumer) {
    // TMA ops handles out of bound accesses automatically in hardware, there is
    // no need for us to predicate it.
    if (ir_utils::isCpAsyncBulk(consumer->definition())) {
      return false;
    }
    // Both tensors must be on local or shared memory. Global tensors must be
    // predicated as allocation is done based on root domains. Smem
    // and local tensors are allocated based on loop domains.
    // However, smem tensors are parallelized, which is highly likely, the size
    // of the parallelized axis is the actual size of the axis, not
    // the number of threads. This is currently actively checked to avoid
    // out of bound shared mem access by out of bound threads.
    if (producer->getMemoryType() == MemoryType::Global ||
        consumer->getMemoryType() == MemoryType::Global) {
      return true;
    }

    auto pairwise_map = PairwiseLogicalDomainMap(producer, consumer);
    auto c2p =
        BestEffortReplay::replayPasC(producer, consumer, -1, pairwise_map)
            .getReplay();

    ProducerConsumerPairAnalyzer analyzer(c2p);

    for (auto id : consumer->getLoopDomain()) {
      if (analyzer.needsPredicate(id)) {
        return true;
      }
    }

    return false;
  }

 private:
  ProducerConsumerPairAnalyzer(
      const std::unordered_map<IterDomain*, IterDomain*>& c2p)
      : c2p_(c2p) {}

  // Returns true if no out-of-bound accesses could occur with a
  // producer
  bool needsPredicate(IterDomain* consumer_id) {
    needs_predicate_ = false;
    handle(consumer_id);
    return needs_predicate_;
  }

  void handle(IterDomain* consumer_id) override {
    // The traversal should have ended if needs_predicate_ was true
    NVF_ERROR(!needs_predicate_);

    // If consumer_id is not going to be materialized as a loop (e.g.,
    // broadcast), no need to predicate
    if (consumer_id->isBroadcast()) {
      return;
    }

    // If the ID is parallelized with a non-unique parallel type, the
    // consumer ID may be oversubscribed, which may cause
    // out-of-bounds accesses in the producer
    const auto maybe_oversubscribed = consumer_id->isThread() &&
        (!lower_utils::isExtentEqualToMaxParallelTypeExtent(consumer_id));
    if (maybe_oversubscribed) {
      // If oversubscribed, there must be a mapped producer ID that is
      // parallelized in the same way. Otherwise, needs to be
      // predicated.
      auto c2p_it = c2p_.find(consumer_id);
      if (c2p_it == c2p_.end() ||
          c2p_it->second->getParallelType() != consumer_id->getParallelType()) {
        needs_predicate_ = true;
        return;
      }
    }

    // If the producer has a matching domain, it should not cause
    // out-of-bound accesses
    if (c2p_.count(consumer_id)) {
      return;
    }

    // If no definition exists, stop traversing
    if (consumer_id->definition() == nullptr) {
      return;
    }

    OptOutDispatch::dispatch(consumer_id->definition());
  }

  // If it splits the input axis evenly, proceeds to check the input
  // axis. Otherwise, we can't skip predication as it might cause
  // out-bound accesses with the producer tensor
  void handle(Split* split) override {
    auto factor = split->factor()->value();
    if (!factor.is<int64_t>()) {
      needs_predicate_ = true;
      return;
    }

    if (factor == 1) {
      // Trivial splits cannot cause out-of-bounds
      return;
    }

    auto in_extent = split->in()->extent();

    if (!in_extent->isConstInt() ||
        ((in_extent->evaluate().as<int64_t>() % factor.as<int64_t>()) != 0)) {
      needs_predicate_ = true;
      return;
    }

    handle(split->in());
  }

  void handle(Merge* merge) override {
    handle(merge->inner());
    if (needs_predicate_) {
      return;
    }
    handle(merge->outer());
  }

  void handle(Resize* resize) override {
    // resize outputs are guaranteed to match by the check above in
    // handle(IterDomain*).
    handle(resize->in());
  }

 private:
  //! BestEffort map from consumer IDs to producer IDs
  const std::unordered_map<IterDomain*, IterDomain*>& c2p_;
  bool needs_predicate_ = false;
};

class PredicateChcker : public IterVisitor {
 public:
  static bool needsPredicate(
      Expr* expr,
      const PredicateElimination& pred_elimination) {
    if (!ir_utils::isTvOp(expr)) {
      return false;
    }

    if (expr->fusion()->hasManaged("don't predicate")) {
      const auto& dont_predicate =
          expr->fusion()->getManaged<std::unordered_set<Expr*>>(
              "don't predicate");
      if (dont_predicate.count(expr) > 0) {
        return false;
      }
    }

    PredicateChcker checker(pred_elimination);
    checker.dispatch(expr);
    return checker.needs_predicate_;
  }

 private:
  PredicateChcker(const PredicateElimination& pred_elimination)
      : pred_elimination_(pred_elimination),
        non_predicated_exprs_(pred_elimination.getNonPredicatedExprs()) {}

  using IterVisitor::handle;

  void dispatch(Expr* expr) final {
    const bool needs_predicate_smem_access =
        needsPredicateSharedMemAccess(expr);
    needs_predicate_ = predicateIntDiv(expr) ||
        predicateMisalignedVectorize(expr) || needs_predicate_smem_access ||
        predicateProducerConsumerPair(expr) ||
        predicateNonDivisibleRootDomains(expr) ||
        predicateNonDivisibleSplit(expr) || predicateExpandReduce(expr) ||
        predicateRNGOp(expr);

    if (needs_predicate_) {
      return;
    }

    // Check expr type-specific conditions
    IterVisitor::dispatch(expr);
  }

  // All "predicateXYZ" functions return true if an expr needs to be
  // predicated.

  // Always predicate rng ops as they are expensive.
  bool predicateRNGOp(Expr* expr) const {
    DEBUG_PRINT_SCOPE(expr);
    RECORD_AND_RETURN(expr->isA<RNGOp>());
  }

  // Always predicate integer division and related ops as we don't
  // know what values are in the out-of-bound region and they may
  // cause exceptions
  bool predicateIntDiv(Expr* expr) const {
    DEBUG_PRINT_SCOPE(expr);
    auto dt = expr->outputs()[0]->getDataType().value();
    RECORD_AND_RETURN(
        (dt == DataType::Int || dt == DataType::Int32) &&
        expr->isA<BinaryOp>() &&
        (expr->as<BinaryOp>()->getBinaryOpType() == BinaryOpType::Div ||
         expr->as<BinaryOp>()->getBinaryOpType() == BinaryOpType::Mod ||
         expr->as<BinaryOp>()->getBinaryOpType() == BinaryOpType::Remainder ||
         expr->as<BinaryOp>()->getBinaryOpType() == BinaryOpType::CeilDiv));
  }

  // If we're reducing an expanded domain, we need to be careful to predicate it
  // or we could end up reducing a broadcasted value too many times.
  bool predicateExpandReduce(Expr* expr) const {
    DEBUG_PRINT_SCOPE(expr);
    if (!ir_utils::isReductionOp(expr)) {
      RECORD_AND_RETURN(false);
    }
    auto tv_inputs = ir_utils::getTvs(expr->inputs());
    NVF_ERROR(
        !tv_inputs.empty(),
        "Should never have a reduction op without a tensor view input.");
    bool found_expand = false;
    for (auto tv_input : tv_inputs) {
      found_expand = found_expand ||
          std::any_of(tv_input->getLogicalDomain().begin(),
                      tv_input->getLogicalDomain().end(),
                      [](IterDomain* id) { return id->hasExpandedExtent(); });
    }

    if (!found_expand) {
      RECORD_AND_RETURN(false);
    }

    auto tv_outputs = ir_utils::getTvs(expr->outputs());
    if (expr->isA<WelfordOp>() && tv_inputs.size() != tv_outputs.size()) {
      tv_outputs = std::vector<TensorView*>(tv_inputs.size(), tv_outputs[0]);
    }

    NVF_ERROR(
        tv_outputs.size() == tv_inputs.size(),
        "Was expecting matching number of inputs and outputs for expression: ",
        expr->toString());

    for (auto i : c10::irange(tv_inputs.size())) {
      const auto root_p2c =
          PairwiseLogicalDomainMap(tv_inputs[i], tv_outputs[i])
              .mapProducerToConsumer();
      for (auto entry : root_p2c) {
        auto p_id = entry.first;
        auto c_id = entry.second;
        if (p_id->hasExpandedExtent() && c_id->isReduction()) {
          RECORD_AND_RETURN(true);
        }
      }
    }
    RECORD_AND_RETURN(false);
  }

  // Skip if MisalignedVectorize is involved for now. This could be
  // relaxed.
  bool predicateMisalignedVectorize(Expr* expr) const {
    DEBUG_PRINT_SCOPE(expr);
    std::vector<const std::vector<Val*>*> inputs_and_outputs = {
        &(expr->inputs()), &(expr->outputs())};
    for (const auto& inputs_or_outputs : inputs_and_outputs) {
      for (auto tv : ir_utils::filterByType<TensorView>(*inputs_or_outputs)) {
        if (std::any_of(
                tv->getLoopDomain().begin(),
                tv->getLoopDomain().end(),
                [](IterDomain* axis) {
                  return axis->getParallelType() ==
                      ParallelType::MisalignedVectorize;
                })) {
          RECORD_AND_RETURN(true);
        }
      }
    }
    RECORD_AND_RETURN(false);
  }

  // Predicates the expression if any producer-consumer pair of the
  // expression needs to be predicated
  bool predicateProducerConsumerPair(Expr* expr) const {
    DEBUG_PRINT_SCOPE(expr);
    for (auto output : ir_utils::filterByType<TensorView>(expr->outputs())) {
      for (auto input : ir_utils::filterByType<TensorView>(expr->inputs())) {
        if (ProducerConsumerPairAnalyzer::needsPredicate(input, output)) {
          RECORD_AND_RETURN(true);
        }
      }
    }
    RECORD_AND_RETURN(false);
  }

  // Utility to find the loop iterdomains of the given
  //   tensor view that will be treated as "zero loops"
  //   in the indexing pass.
  // For details on zero loops, see indexMapFromTV in
  //  lower index pass.
  std::vector<Val*> getZeroLeafIds(const TensorView* tv) const {
    NVF_ERROR(
        tv->getMemoryType() == MemoryType::Local ||
            tv->getMemoryType() == MemoryType::Shared,
        "Local or shared memory tensor is assumed: ",
        tv->toString());
    bool is_shared_mem = tv->getMemoryType() == MemoryType::Shared;
    std::vector<Val*> zero_loop_ids;
    for (const auto i : c10::irange(tv->nDims())) {
      auto loop_id = tv->axis(i);
      if (is_shared_mem && loop_id->isThreadDim()) {
        // Thread parallel axes on shared mem are never
        //  zero loops as each thread owns its share
        //  of the shared mem space.
        continue;
      }
      if (
          // Non-thread parallel dimension on the left
          //  of CA axes are zero loops.
          i < tv->getComputeAtPosition() ||
          // Parallel axes on local mem is zero loop.
          // Grid axes on shared mem is zero loop.
          loop_id->isThread() ||
          // Mma axes, similar to vectorization, are
          //  implicit in hardware intrinsics, and thus
          //  will be treated as a zero loop.
          loop_id->isMma()) {
        zero_loop_ids.push_back(loop_id);
      }
    }

    return zero_loop_ids;
  }

  // An index can exceed the logical extent of the indexed domain if
  // it's split. It can cause a reduction op to reduce the same value
  // multiple times. Even a pointwise op can be a problem if the
  // consumer is an alias of the producer. This check excludes such
  // expressions from predicate elimination.
  //
  // This is not an issue if the index includes a zero domain (as defined in
  // index_compute.cpp), the extent is calculated by multiplying the
  // split output domains, so it never cross the domain boundary.
  // So, if a root domain is split and none of its descendants is a
  // zero domain, the expr needs to be predicated. See
  // FusionPredicateElimination6 for a concrete example.
  //
  // It would be also possible to avoid register aliasing instead of
  // giving up predicate elimination. Since this condition should be
  // rather uncommon, either would be fine as long as correctness is
  // provided.
  bool predicateNonDivisibleRootDomains(Expr* expr) const {
    DEBUG_PRINT_SCOPE(expr);
    // TMA ops handles out of bound accesses automatically in hardware, there is
    // no need for us to predicate it.
    if (ir_utils::isCpAsyncBulk(expr)) {
      RECORD_AND_RETURN(false);
    }
    for (auto output : ir_utils::filterByType<TensorView>(expr->outputs())) {
      const auto all_exprs = DependencyCheck::getAllExprsBetween(
          {output->getLogicalDomain().begin(),
           output->getLogicalDomain().end()},
          {output->getLoopDomain().begin(), output->getLoopDomain().end()});
      std::unordered_set<Val*> split_root;
      std::copy_if(
          output->getLogicalDomain().begin(),
          output->getLogicalDomain().end(),
          std::inserter(split_root, split_root.end()),
          [&](auto rf_root) {
            if (rf_root->isBroadcast()) {
              return false;
            }
            for (Expr* use : rf_root->uses()) {
              if (std::find(all_exprs.begin(), all_exprs.end(), use) ==
                  all_exprs.end()) {
                continue;
              }
              return use->isA<Split>();
            }
            return false;
          });
      // If no root domain is split, no need to predicate
      if (split_root.empty()) {
        continue;
      }
      const auto zero_loop_ids = getZeroLeafIds(output);
      if (zero_loop_ids.empty()) {
        RECORD_AND_RETURN(true);
      }
      const auto vals =
          DependencyCheck::getAllValsBetween(split_root, zero_loop_ids);
      if (std::any_of(
              split_root.begin(),
              split_root.end(),
              [&vals](auto split_root_id) {
                return std::find(vals.begin(), vals.end(), split_root_id) ==
                    vals.end();
              })) {
        RECORD_AND_RETURN(true);
      }
    }
    RECORD_AND_RETURN(false);
  }

  // Always predicate if non-divisible split is found. It may be
  // possible to make it less conservative.
  // See FusionPredicateElimination7 for a concrete example.
  bool predicateNonDivisibleSplit(Expr* expr) const {
    DEBUG_PRINT_SCOPE(expr);
    // TMA ops handles out of bound accesses automatically in hardware, there is
    // no need for us to predicate it.
    if (ir_utils::isCpAsyncBulk(expr)) {
      RECORD_AND_RETURN(false);
    }
    const auto& non_divisible_split_info =
        GpuLower::current()->nonDivisibleSplitInfo();
    for (auto output : ir_utils::filterByType<TensorView>(expr->outputs())) {
      if (non_divisible_split_info.splitsToPredicate().find(output) !=
          non_divisible_split_info.splitsToPredicate().end()) {
        RECORD_AND_RETURN(true);
      }
    }
    RECORD_AND_RETURN(false);
  }

  // If this is a reduction, and if we omit the predicate for the
  // input, the input may have a garbabe value, which must not be used
  // for this reduction. However, it is still legal to omit its
  // predicate when: 1) the predicate of the input is not omitted and
  // 2) the input can be initialized to the init value of this
  // reduction. When the input is the output of another reduciton, the
  // input is initialized to the init value of the reduction, so the
  // two reductions must use the same init value.
  // See FusionPredicateElimination3 and FusionPredicateElimination4
  // for concrete examples.
  void handle(ReductionOp* rop) final {
    auto input = rop->inputs()[0]->as<TensorView>();
    auto input_def = input->definition();
    // When input_def is null, input must be an input to the fusion,
    // so that must be allocated on global memory. Since we don't omit
    // predication for expressions involving global memory, this
    // should never occur.
    NVF_ERROR(
        input_def != nullptr, "Inconsistent input found: ", input->toString());

    // The input needs to be initialized to the init value to omit
    // the predicate, so if the input has its own init value, i.e.,
    // produced by another reduction, they must use the same init
    // value.
    Val* input_init = ir_utils::getReductionInitValOf(input);
    if (input_init != nullptr && !rop->init()->sameAs(input_init)) {
      needs_predicate_ = true;
      return;
    }

    // If input is not predicated, out-of-bound value may be
    // overwritten by a garbage value. However, it doesn't matter if
    // the input is also produced by another reduction. If the preceding
    // reduction omits the predicate, it means its input must be
    // initialized to its init value, so no predicate should be
    // needed in both of the two reduction ops if they use the same
    // init value, which is guaranteed by the above check, and the
    // same reduction op.
    if (auto input_def_rop = dynamic_cast<ReductionOp*>(input_def)) {
      if (rop->getReductionOpType() != input_def_rop->getReductionOpType() &&
          non_predicated_exprs_.find(input_def) !=
              non_predicated_exprs_.end()) {
        needs_predicate_ = true;
        return;
      }
    } else if (
        non_predicated_exprs_.find(input_def) != non_predicated_exprs_.end()) {
      needs_predicate_ = true;
      return;
    }
  }

  // Welford. See FusionPredicateElimination5.
  void handle(WelfordOp* wop) final {
    for (const auto i : c10::irange(3)) {
      auto init = wop->getInitVals()[i];

      // Welford input can be a scalar. Predicate is required unless
      // the scalar value is equal to the init value.
      auto input = wop->inputs().at(i);
      if (input->isScalar()) {
        if (!input->sameAs(init)) {
          needs_predicate_ = true;
          return;
        }
        continue;
      }

      auto input_tv = dynamic_cast<TensorView*>(input);
      NVF_ERROR(input_tv != nullptr);

      auto input_def = input->definition();

      // When input_def is null, input must be an input to the fusion,
      // so that must be allocated on global memory. Since we don't omit
      // predication for expressions involving global memory, this
      // should never occur.
      NVF_ERROR(
          input_def != nullptr,
          "Inconsistent input found: ",
          input->toString());

      // The input needs to be initialized to the init value to omit
      // the predicate, so if the input has its own init value, i.e.,
      // produced by another reduction, they must use the same init
      // value.
      Val* input_init = ir_utils::getReductionInitValOf(input_tv);
      if (input_init != nullptr && !init->sameAs(input_init)) {
        needs_predicate_ = true;
        return;
      }

      // If input is not predicated, out-of-bound value may be
      // overwritten by a garbage value. However, it doesn't matter if
      // the input is also produced by another welford.
      if (!input_def->isA<WelfordOp>() && !input_def->isA<GroupedWelfordOp>() &&
          non_predicated_exprs_.find(input_def) !=
              non_predicated_exprs_.end()) {
        needs_predicate_ = true;
        return;
      }
    }
  }

  void handle(GroupedReductionOp* grouped_rop) final {
    for (const auto i :
         c10::irange(grouped_rop->numHorizontallyGroupedExprs())) {
      auto input = grouped_rop->input(i)->as<TensorView>();
      auto input_def = input->definition();
      // When input_def is null, input must be an input to the fusion,
      // so that must be allocated on global memory. Since we don't omit
      // predication for expressions involving global memory, this
      // should never occur.
      NVF_ERROR(
          input_def != nullptr,
          "Inconsistent input found: ",
          input->toString());

      // The input needs to be initialized to the init value to omit
      // the predicate, so if the input has its own init value, i.e.,
      // produced by another reduction, they must use the same init
      // value.
      Val* input_init = ir_utils::getReductionInitValOf(input);
      if (input_init != nullptr &&
          !grouped_rop->initVal(i)->sameAs(input_init)) {
        needs_predicate_ = true;
        return;
      }

      // If input is not predicated, out-of-bound value may be
      // overwritten by a garbage value. However, it doesn't matter if
      // the input is also produced by another reduction. If the preceding
      // reduction omits the predicate, it means its input must be
      // initialized to its init value, so no predicate should be
      // needed in both of the two reduction ops if they use the same
      // init value, which is guaranteed by the above check, and the
      // same reduction op.
      if (auto input_def_rop = dynamic_cast<ReductionOp*>(input_def)) {
        if (grouped_rop->getReductionOpType(i) !=
                input_def_rop->getReductionOpType() &&
            non_predicated_exprs_.find(input_def) !=
                non_predicated_exprs_.end()) {
          needs_predicate_ = true;
          return;
        }
      } else if (
          auto input_def_grouped_rop =
              dynamic_cast<GroupedReductionOp*>(input_def)) {
        auto input_index_as_output =
            input_def_grouped_rop->getExprIndexOfOutput(input);
        if (grouped_rop->getReductionOpType(i) !=
                input_def_grouped_rop->getReductionOpType(
                    input_index_as_output) &&
            non_predicated_exprs_.find(input_def) !=
                non_predicated_exprs_.end()) {
          needs_predicate_ = true;
          return;
        }
      } else if (
          non_predicated_exprs_.find(input_def) !=
          non_predicated_exprs_.end()) {
        needs_predicate_ = true;
        return;
      }
    }
  }

  void handle(GroupedWelfordOp* grouped_wop) final {
    for (const auto expr_idx :
         c10::irange(grouped_wop->numHorizontallyGroupedExprs())) {
      for (const auto val_idx : c10::irange(3)) {
        auto init = grouped_wop->initVals().at(expr_idx).get(val_idx);

        // Welford input can be a scalar. Predicate is required unless
        // the scalar value is equal to the init value.
        auto input = grouped_wop->inputVals().at(expr_idx).get(val_idx);
        if (input->isScalar()) {
          if (!input->sameAs(init)) {
            needs_predicate_ = true;
            return;
          }
          continue;
        }

        auto input_tv = dynamic_cast<TensorView*>(input);
        NVF_ERROR(input_tv != nullptr);

        auto input_def = input->definition();

        // When input_def is null, input must be an input to the fusion,
        // so that must be allocated on global memory. Since we don't omit
        // predication for expressions involving global memory, this
        // should never occur.
        NVF_ERROR(
            input_def != nullptr,
            "Inconsistent input found: ",
            input->toString());

        // The input needs to be initialized to the init value to omit
        // the predicate, so if the input has its own init value, i.e.,
        // produced by another reduction, they must use the same init
        // value.
        Val* input_init = ir_utils::getReductionInitValOf(input_tv);
        if (input_init != nullptr && !init->sameAs(input_init)) {
          needs_predicate_ = true;
          return;
        }

        // If input is not predicated, out-of-bound value may be
        // overwritten by a garbage value. However, it doesn't matter if
        // the input is also produced by another reduction op as it
        // must be initialized and its initialized value is already
        // found to be equal to the initil value of this op.
        if (!input_def->isA<WelfordOp>() &&
            !input_def->isA<GroupedWelfordOp>() &&
            non_predicated_exprs_.find(input_def) !=
                non_predicated_exprs_.end()) {
          needs_predicate_ = true;
          return;
        }
      }
    }
  }

  // Similar to the above reduction constraint but for MMA
  void handle(MmaOp* mma) final {
    for (auto input : ir_utils::filterByType<TensorView>(mma->inputs())) {
      auto input_def = input->definition();
      NVF_ERROR(
          input_def != nullptr,
          "Inconsistent input found: ",
          input->toString());

      Val* input_init = ir_utils::getReductionInitValOf(input);
      if (input_init != nullptr && !mma->init()->sameAs(input_init)) {
        needs_predicate_ = true;
        return;
      }

      if (non_predicated_exprs_.find(input_def) !=
          non_predicated_exprs_.end()) {
        // If producer of mma is non_predicated and initialized
        //  with the same value. The mma should not need a
        //  predicate. In fact this is the only way we can
        //  use mma at the moment since we could not predicate
        //  mma ops without guaranteeing warp uniform results.
        auto input_init = pred_elimination_.getInitValue(input);

        // TODO:
        //   clean up this to support more generic prolog fusion.
        //   Will need additional analysis passes on initialization
        //    propagation and further predicate placement on top.
        // More TODO:
        //  Even when producer is initialized, it is still generally
        //   not safe to remove predicate around reduction ops if the
        //   producer is not predicated.
        //  On the other side, we do have patterns like ldmatrix->mma where
        //   both producer and consumer cannot be safely predicated without
        //   guaranteeing warp uniform results.
        //  This is currently a WAR and relies on validation pass to exclude
        //   complex prolog patterns in mma based matmul kernels. Will
        //   definitely need to revisit and build out predicate and
        //   initialization analysis pass to better handle this case.
        if (input_init != nullptr && !input_init->sameAs(mma->init())) {
          // This is a WAR at the moment. We would need to propagate
          //  initialization information from PredicateElimination
          //  pass to most accurately detect if the input is
          //  initialized correctly.
          // This could also be fixed when we have the traversal
          //  based predicate elimination and initialization pass
          //  ready. Would be easy to clean up this part at that point.
          needs_predicate_ = true;
          return;
        }
      }
    }
  }

 private:
  const PredicateElimination& pred_elimination_;
  const std::unordered_set<const Expr*>& non_predicated_exprs_;
  bool needs_predicate_ = false;
};

} // namespace

PredicateElimination::PredicateElimination(Fusion* fusion) {
  traverseTo(fusion->outputs());
}

bool PredicateElimination::needsPredicate(Expr* expr) const {
  return PredicateChcker::needsPredicate(expr, *this);
}

void PredicateElimination::dispatch(Expr* expr) {
  if (!ir_utils::isTvOp(expr)) {
    return;
  }

  if (needsPredicate(expr)) {
    assertOnWarpOps(expr);
    return;
  }

  non_predicated_exprs_.insert(expr);

  // Ensure all inputs have some values set at the out-of-bound
  // regions
  for (const auto i : c10::irange(expr->inputs().size())) {
    auto input = dynamic_cast<TensorView*>(expr->inputs()[i]);
    if (input == nullptr) {
      continue;
    }
    auto input_def = input->definition();
    // When input_def is null, input must be an input to the fusion,
    // so that must be allocated on global memory. Since we don't omit
    // predication for expressions involving global memory except when we are
    // accessing the global memory with TMA, the following condition should
    // only occur if expr is a TMA load. For TMA loads, initialization is
    // handled in the TMA load itself, so we don't need to set a init value
    // here.
    if (input_def == nullptr) {
      continue;
    }

    // If input is an output of reduction, it should be fully
    // initialied as it's allocated on local memory.
    if (ir_utils::isReductionOp(input_def)) {
      continue;
    }

    if (expr->isA<ReductionOp>()) {
      setReductionInitValue(input, expr->as<ReductionOp>()->init());
      continue;
    } else if (expr->isA<GroupedReductionOp>()) {
      setReductionInitValue(input, expr->as<GroupedReductionOp>()->initVal(i));
      continue;
    } else if (auto wop = dynamic_cast<WelfordOp*>(expr)) {
      Val* init = wop->getInitVals().at(i);
      setReductionInitValue(input, init);
      continue;
    } else if (expr->isA<MmaOp>()) {
      setReductionInitValue(input, expr->as<MmaOp>()->init());
      continue;
    } else if (
        non_predicated_exprs_.find(input_def) != non_predicated_exprs_.end()) {
      // If an input does not need a predicate either, then it should
      // have some value, so no need to set a default value
      continue;
    } else {
      // Make sure input is initialized
      setDefaultInitValue(input);
    }
  }
}

bool PredicateElimination::setDefaultInitValue(TensorView* tv) {
  auto it = init_value_map_.find(tv);
  // If there's already a mapping for tv, it should be mapped to a
  // zero val or a reduction init. Either case, no need to modify
  // the existing mapping.
  if (it == init_value_map_.end()) {
    init_value_map_.insert({tv, nullptr});
  }
  return true;
}

bool PredicateElimination::setReductionInitValue(
    TensorView* tv,
    Val* reduction_init) {
  NVF_ERROR(tv != nullptr);

  auto it = init_value_map_.find(tv);
  if (it == init_value_map_.end()) {
    init_value_map_.insert({tv, reduction_init});
    return true;
  }

  auto existing_val = it->second;
  if (existing_val == nullptr) {
    // If the existing mapping returns nullptr, it means that a
    // default init was set before. Overwrite with the reduction
    // init val.
    init_value_map_[tv] = reduction_init;
    return true;
  } else if (existing_val->sameAs(reduction_init)) {
    return true;
  } else {
    NVF_THROW(
        "Inconsistent setting of initialization value for t",
        tv->name(),
        ". Prev: ",
        existing_val->toString(),
        ", New: ",
        reduction_init->toString());
    return false;
  }
}

bool PredicateElimination::canOmitPredicate(const Expr* expr) const {
  // Predicate elimination can be disabled with
  // NVFUSER_DISABLE=predicate_elimination
  if (isOptionDisabled(DisableOption::PredicateElimination)) {
    assertOnWarpOps(expr);
    return false;
  }

  NVF_ERROR(expr != nullptr);
  const auto out_tv = ir_utils::getTvOutput(expr);
  NVF_ERROR(out_tv != nullptr, "Not a tensor expression");

  if (ir_utils::isTensorScalarFillOp(expr)) {
    if (out_tv->getMemoryType() == MemoryType::Local) {
      // Filling a local tensor with scalar shouldn't
      //   need any predicate currently.
      return true;
    } else if (out_tv->getMemoryType() == MemoryType::Shared) {
      // A shared memory initialization should be same except
      //  that we'd need a predicate to guard against out of
      //  bound access by out of inexact threads.
      return isExactParallelSharedMemAccess(out_tv);
    }
  }

  if (non_predicated_exprs_.find(expr) != non_predicated_exprs_.end()) {
    return true;
  }

  assertOnWarpOps(expr);
  return false;
}

bool PredicateElimination::needsSharedMemoryPredicate(const Expr* expr) const {
  NVF_ERROR(expr != nullptr);
  const auto out_tv = ir_utils::getTvOutput(expr);
  NVF_ERROR(out_tv != nullptr, "Not a tensor expression");
  return needsPredicateSharedMemAccess(expr);
}

void PredicateElimination::propagateRemovalInfo(
    const Expr* from,
    const Expr* to) {
  if (non_predicated_exprs_.count(from)) {
    non_predicated_exprs_.insert(to);
  }
}

Val* PredicateElimination::getInitValue(TensorView* tv) const {
  auto it = init_value_map_.find(tv);
  if (it == init_value_map_.end()) {
    return nullptr;
  }
  auto init_val = it->second;
  if (init_val == nullptr) {
    // No reduction restriction. Just use zero
    auto dtype = *tv->getDataType();
    if (std::holds_alternative<ArrayType>(dtype.type)) {
      return IrBuilder::create<NamedScalar>("{}", dtype);
    }
    return GpuLower::current()->kernel()->zeroVal();
  } else {
    return init_val;
  }
}

std::string PredicateElimination::toString() const {
  std::stringstream ss;
  VectorOfUniqueEntries<TensorView*> non_predicated_tvs;
  for (auto expr : non_predicated_exprs_) {
    for (auto out : expr->outputs()) {
      if (auto ti = dynamic_cast<kir::TensorIndex*>(out)) {
        non_predicated_tvs.pushBack(ti->view());
      } else if (auto tv = dynamic_cast<TensorView*>(out)) {
        non_predicated_tvs.pushBack(tv);
      } else {
        NVF_THROW("Unexpected output ", out, " in ", expr);
      }
    }
  }
  ss << "Tensors that do not need predication:";
  for (auto tv : non_predicated_tvs) {
    ss << " T" << tv->name();
  }
  ss << "\n";
  ss << "Init values:";
  for (auto kv : init_value_map_) {
    ss << " T" << kv.first->name() << "->";
    if (kv.second == nullptr) {
      ss << "<default(0)>";
    } else {
      ss << kv.second;
    }
  }
  ss << "\n";
  ss << "Non-predicated expressions:";
  for (auto expr : non_predicated_exprs_) {
    ss << " " << expr;
  }
  return ss.str();
}

} // namespace nvfuser<|MERGE_RESOLUTION|>--- conflicted
+++ resolved
@@ -139,10 +139,7 @@
 }
 
 bool needsPredicateSharedMemAccess(const Expr* expr) {
-<<<<<<< HEAD
-=======
   DEBUG_PRINT_SCOPE(expr);
->>>>>>> 7418d95c
   // This is initial step to gradually remove predicates around
   //  sharedmem access in suitable situations.
   // Using an additional variable to track the predicate-on reasons
@@ -152,21 +149,12 @@
       if (producer->getMemoryType() == MemoryType::Shared ||
           consumer->getMemoryType() == MemoryType::Shared) {
         if (needSharedMemPredicate(producer, consumer)) {
-<<<<<<< HEAD
-          return true;
-        }
-      }
-    }
-  }
-  return false;
-=======
           RECORD_AND_RETURN(true);
         }
       }
     }
   }
   RECORD_AND_RETURN(false);
->>>>>>> 7418d95c
 }
 
 class ProducerConsumerPairAnalyzer : public OptOutDispatch {
