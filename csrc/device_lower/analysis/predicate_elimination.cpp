// clang-format off
/*
 * SPDX-FileCopyrightText: Copyright (c) 2023-present NVIDIA CORPORATION & AFFILIATES.
 * All rights reserved.
 * SPDX-License-Identifier: BSD-3-Clause
 */
// clang-format on
#include <device_lower/analysis/predicate_elimination.h>

#include <device_lower/lower2device.h>
#include <device_lower/utils.h>
#include <disjoint_set.h>
#include <instrumentation.h>
#include <ir/iostream.h>
#include <ir/utils.h>
#include <ops/arith.h>
#include <options.h>
#include <predicate_compute.h>
#include <transform_iter.h>
#include <transform_replay.h>
#include "id_model/utils.h"
#include "val_graph_visitor.h"

namespace nvfuser {

namespace {

// Warp primitives are currently limited to un-predicated usage,
//   predicating these ops will require extra steps to ensure that
//   the whole warp will get the same value.
void assertOnWarpOps(const Expr* expr) {
  NVF_ERROR(
      !ir_utils::isLdMatrixOp(expr),
      "Predicate elimination: cannot eliminate pred for ldmatrix, use exact parallel dims. ",
      expr->toString());
  NVF_ERROR(
      !expr->isA<MmaOp>(),
      "Mma op: cannot eliminate predicate for mma op, tiling not valid. ",
      expr->toString());
}

} // namespace

namespace {

// Check if consumer is in the compute warp of a warp specialized loop,
// and the id_in_consumer is the parallel type of the warp specialization.
bool isComputeWarp(TensorView* consumer, IterDomain* id_in_consumer) {
  // TODO: This function can not find all the expressions in the compute
  // warp. For example, if we have:
  //   if (load warp) {
  //     T1 = T0;
  //   } else {
  //     T2 = T1;
  //     T3 = T2;
  //   }
  // then we will return false for T3, which is a false negative. Having
  // a false negative is fine in the sense that we will still be
  // functionally correct, but we will not be able to remove the predicate
  // around T3, which is a missed optimization opportunity.
  // For now, because warp specialization is only used for matmul, for
  // which the circular buffer loop is a reduction loop, and mma is the
  // only expr in the compute warp, we are fine. In the future, we might
  // want to improve this function to find all the expressions in the
  // compute warp, which will require a more sophisticated analysis.
  auto def = consumer->definition();
  if (def == nullptr) {
    return false;
  }
  auto producer_tvs = ir_utils::filterByType<TensorView>(def->inputs());
  if (producer_tvs.empty()) {
    return false;
  }
  return std::all_of(
      producer_tvs.begin(), producer_tvs.end(), [&](TensorView* producer_tv) {
        if (!producer_tv->isCircularBuffered()) {
          return false;
        }
        const auto& type = producer_tv->circularBufferOptions().type;
        return std::holds_alternative<WarpSpecialized>(type) &&
            std::get<WarpSpecialized>(type).on ==
            id_in_consumer->getParallelType();
      });
}

// Utility to check if the scheduled domain of the given
//   TensorView represent an exact shared mem access, meaning
//   that all the thread parallel dimensions on the loop nodes
//   are exact so that the shared mem read/write would not
//   run out of bound because of thread over-subscription.
bool isExactParallelSharedMemAccess(TensorView* tv) {
  for (auto id : tv->getLoopDomain()) {
    if (id->isThreadDim()) {
      // Need to predicate to avoid out of bound access
      //  because of over-subscribed block size.
      if (!lower_utils::isExtentEqualToMaxParallelTypeExtent(
              id, isComputeWarp(tv, id))) {
        return false;
      }
    }
  }
  return true;
}

// Check for conditions where the predicate cannot be removed
//  when either producer or consumer is in shared memory.
bool needSharedMemPredicate(TensorView* producer, TensorView* consumer) {
  // Indexing is based on consumer loop ids so check the consumer.

  // If consumer schedule contains in-exact thread parallel
  //  dimensions, need to predicate against out of bound
  //  shared memory access by out of bound threads.
  if (!isExactParallelSharedMemAccess(consumer)) {
    return true;
  }

  // TODO: This is directed WAR on FusionPersistentNormLocalShared.
  //  This use case along with other previous issues motivate a
  //   joint optimization of predicate removal and buffer reuse.
  // In this particular case:
  //   __shared__ T0 [10], T1[10]
  //   for i in ...
  //      if(pred)
  //        T1[i] = T0[i] + ...  // exp0
  //      T2 = 0;              // init for exp1
  //      if(pred)
  //        T2 = T1 ...        // exp1
  //  If we remove pred around expr1, as the way the pred removal
  //    pass is set up, the init for expr will be pushed up to
  //    initialize T1 instead.
  //  However if we initialize T1, the code will look like:
  //  for i in ...
  //    T1[i] = 0;
  //  for i in ...
  //    if(pred)
  //      T1[i] = T0[i] + ...
  //  Note that we'd be able to reuse buffer of T0 for T1 but
  //    if we initialze T1 we cannot do that and thus the
  //    kernel would not fit in smaller devices.
  if (producer->getMemoryType() == MemoryType::Shared) {
    if (auto producer_def = producer->definition()) {
      if (std::any_of(
              producer_def->inputs().begin(),
              producer_def->inputs().end(),
              [](Val* val) {
                if (auto tv = ir_utils::getTv(val)) {
                  return tv->getMemoryType() == MemoryType::Shared;
                }
                return false;
              })) {
        // Disable shared memory producers that is a consumer
        //  of another shared memory tensor. The initialization would
        //  break potential opportunity to re-use shared mem buffer.
        return true;
      }
    }
  }

  for (auto id : consumer->getLoopDomain()) {
    // TODO: (Enable in a follow up)
    //  smem predicate removal with init would break unroll and unswitch,
    //  eg. as in issue 1133, so disabling this removal pattern for now.
    if (id->getParallelType() == ParallelType::Unroll ||
        id->getParallelType() == ParallelType::Unswitch) {
      return true;
    }
  }

  // TODO: (Enable in a follow up)
  //  This cannot yet be removed since smem initialization needs to be
  //  handled specially, e.g. as in smem_reduce test. Will be able to
  //  lift this one once the generic pred removal pass with fusion
  //  traversal is ready.
  auto consumer_def = consumer->definition();
  if (ir_utils::isReductionOp(consumer_def)) {
    if (producer->getMemoryType() == MemoryType::Shared) {
      return true;
    }
  }

  return false;
}

bool needsPredicateSharedMemAccess(const Expr* expr) {
  DEBUG_PRINT_SCOPE(expr);
  // This is initial step to gradually remove predicates around
  //  sharedmem access in suitable situations.
  // Using an additional variable to track the predicate-on reasons
  //  when the predicate around shared mem cannot be removed.
  for (auto consumer : ir_utils::filterByType<TensorView>(expr->outputs())) {
    for (auto producer : ir_utils::filterByType<TensorView>(expr->inputs())) {
      if (producer->getMemoryType() == MemoryType::Shared ||
          consumer->getMemoryType() == MemoryType::Shared) {
        if (needSharedMemPredicate(producer, consumer)) {
          RECORD_AND_RETURN(true);
        }
      }
    }
  }
  RECORD_AND_RETURN(false);
}

class ProducerConsumerPairAnalyzer : public OptOutDispatch {
 public:
  //! Checks if a predicate is needed to avoid out-of-bound accesses.
  //!
  //! Due to the way we allocate local-memory tensors, there should
  //! never be out-of-bound accesses with consumer tensors when allocated on
  //! local memory. However, accessing producer tensors still may
  //! result in out-of-bound as they are replayed as consumers.
  static bool needsPredicate(TensorView* producer, TensorView* consumer) {
    // TMA ops handles out of bound accesses automatically in hardware, there is
    // no need for us to predicate it.
    if (ir_utils::isCpAsyncBulk(consumer->definition())) {
      return false;
    }
    // Both tensors must be on local or shared memory. Global tensors must be
    // predicated as allocation is done based on root domains. Smem
    // and local tensors are allocated based on loop domains.
    // However, smem tensors are parallelized, which is highly likely, the size
    // of the parallelized axis is the actual size of the axis, not
    // the number of threads. This is currently actively checked to avoid
    // out of bound shared mem access by out of bound threads.
    if (producer->getMemoryType() == MemoryType::Global ||
        consumer->getMemoryType() == MemoryType::Global) {
      return true;
    }

    auto pairwise_map = PairwiseLogicalDomainMap(producer, consumer);
    auto c2p =
        BestEffortReplay::replayPasC(
            producer, consumer, /*consumer_compute_at_axis=*/-1, pairwise_map)
            .getReplay();

<<<<<<< HEAD
    // Find all IterDomains involved in index expressions
    // TODO: do we need to find logical IDs in producer that are involved in
    // its allocation domain too?
    std::vector<Val*> mapped_root_vals, loop_vals;
    for (IterDomain* id : consumer->getRootDomain()) {
      if (c2p.find(id) != c2p.end()) {
        mapped_root_vals.push_back(id);
      }
    }
    for (IterDomain* id : consumer->getLoopDomain()) {
      loop_vals.push_back(id);
    }

    // Collect all IterDomains along path instead of Exprs
    std::unordered_set<IterDomain*> index_ids;
    for ([[maybe_unused]] auto [expr, dir] : IRBFS::getExprsBetween(
             mapped_root_vals,
             loop_vals,
             /*require_all_to_visited=*/false)) {
      for (Val* v : expr->inputs()) {
        if (auto* id = dynamic_cast<IterDomain*>(v)) {
          index_ids.insert(id);
        }
      }
      for (Val* v : expr->outputs()) {
        if (auto* id = dynamic_cast<IterDomain*>(v)) {
          index_ids.insert(id);
        }
      }
    }
    ProducerConsumerPairAnalyzer analyzer(c2p, index_ids);
=======
    // The variables graph and alloc_to_loop_groups are used to check whether we
    // need to check a particular consumer ID. The alloc_to_loop_groups set
    // constaints ValGroups along a shortest path in the loop graph from
    // non-trivial dimensions in the allocation domain of the producer to the
    // consumer's loop domain. Other domains might exist in the loop domain of
    // the consumer: for example, for MmaOp we sometimes do not map the N
    // dimension of the output logical domain to any ID in the A operand. We
    // use this set to avoid performing unnecessary checks on these types of
    // irrelevant consumer IDs.
    //
    // NOTE: if graph is nullptr, it will be
    // ignored. We only fill it for MmaOp for now in order to limit our changes
    // to the only op that currently requires this analysis.
    const ValGraph* graph = nullptr;
    std::unordered_set<ValGroup> alloc_to_loop_groups;
    if (consumer->definition()->isA<MmaOp>()) {
      // Fill ValGraph and grab all ValGroups on path from producer alloc to
      // consumer loop.

      const IdModel& id_model = GpuLower::current()->idModel();
      graph = &id_model.idGraph(TensorIndexer::traversalGraphType());

      // We flow from the producer's allocation domain to the consumer's loop
      // domain. Here we assume that producer->getMaybeAllocationDomain()
      // returns the actual indexed IDs, which is not always the case in
      // general. However, it is always the case for MmaOp.
      std::vector<ValGroup> alloc_groups;
      for (IterDomain* id : producer->getMaybeAllocationDomain()) {
        if (!id->isBroadcast() && !id->isReduction()) {
          alloc_groups.push_back(graph->toGroup(id));
        }
      }
      std::vector<ValGroup> loop_groups;
      for (IterDomain* id : consumer->getLoopDomain()) {
        id = getLoopPromotion(id, id_model);
        loop_groups.push_back(graph->toGroup(id));
      }

      std::vector<ValGroup> indexing_groups =
          getValsBetween<ValGraphBFS>(alloc_groups, loop_groups, *graph);

      alloc_to_loop_groups.insert(
          indexing_groups.begin(), indexing_groups.end());
    }
    ProducerConsumerPairAnalyzer analyzer(
        consumer, c2p, graph, alloc_to_loop_groups);
>>>>>>> f5f2ab55

    for (auto id : consumer->getLoopDomain()) {
      if (analyzer.needsPredicate(id)) {
        return true;
      }
    }

    return false;
  }

 private:
  ProducerConsumerPairAnalyzer(
<<<<<<< HEAD
      const std::unordered_map<IterDomain*, IterDomain*>& c2p,
      const std::unordered_set<IterDomain*> index_ids)
      : c2p_(c2p), index_ids_(index_ids) {}
=======
      TensorView* consumer,
      const std::unordered_map<IterDomain*, IterDomain*>& c2p,
      const ValGraph* graph,
      const std::unordered_set<ValGroup> alloc_to_loop_groups)
      : consumer_(consumer),
        c2p_(c2p),
        graph_(graph),
        alloc_to_loop_groups_(alloc_to_loop_groups) {}
>>>>>>> f5f2ab55

  // Returns true if no out-of-bound accesses could occur with a
  // producer
  bool needsPredicate(IterDomain* consumer_id) {
<<<<<<< HEAD
    // TODO: check that this consumer_id is actually involved in indexing the
    // producer. If it is not connected to the producer allocation domain in
    // the broadcast graph, then we can skip processing it.
    if (index_ids_.find(consumer_id) == index_ids_.end()) {
=======
    // Check that this consumer_id is actually involved in indexing the
    // producer. If it is not connected to the producer allocation domain in
    // the indexing graph, then we can skip processing it.
    if (graph_ != nullptr &&
        alloc_to_loop_groups_.count(graph_->toGroup(consumer_id)) == 0) {
>>>>>>> f5f2ab55
      return false;
    }
    needs_predicate_ = false;
    handle(consumer_id);
    return needs_predicate_;
  }

  void handle(IterDomain* consumer_id) override {
    if (graph_ != nullptr &&
        alloc_to_loop_groups_.count(graph_->toGroup(consumer_id)) == 0) {
      return;
    }
    // The traversal should have ended if needs_predicate_ was true
    NVF_ERROR(!needs_predicate_);

    // If consumer_id is not going to be materialized as a loop (e.g.,
    // broadcast), no need to predicate
    if (consumer_id->isBroadcast()) {
      return;
    }

    // If the ID is parallelized with a non-unique parallel type, the
    // consumer ID may be oversubscribed, which may cause
    // out-of-bounds accesses in the producer
    const auto maybe_oversubscribed = consumer_id->isThread() &&
        (!lower_utils::isExtentEqualToMaxParallelTypeExtent(
            consumer_id, isComputeWarp(consumer_, consumer_id)));
    if (maybe_oversubscribed) {
      // If oversubscribed, there must be a mapped producer ID that is
      // parallelized in the same way. Otherwise, needs to be
      // predicated.
      auto c2p_it = c2p_.find(consumer_id);
      if (c2p_it == c2p_.end() ||
          c2p_it->second->getParallelType() != consumer_id->getParallelType()) {
        needs_predicate_ = true;
        return;
      }
    }

    // If the producer has a matching domain, it should not cause
    // out-of-bound accesses
    if (c2p_.count(consumer_id)) {
      return;
    }

    // If no definition exists, stop traversing
    if (consumer_id->definition() == nullptr) {
      return;
    }

    OptOutDispatch::dispatch(consumer_id->definition());
  }

  // If it splits the input axis evenly, proceeds to check the input
  // axis. Otherwise, we can't skip predication as it might cause
  // out-bound accesses with the producer tensor
  void handle(Split* split) override {
    auto factor = split->factor()->value();
    if (!factor.is<int64_t>()) {
      needs_predicate_ = true;
      return;
    }

    if (factor == 1) {
      // Trivial splits cannot cause out-of-bounds
      return;
    }

    auto in_extent = split->in()->extent();

    if (!in_extent->isConstInt() ||
        ((in_extent->evaluate().as<int64_t>() % factor.as<int64_t>()) != 0)) {
      needs_predicate_ = true;
      return;
    }

    handle(split->in());
  }

  void handle(Merge* merge) override {
    handle(merge->inner());
    if (needs_predicate_) {
      return;
    }
    handle(merge->outer());
  }

  void handle(Resize* resize) override {
    // resize outputs are guaranteed to match by the check above in
    // handle(IterDomain*).
    handle(resize->in());
  }

 private:
  TensorView* consumer_ = nullptr;
  //! BestEffort map from consumer IDs to producer IDs
  const std::unordered_map<IterDomain*, IterDomain*>& c2p_;
  bool needs_predicate_ = false;
<<<<<<< HEAD
  std::unordered_set<IterDomain*> index_ids_;
=======
  const ValGraph* graph_ = nullptr;
  const std::unordered_set<ValGroup> alloc_to_loop_groups_;
>>>>>>> f5f2ab55
};

class PredicateChcker : public IterVisitor {
 public:
  static bool needsPredicate(
      Expr* expr,
      const PredicateElimination& pred_elimination) {
    if (!ir_utils::isTvOp(expr)) {
      return false;
    }

    if (expr->fusion()->hasManaged("don't predicate")) {
      const auto& dont_predicate =
          expr->fusion()->getManaged<std::unordered_set<Expr*>>(
              "don't predicate");
      if (dont_predicate.count(expr) > 0) {
        return false;
      }
    }

    PredicateChcker checker(pred_elimination);
    checker.dispatch(expr);
    return checker.needs_predicate_;
  }

 private:
  PredicateChcker(const PredicateElimination& pred_elimination)
      : pred_elimination_(pred_elimination),
        non_predicated_exprs_(pred_elimination.getNonPredicatedExprs()) {}

  using IterVisitor::handle;

  void dispatch(Expr* expr) final {
    const bool needs_predicate_smem_access =
        needsPredicateSharedMemAccess(expr);
    needs_predicate_ = predicateIntDiv(expr) ||
        predicateMisalignedVectorize(expr) || needs_predicate_smem_access ||
        predicateProducerConsumerPair(expr) ||
        predicateNonDivisibleRootDomains(expr) ||
        predicateNonDivisibleSplit(expr) || predicateExpandReduce(expr) ||
        predicateRNGOp(expr);

    if (needs_predicate_) {
      return;
    }

    // Check expr type-specific conditions
    IterVisitor::dispatch(expr);
  }

  // All "predicateXYZ" functions return true if an expr needs to be
  // predicated.

  // Always predicate rng ops as they are expensive.
  bool predicateRNGOp(Expr* expr) const {
    DEBUG_PRINT_SCOPE(expr);
    RECORD_AND_RETURN(expr->isA<RNGOp>());
  }

  // Always predicate integer division and related ops as we don't
  // know what values are in the out-of-bound region and they may
  // cause exceptions
  bool predicateIntDiv(Expr* expr) const {
    DEBUG_PRINT_SCOPE(expr);
    auto dt = expr->outputs()[0]->getDataType().value();
    RECORD_AND_RETURN(
        (dt == DataType::Int || dt == DataType::Int32) &&
        expr->isA<BinaryOp>() &&
        (expr->as<BinaryOp>()->getBinaryOpType() == BinaryOpType::Div ||
         expr->as<BinaryOp>()->getBinaryOpType() == BinaryOpType::Mod ||
         expr->as<BinaryOp>()->getBinaryOpType() == BinaryOpType::Remainder ||
         expr->as<BinaryOp>()->getBinaryOpType() == BinaryOpType::CeilDiv));
  }

  // If we're reducing an expanded domain, we need to be careful to predicate it
  // or we could end up reducing a broadcasted value too many times.
  bool predicateExpandReduce(Expr* expr) const {
    DEBUG_PRINT_SCOPE(expr);
    if (!ir_utils::isReductionOp(expr)) {
      RECORD_AND_RETURN(false);
    }
    auto tv_inputs = ir_utils::getTvs(expr->inputs());
    NVF_ERROR(
        !tv_inputs.empty(),
        "Should never have a reduction op without a tensor view input.");
    bool found_expand = false;
    for (auto tv_input : tv_inputs) {
      found_expand = found_expand ||
          std::any_of(tv_input->getLogicalDomain().begin(),
                      tv_input->getLogicalDomain().end(),
                      [](IterDomain* id) { return id->hasExpandedExtent(); });
    }

    if (!found_expand) {
      RECORD_AND_RETURN(false);
    }

    auto tv_outputs = ir_utils::getTvs(expr->outputs());
    if (expr->isA<WelfordOp>() && tv_inputs.size() != tv_outputs.size()) {
      tv_outputs = std::vector<TensorView*>(tv_inputs.size(), tv_outputs[0]);
    }

    NVF_ERROR(
        tv_outputs.size() == tv_inputs.size(),
        "Was expecting matching number of inputs and outputs for expression: ",
        expr->toString());

    for (auto i : c10::irange(tv_inputs.size())) {
      const auto root_p2c =
          PairwiseLogicalDomainMap(tv_inputs[i], tv_outputs[i])
              .mapProducerToConsumer();
      for (auto entry : root_p2c) {
        auto p_id = entry.first;
        auto c_id = entry.second;
        if (p_id->hasExpandedExtent() && c_id->isReduction()) {
          RECORD_AND_RETURN(true);
        }
      }
    }
    RECORD_AND_RETURN(false);
  }

  // Skip if MisalignedVectorize is involved for now. This could be
  // relaxed.
  bool predicateMisalignedVectorize(Expr* expr) const {
    DEBUG_PRINT_SCOPE(expr);
    std::vector<const std::vector<Val*>*> inputs_and_outputs = {
        &(expr->inputs()), &(expr->outputs())};
    for (const auto& inputs_or_outputs : inputs_and_outputs) {
      for (auto tv : ir_utils::filterByType<TensorView>(*inputs_or_outputs)) {
        if (std::any_of(
                tv->getLoopDomain().begin(),
                tv->getLoopDomain().end(),
                [](IterDomain* axis) {
                  return axis->getParallelType() ==
                      ParallelType::MisalignedVectorize;
                })) {
          RECORD_AND_RETURN(true);
        }
      }
    }
    RECORD_AND_RETURN(false);
  }

  // Predicates the expression if any producer-consumer pair of the
  // expression needs to be predicated
  bool predicateProducerConsumerPair(Expr* expr) const {
    DEBUG_PRINT_SCOPE(expr);
    for (auto output : ir_utils::filterByType<TensorView>(expr->outputs())) {
      for (auto input : ir_utils::filterByType<TensorView>(expr->inputs())) {
        if (ProducerConsumerPairAnalyzer::needsPredicate(input, output)) {
          RECORD_AND_RETURN(true);
        }
      }
    }
    RECORD_AND_RETURN(false);
  }

  // Utility to find the loop iterdomains of the given
  //   tensor view that will be treated as "zero loops"
  //   in the indexing pass.
  // For details on zero loops, see indexMapFromTV in
  //  lower index pass.
  std::vector<Val*> getZeroLeafIds(const TensorView* tv) const {
    NVF_ERROR(
        tv->getMemoryType() == MemoryType::Local ||
            tv->getMemoryType() == MemoryType::Shared,
        "Local or shared memory tensor is assumed: ",
        tv->toString());
    bool is_shared_mem = tv->getMemoryType() == MemoryType::Shared;
    std::vector<Val*> zero_loop_ids;
    for (const auto i : c10::irange(tv->nDims())) {
      auto loop_id = tv->axis(i);
      if (is_shared_mem && loop_id->isThreadDim()) {
        // Thread parallel axes on shared mem are never
        //  zero loops as each thread owns its share
        //  of the shared mem space.
        continue;
      }
      if (
          // Non-thread parallel dimension on the left
          //  of CA axes are zero loops.
          i < tv->getComputeAtPosition() ||
          // Parallel axes on local mem is zero loop.
          // Grid axes on shared mem is zero loop.
          loop_id->isThread() ||
          // Mma axes, similar to vectorization, are
          //  implicit in hardware intrinsics, and thus
          //  will be treated as a zero loop.
          loop_id->isMma()) {
        zero_loop_ids.push_back(loop_id);
      }
    }

    return zero_loop_ids;
  }

  // An index can exceed the logical extent of the indexed domain if
  // it's split. It can cause a reduction op to reduce the same value
  // multiple times. Even a pointwise op can be a problem if the
  // consumer is an alias of the producer. This check excludes such
  // expressions from predicate elimination.
  //
  // This is not an issue if the index includes a zero domain (as defined in
  // index_compute.cpp), the extent is calculated by multiplying the
  // split output domains, so it never cross the domain boundary.
  // So, if a root domain is split and none of its descendants is a
  // zero domain, the expr needs to be predicated. See
  // FusionPredicateElimination6 for a concrete example.
  //
  // It would be also possible to avoid register aliasing instead of
  // giving up predicate elimination. Since this condition should be
  // rather uncommon, either would be fine as long as correctness is
  // provided.
  bool predicateNonDivisibleRootDomains(Expr* expr) const {
    DEBUG_PRINT_SCOPE(expr);
    // TMA ops handles out of bound accesses automatically in hardware, there is
    // no need for us to predicate it.
    if (ir_utils::isCpAsyncBulk(expr)) {
      RECORD_AND_RETURN(false);
    }
    for (auto output : ir_utils::filterByType<TensorView>(expr->outputs())) {
      const auto all_exprs = DependencyCheck::getAllExprsBetween(
          {output->getLogicalDomain().begin(),
           output->getLogicalDomain().end()},
          {output->getLoopDomain().begin(), output->getLoopDomain().end()});
      std::unordered_set<Val*> split_root;
      std::copy_if(
          output->getLogicalDomain().begin(),
          output->getLogicalDomain().end(),
          std::inserter(split_root, split_root.end()),
          [&](auto rf_root) {
            if (rf_root->isBroadcast()) {
              return false;
            }
            for (Expr* use : rf_root->uses()) {
              if (std::find(all_exprs.begin(), all_exprs.end(), use) ==
                  all_exprs.end()) {
                continue;
              }
              return use->isA<Split>();
            }
            return false;
          });
      // If no root domain is split, no need to predicate
      if (split_root.empty()) {
        continue;
      }
      const auto zero_loop_ids = getZeroLeafIds(output);
      if (zero_loop_ids.empty()) {
        RECORD_AND_RETURN(true);
      }
      const auto vals =
          DependencyCheck::getAllValsBetween(split_root, zero_loop_ids);
      if (std::any_of(
              split_root.begin(),
              split_root.end(),
              [&vals](auto split_root_id) {
                return std::find(vals.begin(), vals.end(), split_root_id) ==
                    vals.end();
              })) {
        RECORD_AND_RETURN(true);
      }
    }
    RECORD_AND_RETURN(false);
  }

  // Always predicate if non-divisible split is found. It may be
  // possible to make it less conservative.
  // See FusionPredicateElimination7 for a concrete example.
  bool predicateNonDivisibleSplit(Expr* expr) const {
    DEBUG_PRINT_SCOPE(expr);
    // TMA ops handles out of bound accesses automatically in hardware, there is
    // no need for us to predicate it.
    if (ir_utils::isCpAsyncBulk(expr)) {
      RECORD_AND_RETURN(false);
    }
    const auto& non_divisible_split_info =
        GpuLower::current()->nonDivisibleSplitInfo();
    for (auto output : ir_utils::filterByType<TensorView>(expr->outputs())) {
      if (non_divisible_split_info.splitsToPredicate().find(output) !=
          non_divisible_split_info.splitsToPredicate().end()) {
        RECORD_AND_RETURN(true);
      }
    }
    RECORD_AND_RETURN(false);
  }

  // If this is a reduction, and if we omit the predicate for the
  // input, the input may have a garbabe value, which must not be used
  // for this reduction. However, it is still legal to omit its
  // predicate when: 1) the predicate of the input is not omitted and
  // 2) the input can be initialized to the init value of this
  // reduction. When the input is the output of another reduciton, the
  // input is initialized to the init value of the reduction, so the
  // two reductions must use the same init value.
  // See FusionPredicateElimination3 and FusionPredicateElimination4
  // for concrete examples.
  void handle(ReductionOp* rop) final {
    auto input = rop->inputs()[0]->as<TensorView>();
    auto input_def = input->definition();
    // When input_def is null, input must be an input to the fusion,
    // so that must be allocated on global memory. Since we don't omit
    // predication for expressions involving global memory, this
    // should never occur.
    NVF_ERROR(
        input_def != nullptr, "Inconsistent input found: ", input->toString());

    // The input needs to be initialized to the init value to omit
    // the predicate, so if the input has its own init value, i.e.,
    // produced by another reduction, they must use the same init
    // value.
    Val* input_init = ir_utils::getReductionInitValOf(input);
    if (input_init != nullptr && !rop->init()->sameAs(input_init)) {
      needs_predicate_ = true;
      return;
    }

    // If input is not predicated, out-of-bound value may be
    // overwritten by a garbage value. However, it doesn't matter if
    // the input is also produced by another reduction. If the preceding
    // reduction omits the predicate, it means its input must be
    // initialized to its init value, so no predicate should be
    // needed in both of the two reduction ops if they use the same
    // init value, which is guaranteed by the above check, and the
    // same reduction op.
    if (auto input_def_rop = dynamic_cast<ReductionOp*>(input_def)) {
      if (rop->getReductionOpType() != input_def_rop->getReductionOpType() &&
          non_predicated_exprs_.find(input_def) !=
              non_predicated_exprs_.end()) {
        needs_predicate_ = true;
        return;
      }
    } else if (
        non_predicated_exprs_.find(input_def) != non_predicated_exprs_.end()) {
      needs_predicate_ = true;
      return;
    }
  }

  // Welford. See FusionPredicateElimination5.
  void handle(WelfordOp* wop) final {
    for (const auto i : c10::irange(3)) {
      auto init = wop->getInitVals()[i];

      // Welford input can be a scalar. Predicate is required unless
      // the scalar value is equal to the init value.
      auto input = wop->inputs().at(i);
      if (input->isScalar()) {
        if (!input->sameAs(init)) {
          needs_predicate_ = true;
          return;
        }
        continue;
      }

      auto input_tv = dynamic_cast<TensorView*>(input);
      NVF_ERROR(input_tv != nullptr);

      auto input_def = input->definition();

      // When input_def is null, input must be an input to the fusion,
      // so that must be allocated on global memory. Since we don't omit
      // predication for expressions involving global memory, this
      // should never occur.
      NVF_ERROR(
          input_def != nullptr,
          "Inconsistent input found: ",
          input->toString());

      // The input needs to be initialized to the init value to omit
      // the predicate, so if the input has its own init value, i.e.,
      // produced by another reduction, they must use the same init
      // value.
      Val* input_init = ir_utils::getReductionInitValOf(input_tv);
      if (input_init != nullptr && !init->sameAs(input_init)) {
        needs_predicate_ = true;
        return;
      }

      // If input is not predicated, out-of-bound value may be
      // overwritten by a garbage value. However, it doesn't matter if
      // the input is also produced by another welford.
      if (!input_def->isA<WelfordOp>() && !input_def->isA<GroupedWelfordOp>() &&
          non_predicated_exprs_.find(input_def) !=
              non_predicated_exprs_.end()) {
        needs_predicate_ = true;
        return;
      }
    }
  }

  void handle(GroupedReductionOp* grouped_rop) final {
    for (const auto i :
         c10::irange(grouped_rop->numHorizontallyGroupedExprs())) {
      auto input = grouped_rop->input(i)->as<TensorView>();
      auto input_def = input->definition();
      // When input_def is null, input must be an input to the fusion,
      // so that must be allocated on global memory. Since we don't omit
      // predication for expressions involving global memory, this
      // should never occur.
      NVF_ERROR(
          input_def != nullptr,
          "Inconsistent input found: ",
          input->toString());

      // The input needs to be initialized to the init value to omit
      // the predicate, so if the input has its own init value, i.e.,
      // produced by another reduction, they must use the same init
      // value.
      Val* input_init = ir_utils::getReductionInitValOf(input);
      if (input_init != nullptr &&
          !grouped_rop->initVal(i)->sameAs(input_init)) {
        needs_predicate_ = true;
        return;
      }

      // If input is not predicated, out-of-bound value may be
      // overwritten by a garbage value. However, it doesn't matter if
      // the input is also produced by another reduction. If the preceding
      // reduction omits the predicate, it means its input must be
      // initialized to its init value, so no predicate should be
      // needed in both of the two reduction ops if they use the same
      // init value, which is guaranteed by the above check, and the
      // same reduction op.
      if (auto input_def_rop = dynamic_cast<ReductionOp*>(input_def)) {
        if (grouped_rop->getReductionOpType(i) !=
                input_def_rop->getReductionOpType() &&
            non_predicated_exprs_.find(input_def) !=
                non_predicated_exprs_.end()) {
          needs_predicate_ = true;
          return;
        }
      } else if (
          auto input_def_grouped_rop =
              dynamic_cast<GroupedReductionOp*>(input_def)) {
        auto input_index_as_output =
            input_def_grouped_rop->getExprIndexOfOutput(input);
        if (grouped_rop->getReductionOpType(i) !=
                input_def_grouped_rop->getReductionOpType(
                    input_index_as_output) &&
            non_predicated_exprs_.find(input_def) !=
                non_predicated_exprs_.end()) {
          needs_predicate_ = true;
          return;
        }
      } else if (
          non_predicated_exprs_.find(input_def) !=
          non_predicated_exprs_.end()) {
        needs_predicate_ = true;
        return;
      }
    }
  }

  void handle(GroupedWelfordOp* grouped_wop) final {
    for (const auto expr_idx :
         c10::irange(grouped_wop->numHorizontallyGroupedExprs())) {
      for (const auto val_idx : c10::irange(3)) {
        auto init = grouped_wop->initVals().at(expr_idx).get(val_idx);

        // Welford input can be a scalar. Predicate is required unless
        // the scalar value is equal to the init value.
        auto input = grouped_wop->inputVals().at(expr_idx).get(val_idx);
        if (input->isScalar()) {
          if (!input->sameAs(init)) {
            needs_predicate_ = true;
            return;
          }
          continue;
        }

        auto input_tv = dynamic_cast<TensorView*>(input);
        NVF_ERROR(input_tv != nullptr);

        auto input_def = input->definition();

        // When input_def is null, input must be an input to the fusion,
        // so that must be allocated on global memory. Since we don't omit
        // predication for expressions involving global memory, this
        // should never occur.
        NVF_ERROR(
            input_def != nullptr,
            "Inconsistent input found: ",
            input->toString());

        // The input needs to be initialized to the init value to omit
        // the predicate, so if the input has its own init value, i.e.,
        // produced by another reduction, they must use the same init
        // value.
        Val* input_init = ir_utils::getReductionInitValOf(input_tv);
        if (input_init != nullptr && !init->sameAs(input_init)) {
          needs_predicate_ = true;
          return;
        }

        // If input is not predicated, out-of-bound value may be
        // overwritten by a garbage value. However, it doesn't matter if
        // the input is also produced by another reduction op as it
        // must be initialized and its initialized value is already
        // found to be equal to the initil value of this op.
        if (!input_def->isA<WelfordOp>() &&
            !input_def->isA<GroupedWelfordOp>() &&
            non_predicated_exprs_.find(input_def) !=
                non_predicated_exprs_.end()) {
          needs_predicate_ = true;
          return;
        }
      }
    }
  }

  // Similar to the above reduction constraint but for MMA
  void handle(MmaOp* mma) final {
    for (auto input : ir_utils::filterByType<TensorView>(mma->inputs())) {
      auto input_def = input->definition();
      NVF_ERROR(
          input_def != nullptr,
          "Inconsistent input found: ",
          input->toString());

      Val* input_init = ir_utils::getReductionInitValOf(input);
      if (input_init != nullptr && !mma->init()->sameAs(input_init)) {
        needs_predicate_ = true;
        return;
      }

      if (non_predicated_exprs_.find(input_def) !=
          non_predicated_exprs_.end()) {
        // If producer of mma is non_predicated and initialized
        //  with the same value. The mma should not need a
        //  predicate. In fact this is the only way we can
        //  use mma at the moment since we could not predicate
        //  mma ops without guaranteeing warp uniform results.
        auto input_init = pred_elimination_.getInitValue(input);

        // TODO:
        //   clean up this to support more generic prolog fusion.
        //   Will need additional analysis passes on initialization
        //    propagation and further predicate placement on top.
        // More TODO:
        //  Even when producer is initialized, it is still generally
        //   not safe to remove predicate around reduction ops if the
        //   producer is not predicated.
        //  On the other side, we do have patterns like ldmatrix->mma where
        //   both producer and consumer cannot be safely predicated without
        //   guaranteeing warp uniform results.
        //  This is currently a WAR and relies on validation pass to exclude
        //   complex prolog patterns in mma based matmul kernels. Will
        //   definitely need to revisit and build out predicate and
        //   initialization analysis pass to better handle this case.
        if (input_init != nullptr && !input_init->sameAs(mma->init())) {
          // This is a WAR at the moment. We would need to propagate
          //  initialization information from PredicateElimination
          //  pass to most accurately detect if the input is
          //  initialized correctly.
          // This could also be fixed when we have the traversal
          //  based predicate elimination and initialization pass
          //  ready. Would be easy to clean up this part at that point.
          needs_predicate_ = true;
          return;
        }
      }
    }
  }

 private:
  const PredicateElimination& pred_elimination_;
  const std::unordered_set<const Expr*>& non_predicated_exprs_;
  bool needs_predicate_ = false;
};

} // namespace

PredicateElimination::PredicateElimination(Fusion* fusion) {
  traverseTo(fusion->outputs());
}

bool PredicateElimination::needsPredicate(Expr* expr) const {
  return PredicateChcker::needsPredicate(expr, *this);
}

void PredicateElimination::dispatch(Expr* expr) {
  if (!ir_utils::isTvOp(expr)) {
    return;
  }

  if (needsPredicate(expr)) {
    assertOnWarpOps(expr);
    return;
  }

  non_predicated_exprs_.insert(expr);

  // Ensure all inputs have some values set at the out-of-bound
  // regions
  for (const auto i : c10::irange(expr->inputs().size())) {
    auto input = dynamic_cast<TensorView*>(expr->inputs()[i]);
    if (input == nullptr) {
      continue;
    }
    auto input_def = input->definition();
    // When input_def is null, input must be an input to the fusion,
    // so that must be allocated on global memory. Since we don't omit
    // predication for expressions involving global memory except when we are
    // accessing the global memory with TMA, the following condition should
    // only occur if expr is a TMA load. For TMA loads, initialization is
    // handled in the TMA load itself, so we don't need to set a init value
    // here.
    if (input_def == nullptr) {
      continue;
    }

    // If input is an output of reduction, it should be fully
    // initialied as it's allocated on local memory.
    if (ir_utils::isReductionOp(input_def)) {
      continue;
    }

    if (expr->isA<ReductionOp>()) {
      setReductionInitValue(input, expr->as<ReductionOp>()->init());
      continue;
    } else if (expr->isA<GroupedReductionOp>()) {
      setReductionInitValue(input, expr->as<GroupedReductionOp>()->initVal(i));
      continue;
    } else if (auto wop = dynamic_cast<WelfordOp*>(expr)) {
      Val* init = wop->getInitVals().at(i);
      setReductionInitValue(input, init);
      continue;
    } else if (expr->isA<MmaOp>()) {
      setReductionInitValue(input, expr->as<MmaOp>()->init());
      continue;
    } else if (
        non_predicated_exprs_.find(input_def) != non_predicated_exprs_.end()) {
      // If an input does not need a predicate either, then it should
      // have some value, so no need to set a default value
      continue;
    } else {
      // Make sure input is initialized
      setDefaultInitValue(input);
    }
  }
}

bool PredicateElimination::setDefaultInitValue(TensorView* tv) {
  auto it = init_value_map_.find(tv);
  // If there's already a mapping for tv, it should be mapped to a
  // zero val or a reduction init. Either case, no need to modify
  // the existing mapping.
  if (it == init_value_map_.end()) {
    init_value_map_.insert({tv, nullptr});
  }
  return true;
}

bool PredicateElimination::setReductionInitValue(
    TensorView* tv,
    Val* reduction_init) {
  NVF_ERROR(tv != nullptr);

  auto it = init_value_map_.find(tv);
  if (it == init_value_map_.end()) {
    init_value_map_.insert({tv, reduction_init});
    return true;
  }

  auto existing_val = it->second;
  if (existing_val == nullptr) {
    // If the existing mapping returns nullptr, it means that a
    // default init was set before. Overwrite with the reduction
    // init val.
    init_value_map_[tv] = reduction_init;
    return true;
  } else if (existing_val->sameAs(reduction_init)) {
    return true;
  } else {
    NVF_THROW(
        "Inconsistent setting of initialization value for t",
        tv->name(),
        ". Prev: ",
        existing_val->toString(),
        ", New: ",
        reduction_init->toString());
    return false;
  }
}

bool PredicateElimination::canOmitPredicate(const Expr* expr) const {
  // Predicate elimination can be disabled with
  // NVFUSER_DISABLE=predicate_elimination
  if (isOptionDisabled(DisableOption::PredicateElimination)) {
    assertOnWarpOps(expr);
    return false;
  }

  NVF_ERROR(expr != nullptr);
  const auto out_tv = ir_utils::getTvOutput(expr);
  NVF_ERROR(out_tv != nullptr, "Not a tensor expression");

  if (ir_utils::isTensorScalarFillOp(expr)) {
    if (out_tv->getMemoryType() == MemoryType::Local) {
      // Filling a local tensor with scalar shouldn't
      //   need any predicate currently.
      return true;
    } else if (out_tv->getMemoryType() == MemoryType::Shared) {
      // A shared memory initialization should be same except
      //  that we'd need a predicate to guard against out of
      //  bound access by out of inexact threads.
      return isExactParallelSharedMemAccess(out_tv);
    }
  }

  if (non_predicated_exprs_.find(expr) != non_predicated_exprs_.end()) {
    return true;
  }

  assertOnWarpOps(expr);
  return false;
}

bool PredicateElimination::needsSharedMemoryPredicate(const Expr* expr) const {
  NVF_ERROR(expr != nullptr);
  const auto out_tv = ir_utils::getTvOutput(expr);
  NVF_ERROR(out_tv != nullptr, "Not a tensor expression");
  return needsPredicateSharedMemAccess(expr);
}

void PredicateElimination::propagateRemovalInfo(
    const Expr* from,
    const Expr* to) {
  if (non_predicated_exprs_.count(from)) {
    non_predicated_exprs_.insert(to);
  }
}

Val* PredicateElimination::getInitValue(TensorView* tv) const {
  auto it = init_value_map_.find(tv);
  if (it == init_value_map_.end()) {
    return nullptr;
  }
  auto init_val = it->second;
  if (init_val == nullptr) {
    // No reduction restriction. Just use zero
    auto dtype = *tv->getDataType();
    if (std::holds_alternative<ArrayType>(dtype.type)) {
      return IrBuilder::create<NamedScalar>("{}", dtype);
    }
    return GpuLower::current()->kernel()->zeroVal();
  } else {
    return init_val;
  }
}

std::string PredicateElimination::toString() const {
  std::stringstream ss;
  VectorOfUniqueEntries<TensorView*> non_predicated_tvs;
  for (auto expr : non_predicated_exprs_) {
    for (auto out : expr->outputs()) {
      if (auto ti = dynamic_cast<kir::TensorIndex*>(out)) {
        non_predicated_tvs.pushBack(ti->view());
      } else if (auto tv = dynamic_cast<TensorView*>(out)) {
        non_predicated_tvs.pushBack(tv);
      } else {
        NVF_THROW("Unexpected output ", out, " in ", expr);
      }
    }
  }
  ss << "Tensors that do not need predication:";
  for (auto tv : non_predicated_tvs) {
    ss << " T" << tv->name();
  }
  ss << "\n";
  ss << "Init values:";
  for (auto kv : init_value_map_) {
    ss << " T" << kv.first->name() << "->";
    if (kv.second == nullptr) {
      ss << "<default(0)>";
    } else {
      ss << kv.second;
    }
  }
  ss << "\n";
  ss << "Non-predicated expressions:";
  for (auto expr : non_predicated_exprs_) {
    ss << " " << expr;
  }
  return ss.str();
}

} // namespace nvfuser<|MERGE_RESOLUTION|>--- conflicted
+++ resolved
@@ -232,39 +232,6 @@
             producer, consumer, /*consumer_compute_at_axis=*/-1, pairwise_map)
             .getReplay();
 
-<<<<<<< HEAD
-    // Find all IterDomains involved in index expressions
-    // TODO: do we need to find logical IDs in producer that are involved in
-    // its allocation domain too?
-    std::vector<Val*> mapped_root_vals, loop_vals;
-    for (IterDomain* id : consumer->getRootDomain()) {
-      if (c2p.find(id) != c2p.end()) {
-        mapped_root_vals.push_back(id);
-      }
-    }
-    for (IterDomain* id : consumer->getLoopDomain()) {
-      loop_vals.push_back(id);
-    }
-
-    // Collect all IterDomains along path instead of Exprs
-    std::unordered_set<IterDomain*> index_ids;
-    for ([[maybe_unused]] auto [expr, dir] : IRBFS::getExprsBetween(
-             mapped_root_vals,
-             loop_vals,
-             /*require_all_to_visited=*/false)) {
-      for (Val* v : expr->inputs()) {
-        if (auto* id = dynamic_cast<IterDomain*>(v)) {
-          index_ids.insert(id);
-        }
-      }
-      for (Val* v : expr->outputs()) {
-        if (auto* id = dynamic_cast<IterDomain*>(v)) {
-          index_ids.insert(id);
-        }
-      }
-    }
-    ProducerConsumerPairAnalyzer analyzer(c2p, index_ids);
-=======
     // The variables graph and alloc_to_loop_groups are used to check whether we
     // need to check a particular consumer ID. The alloc_to_loop_groups set
     // constaints ValGroups along a shortest path in the loop graph from
@@ -311,7 +278,6 @@
     }
     ProducerConsumerPairAnalyzer analyzer(
         consumer, c2p, graph, alloc_to_loop_groups);
->>>>>>> f5f2ab55
 
     for (auto id : consumer->getLoopDomain()) {
       if (analyzer.needsPredicate(id)) {
@@ -324,11 +290,6 @@
 
  private:
   ProducerConsumerPairAnalyzer(
-<<<<<<< HEAD
-      const std::unordered_map<IterDomain*, IterDomain*>& c2p,
-      const std::unordered_set<IterDomain*> index_ids)
-      : c2p_(c2p), index_ids_(index_ids) {}
-=======
       TensorView* consumer,
       const std::unordered_map<IterDomain*, IterDomain*>& c2p,
       const ValGraph* graph,
@@ -337,23 +298,15 @@
         c2p_(c2p),
         graph_(graph),
         alloc_to_loop_groups_(alloc_to_loop_groups) {}
->>>>>>> f5f2ab55
 
   // Returns true if no out-of-bound accesses could occur with a
   // producer
   bool needsPredicate(IterDomain* consumer_id) {
-<<<<<<< HEAD
-    // TODO: check that this consumer_id is actually involved in indexing the
-    // producer. If it is not connected to the producer allocation domain in
-    // the broadcast graph, then we can skip processing it.
-    if (index_ids_.find(consumer_id) == index_ids_.end()) {
-=======
     // Check that this consumer_id is actually involved in indexing the
     // producer. If it is not connected to the producer allocation domain in
     // the indexing graph, then we can skip processing it.
     if (graph_ != nullptr &&
         alloc_to_loop_groups_.count(graph_->toGroup(consumer_id)) == 0) {
->>>>>>> f5f2ab55
       return false;
     }
     needs_predicate_ = false;
@@ -452,12 +405,8 @@
   //! BestEffort map from consumer IDs to producer IDs
   const std::unordered_map<IterDomain*, IterDomain*>& c2p_;
   bool needs_predicate_ = false;
-<<<<<<< HEAD
-  std::unordered_set<IterDomain*> index_ids_;
-=======
   const ValGraph* graph_ = nullptr;
   const std::unordered_set<ValGroup> alloc_to_loop_groups_;
->>>>>>> f5f2ab55
 };
 
 class PredicateChcker : public IterVisitor {
