// clang-format off
/*
 * SPDX-FileCopyrightText: Copyright (c) 2023-present NVIDIA CORPORATION & AFFILIATES.
 * All rights reserved.
 * SPDX-License-Identifier: BSD-3-Clause
 */
// clang-format on
#include <device_lower/analysis/predicate_elimination.h>

#include <device_lower/analysis/shift.h>
#include <device_lower/lower2device.h>
#include <device_lower/utils.h>
#include <disjoint_set.h>
#include <instrumentation.h>
#include <ir/iostream.h>
#include <ir/utils.h>
#include <ops/arith.h>
#include <options.h>
#include <predicate_compute.h>
#include <transform_iter.h>
#include <transform_replay.h>

namespace nvfuser {

namespace {

// Warp primitives are currently limited to un-predicated usage,
//   predicating these ops will require extra steps to ensure that
//   the whole warp will get the same value.
void assertOnWarpOps(const Expr* expr) {
  NVF_ERROR(
      !ir_utils::isLdMatrixOp(expr),
      "Predicate elimination: cannot eliminate pred for ldmatrix, use exact parallel dims. ",
      expr->toString());
  NVF_ERROR(
      !expr->isA<MmaOp>(),
      "Mma op: cannot eliminate predicate for mma op, tiling not valid. ",
      expr->toString());
}

} // namespace

namespace {

// Utility to check if the scheduled domain of the given
//   TensorView represent an exact shared mem access, meaning
//   that all the thread parallel dimensions on the leaf nodes
//   are exact so that the shared mem read/write would not
//   run out of bound because of thread over-subscription.
bool isExactParallelSharedMemAccess(TensorView* tv) {
  for (auto id : tv->getLeafDomain()) {
    if (id->isThreadDim()) {
      // Need to predicate to avoid out of bound access
      //  because of over-subscribed block size.
      if (!lower_utils::isExtentEqualToMaxParallelTypeExtent(id)) {
        return false;
      }
    }
  }
  return true;
}

class ProducerConsumerPairAnalyzer : public OptOutDispatch {
 public:
  //! Checks if a predicate is needed to avoid out-of-bound accesses.
  //!
  //! Due to the way we allocate local-memory tensors, there should
  //! never be out-of-bound accesses with consumer tensors when allocated on
  //! local memory. However, accessing producer tensors still may
  //! result in out-of-bound as they are replayed as consumers.
  static bool needsPredicate(TensorView* producer, TensorView* consumer) {
    // TMA ops handles out of bound accesses automatically in hardware, there is
    // no need for us to predicate it.
    if (ir_utils::isCpAsyncBulk(consumer->definition())) {
      return false;
    }
    // Both tensors must be on local or shared memory. Global tensors must be
    // predicated as allocation is done based on root domains. Smem
    // and local tensors are allocated based on leaf domains.
    // However, smem tensors are parallelized, which is highly likely, the size
    // of the parallelized axis is the actual size of the axis, not
    // the number of threads. This is currently actively checked to avoid
    // out of bound shared mem access by out of bound threads.
    if (producer->getMemoryType() == MemoryType::Global ||
        consumer->getMemoryType() == MemoryType::Global) {
      return true;
    }

    auto pairwise_map = PairwiseRootDomainMap(producer, consumer);
    auto c2p =
        BestEffortReplay::replayPasC(producer, consumer, -1, pairwise_map)
            .getReplay();

    ProducerConsumerPairAnalyzer analyzer(c2p);

    for (auto id : consumer->getLeafDomain()) {
      if (analyzer.needsPredicate(id)) {
        return true;
      }
    }

    return false;
  }

 private:
  ProducerConsumerPairAnalyzer(
      const std::unordered_map<IterDomain*, IterDomain*>& c2p)
      : c2p_(c2p) {}

  // Returns true if no out-of-bound accesses could occur with a
  // producer
  bool needsPredicate(IterDomain* consumer_id) {
    needs_predicate_ = false;
    handle(consumer_id);
    return needs_predicate_;
  }

  void handle(IterDomain* consumer_id) override {
    // The traversal should have ended if needs_predicate_ was true
    NVF_ERROR(!needs_predicate_);

    // If consumer_id is not going to be materialized as a loop (e.g.,
    // broadcast), no need to predicate
    if (consumer_id->isBroadcast()) {
      return;
    }

    // If the ID is parallelized with a non-unique parallel type, the
    // consumer ID may be oversubscribed, which may cause
    // out-of-bounds accesses in the producer
    const auto maybe_oversubscribed = consumer_id->isThread() &&
        (!lower_utils::isExtentEqualToMaxParallelTypeExtent(consumer_id));
    if (maybe_oversubscribed) {
      // If oversubscribed, there must be a mapped producer ID that is
      // parallelized in the same way. Otherwise, needs to be
      // predicated.
      auto c2p_it = c2p_.find(consumer_id);
      if (c2p_it == c2p_.end() ||
          c2p_it->second->getParallelType() != consumer_id->getParallelType()) {
        needs_predicate_ = true;
        return;
      }
    }

    // If the producer has a matching domain, it should not cause
    // out-of-bound accesses
    if (c2p_.count(consumer_id)) {
      return;
    }

    // If no definition exists, stop traversing
    if (consumer_id->definition() == nullptr) {
      return;
    }

    OptOutDispatch::dispatch(consumer_id->definition());
  }

  // If it splits the input axis evenly, proceeds to check the input
  // axis. Otherwise, we can't skip predication as it might cause
  // out-bound accesses with the producer tensor
  void handle(Split* split) override {
    auto factor = split->factor()->value();
    if (!factor.is<int64_t>()) {
      needs_predicate_ = true;
      return;
    }

    if (factor == 1) {
      // Trivial splits cannot cause out-of-bounds
      return;
    }

    auto in_extent = split->in()->extent();

    if (!in_extent->isConstInt() || ((in_extent->evaluate() % factor) != 0)) {
      needs_predicate_ = true;
      return;
    }

    handle(split->in());
  }

  void handle(Merge* merge) override {
    handle(merge->inner());
    if (needs_predicate_) {
      return;
    }
    handle(merge->outer());
  }

  void handle(Resize* resize) override {
    // resize outputs are guaranteed to match by the check above in
    // handle(IterDomain*).
    handle(resize->in());
  }

 private:
  //! BestEffort map from consumer IDs to producer IDs
  const std::unordered_map<IterDomain*, IterDomain*>& c2p_;
  bool needs_predicate_ = false;
};

class PredicateChcker : public IterVisitor {
 public:
  static bool needsPredicate(
      Expr* expr,
      const PredicateElimination& pred_elimination) {
    if (!ir_utils::isTvOp(expr)) {
      return false;
    }

    PredicateChcker checker(pred_elimination);
    checker.dispatch(expr);
    return checker.needs_predicate_;
  }

 private:
  PredicateChcker(const PredicateElimination& pred_elimination)
      : pred_elimination_(pred_elimination),
        non_predicated_exprs_(pred_elimination.getNonPredicatedExprs()) {}

  using IterVisitor::handle;

  void dispatch(Expr* expr) final {
    const bool needs_predicate_smem_access = predicateSharedMemAccess(expr);
    needs_predicate_ = predicateIntDiv(expr) ||
        predicateMisalignedVectorize(expr) || predicateShift(expr) ||
        needs_predicate_smem_access || predicateProducerConsumerPair(expr) ||
        predicateNonDivisibleRootDomains(expr) ||
        predicateNonDivisibleSplit(expr) || predicateExpandReduce(expr) ||
        predicateRNGOp(expr);

    // A cp.async op would need a predicate for either the global
    //  input or its shared mem output, or both.
    // Due to the WAR discussed in [Predicate Inversion for CpAsync],
    //  we currently cannot support use cases where both the gmem read
    //  and the smem write need to be predicated.
    // Adding a check here would make the exclusion of such case as precise as
    //  possible and avoid duplication of predicateSharedMemAccess
    //  logic. But this part along with [Predicate Inversion for CpAsync]
    //  should be cleaned up all together when we extend predicate/masking
    //  logic to cover this usage.
    NVF_ERROR(
        !(ir_utils::isCpAsyncOp(expr) && needs_predicate_smem_access),
        "predicate removal: unsupported use case of cp.async");

    if (needs_predicate_) {
      return;
    }

    // Check expr type-specific conditions
    IterVisitor::dispatch(expr);
  }

  // All "predicateXYZ" functions return true if an expr needs to be
  // predicated.

  // Always predicate rng ops as they are expensive.
  bool predicateRNGOp(Expr* expr) const {
    DEBUG_PRINT_SCOPE(expr);
    RECORD_AND_RETURN(expr->isA<RNGOp>());
  }

  // Always predicate integer division and related ops as we don't
  // know what values are in the out-of-bound region and they may
  // cause exceptions
  bool predicateIntDiv(Expr* expr) const {
    DEBUG_PRINT_SCOPE(expr);
    auto dt = expr->outputs()[0]->getDataType().value();
    RECORD_AND_RETURN(
        (dt == DataType::Int || dt == DataType::Int32) &&
        expr->isA<BinaryOp>() &&
        (expr->as<BinaryOp>()->getBinaryOpType() == BinaryOpType::Div ||
         expr->as<BinaryOp>()->getBinaryOpType() == BinaryOpType::Mod ||
         expr->as<BinaryOp>()->getBinaryOpType() == BinaryOpType::Remainder ||
         expr->as<BinaryOp>()->getBinaryOpType() == BinaryOpType::CeilDiv));
  }

  // If we're reducing an expanded domain, we need to be careful to predicate it
  // or we could end up reducing a broadcasted value too many times.
  bool predicateExpandReduce(Expr* expr) const {
    DEBUG_PRINT_SCOPE(expr);
    if (!ir_utils::isReductionOp(expr)) {
      RECORD_AND_RETURN(false);
    }
    auto tv_inputs = ir_utils::getTvs(expr->inputs());
    NVF_ERROR(
        !tv_inputs.empty(),
        "Should never have a reduction op without a tensor view input.");
    bool found_expand = false;
    for (auto tv_input : tv_inputs) {
      found_expand |= std::any_of(
          tv_input->getMaybeRFactorDomain().begin(),
          tv_input->getMaybeRFactorDomain().end(),
          [](IterDomain* id) { return id->hasExpandedExtent(); });
    }

    if (!found_expand) {
      RECORD_AND_RETURN(false);
    }

    auto tv_outputs = ir_utils::getTvs(expr->outputs());
    if (expr->isA<WelfordOp>() && tv_inputs.size() != tv_outputs.size()) {
      tv_outputs = std::vector<TensorView*>(tv_inputs.size(), tv_outputs[0]);
    }

    NVF_ERROR(
        tv_outputs.size() == tv_inputs.size(),
        "Was expecting matching number of inputs and outputs for expression: ",
        expr->toString());

    for (auto i : c10::irange(tv_inputs.size())) {
      const auto root_p2c = PairwiseRootDomainMap(tv_inputs[i], tv_outputs[i])
                                .mapProducerToConsumer();
      for (auto entry : root_p2c) {
        auto p_id = entry.first;
        auto c_id = entry.second;
        if (p_id->hasExpandedExtent() && c_id->isReduction()) {
          RECORD_AND_RETURN(true);
        }
      }
    }
    RECORD_AND_RETURN(false);
  }

  // Skip if MisalignedVectorize is involved for now. This could be
  // relaxed.
  bool predicateMisalignedVectorize(Expr* expr) const {
    DEBUG_PRINT_SCOPE(expr);
    std::vector<const std::vector<Val*>*> inputs_and_outputs = {
        &(expr->inputs()), &(expr->outputs())};
    for (const auto& inputs_or_outputs : inputs_and_outputs) {
      for (auto tv : ir_utils::filterByType<TensorView>(*inputs_or_outputs)) {
        if (std::any_of(
                tv->getLeafDomain().begin(),
                tv->getLeafDomain().end(),
                [](IterDomain* axis) {
                  return axis->getParallelType() ==
                      ParallelType::MisalignedVectorize;
                })) {
          RECORD_AND_RETURN(true);
        }
      }
    }
    RECORD_AND_RETURN(false);
  }

  // Shift is not supported yet.
  bool predicateShift(Expr* expr) const {
    DEBUG_PRINT_SCOPE(expr);
    auto halo_info = GpuLower::current()->haloInfo();
    auto input_tvs = ir_utils::filterByType<TensorView>(expr->inputs());
    RECORD_AND_RETURN(
        halo_info->needsShiftPredicate(expr) ||
        std::any_of(input_tvs.begin(), input_tvs.end(), [&](auto input_tv) {
          return input_tv->definition() != nullptr &&
              halo_info->needsShiftPredicate(input_tv->definition());
        }));
  }

  // Predicates the expression if any producer-consumer pair of the
  // expression needs to be predicated
  bool predicateProducerConsumerPair(Expr* expr) const {
    DEBUG_PRINT_SCOPE(expr);
    for (auto output : ir_utils::filterByType<TensorView>(expr->outputs())) {
      for (auto input : ir_utils::filterByType<TensorView>(expr->inputs())) {
        if (ProducerConsumerPairAnalyzer::needsPredicate(input, output)) {
          RECORD_AND_RETURN(true);
        }
      }
    }
    RECORD_AND_RETURN(false);
  }

  bool predicateSharedMemAccess(Expr* expr) const {
    DEBUG_PRINT_SCOPE(expr);
    // This is initial step to gradually remove predicates around
    //  sharedmem access in suitable situations.
    // Using an additional variable to track the predicate-on reasons
    //  when the predicate around shared mem cannot be removed.
    for (auto consumer : ir_utils::filterByType<TensorView>(expr->outputs())) {
      for (auto producer : ir_utils::filterByType<TensorView>(expr->inputs())) {
        if (producer->getMemoryType() == MemoryType::Shared ||
            consumer->getMemoryType() == MemoryType::Shared) {
          if (needSharedMemPredicate(producer, consumer)) {
            RECORD_AND_RETURN(true);
          }
        }
      }
    }

    RECORD_AND_RETURN(false);
  }

  // Check for conditions where the predicate cannot be removed
  //  when either producer or consumer is in shared memory.
  bool needSharedMemPredicate(TensorView* producer, TensorView* consumer)
      const {
    // Indexing is based on consumer leaf ids so check the consumer.

    // If consumer schedule contains in-exact thread parallel
    //  dimensions, need to predicate against out of bound
    //  shared memory access by out of bound threads.
    if (!isExactParallelSharedMemAccess(consumer)) {
      return true;
    }

    // TODO: This is directed WAR on FusionPersistentNormLocalShared.
    //  This use case along with other previous issues motivate a
    //   joint optimization of predicate removal and buffer reuse.
    // In this particular case:
    //   __shared__ T0 [10], T1[10]
    //   for i in ...
    //      if(pred)
    //        T1[i] = T0[i] + ...  // exp0
    //      T2 = 0;              // init for exp1
    //      if(pred)
    //        T2 = T1 ...        // exp1
    //  If we remove pred around expr1, as the way the pred removal
    //    pass is set up, the init for expr will be pushed up to
    //    initialize T1 instead.
    //  However if we initialize T1, the code will look like:
    //  for i in ...
    //    T1[i] = 0;
    //  for i in ...
    //    if(pred)
    //      T1[i] = T0[i] + ...
    //  Note that we'd be able to reuse buffer of T0 for T1 but
    //    if we initialze T1 we cannot do that and thus the
    //    kernel would not fit in smaller devices.
    if (producer->getMemoryType() == MemoryType::Shared) {
      if (auto producer_def = producer->definition()) {
        if (std::any_of(
                producer_def->inputs().begin(),
                producer_def->inputs().end(),
                [](Val* val) {
                  if (auto tv = ir_utils::getTv(val)) {
                    return tv->getMemoryType() == MemoryType::Shared;
                  }
                  return false;
                })) {
          // Disable shared memory producers that is a consumer
          //  of another shared memory tensor. The initialization would
          //  break potential opportunity to re-use shared mem buffer.
          return true;
        }
      }
    }

    for (auto id : consumer->getLeafDomain()) {
      // TODO: (Enable in a follow up)
      //  smem predicate removal with init would break unroll and unswitch,
      //  eg. as in issue 1133, so disabling this removal pattern for now.
      if (id->getParallelType() == ParallelType::Unroll ||
          id->getParallelType() == ParallelType::Unswitch) {
        return true;
      }
    }

    // TODO: (Enable in a follow up)
    //  This cannot yet be removed since smem initialization needs to be
    //  handled specially, e.g. as in smem_reduce test. Will be able to
    //  lift this one once the generic pred removal pass with fusion
    //  traversal is ready.
    auto consumer_def = consumer->definition();
    if (ir_utils::isReductionOp(consumer_def)) {
      if (producer->getMemoryType() == MemoryType::Shared) {
        return true;
      }
    }

    return false;
  }

  // Utility to find the leaf iterdomains of the given
  //   tensor view that will be treated as "zero loops"
  //   in the indexing pass.
  // For details on zero loops, see indexMapFromTV in
  //  lower index pass.
  std::vector<Val*> getZeroLeafIds(const TensorView* tv) const {
    NVF_ERROR(
        tv->getMemoryType() == MemoryType::Local ||
            tv->getMemoryType() == MemoryType::Shared,
        "Local or shared memory tensor is assumed: ",
        tv->toString());
    bool is_shared_mem = tv->getMemoryType() == MemoryType::Shared;
    std::vector<Val*> zero_leaf_ids;
    for (const auto i : c10::irange(tv->nDims())) {
      auto leaf_id = tv->axis((int)i);
      if (is_shared_mem && leaf_id->isThreadDim()) {
        // Thread parallel axes on shared mem are never
        //  zero loops as each thread owns its share
        //  of the shared mem space.
        continue;
      }
      if (
          // Non-thread parallel dimension on the left
          //  of CA axes are zero loops.
          i < tv->getComputeAtPosition() ||
          // Parallel axes on local mem is zero loop.
          // Grid axes on shared mem is zero loop.
          leaf_id->isThread() ||
          // Mma axes, similar to vectorization, are
          //  implicit in hardware intrinsics, and thus
          //  will be treated as a zero loop.
          leaf_id->isMma()) {
        zero_leaf_ids.push_back(leaf_id);
      }
    }

    return zero_leaf_ids;
  }

  // An index can exceed the logical extent of the indexed domain if
  // it's split. It can cause a reduction op to reduce the same value
  // multiple times. Even a pointwise op can be a problem if the
  // consumer is an alias of the producer. This check excludes such
  // expressions from predicate elimination.
  //
  // This is not an issue if the index includes a zero domain (as defined in
  // index_compute.cpp), the extent is calculated by multiplying the
  // split output domains, so it never cross the domain boundary.
  // So, if a root domain is split and none of its descendants is a
  // zero domain, the expr needs to be predicated. See
  // FusionPredicateElimination6 for a concrete example.
  //
  // It would be also possible to avoid register aliasing instead of
  // giving up predicate elimination. Since this condition should be
  // rather uncommon, either would be fine as long as correctness is
  // provided.
  bool predicateNonDivisibleRootDomains(Expr* expr) const {
<<<<<<< HEAD
    // TMA ops handles out of bound accesses automatically in hardware, there is
    // no need for us to predicate it.
    if (ir_utils::isCpAsyncBulk(expr)) {
      return false;
    }
=======
    DEBUG_PRINT_SCOPE(expr);
>>>>>>> 6c066c0c
    for (auto output : ir_utils::filterByType<TensorView>(expr->outputs())) {
      const auto all_exprs = DependencyCheck::getAllExprsBetween(
          {output->getMaybeRFactorDomain().begin(),
           output->getMaybeRFactorDomain().end()},
          {output->getLeafDomain().begin(), output->getLeafDomain().end()});
      std::unordered_set<Val*> split_root;
      std::copy_if(
          output->getMaybeRFactorDomain().begin(),
          output->getMaybeRFactorDomain().end(),
          std::inserter(split_root, split_root.end()),
          [&](auto rf_root) {
            if (rf_root->isBroadcast()) {
              return false;
            }
            for (Expr* use : rf_root->uses()) {
              if (std::find(all_exprs.begin(), all_exprs.end(), use) ==
                  all_exprs.end()) {
                continue;
              }
              return use->isA<Split>();
            }
            return false;
          });
      // If no root domain is split, no need to predicate
      if (split_root.empty()) {
        continue;
      }
      const auto zero_leaf_ids = getZeroLeafIds(output);
      if (zero_leaf_ids.empty()) {
        RECORD_AND_RETURN(true);
      }
      const auto vals =
          DependencyCheck::getAllValsBetween(split_root, zero_leaf_ids);
      if (std::any_of(
              split_root.begin(),
              split_root.end(),
              [&vals](auto split_root_id) {
                return std::find(vals.begin(), vals.end(), split_root_id) ==
                    vals.end();
              })) {
        RECORD_AND_RETURN(true);
      }
    }
    RECORD_AND_RETURN(false);
  }

  // Always predicate if non-divisible split is found. It may be
  // possible to make it less conservative.
  // See FusionPredicateElimination7 for a concrete example.
  bool predicateNonDivisibleSplit(Expr* expr) const {
<<<<<<< HEAD
    // TMA ops handles out of bound accesses automatically in hardware, there is
    // no need for us to predicate it.
    if (ir_utils::isCpAsyncBulk(expr)) {
      return false;
    }
=======
    DEBUG_PRINT_SCOPE(expr);
>>>>>>> 6c066c0c
    const auto& non_divisible_split_info =
        GpuLower::current()->nonDivisibleSplitInfo();
    for (auto output : ir_utils::filterByType<TensorView>(expr->outputs())) {
      if (non_divisible_split_info.splitsToPredicate().find(output) !=
          non_divisible_split_info.splitsToPredicate().end()) {
        RECORD_AND_RETURN(true);
      }
    }
    RECORD_AND_RETURN(false);
  }

  // If this is a reduction, and if we omit the predicate for the
  // input, the input may have a garbabe value, which must not be used
  // for this reduction. However, it is still legal to omit its
  // predicate when: 1) the predicate of the input is not omitted and
  // 2) the input can be initialized to the init value of this
  // reduction. When the input is the output of another reduciton, the
  // input is initialized to the init value of the reduction, so the
  // two reductions must use the same init value.
  // See FusionPredicateElimination3 and FusionPredicateElimination4
  // for concrete examples.
  void handle(ReductionOp* rop) final {
    auto input = rop->inputs()[0]->as<TensorView>();
    auto input_def = input->definition();
    // When input_def is null, input must be an input to the fusion,
    // so that must be allocated on global memory. Since we don't omit
    // predication for expressions involving global memory, this
    // should never occur.
    NVF_ERROR(
        input_def != nullptr, "Inconsistent input found: ", input->toString());

    // The input needs to be initialized to the init value to omit
    // the predicate, so if the input has its own init value, i.e.,
    // produced by another reduction, they must use the same init
    // value.
    Val* input_init = ir_utils::getReductionInitValOf(input);
    if (input_init != nullptr && !rop->init()->sameAs(input_init)) {
      needs_predicate_ = true;
      return;
    }

    // If input is not predicated, out-of-bound value may be
    // overwritten by a garbage value. However, it doesn't matter if
    // the input is also produced by another reduction. If the preceding
    // reduction omits the predicate, it means its input must be
    // initialized to its init value, so no predicate should be
    // needed in both of the two reduction ops if they use the same
    // init value, which is guaranteed by the above check, and the
    // same reduction op.
    if (auto input_def_rop = dynamic_cast<ReductionOp*>(input_def)) {
      if (rop->getReductionOpType() != input_def_rop->getReductionOpType() &&
          non_predicated_exprs_.find(input_def) !=
              non_predicated_exprs_.end()) {
        needs_predicate_ = true;
        return;
      }
    } else if (
        non_predicated_exprs_.find(input_def) != non_predicated_exprs_.end()) {
      needs_predicate_ = true;
      return;
    }
  }

  // Welford. See FusionPredicateElimination5.
  void handle(WelfordOp* wop) final {
    for (const auto i : c10::irange(3)) {
      auto init = wop->getInitVals()[i];

      // Welford input can be a scalar. Predicate is required unless
      // the scalar value is equal to the init value.
      auto input = wop->inputs().at(i);
      if (input->isScalar()) {
        if (!input->sameAs(init)) {
          needs_predicate_ = true;
          return;
        }
        continue;
      }

      auto input_tv = dynamic_cast<TensorView*>(input);
      NVF_ERROR(input_tv != nullptr);

      auto input_def = input->definition();

      // When input_def is null, input must be an input to the fusion,
      // so that must be allocated on global memory. Since we don't omit
      // predication for expressions involving global memory, this
      // should never occur.
      NVF_ERROR(
          input_def != nullptr,
          "Inconsistent input found: ",
          input->toString());

      // The input needs to be initialized to the init value to omit
      // the predicate, so if the input has its own init value, i.e.,
      // produced by another reduction, they must use the same init
      // value.
      Val* input_init = ir_utils::getReductionInitValOf(input_tv);
      if (input_init != nullptr && !init->sameAs(input_init)) {
        needs_predicate_ = true;
        return;
      }

      // If input is not predicated, out-of-bound value may be
      // overwritten by a garbage value. However, it doesn't matter if
      // the input is also produced by another welford.
      if (!input_def->isA<WelfordOp>() && !input_def->isA<GroupedWelfordOp>() &&
          non_predicated_exprs_.find(input_def) !=
              non_predicated_exprs_.end()) {
        needs_predicate_ = true;
        return;
      }
    }
  }

  void handle(GroupedReductionOp* grouped_rop) final {
    for (const auto i :
         c10::irange(grouped_rop->numHorizontallyGroupedExprs())) {
      auto input = grouped_rop->input(i)->as<TensorView>();
      auto input_def = input->definition();
      // When input_def is null, input must be an input to the fusion,
      // so that must be allocated on global memory. Since we don't omit
      // predication for expressions involving global memory, this
      // should never occur.
      NVF_ERROR(
          input_def != nullptr,
          "Inconsistent input found: ",
          input->toString());

      // The input needs to be initialized to the init value to omit
      // the predicate, so if the input has its own init value, i.e.,
      // produced by another reduction, they must use the same init
      // value.
      Val* input_init = ir_utils::getReductionInitValOf(input);
      if (input_init != nullptr &&
          !grouped_rop->initVal(i)->sameAs(input_init)) {
        needs_predicate_ = true;
        return;
      }

      // If input is not predicated, out-of-bound value may be
      // overwritten by a garbage value. However, it doesn't matter if
      // the input is also produced by another reduction. If the preceding
      // reduction omits the predicate, it means its input must be
      // initialized to its init value, so no predicate should be
      // needed in both of the two reduction ops if they use the same
      // init value, which is guaranteed by the above check, and the
      // same reduction op.
      if (auto input_def_rop = dynamic_cast<ReductionOp*>(input_def)) {
        if (grouped_rop->getReductionOpType(i) !=
                input_def_rop->getReductionOpType() &&
            non_predicated_exprs_.find(input_def) !=
                non_predicated_exprs_.end()) {
          needs_predicate_ = true;
          return;
        }
      } else if (
          auto input_def_grouped_rop =
              dynamic_cast<GroupedReductionOp*>(input_def)) {
        auto input_index_as_output =
            input_def_grouped_rop->getExprIndexOfOutput(input);
        if (grouped_rop->getReductionOpType(i) !=
                input_def_grouped_rop->getReductionOpType(
                    input_index_as_output) &&
            non_predicated_exprs_.find(input_def) !=
                non_predicated_exprs_.end()) {
          needs_predicate_ = true;
          return;
        }
      } else if (
          non_predicated_exprs_.find(input_def) !=
          non_predicated_exprs_.end()) {
        needs_predicate_ = true;
        return;
      }
    }
  }

  void handle(GroupedWelfordOp* grouped_wop) final {
    for (const auto expr_idx :
         c10::irange(grouped_wop->numHorizontallyGroupedExprs())) {
      for (const auto val_idx : c10::irange(3)) {
        auto init = grouped_wop->initVals().at(expr_idx).get(val_idx);

        // Welford input can be a scalar. Predicate is required unless
        // the scalar value is equal to the init value.
        auto input = grouped_wop->inputVals().at(expr_idx).get(val_idx);
        if (input->isScalar()) {
          if (!input->sameAs(init)) {
            needs_predicate_ = true;
            return;
          }
          continue;
        }

        auto input_tv = dynamic_cast<TensorView*>(input);
        NVF_ERROR(input_tv != nullptr);

        auto input_def = input->definition();

        // When input_def is null, input must be an input to the fusion,
        // so that must be allocated on global memory. Since we don't omit
        // predication for expressions involving global memory, this
        // should never occur.
        NVF_ERROR(
            input_def != nullptr,
            "Inconsistent input found: ",
            input->toString());

        // The input needs to be initialized to the init value to omit
        // the predicate, so if the input has its own init value, i.e.,
        // produced by another reduction, they must use the same init
        // value.
        Val* input_init = ir_utils::getReductionInitValOf(input_tv);
        if (input_init != nullptr && !init->sameAs(input_init)) {
          needs_predicate_ = true;
          return;
        }

        // If input is not predicated, out-of-bound value may be
        // overwritten by a garbage value. However, it doesn't matter if
        // the input is also produced by another reduction op as it
        // must be initialized and its initialized value is already
        // found to be equal to the initil value of this op.
        if (!input_def->isA<WelfordOp>() &&
            !input_def->isA<GroupedWelfordOp>() &&
            non_predicated_exprs_.find(input_def) !=
                non_predicated_exprs_.end()) {
          needs_predicate_ = true;
          return;
        }
      }
    }
  }

  // Similar to the above reduction constraint but for MMA
  void handle(MmaOp* mma) final {
    for (auto input : ir_utils::filterByType<TensorView>(mma->inputs())) {
      auto input_def = input->definition();
      NVF_ERROR(
          input_def != nullptr,
          "Inconsistent input found: ",
          input->toString());

      Val* input_init = ir_utils::getReductionInitValOf(input);
      if (input_init != nullptr && !mma->init()->sameAs(input_init)) {
        needs_predicate_ = true;
        return;
      }

      if (non_predicated_exprs_.find(input_def) !=
          non_predicated_exprs_.end()) {
        // If producer of mma is non_predicated and initialized
        //  with the same value. The mma should not need a
        //  predicate. In fact this is the only way we can
        //  use mma at the moment since we could not predicate
        //  mma ops without guaranteeing warp uniform results.
        auto input_init = pred_elimination_.getInitValue(input);

        // TODO:
        //   clean up this to support more generic prolog fusion.
        //   Will need additional analysis passes on initialization
        //    propagation and further predicate placement on top.
        // More TODO:
        //  Even when producer is initialized, it is still generally
        //   not safe to remove predicate around reduction ops if the
        //   producer is not predicated.
        //  On the other side, we do have patterns like ldmatrix->mma where
        //   both producer and consumer cannot be safely predicated without
        //   guaranteeing warp uniform results.
        //  This is currently a WAR and relies on validation pass to exclude
        //   complex prolog patterns in mma based matmul kernels. Will
        //   definitely need to revisit and build out predicate and
        //   initialization analysis pass to better handle this case.
        if (input_init != nullptr && !input_init->sameAs(mma->init())) {
          // This is a WAR at the moment. We would need to propagate
          //  initialization information from PredicateElimination
          //  pass to most accurately detect if the input is
          //  initialized correctly.
          // This could also be fixed when we have the traversal
          //  based predicate elimination and initialization pass
          //  ready. Would be easy to clean up this part at that point.
          needs_predicate_ = true;
          return;
        }
      }
    }
  }

 private:
  const PredicateElimination& pred_elimination_;
  const std::unordered_set<const Expr*>& non_predicated_exprs_;
  bool needs_predicate_ = false;
};

} // namespace

PredicateElimination::PredicateElimination(Fusion* fusion) {
  // To avoid errors in analysis when using ATen evaluation for matmul, only use
  // outputs that require codegen. See PR # 1775 and Issue #1812
  traverseTo(lower_utils::getFusionOutputsRequiringCodegen(fusion));
}

bool PredicateElimination::needsPredicate(Expr* expr) const {
  return PredicateChcker::needsPredicate(expr, *this);
}

void PredicateElimination::dispatch(Expr* expr) {
  if (!ir_utils::isTvOp(expr)) {
    return;
  }

  if (needsPredicate(expr)) {
    assertOnWarpOps(expr);
    return;
  }

  non_predicated_exprs_.insert(expr);

  // Ensure all inputs have some values set at the out-of-bound
  // regions
  for (const auto i : c10::irange(expr->inputs().size())) {
    auto input = dynamic_cast<TensorView*>(expr->inputs()[i]);
    if (input == nullptr) {
      continue;
    }
    auto input_def = input->definition();
    // When input_def is null, input must be an input to the fusion,
    // so that must be allocated on global memory. Since we don't omit
    // predication for expressions involving global memory except when we are
    // accessing the global memory with TMA, the following condition should
    // only occur if expr is a TMA load. For TMA loads, initialization is
    // handled in the TMA load itself, so we don't need to set a init value
    // here.
    if (input_def == nullptr) {
      continue;
    }

    // If input is an output of reduction, it should be fully
    // initialied as it's allocated on local memory.
    if (ir_utils::isReductionOp(input_def)) {
      continue;
    }

    if (expr->isA<ReductionOp>()) {
      setReductionInitValue(input, expr->as<ReductionOp>()->init());
      continue;
    } else if (expr->isA<GroupedReductionOp>()) {
      setReductionInitValue(input, expr->as<GroupedReductionOp>()->initVal(i));
      continue;
    } else if (auto wop = dynamic_cast<WelfordOp*>(expr)) {
      Val* init = wop->getInitVals().at(i);
      setReductionInitValue(input, init);
      continue;
    } else if (expr->isA<MmaOp>()) {
      setReductionInitValue(input, expr->as<MmaOp>()->init());
      continue;
    } else if (
        non_predicated_exprs_.find(input_def) != non_predicated_exprs_.end()) {
      // If an input does not need a predicate either, then it should
      // have some value, so no need to set a default value
      continue;
    } else {
      // Make sure input is initialized
      setDefaultInitValue(input);
    }
  }
}

bool PredicateElimination::setDefaultInitValue(TensorView* tv) {
  auto it = init_value_map_.find(tv);
  // If there's already a mapping for tv, it should be mapped to a
  // zero val or a reduction init. Either case, no need to modify
  // the existing mapping.
  if (it == init_value_map_.end()) {
    init_value_map_.insert({tv, nullptr});
  }
  return true;
}

bool PredicateElimination::setReductionInitValue(
    TensorView* tv,
    Val* reduction_init) {
  NVF_ERROR(tv != nullptr);

  auto it = init_value_map_.find(tv);
  if (it == init_value_map_.end()) {
    init_value_map_.insert({tv, reduction_init});
    return true;
  }

  auto existing_val = it->second;
  if (existing_val == nullptr) {
    // If the existing mapping returns nullptr, it means that a
    // default init was set before. Overwrite with the reduction
    // init val.
    init_value_map_[tv] = reduction_init;
    return true;
  } else if (existing_val->sameAs(reduction_init)) {
    return true;
  } else {
    NVF_ERROR(
        false,
        "Inconsistent setting of initialization value for t",
        tv->name(),
        ". Prev: ",
        existing_val->toString(),
        ", New: ",
        reduction_init->toString());
    return false;
  }
}

bool PredicateElimination::canOmitPredicate(const Expr* expr) const {
  // Predicate elimination can be disabled with
  // NVFUSER_DISABLE=predicate_elimination
  if (isOptionDisabled(DisableOption::PredicateElimination)) {
    assertOnWarpOps(expr);
    return false;
  }

  NVF_ERROR(expr != nullptr);
  const auto out_tv = ir_utils::getTvOutput(expr);
  NVF_ERROR(out_tv != nullptr, "Not a tensor expression");

  if (ir_utils::isTensorScalarFillOp(expr)) {
    if (out_tv->getMemoryType() == MemoryType::Local) {
      // Filling a local tensor with scalar shouldn't
      //   need any predicate currently.
      return true;
    } else if (out_tv->getMemoryType() == MemoryType::Shared) {
      // A shared memory initialization should be same except
      //  that we'd need a predicate to guard against out of
      //  bound access by out of inexact threads.
      return isExactParallelSharedMemAccess(out_tv);
    }
  }

  if (non_predicated_exprs_.find(expr) != non_predicated_exprs_.end()) {
    return true;
  }

  assertOnWarpOps(expr);
  return false;
}

void PredicateElimination::propagateRemovalInfo(
    const Expr* from,
    const Expr* to) {
  if (non_predicated_exprs_.count(from)) {
    non_predicated_exprs_.insert(to);
  }
}

Val* PredicateElimination::getInitValue(TensorView* tv) const {
  auto it = init_value_map_.find(tv);
  if (it == init_value_map_.end()) {
    return nullptr;
  }
  auto init_val = it->second;
  if (init_val == nullptr) {
    // No reduction restriction. Just use zero
    auto dtype = *tv->getDataType();
    if (std::holds_alternative<ArrayType>(dtype.type)) {
      return IrBuilder::create<NamedScalar>("{}", dtype);
    }
    return GpuLower::current()->kernel()->zeroVal();
  } else {
    return init_val;
  }
}

std::string PredicateElimination::toString() const {
  std::stringstream ss;
  VectorOfUniqueEntries<TensorView*> non_predicated_tvs;
  for (auto expr : non_predicated_exprs_) {
    for (auto out : expr->outputs()) {
      if (auto ti = dynamic_cast<kir::TensorIndex*>(out)) {
        non_predicated_tvs.pushBack(ti->view());
      } else if (auto tv = dynamic_cast<TensorView*>(out)) {
        non_predicated_tvs.pushBack(tv);
      } else {
        NVF_ERROR(false, "Unexpected output ", out, " in ", expr);
      }
    }
  }
  ss << "Tensors that do not need predication:";
  for (auto tv : non_predicated_tvs) {
    ss << " T" << tv->name();
  }
  ss << "\n";
  ss << "Init values:";
  for (auto kv : init_value_map_) {
    ss << " T" << kv.first->name() << "->";
    if (kv.second == nullptr) {
      ss << "<default(0)>";
    } else {
      ss << kv.second;
    }
  }
  ss << "\n";
  ss << "Non-predicated expressions:";
  for (auto expr : non_predicated_exprs_) {
    ss << " " << expr;
  }
  return ss.str();
}

} // namespace nvfuser<|MERGE_RESOLUTION|>--- conflicted
+++ resolved
@@ -530,15 +530,12 @@
   // rather uncommon, either would be fine as long as correctness is
   // provided.
   bool predicateNonDivisibleRootDomains(Expr* expr) const {
-<<<<<<< HEAD
+    DEBUG_PRINT_SCOPE(expr);
     // TMA ops handles out of bound accesses automatically in hardware, there is
     // no need for us to predicate it.
     if (ir_utils::isCpAsyncBulk(expr)) {
-      return false;
-    }
-=======
-    DEBUG_PRINT_SCOPE(expr);
->>>>>>> 6c066c0c
+      RECORD_AND_RETURN(false);
+    }
     for (auto output : ir_utils::filterByType<TensorView>(expr->outputs())) {
       const auto all_exprs = DependencyCheck::getAllExprsBetween(
           {output->getMaybeRFactorDomain().begin(),
@@ -589,15 +586,12 @@
   // possible to make it less conservative.
   // See FusionPredicateElimination7 for a concrete example.
   bool predicateNonDivisibleSplit(Expr* expr) const {
-<<<<<<< HEAD
+    DEBUG_PRINT_SCOPE(expr);
     // TMA ops handles out of bound accesses automatically in hardware, there is
     // no need for us to predicate it.
     if (ir_utils::isCpAsyncBulk(expr)) {
-      return false;
-    }
-=======
-    DEBUG_PRINT_SCOPE(expr);
->>>>>>> 6c066c0c
+      RECORD_AND_RETURN(false);
+    }
     const auto& non_divisible_split_info =
         GpuLower::current()->nonDivisibleSplitInfo();
     for (auto output : ir_utils::filterByType<TensorView>(expr->outputs())) {
