--- conflicted
+++ resolved
@@ -35,11 +35,8 @@
   NVF_ERROR(false, "TensorView not found in TMemAlllocationInfo");
 }
 
-<<<<<<< HEAD
-=======
 namespace {
 
->>>>>>> 358a84e8
 // Returns the lane and column allocation domain that is actually allocated.
 std::pair<std::vector<IterDomain*>, std::vector<IterDomain*>> getTMemAllocation(
     TensorView* tv) {
@@ -191,7 +188,6 @@
   return result;
 }
 
-<<<<<<< HEAD
 std::pair<
     std::unordered_map<TensorView*, TMemRegisterDataPath>,
     std::unordered_map<TensorView*, TMemRegisterDataPath>>
@@ -227,19 +223,6 @@
     }
     tid_ptypes.push_back(pt);
   }
-=======
-// Infer the data path of TMem load/store operations from the loop domain of
-// the consumer and the allocation domain of the TMem tensor. Based on the
-// parallelization of the loop domain and the IterDomain transformations between
-// the loop domain and the lane-allocation domain, we can tell which thread
-// accesses which part of the TMem tensor. This information is used to check if
-// the data access falls into one of the supported patterns, and if so, which
-// pattern it is.
-std::pair<
-    std::unordered_map<TensorView*, TMemRegisterDataPath>,
-    std::unordered_map<TensorView*, TMemRegisterDataPath>>
-computeTMemLdStDataPath(Fusion* fusion) {
->>>>>>> 358a84e8
   // For all expressions in the fusion, find the data path
   using DPMap = std::unordered_map<TensorView*, TMemRegisterDataPath>;
   DPMap load_data_path;
@@ -260,7 +243,6 @@
     } else {
       continue;
     }
-<<<<<<< HEAD
     const auto& loop_domain = ir_utils::getTvOutput(ldst)->getLoopDomain();
     const auto& tmem_tv_info = allocation.getTVInfo(tmem_tv);
     auto& id_graph = GpuLower::current()->tensorIndexer().traversalGraph();
@@ -366,8 +348,6 @@
         inner_extent_is_multiple_of_32,
         "Invalid data access pattern in TMem load/store: ",
         "TMem load/store must be warp-collective, but the innermost extent is not a multiple of 32.");
-=======
->>>>>>> 358a84e8
 
     // Start pattern matching:
     // fail_reasons will be used to store the reasons why the pattern does
@@ -377,7 +357,6 @@
     // Pattern match 32x32b
     if (!matched) {
       std::string reason_32x32b = "";
-<<<<<<< HEAD
       AbstractTensorWithInfo<Contiguity> t = pdims;
       t.split(-1, 32);
       const ValGroup& warp = t.back().as<ValGroupAndItsGraph>().group;
@@ -391,9 +370,6 @@
             SimplifyingIrBuilder::eqExpr(stride, fusion->oneVal()),
             "Invalid data access pattern in TMem load/store: ",
             "Warp linearly accessing lanes, but not with stride 1.");
-=======
-      if (true) { // TODO: Implement the pattern matching
->>>>>>> 358a84e8
         (*target)[tmem_tv] = TMemRegisterDataPath::Path32x32b;
         continue;
       }
@@ -438,20 +414,13 @@
   return {std::move(load_data_path), std::move(store_data_path)};
 }
 
-<<<<<<< HEAD
-=======
 } // namespace
 
->>>>>>> 358a84e8
 TensorMemoryInfo computeTMemInfo(Fusion* fusion) {
   TensorMemoryInfo result;
   result.allocation = computeTMemAlllocationInfo(fusion);
   std::tie(result.load_data_path, result.store_data_path) =
-<<<<<<< HEAD
       computeTMemLdStDataPath(fusion, result.allocation);
-=======
-      computeTMemLdStDataPath(fusion);
->>>>>>> 358a84e8
   return result;
 }
 
