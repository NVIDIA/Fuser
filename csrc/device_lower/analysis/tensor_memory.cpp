// clang-format off
/*
 * SPDX-FileCopyrightText: Copyright (c) 2023-present NVIDIA CORPORATION & AFFILIATES.
 * All rights reserved.
 * SPDX-License-Identifier: BSD-3-Clause
 */
// clang-format on

#include <device_lower/analysis/tensor_memory.h>
#include <fusion.h>
#include <ir/all_nodes.h>
#include <type.h>

namespace nvfuser {

// See note [Tensor Memory Allocation] for the overall design.
TensorMemoryInfo computeTMemInfo(Fusion* fusion) {
  TensorMemoryInfo result;

<<<<<<< HEAD
  // Step 1: partition the tensors. Each partition of tensor will become a
=======
  // Step 1: partition the tensors. Each partition of tensors will become a
>>>>>>> dbd0d6bb
  // region, so we use the term partition and region interchangeably. The user
  // may have provided full or partial partitioning information. For the
  // TensorViews that the user has already specified which region they belong
  // to, we will use that information. For the rest of the tensors, we will
  // assign each of them to a separate region.
  using Partition = std::vector<std::vector<TensorView*>>;
  Partition partitions;
  if (fusion->hasManaged("tmem_regions")) {
    partitions = fusion->getManaged<Partition>("tmem_regions");
  } else {
    partitions = {};
  }

  // Verify that there is no overlap between user specified partitions
  std::unordered_set<TensorView*> tensors;
  for (auto& partition : partitions) {
    NVF_ERROR(!partition.empty(), "Empty partition");
    for (auto tv : partition) {
      NVF_ERROR(
          tv->getMemoryType() == MemoryType::Tensor, "Invalid memory type");
      NVF_ERROR(
          tensors.insert(tv).second, "Tensors cannot be in multiple regions");
    }
  }

  // For all TensorViews whose partition is not specified, assign them to a
  // separate region.
  for (auto tv : fusion->allTvs()) {
    if (tv->getMemoryType() != MemoryType::Tensor) {
      continue;
    }
    if (tensors.count(tv) == 0) {
      partitions.push_back({tv});
    }
  }

  // Step 2: Compute the allocation information for tensor memory. That is, for
  // each partition, we create a Region object and fill in the necessary
  // information.
<<<<<<< HEAD
  auto& regions = result.allocation.regions;
=======
  using Region = TMemAlllocationInfo::Region;
  std::vector<Region>& regions = result.allocation.regions;
>>>>>>> dbd0d6bb
  for (const auto& partition : partitions) {
    regions.emplace_back();
    auto& region = regions.back();

    // tcgen05.alloc stores the allocated address in shared memory. So we use a
    // TensorView with MemoryType::Shared to store this address.
    region.address = TensorViewBuilder()
                         .shape(std::vector<Val*>{})
                         .dtype(DataType::UInt32)
                         .build();
    region.address->setMemoryType(MemoryType::Shared);

    // Assign each tensor in the region a whole 128 lanes and N columns.
    region.num_columns = region.address->fusion()->zeroVal(DataType::UInt16);
    for (auto tv : partition) {
      // TODO: right now we hardcode the number of columns of each tensor to
      // be 32. This is definitely not correct.
      Val* num_columns = IrBuilder::create<Val>(32, DataType::UInt16);
      region.covered_tensors.emplace_back();
      auto& covered_tensor = region.covered_tensors.back();
      covered_tensor.tensor = tv;
      covered_tensor.lane_offset = tv->fusion()->zeroVal(DataType::UInt16);
      covered_tensor.column_offset = region.num_columns;
      region.num_columns =
          SimplifyingIrBuilder::addExpr(region.num_columns, num_columns);
    }
    region.num_columns =
        IrBuilder::maybeCastExpr(DataType::UInt32, region.num_columns);
  }

  return result;
}

} // namespace nvfuser<|MERGE_RESOLUTION|>--- conflicted
+++ resolved
@@ -17,11 +17,7 @@
 TensorMemoryInfo computeTMemInfo(Fusion* fusion) {
   TensorMemoryInfo result;
 
-<<<<<<< HEAD
-  // Step 1: partition the tensors. Each partition of tensor will become a
-=======
   // Step 1: partition the tensors. Each partition of tensors will become a
->>>>>>> dbd0d6bb
   // region, so we use the term partition and region interchangeably. The user
   // may have provided full or partial partitioning information. For the
   // TensorViews that the user has already specified which region they belong
@@ -61,12 +57,8 @@
   // Step 2: Compute the allocation information for tensor memory. That is, for
   // each partition, we create a Region object and fill in the necessary
   // information.
-<<<<<<< HEAD
-  auto& regions = result.allocation.regions;
-=======
   using Region = TMemAlllocationInfo::Region;
   std::vector<Region>& regions = result.allocation.regions;
->>>>>>> dbd0d6bb
   for (const auto& partition : partitions) {
     regions.emplace_back();
     auto& region = regions.back();
