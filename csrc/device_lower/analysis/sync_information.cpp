--- conflicted
+++ resolved
@@ -687,11 +687,6 @@
           // required for tensors with non-trivial loop domains
           if (GpuLower::current()->hasIdModel()) {
             if (producer_ptype == consumer_ptype) {
-<<<<<<< HEAD
-              // If both domains are promoted to the same domain
-              // (i.e., mapped in the AlmostExact graph), they should
-              // be no cross-thread dependency
-=======
               // Case 1:
               // Producer loop ID: non-broadcast
               // Consumer loop ID: non-broadcast
@@ -713,7 +708,6 @@
               // NVFuserTest.RAWSync for a concrete repro).
 
               // Case 1
->>>>>>> 1158543c
               const auto& id_model = GpuLower::current()->idModel();
               auto producer_loop_id =
                   indexing_utils::getLoopPromotion(p_id, id_model);
@@ -724,53 +718,6 @@
               if (indexing_traveral_graph.disjointValSets().strictAreMapped(
                       producer_loop_id, consumer_loop_id)) {
                 continue;
-<<<<<<< HEAD
-              } else {
-                // If the producer ID is a broadcast, it does not
-                // require synchronization even when the producer and
-                // consumer domains are not promoted to the same
-                // group. For example,
-                //
-                // tv0: [i0]
-                // tv1: [b1]
-                // tv2 = tv1
-                // tv3 = tv0 + tv2
-                //
-                // tv2->axis(0)->parallelize(ParallelType::TIDx);
-                // tv3->axis(0)->parallelize(ParallelType::TIDx);
-                //
-                // Assume that there's no inlining. Since it isn't
-                // inlined, the loop domain of tv2 is not mapped with
-                // that of tv3, thus the avove condition won't
-                // hit. Still, since tv2 will be executed by all TIDx
-                // threads independently, there's no need of
-                // synchronization.
-                //
-                // Consider a similar case like below:
-                //
-                // tv0: [i0, i1]
-                // tv1: [i2, b3]
-                // tv2 = tv1
-                // tv3 = tv0 + tv2
-                //
-                // tv2->merge(0, 1);
-                // tv3->merge(0, 1);
-                // tv2->axis(0)->parallelize(ParallelType::TIDx);
-                // tv3->axis(0)->parallelize(ParallelType::TIDx);
-                //
-                // This case does require a synchronization since for
-                // tv2, TIDx will be used to parallelize the outer
-                // domain only, whereas for tv3 it is mapped to the
-                // merged domain of the outer and inner domains. In
-                // other words, if a broadcast becomes non-broadcast
-                // by getting merged with a non-broadcast domain, it
-                // requires a synchronization.
-                if (p_id->isBroadcast()) {
-                  if (auto it = p2c_map_no_forwarding.find(p_id);
-                      it != p2c_map_no_forwarding.end() && it->second == c_id) {
-                    continue;
-                  }
-=======
               }
 
               // Case 2
@@ -817,7 +764,6 @@
                 if (auto it = p2c_map_no_forwarding.find(p_id);
                     it != p2c_map_no_forwarding.end() && it->second == c_id) {
                   continue;
->>>>>>> 1158543c
                 }
               }
             }
