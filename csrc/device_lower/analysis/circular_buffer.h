--- conflicted
+++ resolved
@@ -32,13 +32,6 @@
   void setCircularBufferAxis(const TensorView* tv, IterDomain* id);
 
   IterDomain* getCircularBufferAxis(const TensorView* tv) const;
-
-<<<<<<< HEAD
-  IterDomain* getCircularBufferAxis(const TensorView* tv);
-=======
-  //! Get all valid circular buffer TensorViews
-  std::vector<const TensorView*> getCircularBufferTvs() const;
->>>>>>> 6d280618
 
   //! Get all valid circular buffer TensorViews
   std::vector<const TensorView*> getCircularBufferTvs() const;
