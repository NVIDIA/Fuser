--- conflicted
+++ resolved
@@ -147,11 +147,6 @@
   //! iterdomains.
   std::unordered_map<IterDomain*, std::unordered_set<const TensorView*>>
       circular_buffer_tvs_;
-<<<<<<< HEAD
-
-  //! warp specialized on, one fusion allows only one warp specialized dim
-  ParallelType warp_specialized_on_ = ParallelType::Serial;
-=======
   //! The warp specialized axis for circular buffering.
   //! Only one warp specialized axis for the fusion.
   ParallelType warp_specialized_on_ = ParallelType::Serial;
@@ -159,7 +154,6 @@
   //! in ComputeWarp. Otherwise, it is per warp-group or 128 threads. It is True
   //! if the warp specialized axis is to the left of the stage_slice_position.
   bool independent_compute_warp_groups_ = false;
->>>>>>> 0523aafe
 };
 
 } // namespace nvfuser