--- conflicted
+++ resolved
@@ -158,11 +158,7 @@
         index_parameters.initial_concrete_id_index[concrete_loop_id] =
             SimplifyingIrBuilder::addExpr(
                 index_parameters.initial_concrete_id_index[concrete_loop_id],
-<<<<<<< HEAD
-                SimplifyingIrBuilder::create<Val>(stage_depth - 1));
-=======
-                SimplifyingIrBuilder::create<Scalar>(stage_depth - 1L));
->>>>>>> fb9845e7
+                SimplifyingIrBuilder::create<Val>(stage_depth - 1L));
       }
     }
   }
@@ -450,11 +446,7 @@
                : cur_index == db_loop->indexOrStartIfTrivial());
       if (is_same) {
         loop_to_ind_map[db_loop] = SimplifyingIrBuilder::addExpr(
-<<<<<<< HEAD
-            cur_index, SimplifyingIrBuilder::create<Val>(stage_depth - 1));
-=======
-            cur_index, SimplifyingIrBuilder::create<Scalar>(stage_depth - 1L));
->>>>>>> fb9845e7
+            cur_index, SimplifyingIrBuilder::create<Val>(stage_depth - 1L));
       }
     }
   }
