--- conflicted
+++ resolved
@@ -238,62 +238,6 @@
   return index_parameters;
 }
 
-<<<<<<< HEAD
-=======
-// Return true if it is sufficient to predicate the end of the loop
-// iteration. An aligned vectorized loop is one example where it is
-// guaranteed to be valid by the validation checks. More generally,
-// the divisible split set is used to find such loops. The divisible
-// split set contains splits used in view transformations as well as
-// those whose output domains are vectorized. View transformations
-// guarantee that any split involved is divisible, whereas
-// vectorization only guarantees that the overall root extent is
-// divisible by the split factor. Thus, if a loop IterDomain is
-// an output of a split included in the divisible view splits, we can
-// just predicate the end of the loop iteration. If a loop IterDomain
-// is an output of a divisible split due to vectorization, it is only
-// valid when the loop IterDomain is mapped with the vectorized inner
-// output IterDomain. If it is mapped with an outer IterDomain, since
-// the split input IterDomain may be an output IterDomain of a
-// non-divisible split, we still need to predicate each loop iteration
-// value.
-bool predicateAtEnd(ForLoop* loop) {
-  auto loop_id = loop->iter_domain();
-  auto split = dynamic_cast<Split*>(loop_id->definition());
-  if (split == nullptr) {
-    return false;
-  }
-
-  bool is_divisible = GpuLower::current()->divisibleSplitSet().count(split) > 0;
-
-  if (!is_divisible) {
-    return false;
-  }
-
-  // Find the other output of the split
-  auto other_out_id =
-      split->inner() == loop_id ? split->outer() : split->inner();
-
-  // If the other output is mapped with a vectorized IterDomain,
-  // this IterDomain needs to be predicated at each iteration point.
-  const auto& other_id_exact_set = GpuLower::current()
-                                       ->caMap()
-                                       ->getIdSets(IdMappingMode::EXACT)
-                                       .getDisjointSetOf(other_out_id);
-
-  if (std::any_of(
-          other_id_exact_set.begin(), other_id_exact_set.end(), [](auto id) {
-            return id->getParallelType() == ParallelType::Vectorize;
-          })) {
-    return false;
-  }
-
-  // Now it is either loop_id is mapped with a vectorized IterDomain
-  // or it's an output of view transformations.
-  return true;
-}
-
->>>>>>> e67d71ba
 // Check if this loop is actually unswitched, meaning an initial index
 // of the maximum value from a non-size-one range is used.
 bool trackUnswitchedDomain(ForLoop* loop) {
@@ -507,7 +451,7 @@
 
 } // namespace
 
-bool predicateAtEnd(kir::ForLoop* loop) {
+bool predicateAtEnd(ForLoop* loop) {
   auto loop_id = loop->iter_domain();
   auto split = dynamic_cast<Split*>(loop_id->definition());
   if (split == nullptr) {
