--- conflicted
+++ resolved
@@ -630,40 +630,6 @@
 } // namespace
 
 Val* CircularBufferInfo::getLinearIndex(
-<<<<<<< HEAD
-  TensorView* circular_buffer_tv,
-  const std::vector<ForLoop*>& loops) const {
-int64_t inner_loop_index =
-    getForLoopIndex(circular_buffer_tv, loops, /*is_inner_most_axis=*/true);
-
-// short-circuit: return index for inner-most for-loop if not warp specialized
-// with register sharing
-const auto& circular_buffer_type =
-    circular_buffer_tv->circularBufferOptions().type;
-bool is_warp_specialized =
-    std::holds_alternative<WarpSpecialized>(circular_buffer_type);
-if (!is_warp_specialized) {
-  return loops[inner_loop_index]->indexOrStartIfTrivial();
-}
-
-// The inner-most and outer-most for loops can be different.
-// Get outer-most for-loop index.
-int64_t outer_loop_index =
-    getForLoopIndex(circular_buffer_tv, loops, /*is_inner_most_axis=*/false);
-
-// The inner_loop_index is the for-loop where the mbarrier arrive and wait
-// operations are inserted in circular buffering pass. Use
-// stage_slice_position if available. Otherwise, the default value is the
-// first serial for-loop to the left of compute_at_position.
-auto warp_specialized = std::get<WarpSpecialized>(circular_buffer_type);
-if (warp_specialized.stage_slice_position.has_value()) {
-  inner_loop_index = warp_specialized.stage_slice_position.value() - 1;
-}
-// Calculate insertion position.
-int64_t insertion_position = inner_loop_index - outer_loop_index + 1;
-return getLinearIndexRelativeForLoopStack(
-    loops, insertion_position, /*start=*/outer_loop_index);
-=======
     TensorView* circular_buffer_tv,
     const std::vector<ForLoop*>& loops) const {
   int64_t compute_at_loop_index =
@@ -679,10 +645,10 @@
     return loops[compute_at_loop_index]->indexOrStartIfTrivial();
   }
 
-  // The inner-most and outer-most for loops can be different.
-  // Get outer-most for-loop index.
-  int64_t outer_loop_index =
-      getForLoopIndex(circular_buffer_tv, loops, /*is_inner_most_axis=*/false);
+// The inner-most and outer-most for loops can be different.
+// Get outer-most for-loop index.
+int64_t outer_loop_index =
+    getForLoopIndex(circular_buffer_tv, loops, /*is_inner_most_axis=*/false);
 
   // The inner_loop_index is the for-loop where the mbarrier arrive and wait
   // operations are inserted in circular buffering pass. Use
@@ -697,7 +663,6 @@
   int64_t insertion_position = inner_loop_index - outer_loop_index + 1;
   return getLinearIndexRelativeForLoopStack(
       loops, insertion_position, /*start=*/outer_loop_index);
->>>>>>> ce2f0779
 }
 
 Val* CircularBufferInfo::getLinearIndexRelativeForLoopStack(
