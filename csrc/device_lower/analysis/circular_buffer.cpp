// clang-format off
/*
 * SPDX-FileCopyrightText: Copyright (c) 2023-present NVIDIA CORPORATION & AFFILIATES.
 * All rights reserved.
 * SPDX-License-Identifier: BSD-3-Clause
 */
// clang-format on
#include <device_lower/lower2device.h>
#include <device_lower/utils.h>
#include <ir/utils.h>
#include <kernel_ir.h>

#include <device_lower/pass/circular_buffer.h>

#include <algorithm>
#include <iterator>
#include <vector>

namespace nvfuser {

namespace {

// Returns the leftmost position between the first unroll axis and computeAt
// position. Throws an error if the position is invalid for circular buffering.
int64_t getUnrollOrComputeAtPosition(const TensorView* tv) {
  NVF_ERROR(
      tv->getComputeAtPosition() > 0,
      "Expected computeAt for circular buffered TensorView");

  // Unroll must not exist outside of circular-buffer axis
  auto first_unroll_it = std::find_if(
      tv->getLoopDomain().begin(),
      tv->getLoopDomain().end(),
      [](const auto axis) {
        return axis->getParallelType() == ParallelType::Unroll;
      });

  const int64_t first_unroll_pos =
      (int64_t)std::distance(tv->getLoopDomain().begin(), first_unroll_it);

  const int64_t unroll_or_ca_pos =
      std::min(tv->getComputeAtPosition(), first_unroll_pos);

  NVF_ERROR(
      unroll_or_ca_pos > 0,
      "Invalid tensor to circular-buffer. ",
      "Valid circular buffer axis not found due to Unroll. ",
      tv->toString());

  return unroll_or_ca_pos;
}

// Returns the position of the circular buffer axis for non-warp-specialized
// tensors. Returns the size of the loop domain if no valid position is found.
int64_t getInnerMostCircularBufferPosition(const TensorView* tv) {
  const int64_t unroll_or_ca_pos = getUnrollOrComputeAtPosition(tv);
  int64_t valid_pos = (int64_t)tv->getLoopDomain().size();
  // Skip parallelized or broadcast axes
  for (int64_t i = unroll_or_ca_pos - 1; i >= 0; --i) {
    auto pt = tv->axis(i)->getParallelType();
    if (!isParallelTypeThread(pt) && !tv->axis(i)->isBroadcast()) {
      valid_pos = i;
      break;
    }
  }
  return valid_pos;
}

// Returns the position of the circular buffer axis for warp-specialized tensors
// with register sharing enabled. Returns the size of the loop domain if no
// valid position is found.
int64_t getOuterMostCircularBufferPosition(const TensorView* tv) {
  const int64_t unroll_or_ca_pos = getUnrollOrComputeAtPosition(tv);
  // Skip parallelized or broadcast axes
  for (int64_t i = 0; i < unroll_or_ca_pos; ++i) {
    auto pt = tv->axis(i)->getParallelType();
    if (!isParallelTypeThread(pt) && !tv->axis(i)->isBroadcast()) {
      return i;
    }
  }
  return (int64_t)tv->getLoopDomain().size();
}

// Circular-buffering prefetches the future subregions of the tensor.
// The subregion is defined by the axes inside of the CA position.
// There must be at least one axis that is outside (left) of the CA position,
// which defines the loop where prefetching is applied. Therefore,
// the CA position must be larger than 0.
int64_t getCircularBufferAxisPosition(const TensorView* tv) {
  // For warp-specialized tensors, the outer-most loop is the circular buffer
  // loop.
  if (std::holds_alternative<WarpSpecialized>(
          tv->circularBufferOptions().type)) {
    return getOuterMostCircularBufferPosition(tv);
  }

  // For pipelined tensors, the inner-most serial loop is the circular buffer
  // loop.
  return getInnerMostCircularBufferPosition(tv);
}

// Initial inspection of a fusion to find and validate circular buffered tensors
class CircularBufferFusionInspector : private IterVisitor {
 public:
  CircularBufferFusionInspector(Fusion* fusion, CircularBufferInfo& db_info)
      : db_info_(db_info) {
    traverse(fusion);
  }

 private:
  using IterVisitor::handle;

  void handle(TensorView* tv) final {
    if (!tv->isCircularBuffered()) {
      return;
    }

    NVF_ERROR(
        tv->definition(), "Fusion input shouldn't be circular buffered.", tv);

    db_info_.setCircularBufferTv(tv);
  }

 private:
  CircularBufferInfo& db_info_;
};

} // namespace

void validateCircularBufferedTensor(const TensorView* tv) {
  int64_t circular_buffer_pos = getCircularBufferAxisPosition(tv);
  NVF_ERROR(
      circular_buffer_pos >= 0,
      "Invalid tensor to circular-buffer. ",
      "Valid circular buffer axis not found. ",
      tv->toString());

  // Like vectorization, only LoadStoreOp with another TensorView is
  // considered.
  Expr* def = tv->definition();
  NVF_ERROR(
      def->isA<LoadStoreOp>(),
      "Invalid tensor to circular-buffer. ",
      "Only tensor defined by LoadStoreOp is supported: ",
      def->toString());

  NVF_ERROR(
      def->input(0)->isA<TensorView>(),
      "Invalid tensor to circular-buffer. ",
      "Only tensor defined by LoadStoreOp with TensorView is supported: ",
      def->toString());

  NVF_ERROR(
      !tv->hasComputeWith(),
      "computeWith is not supported with circular buffering: ",
      tv->toString());

  // Require the producer tensor to have been computed entirely for
  // the circular-buffering loop. Otherwise, the producer itself would
  // also need to be circular-bufferred.
  auto producer = def->input(0)->as<TensorView>();
  NVF_ERROR(
      producer->getComputePosition(tv) <= circular_buffer_pos,
      "Invalid tensor to circular-buffer. ",
      "The computeAt position of the producer tensor must be moved left: ",
      producer->toString());

  // Not strictly necessary, but only gmem -> smem or local and smem -> local
  // are allowed.
  const auto p_mem_type = producer->getMemoryType();
  const auto c_mem_type = tv->getMemoryType();
  NVF_ERROR(
      (p_mem_type == MemoryType::Global &&
       (c_mem_type == MemoryType::Shared || c_mem_type == MemoryType::Local)) ||
          (p_mem_type == MemoryType::Shared && c_mem_type == MemoryType::Local),
      "Invalid tensor to circular-buffer: ",
      tv->toString(),
      ". Producer memory type: ",
      p_mem_type,
      ". Consumer memory type: ",
      c_mem_type);

  // Ensure that the warp-specialized circular buffer loop is the outer-most
  // for-loop if register sharing is enabled.
  if (std::holds_alternative<WarpSpecialized>(
          tv->circularBufferOptions().type) &&
      std::get<WarpSpecialized>(tv->circularBufferOptions().type)
          .num_registers.has_value()) {
    for (int64_t axis : arange((int64_t)tv->getLoopDomain().size())) {
      // short-circuit: only check IterDomains to the left of the circular
      // buffer position
      if (axis >= circular_buffer_pos) {
        break;
      }
      NVF_ERROR(
          tv->getLoopDomain().at(axis)->isThread() ||
              tv->getLoopDomain().at(axis)->isDeviceDim() ||
              tv->getLoopDomain().at(axis)->isBroadcast() ||
              tv->getLoopDomain().at(axis)->isOneInt(),
          "When using register sharing with warp-specialized circular "
          "buffering, the circular buffer loop must be the outer-most "
          "for-loop.");
    }
  }

  return;
}

void CircularBufferInfo::build(Fusion* fusion) {
  CircularBufferFusionInspector inspector(fusion, *this);

  // Build circular buffered loop id's
  for (auto& info : map_) {
    auto circular_buffer_axis = info.second.circular_buffer_axis;
    // Keeps track of which loop disjoint set has been
    //  circular buffered. In index allocation, one index
    //  variable would need to be allocated in each
    //  circular buffer stage.
    concrete_circular_buffered_loop_id_.insert(
        lower_utils::getConcreteLoopID(circular_buffer_axis));
  }
}

bool CircularBufferInfo::isCircularBufferedIterDomain(IterDomain* id) {
  auto concrete_loop_id = lower_utils::getConcreteLoopID(id);
  return concrete_circular_buffered_loop_id_.count(concrete_loop_id);
}

bool CircularBufferInfo::isComputationWarpGroupIterDomain(IterDomain* id) {
  auto concrete_loop_id = lower_utils::getConcreteLoopID(id);
  return computation_warp_groups_loop_id_.count(concrete_loop_id);
}

CircularBufferInfo::TvInfo& CircularBufferInfo::getTvInfo(
    const TensorView* tv) {
  NVF_ERROR(
      tv->isCircularBuffered(),
      "Not a circular-buffered tensor: ",
      tv->toString());
  return map_[tv];
}

const CircularBufferInfo::TvInfo& CircularBufferInfo::getTvInfo(
    const TensorView* tv) const {
  NVF_ERROR(
      tv->isCircularBuffered(),
      "Not a circular-buffered tensor: ",
      tv->toString());
  return map_.at(tv);
}

namespace {

// If compute warp groups are independent, then the mbarrier waits for 128
// threads. Otherwise, it waits for all threads in ComputeWarp.
bool hasIndependentWarpGroups(const TensorView* tv) {
  if (!std::holds_alternative<WarpSpecialized>(
          tv->circularBufferOptions().type)) {
    return false;
  }

  NVF_ERROR(GpuLower::hasCurrent() && GpuLower::current()->hasIdModel());
  const auto& exact_graph =
      GpuLower::current()->idModel().idGraph(IdMappingMode::EXACT);

  const auto& warp_specialized =
      std::get<WarpSpecialized>(tv->circularBufferOptions().type);
  if (!warp_specialized.stage_slice_position.has_value()) {
    return false;
  }

  // Step 1: Get warp specialized iterDomain in consumer
  TensorView* consumer = ir_utils::consumerTvsOf(tv).at(0);

  const std::vector<IterDomain*>& consumer_loop = consumer->domain()->loop();
  ParallelType ws_pt = warp_specialized.on;
  auto ws_id_iter = std::find_if(
      consumer_loop.begin(), consumer_loop.end(), [ws_pt](IterDomain* id) {
        return id->getParallelType() == ws_pt;
      });
  NVF_ERROR(ws_id_iter != consumer_loop.end());

  // ValGroup = std::shared_ptr<VectorOfUniqueEntries<Val*>>;
  // Step 2: Get ValGroup for warp specialized iterDomain
  const ValGroup& val_group = exact_graph.toGroup(*ws_id_iter);

  // Step 3: Find corresponding producer iterDomain to warp specialized
  // iterDomain
  const std::vector<IterDomain*>& producer_loop = tv->domain()->loop();
  auto ws_id_producer_iter = std::find_if(
      producer_loop.begin(), producer_loop.end(), [val_group](IterDomain* id) {
        return val_group->has(id);
      });
  NVF_ERROR(ws_id_producer_iter != producer_loop.end());

  // Step 4: Map iterDomain to position in producer's loop domain
  int64_t ws_id_producer_pos =
      std::distance(producer_loop.begin(), ws_id_producer_iter);

  // Step 5: Use independent warp groups if warp specialized axis is to the
  // left of the stage_slice_position
  return ws_id_producer_pos < warp_specialized.stage_slice_position.value();
}

void validateStageSlicePosition(const TensorView* tv) {
  if (!std::holds_alternative<WarpSpecialized>(
          tv->circularBufferOptions().type)) {
    return;
  }

  const auto& warp_specialized =
      std::get<WarpSpecialized>(tv->circularBufferOptions().type);
  if (!warp_specialized.stage_slice_position.has_value()) {
    return;
  }

  int64_t slice_position = warp_specialized.stage_slice_position.value();
  NVF_ERROR(
      slice_position >= 0, "Slice position must be non-negative integer.");
  NVF_ERROR(
      slice_position <= tv->nDims(),
      "Slice position must be inside TensorView nDims.");

  const std::vector<IterDomain*>& loop = tv->domain()->loop();
  bool is_slice_after_bulk = std::all_of(
      loop.begin(), loop.begin() + slice_position, [](IterDomain* id) {
        return id->getParallelType() != ParallelType::Bulk;
      });
  NVF_ERROR(
      is_slice_after_bulk,
      "Detected an iterDomain with ParallelType::Bulk to the left of stage ",
      "slice position.");
}

} // namespace

void CircularBufferInfo::setCircularBufferTv(const TensorView* tv) {
  IterDomain* cb_axis = nvfuser::getCircularBufferAxis(tv);
  NVF_ERROR(cb_axis != nullptr);
  auto concrete_loop_id = lower_utils::getConcreteLoopID(cb_axis);
  NVF_ERROR(concrete_loop_id != nullptr);

  validateCircularBufferedTensor(tv);

  getTvInfo(tv).circular_buffer_axis = cb_axis;
  circular_buffer_tvs_[concrete_loop_id].insert(tv);
  // Set and validate the new stage depth.
  setCircularBufferOptions(cb_axis, tv->circularBufferOptions());
<<<<<<< HEAD
  setComputationWarpGroups(tv);
=======

  independent_compute_warp_groups_ = hasIndependentWarpGroups(tv);

>>>>>>> da60fa3e
  setCircularBufferInsertionPosition(tv, cb_axis);
}

void CircularBufferInfo::setCircularBufferOptions(
    IterDomain* id,
    const CircularBufferOptions& opt) {
  auto concrete_loop_id = lower_utils::getConcreteLoopID(id);
  NVF_ERROR(concrete_loop_id != nullptr);

  auto maybe_existing_depth_it =
      circular_buffer_options_.find(concrete_loop_id);
  if (maybe_existing_depth_it == circular_buffer_options_.end()) {
    circular_buffer_options_[concrete_loop_id] = opt;
    // Set the warp specialized dim and ensure there is only one
<<<<<<< HEAD
    auto old_pt = warp_specialized_on_;
    if (std::holds_alternative<WarpSpecialized>(opt.type)) {
      auto ws_pt = std::get<WarpSpecialized>(opt.type).on;
      NVF_ERROR(
          old_pt == ParallelType::Serial || old_pt == ws_pt,
          "Multiple warp specialization is not supported: ",
          old_pt,
=======
    if (std::holds_alternative<WarpSpecialized>(opt.type)) {
      auto ws_pt = std::get<WarpSpecialized>(opt.type).on;
      NVF_ERROR(
          warp_specialized_on_ == ParallelType::Serial ||
              warp_specialized_on_ == ws_pt,
          "Multiple warp specialization is not supported: ",
          warp_specialized_on_,
>>>>>>> da60fa3e
          " and ",
          ws_pt);
      warp_specialized_on_ = ws_pt;
    }
  } else {
    NVF_ERROR(
        opt == maybe_existing_depth_it->second,
        "Unsupported multiple options pipelining, was set to ",
        maybe_existing_depth_it->second,
        " by ",
        maybe_existing_depth_it->first->toString(),
        " and then set to ",
        opt,
        " by ",
        concrete_loop_id->toString());
  }
}

// Derive number of computation warp groups from loop domain of its consumer
// For example, in normalization kernel:
// circular buffer: Ts[BIDy, Circular(S), compute groups(S),...], ca 2
// its consumer is: Tl[BIDy, Circular(S), compute groups(TIDy),...], ca 3
// Look for the corresponding loop domain in its consumer and make sure it
// is parallelized same as warp specialized dim. Then, its content represents
// number of computation warp groups.

// TODO: Another approach is we can just save `computation_warp_groups_`
// in  `circularBufferOptions` since it is a scheduler parameter.
void CircularBufferInfo::setComputationWarpGroups(const TensorView* tv) {
  auto option = tv->circularBufferOptions();
  auto old_val = computation_warp_groups_;
  // -1 indicates not set yet, if set, should not change
  int64_t new_val = (old_val == -1) ? 1 : old_val;
  if (std::holds_alternative<WarpSpecialized>(option.type)) {
    auto ws_pt = std::get<WarpSpecialized>(option.type).on;
    int64_t next_pos = getInnerMostCircularBufferPosition(tv) + 1;
    auto consumer = ir_utils::consumerTvsOf(tv).at(0);
    if (consumer->nDims() > next_pos &&
        consumer->axis(next_pos)->getParallelType() == ws_pt &&
        consumer->axis(next_pos)->extent()->isConst() &&
        tv->axis(next_pos)->extent()->isConst() &&
        tv->axis(next_pos)->getParallelType() == ParallelType::Serial &&
        consumer->axis(next_pos)->extent()->value().as<int64_t>() ==
            tv->axis(next_pos)->extent()->value().as<int64_t>()) {
      new_val = consumer->axis(next_pos)->extent()->value().as<int64_t>();
      computation_warp_groups_loop_id_.insert(tv->axis(next_pos));
    }
  }
  NVF_ERROR(
      old_val == -1 || old_val == new_val,
      "Different number of computation warp group is not supported: ",
      old_val,
      " and ",
      new_val);
  computation_warp_groups_ = new_val;
}

IterDomain* CircularBufferInfo::getCircularBufferAxis(
    const TensorView* tv) const {
  if (!tv->isCircularBuffered()) {
    return nullptr;
  }

  return getTvInfo(tv).circular_buffer_axis;
}

const CircularBufferOptions& CircularBufferInfo::getCircularBufferOptionsFor(
    IterDomain* circular_buffer_axis) const {
  if (GpuLower::hasCurrent()) {
    circular_buffer_axis = lower_utils::getConcreteLoopID(circular_buffer_axis);
  }

  auto maybe_it = circular_buffer_options_.find(circular_buffer_axis);

  NVF_ERROR(
      maybe_it != circular_buffer_options_.end(),
      "CircularBufferOptions is not found.");

  return maybe_it->second;
}

int64_t CircularBufferInfo::getCircularBufferInsertionPosition(
    IterDomain* circular_buffer_axis) const {
  if (GpuLower::hasCurrent()) {
    circular_buffer_axis = lower_utils::getConcreteLoopID(circular_buffer_axis);
  }

  auto maybe_depth_it =
      circular_buffer_insertion_position_.find(circular_buffer_axis);

  NVF_ERROR(
      maybe_depth_it != circular_buffer_insertion_position_.end(),
      "Circular buffer insertion position not found");

  return maybe_depth_it->second;
}

void CircularBufferInfo::setCircularBufferInsertionPosition(
    const TensorView* circular_buffer_tv,
    IterDomain* circular_buffer_axis) {
  if (GpuLower::hasCurrent()) {
    circular_buffer_axis = lower_utils::getConcreteLoopID(circular_buffer_axis);
  }
  validateStageSlicePosition(circular_buffer_tv);

  // short-circuit: insertion position is only for warp specialization.
  if (!std::holds_alternative<WarpSpecialized>(
          circular_buffer_tv->circularBufferOptions().type)) {
    circular_buffer_insertion_position_[circular_buffer_axis] = 1;
    return;
  }

  // short-circuit: stage_slice_position is specified in WarpSpecialized.
  const auto& warp_specialized = std::get<WarpSpecialized>(
      circular_buffer_tv->circularBufferOptions().type);

  // The outer_most position is the cloned for-loop for warp specialization.
  int64_t outer_most_circular_buffer_position =
      getOuterMostCircularBufferPosition(circular_buffer_tv);

  // The default inner_most position is the first serial iterDomain to the left
  // of the ComputeAt position. It can be specified in WarpSpecialized options.
  // stage_slice_position is an inclusive range from
  // [stage_slice_position, num_dimensions), so it corresponding for-loop is
  // stage_slice_position - 1.
  int64_t inner_most_circular_buffer_position =
      (warp_specialized.stage_slice_position.has_value())
      ? warp_specialized.stage_slice_position.value() - 1
      : getInnerMostCircularBufferPosition(circular_buffer_tv);

  NVF_ERROR(
      inner_most_circular_buffer_position < circular_buffer_tv->nDims(),
      "Expected inner_most_circular_buffer_position <= number of tensor dimensions ",
      "but got ",
      inner_most_circular_buffer_position,
      " and ",
      circular_buffer_tv->nDims());

  NVF_ERROR(
      outer_most_circular_buffer_position <=
          inner_most_circular_buffer_position,
      "Expected outer_most_circular_buffer_position <= inner_most_circular_buffer_position ",
      "but got ",
      outer_most_circular_buffer_position,
      " and ",
      inner_most_circular_buffer_position);

  // When inner_most position is used for cloning, the insertion point
  // for mbarrier synchronization is 1 or the cloned for-loop.
  // When outer_most != inner_most position, then the mbarrier synchronization
  // is placed at inner_most for-loop. The insertion_point is the number of
  // nested for-loops relative to the outer_most position.
  int64_t insertion_position = inner_most_circular_buffer_position -
      outer_most_circular_buffer_position + 1;

  // If multiple computation warp groups are used, move insertion position
  // to the next for-loop to sync the load for different warp groups separately.
  if (computation_warp_groups_ > 1) {
    insertion_position += 1;
  }

  circular_buffer_insertion_position_[circular_buffer_axis] =
      insertion_position;
}

namespace {

// Map iterDomain axis through IdModel loop map to get corresponding for-loop.
// Then, return the index of the for-loop in the stack of for-loops.
int64_t getForLoopIndex(
    TensorView* tv,
    const std::vector<ForLoop*>& loops,
    bool is_inner_most_axis) {
  int64_t axis_position = is_inner_most_axis
      ? getInnerMostCircularBufferPosition(tv)
      : getOuterMostCircularBufferPosition(tv);
  IterDomain* axis = tv->axis(axis_position);
  ForLoop* fl = CircularBufferInfo::getCircularBufferLoop(axis, loops);
  auto fl_it = std::find(loops.begin(), loops.end(), fl);
  return (int64_t)std::distance(loops.begin(), fl_it);
}

} // namespace

Val* CircularBufferInfo::getLinearIndex(
    TensorView* circular_buffer_tv,
    const std::vector<ForLoop*>& loops) const {
  int64_t inner_loop_index =
      getForLoopIndex(circular_buffer_tv, loops, /*is_inner_most_axis=*/true);

  // short-circuit: return index for inner-most for-loop if not warp specialized
  // with register sharing
  bool is_warp_specialized = std::holds_alternative<WarpSpecialized>(
      circular_buffer_tv->circularBufferOptions().type);
  if (!is_warp_specialized) {
    return loops[inner_loop_index]->indexOrStartIfTrivial();
  }

  // The inner-most and outer-most for loops can be different.
  // Get outer-most for-loop index.
  int64_t outer_loop_index =
      getForLoopIndex(circular_buffer_tv, loops, /*is_inner_most_axis=*/false);

  // Calculate insertion position.
  int64_t insertion_position = inner_loop_index - outer_loop_index + 1;
  return getLinearIndexRelativeForLoopStack(
      loops, insertion_position, /*start=*/outer_loop_index);
}

Val* CircularBufferInfo::getLinearIndexRelativeForLoopStack(
    const std::vector<ForLoop*>& loops,
    int64_t insertion_position,
    int64_t start_loop_index) const {
  NVF_ERROR(insertion_position > 0);
  NVF_ERROR(insertion_position <= (int64_t)loops.size());
  NVF_ERROR(start_loop_index >= 0);
  NVF_ERROR(start_loop_index < (int64_t)loops.size());

  // Insertion position is the number of for-loops in the nested for-loop
  // structure. end_loop_index is the last for-loop while start_loop_index is
  // the first for-loop.
  int64_t end_loop_index = insertion_position - 1 + start_loop_index;

  NVF_ERROR(end_loop_index < (int64_t)loops.size());
  NVF_ERROR(start_loop_index <= end_loop_index);

  Val* index = GpuLower::current()->kernel()->zeroVal();
  Val* extent = GpuLower::current()->kernel()->oneVal();
  for (int64_t i = end_loop_index; i >= start_loop_index; --i) {
<<<<<<< HEAD
    auto id = loops[i]->iter_domain();
    if (id->isBroadcast()) {
      continue;
    }
    // skip parallelized axes except for warp specialized dim
    // when warp specialized dim is used in computation branch,
    // it represents index of computation warp groups.
    if (id->isParallelized() &&
        (id->getParallelType() != getWarpSpecializedOn())) {
=======
    IterDomain* id = loops[i]->iter_domain();
    if (id->isBroadcast()) {
      continue;
    }
    // Skip parallelized axes except for warp specialized dim
    // when warp specialized dim is used in computation branch,
    // it represents index of computation warp groups.
    if (id->isThread() && (id->getParallelType() != warp_specialized_on_)) {
>>>>>>> da60fa3e
      continue;
    }
    index = SimplifyingIrBuilder::addExpr(
        index,
        SimplifyingIrBuilder::mulExpr(
            loops[i]->indexOrStartIfTrivial(), extent));
    extent = SimplifyingIrBuilder::mulExpr(
        extent, loops[i]->iter_domain()->extent());
  }
  return index;
}

ForLoop* CircularBufferInfo::getCircularBufferLoop(
    IterDomain* axis,
    const std::vector<ForLoop*>& loops,
    bool ignore_prologue) {
  auto loop_it = std::find_if(loops.begin(), loops.end(), [&](const auto loop) {
    return GpuLower::current()->caMap()->areMapped(
               loop->iter_domain(), axis, IdMappingMode::LOOP) &&
        (!ignore_prologue ||
         loop->circularBufferLoopStage() != CircularBufferLoopStage::Prolog);
  });

  if (loop_it != loops.end()) {
    return *loop_it;
  } else {
    return nullptr;
  }
}

ForLoop* CircularBufferInfo::getCircularBufferLoop(
    const TensorView* tv,
    const std::vector<ForLoop*>& loops,
    bool ignore_prologue) const {
  IterDomain* axis = getCircularBufferAxis(tv);

  if (axis == nullptr) {
    return nullptr;
  }

  return getCircularBufferLoop(axis, loops, ignore_prologue);
}

std::unordered_set<const TensorView*> CircularBufferInfo::getCircularBufferTvs(
    ForLoop* axis) const {
  return getCircularBufferTvs(axis->iter_domain());
}

std::unordered_set<const TensorView*> CircularBufferInfo::getCircularBufferTvs(
    IterDomain* axis) const {
  auto concrete_id = lower_utils::getConcreteLoopID(axis);

  auto maybe_tvs_it = circular_buffer_tvs_.find(concrete_id);

  if (maybe_tvs_it == circular_buffer_tvs_.end()) {
    return {};
  }

  return maybe_tvs_it->second;
}

void CircularBufferInfo::setOriginalAllocSize(
    const TensorView* tv,
    Val* original_alloc_size) {
  getTvInfo(tv).original_alloc_size = original_alloc_size;
}

Val* CircularBufferInfo::getOriginalAllocSize(const TensorView* tv) {
  if (!tv->isCircularBuffered()) {
    return nullptr;
  }

  return getTvInfo(tv).original_alloc_size;
}

std::vector<const TensorView*> CircularBufferInfo::getCircularBufferTvs()
    const {
  std::vector<const TensorView*> keys;
  keys.reserve(map_.size());
  std::transform(
      map_.begin(), map_.end(), std::back_inserter(keys), [](auto pair) {
        return pair.first;
      });
  return keys;
}

std::string CircularBufferInfo::toString() const {
  std::stringstream ss;
  ss << "CircularBufferInfo: {" << std::endl;
  ss << "\tmap_:" << std::endl;
  for (const auto& pair : map_) {
    ss << "\t\t" << pair.first->toString() << " -> { circular_buffer_axis="
       << ir_utils::nullOrToString(pair.second.circular_buffer_axis)
       << ", original_alloc_size="
       << ir_utils::nullOrToInlineString(pair.second.original_alloc_size)
       << " }" << std::endl;
  }
  ss << "\tconcrete_circular_buffered_loop_id_:" << std::endl;
  ss << "\t\t" << ir_utils::toString(concrete_circular_buffered_loop_id_)
     << std::endl;
  ss << "\tcircular_buffer_options_:" << std::endl;
  for (const auto& pair : circular_buffer_options_) {
    ss << "\t\t" << pair.first->toString()
       << " -> { stage=" << pair.second.stage
       << ", prefetch=" << pair.second.prefetch << " }" << std::endl;
  }
  ss << "\tcircular_buffer_tvs_:" << std::endl;
  for (const auto& pair : circular_buffer_tvs_) {
    ss << "\t\t" << pair.first->toString() << " -> { ";
    for (const auto tv : pair.second) {
      ss << tv->toString() << ", ";
    }
    ss << " }" << std::endl;
  }
  ss << "}" << std::endl;
  return ss.str();
}

IterDomain* getCircularBufferAxis(const TensorView* tv) {
  int64_t cb_axis = getCircularBufferAxisPosition(tv);
  if (cb_axis == (int64_t)tv->getLoopDomain().size()) {
    return nullptr;
  }
  return tv->axis(cb_axis);
}

} // namespace nvfuser<|MERGE_RESOLUTION|>--- conflicted
+++ resolved
@@ -346,13 +346,9 @@
   circular_buffer_tvs_[concrete_loop_id].insert(tv);
   // Set and validate the new stage depth.
   setCircularBufferOptions(cb_axis, tv->circularBufferOptions());
-<<<<<<< HEAD
-  setComputationWarpGroups(tv);
-=======
 
   independent_compute_warp_groups_ = hasIndependentWarpGroups(tv);
 
->>>>>>> da60fa3e
   setCircularBufferInsertionPosition(tv, cb_axis);
 }
 
@@ -367,15 +363,6 @@
   if (maybe_existing_depth_it == circular_buffer_options_.end()) {
     circular_buffer_options_[concrete_loop_id] = opt;
     // Set the warp specialized dim and ensure there is only one
-<<<<<<< HEAD
-    auto old_pt = warp_specialized_on_;
-    if (std::holds_alternative<WarpSpecialized>(opt.type)) {
-      auto ws_pt = std::get<WarpSpecialized>(opt.type).on;
-      NVF_ERROR(
-          old_pt == ParallelType::Serial || old_pt == ws_pt,
-          "Multiple warp specialization is not supported: ",
-          old_pt,
-=======
     if (std::holds_alternative<WarpSpecialized>(opt.type)) {
       auto ws_pt = std::get<WarpSpecialized>(opt.type).on;
       NVF_ERROR(
@@ -383,7 +370,6 @@
               warp_specialized_on_ == ws_pt,
           "Multiple warp specialization is not supported: ",
           warp_specialized_on_,
->>>>>>> da60fa3e
           " and ",
           ws_pt);
       warp_specialized_on_ = ws_pt;
@@ -613,17 +599,6 @@
   Val* index = GpuLower::current()->kernel()->zeroVal();
   Val* extent = GpuLower::current()->kernel()->oneVal();
   for (int64_t i = end_loop_index; i >= start_loop_index; --i) {
-<<<<<<< HEAD
-    auto id = loops[i]->iter_domain();
-    if (id->isBroadcast()) {
-      continue;
-    }
-    // skip parallelized axes except for warp specialized dim
-    // when warp specialized dim is used in computation branch,
-    // it represents index of computation warp groups.
-    if (id->isParallelized() &&
-        (id->getParallelType() != getWarpSpecializedOn())) {
-=======
     IterDomain* id = loops[i]->iter_domain();
     if (id->isBroadcast()) {
       continue;
@@ -632,7 +607,6 @@
     // when warp specialized dim is used in computation branch,
     // it represents index of computation warp groups.
     if (id->isThread() && (id->getParallelType() != warp_specialized_on_)) {
->>>>>>> da60fa3e
       continue;
     }
     index = SimplifyingIrBuilder::addExpr(
