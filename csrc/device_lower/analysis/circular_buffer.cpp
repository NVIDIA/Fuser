// clang-format off
/*
 * SPDX-FileCopyrightText: Copyright (c) 2023-present NVIDIA CORPORATION & AFFILIATES.
 * All rights reserved.
 * SPDX-License-Identifier: BSD-3-Clause
 */
// clang-format on
#include <device_lower/lower2device.h>
#include <device_lower/utils.h>
#include <ir/utils.h>
#include <kernel_ir.h>

#include <device_lower/pass/circular_buffer.h>

#include <algorithm>
#include <iterator>
#include <vector>

namespace nvfuser {

namespace {

// Returns the leftmost position between the first unroll axis and computeAt
// position. Throws an error if the position is invalid for circular buffering.
int64_t getUnrollOrComputeAtPosition(const TensorView* tv) {
  NVF_ERROR(
      tv->getComputeAtPosition() > 0,
      "Expected computeAt for circular buffered TensorView");

  // Unroll must not exist outside of circular-buffer axis
  auto first_unroll_it = std::find_if(
      tv->getLoopDomain().begin(),
      tv->getLoopDomain().end(),
      [](const auto axis) {
        return axis->getParallelType() == ParallelType::Unroll;
      });

  const int64_t first_unroll_pos =
      (int64_t)std::distance(tv->getLoopDomain().begin(), first_unroll_it);

  const int64_t unroll_or_ca_pos =
      std::min(tv->getComputeAtPosition(), first_unroll_pos);

  NVF_ERROR(
      unroll_or_ca_pos > 0,
      "Invalid tensor to circular-buffer. ",
      "Valid circular buffer axis not found due to Unroll. ",
      tv->toString());

  return unroll_or_ca_pos;
}

// Returns the position of the circular buffer axis for non-warp-specialized
// tensors. Returns the size of the loop domain if no valid position is found.
int64_t getInnerMostCircularBufferPosition(const TensorView* tv) {
  const int64_t unroll_or_ca_pos = getUnrollOrComputeAtPosition(tv);
  int64_t valid_pos = (int64_t)tv->getLoopDomain().size();
  // Skip parallelized or broadcast axes
  for (int64_t i = unroll_or_ca_pos - 1; i >= 0; --i) {
    auto pt = tv->axis(i)->getParallelType();
    if (!isParallelTypeThread(pt) && !tv->axis(i)->isBroadcast()) {
      valid_pos = i;
      break;
    }
  }
  return valid_pos;
}

// Returns the position of the circular buffer axis for warp-specialized tensors
// with register sharing enabled. Returns the size of the loop domain if no
// valid position is found.
int64_t getOuterMostCircularBufferPosition(const TensorView* tv) {
  const int64_t unroll_or_ca_pos = getUnrollOrComputeAtPosition(tv);
  // Skip parallelized or broadcast axes
  for (int64_t i = 0; i < unroll_or_ca_pos; ++i) {
    auto pt = tv->axis(i)->getParallelType();
    if (!isParallelTypeThread(pt) && !tv->axis(i)->isBroadcast()) {
      return i;
    }
  }
  return (int64_t)tv->getLoopDomain().size();
}

// Circular-buffering prefetches the future subregions of the tensor.
// The subregion is defined by the axes inside of the CA position.
// There must be at least one axis that is outside (left) of the CA position,
// which defines the loop where prefetching is applied. Therefore,
// the CA position must be larger than 0.
int64_t getCircularBufferAxisPosition(const TensorView* tv) {
  // For warp-specialized tensors, the outer-most loop is the circular buffer
  // loop.
  if (std::holds_alternative<WarpSpecialized>(
          tv->circularBufferOptions().type)) {
    return getOuterMostCircularBufferPosition(tv);
  }

  // For pipelined tensors, the inner-most serial loop is the circular buffer
  // loop.
  return getInnerMostCircularBufferPosition(tv);
}

// Initial inspection of a fusion to find and validate circular buffered tensors
class CircularBufferFusionInspector : private IterVisitor {
 public:
  CircularBufferFusionInspector(Fusion* fusion, CircularBufferInfo& db_info)
      : db_info_(db_info) {
    traverse(fusion);
  }

 private:
  using IterVisitor::handle;

  void handle(TensorView* tv) final {
    if (!tv->isCircularBuffered()) {
      return;
    }

    NVF_ERROR(
        tv->definition(), "Fusion input shouldn't be circular buffered.", tv);

    db_info_.setCircularBufferTv(tv);
  }

 private:
  CircularBufferInfo& db_info_;
};

} // namespace

void validateCircularBufferedTensor(const TensorView* tv) {
  int64_t circular_buffer_pos = getCircularBufferAxisPosition(tv);
  NVF_ERROR(
      circular_buffer_pos >= 0,
      "Invalid tensor to circular-buffer. ",
      "Valid circular buffer axis not found. ",
      tv->toString());

  // Like vectorization, only LoadStoreOp with another TensorView is
  // considered.
  Expr* def = tv->definition();
  NVF_ERROR(
      def->isA<LoadStoreOp>(),
      "Invalid tensor to circular-buffer. ",
      "Only tensor defined by LoadStoreOp is supported: ",
      def->toString());

  NVF_ERROR(
      def->input(0)->isA<TensorView>(),
      "Invalid tensor to circular-buffer. ",
      "Only tensor defined by LoadStoreOp with TensorView is supported: ",
      def->toString());

  NVF_ERROR(
      !tv->hasComputeWith(),
      "computeWith is not supported with circular buffering: ",
      tv->toString());

  // Require the producer tensor to have been computed entirely for
  // the circular-buffering loop. Otherwise, the producer itself would
  // also need to be circular-bufferred.
  auto producer = def->input(0)->as<TensorView>();
  NVF_ERROR(
      producer->getComputePosition(tv) <= circular_buffer_pos,
      "Invalid tensor to circular-buffer. ",
      "The computeAt position of the producer tensor must be moved left: ",
      producer->toString());

  // Not strictly necessary, but only gmem -> smem or local and smem -> local
  // are allowed.
  const auto p_mem_type = producer->getMemoryType();
  const auto c_mem_type = tv->getMemoryType();
  NVF_ERROR(
      (p_mem_type == MemoryType::Global &&
       (c_mem_type == MemoryType::Shared || c_mem_type == MemoryType::Local)) ||
          (p_mem_type == MemoryType::Shared && c_mem_type == MemoryType::Local),
      "Invalid tensor to circular-buffer: ",
      tv->toString(),
      ". Producer memory type: ",
      p_mem_type,
      ". Consumer memory type: ",
      c_mem_type);

  // Ensure that the warp-specialized circular buffer loop is the outer-most
  // for-loop if register sharing is enabled.
  if (std::holds_alternative<WarpSpecialized>(
          tv->circularBufferOptions().type) &&
      std::get<WarpSpecialized>(tv->circularBufferOptions().type)
          .num_registers.has_value()) {
    for (int64_t axis : arange((int64_t)tv->getLoopDomain().size())) {
      // short-circuit: only check IterDomains to the left of the circular
      // buffer position
      if (axis >= circular_buffer_pos) {
        break;
      }
      NVF_ERROR(
          tv->getLoopDomain().at(axis)->isThread() ||
              tv->getLoopDomain().at(axis)->isDeviceDim() ||
              tv->getLoopDomain().at(axis)->isBroadcast() ||
              tv->getLoopDomain().at(axis)->isOneInt(),
          "When using register sharing with warp-specialized circular "
          "buffering, the circular buffer loop must be the outer-most "
          "for-loop.");
    }
  }

  return;
}

void CircularBufferInfo::build(Fusion* fusion) {
  CircularBufferFusionInspector inspector(fusion, *this);

  // Build circular buffered loop id's
  for (auto& info : map_) {
    auto circular_buffer_axis = info.second.circular_buffer_axis;
    // Keeps track of which loop disjoint set has been
    //  circular buffered. In index allocation, one index
    //  variable would need to be allocated in each
    //  circular buffer stage.
    concrete_circular_buffered_loop_id_.insert(
        lower_utils::getConcreteLoopID(circular_buffer_axis));
  }
}

bool CircularBufferInfo::isCircularBufferedIterDomain(IterDomain* id) {
  auto concrete_loop_id = lower_utils::getConcreteLoopID(id);
  return concrete_circular_buffered_loop_id_.count(concrete_loop_id);
}

CircularBufferInfo::TvInfo& CircularBufferInfo::getTvInfo(
    const TensorView* tv) {
  NVF_ERROR(
      tv->isCircularBuffered(),
      "Not a circular-buffered tensor: ",
      tv->toString());
  return map_[tv];
}

const CircularBufferInfo::TvInfo& CircularBufferInfo::getTvInfo(
    const TensorView* tv) const {
  NVF_ERROR(
      tv->isCircularBuffered(),
      "Not a circular-buffered tensor: ",
      tv->toString());
  return map_.at(tv);
}

namespace {

// If compute warp groups are independent, then the mbarrier waits for 128
// threads. Otherwise, it waits for all threads in ComputeWarp.
bool hasIndependentWarpGroups(const TensorView* tv) {
  if (!std::holds_alternative<WarpSpecialized>(
          tv->circularBufferOptions().type)) {
    return false;
  }

  NVF_ERROR(GpuLower::hasCurrent() && GpuLower::current()->hasIdModel());
  const auto& exact_graph =
      GpuLower::current()->idModel().idGraph(IdMappingMode::EXACT);

  const auto& warp_specialized =
      std::get<WarpSpecialized>(tv->circularBufferOptions().type);
  if (!warp_specialized.stage_slice_position.has_value()) {
    return false;
  }

  // Step 1: Get warp specialized iterDomain in consumer
  TensorView* consumer = ir_utils::consumerTvsOf(tv).at(0);

  const std::vector<IterDomain*>& consumer_loop = consumer->domain()->loop();
  ParallelType ws_pt = warp_specialized.on;
  auto ws_id_iter = std::find_if(
      consumer_loop.begin(), consumer_loop.end(), [ws_pt](IterDomain* id) {
        return id->getParallelType() == ws_pt;
      });
  NVF_ERROR(ws_id_iter != consumer_loop.end());

  // ValGroup = std::shared_ptr<VectorOfUniqueEntries<Val*>>;
  // Step 2: Get ValGroup for warp specialized iterDomain
  const ValGroup& val_group = exact_graph.toGroup(*ws_id_iter);

  // Step 3: Find corresponding producer iterDomain to warp specialized
  // iterDomain
  const std::vector<IterDomain*>& producer_loop = tv->domain()->loop();
  auto ws_id_producer_iter = std::find_if(
      producer_loop.begin(), producer_loop.end(), [val_group](IterDomain* id) {
        return val_group->has(id);
      });
  NVF_ERROR(ws_id_producer_iter != producer_loop.end());

  // Step 4: Map iterDomain to position in producer's loop domain
  int64_t ws_id_producer_pos =
      std::distance(producer_loop.begin(), ws_id_producer_iter);

  // Step 5: Use independent warp groups if warp specialized axis is to the
  // left of the stage_slice_position
  return ws_id_producer_pos < warp_specialized.stage_slice_position.value();
}

void validateStageSlicePosition(const TensorView* tv) {
  if (!std::holds_alternative<WarpSpecialized>(
          tv->circularBufferOptions().type)) {
    return;
  }

  const auto& warp_specialized =
      std::get<WarpSpecialized>(tv->circularBufferOptions().type);
  if (!warp_specialized.stage_slice_position.has_value()) {
    return;
  }

  int64_t slice_position = warp_specialized.stage_slice_position.value();
  NVF_ERROR(
      slice_position >= 0, "Slice position must be non-negative integer.");
  NVF_ERROR(
      slice_position <= tv->nDims(),
      "Slice position must be inside TensorView nDims.");

  const std::vector<IterDomain*>& loop = tv->domain()->loop();
  bool is_slice_after_bulk = std::all_of(
      loop.begin(), loop.begin() + slice_position, [](IterDomain* id) {
        return id->getParallelType() != ParallelType::Bulk;
      });
  NVF_ERROR(
      is_slice_after_bulk,
      "Detected an iterDomain with ParallelType::Bulk to the left of stage ",
      "slice position.");
}

} // namespace

void CircularBufferInfo::setCircularBufferTv(const TensorView* tv) {
  IterDomain* cb_axis = nvfuser::getCircularBufferAxis(tv);
  NVF_ERROR(cb_axis != nullptr);
  auto concrete_loop_id = lower_utils::getConcreteLoopID(cb_axis);
  NVF_ERROR(concrete_loop_id != nullptr);

  validateCircularBufferedTensor(tv);

  getTvInfo(tv).circular_buffer_axis = cb_axis;
  circular_buffer_tvs_[concrete_loop_id].insert(tv);
  // Set and validate the new stage depth.
  setCircularBufferOptions(cb_axis, tv->circularBufferOptions());

  independent_compute_warp_groups_ = hasIndependentWarpGroups(tv);

  setCircularBufferInsertionPosition(tv, cb_axis);
}

void CircularBufferInfo::setCircularBufferOptions(
    IterDomain* id,
    const CircularBufferOptions& opt) {
  auto concrete_loop_id = lower_utils::getConcreteLoopID(id);
  NVF_ERROR(concrete_loop_id != nullptr);

  auto maybe_existing_depth_it =
      circular_buffer_options_.find(concrete_loop_id);
  if (maybe_existing_depth_it == circular_buffer_options_.end()) {
    circular_buffer_options_[concrete_loop_id] = opt;
    // Set the warp specialized dim and ensure there is only one
<<<<<<< HEAD
    auto old_pt = warp_specialized_on_;
    if (std::holds_alternative<WarpSpecialized>(opt.type)) {
      auto ws_pt = std::get<WarpSpecialized>(opt.type).on;
      NVF_ERROR(
          old_pt == ParallelType::Serial || old_pt == ws_pt,
          "Multiple warp specialization is not supported: ",
          old_pt,
=======
    if (std::holds_alternative<WarpSpecialized>(opt.type)) {
      auto ws_pt = std::get<WarpSpecialized>(opt.type).on;
      NVF_ERROR(
          warp_specialized_on_ == ParallelType::Serial ||
              warp_specialized_on_ == ws_pt,
          "Multiple warp specialization is not supported: ",
          warp_specialized_on_,
>>>>>>> 0523aafe
          " and ",
          ws_pt);
      warp_specialized_on_ = ws_pt;
    }
  } else {
    NVF_ERROR(
        opt == maybe_existing_depth_it->second,
        "Unsupported multiple options pipelining, was set to ",
        maybe_existing_depth_it->second,
        " by ",
        maybe_existing_depth_it->first->toString(),
        " and then set to ",
        opt,
        " by ",
        concrete_loop_id->toString());
  }
}

IterDomain* CircularBufferInfo::getCircularBufferAxis(
    const TensorView* tv) const {
  if (!tv->isCircularBuffered()) {
    return nullptr;
  }

  return getTvInfo(tv).circular_buffer_axis;
}

const CircularBufferOptions& CircularBufferInfo::getCircularBufferOptionsFor(
    IterDomain* circular_buffer_axis) const {
  if (GpuLower::hasCurrent()) {
    circular_buffer_axis = lower_utils::getConcreteLoopID(circular_buffer_axis);
  }

  auto maybe_it = circular_buffer_options_.find(circular_buffer_axis);

  NVF_ERROR(
      maybe_it != circular_buffer_options_.end(),
      "CircularBufferOptions is not found.");

  return maybe_it->second;
}

int64_t CircularBufferInfo::getCircularBufferInsertionPosition(
    IterDomain* circular_buffer_axis) const {
  if (GpuLower::hasCurrent()) {
    circular_buffer_axis = lower_utils::getConcreteLoopID(circular_buffer_axis);
  }

  auto maybe_depth_it =
      circular_buffer_insertion_position_.find(circular_buffer_axis);

  NVF_ERROR(
      maybe_depth_it != circular_buffer_insertion_position_.end(),
      "Circular buffer insertion position not found");

  return maybe_depth_it->second;
}

void CircularBufferInfo::setCircularBufferInsertionPosition(
    const TensorView* circular_buffer_tv,
    IterDomain* circular_buffer_axis) {
  if (GpuLower::hasCurrent()) {
    circular_buffer_axis = lower_utils::getConcreteLoopID(circular_buffer_axis);
  }
  validateStageSlicePosition(circular_buffer_tv);

  // short-circuit: insertion position is only for warp specialization.
  if (!std::holds_alternative<WarpSpecialized>(
          circular_buffer_tv->circularBufferOptions().type)) {
    circular_buffer_insertion_position_[circular_buffer_axis] = 1;
    return;
  }

  // short-circuit: stage_slice_position is specified in WarpSpecialized.
  const auto& warp_specialized = std::get<WarpSpecialized>(
      circular_buffer_tv->circularBufferOptions().type);

  // The outer_most position is the cloned for-loop for warp specialization.
  int64_t outer_most_circular_buffer_position =
      getOuterMostCircularBufferPosition(circular_buffer_tv);

  // The default inner_most position is the first serial iterDomain to the left
  // of the ComputeAt position. It can be specified in WarpSpecialized options.
  // stage_slice_position is an inclusive range from
  // [stage_slice_position, num_dimensions), so it corresponding for-loop is
  // stage_slice_position - 1.
  int64_t inner_most_circular_buffer_position =
      (warp_specialized.stage_slice_position.has_value())
      ? warp_specialized.stage_slice_position.value() - 1
      : getInnerMostCircularBufferPosition(circular_buffer_tv);

  NVF_ERROR(
      inner_most_circular_buffer_position < circular_buffer_tv->nDims(),
      "Expected inner_most_circular_buffer_position <= number of tensor dimensions ",
      "but got ",
      inner_most_circular_buffer_position,
      " and ",
      circular_buffer_tv->nDims());

  NVF_ERROR(
      outer_most_circular_buffer_position <=
          inner_most_circular_buffer_position,
      "Expected outer_most_circular_buffer_position <= inner_most_circular_buffer_position ",
      "but got ",
      outer_most_circular_buffer_position,
      " and ",
      inner_most_circular_buffer_position);

  // When inner_most position is used for cloning, the insertion point
  // for mbarrier synchronization is 1 or the cloned for-loop.
  // When outer_most != inner_most position, then the mbarrier synchronization
  // is placed at inner_most for-loop. The insertion_point is the number of
  // nested for-loops relative to the outer_most position.
  int64_t insertion_position = inner_most_circular_buffer_position -
      outer_most_circular_buffer_position + 1;
  circular_buffer_insertion_position_[circular_buffer_axis] =
      insertion_position;
}

namespace {

// Map iterDomain axis through IdModel loop map to get corresponding for-loop.
// Then, return the index of the for-loop in the stack of for-loops.
int64_t getForLoopIndex(
    TensorView* tv,
    const std::vector<ForLoop*>& loops,
    bool is_inner_most_axis) {
  int64_t axis_position = is_inner_most_axis
      ? getInnerMostCircularBufferPosition(tv)
      : getOuterMostCircularBufferPosition(tv);
  IterDomain* axis = tv->axis(axis_position);
  ForLoop* fl = CircularBufferInfo::getCircularBufferLoop(axis, loops);
  auto fl_it = std::find(loops.begin(), loops.end(), fl);
  return (int64_t)std::distance(loops.begin(), fl_it);
}

} // namespace

Val* CircularBufferInfo::getLinearIndex(
    TensorView* circular_buffer_tv,
    const std::vector<ForLoop*>& loops) const {
  int64_t inner_loop_index =
      getForLoopIndex(circular_buffer_tv, loops, /*is_inner_most_axis=*/true);

  // short-circuit: return index for inner-most for-loop if not warp specialized
  // with register sharing
  bool is_warp_specialized = std::holds_alternative<WarpSpecialized>(
      circular_buffer_tv->circularBufferOptions().type);
  if (!is_warp_specialized) {
    return loops[inner_loop_index]->indexOrStartIfTrivial();
  }

  // The inner-most and outer-most for loops can be different.
  // Get outer-most for-loop index.
  int64_t outer_loop_index =
      getForLoopIndex(circular_buffer_tv, loops, /*is_inner_most_axis=*/false);

  // Calculate insertion position.
  int64_t insertion_position = inner_loop_index - outer_loop_index + 1;
  return getLinearIndexRelativeForLoopStack(
      loops, insertion_position, /*start=*/outer_loop_index);
}

Val* CircularBufferInfo::getLinearIndexRelativeForLoopStack(
    const std::vector<ForLoop*>& loops,
    int64_t insertion_position,
    int64_t start_loop_index) const {
  NVF_ERROR(insertion_position > 0);
  NVF_ERROR(insertion_position <= (int64_t)loops.size());
  NVF_ERROR(start_loop_index >= 0);
  NVF_ERROR(start_loop_index < (int64_t)loops.size());

  // Insertion position is the number of for-loops in the nested for-loop
  // structure. end_loop_index is the last for-loop while start_loop_index is
  // the first for-loop.
  int64_t end_loop_index = insertion_position - 1 + start_loop_index;

  NVF_ERROR(end_loop_index < (int64_t)loops.size());
  NVF_ERROR(start_loop_index <= end_loop_index);

  Val* index = GpuLower::current()->kernel()->zeroVal();
  Val* extent = GpuLower::current()->kernel()->oneVal();
  for (int64_t i = end_loop_index; i >= start_loop_index; --i) {
    IterDomain* id = loops[i]->iter_domain();
    if (id->isBroadcast()) {
      continue;
    }
    // Skip parallelized axes except for warp specialized dim
    // when warp specialized dim is used in computation branch,
    // it represents index of computation warp groups.
    if (id->isThread() && (id->getParallelType() != warp_specialized_on_)) {
      continue;
    }
    index = SimplifyingIrBuilder::addExpr(
        index,
        SimplifyingIrBuilder::mulExpr(
            loops[i]->indexOrStartIfTrivial(), extent));
    extent = SimplifyingIrBuilder::mulExpr(
        extent, loops[i]->iter_domain()->extent());
  }
  return index;
}

ForLoop* CircularBufferInfo::getCircularBufferLoop(
    IterDomain* axis,
    const std::vector<ForLoop*>& loops,
    bool ignore_prologue) {
  auto loop_it = std::find_if(loops.begin(), loops.end(), [&](const auto loop) {
    return GpuLower::current()->caMap()->areMapped(
               loop->iter_domain(), axis, IdMappingMode::LOOP) &&
        (!ignore_prologue ||
         loop->circularBufferLoopStage() != CircularBufferLoopStage::Prolog);
  });

  if (loop_it != loops.end()) {
    return *loop_it;
  } else {
    return nullptr;
  }
}

ForLoop* CircularBufferInfo::getCircularBufferLoop(
    const TensorView* tv,
    const std::vector<ForLoop*>& loops,
    bool ignore_prologue) const {
  IterDomain* axis = getCircularBufferAxis(tv);

  if (axis == nullptr) {
    return nullptr;
  }

  return getCircularBufferLoop(axis, loops, ignore_prologue);
}

std::unordered_set<const TensorView*> CircularBufferInfo::getCircularBufferTvs(
    ForLoop* axis) const {
  return getCircularBufferTvs(axis->iter_domain());
}

std::unordered_set<const TensorView*> CircularBufferInfo::getCircularBufferTvs(
    IterDomain* axis) const {
  auto concrete_id = lower_utils::getConcreteLoopID(axis);

  auto maybe_tvs_it = circular_buffer_tvs_.find(concrete_id);

  if (maybe_tvs_it == circular_buffer_tvs_.end()) {
    return {};
  }

  return maybe_tvs_it->second;
}

void CircularBufferInfo::setOriginalAllocSize(
    const TensorView* tv,
    Val* original_alloc_size) {
  getTvInfo(tv).original_alloc_size = original_alloc_size;
}

Val* CircularBufferInfo::getOriginalAllocSize(const TensorView* tv) {
  if (!tv->isCircularBuffered()) {
    return nullptr;
  }

  return getTvInfo(tv).original_alloc_size;
}

std::vector<const TensorView*> CircularBufferInfo::getCircularBufferTvs()
    const {
  std::vector<const TensorView*> keys;
  keys.reserve(map_.size());
  std::transform(
      map_.begin(), map_.end(), std::back_inserter(keys), [](auto pair) {
        return pair.first;
      });
  return keys;
}

std::string CircularBufferInfo::toString() const {
  std::stringstream ss;
  ss << "CircularBufferInfo: {" << std::endl;
  ss << "\tmap_:" << std::endl;
  for (const auto& pair : map_) {
    ss << "\t\t" << pair.first->toString() << " -> { circular_buffer_axis="
       << ir_utils::nullOrToString(pair.second.circular_buffer_axis)
       << ", original_alloc_size="
       << ir_utils::nullOrToInlineString(pair.second.original_alloc_size)
       << " }" << std::endl;
  }
  ss << "\tconcrete_circular_buffered_loop_id_:" << std::endl;
  ss << "\t\t" << ir_utils::toString(concrete_circular_buffered_loop_id_)
     << std::endl;
  ss << "\tcircular_buffer_options_:" << std::endl;
  for (const auto& pair : circular_buffer_options_) {
    ss << "\t\t" << pair.first->toString()
       << " -> { stage=" << pair.second.stage
       << ", prefetch=" << pair.second.prefetch << " }" << std::endl;
  }
  ss << "\tcircular_buffer_tvs_:" << std::endl;
  for (const auto& pair : circular_buffer_tvs_) {
    ss << "\t\t" << pair.first->toString() << " -> { ";
    for (const auto tv : pair.second) {
      ss << tv->toString() << ", ";
    }
    ss << " }" << std::endl;
  }
  ss << "}" << std::endl;
  return ss.str();
}

IterDomain* getCircularBufferAxis(const TensorView* tv) {
  int64_t cb_axis = getCircularBufferAxisPosition(tv);
  if (cb_axis == (int64_t)tv->getLoopDomain().size()) {
    return nullptr;
  }
  return tv->axis(cb_axis);
}

} // namespace nvfuser<|MERGE_RESOLUTION|>--- conflicted
+++ resolved
@@ -358,15 +358,6 @@
   if (maybe_existing_depth_it == circular_buffer_options_.end()) {
     circular_buffer_options_[concrete_loop_id] = opt;
     // Set the warp specialized dim and ensure there is only one
-<<<<<<< HEAD
-    auto old_pt = warp_specialized_on_;
-    if (std::holds_alternative<WarpSpecialized>(opt.type)) {
-      auto ws_pt = std::get<WarpSpecialized>(opt.type).on;
-      NVF_ERROR(
-          old_pt == ParallelType::Serial || old_pt == ws_pt,
-          "Multiple warp specialization is not supported: ",
-          old_pt,
-=======
     if (std::holds_alternative<WarpSpecialized>(opt.type)) {
       auto ws_pt = std::get<WarpSpecialized>(opt.type).on;
       NVF_ERROR(
@@ -374,7 +365,6 @@
               warp_specialized_on_ == ws_pt,
           "Multiple warp specialization is not supported: ",
           warp_specialized_on_,
->>>>>>> 0523aafe
           " and ",
           ws_pt);
       warp_specialized_on_ = ws_pt;
