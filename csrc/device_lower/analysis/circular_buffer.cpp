// clang-format off
/*
 * SPDX-FileCopyrightText: Copyright (c) 2023-present NVIDIA CORPORATION & AFFILIATES.
 * All rights reserved.
 * SPDX-License-Identifier: BSD-3-Clause
 */
// clang-format on
#include <device_lower/lower2device.h>
#include <ir/utils.h>
#include <kernel_ir.h>

#include <device_lower/pass/circular_buffer.h>

#include <algorithm>
#include <iterator>
#include <vector>

namespace nvfuser {

namespace {

// Circular-buffering prefetches the future subregions of the tensor.
// The subregion is defined by the axes inside of the CA position.
// There must be at least one axis that is outside (left) of the CA position,
// which defines the loop where prefetching is applied. Therefore,
// the CA position must be larger than 0.
int64_t getCircularBufferAxisPosition(const TensorView* tv) {
  NVF_ERROR(
      tv->getComputeAtPosition() > 0,
      "Expected computeAt for circular buffered TensorView");

  // Unroll must not exist outside of circular-buffer axis
  auto first_unroll_it = std::find_if(
      tv->getLoopDomain().begin(),
      tv->getLoopDomain().end(),
      [](const auto axis) {
        return axis->getParallelType() == ParallelType::Unroll;
      });

  const int64_t first_unroll_pos =
      (int64_t)std::distance(tv->getLoopDomain().begin(), first_unroll_it);

  const int64_t unroll_or_ca_pos =
      std::min(tv->getComputeAtPosition(), first_unroll_pos);

  NVF_ERROR(
      unroll_or_ca_pos > 0,
      "Invalid tensor to circular-buffer. ",
      "Valid circular buffer axis not found due to Unroll. ",
      tv->toString());

  int64_t valid_pos = (int64_t)tv->getLoopDomain().size();
  // Skip parallelized or broadcast axes
  for (int64_t i = unroll_or_ca_pos - 1; i >= 0; --i) {
    auto pt = tv->axis(i)->getParallelType();
    if (!isParallelTypeThread(pt) && !tv->axis(i)->isBroadcast()) {
      valid_pos = i;
      break;
    }
  }
<<<<<<< HEAD

=======
>>>>>>> 6d280618
  return valid_pos;
}

// Initial inspection of a fusion to find and validate circular buffered tensors
class CircularBufferFusionInspector : private IterVisitor {
 public:
  CircularBufferFusionInspector(Fusion* fusion, CircularBufferInfo& db_info)
      : db_info_(db_info) {
    traverse(fusion);
  }

 private:
  using IterVisitor::handle;

  void handle(TensorView* tv) final {
    if (!tv->isCircularBuffered()) {
      return;
    }

    NVF_ERROR(
        tv->definition(), "Fusion input shouldn't be circular buffered.", tv);

    validateCircularBufferedTensor(tv);

    IterDomain* cb_axis = getCircularBufferAxis(tv);
    NVF_ERROR(cb_axis != nullptr);

    db_info_.setCircularBufferAxis(tv, cb_axis);
  }

 private:
  CircularBufferInfo& db_info_;
};

} // namespace

void validateCircularBufferedTensor(const TensorView* tv) {
  int64_t circular_buffer_pos = getCircularBufferAxisPosition(tv);
  NVF_ERROR(
      circular_buffer_pos >= 0,
      "Invalid tensor to circular-buffer. ",
      "Valid circular buffer axis not found. ",
      tv->toString());

  // Like vectorization, only LoadStoreOp with another TensorView is
  // considered.
  Expr* def = tv->definition();
  NVF_ERROR(
      def->isA<LoadStoreOp>(),
      "Invalid tensor to circular-buffer. ",
      "Only tensor defined by LoadStoreOp is supported: ",
      def->toString());

  NVF_ERROR(
      def->input(0)->isA<TensorView>(),
      "Invalid tensor to circular-buffer. ",
      "Only tensor defined by LoadStoreOp with TensorView is supported: ",
      def->toString());

  NVF_ERROR(
      !tv->hasComputeWith(),
      "computeWith is not supported with circular buffering: ",
      tv->toString());

  // Require the producer tensor to have been computed entirely for
  // the circular-buffering loop. Otherwise, the producer itself would
  // also need to be circular-bufferred.
  auto producer = def->input(0)->as<TensorView>();
  NVF_ERROR(
      producer->getComputePosition(tv) <= circular_buffer_pos,
      "Invalid tensor to circular-buffer. ",
      "The computeAt position of the producer tensor must be moved left: ",
      producer->toString());

  // Not strictly necessary, but only gmem -> smem or local and smem -> local
  // are allowed.
  const auto p_mem_type = producer->getMemoryType();
  const auto c_mem_type = tv->getMemoryType();
  NVF_ERROR(
      (p_mem_type == MemoryType::Global &&
       (c_mem_type == MemoryType::Shared || c_mem_type == MemoryType::Local)) ||
          (p_mem_type == MemoryType::Shared && c_mem_type == MemoryType::Local),
      "Invalid tensor to circular-buffer: ",
      tv->toString(),
      ". Producer memory type: ",
      p_mem_type,
      ". Consumer memory type: ",
      c_mem_type);

  return;
}

void CircularBufferInfo::build(Fusion* fusion) {
  CircularBufferFusionInspector inspector(fusion, *this);

  // Build circular buffered loop id's
  for (auto& info : map_) {
    auto circular_buffer_axis = info.second.circular_buffer_axis;
    // Keeps track of which loop disjoint set has been
    //  circular buffered. In index allocation, one index
    //  variable would need to be allocated in each
    //  circular buffer stage.
    concrete_circular_buffered_loop_id_.insert(
        GpuLower::current()->caMap()->getConcreteMappedID(
            circular_buffer_axis, IdMappingMode::LOOP));
  }
}

bool CircularBufferInfo::isCircularBufferedIterDomain(IterDomain* id) {
  auto concrete_loop_id = GpuLower::current()->caMap()->getConcreteMappedID(
      id, IdMappingMode::LOOP);
  return concrete_circular_buffered_loop_id_.count(concrete_loop_id);
}

CircularBufferInfo::TvInfo& CircularBufferInfo::getTvInfo(
    const TensorView* tv) {
  NVF_ERROR(
      tv->isCircularBuffered(),
      "Not a circular-buffered tensor: ",
      tv->toString());
  return map_[tv];
}

const CircularBufferInfo::TvInfo& CircularBufferInfo::getTvInfo(
    const TensorView* tv) const {
  NVF_ERROR(
      tv->isCircularBuffered(),
      "Not a circular-buffered tensor: ",
      tv->toString());
  return map_.at(tv);
}

void CircularBufferInfo::setCircularBufferAxis(
    const TensorView* tv,
    IterDomain* axis) {
  getTvInfo(tv).circular_buffer_axis = axis;

  // Also validate the stage consistency with CA map.
  int64_t stage_depth = 0;
  if (tv->isCircularBuffered()) {
    stage_depth = tv->circularBufferDepth();
  } else {
    // Double buffer is a circular buffer with depth 2.
    stage_depth = 2;
  }

  // Set and validate the new stage depth.
  setStageDepth(axis, stage_depth);
}

void CircularBufferInfo::setStageDepth(IterDomain* id, int64_t stage_depth) {
  auto concrete_loop_id = GpuLower::current()->caMap()->getConcreteMappedID(
      id, IdMappingMode::LOOP);

  auto maybe_exisiting_depth_it = stage_depth_.find(concrete_loop_id);
  if (maybe_exisiting_depth_it == stage_depth_.end()) {
    stage_depth_[concrete_loop_id] = stage_depth;
  } else {
    NVF_ERROR(
        stage_depth == maybe_exisiting_depth_it->second,
        "Unsupported multiple depth pipelining, was set to ",
        maybe_exisiting_depth_it->second,
        " by ",
        maybe_exisiting_depth_it->first->toString(),
        " and then set to ",
        stage_depth,
        " by ",
        concrete_loop_id->toString());
  }
}

IterDomain* CircularBufferInfo::getCircularBufferAxis(
    const TensorView* tv) const {
<<<<<<< HEAD
  if (!tv->isCircularBuffered()) {
    return nullptr;
  }

  return getTvInfo(tv).circular_buffer_axis;
}

IterDomain* CircularBufferInfo::getCircularBufferAxis(const TensorView* tv) {
=======
>>>>>>> 6d280618
  if (!tv->isCircularBuffered()) {
    return nullptr;
  }

  return getTvInfo(tv).circular_buffer_axis;
}

int64_t CircularBufferInfo::getStageDepthFor(
    IterDomain* circular_buffer_axis) const {
  auto concrete_id = GpuLower::current()->caMap()->getConcreteMappedID(
      circular_buffer_axis, IdMappingMode::LOOP);

  auto maybe_depth_it = stage_depth_.find(concrete_id);

  NVF_ERROR(maybe_depth_it != stage_depth_.end(), "Stage depth not found");

  return maybe_depth_it->second;
}

ForLoop* CircularBufferInfo::getCircularBufferLoop(
    IterDomain* axis,
    const std::vector<ForLoop*>& loops,
    bool ignore_prologue) {
  auto loop_it = std::find_if(loops.begin(), loops.end(), [&](const auto loop) {
    return GpuLower::current()->caMap()->areMapped(
               loop->iter_domain(), axis, IdMappingMode::EXACT) &&
        (!ignore_prologue ||
         loop->circularBufferLoopStage() != CircularBufferLoopStage::Prolog);
  });

  if (loop_it != loops.end()) {
    return *loop_it;
  } else {
    return nullptr;
  }
}

ForLoop* CircularBufferInfo::getCircularBufferLoop(
    const TensorView* tv,
    const std::vector<ForLoop*>& loops,
    bool ignore_prologue) {
  IterDomain* axis = getCircularBufferAxis(tv);

  if (axis == nullptr) {
    return nullptr;
  }

  return getCircularBufferLoop(axis, loops, ignore_prologue);
}

void CircularBufferInfo::setOriginalAllocSize(
    const TensorView* tv,
    Val* original_alloc_size) {
  getTvInfo(tv).original_alloc_size = original_alloc_size;
}

Val* CircularBufferInfo::getOriginalAllocSize(const TensorView* tv) {
  if (!tv->isCircularBuffered()) {
    return nullptr;
  }

  return getTvInfo(tv).original_alloc_size;
}

std::vector<const TensorView*> CircularBufferInfo::getCircularBufferTvs()
    const {
  std::vector<const TensorView*> keys;
  keys.reserve(map_.size());
  std::transform(
      map_.begin(), map_.end(), std::back_inserter(keys), [](auto pair) {
        return pair.first;
      });
  return keys;
}

<<<<<<< HEAD
=======
IterDomain* getCircularBufferAxis(const TensorView* tv) {
  int64_t cb_axis = getCircularBufferAxisPosition(tv);
  if (cb_axis == (int64_t)tv->getLoopDomain().size()) {
    return nullptr;
  }
  return tv->axis(cb_axis);
}

>>>>>>> 6d280618
} // namespace nvfuser<|MERGE_RESOLUTION|>--- conflicted
+++ resolved
@@ -58,10 +58,6 @@
       break;
     }
   }
-<<<<<<< HEAD
-
-=======
->>>>>>> 6d280618
   return valid_pos;
 }
 
@@ -235,17 +231,6 @@
 
 IterDomain* CircularBufferInfo::getCircularBufferAxis(
     const TensorView* tv) const {
-<<<<<<< HEAD
-  if (!tv->isCircularBuffered()) {
-    return nullptr;
-  }
-
-  return getTvInfo(tv).circular_buffer_axis;
-}
-
-IterDomain* CircularBufferInfo::getCircularBufferAxis(const TensorView* tv) {
-=======
->>>>>>> 6d280618
   if (!tv->isCircularBuffered()) {
     return nullptr;
   }
@@ -321,8 +306,6 @@
   return keys;
 }
 
-<<<<<<< HEAD
-=======
 IterDomain* getCircularBufferAxis(const TensorView* tv) {
   int64_t cb_axis = getCircularBufferAxisPosition(tv);
   if (cb_axis == (int64_t)tv->getLoopDomain().size()) {
@@ -331,5 +314,4 @@
   return tv->axis(cb_axis);
 }
 
->>>>>>> 6d280618
 } // namespace nvfuser