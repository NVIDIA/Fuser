// clang-format off
/*
 * SPDX-FileCopyrightText: Copyright (c) 2023-present NVIDIA CORPORATION & AFFILIATES.
 * All rights reserved.
 * SPDX-License-Identifier: BSD-3-Clause
 */
// clang-format on
#include <device_lower/utils.h>

#include <ATen/cuda/CUDAContext.h>
#include <device_lower/analysis/thread_predicate.h>
#include <device_lower/lower2device.h>
#include <device_lower/utils.h>
#include <id_model/utils.h>
#include <ir/iostream.h>
#include <ir/utils.h>
#include <iter_visitor.h>
#include <kernel_ir_dispatch.h>
#include <logical_domain_map.h>
#include <ops/arith.h>
#include <val_graph_visitor.h>

#include <expr_simplifier.h>
#include <algorithm>
#include <deque>
#include <memory>

// TODO: refactor this file (one per namespace)

namespace nvfuser {

namespace scope_utils {

//! Create an **empty** Forloop and copy the metadata.
ForLoop* cloneForLoop(ForLoop* for_loop) {
  return IrBuilder::create<ForLoop>(for_loop);
}

//! Create an **empty** IfThenElse and copy the metadata.
kir::IfThenElse* cloneIfThenElse(kir::IfThenElse* ite) {
  return IrBuilder::create<kir::IfThenElse>(ite->predicate());
}

} // namespace scope_utils

namespace ir_utils {

std::vector<IterDomain*> iterDomainInputsOf(
    const std::vector<IterDomain*>& input_ids,
    const std::vector<IterDomain*>& all_inputs) {
  auto inputs = IterVisitor::getInputsTo(
      {input_ids.begin(), input_ids.end()},
      {all_inputs.begin(), all_inputs.end()});
  std::vector<IterDomain*> id_inputs(
      ir_utils::filterByType<IterDomain>(inputs).begin(),
      ir_utils::filterByType<IterDomain>(inputs).end());
  return id_inputs;
}

std::vector<IterDomain*> iterDomainInputsOfOrderedAs(
    const std::vector<IterDomain*>& of,
    const std::vector<IterDomain*>& order) {
  auto inputs_vec = iterDomainInputsOf(of, order);

  std::unordered_set<IterDomain*> inputs_set(
      inputs_vec.begin(), inputs_vec.end());

  std::vector<IterDomain*> ordered_inputs;
  std::copy_if(
      order.begin(),
      order.end(),
      std::back_inserter(ordered_inputs),
      [&inputs_set](const auto& id) {
        return inputs_set.find(id) != inputs_set.end();
      });

  return ordered_inputs;
}

bool isTV(const Val* val) {
  return val->getValType().value() == ValType::TensorView ||
      val->getValType().value() == ValType::TensorIndex;
}

// Check if we're a TensorView op that we can generate code for.
bool isTvOp(const Expr* expr) {
  if (std::ranges::any_of(expr->outputs(), [](Val* v) { return isTV(v); }) &&
      (expr->isOneOf<
          UnaryOp,
          BinaryOp,
          TernaryOp,
          TensorConstruct,
          SelectOp,
          IndexSelectOp,
          IndexPutAccumulateOp,
          GatherOp,
          ScatterOp,
          RNGOp,
          FullOp,
          IotaOp,
          EyeOp,
          ReductionOp,
          GroupedReductionOp,
          WelfordOp,
          GroupedWelfordOp,
          LoadStoreOp,
          MatmulOp,
          MmaOp,
          LinearOp,
          SdpaFwdOp,
          SdpaBwdOp,
          EmbeddingFwdOp,
          BroadcastOp,
          SqueezeOp,
          ExpandOp,
          RepeatOp,
          ViewAsScalar,
          ViewOp,
          PadOp,
          SliceOp,
          CatOp,
          kir::AllocTMem,
          kir::GridReduction,
          kir::GroupedGridReduction,
          kir::GridBroadcast,
          kir::GridWelford,
          kir::GroupedGridWelford,
          kir::VectorizedWelfordOp,
          kir::RNGOp>())) {
    return true;
  }
  return false;
}

bool isLdMatrixOp(const Expr* expr) {
  if (auto ldst = dynamic_cast<const LoadStoreOp*>(expr)) {
    return ldst->opType() == LoadStoreOpType::LdMatrix;
  }
  return false;
}

bool isStMatrixOp(const Expr* expr) {
  if (auto ldst = dynamic_cast<const LoadStoreOp*>(expr)) {
    return ldst->opType() == LoadStoreOpType::StMatrix;
  }
  return false;
}

bool isCpAsyncOp(const Expr* expr) {
  if (auto ldst = dynamic_cast<const LoadStoreOp*>(expr)) {
    return ldst->opType() == LoadStoreOpType::CpAsync;
  }
  return false;
}

namespace {

enum class CpAsyncBulkMode { G2S, S2G, NotACpAsyncBulk };

inline CpAsyncBulkMode getCpAsyncBulkMode(const Expr* expr) {
  // Attempt to cast to LoadStoreOp
  if (auto ldst = dynamic_cast<const LoadStoreOp*>(expr)) {
    // Check if opType is either CpAsyncBulk or CpAsyncBulkTensorTile
    auto op_type = ldst->opType();
    if (op_type == LoadStoreOpType::CpAsyncBulk ||
        op_type == LoadStoreOpType::CpAsyncBulkTensorTile) {
      // Check memory types
      auto in_mem = getTv(ldst->in())->getMemoryType();
      auto out_mem = getTv(ldst->out())->getMemoryType();
      if (in_mem == MemoryType::Global && out_mem == MemoryType::Shared) {
        return CpAsyncBulkMode::G2S;
      } else if (
          in_mem == MemoryType::Shared && out_mem == MemoryType::Global) {
        return CpAsyncBulkMode::S2G;
      } else {
        NVF_THROW("Invalid memory types for CpAsyncBulk or CpAsyncBulkTile");
      }
    }
  }
  return CpAsyncBulkMode::NotACpAsyncBulk;
}

} // namespace

bool isCpAsyncBulk(const Expr* expr) {
  return getCpAsyncBulkMode(expr) != CpAsyncBulkMode::NotACpAsyncBulk;
}

bool isCpAsyncBulkLoad(const Expr* expr) {
  return getCpAsyncBulkMode(expr) == CpAsyncBulkMode::G2S;
}

bool isCpAsyncBulkStore(const Expr* expr) {
  return getCpAsyncBulkMode(expr) == CpAsyncBulkMode::S2G;
}

// return true if expr is nD TMA load or store.
// nD TMA ops handles out of bound accesses automatically in hardware, no need
// to predicate it.
bool isCpAsyncBulkTensorTile(const Expr* expr) {
  return isCpAsyncBulk(expr) &&
      expr->as<LoadStoreOp>()->opType() ==
      LoadStoreOpType::CpAsyncBulkTensorTile;
}
bool isCpAsyncBulkTensorTileLoad(const Expr* expr) {
  return isCpAsyncBulkLoad(expr) &&
      expr->as<LoadStoreOp>()->opType() ==
      LoadStoreOpType::CpAsyncBulkTensorTile;
}
bool isCpAsyncBulkTensorTileStore(const Expr* expr) {
  return isCpAsyncBulkStore(expr) &&
      expr->as<LoadStoreOp>()->opType() ==
      LoadStoreOpType::CpAsyncBulkTensorTile;
}

bool isCpAsyncBulk1D(const Expr* expr) {
  return isCpAsyncBulk(expr) &&
      expr->as<LoadStoreOp>()->opType() == LoadStoreOpType::CpAsyncBulk;
}
bool isCpAsyncBulk1DLoad(const Expr* expr) {
  return isCpAsyncBulkLoad(expr) &&
      expr->as<LoadStoreOp>()->opType() == LoadStoreOpType::CpAsyncBulk;
}
bool isCpAsyncBulk1DStore(const Expr* expr) {
  return isCpAsyncBulkStore(expr) &&
      expr->as<LoadStoreOp>()->opType() == LoadStoreOpType::CpAsyncBulk;
}

bool isLdStTMem(const Expr* expr) {
  if (auto ldst = dynamic_cast<const LoadStoreOp*>(expr)) {
    return ldst->opType() == LoadStoreOpType::LdTMem ||
        ldst->opType() == LoadStoreOpType::StTMem;
  }
  return false;
}

bool isTensorScalarFillOp(const Expr* expr) {
  // Check that the input is a single scalar.
  if (expr->inputs().size() == 1 && expr->input(0)->isScalar()) {
    // All load store op with a single scalar input
    //  should be a scalar filling op. Semantically
    //  it literally means `Store`'ing a scalar
    //  into a tensor.
    if (expr->isA<LoadStoreOp>()) {
      return true;
    }
  }
  // Ideally any scalar expression that outputs
  //  to a tensor should be considered in this function
  //  but since we currently only limit scope to
  //  initialization patterns so other scalar expr's
  //  are low priority and are excluded here to avoid confusion.
  return false;
}

TensorView* getTv(Val* val) {
  // NOLINTNEXTLINE(cppcoreguidelines-pro-type-const-cast)
  return const_cast<TensorView*>(getTv(const_cast<const Val*>(val)));
}

const TensorView* getTv(const Val* val) {
  if (val->isA<TensorView>()) {
    return val->as<TensorView>();
  } else if (val->isA<kir::TensorIndex>()) {
    return val->as<kir::TensorIndex>()->view();
  }
  return nullptr;
}

std::vector<TensorView*> getTvs(const std::vector<Val*>& vals) {
  std::vector<TensorView*> tvs;
  for (auto val : vals) {
    auto tv = ir_utils::getTv(val);
    if (tv) {
      tvs.emplace_back(tv);
    }
  }
  return tvs;
}

bool isScalarOp(const Expr* expr) {
  for (auto out : expr->outputs()) {
    if (!out->isScalar()) {
      return false;
    }
  }
  return true;
}

bool isIterDomainOp(const Expr* expr) {
  return expr->isOneOf<Split, Merge, Swizzle, Swizzle2D, Resize>();
}

std::optional<std::pair<IterDomain*, IterDomain*>> getMaybeWarpReductionDim(
    const Val* output,
    const Val* input) {
  auto tv_out = getTv(output);
  if (tv_out == nullptr) {
    return std::nullopt;
  }

  auto tv_in = getTv(input);
  // only support reducing to registers for now.
  if (tv_in->getMemoryType() != MemoryType::Local ||
      tv_out->getMemoryType() != MemoryType::Local) {
    return std::nullopt;
  }

  IterDomain* reduction_on_xdim = nullptr;
  IterDomain* reduction_on_ydim = nullptr;
  IterDomain* reduction_on_zdim = nullptr;
  for (auto id : tv_out->getLoopDomain()) {
    // Currently warp reduction only allows:
    // (1) block.x parallel reductions
    // (2) block.x and block.y parallel reductions
    if (id->isReduction() && id->isParallelized()) {
      if (id->getParallelType() == ParallelType::TIDx) {
        reduction_on_xdim = id;
      } else if (id->getParallelType() == ParallelType::TIDy) {
        reduction_on_ydim = id;
      } else if (id->getParallelType() == ParallelType::TIDz) {
        reduction_on_zdim = id;
      }
    }
  }
  if (!reduction_on_xdim) {
    return std::nullopt;
  }

  if (!reduction_on_xdim->start()->isZeroInt()) {
    return std::nullopt;
  }

  // reduction only in xdim.
  if (!reduction_on_ydim && !reduction_on_zdim) {
    if (reduction_on_xdim->hasPaddingToMultipleOfWarp()) {
      return std::make_pair(reduction_on_xdim, nullptr);
    }

    if (reduction_on_xdim->extent()->isConstInt()) {
      auto extent_value = reduction_on_xdim->extent()->evaluate();
      if (extent_value % at::cuda::warp_size() == 0) {
        return std::make_pair(reduction_on_xdim, nullptr);
      }
    }
  } else if (reduction_on_xdim && reduction_on_ydim && reduction_on_zdim) {
    // special case used in innerOuter scheduler where bdimx and bdimy are
    // constants bdimz is always 1.
    if (reduction_on_xdim->extent()->isConstInt() &&
        reduction_on_ydim->extent()->isConstInt()) {
      auto extent_x_value = reduction_on_xdim->extent()->evaluate();
      auto extent_y_value = reduction_on_ydim->extent()->evaluate();
      if ((extent_x_value * extent_y_value) % at::cuda::warp_size() == 0) {
        return std::make_pair(reduction_on_xdim, reduction_on_ydim);
      }
    }
  }
  return std::nullopt;
}

std::unordered_map<ParallelType, IterDomain*> getParallelDomains(
    const Val* val) {
  const TensorView* tv = nullptr;
  if (val->isA<TensorView>()) {
    tv = val->as<TensorView>();
  } else if (val->isA<kir::TensorIndex>()) {
    tv = val->as<kir::TensorIndex>()->view();
  } else {
    NVF_THROW("Provided val is not TensorIndex or TensorView.");
  }

  std::unordered_map<ParallelType, IterDomain*> parallel_domains;
  for (auto d : tv->getLoopDomain()) {
    if (d->isThread()) {
      parallel_domains.insert(std::make_pair(d->getParallelType(), d));
    }
  }
  return parallel_domains;
}

bool isCpAsyncInit(const Expr* expr) {
  return isTensorScalarFillOp(expr) &&
      // FIXME:
      //  We'd need to add a flag to all the init
      //   exprs so we could robustly detect initialization
      //   in all cases.
      isCpAsyncOp(getTvOutput(expr)->definition());
}

std::optional<Expr*> getMaybePredicatedSingleton(Expr* expr) {
  if (auto ite = dynamic_cast<kir::IfThenElse*>(expr)) {
    if (ite->elseBody().empty()) {
      if (ite->thenBody().size() == 1) {
        return ite->thenBody().exprs()[0];
      }
    }
  }
  return std::nullopt;
}

//! Short-cut for checking if the expression loads from global memory.
bool isGlobalLoad(const Expr* expr) {
  if (expr->isA<LoadStoreOp>()) {
    if (auto in_tv = getTv(expr->input(0))) {
      return in_tv->getMemoryType() == MemoryType::Global;
    }
  }
  return false;
}

//! Short-cut for checking if the given expression initializes buffers
//!  for global memory load.
bool isGlobalLoadInit(const Expr* expr) {
  if (auto uop = dynamic_cast<const UnaryOp*>(expr)) {
    if (uop->in()->isScalar()) {
      // FIXME:
      //  We'd need to add a flag to all the init
      //   exprs so we could robustly detect initialization
      //   in all cases.
      if (isGlobalLoad(getTvOutput(uop)->definition())) {
        return true;
      }
    }
  }
  return false;
}

namespace {

class ExprFlattener : private kir::IrVisitor {
 private:
  using kir::IrVisitor::handle;

  void dispatch(Expr* expr) final {
    if (expr->isA<ForLoop>() || expr->isA<kir::IfThenElse>()) {
      kir::IrVisitor::dispatch(expr);
    } else {
      flat_exprs_.push_back(expr);
    }
  }

 private:
  std::vector<Expr*> flat_exprs_;

 public:
  //! Flattens scopes extracting out a single ordered list of exprs.
  static std::vector<Expr*> flatten(const std::vector<Expr*>& loop_nests) {
    ExprFlattener flattener;
    for (auto expr : loop_nests) {
      flattener.dispatch(expr);
    }
    return flattener.flat_exprs_;
  }
};

} // namespace

std::vector<Expr*> flattenScopedExprs(const std::vector<Expr*>& loop_nests) {
  return ExprFlattener::flatten(loop_nests);
}

namespace {

class ReplaceExprInput : private kir::ExprMutator {
 public:
  static std::vector<Expr*> replace(
      const std::vector<Expr*>& exprs,
      const std::unordered_map<Val*, Val*>& replacement_map) {
    ReplaceExprInput replacer(replacement_map);
    replacer.traverseAndInsert(exprs);
    return replacer.exprs_;
  }

 private:
  ReplaceExprInput(const std::unordered_map<Val*, Val*>& replacement_map)
      : replacement_map_(replacement_map) {}

  using kir::ExprMutator::handle;

  std::optional<std::unordered_map<Val*, Val*>> getMaybeInputReplacementMap(
      Expr* expr) {
    bool need_replacement = false;

    std::unordered_map<Val*, Val*> replaced_val;
    for (auto in : expr->inputs()) {
      auto replace_it = replacement_map_.find(in);
      if (replace_it != replacement_map_.end()) {
        need_replacement = true;
        replaced_val[in] = replace_it->second;
      } else {
        replaced_val[in] = in;
      }
    }
    if (need_replacement) {
      return std::optional<std::unordered_map<Val*, Val*>>(replaced_val);
    } else {
      return std::nullopt;
    }
  }

  // Copy predicates and register expression replacement
  void registerReplaceWithPredicate(Expr* old_expr, Expr* new_expr) {
    new_expr = new_expr->withPredicate(old_expr->predicate())
                   ->withWritePredicate(old_expr->writePredicate());
    registerReplace(old_expr, new_expr);
  }

  void handle(UnaryOp* node) final {
    auto replaced_inputs = getMaybeInputReplacementMap(node);
    if (replaced_inputs.has_value()) {
      auto replacement = IrBuilder::create<UnaryOp>(
          node->getUnaryOpType(), node->out(), replaced_inputs->at(node->in()));
      registerReplaceWithPredicate(node, replacement);
    }
  }

  void handle(BinaryOp* node) final {
    auto replaced_inputs = getMaybeInputReplacementMap(node);
    if (replaced_inputs.has_value()) {
      auto replacement = IrBuilder::create<BinaryOp>(
          node->getBinaryOpType(),
          node->out(),
          replaced_inputs->at(node->lhs()),
          replaced_inputs->at(node->rhs()));
      registerReplaceWithPredicate(node, replacement);
    }
  }

  void handle(TernaryOp* node) final {
    auto replaced_inputs = getMaybeInputReplacementMap(node);
    if (replaced_inputs.has_value()) {
      auto replacement = IrBuilder::create<TernaryOp>(
          node->getTernaryOpType(),
          node->out(),
          replaced_inputs->at(node->in1()),
          replaced_inputs->at(node->in2()),
          replaced_inputs->at(node->in3()));
      registerReplaceWithPredicate(node, replacement);
    }
  }

  void handle(RNGOp* node) final {
    // RNGOp has no input
    return;
  }

  void handle(kir::RNGOp* node) final {
    auto replaced_inputs = getMaybeInputReplacementMap(node);
    if (replaced_inputs.has_value()) {
      kir::RNGOp* replacement = nullptr;
      if (node->inputs().size() == 4) {
        replacement = IrBuilder::create<kir::RNGOp>(
            node->output(0),
            replaced_inputs->at(node->input(0)),
            replaced_inputs->at(node->input(1)),
            node->dtype(),
            node->getRNGOpType(),
            std::vector<Val*>{
                replaced_inputs->at(node->input(2)),
                replaced_inputs->at(node->input(3))});
      } else {
        replacement = IrBuilder::create<kir::RNGOp>(
            node->output(0),
            replaced_inputs->at(node->input(0)),
            replaced_inputs->at(node->input(1)),
            node->dtype(),
            node->getRNGOpType());
      }
      registerReplaceWithPredicate(node, replacement);
    }
  }

  void handle(ReductionOp* node) final {
    auto replaced_inputs = getMaybeInputReplacementMap(node);
    if (replaced_inputs.has_value()) {
      auto replacement = IrBuilder::create<ReductionOp>(
          node->getReductionOpType(),
          node->init(),
          node->out(),
          replaced_inputs->at(node->in()),
          node->isAllreduce());
      registerReplaceWithPredicate(node, replacement);
    }
  }

  void handle(GroupedReductionOp* node) final {
    auto replaced_inputs = getMaybeInputReplacementMap(node);
    if (replaced_inputs.has_value()) {
      const auto& map = replaced_inputs.value();
      auto inputs = node->inputs();
      for (auto& input : inputs) {
        auto it = map.find(input);
        if (it != map.end()) {
          input = it->second;
        }
      }
      auto replacement = IrBuilder::create<GroupedReductionOp>(
          node->getReductionOpTypes(),
          node->initVals(),
          node->outputs(),
          inputs,
          node->isAllreduce());
      registerReplaceWithPredicate(node, replacement);
    }
  }
  void handle(BroadcastOp* node) final {
    auto replaced_inputs = getMaybeInputReplacementMap(node);
    if (replaced_inputs.has_value()) {
      auto replacement = IrBuilder::create<BroadcastOp>(
          node->out(),
          replaced_inputs->at(node->in()),
          node->getBroadcastDimFlags());
      registerReplaceWithPredicate(node, replacement);
    }
  }

  void handle(WelfordOp* node) final {
    auto replaced_inputs = getMaybeInputReplacementMap(node);
    if (replaced_inputs.has_value()) {
      auto replacement = IrBuilder::create<WelfordOp>(
          node->outAvg(),
          node->outVar(),
          node->outN(),
          node->initAvg(),
          node->initVar(),
          node->initN(),
          replaced_inputs->at(node->inAvg()),
          replaced_inputs->at(node->inVar()),
          replaced_inputs->at(node->inN()));
      registerReplaceWithPredicate(node, replacement);
    }
  }

  void handle(MmaOp* node) final {
    auto replaced_inputs = getMaybeInputReplacementMap(node);
    if (replaced_inputs.has_value()) {
      auto replacement = IrBuilder::create<MmaOp>(
          node->out(),
          replaced_inputs->at(node->inA()),
          replaced_inputs->at(node->inB()),
          node->init(),
          node->macro());
      registerReplaceWithPredicate(node, replacement);
    }
  }

  void handle(LoadStoreOp* node) final {
    auto replaced_inputs = getMaybeInputReplacementMap(node);
    if (replaced_inputs.has_value()) {
      auto replacement = IrBuilder::create<LoadStoreOp>(
          node->opType(), node->out(), node->in(), node->cacheOp());
      registerReplaceWithPredicate(node, replacement);
    }
  }

 private:
  const std::unordered_map<Val*, Val*>& replacement_map_;
};

} // namespace

std::vector<Expr*> replaceInputsInExpr(
    const std::vector<Expr*>& exprs,
    const std::unordered_map<Val*, Val*>& replacement_map) {
  return ReplaceExprInput::replace(exprs, replacement_map);
}

std::vector<Expr*> getAllSwizzlesBetween(
    std::vector<IterDomain*> from,
    std::vector<IterDomain*> to) {
  auto all_expr = DependencyCheck::getAllExprsBetween(
      {from.begin(), from.end()}, {to.begin(), to.end()});

  std::vector<Expr*> all_swizzles;

  std::copy_if(
      all_expr.begin(),
      all_expr.end(),
      std::back_inserter(all_swizzles),
      [](Expr* expr) { return expr->isA<Swizzle2D>(); });

  return all_swizzles;
}

bool isTMAOrMMASmemTv(TensorView* tv) {
  return tv->getMemoryType() == MemoryType::Shared &&
      (ir_utils::isCpAsyncBulkLoad(tv->definition()) ||
       std::ranges::any_of(tv->uses(), [](Expr* e) {
         return e->isA<MmaOp>() || ir_utils::isCpAsyncBulkStore(e);
       }));
}

MmaInputSmemSwizzle getSwizzleMode(TensorView* tv) {
  // Output of TMA load
  if (ir_utils::isCpAsyncBulkLoad(tv->definition())) {
    return GpuLower::current()->consumerToTMAInfo().at(tv).swizzle();
  }
  for (auto use : tv->uses()) {
    // Input of TMA store
    if (ir_utils::isCpAsyncBulkStore(use)) {
      TensorView* consumer_tv = ir_utils::getTvOutput(use);
      return GpuLower::current()->consumerToTMAInfo().at(consumer_tv).swizzle();
    }

    // Input of MmaOp
    if (use->isA<MmaOp>()) {
      TensorView* consumer_tv = ir_utils::getTvOutput(use);
      auto id_graph = GpuLower::current()->tensorIndexer().traversalGraph();
      const auto& to_domain = id_graph.toGroups(tv->getMaybeAllocationDomain());
      const auto& from_domain = id_graph.toGroups(consumer_tv->getLoopDomain());
      auto exprs = ValGraphBFS::getExprGroupsBetween(
                       id_graph,
                       {from_domain.begin(), from_domain.end()},
                       {to_domain.begin(), to_domain.end()},
                       false)
                       .first;
      for (const auto& [eg, dir] : exprs) {
        auto expr = eg->front();
        if (Swizzle* swizzle = dynamic_cast<Swizzle*>(expr)) {
          NVF_ERROR(
              swizzle->swizzleType() == SwizzleType::XOR, "expect xor swizzle");
          return getSwizzleFromBytes(
              swizzle->inX()->extent()->evaluate().as<int64_t>() * 16);
        }
      }
    }
  }
  return MmaInputSmemSwizzle::None;
}

<<<<<<< HEAD
std::optional<int64_t> getStageSlicePosition(const TensorView* tv) {
  NVF_ERROR(tv != nullptr);

  bool is_warp_specialized =
      std::holds_alternative<WarpSpecialized>(tv->circularBufferOptions().type);
  if (!is_warp_specialized) {
    return std::nullopt;
  }

  const auto& warp_specialized =
      std::get<WarpSpecialized>(tv->circularBufferOptions().type);
  if (!warp_specialized.stage_slice_position.has_value()) {
    return std::nullopt;
  }

  return warp_specialized.stage_slice_position.value();
=======
// Returns true if the for_loops contain a loop with the given
// CircularBufferLoopStage.
bool containsCircularBufferStage(
    const std::vector<ForLoop*>& for_loops,
    CircularBufferLoopStage stage_type) {
  return std::any_of(
      for_loops.begin(), for_loops.end(), [stage_type](const ForLoop* fl) {
        return fl->circularBufferLoopStage() == stage_type;
      });
>>>>>>> ccbe40dc
}

} // namespace ir_utils

namespace lower_utils {

bool hasBlockSync(const Expr* expr, const ThreadPredicateMap& pred_map) {
  if (expr->isA<kir::BlockSync>() || expr->isA<kir::GridSync>() ||
      expr->isA<kir::BlockSerializeWait>() ||
      expr->isA<kir::BlockSerializeRelease>()) {
    return true;
  }

  if (!ir_utils::isTvOp(expr)) {
    return false;
  }

  if (auto gr = dynamic_cast<const kir::GridReduction*>(expr);
      gr && gr->isSerial()) {
    // Serial GridReductions do not have a block sync. Instead, they sync in
    // separate nodes surrounding their loop nest.
    return false;
  }

  if (!(ir_utils::isReductionOp(expr) || expr->isA<BroadcastOp>() ||
        expr->isA<kir::GridBroadcast>())) {
    return false;
  }

  // GroupedReductionOp can have multiple output TVs, but they must be
  // parallelized in the same way, so just checking one of them is enough.
  auto tv = ir_utils::getTvOutput(expr);

  if (tv->hasBlockReduction() || tv->hasGridReduction()) {
    return true;
  } else if (expr->isA<BroadcastOp>()) {
    const ParallelTypeBitmap pt_map =
        GpuLower::current()->threadPredMap().getParallelBroadcastDomains(tv);
    return pt_map.any();
  }

  return false;
}

kir::Allocate* allocGlobalBufferForGridComm(
    Val* buffer_size,
    DataType dtype,
    bool zero_init,
    bool resets_to_zero) {
  const std::vector<IterDomain*> new_buffer_ids = {
      IrBuilder::create<IterDomain>(IterDomainBuilder(
          GpuLower::current()->kernel()->zeroVal(),
          SimplifyingIrBuilder::maybeCastExpr(DataType::Index, buffer_size)))};
  const auto buffer_domain = IrBuilder::create<TensorDomain>(new_buffer_ids);
  const auto buffer_tv =
      IrBuilder::create<TensorView>(buffer_domain, dtype, MemoryType::Global);
  return IrBuilder::create<kir::Allocate>(
      buffer_tv,
      buffer_tv->getMemoryType(),
      nullptr,
      zero_init,
      resets_to_zero);
}

AllocPosInfo getAllocPosInfo(
    const TensorView* tv,
    const std::vector<ForLoop*>& for_loops,
    const std::unordered_map<IterDomain*, IterDomain*>& id_map,
    bool use_id_map) {
  DEBUG_PRINT_SCOPE(tv);
  AllocPosInfo info;
  auto gpu_lower = GpuLower::current();

  bool outer_alloc_found = false;

  // Use stage_slice_position if it exists for TensorView. Otherwise, fallback
  // to compute_at_position.
  int64_t compute_position =
      ir_utils::getStageSlicePosition(tv).value_or(tv->getComputeAtPosition());

  for (auto fl : for_loops) {
    if (info.alloc_pos == compute_position) {
      DEBUG_LOG("Break at info.alloc_pos = ", info.alloc_pos);
      break;
    }

    if (tv->axis(info.alloc_pos)->isReduction()) {
      const auto outputs = FusionGuard::getCurFusion()->getTerminatingOutputs();
      NVF_ERROR(
          std::find(outputs.begin(), outputs.end(), tv) != outputs.end(),
          "Invalid computeAt of T",
          tv->name(),
          ". A reducation axis is detected outside computeAt point even though "
          "it is not an output tensor.");
      DEBUG_LOG("Break at info.alloc_pos = ", info.alloc_pos);
      break;
    }

    auto fl_id = fl->iter_domain();

    if (fl_id->getParallelType() == ParallelType::Unroll) {
      DEBUG_LOG("Break at info.alloc_pos = ", info.alloc_pos);
      break;
    }

    // Shared memory must be allocated outside of unswitched
    // domains. See issue #1133.
    if (fl_id->getParallelType() == ParallelType::Unswitch &&
        tv->getMemoryType() == MemoryType::Shared) {
      outer_alloc_found = true;
    }

    // Assume global memory is allocated at outer most scope.
    if (tv->getMemoryType() == MemoryType::Global) {
      outer_alloc_found = true;
    }

    // Allocation of a circular buffered tensor is placed outside its
    // circular buffer axis.
    if (tv->isCircularBuffered() &&
        tv->axis(info.alloc_pos) ==
            gpu_lower->circularBufferInfo().getCircularBufferAxis(tv)) {
      outer_alloc_found = true;
    }

    auto local_id = tv->axis(info.alloc_pos);

    if (use_id_map) {
      auto id_it = id_map.find(local_id);
      if (id_it != id_map.end()) {
        local_id = id_it->second;
      }
    }

    if (lower_utils::getConcreteLoopID(local_id) ==
        lower_utils::getConcreteLoopID(fl_id)) {
      info.alloc_pos++;
    }

    info.init_for_loop = fl;

    if (!outer_alloc_found) {
      info.alloc_for_loop = fl;
    }
  }

  return info;
}

//! Implementing this in here to avoid including too many headers
//!  in type.cpp. Conceptually this should be a generic definition
//!  rather than a util.
bool supportInlinePredicate(Expr* expr) {
  if (ir_utils::isCpAsyncOp(expr)) {
    return true;
  }
  // TODO: build out support.
  return false;
}

bool isScalarExpr(Expr* expr) {
  if (expr->inputs().empty() || expr->outputs().empty()) {
    // For expressions that does not have input/output, they are usually lowered
    // expressions like AsyncWait. We don't consider these as scalar
    // expressions.
    return false;
  }
  for (auto inp : expr->inputs()) {
    if (!inp->isScalar()) {
      return false;
    }
  }
  for (auto out : expr->outputs()) {
    if (!out->isScalar()) {
      return false;
    }
  }
  return true;
}

bool isExtentEqualToMaxParallelTypeExtent(
    const IterDomain* id,
    bool in_compute_warp) {
  const auto& parallel_dim_map = GpuLower::current()->parallelDimensionMap();
  Val* pdm_max_extent = nullptr;
  if (in_compute_warp) {
    pdm_max_extent = parallel_dim_map.getRawCompute(id->getParallelType());
  } else {
    pdm_max_extent = parallel_dim_map.getRaw(id->getParallelType());
  }
  if (nullptr == pdm_max_extent) {
    return false;
  }
  auto* is_exact_val = IrBuilder::eqExpr(id->extent(), pdm_max_extent);
  return simplifyExpr(is_exact_val)->isTrue();
}

Val* u32IndexScalarSmemTv(TensorView* smem_tv) {
  auto u32addr = IrBuilder::create<Val>(DataType::SMemAddress);
  IrBuilder::create<UnaryOp>(
      UnaryOpType::ToUnsignedSmemAddr,
      u32addr,
      IrBuilder::metadataExpr(smem_tv));
  return u32addr;
}

Val* u32IndexScalarSmemTv(kir::TensorIndex* index) {
  auto ptr_address = IrBuilder::addressExpr(index);
  auto u32addr = IrBuilder::create<Val>(DataType::SMemAddress);
  IrBuilder::create<UnaryOp>(
      UnaryOpType::ToUnsignedSmemAddr, u32addr, ptr_address);
  return u32addr;
}

Val* getGridSyncBufferSize(const ParallelTypeBitmap& ptb) {
  // See the comment above for getGridCommWorkBufferSize.
  NVF_ERROR(
      ptb.hasBID(),
      "Detected  needing a grid sync but no grid bits set in bitmap.");
  Val* buffer_size = GpuLower::current()->kernel()->oneVal();
  for (auto pt : kParallelTypeBIDs) {
    // Synchronized within pt, so all blocks of this PT use the same
    // sync buffer location, and thus no need to expand the sync
    // buffer size.
    if (ptb.get(pt)) {
      continue;
    }
    auto pt_dim = GpuLower::current()->parallelDimensionMap().get(pt);
    if (pt_dim == nullptr || pt_dim->isOneInt()) {
      continue;
    }
    buffer_size = SimplifyingIrBuilder::mulExpr(buffer_size, pt_dim);
  }
  return buffer_size;
}

std::vector<Val*> getFusionOutputsRequiringCodegen(Fusion* fusion) {
  std::vector<Val*> outs_requiring_codegen;
  outs_requiring_codegen.reserve(fusion->outputs().size());
  std::copy_if(
      fusion->outputs().begin(),
      fusion->outputs().end(),
      std::back_inserter(outs_requiring_codegen),
      [&fusion](Val* out) {
        return (fusion->getOutputAlias(out).type != AllocationType::Evaluate);
      });
  return outs_requiring_codegen;
}

Val* getNumThreadsInTensorView(TensorView* tv) {
  Val* num_threads = tv->fusion()->oneVal();
  for (auto id : tv->getLoopDomain()) {
    if (id->isThreadDim()) {
      num_threads = SimplifyingIrBuilder::mulExpr(num_threads, id->extent());
    }
  }
  return num_threads;
}

std::array<UnitDim, 2> getMmaLayout(const MmaOp* expr) {
  if (isAmpere(expr->macro()) || isTuring(expr->macro())) {
    return {UnitDim::K, UnitDim::K};
  }

  // NOLINTNEXTLINE(cppcoreguidelines-pro-type-member-init)
  std::array<UnitDim, 2> layout;

  auto out_tv = ir_utils::getTv(expr->out());
  IterDomain* reduction_id = nullptr;
  // For hopper matmuls, the mma_result logical domain is reordered as [M, N, K]
  // using commitLeafToLogical. In the split-k case, use the root domain for the
  // mma layout because the k dimension is divided into two iterDomains in the
  // logical domain.
  for (auto id : out_tv->getMaybeRootDomain()) {
    if (id->isReduction()) {
      reduction_id = id;
      break;
    }
  }
  NVF_ERROR(reduction_id != nullptr);

  std::array<TensorView*, 2> inputs = {
      ir_utils::getTv(expr->inA()), ir_utils::getTv(expr->inB())};
  for (auto i : arange(2)) {
    auto in_tv = inputs.at(i);
    if (in_tv->getMemoryType() == MemoryType::Local) {
      layout[i] = UnitDim::K;
      continue;
    }
    NVF_ERROR(in_tv->getMemoryType() == MemoryType::Shared);
    auto out2in =
        PairwiseLogicalDomainMap(in_tv, out_tv).mapConsumerToProducer();
    auto reduction_id_in = out2in.at(reduction_id);
    auto inner_id = in_tv->getMaybeAllocationDomain().back();
    while (inner_id != reduction_id_in && inner_id->definition() != nullptr) {
      inner_id = inner_id->definition()->inputs().back()->as<IterDomain>();
    }
    layout[i] = inner_id == reduction_id_in ? UnitDim::K : UnitDim::M_or_N;
  }

  return layout;
}

bool isReductionInitExpr(const Expr* expr) {
  // False if its output isn't a TensorView
  if (!ir_utils::isTvOp(expr)) {
    return false;
  }
  // False if it doesn't have any reduction axis
  const auto out_tv = ir_utils::getTvOutput(expr);
  if (!out_tv->domain()->hasReduction()) {
    return false;
  }
  // False if it has TensorView inputs as initialization should
  // never use TensorViews
  const auto tv_filter_inp_view =
      ir_utils::filterByType<TensorView>(expr->inputs());
  if (tv_filter_inp_view.begin() != tv_filter_inp_view.end()) {
    return false;
  }
  return true;
}

bool predicateAtEnd(ForLoop* loop) {
  auto loop_id = loop->iter_domain();
  auto split = dynamic_cast<Split*>(loop_id->definition());
  if (split == nullptr) {
    return false;
  }

  bool is_divisible = GpuLower::current()->divisibleSplitSet().count(split) > 0;

  if (!is_divisible) {
    return false;
  }

  // Find the other output of the split
  auto other_out_id =
      split->inner() == loop_id ? split->outer() : split->inner();

  // If the other output is mapped with a vectorized IterDomain,
  // this IterDomain needs to be predicated at each iteration point.
  const auto& other_id_exact_set = GpuLower::current()
                                       ->idModel()
                                       .idGraph(IdMappingMode::EXACT)
                                       .toGroup(other_out_id);

  if (std::any_of(
          other_id_exact_set->begin(), other_id_exact_set->end(), [](Val* val) {
            return val->as<IterDomain>()->getParallelType() ==
                ParallelType::Vectorize;
          })) {
    return false;
  }

  // Now it is either loop_id is mapped with a vectorized IterDomain
  // or it's an output of view transformations.
  return true;
}

// Implementation of:
//   Val* proveLinearAndGetStride(
//       const ValGraph& id_graph,
//       const ValGroup& linear_g,
//       const ValGroups& domain);
//
// The idea is similar to the vectorization helper in vectorize_helper.h:
// We propagate from linear_g to domain, and figure out how linear_g project to
// domain. From the projection, we will know if linear_g is linear and the
// stride. For example, let's consider the following two schedules (same example
// as the NVFuserTest.ProveLinearAndGetStride test):
//
// v1:
//        I0         I1
//       /  \       /  \.
//          128        128
//          / \        / \.
//         /   \      /   \.
//        /     \    /     \.
//       /       \  /       \.
//      /         \/        64.
//     /          /\       /  \.
//    /          /  \     /    \.
//   16        [2]   8   8      8
//                    \ /
//                    xor
//                    / \.
//                   8   8
//
// v3:
//        I0         I1
//       /  \       /  \.
//          32         256
//          / \        / \.
//         /   \      /   \.
//        /     \    /     \.
//       /       \  /       \.
//      /         \/        64.
//     /          /\       /  \.
//    /          /  \     /    \.
//   4          4    8   8      8
//                    \ /
//                    xor
//                   /   \.
//                  8     8
//
// Suppose that the [2] in v1 is linear_g, and the leaves in v3 are domain.
// Domain is in the order [I0o, I1o, 4, 4, 8, 8, 8]. To figure out if linear_g
// is linear in domain, we start from propagating linear_g back in v1. The first
// step we see is the split of 128 into [2] and 64. From this split, we know
// that when [2] projects to the 128, it projects to the 2 after a 64 on its
// inner. The next step is the split of I1 by 128 in v1. Similarly, we know that
// when [2] projects to I1, it projects to the 2 after a 64 on its inner.
// Because the I1 in v1 and v3 are mapped, then we will continue propagation in
// v3. The next step is to process the split of I1 into I1o and 256 in v3. We
// already know that when [2] projects to I1, it projects to the 2 after a 64 on
// its inner. Because 2 * 64 = 128, which is a factor of 256, we know that the
// 256 is able to fully cover the [2] in I1. Therefore, I1o is unrelated to [2],
// and we only need to focus on the 256. And when the [2] projects to this 256,
// it projects to the 2 after a 64 on its inner. The next step is to process the
// split of 256 into 4 and 64. Because the 64 happens to be the extent of the
// inner of [2] in the 256, we know that the [2] will be fully covered by the
// inner 2 of the 4 of the output of the split. So, we know that, when the [2]
// projects to the 4, it projects to the inner 2 of the 4. Now we have finished
// propagation and reached domain. Because [2] is the inner of the 4, and the 4
// is linear in domain, so we have proved that [2] is linear in domain. In
// domain, the domains on the right of the 4 are 8, 8, 8, so the stride is 8*8*8
// = 512.
namespace {

// From the above example, we can see that how linear_g lives in domain could be
// complicated. It can be, for example:
//   1. linear_g is equivalent to a single ValGroup in domain. For example,
//      linear_g itself is inside domain.
//   2. linear_g is the inner of a ValGroup in domain. For example, something
//      like:
//        x  linear_g
//         \ /
//          g
//      where g is a ValGroup in domain.
//   3. linear_g is the outer of a ValGroup in domain. For example, something
//      like:
//        linear_g   x
//                \ /
//                 g
//      where g is a ValGroup in domain.
//   4. linear_g is the middle of a ValGroup in domain, where on the right,
//      there is a 2. For example, something like:
//        linear_g   2
//                \ /
//            x   g1
//             \ /
//              g
//      where g is a ValGroup in domain.
//   5. linear_g is projected as g1, g2, g3 in domain. For example, something
//      like:
//          linear_g
//            /   \.
//          g1    g23
//                / \.
//               g2  g3
//      where g1, g2, g3 are ValGroups in domain.
//   6. linear_g is projected as the inner 2 of g1, g2, and the outer 4 of g3.
//      For example, something like:
//             linear_g
//              /   \.
//        x    2     4    8
//         \  /       \  /
//          ga         g3
//         /  \.
//        g1   g2
//      where g1, g2, g3 are ValGroups in domain.
//
// We use a dynamic type called Projection to represent structures like above.
// Because dynamic type can be recursive, it is very expressive and can
// represent all the cases above. It is helpful to think of the dynamic type
// Projection as a formal language to describe how linear_g is projected in
// domain. Different types in the dynamic type Projection are different types of
// abstract syntax tree nodes for this language. Note that neither the above
// examples nor the dynamic type Projection is exhaustive. For example,
// "linear_g is projected as the merge of the inner of g with the outer of g in
// reverse order" is not covered. For the case where we can not represent using
// the language of the dynamic type Projection, we will use the std::monostate
// to denote "unknown". In the future, if we need more expressive power, we can
// extend the dynamic type Projection with more types of abstract syntax tree
// nodes. Because the dynamic type Projection is recursive, the theoretical
// upper limit of the expressive power of this design is as high as the world
// that a formal language can describe.

// selected = PartOf(what, inner_extent, selected_extent) represents that the
// selected node is part of `what`. This projection usually comes from merge.
// For example, if we have
//   selected    2
//           \  /
//            g1
// then
//   selected = PartOf(g1, 2, extent_of_selected).
template <typename Projection>
struct PartOf {
  // Part of what?
  std::shared_ptr<Projection> what;
  // The structure of `what` is shown below:
  //   .--------------------------.
  //   | outer | selected | inner |
  //   '--------------------------'
  // `inner_extent` refers to the extent of `inner`, which can also be
  // understood as the stride of `selected` in `what`. If `selected` is the
  // innermost of `what`, then there is nothing on the inner of `selected`. For
  // this case, we say the inner_extent is one, and assign nullptr here.
  Val* inner_extent = nullptr;
  // The extent of the `selected`. This value is just carried over and never
  // changed.
  Val* selected_extent = nullptr;

  bool operator==(const PartOf& other) const {
    return what->type() == other.what->type() && *what == *other.what &&
        inner_extent == other.inner_extent &&
        selected_extent == other.selected_extent;
  }
  bool operator!=(const PartOf& other) const {
    return !(*this == other);
  }
};

// selected = Composition{g1, g2, g3} represents that the `selected` is a
// composition of g1, g2, and g3. This projection usually comes from split. For
// example, if we have
//    selected
//     /   \.
//   g1     g2
// then:
//   selected = Composition{g1, g2}.
template <typename... Args>
using Composition = std::deque<Args...>;

using Projection = dynamic_type::
    DynamicType<dynamic_type::Containers<Composition, PartOf>, ValGroup>;

// Utilities to print the entire abstract syntax tree of a projection.
std::string print(const Projection& proj);

std::string print(const ValGroup& group) {
  return group->toString();
}

std::string print(const PartOf<Projection>& part) {
  auto str_or_null = [](Val* val) {
    return val == nullptr ? "nullptr" : val->toInlineString();
  };
  return "PartOf(what=" + print(*part.what) +
      ", inner_extent=" + str_or_null(part.inner_extent) +
      ", selected_extent=" + str_or_null(part.selected_extent) + ")";
}

std::string print(const Composition<Projection>& vec) {
  std::stringstream ss;
  ss << "[";
  for (const auto& g : vec) {
    ss << print(g) << ", ";
  }
  ss << "]";
  return ss.str();
}

std::string print(const std::monostate&) {
  return "std::monostate";
}

std::string print(const Projection& proj) {
  return Projection::dispatch(
      [&](const auto& proj) { return print(proj); }, proj);
}

// Utilities to check if a ValGroup is contained in proj or its subtree.
bool related(const Projection& proj, const ValGroup& to);

bool related(const ValGroup& group, const ValGroup& to) {
  return group == to;
}

bool related(const PartOf<Projection>& part, const ValGroup& to) {
  return related(*part.what, to);
}

bool related(const Composition<Projection>& comp, const ValGroup& to) {
  return std::any_of(
      comp.begin(), comp.end(), [&](const auto& g) { return related(g, to); });
}

bool related(const std::monostate&, const ValGroup& to) {
  return false;
}

bool related(const Projection& proj, const ValGroup& to) {
  return Projection::dispatch(
      [&](const auto& proj) { return related(proj, to); }, proj);
}

// Utilities to get the extent of a projection.
Val* extent(const Projection& proj);

Val* extent(const ValGroup& group) {
  return group->front()->as<IterDomain>()->extent();
}

Val* extent(const PartOf<Projection>& part) {
  return part.selected_extent;
}

Val* extent(const Composition<Projection>& comp) {
  return std::accumulate(
      comp.begin(),
      comp.end(),
      FusionGuard::getCurFusion()->oneVal(),
      [](Val* acc, const auto& g) {
        return SimplifyingIrBuilder::mulExpr(acc, extent(g));
      });
}

Val* extent(const std::monostate&) {
  NVF_THROW("Cannot get extent of std::monostate");
}

Val* extent(const Projection& proj) {
  return Projection::dispatch(
      [&](const auto& proj) { return extent(proj); }, proj);
}

// Simplify the abstract syntax tree so that it is easier to be pattern
// matched. Defined below.
Projection simplify(Projection proj);

// Given an expression on the traversal path and its direction, get the from
// and to groups.
auto fromGroups(
    const ValGraph& id_graph,
    const ExprGroup& eg,
    Direction direction) {
  return direction == Direction::Backward ? id_graph.outputGroups(eg)
                                          : id_graph.inputGroups(eg);
}

auto toGroups(
    const ValGraph& id_graph,
    const ExprGroup& eg,
    Direction direction) {
  return direction == Direction::Backward ? id_graph.inputGroups(eg)
                                          : id_graph.outputGroups(eg);
}

// Do the propagation to project linear_g on domain through the given
// expression, build out and simplify the abstract syntax tree on the fly by
// substituting equivalent items. For example, if we have
//   2   [2]  3
//    \    \ /
//     \    6
//      \  /
//       12   2
//        \  /
//         24
//        /  \.
//       4    6
// and the linear_g is [2], when we propagate from [2] to 24, we will build out
// the abstract syntax tree with the following steps:
//
// First, we will traverse the expression 6 = merge(2, 3). We will build out
//   linear_g = PartOf{what=6, inner_extent=3, selected_extent=2}
//
// Second, we will traverse the expression 12 = merge(2, 6). From this
// expression, we know that
//   6 = PartOf{what=12, inner_extent=nullptr, selected_extent=6}
// Substituting definition of 6, in the above definition of linear_g, we get
//   linear_g = PartOf{
//     what=PartOf{what=12, inner_extent=nullptr, selected_extent=6},
//     inner_extent=3,
//     selected_extent=2
//   }
//
// Third, we will traverse the expression 24 = merge(12, 2). From this
// expression, we know that
//   12 = PartOf{what=24, inner_extent=2, selected_extent=12}
// Substituting definition of 12, in the above definition of linear_g, we get
//   linear_g = PartOf{
//     what=PartOf{
//        what=PartOf{what=24, inner_extent=2, selected_extent=12},
//        inner_extent=nullptr,
//        selected_extent=6
//     },
//     inner_extent=3,
//     selected_extent=2
//   }
//
// Finally, we will traverse the expression 4, 6 = split(24). From this
// expression, we know that
//   24 = Composition{4, 6}
// Substituting definition of 24, in the above definition of linear_g, we get
//   linear_g = PartOf{
//     what=PartOf{
//       what=PartOf{
//         what=Composition{4, 6},
//         inner_extent=2,
//         selected_extent=12
//       },
//       inner_extent=nullptr,
//       selected_extent=6
//     },
//     inner_extent=3,
//     selected_extent=2
//   }
//
// Note that the dynamic type Projection has limited expressiveness, we may
// encounter cases where the projection can not be represented in the language
// of the dynamic type Projection. For such cases, we will just use
// std::monostate to denote "unknown".
Projection propagate(
    const Projection& proj,
    const ValGraph& id_graph,
    const ExprGroup& eg,
    Direction direction);

Projection propagate(
    const ValGroup& group,
    const ValGraph& id_graph,
    const ExprGroup& eg,
    Direction direction) {
  auto from = fromGroups(id_graph, eg, direction);
  auto to = toGroups(id_graph, eg, direction);
  if (from.size() == 1 && to.size() == 2) {
    // If we have
    //    group
    //    /   \.
    //   g1   g2
    // and the split is divisible, then build the following abstract syntax
    // tree:
    //   group = Composition{g1, g2}
    // If the split is not divisible, then build the following abstract syntax
    // tree:
    //   group = PartOf{what=Composition{g1, g2},
    //                  inner_extent=nullptr,
    //                  selected_extent=extent(group)}
    NVF_ERROR(eg->front()->isA<Split>() || eg->front()->isA<Merge>());
    if (from.front() != group) {
      return group;
    }
    auto comp = Composition<Projection>{to.front(), to.back()};
    bool may_be_indivisible_split = eg->front()->isA<Split>() &&
        !simplifyExpr(eg->front()->as<Split>()->isDivisible())->isTrue();
    if (may_be_indivisible_split) {
      return PartOf<Projection>{
          std::make_shared<Projection>(comp),
          /*inner_extent=*/nullptr,
          /*selected_extent=*/extent(group)};
    }
    return comp;
  } else if (from.size() == 2 && to.size() == 1) {
    // If we have
    //   group    g1
    //        \  /
    //         g2
    // then build the following abstract syntax tree
    //   group = PartOf{what=g2,
    //                  inner_extent=extent(g1),
    //                  selected_extent=extent(group)}
    //
    // If we have
    //   g1   group
    //     \  /
    //      g2
    // then build the following abstract syntax tree
    //   group = PartOf{what=g2,
    //                  inner_extent=nullptr,
    //                  selected_extent=extent(group)}
    NVF_ERROR(eg->front()->isA<Split>() || eg->front()->isA<Merge>());
    if (from.front() != group && from.back() != group) {
      return group;
    }
    return PartOf<Projection>{
        std::make_shared<Projection>(to.front()),
        /*inner_extent=*/from.front() == group ? extent(from.back()) : nullptr,
        /*selected_extent=*/
        simplifyExpr(extent(group))};
  }
  if (std::none_of(from.begin(), from.end(), [&](const auto& g) {
        return g == group;
      })) {
    return group;
  }
  // Not representable (or don't know how to represent) by the language of the
  // dynamic type Projection.
  return {};
}

Projection propagate(
    const PartOf<Projection>& part,
    const ValGraph& id_graph,
    const ExprGroup& eg,
    Direction direction) {
  // Just recursively propagate subtree.
  auto propagated = propagate(*part.what, id_graph, eg, direction);
  if (!propagated.hasValue()) {
    return {};
  }
  auto result = PartOf<Projection>{
      std::make_shared<Projection>(propagated),
      part.inner_extent,
      part.selected_extent};
  return simplify(result);
}

template <typename Container1, typename Container2>
auto search(Container1& from, Container2& substr) {
  return std::search(
      from.begin(),
      from.end(),
      substr.begin(),
      substr.end(),
      [](const Projection& a, const Projection& b) {
        return a.type() == b.type() && a == b;
      });
}

Projection propagate(
    const Composition<Projection>& comp,
    const ValGraph& id_graph,
    const ExprGroup& eg,
    Direction direction) {
  auto from = fromGroups(id_graph, eg, direction);
  auto to = toGroups(id_graph, eg, direction);
  int64_t num_related_components =
      std::count_if(comp.begin(), comp.end(), [&](const auto& proj) {
        return std::any_of(from.begin(), from.end(), [&](const auto& g) {
          return related(proj, g);
        });
      });

  // Not related at all. No-op.
  if (num_related_components == 0) {
    return comp;
  }

  // If only one item in `comp` is related to from, then we can just treat `eg`
  // as a "unary op" and recursively propagate subtrees.
  if (num_related_components == 1) {
    Composition<Projection> result;
    for (const auto& proj : comp) {
      auto propagated = propagate(proj, id_graph, eg, direction);
      if (!propagated.hasValue()) {
        return {};
      }
      result.emplace_back(std::move(propagated));
    }
    return simplify(result);
  }

  // If more than one group in `from` is related to comp, this is more complex.
  // We need to check if these involved multiple groups in comp are transformed
  // by `eg` in a compatible way, in the sense that after the transformation,
  // the result is still representable by language of the dynamic type
  // Projection.
  if (from.size() == 2 && to.size() == 1) {
    NVF_ERROR(eg->front()->isA<Split>() || eg->front()->isA<Merge>());
    // If merging two contiguous components, replace them with the merged
    // ValGroup.
    Composition<Projection> result = comp;
    auto it = search(result, from);
    if (it != comp.end()) {
      result.erase(it + 1, it + (int64_t)from.size());
      *it = to.front();
      return simplify(result);
    }
  }

  // Not representable (or don't know how to represent) by the language of the
  // dynamic type Projection.
  return {};
}

Projection propagate(
    const std::monostate&,
    const ValGraph& id_graph,
    const ExprGroup& eg,
    Direction direction) {
  NVF_THROW("Should not reach here.");
}

Projection propagate(
    const Projection& proj,
    const ValGraph& id_graph,
    const ExprGroup& eg,
    Direction direction) {
  return Projection::dispatch(
      [&](const auto& proj) {
        return propagate(proj, id_graph, eg, direction);
      },
      proj);
}

// After propagation, we should have the information about how linear_g lives
// in domain. Parse this information to check if linear_g is linear in domain,
// and if it is, compute the stride.
Val* proveLinearAndGetStrideAfterPropagation(
    const Projection& proj,
    const ValGroups& domain);

Val* proveLinearAndGetStrideAfterPropagation(
    const ValGroup& group,
    const ValGroups& domain) {
  Val* stride = group->front()->fusion()->oneVal();
  for (auto it = domain.rbegin(); it != domain.rend(); ++it) {
    if (*it == group) {
      return stride;
    }
    stride = SimplifyingIrBuilder::mulExpr(stride, extent(*it));
  }
  return nullptr;
}

Val* proveLinearAndGetStrideAfterPropagation(
    const PartOf<Projection>& part,
    const ValGroups& domain) {
  auto inner_stride =
      proveLinearAndGetStrideAfterPropagation(*part.what, domain);
  if (inner_stride == nullptr) {
    return nullptr;
  }
  return SimplifyingIrBuilder::mulExpr(inner_stride, part.inner_extent);
}

Val* proveLinearAndGetStrideAfterPropagation(
    const Composition<Projection>& comp,
    const ValGroups& domain) {
  if (comp.empty()) {
    return FusionGuard::getCurFusion()->zeroVal();
  }
  auto it = search(domain, comp);
  if (it == domain.end()) {
    return nullptr;
  }
  return proveLinearAndGetStrideAfterPropagation(comp.back(), domain);
}

Val* proveLinearAndGetStrideAfterPropagation(
    const std::monostate&,
    const ValGroups& domain) {
  NVF_THROW("Should not reach here.");
  return nullptr;
}

Val* proveLinearAndGetStrideAfterPropagation(
    const Projection& proj,
    const ValGroups& domain) {
  return Projection::dispatch(
      [&](const auto& proj) {
        return proveLinearAndGetStrideAfterPropagation(proj, domain);
      },
      proj);
}

// Simplify the abstract syntax tree so that it is easier to be pattern
// matched.
Projection simplify(const ValGroup& group) {
  return group;
}

PartOf<Projection> cancelCommonFactors(const PartOf<Projection>& part) {
  // If `what` is a composition and inner_extent is a multiple of the extent of
  // the last items in `what`, we can simplify the inner_extent and `what` by
  // canceling the last items in `what`.
  //
  // Example:
  // PartOf{what=[5,3,2], inner_extent=42} => PartOf{what=[5], inner_extent=7}
  //
  // Proof of correctness:
  // Suppose we have an IterDomain I0, and I0 is split in two different ways:
  //           I0
  //          /  \.
  //         /    \.
  //     split    split
  //     /   \    /   \.
  //   I1  I2{m} I3   I4{n}
  // Assuming I0 is divisible by m, then we have:
  //   I3 = PartOf{what=I0, inner_extent=n} ............ (1)
  // Let g = gcd(m, n), and m = g*m', n = g*n'. Then according to Theorem 2.1 in
  // doc/reading/iterdomain.md, the above transformation is mathematically
  // equivalent to the following transformation:
  //               I0
  //               |
  //             split
  //             /   \.
  //           Io   Ig{g}
  //          /  \.
  //         /    \.
  //        /      \.
  //    split      split
  //    /   \      /   \.
  //   I1 I2'{m'} I3 I4'{n'}
  // where
  //   I2 = merge(I2', Ig), I4 = merge(I4', Ig)
  // Note that
  //   I0 = Composition{I1, I2', Ig}
  // substitute to the above equation (1), we get:
  //   I3 = PartOf{what=[I1, I2', Ig], inner_extent=n} ............ (2)
  // Because I0 is divisible by m, Io is also divisible by m'. So we have:
  //   I3 = PartOf{what=Io, inner_extent=n'}
  // and
  //   Io = [I1, I2']
  // That is,
  //   I3 = PartOf{what=[I1, I2'], inner_extent=n'} ............ (3)
  // Comparing equation (2) and (3), we have:
  //   PartOf{what=[I1, I2', Ig], inner_extent=n} =
  //     PartOf{what=[I1, I2'], inner_extent=n'}
  // That is, we can cancel the common factor of `what` and inner_extent.
  if (!part.what->is<Composition>()) {
    return part;
  }
  auto dq = part.what->as<Composition>();

  Val* new_inner_extent = part.inner_extent;
  if (new_inner_extent == nullptr) {
    return part;
  }

  while (!dq.empty() &&
         simplifyExpr(
             IrBuilder::isDivisibleExpr(new_inner_extent, extent(dq.back())))
             ->isTrue()) {
    new_inner_extent =
        simplifyExpr(IrBuilder::divExpr(new_inner_extent, extent(dq.back())));
    dq.pop_back();
  }
  if (new_inner_extent->isOne()) {
    new_inner_extent = nullptr;
  }
  if (dq.size() == 1) {
    return PartOf<Projection>{
        std::make_shared<Projection>(dq.front()),
        new_inner_extent,
        part.selected_extent};
  }
  return PartOf<Projection>{
      std::make_shared<Projection>(std::move(dq)),
      new_inner_extent,
      part.selected_extent};
}

PartOf<Projection> trimRedundant(const PartOf<Projection>& part) {
  // If part.what is a composition then we only keep the minimum number of
  // items in `what` that is sufficient to represent the selected_extent *
  // inner_extent.
  //
  // Example:
  // PartOf{what=[7, 3, 5, 2], inner_extent=3, selected_extent=5} =>
  //   PartOf{what=[3, 5, 2], inner_extent=3, selected_extent=5}
  //
  // Proof of correctness:
  // Suppose we have an IterDomain I0, and I0 is split in two different ways:
  //             I0
  //            /  \.
  //           /    \.
  //       split    split
  //       /   \    /   \.
  //     I1  I2{m} I3   I4{n}
  //               |
  //             split
  //              /  \.
  //             I5  I6{k}
  // Assuming I0 is divisible by m, then we have:
  //   I6 = PartOf{what=I0, inner_extent=n, selected_extent=k}
  // and
  //   I0 = Composition{I1, I2}
  // substitute to the above equation, we get:
  //   I6 = PartOf{what=[I1, I2], inner_extent=n, selected_extent=k}
  //                                                       ............ (1)
  // For the case where m is a multiple of n*k, according to Theorem 2.1 in
  // doc/reading/iterdomain.md, the above transformation is mathematically
  // equivalent to the following transformation:
  //               I0
  //               |
  //             split
  //             /   \.
  //            I1   I2{m}
  //                   |
  //                 split
  //                 /   \.
  //                I7   I4{n}
  //                 |
  //               split
  //               /   \.
  //              I8   I6{k}
  // where
  //   I5 = merge(I1, I8)
  // In the above transformation, we have:
  //   I6 = PartOf{what=I2, inner_extent=n, selected_extent=k}
  // Comparing equation (1) and the above equation, we have:
  //   PartOf{what=[I1, I2], inner_extent=n, selected_extent=k} =
  //     PartOf{what=I2, inner_extent=n, selected_extent=k}
  // Note that the condition of Theorem 2.1 requires that the extent of I2 is
  // a multiple of n*k, which is the same as the condition of this
  // simplification.
  if (!part.what->is<Composition>()) {
    return part;
  }
  auto dq = part.what->as<Composition>();

  Val* required_extent =
      SimplifyingIrBuilder::mulExpr(part.selected_extent, part.inner_extent);

  Val* what_extent = nullptr;
  int64_t count = 0;
  while (count < (int64_t)dq.size()) {
    count++;
    const auto& item = dq.at(dq.size() - count);
    what_extent = SimplifyingIrBuilder::mulExpr(what_extent, extent(item));
    if (simplifyExpr(IrBuilder::isDivisibleExpr(what_extent, required_extent))
            ->isTrue()) {
      break;
    }
  }
  while (count < (int64_t)dq.size()) {
    dq.pop_front();
  }
  if (dq.size() == 1) {
    return PartOf<Projection>{
        std::make_shared<Projection>(dq.front()),
        part.inner_extent,
        part.selected_extent};
  }
  return PartOf<Projection>{
      std::make_shared<Projection>(std::move(dq)),
      part.inner_extent,
      part.selected_extent};
}

PartOf<Projection> mergeParts(const PartOf<Projection>& part) {
  // Combine PartOf(what=PartOf(what=x), ...) into PartOf(what=x, ...).
  //
  // Example:
  // PartOf{
  //   what=PartOf{what=24, inner_extent=2, selected_extent=12},
  //   inner_extent=3,
  //   selected_extent=2}
  // =>
  // PartOf{what=24, inner_extent=6, selected_extent=2}
  if (!part.what->is<PartOf>()) {
    return part;
  }
  const auto& what = part.what->as<PartOf>();

  return PartOf<Projection>{
      what.what,
      SimplifyingIrBuilder::mulExpr(part.inner_extent, what.inner_extent),
      part.selected_extent};
}

Projection eliminateTrivialPartOf(const PartOf<Projection>& part) {
  // If part.what has the same extent as the selected extent, and there is no
  // inner extent in part, then the full `what` is identical to the selected
  // part.
  //
  // Example:
  // PartOf{what=5, inner_extent=nullptr, selected_extent=5} => 5
  if (part.inner_extent == nullptr &&
      simplifyExpr(IrBuilder::eqExpr(extent(*part.what), part.selected_extent))
          ->isTrue()) {
    return *part.what;
  }
  return part;
}

Projection simplify(const PartOf<Projection>& part) {
  // Recursively simplify subtree.
  auto simplified = PartOf<Projection>{
      std::make_shared<Projection>(simplify(*part.what)),
      part.inner_extent,
      part.selected_extent};
  // Run simplification rules.
  simplified = cancelCommonFactors(simplified);
  simplified = trimRedundant(simplified);
  simplified = mergeParts(simplified);
  return eliminateTrivialPartOf(simplified);
}

Composition<Projection> flattenCompositions(
    const Composition<Projection>& comp) {
  // Flatten the composition into a single level.
  //
  // Example:
  // Composition{Composition{5, 3}, 2} => Composition{5, 3, 2}
  Composition<Projection> result;
  for (const auto& proj : comp) {
    if (proj.is<Composition>()) {
      const auto& flat = proj.as<Composition>();
      result.insert(result.end(), flat.begin(), flat.end());
    } else {
      result.push_back(proj);
    }
  }
  return result;
}

Projection eliminateTrivialComposition(const Composition<Projection>& comp) {
  // If the composition has only one element, then the composition is the same
  // as the element.
  //
  // Example:
  // Composition{5} => 5
  if (comp.size() == 1) {
    return comp.front();
  }
  return comp;
}

Projection simplify(const Composition<Projection>& comp) {
  // Recursively simplify subtrees.
  Composition<Projection> simplified;
  for (const auto& proj : comp) {
    simplified.push_back(simplify(proj));
  }

  // Run simplification rules.
  simplified = flattenCompositions(simplified);
  return eliminateTrivialComposition(simplified);
}

Projection simplify(const std::monostate& null) {
  return null;
}

Projection simplify(Projection projection) {
  // Run simplifications until convergence.
  auto simplified = projection;
  do {
    projection = simplified;
    simplified = Projection::dispatch(
        [&](const auto& projection) { return simplify(projection); },
        projection);
  } while (simplified.type() != projection.type() || simplified != projection);
  return projection;
}

} // namespace

Val* proveLinearAndGetStride(
    const ValGraph& id_graph,
    const ValGroup& linear_g,
    const ValGroups& domain) {
  FusionGuard fg(linear_g->front()->fusion());
  // This function uses simplifyExpr extensively. If we have disable expression
  // simplification in order to help inspect generated kernels then we will get
  // incorrect results here. Instead, we ensure it is enabled using this guard.
  DisableOptionsGuard dog;
  DisableOptionsGuard::getCurOptions().unset(DisableOption::ExprSimplify);
  if (simplifyExpr(extent(linear_g))->isOne()) {
    // If the extent of the linear group is 1, we always consider it as linear,
    // regardless of its relationship with domain. For this case, we use stride
    // zero as a placeholder, as "stride" is really meaningless for a dimension
    // of size one.
    return linear_g->front()->fusion()->zeroVal();
  }
  // Propagate from linear_g to domain. Use frontier to keep track of the
  // how linear_g lives in the current propagation front. Note that linear_g may
  // not contain full dependency of domain.
  Projection frontier = linear_g;
  auto path =
      ValGraphPermissiveBFS::getExprGroupsBetween(
          id_graph, {linear_g}, domain, /*require_all_to_visited=*/false)
          .first;
  // Propagate along the path from linear_g to domain. Note that we do not
  // always propagate all the way through the path. Instead, early stopping
  // is necessary to be functionally correct. For example, if we have the
  // following ValGroups:
  //   4   2
  //    \ /
  //     8
  //    / \.
  //   4'  2'
  // and we are asking: is 2' linear in [4, 2']? The answer is trivially
  // yes by eyeballing, because 2' is the inner of [4, 2']. However, we must be
  // careful in propagation to algorithmically get it right. Although we can
  // directly tell the answer for this example without any progagation, because
  // ValGraphPermissiveBFS has no information about the underlying problem we
  // are solving, it always generate a path that visits `domain` as much as
  // possible, regardless of whether the underlying problem want it or not.
  // For this case, although the 4 in `domain` is unrelated to the answer,
  // ValGraphPermissiveBFS will still visit it. Therefore, it will generate a
  // path that include the merge of 4 and 2, and the split of 8. If we
  // mindlessly propagate along this path without early stopping, we will
  // propagate linear_g into frontier = 2, which leads to a conclusion that
  // "linear_g is the 2, and domain is [4, 2'], linear_g is not in domain, so I
  // can not prove linearity", which is not the answer we want. Note that
  // patterns like this can appear anywhere in the path, so we need to check for
  // early stopping at each step of the propagation.
  Val* stride = proveLinearAndGetStrideAfterPropagation(frontier, domain);
  if (stride != nullptr) {
    return stride;
  }
  for (const auto& [eg, direction] : path) {
    frontier = propagate(frontier, id_graph, eg, direction);
    if (!frontier.hasValue()) {
      // Not representable (or don't know how to represent) by the language of
      // the dynamic type Projection.
      return nullptr;
    }
    // Check for early stopping.
    Val* stride = proveLinearAndGetStrideAfterPropagation(frontier, domain);
    if (stride != nullptr) {
      return stride;
    }
  }
  return nullptr;
}

IterDomain* getConcreteLoopID(IterDomain* id) {
  // Currently, the concrete loop ID depends on if loops are generated
  // based on the IdModel loop promotion, which needs to be enabled
  // explicitly by the IdModelEnableOption::Loop option.
  if (GpuLower::current()->idModelOptions().loop()) {
    // If enabled, the concret ID should be basically just the
    // promotion ID itself. However, just to reduce literacl changes
    // of generated kernels so that the CI diff check could report
    // smaller number of errors, we try to see if the concrete ID by
    // ComputeAtMap could be used as a substitute. If yes, that ID is
    // returned instead of the promotion ID.

    const auto& loop_graph =
        GpuLower::current()->idModel().idGraph(IdMappingMode::LOOP);
    auto promotion = getLoopPromotion(id, GpuLower::current()->idModel());
    const auto& ca_map = GpuLower::current()->caMap();
    const auto& loop_group = loop_graph.toGroup(id);

    // Try to see if the CA concrete domain can be used instead
    for (auto loop_val : *loop_group) {
      IterDomain* loop_id = loop_val->as<IterDomain>();
      if (ca_map->idExistsInMap(loop_id, IdMappingMode::LOOP)) {
        auto ca_map_concrete =
            ca_map->getConcreteMappedID(loop_id, IdMappingMode::LOOP);
        if (GpuLower::current()
                ->idModel()
                .idGraph(IdMappingMode::LOOP)
                .disjointValSets()
                .strictAreMapped(ca_map_concrete, promotion) &&
            GpuLower::current()
                ->idModel()
                .idGraph(IdMappingMode::EXACT)
                .disjointValSets()
                .strictAreMapped(ca_map_concrete, promotion)) {
          return ca_map_concrete;
        }
      }
    }

    // The CAMap concrete ID is not a valid concrete ID. Use the
    // promotion ID instead.
    return promotion;
  } else {
    const auto& ca_map = GpuLower::current()->caMap();
    return ca_map->getConcreteMappedID(id, IdMappingMode::LOOP);
  }
}

bool allMmaInputsGuardedByMBarrier(const MmaOp* mma) {
  return ir_utils::isCpAsyncBulkLoad(
             ir_utils::getTv(mma->inA())->definition()) &&
      ir_utils::isCpAsyncBulkLoad(ir_utils::getTv(mma->inB())->definition());
}

bool isWarpSpecializedLoop(ForLoop* loop) {
  return std::holds_alternative<WarpSpecialized>(
      GpuLower::current()
          ->circularBufferInfo()
          .getCircularBufferOptionsFor(loop->iter_domain())
          .type);
}
} // namespace lower_utils

} // namespace nvfuser<|MERGE_RESOLUTION|>--- conflicted
+++ resolved
@@ -728,7 +728,6 @@
   return MmaInputSmemSwizzle::None;
 }
 
-<<<<<<< HEAD
 std::optional<int64_t> getStageSlicePosition(const TensorView* tv) {
   NVF_ERROR(tv != nullptr);
 
@@ -745,7 +744,8 @@
   }
 
   return warp_specialized.stage_slice_position.value();
-=======
+}
+
 // Returns true if the for_loops contain a loop with the given
 // CircularBufferLoopStage.
 bool containsCircularBufferStage(
@@ -755,7 +755,6 @@
       for_loops.begin(), for_loops.end(), [stage_type](const ForLoop* fl) {
         return fl->circularBufferLoopStage() == stage_type;
       });
->>>>>>> ccbe40dc
 }
 
 } // namespace ir_utils
