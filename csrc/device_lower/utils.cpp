--- conflicted
+++ resolved
@@ -706,25 +706,6 @@
 }
 
 MmaInputSmemSwizzle getSwizzleMode(TensorView* tv) {
-<<<<<<< HEAD
-  const auto& alloc_domain = tv->getMaybeRootDomain();
-  const auto& loop_domain = tv->getLoopDomain();
-  auto exprs = StmtSort::getExprsBetween(
-      {alloc_domain.begin(), alloc_domain.end()},
-      {loop_domain.begin(), loop_domain.end()});
-  auto swizzle_exprs = ir_utils::filterByType<Swizzle>(exprs);
-  if (swizzle_exprs.empty()) {
-    return MmaInputSmemSwizzle::None;
-  }
-  NVF_ERROR(
-      swizzle_exprs.size() < 2,
-      "expected 2 or less swizzle expressions in mma input, got ",
-      swizzle_exprs.size());
-  auto swizzle = *swizzle_exprs.begin();
-  NVF_ERROR(swizzle->swizzleType() == SwizzleType::XOR, "expect xor swizzle");
-  return getSwizzleFromBytes(
-      swizzle->inX()->extent()->evaluate().as<int64_t>() * 16);
-=======
   auto id_graph = GpuLower::current()->tensorIndexer().traversalGraph();
   const auto& alloc_domain = id_graph.toGroups(tv->getMaybeRootDomain());
   const auto& loop_domain =
@@ -747,7 +728,6 @@
     }
   }
   return MmaInputSmemSwizzle::None;
->>>>>>> 7c453f4d
 }
 
 } // namespace ir_utils
