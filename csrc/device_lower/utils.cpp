// clang-format off
/*
 * SPDX-FileCopyrightText: Copyright (c) 2023-present NVIDIA CORPORATION & AFFILIATES.
 * All rights reserved.
 * SPDX-License-Identifier: BSD-3-Clause
 */
// clang-format on
#include <device_lower/utils.h>

#include <ATen/cuda/CUDAContext.h>
#include <c10/util/irange.h>
#include <device_lower/analysis/thread_predicate.h>
#include <device_lower/lower2device.h>
#include <device_lower/utils.h>
#include <id_model/utils.h>
#include <ir/iostream.h>
#include <ir/utils.h>
#include <iter_visitor.h>
#include <kernel_ir_dispatch.h>
#include <logical_domain_map.h>
#include <ops/arith.h>
#include <val_graph_visitor.h>

#include <expr_simplifier.h>
#include <algorithm>
#include <deque>
#include <memory>

// TODO: refactor this file (one per namespace)

namespace nvfuser {

namespace scope_utils {

//! Create an **empty** Forloop and copy the metadata.
ForLoop* cloneForLoop(ForLoop* for_loop) {
  return IrBuilder::create<ForLoop>(for_loop);
}

//! Create an **empty** IfThenElse and copy the metadata.
kir::IfThenElse* cloneIfThenElse(kir::IfThenElse* ite) {
  return IrBuilder::create<kir::IfThenElse>(ite->predicate());
}

} // namespace scope_utils

namespace ir_utils {

TVDomainGuard::TVDomainGuard(TensorView* tv, TensorDomain* td)
    : tv_(tv), prev_domain_(tv_->domain()) {
  tv_->setDomain(td);
}

TVDomainGuard::TVDomainGuard(TVDomainGuard&& guard)
    : tv_(nullptr), prev_domain_(guard.prev_domain_) {
  std::swap(tv_, guard.tv_);
}

TVDomainGuard::~TVDomainGuard() {
  if (tv_ != nullptr) {
    tv_->setDomain(prev_domain_);
  }
}

ir_utils::TVDomainGuard overrideContiguityGuard(
    TensorView* tv,
    bool contiguity) {
  // Use domain guard to ignore the contiguity of the given tv.
  TensorDomain* domain_with_specified_contiguity =
      IrBuilder::create<TensorDomain>(
          tv->getRootDomain(),
          tv->getLogicalDomain(),
          tv->getAllocationDomain(),
          tv->getLoopDomain(),
          TensorDomain::getContiguityFilledWith(
              tv->getMaybeAllocationDomain(), contiguity));

  return ir_utils::TVDomainGuard(tv, domain_with_specified_contiguity);
}

ir_utils::TVDomainGuard allocateToLogicalDomainGuard(
    TensorView* tv,
    bool contiguity) {
  // Use domain guard to ignore the contiguity of the given tv.
  TensorDomain* domain_with_specified_contiguity =
      IrBuilder::create<TensorDomain>(
          tv->getRootDomain(),
          tv->getLogicalDomain(),
          tv->getLoopDomain(),
          TensorDomain::getContiguityFilledWith(
              tv->getLogicalDomain(), contiguity));

  return ir_utils::TVDomainGuard(tv, domain_with_specified_contiguity);
}

std::vector<IterDomain*> iterDomainInputsOf(
    const std::vector<IterDomain*>& input_ids,
    const std::vector<IterDomain*>& all_inputs) {
  auto inputs = IterVisitor::getInputsTo(
      {input_ids.begin(), input_ids.end()},
      {all_inputs.begin(), all_inputs.end()});
  std::vector<IterDomain*> id_inputs(
      ir_utils::filterByType<IterDomain>(inputs).begin(),
      ir_utils::filterByType<IterDomain>(inputs).end());
  return id_inputs;
}

std::vector<IterDomain*> iterDomainInputsOfOrderedAs(
    const std::vector<IterDomain*>& of,
    const std::vector<IterDomain*>& order) {
  auto inputs_vec = iterDomainInputsOf(of, order);

  std::unordered_set<IterDomain*> inputs_set(
      inputs_vec.begin(), inputs_vec.end());

  std::vector<IterDomain*> ordered_inputs;
  std::copy_if(
      order.begin(),
      order.end(),
      std::back_inserter(ordered_inputs),
      [&inputs_set](const auto& id) {
        return inputs_set.find(id) != inputs_set.end();
      });

  return ordered_inputs;
}

bool isTV(const Val* val) {
  return val->getValType().value() == ValType::TensorView ||
      val->getValType().value() == ValType::TensorIndex;
}

// Check if we're a TensorView op that we can generate code for.
bool isTvOp(const Expr* expr) {
  if (std::any_of(
          expr->outputs().begin(),
          expr->outputs().end(),
          [](Val* v) { return isTV(v); }) &&
      (expr->isOneOf<
          UnaryOp,
          BinaryOp,
          TernaryOp,
          TensorConstruct,
          SelectOp,
          IndexSelectOp,
          TorchGatherOp,
          ScatterOp,
          RNGOp,
          FullOp,
          IotaOp,
          EyeOp,
          ReductionOp,
          GroupedReductionOp,
          WelfordOp,
          GroupedWelfordOp,
          LoadStoreOp,
          MatmulOp,
          MmaOp,
          LinearOp,
          SdpaFwdOp,
          SdpaBwdOp,
          EmbeddingFwdOp,
          BroadcastOp,
          SqueezeOp,
          ExpandOp,
          RepeatOp,
          ViewAsScalar,
          ViewOp,
          PadOp,
          SliceOp,
          CatOp,
          kir::AllocTMem,
          kir::GridReduction,
          kir::GroupedGridReduction,
          kir::GridBroadcast,
          kir::GridWelford,
          kir::GroupedGridWelford,
          kir::VectorizedWelfordOp,
          kir::RNGOp>())) {
    return true;
  }
  return false;
}

bool isLdMatrixOp(const Expr* expr) {
  if (auto ldst = dynamic_cast<const LoadStoreOp*>(expr)) {
    return ldst->opType() == LoadStoreOpType::LdMatrix;
  }
  return false;
}

bool isStMatrixOp(const Expr* expr) {
  if (auto ldst = dynamic_cast<const LoadStoreOp*>(expr)) {
    return ldst->opType() == LoadStoreOpType::StMatrix;
  }
  return false;
}

bool isCpAsyncOp(const Expr* expr) {
  if (auto ldst = dynamic_cast<const LoadStoreOp*>(expr)) {
    return ldst->opType() == LoadStoreOpType::CpAsync;
  }
  return false;
}

namespace {

enum class CpAsyncBulkMode { G2S, S2G, NotACpAsyncBulk };

inline CpAsyncBulkMode getCpAsyncBulkMode(const Expr* expr) {
  // Attempt to cast to LoadStoreOp
  if (auto ldst = dynamic_cast<const LoadStoreOp*>(expr)) {
    // Check if opType is either CpAsyncBulk or CpAsyncBulkTensorTile
    auto op_type = ldst->opType();
    if (op_type == LoadStoreOpType::CpAsyncBulk ||
        op_type == LoadStoreOpType::CpAsyncBulkTensorTile) {
      // Check memory types
      auto in_mem = getTv(ldst->in())->getMemoryType();
      auto out_mem = getTv(ldst->out())->getMemoryType();
      if (in_mem == MemoryType::Global && out_mem == MemoryType::Shared) {
        return CpAsyncBulkMode::G2S;
      } else if (
          in_mem == MemoryType::Shared && out_mem == MemoryType::Global) {
        return CpAsyncBulkMode::S2G;
      } else {
        NVF_THROW("Invalid memory types for CpAsyncBulk or CpAsyncBulkTile");
      }
    }
  }
  return CpAsyncBulkMode::NotACpAsyncBulk;
}

} // namespace

bool isCpAsyncBulk(const Expr* expr) {
  return getCpAsyncBulkMode(expr) != CpAsyncBulkMode::NotACpAsyncBulk;
}

bool isCpAsyncBulkLoad(const Expr* expr) {
  return getCpAsyncBulkMode(expr) == CpAsyncBulkMode::G2S;
}

bool isCpAsyncBulkStore(const Expr* expr) {
  return getCpAsyncBulkMode(expr) == CpAsyncBulkMode::S2G;
}

bool isTensorScalarFillOp(const Expr* expr) {
  // Check that the input is a single scalar.
  if (expr->inputs().size() == 1 && expr->input(0)->isScalar()) {
    // All load store op with a single scalar input
    //  should be a scalar filling op. Semantically
    //  it literally means `Store`'ing a scalar
    //  into a tensor.
    if (expr->isA<LoadStoreOp>()) {
      return true;
    }
  }
  // Ideally any scalar expression that outputs
  //  to a tensor should be considered in this function
  //  but since we currently only limit scope to
  //  initialization patterns so other scalar expr's
  //  are low priority and are excluded here to avoid confusion.
  return false;
}

TensorView* getTv(Val* val) {
  // NOLINTNEXTLINE(cppcoreguidelines-pro-type-const-cast)
  return const_cast<TensorView*>(getTv(const_cast<const Val*>(val)));
}

const TensorView* getTv(const Val* val) {
  if (val->isA<TensorView>()) {
    return val->as<TensorView>();
  } else if (val->isA<kir::TensorIndex>()) {
    return val->as<kir::TensorIndex>()->view();
  }
  return nullptr;
}

std::vector<TensorView*> getTvs(const std::vector<Val*>& vals) {
  std::vector<TensorView*> tvs;
  for (auto val : vals) {
    auto tv = ir_utils::getTv(val);
    if (tv) {
      tvs.emplace_back(tv);
    }
  }
  return tvs;
}

bool isScalarOp(const Expr* expr) {
  for (auto out : expr->outputs()) {
    if (!out->isScalar()) {
      return false;
    }
  }
  return true;
}

bool isIterDomainOp(const Expr* expr) {
  return expr->isOneOf<Split, Merge, Swizzle, Swizzle2D, Resize>();
}

std::optional<std::pair<IterDomain*, IterDomain*>> getMaybeWarpReductionDim(
    const Val* output,
    const Val* input) {
  auto tv_out = getTv(output);
  if (tv_out == nullptr) {
    return std::nullopt;
  }

  auto tv_in = getTv(input);
  // only support reducing to registers for now.
  if (tv_in->getMemoryType() != MemoryType::Local ||
      tv_out->getMemoryType() != MemoryType::Local) {
    return std::nullopt;
  }

  IterDomain* reduction_on_xdim = nullptr;
  IterDomain* reduction_on_ydim = nullptr;
  IterDomain* reduction_on_zdim = nullptr;
  for (auto id : tv_out->getLoopDomain()) {
    // Currently warp reduction only allows:
    // (1) block.x parallel reductions
    // (2) block.x and block.y parallel reductions
    if (id->isReduction() && id->isParallelized()) {
      if (id->getParallelType() == ParallelType::TIDx) {
        reduction_on_xdim = id;
      } else if (id->getParallelType() == ParallelType::TIDy) {
        reduction_on_ydim = id;
      } else if (id->getParallelType() == ParallelType::TIDz) {
        reduction_on_zdim = id;
      }
    }
  }
  if (!reduction_on_xdim) {
    return std::nullopt;
  }

  if (!reduction_on_xdim->start()->isZeroInt()) {
    return std::nullopt;
  }

  // reduction only in xdim.
  if (!reduction_on_ydim && !reduction_on_zdim) {
    if (reduction_on_xdim->hasPaddingToMultipleOfWarp()) {
      return std::make_pair(reduction_on_xdim, nullptr);
    }

    if (reduction_on_xdim->extent()->isConstInt()) {
      auto extent_value = reduction_on_xdim->extent()->evaluate();
      if (extent_value % at::cuda::warp_size() == 0) {
        return std::make_pair(reduction_on_xdim, nullptr);
      }
    }
  } else if (reduction_on_xdim && reduction_on_ydim && reduction_on_zdim) {
    // special case used in innerOuter scheduler where bdimx and bdimy are
    // constants bdimz is always 1.
    if (reduction_on_xdim->extent()->isConstInt() &&
        reduction_on_ydim->extent()->isConstInt()) {
      auto extent_x_value = reduction_on_xdim->extent()->evaluate();
      auto extent_y_value = reduction_on_ydim->extent()->evaluate();
      if ((extent_x_value * extent_y_value) % at::cuda::warp_size() == 0) {
        return std::make_pair(reduction_on_xdim, reduction_on_ydim);
      }
    }
  }
  return std::nullopt;
}

std::unordered_map<ParallelType, IterDomain*> getParallelDomains(
    const Val* val) {
  const TensorView* tv = nullptr;
  if (val->isA<TensorView>()) {
    tv = val->as<TensorView>();
  } else if (val->isA<kir::TensorIndex>()) {
    tv = val->as<kir::TensorIndex>()->view();
  } else {
    NVF_THROW("Provided val is not TensorIndex or TensorView.");
  }

  std::unordered_map<ParallelType, IterDomain*> parallel_domains;
  for (auto d : tv->getLoopDomain()) {
    if (d->isThread()) {
      parallel_domains.insert(std::make_pair(d->getParallelType(), d));
    }
  }
  return parallel_domains;
}

bool isCpAsyncInit(const Expr* expr) {
  return isTensorScalarFillOp(expr) &&
      // FIXME:
      //  We'd need to add a flag to all the init
      //   exprs so we could robustly detect initialization
      //   in all cases.
      isCpAsyncOp(getTvOutput(expr)->definition());
}

std::optional<Expr*> getMaybePredicatedSingleton(Expr* expr) {
  if (auto ite = dynamic_cast<kir::IfThenElse*>(expr)) {
    if (ite->elseBody().empty()) {
      if (ite->thenBody().size() == 1) {
        return ite->thenBody().exprs()[0];
      }
    }
  }
  return std::nullopt;
}

//! Short-cut for checking if the expression loads from global memory.
bool isGlobalLoad(const Expr* expr) {
  if (expr->isA<LoadStoreOp>()) {
    if (auto in_tv = getTv(expr->input(0))) {
      return in_tv->getMemoryType() == MemoryType::Global;
    }
  }
  return false;
}

//! Short-cut for checking if the given expression initializes buffers
//!  for global memory load.
bool isGlobalLoadInit(const Expr* expr) {
  if (auto uop = dynamic_cast<const UnaryOp*>(expr)) {
    if (uop->in()->isScalar()) {
      // FIXME:
      //  We'd need to add a flag to all the init
      //   exprs so we could robustly detect initialization
      //   in all cases.
      if (isGlobalLoad(getTvOutput(uop)->definition())) {
        return true;
      }
    }
  }
  return false;
}

namespace {

class ExprFlattener : private kir::IrVisitor {
 private:
  using kir::IrVisitor::handle;

  void dispatch(Expr* expr) final {
    if (expr->isA<ForLoop>() || expr->isA<kir::IfThenElse>()) {
      kir::IrVisitor::dispatch(expr);
    } else {
      flat_exprs_.push_back(expr);
    }
  }

 private:
  std::vector<Expr*> flat_exprs_;

 public:
  //! Flattens scopes extracting out a single ordered list of exprs.
  static std::vector<Expr*> flatten(const std::vector<Expr*>& loop_nests) {
    ExprFlattener flattener;
    for (auto expr : loop_nests) {
      flattener.dispatch(expr);
    }
    return flattener.flat_exprs_;
  }
};

} // namespace

std::vector<Expr*> flattenScopedExprs(const std::vector<Expr*>& loop_nests) {
  return ExprFlattener::flatten(loop_nests);
}

namespace {

class ReplaceExprInput : private kir::ExprMutator {
 public:
  static std::vector<Expr*> replace(
      const std::vector<Expr*>& exprs,
      const std::unordered_map<Val*, Val*>& replacement_map) {
    ReplaceExprInput replacer(replacement_map);
    replacer.traverseAndInsert(exprs);
    return replacer.exprs_;
  }

 private:
  ReplaceExprInput(const std::unordered_map<Val*, Val*>& replacement_map)
      : replacement_map_(replacement_map) {}

  using kir::ExprMutator::handle;

  std::optional<std::unordered_map<Val*, Val*>> getMaybeInputReplacementMap(
      Expr* expr) {
    bool need_replacement = false;

    std::unordered_map<Val*, Val*> replaced_val;
    for (auto in : expr->inputs()) {
      auto replace_it = replacement_map_.find(in);
      if (replace_it != replacement_map_.end()) {
        need_replacement = true;
        replaced_val[in] = replace_it->second;
      } else {
        replaced_val[in] = in;
      }
    }
    if (need_replacement) {
      return std::optional<std::unordered_map<Val*, Val*>>(replaced_val);
    } else {
      return std::nullopt;
    }
  }

  // Copy predicates and register expression replacement
  void registerReplaceWithPredicate(Expr* old_expr, Expr* new_expr) {
    new_expr = new_expr->withPredicate(old_expr->predicate())
                   ->withWritePredicate(old_expr->writePredicate());
    registerReplace(old_expr, new_expr);
  }

  void handle(UnaryOp* node) final {
    auto replaced_inputs = getMaybeInputReplacementMap(node);
    if (replaced_inputs.has_value()) {
      auto replacement = IrBuilder::create<UnaryOp>(
          node->getUnaryOpType(), node->out(), replaced_inputs->at(node->in()));
      registerReplaceWithPredicate(node, replacement);
    }
  }

  void handle(BinaryOp* node) final {
    auto replaced_inputs = getMaybeInputReplacementMap(node);
    if (replaced_inputs.has_value()) {
      auto replacement = IrBuilder::create<BinaryOp>(
          node->getBinaryOpType(),
          node->out(),
          replaced_inputs->at(node->lhs()),
          replaced_inputs->at(node->rhs()));
      registerReplaceWithPredicate(node, replacement);
    }
  }

  void handle(TernaryOp* node) final {
    auto replaced_inputs = getMaybeInputReplacementMap(node);
    if (replaced_inputs.has_value()) {
      auto replacement = IrBuilder::create<TernaryOp>(
          node->getTernaryOpType(),
          node->out(),
          replaced_inputs->at(node->in1()),
          replaced_inputs->at(node->in2()),
          replaced_inputs->at(node->in3()));
      registerReplaceWithPredicate(node, replacement);
    }
  }

  void handle(RNGOp* node) final {
    // RNGOp has no input
    return;
  }

  void handle(kir::RNGOp* node) final {
    auto replaced_inputs = getMaybeInputReplacementMap(node);
    if (replaced_inputs.has_value()) {
      kir::RNGOp* replacement = nullptr;
      if (node->inputs().size() == 4) {
        replacement = IrBuilder::create<kir::RNGOp>(
            node->output(0),
            replaced_inputs->at(node->input(0)),
            replaced_inputs->at(node->input(1)),
            node->dtype(),
            node->getRNGOpType(),
            std::vector<Val*>{
                replaced_inputs->at(node->input(2)),
                replaced_inputs->at(node->input(3))});
      } else {
        replacement = IrBuilder::create<kir::RNGOp>(
            node->output(0),
            replaced_inputs->at(node->input(0)),
            replaced_inputs->at(node->input(1)),
            node->dtype(),
            node->getRNGOpType());
      }
      registerReplaceWithPredicate(node, replacement);
    }
  }

  void handle(ReductionOp* node) final {
    auto replaced_inputs = getMaybeInputReplacementMap(node);
    if (replaced_inputs.has_value()) {
      auto replacement = IrBuilder::create<ReductionOp>(
          node->getReductionOpType(),
          node->init(),
          node->out(),
          replaced_inputs->at(node->in()),
          node->isAllreduce());
      registerReplaceWithPredicate(node, replacement);
    }
  }

  void handle(GroupedReductionOp* node) final {
    auto replaced_inputs = getMaybeInputReplacementMap(node);
    if (replaced_inputs.has_value()) {
      const auto& map = replaced_inputs.value();
      auto inputs = node->inputs();
      for (auto& input : inputs) {
        auto it = map.find(input);
        if (it != map.end()) {
          input = it->second;
        }
      }
      auto replacement = IrBuilder::create<GroupedReductionOp>(
          node->getReductionOpTypes(),
          node->initVals(),
          node->outputs(),
          inputs,
          node->isAllreduce());
      registerReplaceWithPredicate(node, replacement);
    }
  }
  void handle(BroadcastOp* node) final {
    auto replaced_inputs = getMaybeInputReplacementMap(node);
    if (replaced_inputs.has_value()) {
      auto replacement = IrBuilder::create<BroadcastOp>(
          node->out(),
          replaced_inputs->at(node->in()),
          node->getBroadcastDimFlags());
      registerReplaceWithPredicate(node, replacement);
    }
  }

  void handle(WelfordOp* node) final {
    auto replaced_inputs = getMaybeInputReplacementMap(node);
    if (replaced_inputs.has_value()) {
      auto replacement = IrBuilder::create<WelfordOp>(
          node->outAvg(),
          node->outVar(),
          node->outN(),
          node->initAvg(),
          node->initVar(),
          node->initN(),
          replaced_inputs->at(node->inAvg()),
          replaced_inputs->at(node->inVar()),
          replaced_inputs->at(node->inN()));
      registerReplaceWithPredicate(node, replacement);
    }
  }

  void handle(MmaOp* node) final {
    auto replaced_inputs = getMaybeInputReplacementMap(node);
    if (replaced_inputs.has_value()) {
      auto replacement = IrBuilder::create<MmaOp>(
          node->out(),
          replaced_inputs->at(node->inA()),
          replaced_inputs->at(node->inB()),
          node->init(),
          node->axisMapping(),
          node->macro());
      registerReplaceWithPredicate(node, replacement);
    }
  }

  void handle(LoadStoreOp* node) final {
    auto replaced_inputs = getMaybeInputReplacementMap(node);
    if (replaced_inputs.has_value()) {
      auto replacement = IrBuilder::create<LoadStoreOp>(
          node->opType(), node->out(), node->in(), node->cacheOp());
      registerReplaceWithPredicate(node, replacement);
    }
  }

 private:
  const std::unordered_map<Val*, Val*>& replacement_map_;
};

} // namespace

std::vector<Expr*> replaceInputsInExpr(
    const std::vector<Expr*>& exprs,
    const std::unordered_map<Val*, Val*>& replacement_map) {
  return ReplaceExprInput::replace(exprs, replacement_map);
}

std::vector<Expr*> getAllSwizzlesBetween(
    std::vector<IterDomain*> from,
    std::vector<IterDomain*> to) {
  auto all_expr = DependencyCheck::getAllExprsBetween(
      {from.begin(), from.end()}, {to.begin(), to.end()});

  std::vector<Expr*> all_swizzles;

  std::copy_if(
      all_expr.begin(),
      all_expr.end(),
      std::back_inserter(all_swizzles),
      [](Expr* expr) { return expr->isA<Swizzle2D>(); });

  return all_swizzles;
}

} // namespace ir_utils

namespace lower_utils {

bool hasBlockSync(const Expr* expr, const ThreadPredicateMap& pred_map) {
  if (expr->isA<kir::BlockSync>() || expr->isA<kir::GridSync>() ||
      expr->isA<kir::BlockSerializeWait>() ||
      expr->isA<kir::BlockSerializeRelease>()) {
    return true;
  }

  if (!ir_utils::isTvOp(expr)) {
    return false;
  }

  if (auto gr = dynamic_cast<const kir::GridReduction*>(expr);
      gr && gr->isSerial()) {
    // Serial GridReductions do not have a block sync. Instead, they sync in
    // separate nodes surrounding their loop nest.
    return false;
  }

  if (!(ir_utils::isReductionOp(expr) || expr->isA<BroadcastOp>() ||
        expr->isA<kir::GridBroadcast>())) {
    return false;
  }

  // GroupedReductionOp can have multiple output TVs, but they must be
  // parallelized in the same way, so just checking one of them is enough.
  auto tv = ir_utils::getTvOutput(expr);

  if (tv->hasBlockReduction() || tv->hasGridReduction()) {
    return true;
  } else if (expr->isA<BroadcastOp>()) {
    const ParallelTypeBitmap pt_map =
        GpuLower::current()->threadPredMap().getParallelBroadcastDomains(tv);
    return pt_map.any();
  }

  return false;
}

kir::Allocate* allocGlobalBufferForGridComm(
    Val* buffer_size,
    DataType dtype,
    bool zero_init,
    bool resets_to_zero) {
  const std::vector<IterDomain*> new_buffer_ids = {
      IrBuilder::create<IterDomain>(IterDomainBuilder(
          GpuLower::current()->kernel()->zeroVal(),
          SimplifyingIrBuilder::maybeCastExpr(DataType::Index, buffer_size)))};
  const auto buffer_domain = IrBuilder::create<TensorDomain>(new_buffer_ids);
  const auto buffer_tv =
      IrBuilder::create<TensorView>(buffer_domain, dtype, MemoryType::Global);
  return IrBuilder::create<kir::Allocate>(
      buffer_tv,
      buffer_tv->getMemoryType(),
      nullptr,
      zero_init,
      resets_to_zero);
}

BasicAllocInfo getAllocInformation(
    const TensorView* tv,
    const std::vector<ForLoop*>& for_loops,
    const std::unordered_map<IterDomain*, IterDomain*>& id_map,
    bool use_id_map) {
  DEBUG_PRINT_SCOPE(tv);
  BasicAllocInfo info;
  auto gpu_lower = GpuLower::current();

  bool outer_alloc_found = false;

  for (auto fl : for_loops) {
    if (info.alloc_pos == tv->getComputeAtPosition()) {
      DEBUG_LOG("Break at info.alloc_pos = ", info.alloc_pos);
      break;
    }

    if (tv->axis(info.alloc_pos)->isReduction()) {
      const auto outputs = FusionGuard::getCurFusion()->getTerminatingOutputs();
      NVF_ERROR(
          std::find(outputs.begin(), outputs.end(), tv) != outputs.end(),
          "Invalid computeAt of T",
          tv->name(),
          ". A reducation axis is detected outside computeAt point even though it is not an output tensor.");
      DEBUG_LOG("Break at info.alloc_pos = ", info.alloc_pos);
      break;
    }

    auto fl_id = fl->iter_domain();

    if (fl_id->getParallelType() == ParallelType::Unroll) {
      DEBUG_LOG("Break at info.alloc_pos = ", info.alloc_pos);
      break;
    }

    // Shared memory must be allocated outside of unswitched
    // domains. See issue #1133.
    if (fl_id->getParallelType() == ParallelType::Unswitch &&
        tv->getMemoryType() == MemoryType::Shared) {
      outer_alloc_found = true;
    }

    // Assume global memory is allocated at outer most scope.
    if (tv->getMemoryType() == MemoryType::Global) {
      outer_alloc_found = true;
    }

    // Allocation of a circular buffered tensor is placed outside its
    // circular buffer axis.
    if (tv->isCircularBuffered() &&
        tv->axis(info.alloc_pos) ==
            gpu_lower->circularBufferInfo().getCircularBufferAxis(tv)) {
      outer_alloc_found = true;
    }

    auto local_id = tv->axis(info.alloc_pos);

    if (use_id_map) {
      auto id_it = id_map.find(local_id);
      if (id_it != id_map.end()) {
        local_id = id_it->second;
      }
    }

    if (lower_utils::getConcreteLoopID(local_id) ==
        lower_utils::getConcreteLoopID(fl_id)) {
      info.alloc_pos++;
    }

    info.init_for_loop = fl;

    if (!outer_alloc_found) {
      info.alloc_for_loop = fl;
    }
  }

  return info;
}

//! Implementing this in here to avoid including too many headers
//!  in type.cpp. Conceptually this should be a generic definition
//!  rather than a util.
bool supportInlinePredicate(Expr* expr) {
  if (ir_utils::isCpAsyncOp(expr)) {
    return true;
  }
  // TODO: build out support.
  return false;
}

bool isScalarExpr(Expr* expr) {
  if (expr->inputs().empty() || expr->outputs().empty()) {
    // For expressions that does not have input/output, they are usually lowered
    // expressions like AsyncWait. We don't consider these as scalar
    // expressions.
    return false;
  }
  for (auto inp : expr->inputs()) {
    if (!inp->isScalar()) {
      return false;
    }
  }
  for (auto out : expr->outputs()) {
    if (!out->isScalar()) {
      return false;
    }
  }
  return true;
}

bool isExtentEqualToMaxParallelTypeExtent(
    const IterDomain* id,
    bool in_compute_warp) {
  const auto& parallel_dim_map = GpuLower::current()->parallelDimensionMap();
  Val* pdm_max_extent = nullptr;
  if (in_compute_warp) {
    pdm_max_extent = parallel_dim_map.getRawCompute(id->getParallelType());
  } else {
    pdm_max_extent = parallel_dim_map.getRaw(id->getParallelType());
  }
  if (nullptr == pdm_max_extent) {
    return false;
  }
  auto* is_exact_val = IrBuilder::eqExpr(id->extent(), pdm_max_extent);
  return simplifyExpr(is_exact_val)->isTrue();
}

Val* u32IndexScalarSmemTv(TensorView* smem_tv) {
  auto u32addr = IrBuilder::create<Val>(DataType::SMemAddress);
  IrBuilder::create<UnaryOp>(
      UnaryOpType::ToUnsignedSmemAddr,
      u32addr,
      IrBuilder::metadataExpr(smem_tv));
  return u32addr;
}

Val* u32IndexScalarSmemTv(kir::TensorIndex* index) {
  auto ptr_address = IrBuilder::addressExpr(index);
  auto u32addr = IrBuilder::create<Val>(DataType::SMemAddress);
  IrBuilder::create<UnaryOp>(
      UnaryOpType::ToUnsignedSmemAddr, u32addr, ptr_address);
  return u32addr;
}

Val* getGridSyncBufferSize(const ParallelTypeBitmap& ptb) {
  // See the comment above for getGridCommWorkBufferSize.
  NVF_ERROR(
      ptb.hasBID(),
      "Detected  needing a grid sync but no grid bits set in bitmap.");
  Val* buffer_size = GpuLower::current()->kernel()->oneVal();
  for (auto pt : kParallelTypeBIDs) {
    // Synchronized within pt, so all blocks of this PT use the same
    // sync buffer location, and thus no need to expand the sync
    // buffer size.
    if (ptb.get(pt)) {
      continue;
    }
    auto pt_dim = GpuLower::current()->parallelDimensionMap().get(pt);
    if (pt_dim == nullptr || pt_dim->isOneInt()) {
      continue;
    }
    buffer_size = SimplifyingIrBuilder::mulExpr(buffer_size, pt_dim);
  }
  return buffer_size;
}

std::vector<Val*> getFusionOutputsRequiringCodegen(Fusion* fusion) {
  std::vector<Val*> outs_requiring_codegen;
  outs_requiring_codegen.reserve(fusion->outputs().size());
  std::copy_if(
      fusion->outputs().begin(),
      fusion->outputs().end(),
      std::back_inserter(outs_requiring_codegen),
      [&fusion](Val* out) {
        return (fusion->getOutputAlias(out).type != AllocationType::Evaluate);
      });
  return outs_requiring_codegen;
}

Val* getNumThreadsInTensorView(TensorView* tv) {
  Val* num_threads = tv->fusion()->oneVal();
  for (auto id : tv->getLoopDomain()) {
    if (id->isThreadDim()) {
      num_threads = SimplifyingIrBuilder::mulExpr(num_threads, id->extent());
    }
  }
  return num_threads;
}

std::array<UnitDim, 2> getMmaLayout(const MmaOp* expr) {
  if (isAmpere(expr->macro()) || isTuring(expr->macro())) {
    return {UnitDim::K, UnitDim::K};
  }
  NVF_ERROR(isHopper(expr->macro()));

  // NOLINTNEXTLINE(cppcoreguidelines-pro-type-member-init)
  std::array<UnitDim, 2> layout;

  auto out_tv = ir_utils::getTv(expr->out());
  IterDomain* reduction_id = nullptr;
  // For hopper matmuls, the mma_result logical domain is reordered as [M, N, K]
  // using commitLeafToLogical. In the split-k case, use the root domain for the
  // mma layout because the k dimension is divided into two iterDomains in the
  // logical domain.
  for (auto id : out_tv->getMaybeRootDomain()) {
    if (id->isReduction()) {
      reduction_id = id;
      break;
    }
  }
  NVF_ERROR(reduction_id != nullptr);

  std::array<TensorView*, 2> inputs = {
      ir_utils::getTv(expr->inA()), ir_utils::getTv(expr->inB())};
  for (auto i : c10::irange(2)) {
    auto in_tv = inputs.at(i);
    if (in_tv->getMemoryType() == MemoryType::Local) {
      layout[i] = UnitDim::K;
      continue;
    }
    NVF_ERROR(in_tv->getMemoryType() == MemoryType::Shared);
    auto out2in =
        PairwiseLogicalDomainMap(in_tv, out_tv).mapConsumerToProducer();
    auto reduction_id_in = out2in.at(reduction_id);
    auto inner_id = in_tv->getMaybeAllocationDomain().back();
    while (inner_id != reduction_id_in && inner_id->definition() != nullptr) {
      inner_id = inner_id->definition()->inputs().back()->as<IterDomain>();
    }
    layout[i] = inner_id == reduction_id_in ? UnitDim::K : UnitDim::M_or_N;
  }

  return layout;
}

bool isReductionInitExpr(const Expr* expr) {
  // False if its output isn't a TensorView
  if (!ir_utils::isTvOp(expr)) {
    return false;
  }
  // False if it doesn't have any reduction axis
  const auto out_tv = ir_utils::getTvOutput(expr);
  if (!out_tv->domain()->hasReduction()) {
    return false;
  }
  // False if it has TensorView inputs as initialization should
  // never use TensorViews
  const auto tv_filter_inp_view =
      ir_utils::filterByType<TensorView>(expr->inputs());
  if (tv_filter_inp_view.begin() != tv_filter_inp_view.end()) {
    return false;
  }
  return true;
}

bool predicateAtEnd(ForLoop* loop) {
  auto loop_id = loop->iter_domain();
  auto split = dynamic_cast<Split*>(loop_id->definition());
  if (split == nullptr) {
    return false;
  }

  bool is_divisible = GpuLower::current()->divisibleSplitSet().count(split) > 0;

  if (!is_divisible) {
    return false;
  }

  // Find the other output of the split
  auto other_out_id =
      split->inner() == loop_id ? split->outer() : split->inner();

  // If the other output is mapped with a vectorized IterDomain,
  // this IterDomain needs to be predicated at each iteration point.
  const auto& other_id_exact_set = GpuLower::current()
                                       ->caMap()
                                       ->getIdSets(IdMappingMode::EXACT)
                                       .getDisjointSetOf(other_out_id);

  if (std::any_of(
          other_id_exact_set.begin(), other_id_exact_set.end(), [](auto id) {
            return id->getParallelType() == ParallelType::Vectorize;
          })) {
    return false;
  }

  // Now it is either loop_id is mapped with a vectorized IterDomain
  // or it's an output of view transformations.
  return true;
}

// Implementation of:
//   Val* proveLinearAndGetStride(
//       const ValGraph& id_graph,
//       const ValGroup& linear_g,
//       const ValGroups& domain);
//
// The idea is similar to the vectorization helper in vectorize_helper.h:
// We propagate from linear_g to domain, and figure out how linear_g project to
// domain. From the projection, we will know if linear_g is linear and the
// stride. For example, let's consider the following two schedules (same example
// as the NVFuserTest.ProveLinearAndGetStride test):
//
// v1:
//        I0         I1
//       /  \       /  \.
//          128        128
//          / \        / \.
//         /   \      /   \.
//        /     \    /     \.
//       /       \  /       \.
//      /         \/        64.
//     /          /\       /  \.
//    /          /  \     /    \.
//   16        [2]   8   8      8
//                    \ /
//                    xor
//                    / \.
//                   8   8
//
// v3:
//        I0         I1
//       /  \       /  \.
//          32         256
//          / \        / \.
//         /   \      /   \.
//        /     \    /     \.
//       /       \  /       \.
//      /         \/        64.
//     /          /\       /  \.
//    /          /  \     /    \.
//   4          4    8   8      8
//                    \ /
//                    xor
//                   /   \.
//                  8     8
//
// Suppose that the [2] in v1 is linear_g, and the leaves in v3 are domain.
// Domain is in the order [I0o, I1o, 4, 4, 8, 8, 8]. To figure out if linear_g
// is linear in domain, we start from propagating linear_g back in v1. The first
// step we see is the split of 128 into [2] and 64. From this split, we know
// that when [2] projects to the 128, it projects to the 2 after a 64 on its
// inner. The next step is the split of I1 by 128 in v1. Similarly, we know that
// when [2] projects to I1, it projects to the 2 after a 64 on its inner.
// Because the I1 in v1 and v3 are mapped, then we will continue propagation in
// v3. The next step is to process the split of I1 into I1o and 256 in v3. We
// already know that when [2] projects to I1, it projects to the 2 after a 64 on
// its inner. Because 2 * 64 = 128, which is a factor of 256, we know that the
// 256 is able to fully cover the [2] in I1. Therefore, I1o is unrelated to [2],
// and we only need to focus on the 256. And when the [2] projects to this 256,
// it projects to the 2 after a 64 on its inner. The next step is to process the
// split of 256 into 4 and 64. Because the 64 happens to be the extent of the
// inner of [2] in the 256, we know that the [2] will be fully covered by the
// inner 2 of the 4 of the output of the split. So, we know that, when the [2]
// projects to the 4, it projects to the inner 2 of the 4. Now we have finished
// propagation and reached domain. Because [2] is the inner of the 4, and the 4
// is linear in domain, so we have proved that [2] is linear in domain. In
// domain, the domains on the right of the 4 are 8, 8, 8, so the stride is 8*8*8
// = 512.
namespace {

// From the above example, we can see that how linear_g lives in domain could be
// complicated. It can be, for example:
//   1. linear_g is equivalent to a single ValGroup in domain. For example,
//      linear_g itself is inside domain.
//   2. linear_g is the inner of a ValGroup in domain. For example, something
//      like:
//        x  linear_g
//         \ /
//          g
//      where g is a ValGroup in domain.
//   3. linear_g is the outer of a ValGroup in domain. For example, something
//      like:
//        linear_g   x
//                \ /
//                 g
//      where g is a ValGroup in domain.
//   4. linear_g is the middle of a ValGroup in domain, where on the right,
//      there is a 2. For example, something like:
//        linear_g   2
//                \ /
//            x   g1
//             \ /
//              g
//      where g is a ValGroup in domain.
//   5. linear_g is projected as g1, g2, g3 in domain. For example, something
//      like:
//          linear_g
//            /   \.
//          g1    g23
//                / \.
//               g2  g3
//      where g1, g2, g3 are ValGroups in domain.
//   6. linear_g is projected as the inner 2 of g1, g2, and the outer 4 of g3.
//      For example, something like:
//             linear_g
//              /   \.
//        x    2     4    8
//         \  /       \  /
//          ga         g3
//         /  \.
//        g1   g2
//      where g1, g2, g3 are ValGroups in domain.
//
// We use a dynamic type called Projection to represent structures like above.
// Because dynamic type can be recursive, it is very expressive and can
// represent all the cases above. It is helpful to think of the dynamic type
// Projection as a formal language to describe how linear_g is projected in
// domain. Different types in the dynamic type Projection are different types of
// abstract syntax tree nodes for this language. Note that neither the above
// examples nor the dynamic type Projection is exhaustive. For example,
// "linear_g is projected as the merge of the inner of g with the outer of g in
// reverse order" is not covered. For the case where we can not represent using
// the language of the dynamic type Projection, we will use the std::monostate
// to denote "unknown". In the future, if we need more expressive power, we can
// extend the dynamic type Projection with more types of abstract syntax tree
// nodes. Because the dynamic type Projection is recursive, the theoretical
// upper limit of the expressive power of this design is as high as the world
// that a formal language can describe.

// selected = PartOf(what, inner_extent, selected_extent) represents that the
// selected node is part of `what`. This projection usually comes from merge.
// For example, if we have
//   selected    2
//           \  /
//            g1
// then
//   selected = PartOf(g1, 2, extent_of_selected).
template <typename Projection>
struct PartOf {
  // Part of what?
  std::shared_ptr<Projection> what;
  // The structure of `what` is shown below:
  //   .--------------------------.
  //   | outer | selected | inner |
  //   '--------------------------'
  // `inner_extent` refers to the extent of `inner`, which can also be
  // understood as the stride of `selected` in `what`. If `selected` is the
  // innermost of `what`, then there is nothing on the inner of `selected`. For
  // this case, we say the inner_extent is one, and assign nullptr here.
  Val* inner_extent = nullptr;
  // The extent of the `selected`. This value is just carried over and never
  // changed.
  Val* selected_extent = nullptr;

  bool operator==(const PartOf& other) const {
    return what->type() == other.what->type() && *what == *other.what &&
        inner_extent == other.inner_extent &&
        selected_extent == other.selected_extent;
  }
  bool operator!=(const PartOf& other) const {
    return !(*this == other);
  }
};

// selected = Composition{g1, g2, g3} represents that the `selected` is a
// composition of g1, g2, and g3. This projection usually comes from split. For
// example, if we have
//    selected
//     /   \.
//   g1     g2
// then:
//   selected = Composition{g1, g2}.
template <typename... Args>
using Composition = std::deque<Args...>;

using Projection = dynamic_type::
    DynamicType<dynamic_type::Containers<Composition, PartOf>, ValGroup>;

// Utilities to print the entire abstract syntax tree of a projection.
std::string print(const Projection& proj);

std::string print(const ValGroup& group) {
  return group->toString();
}

std::string print(const PartOf<Projection>& part) {
  auto str_or_null = [](Val* val) {
    return val == nullptr ? "nullptr" : val->toInlineString();
  };
  return "PartOf(what=" + print(*part.what) +
      ", inner_extent=" + str_or_null(part.inner_extent) +
      ", selected_extent=" + str_or_null(part.selected_extent) + ")";
}

std::string print(const Composition<Projection>& vec) {
  std::stringstream ss;
  ss << "[";
  for (const auto& g : vec) {
    ss << print(g) << ", ";
  }
  ss << "]";
  return ss.str();
}

std::string print(const std::monostate&) {
  return "std::monostate";
}

std::string print(const Projection& proj) {
  return Projection::dispatch(
      [&](const auto& proj) { return print(proj); }, proj);
}

// Utilities to check if a ValGroup is contained in proj or its subtree.
bool related(const Projection& proj, const ValGroup& to);

bool related(const ValGroup& group, const ValGroup& to) {
  return group == to;
}

bool related(const PartOf<Projection>& part, const ValGroup& to) {
  return related(*part.what, to);
}

bool related(const Composition<Projection>& comp, const ValGroup& to) {
  return std::any_of(
      comp.begin(), comp.end(), [&](const auto& g) { return related(g, to); });
}

bool related(const std::monostate&, const ValGroup& to) {
  return false;
}

bool related(const Projection& proj, const ValGroup& to) {
  return Projection::dispatch(
      [&](const auto& proj) { return related(proj, to); }, proj);
}

// Utilities to get the extent of a projection.
Val* extent(const Projection& proj);

Val* extent(const ValGroup& group) {
  return group->front()->as<IterDomain>()->extent();
}

Val* extent(const PartOf<Projection>& part) {
  return part.selected_extent;
}

Val* extent(const Composition<Projection>& comp) {
  return std::accumulate(
      comp.begin(),
      comp.end(),
      static_cast<Val*>(nullptr),
      [](Val* acc, const auto& g) {
        return SimplifyingIrBuilder::mulExpr(acc, extent(g));
      });
}

Val* extent(const std::monostate&) {
  NVF_THROW("Cannot get extent of std::monostate");
}

Val* extent(const Projection& proj) {
  return Projection::dispatch(
      [&](const auto& proj) { return extent(proj); }, proj);
}

// Simplify the abstract syntax tree so that it is easier to be pattern
// matched. Defined below.
Projection simplify(Projection proj);

// Given an expression on the traversal path and its direction, get the from
// and to groups.
auto fromGroups(
    const ValGraph& id_graph,
    const ExprGroup& eg,
    Direction direction) {
  return direction == Direction::Backward ? id_graph.outputGroups(eg)
                                          : id_graph.inputGroups(eg);
}

auto toGroups(
    const ValGraph& id_graph,
    const ExprGroup& eg,
    Direction direction) {
  return direction == Direction::Backward ? id_graph.inputGroups(eg)
                                          : id_graph.outputGroups(eg);
}

// Do the propagation to project linear_g on domain through the given
// expression, build out and simplify the abstract syntax tree on the fly by
// substituting equivalent items. For example, if we have
//   2   [2]  3
//    \    \ /
//     \    6
//      \  /
//       12   2
//        \  /
//         24
//        /  \.
//       4    6
// and the linear_g is [2], when we propagate from [2] to 24, we will build out
// the abstract syntax tree with the following steps:
//
// First, we will traverse the expression 6 = merge(2, 3). We will build out
//   linear_g = PartOf{what=6, inner_extent=3, selected_extent=2}
//
// Second, we will traverse the expression 12 = merge(2, 6). From this
// expression, we know that
//   6 = PartOf{what=12, inner_extent=nullptr, selected_extent=6}
// Substituting definition of 6, in the above definition of linear_g, we get
//   linear_g = PartOf{
//     what=PartOf{what=12, inner_extent=nullptr, selected_extent=6},
//     inner_extent=3,
//     selected_extent=2
//   }
//
// Third, we will traverse the expression 24 = merge(12, 2). From this
// expression, we know that
//   12 = PartOf{what=24, inner_extent=2, selected_extent=12}
// Substituting definition of 12, in the above definition of linear_g, we get
//   linear_g = PartOf{
//     what=PartOf{
//        what=PartOf{what=24, inner_extent=2, selected_extent=12},
//        inner_extent=nullptr,
//        selected_extent=6
//     },
//     inner_extent=3,
//     selected_extent=2
//   }
//
// Finally, we will traverse the expression 4, 6 = split(24). From this
// expression, we know that
//   24 = Composition{4, 6}
// Substituting definition of 24, in the above definition of linear_g, we get
//   linear_g = PartOf{
//     what=PartOf{
//       what=PartOf{
//         what=Composition{4, 6},
//         inner_extent=2,
//         selected_extent=12
//       },
//       inner_extent=nullptr,
//       selected_extent=6
//     },
//     inner_extent=3,
//     selected_extent=2
//   }
//
// Note that the dynamic type Projection has limited expressiveness, we may
// encounter cases where the projection can not be represented in the language
// of the dynamic type Projection. For such cases, we will just use
// std::monostate to denote "unknown".
Projection propagate(
    const Projection& proj,
    const ValGraph& id_graph,
    const ExprGroup& eg,
    Direction direction);

Projection propagate(
    const ValGroup& group,
    const ValGraph& id_graph,
    const ExprGroup& eg,
    Direction direction) {
  auto from = fromGroups(id_graph, eg, direction);
  auto to = toGroups(id_graph, eg, direction);
  if (from.size() == 1 && to.size() == 2) {
    // If we have
    //    group
    //    /   \.
    //   g1   g2
    // and the split is divisible, then build the following abstract syntax
    // tree:
    //   group = Composition{g1, g2}
    // If the split is not divisible, then build the following abstract syntax
    // tree:
    //   group = PartOf{what=Composition{g1, g2},
    //                  inner_extent=nullptr,
    //                  selected_extent=extent(group)}
    NVF_ERROR(eg->front()->isA<Split>() || eg->front()->isA<Merge>());
    if (from.front() != group) {
      return group;
    }
    auto comp = Composition<Projection>{to.front(), to.back()};
    bool may_be_indivisible_split = eg->front()->isA<Split>() &&
        !simplifyExpr(eg->front()->as<Split>()->isDivisible())->isTrue();
    if (may_be_indivisible_split) {
      return PartOf<Projection>{
          std::make_shared<Projection>(comp),
          /*inner_extent=*/nullptr,
          /*selected_extent=*/extent(group)};
    }
    return comp;
  } else if (from.size() == 2 && to.size() == 1) {
    // If we have
    //   group    g1
    //        \  /
    //         g2
    // then build the following abstract syntax tree
    //   group = PartOf{what=g2,
    //                  inner_extent=extent(g1),
    //                  selected_extent=extent(group)}
    //
    // If we have
    //   g1   group
    //     \  /
    //      g2
    // then build the following abstract syntax tree
    //   group = PartOf{what=g2,
    //                  inner_extent=nullptr,
    //                  selected_extent=extent(group)}
    NVF_ERROR(eg->front()->isA<Split>() || eg->front()->isA<Merge>());
    if (from.front() != group && from.back() != group) {
      return group;
    }
    return PartOf<Projection>{
        std::make_shared<Projection>(to.front()),
        /*inner_extent=*/from.front() == group ? extent(from.back()) : nullptr,
        /*selected_extent=*/
        simplifyExpr(extent(group))};
  }
  if (std::none_of(from.begin(), from.end(), [&](const auto& g) {
        return g == group;
      })) {
    return group;
  }
  // Not representable (or don't know how to represent) by the language of the
  // dynamic type Projection.
  return {};
}

Projection propagate(
    const PartOf<Projection>& part,
    const ValGraph& id_graph,
    const ExprGroup& eg,
    Direction direction) {
  // Just recursively propagate subtree.
  auto from = fromGroups(id_graph, eg, direction);
  auto to = toGroups(id_graph, eg, direction);
  auto propagated = propagate(*part.what, id_graph, eg, direction);
  if (!propagated.hasValue()) {
    return {};
  }
  auto result = PartOf<Projection>{
      std::make_shared<Projection>(propagated),
      part.inner_extent,
      part.selected_extent};
  return simplify(result);
}

template <typename Container1, typename Container2>
auto search(Container1& from, Container2& substr) {
  return std::search(
      from.begin(),
      from.end(),
      substr.begin(),
      substr.end(),
      [](const Projection& a, const Projection& b) {
        return a.type() == b.type() && a == b;
      });
}

Projection propagate(
    const Composition<Projection>& comp,
    const ValGraph& id_graph,
    const ExprGroup& eg,
    Direction direction) {
  auto from = fromGroups(id_graph, eg, direction);
  auto to = toGroups(id_graph, eg, direction);
  int64_t num_related_components =
      std::count_if(comp.begin(), comp.end(), [&](const auto& proj) {
        return std::any_of(from.begin(), from.end(), [&](const auto& g) {
          return related(proj, g);
        });
      });

  // Not related at all. No-op.
  if (num_related_components == 0) {
    return comp;
  }

  // If only one item in `comp` is related to from, then we can just treat `eg`
  // as a "unary op" and recursively propagate subtrees.
  if (num_related_components == 1) {
    Composition<Projection> result;
    for (const auto& proj : comp) {
      auto propagated = propagate(proj, id_graph, eg, direction);
      if (!propagated.hasValue()) {
        return {};
      }
      result.emplace_back(std::move(propagated));
    }
    return simplify(result);
  }

  // If more than one group in `from` is related to comp, this is more complex.
  // We need to check if these involved multiple groups in comp are transformed
  // by `eg` in a compatible way, in the sense that after the transformation,
  // the result is still representable by language of the dynamic type
  // Projection.
  if (from.size() == 2 && to.size() == 1) {
    NVF_ERROR(eg->front()->isA<Split>() || eg->front()->isA<Merge>());
    // If merging two contiguous components, replace them with the merged
    // ValGroup.
    Composition<Projection> result = comp;
    auto it = search(result, from);
    if (it != comp.end()) {
      result.erase(it + 1, it + (int64_t)from.size());
      *it = to.front();
      return simplify(result);
    }
  }

  // Not representable (or don't know how to represent) by the language of the
  // dynamic type Projection.
  return {};
}

Projection propagate(
    const std::monostate&,
    const ValGraph& id_graph,
    const ExprGroup& eg,
    Direction direction) {
  NVF_THROW("Should not reach here.");
}

Projection propagate(
    const Projection& proj,
    const ValGraph& id_graph,
    const ExprGroup& eg,
    Direction direction) {
  return Projection::dispatch(
      [&](const auto& proj) {
        return propagate(proj, id_graph, eg, direction);
      },
      proj);
}

// After propagation, we should have the information about how linear_g lives
// in domain. Parse this information to check if linear_g is linear in domain,
// and if it is, compute the stride.
Val* proveLinearAndGetStrideAfterPropagation(
    const Projection& proj,
    const ValGroups& domain);

Val* proveLinearAndGetStrideAfterPropagation(
    const ValGroup& group,
    const ValGroups& domain) {
  Val* stride = group->front()->fusion()->oneVal();
  for (auto it = domain.rbegin(); it != domain.rend(); ++it) {
    if (*it == group) {
      return stride;
    }
    stride = SimplifyingIrBuilder::mulExpr(stride, extent(*it));
  }
  return nullptr;
}

Val* proveLinearAndGetStrideAfterPropagation(
    const PartOf<Projection>& part,
    const ValGroups& domain) {
  auto inner_stride =
      proveLinearAndGetStrideAfterPropagation(*part.what, domain);
  if (inner_stride == nullptr) {
    return nullptr;
  }
  return SimplifyingIrBuilder::mulExpr(inner_stride, part.inner_extent);
}

Val* proveLinearAndGetStrideAfterPropagation(
    const Composition<Projection>& comp,
    const ValGroups& domain) {
  auto it = search(domain, comp);
  if (it == domain.end()) {
    return nullptr;
  }
  return proveLinearAndGetStrideAfterPropagation(comp.back(), domain);
}

Val* proveLinearAndGetStrideAfterPropagation(
    const std::monostate&,
    const ValGroups& domain) {
  NVF_THROW("Should not reach here.");
  return nullptr;
}

Val* proveLinearAndGetStrideAfterPropagation(
    const Projection& proj,
    const ValGroups& domain) {
  return Projection::dispatch(
      [&](const auto& proj) {
        return proveLinearAndGetStrideAfterPropagation(proj, domain);
      },
      proj);
}

// Simplify the abstract syntax tree so that it is easier to be pattern
// matched.
Projection simplify(const ValGroup& group) {
  return group;
}

PartOf<Projection> cancelCommonFactors(const PartOf<Projection>& part) {
  // If `what` is a composition and inner_extent is a multiple of the extent of
  // the last items in `what`, we can simplify the inner_extent and `what` by
  // canceling the last items in `what`.
  //
  // Example:
  // PartOf{what=[5,3,2], inner_extent=42} => PartOf{what=[5], inner_extent=7}
  //
  // Proof of correctness:
  // Suppose we have an IterDomain I0, and I0 is split in two different ways:
  //           I0
  //          /  \.
  //         /    \.
  //     split    split
  //     /   \    /   \.
  //   I1  I2{m} I3   I4{n}
  // Assuming I0 is divisible by m, then we have:
  //   I3 = PartOf{what=I0, inner_extent=n} ............ (1)
  // Let g = gcd(m, n), and m = g*m', n = g*n'. Then according to Theorem 2.1 in
  // doc/reading/iterdomain.md, the above transformation is mathematically
  // equivalent to the following transformation:
  //               I0
  //               |
  //             split
  //             /   \.
  //           Io   Ig{g}
  //          /  \.
  //         /    \.
  //        /      \.
  //    split      split
  //    /   \      /   \.
  //   I1 I2'{m'} I3 I4'{n'}
  // where
  //   I2 = merge(I2', Ig), I4 = merge(I4', Ig)
  // Note that
  //   I0 = Composition{I1, I2', Ig}
  // substitute to the above equation (1), we get:
  //   I3 = PartOf{what=[I1, I2', Ig], inner_extent=n} ............ (2)
  // Because I0 is divisible by m, Io is also divisible by m'. So we have:
  //   I3 = PartOf{what=Io, inner_extent=n'}
  // and
  //   Io = [I1, I2']
  // That is,
  //   I3 = PartOf{what=[I1, I2'], inner_extent=n'} ............ (3)
  // Comparing equation (2) and (3), we have:
  //   PartOf{what=[I1, I2', Ig], inner_extent=n} =
  //     PartOf{what=[I1, I2'], inner_extent=n'}
  // That is, we can cancel the common factor of `what` and inner_extent.
  if (!part.what->is<Composition>()) {
    return part;
  }
  auto dq = part.what->as<Composition>();

  Val* new_inner_extent = part.inner_extent;
  if (new_inner_extent == nullptr) {
    return part;
  }

  while (!dq.empty() &&
         simplifyExpr(
             IrBuilder::isDivisibleExpr(new_inner_extent, extent(dq.back())))
             ->isTrue()) {
    new_inner_extent =
        simplifyExpr(IrBuilder::divExpr(new_inner_extent, extent(dq.back())));
    dq.pop_back();
  }
  if (new_inner_extent->isOne()) {
    new_inner_extent = nullptr;
  }
  NVF_ERROR(!dq.empty());
  if (dq.size() == 1) {
    return PartOf<Projection>{
        std::make_shared<Projection>(dq.front()),
        new_inner_extent,
        part.selected_extent};
  }
  return PartOf<Projection>{
      std::make_shared<Projection>(std::move(dq)),
      new_inner_extent,
      part.selected_extent};
}

PartOf<Projection> trimRedundant(const PartOf<Projection>& part) {
  // If part.what is a composition then we only keep the minimum number of
  // items in `what` that is sufficient to represent the selected_extent *
  // inner_extent.
  //
  // Example:
  // PartOf{what=[7, 3, 5, 2], inner_extent=3, selected_extent=5} =>
  //   PartOf{what=[3, 5, 2], inner_extent=3, selected_extent=5}
  //
  // Proof of correctness:
  // Suppose we have an IterDomain I0, and I0 is split in two different ways:
  //             I0
  //            /  \.
  //           /    \.
  //       split    split
  //       /   \    /   \.
  //     I1  I2{m} I3   I4{n}
  //               |
  //             split
  //              /  \.
  //             I5  I6{k}
  // Assuming I0 is divisible by m, then we have:
  //   I6 = PartOf{what=I0, inner_extent=n, selected_extent=k}
  // and
  //   I0 = Composition{I1, I2}
  // substitute to the above equation, we get:
  //   I6 = PartOf{what=[I1, I2], inner_extent=n, selected_extent=k}
  //                                                       ............ (1)
  // For the case where m is a multiple of n*k, according to Theorem 2.1 in
  // doc/reading/iterdomain.md, the above transformation is mathematically
  // equivalent to the following transformation:
  //               I0
  //               |
  //             split
  //             /   \.
  //            I1   I2{m}
  //                   |
  //                 split
  //                 /   \.
  //                I7   I4{n}
  //                 |
  //               split
  //               /   \.
  //              I8   I6{k}
  // where
  //   I5 = merge(I1, I8)
  // In the above transformation, we have:
  //   I6 = PartOf{what=I2, inner_extent=n, selected_extent=k}
  // Comparing equation (1) and the above equation, we have:
  //   PartOf{what=[I1, I2], inner_extent=n, selected_extent=k} =
  //     PartOf{what=I2, inner_extent=n, selected_extent=k}
  // Note that the condition of Theorem 2.1 requires that the extent of I2 is
  // a multiple of n*k, which is the same as the condition of this
  // simplification.
  if (!part.what->is<Composition>()) {
    return part;
  }
  auto dq = part.what->as<Composition>();

  Val* required_extent =
      SimplifyingIrBuilder::mulExpr(part.selected_extent, part.inner_extent);

  Val* what_extent = nullptr;
  int64_t count = 0;
  while (count < (int64_t)dq.size()) {
    count++;
    const auto& item = dq.at(dq.size() - count);
    what_extent = SimplifyingIrBuilder::mulExpr(what_extent, extent(item));
    if (simplifyExpr(IrBuilder::isDivisibleExpr(what_extent, required_extent))
            ->isTrue()) {
      break;
    }
  }
  while (count < (int64_t)dq.size()) {
    dq.pop_front();
  }
  NVF_ERROR(!dq.empty());
  if (dq.size() == 1) {
    return PartOf<Projection>{
        std::make_shared<Projection>(dq.front()),
        part.inner_extent,
        part.selected_extent};
  }
  return PartOf<Projection>{
      std::make_shared<Projection>(std::move(dq)),
      part.inner_extent,
      part.selected_extent};
}

PartOf<Projection> mergeParts(const PartOf<Projection>& part) {
  // Combine PartOf(what=PartOf(what=x), ...) into PartOf(what=x, ...).
  //
  // Example:
  // PartOf{
  //   what=PartOf{what=24, inner_extent=2, selected_extent=12},
  //   inner_extent=3,
  //   selected_extent=2}
  // =>
  // PartOf{what=24, inner_extent=6, selected_extent=2}
  if (!part.what->is<PartOf>()) {
    return part;
  }
  const auto& what = part.what->as<PartOf>();

  return PartOf<Projection>{
      what.what,
      SimplifyingIrBuilder::mulExpr(part.inner_extent, what.inner_extent),
      part.selected_extent};
}

Projection eliminateTrivialPartOf(const PartOf<Projection>& part) {
  // If part.what has the same extent as the selected extent, and there is no
  // inner extent in part, then the full `what` is identical to the selected
  // part.
  //
  // Example:
  // PartOf{what=5, inner_extent=nullptr, selected_extent=5} => 5
  if (part.inner_extent == nullptr &&
      simplifyExpr(IrBuilder::eqExpr(extent(*part.what), part.selected_extent))
          ->isTrue()) {
    return *part.what;
  }
  return part;
}

Projection simplify(const PartOf<Projection>& part) {
  // Recursively simplify subtree.
  auto simplified = PartOf<Projection>{
      std::make_shared<Projection>(simplify(*part.what)),
      part.inner_extent,
      part.selected_extent};
  // Run simplification rules.
  simplified = cancelCommonFactors(simplified);
  simplified = trimRedundant(simplified);
  simplified = mergeParts(simplified);
  return eliminateTrivialPartOf(simplified);
}

Composition<Projection> flattenCompositions(
    const Composition<Projection>& comp) {
  // Flatten the composition into a single level.
  //
  // Example:
  // Composition{Composition{5, 3}, 2} => Composition{5, 3, 2}
  Composition<Projection> result;
  for (const auto& proj : comp) {
    if (proj.is<Composition>()) {
      const auto& flat = proj.as<Composition>();
      result.insert(result.end(), flat.begin(), flat.end());
    } else {
      result.push_back(proj);
    }
  }
  return result;
}

Projection eliminateTrivialComposition(const Composition<Projection>& comp) {
  // If the composition has only one element, then the composition is the same
  // as the element.
  //
  // Example:
  // Composition{5} => 5
  if (comp.size() == 1) {
    return comp.front();
  }
  return comp;
}

Projection simplify(const Composition<Projection>& comp) {
  // Recursively simplify subtrees.
  Composition<Projection> simplified;
  for (const auto& proj : comp) {
    simplified.push_back(simplify(proj));
  }

  // Run simplification rules.
  simplified = flattenCompositions(simplified);
  return eliminateTrivialComposition(simplified);
}

Projection simplify(const std::monostate& null) {
  return null;
}

Projection simplify(Projection projection) {
  // Run simplifications until convergence.
  auto simplified = projection;
  do {
    projection = simplified;
    simplified = Projection::dispatch(
        [&](const auto& projection) { return simplify(projection); },
        projection);
  } while (simplified.type() != projection.type() || simplified != projection);
  return projection;
}

} // namespace

Val* proveLinearAndGetStride(
    const ValGraph& id_graph,
    const ValGroup& linear_g,
    const ValGroups& domain) {
  FusionGuard fg(linear_g->front()->fusion());
  // This function uses simplifyExpr extensively. If we have disable expression
  // simplification in order to help inspect generated kernels then we will get
  // incorrect results here. Instead, we ensure it is enabled using this guard.
  DisableOptionsGuard dog;
  DisableOptionsGuard::getCurOptions().unset(DisableOption::ExprSimplify);
  if (simplifyExpr(extent(linear_g))->isOne()) {
    // If the extent of the linear group is 1, we always consider it as linear,
    // regardless of its relationship with domain. For this case, we use stride
    // zero as a placeholder, as "stride" is really meaningless for a dimension
    // of size one.
    return linear_g->front()->fusion()->zeroVal();
  }
  // Propagate from linear_g to domain. Use frontier to keep track of the
<<<<<<< HEAD
  // how linear_g lives in the current propagation front. Note that domain
  // may not contain all the dependency of linear_g, so we need to be
  // "permissive" otherwise the traversal may not happen at all. But we don't
  // want to be too permissive. For example, if we have
  //    x  y  z   t
  //     \  \  \ /
  //      \  \  a
  //       \  \ /
  //        \  b
  //         \ /
  //       linear_g
  // and domain is [y, z, t], for this case, if we use ValGraphBFS, the
  // traversal will not reach linear_g because one of its dependency x is not
  // visited. If we use ValGraphPermissiveBFS, then the traversal will not visit
  // a, because after visiting y, ValGraphPermissiveBFS will be satisfied and
  // stop the traversal because at least one of b's dependency is visited.
  // Ideally, we should design a new traversal algorithm that can handle this
  // case, but for now, we just combine ValGraphBFS and ValGraphPermissiveBFS
  // hoping that combining them would be sufficient for covering all the cases
  // we care about.
  Projection frontier = linear_g;
  auto path =
      ValGraphBFS::getExprGroupsBetween(
          id_graph, domain, {linear_g}, /*require_all_to_visited=*/false)
          .first;
  auto path2 =
      ValGraphPermissiveBFS::getExprGroupsBetween(
          id_graph, domain, {linear_g}, /*require_all_to_visited=*/false)
          .first;
  path.insert(path.begin(), path2.begin(), path2.end());
  while (!path.empty()) {
    const auto& [eg, direction] = path.back();
    path.pop_back();
    auto from = fromGroups(id_graph, eg, direction);
=======
  // how linear_g lives in the current propagation front. Note that linear_g may
  // not contain full dependency of domain.
  Projection frontier = linear_g;
  auto path =
      ValGraphPermissiveBFS::getExprGroupsBetween(
          id_graph, {linear_g}, domain, /*require_all_to_visited=*/false)
          .first;
  // Propagate along the path from linear_g to domain. Note that we do not
  // always propagate all the way through the path. Instead, early stopping
  // is necessary to be functionally correct. For example, if we have the
  // following ValGroups:
  //   4   2
  //    \ /
  //     8
  //    / \.
  //   4'  2'
  // and we are asking: is 2' linear in [4, 2']? The answer is trivially
  // yes by eyeballing, because 2' is the inner of [4, 2']. However, we must be
  // careful in propagation to algorithmically get it right. Although we can
  // directly tell the answer for this example without any progagation, because
  // ValGraphPermissiveBFS has no information about the underlying problem we
  // are solving, it always generate a path that visits `domain` as much as
  // possible, regardless of whether the underlying problem want it or not.
  // For this case, although the 4 in `domain` is unrelated to the answer,
  // ValGraphPermissiveBFS will still visit it. Therefore, it will generate a
  // path that include the merge of 4 and 2, and the split of 8. If we
  // mindlessly propagate along this path without early stopping, we will
  // propagate linear_g into frontier = 2, which leads to a conclusion that
  // "linear_g is the 2, and domain is [4, 2'], linear_g is not in domain, so I
  // can not prove linearity", which is not the answer we want. Note that
  // patterns like this can appear anywhere in the path, so we need to check for
  // early stopping at each step of the propagation.
  Val* stride = proveLinearAndGetStrideAfterPropagation(frontier, domain);
  if (stride != nullptr) {
    return stride;
  }
  for (const auto& [eg, direction] : path) {
>>>>>>> 291e17e5
    frontier = propagate(frontier, id_graph, eg, direction);
    if (!frontier.hasValue()) {
      // Not representable (or don't know how to represent) by the language of
      // the dynamic type Projection.
      return nullptr;
    }
    // Check for early stopping.
    Val* stride = proveLinearAndGetStrideAfterPropagation(frontier, domain);
    if (stride != nullptr) {
      return stride;
    }
  }
  return nullptr;
}

IterDomain* getConcreteLoopID(IterDomain* id) {
  // Currently, the concrete loop ID depends on if loops are generated
  // based on the IdModel loop promotion, which needs to be enabled
  // explicitly by the IdModelEnableOption::Loop option.
  if (GpuLower::current()->idModelOptions().loop()) {
    // If enabled, the concret ID should be basically just the
    // promotion ID itself. However, just to reduce literacl changes
    // of generated kernels so that the CI diff check could report
    // smaller number of errors, we try to see if the concrete ID by
    // ComputeAtMap could be used as a substitute. If yes, that ID is
    // returned instead of the promotion ID.

    const auto& loop_graph =
        GpuLower::current()->idModel().idGraph(IdMappingMode::LOOP);
    auto promotion = getLoopPromotion(id, GpuLower::current()->idModel());
    const auto& ca_map = GpuLower::current()->caMap();
    const auto& loop_group = loop_graph.toGroup(id);

    // Try to see if the CA concrete domain can be used instead
    for (auto loop_val : *loop_group) {
      IterDomain* loop_id = loop_val->as<IterDomain>();
      if (ca_map->idExistsInMap(loop_id, IdMappingMode::LOOP)) {
        auto ca_map_concrete =
            ca_map->getConcreteMappedID(loop_id, IdMappingMode::LOOP);
        if (GpuLower::current()
                ->idModel()
                .idGraph(IdMappingMode::LOOP)
                .disjointValSets()
                .strictAreMapped(ca_map_concrete, promotion) &&
            GpuLower::current()
                ->idModel()
                .idGraph(IdMappingMode::EXACT)
                .disjointValSets()
                .strictAreMapped(ca_map_concrete, promotion)) {
          return ca_map_concrete;
        }
      }
    }

    // The CAMap concrete ID is not a valid concrete ID. Use the
    // promotion ID instead.
    return promotion;
  } else {
    const auto& ca_map = GpuLower::current()->caMap();
    return ca_map->getConcreteMappedID(id, IdMappingMode::LOOP);
  }
}

bool allMmaInputsGuardedByMBarrier(const MmaOp* mma) {
  return ir_utils::isCpAsyncBulkLoad(
             ir_utils::getTv(mma->inA())->definition()) &&
      ir_utils::isCpAsyncBulkLoad(ir_utils::getTv(mma->inB())->definition());
}

std::vector<Expr*> getSyncExprs(
    AsyncOpType async_type,
    int64_t keep_stages,
    bool requires_commit) {
  std::vector<Expr*> sync_exprs;
  sync_exprs.reserve(2);
  if (requires_commit) {
    auto commit = IrBuilder::create<kir::AsyncCommit>(async_type);
    sync_exprs.push_back(commit);
  }
  auto wait = IrBuilder::create<kir::AsyncWait>(async_type, keep_stages);
  sync_exprs.push_back(wait);
  return sync_exprs;
}

} // namespace lower_utils

} // namespace nvfuser<|MERGE_RESOLUTION|>--- conflicted
+++ resolved
@@ -1946,42 +1946,6 @@
     return linear_g->front()->fusion()->zeroVal();
   }
   // Propagate from linear_g to domain. Use frontier to keep track of the
-<<<<<<< HEAD
-  // how linear_g lives in the current propagation front. Note that domain
-  // may not contain all the dependency of linear_g, so we need to be
-  // "permissive" otherwise the traversal may not happen at all. But we don't
-  // want to be too permissive. For example, if we have
-  //    x  y  z   t
-  //     \  \  \ /
-  //      \  \  a
-  //       \  \ /
-  //        \  b
-  //         \ /
-  //       linear_g
-  // and domain is [y, z, t], for this case, if we use ValGraphBFS, the
-  // traversal will not reach linear_g because one of its dependency x is not
-  // visited. If we use ValGraphPermissiveBFS, then the traversal will not visit
-  // a, because after visiting y, ValGraphPermissiveBFS will be satisfied and
-  // stop the traversal because at least one of b's dependency is visited.
-  // Ideally, we should design a new traversal algorithm that can handle this
-  // case, but for now, we just combine ValGraphBFS and ValGraphPermissiveBFS
-  // hoping that combining them would be sufficient for covering all the cases
-  // we care about.
-  Projection frontier = linear_g;
-  auto path =
-      ValGraphBFS::getExprGroupsBetween(
-          id_graph, domain, {linear_g}, /*require_all_to_visited=*/false)
-          .first;
-  auto path2 =
-      ValGraphPermissiveBFS::getExprGroupsBetween(
-          id_graph, domain, {linear_g}, /*require_all_to_visited=*/false)
-          .first;
-  path.insert(path.begin(), path2.begin(), path2.end());
-  while (!path.empty()) {
-    const auto& [eg, direction] = path.back();
-    path.pop_back();
-    auto from = fromGroups(id_graph, eg, direction);
-=======
   // how linear_g lives in the current propagation front. Note that linear_g may
   // not contain full dependency of domain.
   Projection frontier = linear_g;
@@ -2019,7 +1983,6 @@
     return stride;
   }
   for (const auto& [eg, direction] : path) {
->>>>>>> 291e17e5
     frontier = propagate(frontier, id_graph, eg, direction);
     if (!frontier.hasValue()) {
       // Not representable (or don't know how to represent) by the language of
