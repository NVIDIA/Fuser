// clang-format off
/*
 * SPDX-FileCopyrightText: Copyright (c) 2023-present NVIDIA CORPORATION & AFFILIATES.
 * All rights reserved.
 * SPDX-License-Identifier: BSD-3-Clause
 */
// clang-format on
#include <device_lower/utils.h>

#include <ATen/cuda/CUDAContext.h>
#include <device_lower/analysis/thread_predicate.h>
#include <device_lower/lower2device.h>
#include <device_lower/utils.h>
#include <id_model/utils.h>
#include <ir/iostream.h>
#include <ir/utils.h>
#include <iter_visitor.h>
#include <kernel_ir_dispatch.h>
#include <logical_domain_map.h>
#include <ops/arith.h>
#include <val_graph_visitor.h>

#include <expr_simplifier.h>
#include <algorithm>
#include <deque>
#include <memory>

// TODO: refactor this file (one per namespace)

namespace nvfuser {

namespace scope_utils {

//! Create an **empty** Forloop and copy the metadata.
ForLoop* cloneForLoop(ForLoop* for_loop) {
  return IrBuilder::create<ForLoop>(for_loop);
}

//! Create an **empty** IfThenElse and copy the metadata.
kir::IfThenElse* cloneIfThenElse(kir::IfThenElse* ite) {
  return IrBuilder::create<kir::IfThenElse>(ite->predicate());
}

} // namespace scope_utils

namespace ir_utils {

std::vector<IterDomain*> iterDomainInputsOf(
    const std::vector<IterDomain*>& input_ids,
    const std::vector<IterDomain*>& all_inputs) {
  auto inputs = IterVisitor::getInputsTo(
      {input_ids.begin(), input_ids.end()},
      {all_inputs.begin(), all_inputs.end()});
  std::vector<IterDomain*> id_inputs(
      ir_utils::filterByType<IterDomain>(inputs).begin(),
      ir_utils::filterByType<IterDomain>(inputs).end());
  return id_inputs;
}

std::vector<IterDomain*> iterDomainInputsOfOrderedAs(
    const std::vector<IterDomain*>& of,
    const std::vector<IterDomain*>& order) {
  auto inputs_vec = iterDomainInputsOf(of, order);

  std::unordered_set<IterDomain*> inputs_set(
      inputs_vec.begin(), inputs_vec.end());

  std::vector<IterDomain*> ordered_inputs;
  std::copy_if(
      order.begin(),
      order.end(),
      std::back_inserter(ordered_inputs),
      [&inputs_set](const auto& id) {
        return inputs_set.find(id) != inputs_set.end();
      });

  return ordered_inputs;
}

bool isTV(const Val* val) {
  return val->getValType().value() == ValType::TensorView ||
      val->getValType().value() == ValType::TensorIndex;
}

// Check if we're a TensorView op that we can generate code for.
bool isTvOp(const Expr* expr) {
  if (std::ranges::any_of(expr->outputs(), [](Val* v) { return isTV(v); }) &&
      (expr->isOneOf<
          UnaryOp,
          BinaryOp,
          TernaryOp,
          TensorConstruct,
          SelectOp,
          IndexSelectOp,
          IndexPutAccumulateOp,
          GatherOp,
          ScatterOp,
          RNGOp,
          FullOp,
          IotaOp,
          EyeOp,
          ReductionOp,
          GroupedReductionOp,
          WelfordOp,
          GroupedWelfordOp,
          LoadStoreOp,
          MatmulOp,
          MmaOp,
          LinearOp,
          SdpaFwdOp,
          SdpaBwdOp,
          EmbeddingFwdOp,
          BroadcastOp,
          SqueezeOp,
          ExpandOp,
          RepeatOp,
          ViewAsScalar,
          ViewOp,
          PadOp,
          SliceOp,
          CatOp,
          kir::AllocTMem,
          kir::GridReduction,
          kir::GroupedGridReduction,
          kir::GridBroadcast,
          kir::GridWelford,
          kir::GroupedGridWelford,
          kir::VectorizedWelfordOp,
          kir::RNGOp>())) {
    return true;
  }
  return false;
}

bool isLdMatrixOp(const Expr* expr) {
  if (auto ldst = dynamic_cast<const LoadStoreOp*>(expr)) {
    return ldst->opType() == LoadStoreOpType::LdMatrix;
  }
  return false;
}

bool isStMatrixOp(const Expr* expr) {
  if (auto ldst = dynamic_cast<const LoadStoreOp*>(expr)) {
    return ldst->opType() == LoadStoreOpType::StMatrix;
  }
  return false;
}

bool isCpAsyncOp(const Expr* expr) {
  if (auto ldst = dynamic_cast<const LoadStoreOp*>(expr)) {
    return ldst->opType() == LoadStoreOpType::CpAsync;
  }
  return false;
}

namespace {

enum class CpAsyncBulkMode { G2S, S2G, NotACpAsyncBulk };

inline CpAsyncBulkMode getCpAsyncBulkMode(const Expr* expr) {
  // Attempt to cast to LoadStoreOp
  if (auto ldst = dynamic_cast<const LoadStoreOp*>(expr)) {
    // Check if opType is either CpAsyncBulk or CpAsyncBulkTensorTile
    auto op_type = ldst->opType();
    if (op_type == LoadStoreOpType::CpAsyncBulk ||
        op_type == LoadStoreOpType::CpAsyncBulkTensorTile) {
      // Check memory types
      auto in_mem = getTv(ldst->in())->getMemoryType();
      auto out_mem = getTv(ldst->out())->getMemoryType();
      if (in_mem == MemoryType::Global && out_mem == MemoryType::Shared) {
        return CpAsyncBulkMode::G2S;
      } else if (
          in_mem == MemoryType::Shared && out_mem == MemoryType::Global) {
        return CpAsyncBulkMode::S2G;
      } else {
        NVF_THROW("Invalid memory types for CpAsyncBulk or CpAsyncBulkTile");
      }
    }
  }
  return CpAsyncBulkMode::NotACpAsyncBulk;
}

} // namespace

bool isCpAsyncBulk(const Expr* expr) {
  return getCpAsyncBulkMode(expr) != CpAsyncBulkMode::NotACpAsyncBulk;
}

bool isCpAsyncBulkLoad(const Expr* expr) {
  return getCpAsyncBulkMode(expr) == CpAsyncBulkMode::G2S;
}

bool isCpAsyncBulkStore(const Expr* expr) {
  return getCpAsyncBulkMode(expr) == CpAsyncBulkMode::S2G;
}

// return true if expr is nD TMA load or store.
// nD TMA ops handles out of bound accesses automatically in hardware, no need
// to predicate it.
bool isCpAsyncBulkTensorTile(const Expr* expr) {
  return isCpAsyncBulk(expr) &&
      expr->as<LoadStoreOp>()->opType() ==
      LoadStoreOpType::CpAsyncBulkTensorTile;
}
bool isCpAsyncBulkTensorTileLoad(const Expr* expr) {
  return isCpAsyncBulkLoad(expr) &&
      expr->as<LoadStoreOp>()->opType() ==
      LoadStoreOpType::CpAsyncBulkTensorTile;
}
bool isCpAsyncBulkTensorTileStore(const Expr* expr) {
  return isCpAsyncBulkStore(expr) &&
      expr->as<LoadStoreOp>()->opType() ==
      LoadStoreOpType::CpAsyncBulkTensorTile;
}

bool isCpAsyncBulk1D(const Expr* expr) {
  return isCpAsyncBulk(expr) &&
      expr->as<LoadStoreOp>()->opType() == LoadStoreOpType::CpAsyncBulk;
}
bool isCpAsyncBulk1DLoad(const Expr* expr) {
  return isCpAsyncBulkLoad(expr) &&
      expr->as<LoadStoreOp>()->opType() == LoadStoreOpType::CpAsyncBulk;
}
bool isCpAsyncBulk1DStore(const Expr* expr) {
  return isCpAsyncBulkStore(expr) &&
      expr->as<LoadStoreOp>()->opType() == LoadStoreOpType::CpAsyncBulk;
}

bool isLdStTMem(const Expr* expr) {
  if (auto ldst = dynamic_cast<const LoadStoreOp*>(expr)) {
    return ldst->opType() == LoadStoreOpType::LdTMem ||
        ldst->opType() == LoadStoreOpType::StTMem;
  }
  return false;
}

bool isTensorScalarFillOp(const Expr* expr) {
  // Check that the input is a single scalar.
  if (expr->inputs().size() == 1 && expr->input(0)->isScalar()) {
    // All load store op with a single scalar input
    //  should be a scalar filling op. Semantically
    //  it literally means `Store`'ing a scalar
    //  into a tensor.
    if (expr->isA<LoadStoreOp>()) {
      return true;
    }
  }
  // Ideally any scalar expression that outputs
  //  to a tensor should be considered in this function
  //  but since we currently only limit scope to
  //  initialization patterns so other scalar expr's
  //  are low priority and are excluded here to avoid confusion.
  return false;
}

TensorView* getTv(Val* val) {
  // NOLINTNEXTLINE(cppcoreguidelines-pro-type-const-cast)
  return const_cast<TensorView*>(getTv(const_cast<const Val*>(val)));
}

const TensorView* getTv(const Val* val) {
  if (val->isA<TensorView>()) {
    return val->as<TensorView>();
  } else if (val->isA<kir::TensorIndex>()) {
    return val->as<kir::TensorIndex>()->view();
  }
  return nullptr;
}

std::vector<TensorView*> getTvs(const std::vector<Val*>& vals) {
  std::vector<TensorView*> tvs;
  for (auto val : vals) {
    auto tv = ir_utils::getTv(val);
    if (tv) {
      tvs.emplace_back(tv);
    }
  }
  return tvs;
}

bool isScalarOp(const Expr* expr) {
  for (auto out : expr->outputs()) {
    if (!out->isScalar()) {
      return false;
    }
  }
  return true;
}

bool isIterDomainOp(const Expr* expr) {
  return expr->isOneOf<Split, Merge, Swizzle, Swizzle2D, Resize>();
}

std::optional<std::pair<IterDomain*, IterDomain*>> getMaybeWarpReductionDim(
    const Val* output,
    const Val* input) {
  auto tv_out = getTv(output);
  if (tv_out == nullptr) {
    return std::nullopt;
  }

  auto tv_in = getTv(input);
  // only support reducing to registers for now.
  if (tv_in->getMemoryType() != MemoryType::Local ||
      tv_out->getMemoryType() != MemoryType::Local) {
    return std::nullopt;
  }

  IterDomain* reduction_on_xdim = nullptr;
  IterDomain* reduction_on_ydim = nullptr;
  IterDomain* reduction_on_zdim = nullptr;
  for (auto id : tv_out->getLoopDomain()) {
    // Currently warp reduction only allows:
    // (1) block.x parallel reductions
    // (2) block.x and block.y parallel reductions
    if (id->isReduction() && id->isParallelized()) {
      if (id->getParallelType() == ParallelType::TIDx) {
        reduction_on_xdim = id;
      } else if (id->getParallelType() == ParallelType::TIDy) {
        reduction_on_ydim = id;
      } else if (id->getParallelType() == ParallelType::TIDz) {
        reduction_on_zdim = id;
      }
    }
  }
  if (!reduction_on_xdim) {
    return std::nullopt;
  }

  if (!reduction_on_xdim->start()->isZeroInt()) {
    return std::nullopt;
  }

  // reduction only in xdim.
  if (!reduction_on_ydim && !reduction_on_zdim) {
    if (reduction_on_xdim->hasPaddingToMultipleOfWarp()) {
      return std::make_pair(reduction_on_xdim, nullptr);
    }

    if (reduction_on_xdim->extent()->isConstInt()) {
      auto extent_value = reduction_on_xdim->extent()->evaluate();
      if (extent_value % at::cuda::warp_size() == 0) {
        return std::make_pair(reduction_on_xdim, nullptr);
      }
    }
  } else if (reduction_on_xdim && reduction_on_ydim && reduction_on_zdim) {
    // special case used in innerOuter scheduler where bdimx and bdimy are
    // constants bdimz is always 1.
    if (reduction_on_xdim->extent()->isConstInt() &&
        reduction_on_ydim->extent()->isConstInt()) {
      auto extent_x_value = reduction_on_xdim->extent()->evaluate();
      auto extent_y_value = reduction_on_ydim->extent()->evaluate();
      if ((extent_x_value * extent_y_value) % at::cuda::warp_size() == 0) {
        return std::make_pair(reduction_on_xdim, reduction_on_ydim);
      }
    }
  }
  return std::nullopt;
}

std::unordered_map<ParallelType, IterDomain*> getParallelDomains(
    const Val* val) {
  const TensorView* tv = nullptr;
  if (val->isA<TensorView>()) {
    tv = val->as<TensorView>();
  } else if (val->isA<kir::TensorIndex>()) {
    tv = val->as<kir::TensorIndex>()->view();
  } else {
    NVF_THROW("Provided val is not TensorIndex or TensorView.");
  }

  std::unordered_map<ParallelType, IterDomain*> parallel_domains;
  for (auto d : tv->getLoopDomain()) {
    if (d->isThread()) {
      parallel_domains.insert(std::make_pair(d->getParallelType(), d));
    }
  }
  return parallel_domains;
}

bool isCpAsyncInit(const Expr* expr) {
  return isTensorScalarFillOp(expr) &&
      // FIXME:
      //  We'd need to add a flag to all the init
      //   exprs so we could robustly detect initialization
      //   in all cases.
      isCpAsyncOp(getTvOutput(expr)->definition());
}

std::optional<Expr*> getMaybePredicatedSingleton(Expr* expr) {
  if (auto ite = dynamic_cast<kir::IfThenElse*>(expr)) {
    if (ite->elseBody().empty()) {
      if (ite->thenBody().size() == 1) {
        return ite->thenBody().exprs()[0];
      }
    }
  }
  return std::nullopt;
}

//! Short-cut for checking if the expression loads from global memory.
bool isGlobalLoad(const Expr* expr) {
  if (expr->isA<LoadStoreOp>()) {
    if (auto in_tv = getTv(expr->input(0))) {
      return in_tv->getMemoryType() == MemoryType::Global;
    }
  }
  return false;
}

//! Short-cut for checking if the given expression initializes buffers
//!  for global memory load.
bool isGlobalLoadInit(const Expr* expr) {
  if (auto uop = dynamic_cast<const UnaryOp*>(expr)) {
    if (uop->in()->isScalar()) {
      // FIXME:
      //  We'd need to add a flag to all the init
      //   exprs so we could robustly detect initialization
      //   in all cases.
      if (isGlobalLoad(getTvOutput(uop)->definition())) {
        return true;
      }
    }
  }
  return false;
}

namespace {

class ExprFlattener : private kir::IrVisitor {
 private:
  using kir::IrVisitor::handle;

  void dispatch(Expr* expr) final {
    if (expr->isA<ForLoop>() || expr->isA<kir::IfThenElse>()) {
      kir::IrVisitor::dispatch(expr);
    } else {
      flat_exprs_.push_back(expr);
    }
  }

 private:
  std::vector<Expr*> flat_exprs_;

 public:
  //! Flattens scopes extracting out a single ordered list of exprs.
  static std::vector<Expr*> flatten(const std::vector<Expr*>& loop_nests) {
    ExprFlattener flattener;
    for (auto expr : loop_nests) {
      flattener.dispatch(expr);
    }
    return flattener.flat_exprs_;
  }
};

} // namespace

std::vector<Expr*> flattenScopedExprs(const std::vector<Expr*>& loop_nests) {
  return ExprFlattener::flatten(loop_nests);
}

namespace {

class ReplaceExprInput : private kir::ExprMutator {
 public:
  static std::vector<Expr*> replace(
      const std::vector<Expr*>& exprs,
      const std::unordered_map<Val*, Val*>& replacement_map) {
    ReplaceExprInput replacer(replacement_map);
    replacer.traverseAndInsert(exprs);
    return replacer.exprs_;
  }

 private:
  ReplaceExprInput(const std::unordered_map<Val*, Val*>& replacement_map)
      : replacement_map_(replacement_map) {}

  using kir::ExprMutator::handle;

  std::optional<std::unordered_map<Val*, Val*>> getMaybeInputReplacementMap(
      Expr* expr) {
    bool need_replacement = false;

    std::unordered_map<Val*, Val*> replaced_val;
    for (auto in : expr->inputs()) {
      auto replace_it = replacement_map_.find(in);
      if (replace_it != replacement_map_.end()) {
        need_replacement = true;
        replaced_val[in] = replace_it->second;
      } else {
        replaced_val[in] = in;
      }
    }
    if (need_replacement) {
      return std::optional<std::unordered_map<Val*, Val*>>(replaced_val);
    } else {
      return std::nullopt;
    }
  }

  // Copy predicates and register expression replacement
  void registerReplaceWithPredicate(Expr* old_expr, Expr* new_expr) {
    new_expr = new_expr->withPredicate(old_expr->predicate())
                   ->withWritePredicate(old_expr->writePredicate());
    registerReplace(old_expr, new_expr);
  }

  void handle(UnaryOp* node) final {
    auto replaced_inputs = getMaybeInputReplacementMap(node);
    if (replaced_inputs.has_value()) {
      auto replacement = IrBuilder::create<UnaryOp>(
          node->getUnaryOpType(), node->out(), replaced_inputs->at(node->in()));
      registerReplaceWithPredicate(node, replacement);
    }
  }

  void handle(BinaryOp* node) final {
    auto replaced_inputs = getMaybeInputReplacementMap(node);
    if (replaced_inputs.has_value()) {
      auto replacement = IrBuilder::create<BinaryOp>(
          node->getBinaryOpType(),
          node->out(),
          replaced_inputs->at(node->lhs()),
          replaced_inputs->at(node->rhs()));
      registerReplaceWithPredicate(node, replacement);
    }
  }

  void handle(TernaryOp* node) final {
    auto replaced_inputs = getMaybeInputReplacementMap(node);
    if (replaced_inputs.has_value()) {
      auto replacement = IrBuilder::create<TernaryOp>(
          node->getTernaryOpType(),
          node->out(),
          replaced_inputs->at(node->in1()),
          replaced_inputs->at(node->in2()),
          replaced_inputs->at(node->in3()));
      registerReplaceWithPredicate(node, replacement);
    }
  }

  void handle(RNGOp* node) final {
    // RNGOp has no input
    return;
  }

  void handle(kir::RNGOp* node) final {
    auto replaced_inputs = getMaybeInputReplacementMap(node);
    if (replaced_inputs.has_value()) {
      kir::RNGOp* replacement = nullptr;
      if (node->inputs().size() == 4) {
        replacement = IrBuilder::create<kir::RNGOp>(
            node->output(0),
            replaced_inputs->at(node->input(0)),
            replaced_inputs->at(node->input(1)),
            node->dtype(),
            node->getRNGOpType(),
            std::vector<Val*>{
                replaced_inputs->at(node->input(2)),
                replaced_inputs->at(node->input(3))});
      } else {
        replacement = IrBuilder::create<kir::RNGOp>(
            node->output(0),
            replaced_inputs->at(node->input(0)),
            replaced_inputs->at(node->input(1)),
            node->dtype(),
            node->getRNGOpType());
      }
      registerReplaceWithPredicate(node, replacement);
    }
  }

  void handle(ReductionOp* node) final {
    auto replaced_inputs = getMaybeInputReplacementMap(node);
    if (replaced_inputs.has_value()) {
      auto replacement = IrBuilder::create<ReductionOp>(
          node->getReductionOpType(),
          node->init(),
          node->out(),
          replaced_inputs->at(node->in()),
          node->isAllreduce());
      registerReplaceWithPredicate(node, replacement);
    }
  }

  void handle(GroupedReductionOp* node) final {
    auto replaced_inputs = getMaybeInputReplacementMap(node);
    if (replaced_inputs.has_value()) {
      const auto& map = replaced_inputs.value();
      auto inputs = node->inputs();
      for (auto& input : inputs) {
        auto it = map.find(input);
        if (it != map.end()) {
          input = it->second;
        }
      }
      auto replacement = IrBuilder::create<GroupedReductionOp>(
          node->getReductionOpTypes(),
          node->initVals(),
          node->outputs(),
          inputs,
          node->isAllreduce());
      registerReplaceWithPredicate(node, replacement);
    }
  }
  void handle(BroadcastOp* node) final {
    auto replaced_inputs = getMaybeInputReplacementMap(node);
    if (replaced_inputs.has_value()) {
      auto replacement = IrBuilder::create<BroadcastOp>(
          node->out(),
          replaced_inputs->at(node->in()),
          node->getBroadcastDimFlags());
      registerReplaceWithPredicate(node, replacement);
    }
  }

  void handle(WelfordOp* node) final {
    auto replaced_inputs = getMaybeInputReplacementMap(node);
    if (replaced_inputs.has_value()) {
      auto replacement = IrBuilder::create<WelfordOp>(
          node->outAvg(),
          node->outVar(),
          node->outN(),
          node->initAvg(),
          node->initVar(),
          node->initN(),
          replaced_inputs->at(node->inAvg()),
          replaced_inputs->at(node->inVar()),
          replaced_inputs->at(node->inN()));
      registerReplaceWithPredicate(node, replacement);
    }
  }

  void handle(MmaOp* node) final {
    auto replaced_inputs = getMaybeInputReplacementMap(node);
    if (replaced_inputs.has_value()) {
      auto replacement = IrBuilder::create<MmaOp>(
          node->out(),
          replaced_inputs->at(node->inA()),
          replaced_inputs->at(node->inB()),
          node->init(),
          node->macro());
      registerReplaceWithPredicate(node, replacement);
    }
  }

  void handle(LoadStoreOp* node) final {
    auto replaced_inputs = getMaybeInputReplacementMap(node);
    if (replaced_inputs.has_value()) {
      auto replacement = IrBuilder::create<LoadStoreOp>(
          node->opType(), node->out(), node->in(), node->cacheOp());
      registerReplaceWithPredicate(node, replacement);
    }
  }

 private:
  const std::unordered_map<Val*, Val*>& replacement_map_;
};

} // namespace

std::vector<Expr*> replaceInputsInExpr(
    const std::vector<Expr*>& exprs,
    const std::unordered_map<Val*, Val*>& replacement_map) {
  return ReplaceExprInput::replace(exprs, replacement_map);
}

std::vector<Expr*> getAllSwizzlesBetween(
    std::vector<IterDomain*> from,
    std::vector<IterDomain*> to) {
  auto all_expr = DependencyCheck::getAllExprsBetween(
      {from.begin(), from.end()}, {to.begin(), to.end()});

  std::vector<Expr*> all_swizzles;

  std::copy_if(
      all_expr.begin(),
      all_expr.end(),
      std::back_inserter(all_swizzles),
      [](Expr* expr) { return expr->isA<Swizzle2D>(); });

  return all_swizzles;
}

bool isTMAOrMMASmemTv(TensorView* tv) {
  return tv->getMemoryType() == MemoryType::Shared &&
      (ir_utils::isCpAsyncBulkLoad(tv->definition()) ||
       std::ranges::any_of(tv->uses(), [](Expr* e) {
         return e->isA<MmaOp>() || ir_utils::isCpAsyncBulkStore(e);
       }));
}

MmaInputSmemSwizzle getSwizzleMode(TensorView* tv) {
  // Output of TMA load
  if (ir_utils::isCpAsyncBulkLoad(tv->definition())) {
    return GpuLower::current()->consumerToTMAInfo().at(tv).swizzle();
  }
  for (auto use : tv->uses()) {
    // Input of TMA store
    if (ir_utils::isCpAsyncBulkStore(use)) {
      TensorView* consumer_tv = ir_utils::getTvOutput(use);
      return GpuLower::current()->consumerToTMAInfo().at(consumer_tv).swizzle();
    }

    // Input of MmaOp
    if (use->isA<MmaOp>()) {
      TensorView* consumer_tv = ir_utils::getTvOutput(use);
      auto id_graph = GpuLower::current()->tensorIndexer().traversalGraph();
      const auto& to_domain = id_graph.toGroups(tv->getMaybeAllocationDomain());
      const auto& from_domain = id_graph.toGroups(consumer_tv->getLoopDomain());
      auto exprs = ValGraphBFS::getExprGroupsBetween(
                       id_graph,
                       {from_domain.begin(), from_domain.end()},
                       {to_domain.begin(), to_domain.end()},
                       false)
                       .first;
      for (const auto& [eg, dir] : exprs) {
        auto expr = eg->front();
        if (Swizzle* swizzle = dynamic_cast<Swizzle*>(expr)) {
          NVF_ERROR(
              swizzle->swizzleType() == SwizzleType::XOR, "expect xor swizzle");
          return getSwizzleFromBytes(
              swizzle->inX()->extent()->evaluate().as<int64_t>() * 16);
        }
      }
    }
  }
  return MmaInputSmemSwizzle::None;
}

std::optional<int64_t> getStageSlicePosition(const TensorView* tv) {
  NVF_ERROR(tv != nullptr);

  bool is_warp_specialized =
      std::holds_alternative<WarpSpecialized>(tv->circularBufferOptions().type);
  if (!is_warp_specialized) {
    return std::nullopt;
  }

  const auto& warp_specialized =
      std::get<WarpSpecialized>(tv->circularBufferOptions().type);
  if (!warp_specialized.stage_slice_position.has_value()) {
    return std::nullopt;
  }

  return warp_specialized.stage_slice_position.value();
}

<<<<<<< HEAD
=======
// Returns true if the for_loops contain a loop with the given
// CircularBufferLoopStage.
bool containsCircularBufferStage(
    const std::vector<ForLoop*>& for_loops,
    CircularBufferLoopStage stage_type) {
  return std::any_of(
      for_loops.begin(), for_loops.end(), [stage_type](const ForLoop* fl) {
        return fl->circularBufferLoopStage() == stage_type;
      });
}

>>>>>>> ce2f0779
} // namespace ir_utils

namespace lower_utils {

bool hasBlockSync(const Expr* expr, const ThreadPredicateMap& pred_map) {
  if (expr->isA<kir::BlockSync>() || expr->isA<kir::GridSync>() ||
      expr->isA<kir::BlockSerializeWait>() ||
      expr->isA<kir::BlockSerializeRelease>()) {
    return true;
  }

  if (!ir_utils::isTvOp(expr)) {
    return false;
  }

  if (auto gr = dynamic_cast<const kir::GridReduction*>(expr);
      gr && gr->isSerial()) {
    // Serial GridReductions do not have a block sync. Instead, they sync in
    // separate nodes surrounding their loop nest.
    return false;
  }

  if (!(ir_utils::isReductionOp(expr) || expr->isA<BroadcastOp>() ||
        expr->isA<kir::GridBroadcast>())) {
    return false;
  }

  // GroupedReductionOp can have multiple output TVs, but they must be
  // parallelized in the same way, so just checking one of them is enough.
  auto tv = ir_utils::getTvOutput(expr);

  if (tv->hasBlockReduction() || tv->hasGridReduction()) {
    return true;
  } else if (expr->isA<BroadcastOp>()) {
    const ParallelTypeBitmap pt_map =
        GpuLower::current()->threadPredMap().getParallelBroadcastDomains(tv);
    return pt_map.any();
  }

  return false;
}

kir::Allocate* allocGlobalBufferForGridComm(
    Val* buffer_size,
    DataType dtype,
    bool zero_init,
    bool resets_to_zero) {
  const std::vector<IterDomain*> new_buffer_ids = {
      IrBuilder::create<IterDomain>(IterDomainBuilder(
          GpuLower::current()->kernel()->zeroVal(),
          SimplifyingIrBuilder::maybeCastExpr(DataType::Index, buffer_size)))};
  const auto buffer_domain = IrBuilder::create<TensorDomain>(new_buffer_ids);
  const auto buffer_tv =
      IrBuilder::create<TensorView>(buffer_domain, dtype, MemoryType::Global);
  return IrBuilder::create<kir::Allocate>(
      buffer_tv,
      buffer_tv->getMemoryType(),
      nullptr,
      zero_init,
      resets_to_zero);
}

AllocPosInfo getAllocPosInfo(
    const TensorView* tv,
    const std::vector<ForLoop*>& for_loops,
    const std::unordered_map<IterDomain*, IterDomain*>& id_map,
    bool use_id_map) {
  DEBUG_PRINT_SCOPE(tv);
  AllocPosInfo info;
  auto gpu_lower = GpuLower::current();

  bool outer_alloc_found = false;

  // Use stage_slice_position if it exists for TensorView. Otherwise, fallback
  // to compute_at_position.
  int64_t compute_position =
      ir_utils::getStageSlicePosition(tv).value_or(tv->getComputeAtPosition());

  for (auto fl : for_loops) {
    if (info.alloc_pos == compute_position) {
      DEBUG_LOG("Break at info.alloc_pos = ", info.alloc_pos);
      break;
    }

    if (tv->axis(info.alloc_pos)->isReduction()) {
      const auto outputs = FusionGuard::getCurFusion()->getTerminatingOutputs();
      NVF_ERROR(
          std::find(outputs.begin(), outputs.end(), tv) != outputs.end(),
          "Invalid computeAt of T",
          tv->name(),
          ". A reducation axis is detected outside computeAt point even though "
          "it is not an output tensor.");
      DEBUG_LOG("Break at info.alloc_pos = ", info.alloc_pos);
      break;
    }

    auto fl_id = fl->iter_domain();

    if (fl_id->getParallelType() == ParallelType::Unroll) {
      DEBUG_LOG("Break at info.alloc_pos = ", info.alloc_pos);
      break;
    }

    // Shared memory must be allocated outside of unswitched
    // domains. See issue #1133.
    if (fl_id->getParallelType() == ParallelType::Unswitch &&
        tv->getMemoryType() == MemoryType::Shared) {
      outer_alloc_found = true;
    }

    // Assume global memory is allocated at outer most scope.
    if (tv->getMemoryType() == MemoryType::Global) {
      outer_alloc_found = true;
    }

    // Allocation of a circular buffered tensor is placed outside its
    // circular buffer axis.
    if (tv->isCircularBuffered() &&
        tv->axis(info.alloc_pos) ==
            gpu_lower->circularBufferInfo().getCircularBufferAxis(tv)) {
      outer_alloc_found = true;
    }

    auto local_id = tv->axis(info.alloc_pos);

    if (use_id_map) {
      auto id_it = id_map.find(local_id);
      if (id_it != id_map.end()) {
        local_id = id_it->second;
      }
    }

    if (lower_utils::getConcreteLoopID(local_id) ==
        lower_utils::getConcreteLoopID(fl_id)) {
      info.alloc_pos++;
    }

    info.init_for_loop = fl;

    if (!outer_alloc_found) {
      info.alloc_for_loop = fl;
    }
  }

  return info;
}

//! Implementing this in here to avoid including too many headers
//!  in type.cpp. Conceptually this should be a generic definition
//!  rather than a util.
bool supportInlinePredicate(Expr* expr) {
  if (ir_utils::isCpAsyncOp(expr)) {
    return true;
  }
  // TODO: build out support.
  return false;
}

bool isScalarExpr(Expr* expr) {
  if (expr->inputs().empty() || expr->outputs().empty()) {
    // For expressions that does not have input/output, they are usually lowered
    // expressions like AsyncWait. We don't consider these as scalar
    // expressions.
    return false;
  }
  for (auto inp : expr->inputs()) {
    if (!inp->isScalar()) {
      return false;
    }
  }
  for (auto out : expr->outputs()) {
    if (!out->isScalar()) {
      return false;
    }
  }
  return true;
}

bool isExtentEqualToMaxParallelTypeExtent(
    const IterDomain* id,
    bool in_compute_warp) {
  const auto& parallel_dim_map = GpuLower::current()->parallelDimensionMap();
  Val* pdm_max_extent = nullptr;
  if (in_compute_warp) {
    pdm_max_extent = parallel_dim_map.getRawCompute(id->getParallelType());
  } else {
    pdm_max_extent = parallel_dim_map.getRaw(id->getParallelType());
  }
  if (nullptr == pdm_max_extent) {
    return false;
  }
  auto* is_exact_val = IrBuilder::eqExpr(id->extent(), pdm_max_extent);
  return simplifyExpr(is_exact_val)->isTrue();
}

Val* u32IndexScalarSmemTv(TensorView* smem_tv) {
  auto u32addr = IrBuilder::create<Val>(DataType::SMemAddress);
  IrBuilder::create<UnaryOp>(
      UnaryOpType::ToUnsignedSmemAddr,
      u32addr,
      IrBuilder::metadataExpr(smem_tv));
  return u32addr;
}

Val* u32IndexScalarSmemTv(kir::TensorIndex* index) {
  auto ptr_address = IrBuilder::addressExpr(index);
  auto u32addr = IrBuilder::create<Val>(DataType::SMemAddress);
  IrBuilder::create<UnaryOp>(
      UnaryOpType::ToUnsignedSmemAddr, u32addr, ptr_address);
  return u32addr;
}

Val* getGridSyncBufferSize(const ParallelTypeBitmap& ptb) {
  // See the comment above for getGridCommWorkBufferSize.
  NVF_ERROR(
      ptb.hasBID(),
      "Detected  needing a grid sync but no grid bits set in bitmap.");
  Val* buffer_size = GpuLower::current()->kernel()->oneVal();
  for (auto pt : kParallelTypeBIDs) {
    // Synchronized within pt, so all blocks of this PT use the same
    // sync buffer location, and thus no need to expand the sync
    // buffer size.
    if (ptb.get(pt)) {
      continue;
    }
    auto pt_dim = GpuLower::current()->parallelDimensionMap().get(pt);
    if (pt_dim == nullptr || pt_dim->isOneInt()) {
      continue;
    }
    buffer_size = SimplifyingIrBuilder::mulExpr(buffer_size, pt_dim);
  }
  return buffer_size;
}

std::vector<Val*> getFusionOutputsRequiringCodegen(Fusion* fusion) {
  std::vector<Val*> outs_requiring_codegen;
  outs_requiring_codegen.reserve(fusion->outputs().size());
  std::copy_if(
      fusion->outputs().begin(),
      fusion->outputs().end(),
      std::back_inserter(outs_requiring_codegen),
      [&fusion](Val* out) {
        return (fusion->getOutputAlias(out).type != AllocationType::Evaluate);
      });
  return outs_requiring_codegen;
}

Val* getNumThreadsInTensorView(TensorView* tv) {
  Val* num_threads = tv->fusion()->oneVal();
  for (auto id : tv->getLoopDomain()) {
    if (id->isThreadDim()) {
      num_threads = SimplifyingIrBuilder::mulExpr(num_threads, id->extent());
    }
  }
  return num_threads;
}

std::array<UnitDim, 2> getMmaLayout(const MmaOp* expr) {
  if (isAmpere(expr->macro()) || isTuring(expr->macro())) {
    return {UnitDim::K, UnitDim::K};
  }

  // NOLINTNEXTLINE(cppcoreguidelines-pro-type-member-init)
  std::array<UnitDim, 2> layout;

  auto out_tv = ir_utils::getTv(expr->out());
  IterDomain* reduction_id = nullptr;
  // For hopper matmuls, the mma_result logical domain is reordered as [M, N, K]
  // using commitLeafToLogical. In the split-k case, use the root domain for the
  // mma layout because the k dimension is divided into two iterDomains in the
  // logical domain.
  for (auto id : out_tv->getMaybeRootDomain()) {
    if (id->isReduction()) {
      reduction_id = id;
      break;
    }
  }
  NVF_ERROR(reduction_id != nullptr);

  std::array<TensorView*, 2> inputs = {
      ir_utils::getTv(expr->inA()), ir_utils::getTv(expr->inB())};
  for (auto i : arange(2)) {
    auto in_tv = inputs.at(i);
    if (in_tv->getMemoryType() == MemoryType::Local) {
      layout[i] = UnitDim::K;
      continue;
    }
    NVF_ERROR(in_tv->getMemoryType() == MemoryType::Shared);
    auto out2in =
        PairwiseLogicalDomainMap(in_tv, out_tv).mapConsumerToProducer();
    auto reduction_id_in = out2in.at(reduction_id);
    auto inner_id = in_tv->getMaybeAllocationDomain().back();
    while (inner_id != reduction_id_in && inner_id->definition() != nullptr) {
      inner_id = inner_id->definition()->inputs().back()->as<IterDomain>();
    }
    layout[i] = inner_id == reduction_id_in ? UnitDim::K : UnitDim::M_or_N;
  }

  return layout;
}

bool isReductionInitExpr(const Expr* expr) {
  // False if its output isn't a TensorView
  if (!ir_utils::isTvOp(expr)) {
    return false;
  }
  // False if it doesn't have any reduction axis
  const auto out_tv = ir_utils::getTvOutput(expr);
  if (!out_tv->domain()->hasReduction()) {
    return false;
  }
  // False if it has TensorView inputs as initialization should
  // never use TensorViews
  const auto tv_filter_inp_view =
      ir_utils::filterByType<TensorView>(expr->inputs());
  if (tv_filter_inp_view.begin() != tv_filter_inp_view.end()) {
    return false;
  }
  return true;
}

bool predicateAtEnd(ForLoop* loop) {
  auto loop_id = loop->iter_domain();
  auto split = dynamic_cast<Split*>(loop_id->definition());
  if (split == nullptr) {
    return false;
  }

  bool is_divisible = GpuLower::current()->divisibleSplitSet().count(split) > 0;

  if (!is_divisible) {
    return false;
  }

  // Find the other output of the split
  auto other_out_id =
      split->inner() == loop_id ? split->outer() : split->inner();

  // If the other output is mapped with a vectorized IterDomain,
  // this IterDomain needs to be predicated at each iteration point.
  const auto& other_id_exact_set = GpuLower::current()
                                       ->idModel()
                                       .idGraph(IdMappingMode::EXACT)
                                       .toGroup(other_out_id);

  if (std::any_of(
          other_id_exact_set->begin(), other_id_exact_set->end(), [](Val* val) {
            return val->as<IterDomain>()->getParallelType() ==
                ParallelType::Vectorize;
          })) {
    return false;
  }

  // Now it is either loop_id is mapped with a vectorized IterDomain
  // or it's an output of view transformations.
  return true;
}

// Implementation of:
//   Val* proveLinearAndGetStride(
//       const ValGraph& id_graph,
//       const ValGroup& linear_g,
//       const ValGroups& domain);
//
// The idea is similar to the vectorization helper in vectorize_helper.h:
// We propagate from linear_g to domain, and figure out how linear_g project to
// domain. From the projection, we will know if linear_g is linear and the
// stride. For example, let's consider the following two schedules (same example
// as the NVFuserTest.ProveLinearAndGetStride test):
//
// v1:
//        I0         I1
//       /  \       /  \.
//          128        128
//          / \        / \.
//         /   \      /   \.
//        /     \    /     \.
//       /       \  /       \.
//      /         \/        64.
//     /          /\       /  \.
//    /          /  \     /    \.
//   16        [2]   8   8      8
//                    \ /
//                    xor
//                    / \.
//                   8   8
//
// v3:
//        I0         I1
//       /  \       /  \.
//          32         256
//          / \        / \.
//         /   \      /   \.
//        /     \    /     \.
//       /       \  /       \.
//      /         \/        64.
//     /          /\       /  \.
//    /          /  \     /    \.
//   4          4    8   8      8
//                    \ /
//                    xor
//                   /   \.
//                  8     8
//
// Suppose that the [2] in v1 is linear_g, and the leaves in v3 are domain.
// Domain is in the order [I0o, I1o, 4, 4, 8, 8, 8]. To figure out if linear_g
// is linear in domain, we start from propagating linear_g back in v1. The first
// step we see is the split of 128 into [2] and 64. From this split, we know
// that when [2] projects to the 128, it projects to the 2 after a 64 on its
// inner. The next step is the split of I1 by 128 in v1. Similarly, we know that
// when [2] projects to I1, it projects to the 2 after a 64 on its inner.
// Because the I1 in v1 and v3 are mapped, then we will continue propagation in
// v3. The next step is to process the split of I1 into I1o and 256 in v3. We
// already know that when [2] projects to I1, it projects to the 2 after a 64 on
// its inner. Because 2 * 64 = 128, which is a factor of 256, we know that the
// 256 is able to fully cover the [2] in I1. Therefore, I1o is unrelated to [2],
// and we only need to focus on the 256. And when the [2] projects to this 256,
// it projects to the 2 after a 64 on its inner. The next step is to process the
// split of 256 into 4 and 64. Because the 64 happens to be the extent of the
// inner of [2] in the 256, we know that the [2] will be fully covered by the
// inner 2 of the 4 of the output of the split. So, we know that, when the [2]
// projects to the 4, it projects to the inner 2 of the 4. Now we have finished
// propagation and reached domain. Because [2] is the inner of the 4, and the 4
// is linear in domain, so we have proved that [2] is linear in domain. In
// domain, the domains on the right of the 4 are 8, 8, 8, so the stride is 8*8*8
// = 512.
namespace {

// From the above example, we can see that how linear_g lives in domain could be
// complicated. It can be, for example:
//   1. linear_g is equivalent to a single ValGroup in domain. For example,
//      linear_g itself is inside domain.
//   2. linear_g is the inner of a ValGroup in domain. For example, something
//      like:
//        x  linear_g
//         \ /
//          g
//      where g is a ValGroup in domain.
//   3. linear_g is the outer of a ValGroup in domain. For example, something
//      like:
//        linear_g   x
//                \ /
//                 g
//      where g is a ValGroup in domain.
//   4. linear_g is the middle of a ValGroup in domain, where on the right,
//      there is a 2. For example, something like:
//        linear_g   2
//                \ /
//            x   g1
//             \ /
//              g
//      where g is a ValGroup in domain.
//   5. linear_g is projected as g1, g2, g3 in domain. For example, something
//      like:
//          linear_g
//            /   \.
//          g1    g23
//                / \.
//               g2  g3
//      where g1, g2, g3 are ValGroups in domain.
//   6. linear_g is projected as the inner 2 of g1, g2, and the outer 4 of g3.
//      For example, something like:
//             linear_g
//              /   \.
//        x    2     4    8
//         \  /       \  /
//          ga         g3
//         /  \.
//        g1   g2
//      where g1, g2, g3 are ValGroups in domain.
//
// We use a dynamic type called Projection to represent structures like above.
// Because dynamic type can be recursive, it is very expressive and can
// represent all the cases above. It is helpful to think of the dynamic type
// Projection as a formal language to describe how linear_g is projected in
// domain. Different types in the dynamic type Projection are different types of
// abstract syntax tree nodes for this language. Note that neither the above
// examples nor the dynamic type Projection is exhaustive. For example,
// "linear_g is projected as the merge of the inner of g with the outer of g in
// reverse order" is not covered. For the case where we can not represent using
// the language of the dynamic type Projection, we will use the std::monostate
// to denote "unknown". In the future, if we need more expressive power, we can
// extend the dynamic type Projection with more types of abstract syntax tree
// nodes. Because the dynamic type Projection is recursive, the theoretical
// upper limit of the expressive power of this design is as high as the world
// that a formal language can describe.

// selected = PartOf(what, inner_extent, selected_extent) represents that the
// selected node is part of `what`. This projection usually comes from merge.
// For example, if we have
//   selected    2
//           \  /
//            g1
// then
//   selected = PartOf(g1, 2, extent_of_selected).
template <typename Projection>
struct PartOf {
  // Part of what?
  std::shared_ptr<Projection> what;
  // The structure of `what` is shown below:
  //   .--------------------------.
  //   | outer | selected | inner |
  //   '--------------------------'
  // `inner_extent` refers to the extent of `inner`, which can also be
  // understood as the stride of `selected` in `what`. If `selected` is the
  // innermost of `what`, then there is nothing on the inner of `selected`. For
  // this case, we say the inner_extent is one, and assign nullptr here.
  Val* inner_extent = nullptr;
  // The extent of the `selected`. This value is just carried over and never
  // changed.
  Val* selected_extent = nullptr;

  bool operator==(const PartOf& other) const {
    return what->type() == other.what->type() && *what == *other.what &&
        inner_extent == other.inner_extent &&
        selected_extent == other.selected_extent;
  }
  bool operator!=(const PartOf& other) const {
    return !(*this == other);
  }
};

// selected = Composition{g1, g2, g3} represents that the `selected` is a
// composition of g1, g2, and g3. This projection usually comes from split. For
// example, if we have
//    selected
//     /   \.
//   g1     g2
// then:
//   selected = Composition{g1, g2}.
template <typename... Args>
using Composition = std::deque<Args...>;

using Projection = dynamic_type::
    DynamicType<dynamic_type::Containers<Composition, PartOf>, ValGroup>;

// Utilities to print the entire abstract syntax tree of a projection.
std::string print(const Projection& proj);

std::string print(const ValGroup& group) {
  return group->toString();
}

std::string print(const PartOf<Projection>& part) {
  auto str_or_null = [](Val* val) {
    return val == nullptr ? "nullptr" : val->toInlineString();
  };
  return "PartOf(what=" + print(*part.what) +
      ", inner_extent=" + str_or_null(part.inner_extent) +
      ", selected_extent=" + str_or_null(part.selected_extent) + ")";
}

std::string print(const Composition<Projection>& vec) {
  std::stringstream ss;
  ss << "[";
  for (const auto& g : vec) {
    ss << print(g) << ", ";
  }
  ss << "]";
  return ss.str();
}

std::string print(const std::monostate&) {
  return "std::monostate";
}

std::string print(const Projection& proj) {
  return Projection::dispatch(
      [&](const auto& proj) { return print(proj); }, proj);
}

// Utilities to check if a ValGroup is contained in proj or its subtree.
bool related(const Projection& proj, const ValGroup& to);

bool related(const ValGroup& group, const ValGroup& to) {
  return group == to;
}

bool related(const PartOf<Projection>& part, const ValGroup& to) {
  return related(*part.what, to);
}

bool related(const Composition<Projection>& comp, const ValGroup& to) {
  return std::any_of(
      comp.begin(), comp.end(), [&](const auto& g) { return related(g, to); });
}

bool related(const std::monostate&, const ValGroup& to) {
  return false;
}

bool related(const Projection& proj, const ValGroup& to) {
  return Projection::dispatch(
      [&](const auto& proj) { return related(proj, to); }, proj);
}

// Utilities to get the extent of a projection.
Val* extent(const Projection& proj);

Val* extent(const ValGroup& group) {
  return group->front()->as<IterDomain>()->extent();
}

Val* extent(const PartOf<Projection>& part) {
  return part.selected_extent;
}

Val* extent(const Composition<Projection>& comp) {
  return std::accumulate(
      comp.begin(),
      comp.end(),
      FusionGuard::getCurFusion()->oneVal(),
      [](Val* acc, const auto& g) {
        return SimplifyingIrBuilder::mulExpr(acc, extent(g));
      });
}

Val* extent(const std::monostate&) {
  NVF_THROW("Cannot get extent of std::monostate");
}

Val* extent(const Projection& proj) {
  return Projection::dispatch(
      [&](const auto& proj) { return extent(proj); }, proj);
}

// Simplify the abstract syntax tree so that it is easier to be pattern
// matched. Defined below.
Projection simplify(Projection proj);

// Given an expression on the traversal path and its direction, get the from
// and to groups.
auto fromGroups(
    const ValGraph& id_graph,
    const ExprGroup& eg,
    Direction direction) {
  return direction == Direction::Backward ? id_graph.outputGroups(eg)
                                          : id_graph.inputGroups(eg);
}

auto toGroups(
    const ValGraph& id_graph,
    const ExprGroup& eg,
    Direction direction) {
  return direction == Direction::Backward ? id_graph.inputGroups(eg)
                                          : id_graph.outputGroups(eg);
}

// Do the propagation to project linear_g on domain through the given
// expression, build out and simplify the abstract syntax tree on the fly by
// substituting equivalent items. For example, if we have
//   2   [2]  3
//    \    \ /
//     \    6
//      \  /
//       12   2
//        \  /
//         24
//        /  \.
//       4    6
// and the linear_g is [2], when we propagate from [2] to 24, we will build out
// the abstract syntax tree with the following steps:
//
// First, we will traverse the expression 6 = merge(2, 3). We will build out
//   linear_g = PartOf{what=6, inner_extent=3, selected_extent=2}
//
// Second, we will traverse the expression 12 = merge(2, 6). From this
// expression, we know that
//   6 = PartOf{what=12, inner_extent=nullptr, selected_extent=6}
// Substituting definition of 6, in the above definition of linear_g, we get
//   linear_g = PartOf{
//     what=PartOf{what=12, inner_extent=nullptr, selected_extent=6},
//     inner_extent=3,
//     selected_extent=2
//   }
//
// Third, we will traverse the expression 24 = merge(12, 2). From this
// expression, we know that
//   12 = PartOf{what=24, inner_extent=2, selected_extent=12}
// Substituting definition of 12, in the above definition of linear_g, we get
//   linear_g = PartOf{
//     what=PartOf{
//        what=PartOf{what=24, inner_extent=2, selected_extent=12},
//        inner_extent=nullptr,
//        selected_extent=6
//     },
//     inner_extent=3,
//     selected_extent=2
//   }
//
// Finally, we will traverse the expression 4, 6 = split(24). From this
// expression, we know that
//   24 = Composition{4, 6}
// Substituting definition of 24, in the above definition of linear_g, we get
//   linear_g = PartOf{
//     what=PartOf{
//       what=PartOf{
//         what=Composition{4, 6},
//         inner_extent=2,
//         selected_extent=12
//       },
//       inner_extent=nullptr,
//       selected_extent=6
//     },
//     inner_extent=3,
//     selected_extent=2
//   }
//
// Note that the dynamic type Projection has limited expressiveness, we may
// encounter cases where the projection can not be represented in the language
// of the dynamic type Projection. For such cases, we will just use
// std::monostate to denote "unknown".
Projection propagate(
    const Projection& proj,
    const ValGraph& id_graph,
    const ExprGroup& eg,
    Direction direction);

Projection propagate(
    const ValGroup& group,
    const ValGraph& id_graph,
    const ExprGroup& eg,
    Direction direction) {
  auto from = fromGroups(id_graph, eg, direction);
  auto to = toGroups(id_graph, eg, direction);
  if (from.size() == 1 && to.size() == 2) {
    // If we have
    //    group
    //    /   \.
    //   g1   g2
    // and the split is divisible, then build the following abstract syntax
    // tree:
    //   group = Composition{g1, g2}
    // If the split is not divisible, then build the following abstract syntax
    // tree:
    //   group = PartOf{what=Composition{g1, g2},
    //                  inner_extent=nullptr,
    //                  selected_extent=extent(group)}
    NVF_ERROR(eg->front()->isA<Split>() || eg->front()->isA<Merge>());
    if (from.front() != group) {
      return group;
    }
    auto comp = Composition<Projection>{to.front(), to.back()};
    bool may_be_indivisible_split = eg->front()->isA<Split>() &&
        !simplifyExpr(eg->front()->as<Split>()->isDivisible())->isTrue();
    if (may_be_indivisible_split) {
      return PartOf<Projection>{
          std::make_shared<Projection>(comp),
          /*inner_extent=*/nullptr,
          /*selected_extent=*/extent(group)};
    }
    return comp;
  } else if (from.size() == 2 && to.size() == 1) {
    // If we have
    //   group    g1
    //        \  /
    //         g2
    // then build the following abstract syntax tree
    //   group = PartOf{what=g2,
    //                  inner_extent=extent(g1),
    //                  selected_extent=extent(group)}
    //
    // If we have
    //   g1   group
    //     \  /
    //      g2
    // then build the following abstract syntax tree
    //   group = PartOf{what=g2,
    //                  inner_extent=nullptr,
    //                  selected_extent=extent(group)}
    NVF_ERROR(eg->front()->isA<Split>() || eg->front()->isA<Merge>());
    if (from.front() != group && from.back() != group) {
      return group;
    }
    return PartOf<Projection>{
        std::make_shared<Projection>(to.front()),
        /*inner_extent=*/from.front() == group ? extent(from.back()) : nullptr,
        /*selected_extent=*/
        simplifyExpr(extent(group))};
  }
  if (std::none_of(from.begin(), from.end(), [&](const auto& g) {
        return g == group;
      })) {
    return group;
  }
  // Not representable (or don't know how to represent) by the language of the
  // dynamic type Projection.
  return {};
}

Projection propagate(
    const PartOf<Projection>& part,
    const ValGraph& id_graph,
    const ExprGroup& eg,
    Direction direction) {
  // Just recursively propagate subtree.
  auto propagated = propagate(*part.what, id_graph, eg, direction);
  if (!propagated.hasValue()) {
    return {};
  }
  auto result = PartOf<Projection>{
      std::make_shared<Projection>(propagated),
      part.inner_extent,
      part.selected_extent};
  return simplify(result);
}

template <typename Container1, typename Container2>
auto search(Container1& from, Container2& substr) {
  return std::search(
      from.begin(),
      from.end(),
      substr.begin(),
      substr.end(),
      [](const Projection& a, const Projection& b) {
        return a.type() == b.type() && a == b;
      });
}

Projection propagate(
    const Composition<Projection>& comp,
    const ValGraph& id_graph,
    const ExprGroup& eg,
    Direction direction) {
  auto from = fromGroups(id_graph, eg, direction);
  auto to = toGroups(id_graph, eg, direction);
  int64_t num_related_components =
      std::count_if(comp.begin(), comp.end(), [&](const auto& proj) {
        return std::any_of(from.begin(), from.end(), [&](const auto& g) {
          return related(proj, g);
        });
      });

  // Not related at all. No-op.
  if (num_related_components == 0) {
    return comp;
  }

  // If only one item in `comp` is related to from, then we can just treat `eg`
  // as a "unary op" and recursively propagate subtrees.
  if (num_related_components == 1) {
    Composition<Projection> result;
    for (const auto& proj : comp) {
      auto propagated = propagate(proj, id_graph, eg, direction);
      if (!propagated.hasValue()) {
        return {};
      }
      result.emplace_back(std::move(propagated));
    }
    return simplify(result);
  }

  // If more than one group in `from` is related to comp, this is more complex.
  // We need to check if these involved multiple groups in comp are transformed
  // by `eg` in a compatible way, in the sense that after the transformation,
  // the result is still representable by language of the dynamic type
  // Projection.
  if (from.size() == 2 && to.size() == 1) {
    NVF_ERROR(eg->front()->isA<Split>() || eg->front()->isA<Merge>());
    // If merging two contiguous components, replace them with the merged
    // ValGroup.
    Composition<Projection> result = comp;
    auto it = search(result, from);
    if (it != comp.end()) {
      result.erase(it + 1, it + (int64_t)from.size());
      *it = to.front();
      return simplify(result);
    }
  }

  // Not representable (or don't know how to represent) by the language of the
  // dynamic type Projection.
  return {};
}

Projection propagate(
    const std::monostate&,
    const ValGraph& id_graph,
    const ExprGroup& eg,
    Direction direction) {
  NVF_THROW("Should not reach here.");
}

Projection propagate(
    const Projection& proj,
    const ValGraph& id_graph,
    const ExprGroup& eg,
    Direction direction) {
  return Projection::dispatch(
      [&](const auto& proj) {
        return propagate(proj, id_graph, eg, direction);
      },
      proj);
}

// After propagation, we should have the information about how linear_g lives
// in domain. Parse this information to check if linear_g is linear in domain,
// and if it is, compute the stride.
Val* proveLinearAndGetStrideAfterPropagation(
    const Projection& proj,
    const ValGroups& domain);

Val* proveLinearAndGetStrideAfterPropagation(
    const ValGroup& group,
    const ValGroups& domain) {
  Val* stride = group->front()->fusion()->oneVal();
  for (auto it = domain.rbegin(); it != domain.rend(); ++it) {
    if (*it == group) {
      return stride;
    }
    stride = SimplifyingIrBuilder::mulExpr(stride, extent(*it));
  }
  return nullptr;
}

Val* proveLinearAndGetStrideAfterPropagation(
    const PartOf<Projection>& part,
    const ValGroups& domain) {
  auto inner_stride =
      proveLinearAndGetStrideAfterPropagation(*part.what, domain);
  if (inner_stride == nullptr) {
    return nullptr;
  }
  return SimplifyingIrBuilder::mulExpr(inner_stride, part.inner_extent);
}

Val* proveLinearAndGetStrideAfterPropagation(
    const Composition<Projection>& comp,
    const ValGroups& domain) {
  if (comp.empty()) {
    return FusionGuard::getCurFusion()->zeroVal();
  }
  auto it = search(domain, comp);
  if (it == domain.end()) {
    return nullptr;
  }
  return proveLinearAndGetStrideAfterPropagation(comp.back(), domain);
}

Val* proveLinearAndGetStrideAfterPropagation(
    const std::monostate&,
    const ValGroups& domain) {
  NVF_THROW("Should not reach here.");
  return nullptr;
}

Val* proveLinearAndGetStrideAfterPropagation(
    const Projection& proj,
    const ValGroups& domain) {
  return Projection::dispatch(
      [&](const auto& proj) {
        return proveLinearAndGetStrideAfterPropagation(proj, domain);
      },
      proj);
}

// Simplify the abstract syntax tree so that it is easier to be pattern
// matched.
Projection simplify(const ValGroup& group) {
  return group;
}

PartOf<Projection> cancelCommonFactors(const PartOf<Projection>& part) {
  // If `what` is a composition and inner_extent is a multiple of the extent of
  // the last items in `what`, we can simplify the inner_extent and `what` by
  // canceling the last items in `what`.
  //
  // Example:
  // PartOf{what=[5,3,2], inner_extent=42} => PartOf{what=[5], inner_extent=7}
  //
  // Proof of correctness:
  // Suppose we have an IterDomain I0, and I0 is split in two different ways:
  //           I0
  //          /  \.
  //         /    \.
  //     split    split
  //     /   \    /   \.
  //   I1  I2{m} I3   I4{n}
  // Assuming I0 is divisible by m, then we have:
  //   I3 = PartOf{what=I0, inner_extent=n} ............ (1)
  // Let g = gcd(m, n), and m = g*m', n = g*n'. Then according to Theorem 2.1 in
  // doc/reading/iterdomain.md, the above transformation is mathematically
  // equivalent to the following transformation:
  //               I0
  //               |
  //             split
  //             /   \.
  //           Io   Ig{g}
  //          /  \.
  //         /    \.
  //        /      \.
  //    split      split
  //    /   \      /   \.
  //   I1 I2'{m'} I3 I4'{n'}
  // where
  //   I2 = merge(I2', Ig), I4 = merge(I4', Ig)
  // Note that
  //   I0 = Composition{I1, I2', Ig}
  // substitute to the above equation (1), we get:
  //   I3 = PartOf{what=[I1, I2', Ig], inner_extent=n} ............ (2)
  // Because I0 is divisible by m, Io is also divisible by m'. So we have:
  //   I3 = PartOf{what=Io, inner_extent=n'}
  // and
  //   Io = [I1, I2']
  // That is,
  //   I3 = PartOf{what=[I1, I2'], inner_extent=n'} ............ (3)
  // Comparing equation (2) and (3), we have:
  //   PartOf{what=[I1, I2', Ig], inner_extent=n} =
  //     PartOf{what=[I1, I2'], inner_extent=n'}
  // That is, we can cancel the common factor of `what` and inner_extent.
  if (!part.what->is<Composition>()) {
    return part;
  }
  auto dq = part.what->as<Composition>();

  Val* new_inner_extent = part.inner_extent;
  if (new_inner_extent == nullptr) {
    return part;
  }

  while (!dq.empty() &&
         simplifyExpr(
             IrBuilder::isDivisibleExpr(new_inner_extent, extent(dq.back())))
             ->isTrue()) {
    new_inner_extent =
        simplifyExpr(IrBuilder::divExpr(new_inner_extent, extent(dq.back())));
    dq.pop_back();
  }
  if (new_inner_extent->isOne()) {
    new_inner_extent = nullptr;
  }
  if (dq.size() == 1) {
    return PartOf<Projection>{
        std::make_shared<Projection>(dq.front()),
        new_inner_extent,
        part.selected_extent};
  }
  return PartOf<Projection>{
      std::make_shared<Projection>(std::move(dq)),
      new_inner_extent,
      part.selected_extent};
}

PartOf<Projection> trimRedundant(const PartOf<Projection>& part) {
  // If part.what is a composition then we only keep the minimum number of
  // items in `what` that is sufficient to represent the selected_extent *
  // inner_extent.
  //
  // Example:
  // PartOf{what=[7, 3, 5, 2], inner_extent=3, selected_extent=5} =>
  //   PartOf{what=[3, 5, 2], inner_extent=3, selected_extent=5}
  //
  // Proof of correctness:
  // Suppose we have an IterDomain I0, and I0 is split in two different ways:
  //             I0
  //            /  \.
  //           /    \.
  //       split    split
  //       /   \    /   \.
  //     I1  I2{m} I3   I4{n}
  //               |
  //             split
  //              /  \.
  //             I5  I6{k}
  // Assuming I0 is divisible by m, then we have:
  //   I6 = PartOf{what=I0, inner_extent=n, selected_extent=k}
  // and
  //   I0 = Composition{I1, I2}
  // substitute to the above equation, we get:
  //   I6 = PartOf{what=[I1, I2], inner_extent=n, selected_extent=k}
  //                                                       ............ (1)
  // For the case where m is a multiple of n*k, according to Theorem 2.1 in
  // doc/reading/iterdomain.md, the above transformation is mathematically
  // equivalent to the following transformation:
  //               I0
  //               |
  //             split
  //             /   \.
  //            I1   I2{m}
  //                   |
  //                 split
  //                 /   \.
  //                I7   I4{n}
  //                 |
  //               split
  //               /   \.
  //              I8   I6{k}
  // where
  //   I5 = merge(I1, I8)
  // In the above transformation, we have:
  //   I6 = PartOf{what=I2, inner_extent=n, selected_extent=k}
  // Comparing equation (1) and the above equation, we have:
  //   PartOf{what=[I1, I2], inner_extent=n, selected_extent=k} =
  //     PartOf{what=I2, inner_extent=n, selected_extent=k}
  // Note that the condition of Theorem 2.1 requires that the extent of I2 is
  // a multiple of n*k, which is the same as the condition of this
  // simplification.
  if (!part.what->is<Composition>()) {
    return part;
  }
  auto dq = part.what->as<Composition>();

  Val* required_extent =
      SimplifyingIrBuilder::mulExpr(part.selected_extent, part.inner_extent);

  Val* what_extent = nullptr;
  int64_t count = 0;
  while (count < (int64_t)dq.size()) {
    count++;
    const auto& item = dq.at(dq.size() - count);
    what_extent = SimplifyingIrBuilder::mulExpr(what_extent, extent(item));
    if (simplifyExpr(IrBuilder::isDivisibleExpr(what_extent, required_extent))
            ->isTrue()) {
      break;
    }
  }
  while (count < (int64_t)dq.size()) {
    dq.pop_front();
  }
  if (dq.size() == 1) {
    return PartOf<Projection>{
        std::make_shared<Projection>(dq.front()),
        part.inner_extent,
        part.selected_extent};
  }
  return PartOf<Projection>{
      std::make_shared<Projection>(std::move(dq)),
      part.inner_extent,
      part.selected_extent};
}

PartOf<Projection> mergeParts(const PartOf<Projection>& part) {
  // Combine PartOf(what=PartOf(what=x), ...) into PartOf(what=x, ...).
  //
  // Example:
  // PartOf{
  //   what=PartOf{what=24, inner_extent=2, selected_extent=12},
  //   inner_extent=3,
  //   selected_extent=2}
  // =>
  // PartOf{what=24, inner_extent=6, selected_extent=2}
  if (!part.what->is<PartOf>()) {
    return part;
  }
  const auto& what = part.what->as<PartOf>();

  return PartOf<Projection>{
      what.what,
      SimplifyingIrBuilder::mulExpr(part.inner_extent, what.inner_extent),
      part.selected_extent};
}

Projection eliminateTrivialPartOf(const PartOf<Projection>& part) {
  // If part.what has the same extent as the selected extent, and there is no
  // inner extent in part, then the full `what` is identical to the selected
  // part.
  //
  // Example:
  // PartOf{what=5, inner_extent=nullptr, selected_extent=5} => 5
  if (part.inner_extent == nullptr &&
      simplifyExpr(IrBuilder::eqExpr(extent(*part.what), part.selected_extent))
          ->isTrue()) {
    return *part.what;
  }
  return part;
}

Projection simplify(const PartOf<Projection>& part) {
  // Recursively simplify subtree.
  auto simplified = PartOf<Projection>{
      std::make_shared<Projection>(simplify(*part.what)),
      part.inner_extent,
      part.selected_extent};
  // Run simplification rules.
  simplified = cancelCommonFactors(simplified);
  simplified = trimRedundant(simplified);
  simplified = mergeParts(simplified);
  return eliminateTrivialPartOf(simplified);
}

Composition<Projection> flattenCompositions(
    const Composition<Projection>& comp) {
  // Flatten the composition into a single level.
  //
  // Example:
  // Composition{Composition{5, 3}, 2} => Composition{5, 3, 2}
  Composition<Projection> result;
  for (const auto& proj : comp) {
    if (proj.is<Composition>()) {
      const auto& flat = proj.as<Composition>();
      result.insert(result.end(), flat.begin(), flat.end());
    } else {
      result.push_back(proj);
    }
  }
  return result;
}

Projection eliminateTrivialComposition(const Composition<Projection>& comp) {
  // If the composition has only one element, then the composition is the same
  // as the element.
  //
  // Example:
  // Composition{5} => 5
  if (comp.size() == 1) {
    return comp.front();
  }
  return comp;
}

Projection simplify(const Composition<Projection>& comp) {
  // Recursively simplify subtrees.
  Composition<Projection> simplified;
  for (const auto& proj : comp) {
    simplified.push_back(simplify(proj));
  }

  // Run simplification rules.
  simplified = flattenCompositions(simplified);
  return eliminateTrivialComposition(simplified);
}

Projection simplify(const std::monostate& null) {
  return null;
}

Projection simplify(Projection projection) {
  // Run simplifications until convergence.
  auto simplified = projection;
  do {
    projection = simplified;
    simplified = Projection::dispatch(
        [&](const auto& projection) { return simplify(projection); },
        projection);
  } while (simplified.type() != projection.type() || simplified != projection);
  return projection;
}

} // namespace

Val* proveLinearAndGetStride(
    const ValGraph& id_graph,
    const ValGroup& linear_g,
    const ValGroups& domain) {
  FusionGuard fg(linear_g->front()->fusion());
  // This function uses simplifyExpr extensively. If we have disable expression
  // simplification in order to help inspect generated kernels then we will get
  // incorrect results here. Instead, we ensure it is enabled using this guard.
  DisableOptionsGuard dog;
  DisableOptionsGuard::getCurOptions().unset(DisableOption::ExprSimplify);
  if (simplifyExpr(extent(linear_g))->isOne()) {
    // If the extent of the linear group is 1, we always consider it as linear,
    // regardless of its relationship with domain. For this case, we use stride
    // zero as a placeholder, as "stride" is really meaningless for a dimension
    // of size one.
    return linear_g->front()->fusion()->zeroVal();
  }
  // Propagate from linear_g to domain. Use frontier to keep track of the
  // how linear_g lives in the current propagation front. Note that linear_g may
  // not contain full dependency of domain.
  Projection frontier = linear_g;
  auto path =
      ValGraphPermissiveBFS::getExprGroupsBetween(
          id_graph, {linear_g}, domain, /*require_all_to_visited=*/false)
          .first;
  // Propagate along the path from linear_g to domain. Note that we do not
  // always propagate all the way through the path. Instead, early stopping
  // is necessary to be functionally correct. For example, if we have the
  // following ValGroups:
  //   4   2
  //    \ /
  //     8
  //    / \.
  //   4'  2'
  // and we are asking: is 2' linear in [4, 2']? The answer is trivially
  // yes by eyeballing, because 2' is the inner of [4, 2']. However, we must be
  // careful in propagation to algorithmically get it right. Although we can
  // directly tell the answer for this example without any progagation, because
  // ValGraphPermissiveBFS has no information about the underlying problem we
  // are solving, it always generate a path that visits `domain` as much as
  // possible, regardless of whether the underlying problem want it or not.
  // For this case, although the 4 in `domain` is unrelated to the answer,
  // ValGraphPermissiveBFS will still visit it. Therefore, it will generate a
  // path that include the merge of 4 and 2, and the split of 8. If we
  // mindlessly propagate along this path without early stopping, we will
  // propagate linear_g into frontier = 2, which leads to a conclusion that
  // "linear_g is the 2, and domain is [4, 2'], linear_g is not in domain, so I
  // can not prove linearity", which is not the answer we want. Note that
  // patterns like this can appear anywhere in the path, so we need to check for
  // early stopping at each step of the propagation.
  Val* stride = proveLinearAndGetStrideAfterPropagation(frontier, domain);
  if (stride != nullptr) {
    return stride;
  }
  for (const auto& [eg, direction] : path) {
    frontier = propagate(frontier, id_graph, eg, direction);
    if (!frontier.hasValue()) {
      // Not representable (or don't know how to represent) by the language of
      // the dynamic type Projection.
      return nullptr;
    }
    // Check for early stopping.
    Val* stride = proveLinearAndGetStrideAfterPropagation(frontier, domain);
    if (stride != nullptr) {
      return stride;
    }
  }
  return nullptr;
}

IterDomain* getConcreteLoopID(IterDomain* id) {
  // Currently, the concrete loop ID depends on if loops are generated
  // based on the IdModel loop promotion, which needs to be enabled
  // explicitly by the IdModelEnableOption::Loop option.
  if (GpuLower::current()->idModelOptions().loop()) {
    // If enabled, the concret ID should be basically just the
    // promotion ID itself. However, just to reduce literacl changes
    // of generated kernels so that the CI diff check could report
    // smaller number of errors, we try to see if the concrete ID by
    // ComputeAtMap could be used as a substitute. If yes, that ID is
    // returned instead of the promotion ID.

    const auto& loop_graph =
        GpuLower::current()->idModel().idGraph(IdMappingMode::LOOP);
    auto promotion = getLoopPromotion(id, GpuLower::current()->idModel());
    const auto& ca_map = GpuLower::current()->caMap();
    const auto& loop_group = loop_graph.toGroup(id);

    // Try to see if the CA concrete domain can be used instead
    for (auto loop_val : *loop_group) {
      IterDomain* loop_id = loop_val->as<IterDomain>();
      if (ca_map->idExistsInMap(loop_id, IdMappingMode::LOOP)) {
        auto ca_map_concrete =
            ca_map->getConcreteMappedID(loop_id, IdMappingMode::LOOP);
        if (GpuLower::current()
                ->idModel()
                .idGraph(IdMappingMode::LOOP)
                .disjointValSets()
                .strictAreMapped(ca_map_concrete, promotion) &&
            GpuLower::current()
                ->idModel()
                .idGraph(IdMappingMode::EXACT)
                .disjointValSets()
                .strictAreMapped(ca_map_concrete, promotion)) {
          return ca_map_concrete;
        }
      }
    }

    // The CAMap concrete ID is not a valid concrete ID. Use the
    // promotion ID instead.
    return promotion;
  } else {
    const auto& ca_map = GpuLower::current()->caMap();
    return ca_map->getConcreteMappedID(id, IdMappingMode::LOOP);
  }
}

bool allMmaInputsGuardedByMBarrier(const MmaOp* mma) {
  return ir_utils::isCpAsyncBulkLoad(
             ir_utils::getTv(mma->inA())->definition()) &&
      ir_utils::isCpAsyncBulkLoad(ir_utils::getTv(mma->inB())->definition());
}

bool isWarpSpecializedLoop(ForLoop* loop) {
  return std::holds_alternative<WarpSpecialized>(
      GpuLower::current()
          ->circularBufferInfo()
          .getCircularBufferOptionsFor(loop->iter_domain())
          .type);
}
} // namespace lower_utils

} // namespace nvfuser<|MERGE_RESOLUTION|>--- conflicted
+++ resolved
@@ -746,8 +746,6 @@
   return warp_specialized.stage_slice_position.value();
 }
 
-<<<<<<< HEAD
-=======
 // Returns true if the for_loops contain a loop with the given
 // CircularBufferLoopStage.
 bool containsCircularBufferStage(
@@ -759,7 +757,6 @@
       });
 }
 
->>>>>>> ce2f0779
 } // namespace ir_utils
 
 namespace lower_utils {
