--- conflicted
+++ resolved
@@ -922,11 +922,6 @@
   return layout;
 }
 
-<<<<<<< HEAD
-// Returns true if expr is an expression that initializes a reduction
-// buffer.
-=======
->>>>>>> fd493be1
 bool isReductionInitExpr(const Expr* expr) {
   // False if its output isn't a TensorView
   if (!ir_utils::isTvOp(expr)) {
