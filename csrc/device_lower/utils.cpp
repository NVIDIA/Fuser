// clang-format off
/*
 * SPDX-FileCopyrightText: Copyright (c) 2023-present NVIDIA CORPORATION & AFFILIATES.
 * All rights reserved.
 * SPDX-License-Identifier: BSD-3-Clause
 */
// clang-format on
#include <device_lower/utils.h>

#include <ATen/cuda/CUDAContext.h>
#include <c10/util/irange.h>
#include <device_lower/analysis/thread_predicate.h>
#include <device_lower/lower2device.h>
#include <device_lower/utils.h>
#include <id_model/utils.h>
#include <ir/iostream.h>
#include <ir/utils.h>
#include <iter_visitor.h>
#include <kernel_ir_dispatch.h>
#include <logical_domain_map.h>
#include <ops/arith.h>
#include <val_graph_visitor.h>

#include <expr_simplifier.h>
#include <algorithm>
#include <deque>
#include <memory>

// TODO: refactor this file (one per namespace)

namespace nvfuser {

namespace scope_utils {

//! Create an **empty** Forloop and copy the metadata.
ForLoop* cloneForLoop(ForLoop* for_loop) {
  return IrBuilder::create<ForLoop>(for_loop);
}

//! Create an **empty** IfThenElse and copy the metadata.
kir::IfThenElse* cloneIfThenElse(kir::IfThenElse* ite) {
  return IrBuilder::create<kir::IfThenElse>(ite->predicate());
}

} // namespace scope_utils

namespace ir_utils {

TVDomainGuard::TVDomainGuard(TensorView* tv, TensorDomain* td)
    : tv_(tv), prev_domain_(tv_->domain()) {
  tv_->setDomain(td);
}

TVDomainGuard::TVDomainGuard(TVDomainGuard&& guard)
    : tv_(nullptr), prev_domain_(guard.prev_domain_) {
  std::swap(tv_, guard.tv_);
}

TVDomainGuard::~TVDomainGuard() {
  if (tv_ != nullptr) {
    tv_->setDomain(prev_domain_);
  }
}

ir_utils::TVDomainGuard overrideContiguityGuard(
    TensorView* tv,
    bool contiguity) {
  // Use domain guard to ignore the contiguity of the given tv.
  TensorDomain* domain_with_specified_contiguity =
      IrBuilder::create<TensorDomain>(
          tv->getRootDomain(),
          tv->getLogicalDomain(),
          tv->getAllocationDomain(),
          tv->getLoopDomain(),
          TensorDomain::getContiguityFilledWith(
              tv->getMaybeAllocationDomain(), contiguity));

  return ir_utils::TVDomainGuard(tv, domain_with_specified_contiguity);
}

ir_utils::TVDomainGuard allocateToLogicalDomainGuard(
    TensorView* tv,
    bool contiguity) {
  // Use domain guard to ignore the contiguity of the given tv.
  TensorDomain* domain_with_specified_contiguity =
      IrBuilder::create<TensorDomain>(
          tv->getRootDomain(),
          tv->getLogicalDomain(),
          tv->getLoopDomain(),
          TensorDomain::getContiguityFilledWith(
              tv->getLogicalDomain(), contiguity));

  return ir_utils::TVDomainGuard(tv, domain_with_specified_contiguity);
}

std::vector<IterDomain*> iterDomainInputsOf(
    const std::vector<IterDomain*>& input_ids,
    const std::vector<IterDomain*>& all_inputs) {
  auto inputs = IterVisitor::getInputsTo(
      {input_ids.begin(), input_ids.end()},
      {all_inputs.begin(), all_inputs.end()});
  std::vector<IterDomain*> id_inputs(
      ir_utils::filterByType<IterDomain>(inputs).begin(),
      ir_utils::filterByType<IterDomain>(inputs).end());
  return id_inputs;
}

std::vector<IterDomain*> iterDomainInputsOfOrderedAs(
    const std::vector<IterDomain*>& of,
    const std::vector<IterDomain*>& order) {
  auto inputs_vec = iterDomainInputsOf(of, order);

  std::unordered_set<IterDomain*> inputs_set(
      inputs_vec.begin(), inputs_vec.end());

  std::vector<IterDomain*> ordered_inputs;
  std::copy_if(
      order.begin(),
      order.end(),
      std::back_inserter(ordered_inputs),
      [&inputs_set](const auto& id) {
        return inputs_set.find(id) != inputs_set.end();
      });

  return ordered_inputs;
}

bool isTV(const Val* val) {
  return val->getValType().value() == ValType::TensorView ||
      val->getValType().value() == ValType::TensorIndex;
}

// Check if we're a TensorView op that we can generate code for.
bool isTvOp(const Expr* expr) {
  if (std::any_of(
          expr->outputs().begin(),
          expr->outputs().end(),
          [](Val* v) { return isTV(v); }) &&
      (expr->isOneOf<
          UnaryOp,
          BinaryOp,
          TernaryOp,
          TensorConstruct,
          SelectOp,
          IndexSelectOp,
          TorchGatherOp,
          ScatterOp,
          RNGOp,
          FullOp,
          IotaOp,
          EyeOp,
          ReductionOp,
          GroupedReductionOp,
          WelfordOp,
          GroupedWelfordOp,
          LoadStoreOp,
          MatmulOp,
          MmaOp,
          LinearOp,
          SdpaFwdOp,
          SdpaBwdOp,
          BroadcastOp,
          SqueezeOp,
          ExpandOp,
          ViewAsScalar,
          ViewOp,
          PadOp,
          SliceOp,
          CatOp,
          kir::GridReduction,
          kir::GroupedGridReduction,
          kir::GridBroadcast,
          kir::GridWelford,
          kir::GroupedGridWelford,
          kir::VectorizedWelfordOp>())) {
    return true;
  }
  return false;
}

bool isLdMatrixOp(const Expr* expr) {
  if (auto ldst = dynamic_cast<const LoadStoreOp*>(expr)) {
    return ldst->opType() == LoadStoreOpType::LdMatrix;
  }
  return false;
}

bool isStMatrixOp(const Expr* expr) {
  if (auto ldst = dynamic_cast<const LoadStoreOp*>(expr)) {
    return ldst->opType() == LoadStoreOpType::StMatrix;
  }
  return false;
}

bool isCpAsyncOp(const Expr* expr) {
  if (auto ldst = dynamic_cast<const LoadStoreOp*>(expr)) {
    return ldst->opType() == LoadStoreOpType::CpAsync;
  }
  return false;
}

namespace {

enum class CpAsyncBulkTileType { G2S, S2G, NotACpAsyncBulkTile };

inline CpAsyncBulkTileType getCpAsyncBulkTileType(const Expr* expr) {
  if (auto ldst = dynamic_cast<const LoadStoreOp*>(expr)) {
    if (ldst->opType() == LoadStoreOpType::CpAsyncBulkTensorTile) {
      if (getTv(ldst->in())->getMemoryType() == MemoryType::Global &&
          getTv(ldst->out())->getMemoryType() == MemoryType::Shared) {
        return CpAsyncBulkTileType::G2S;
      } else if (
          getTv(ldst->in())->getMemoryType() == MemoryType::Shared &&
          getTv(ldst->out())->getMemoryType() == MemoryType::Global) {
        return CpAsyncBulkTileType::S2G;
      } else {
        NVF_THROW("Invalid CpAsyncBulkTileType");
      }
    }
  }
  return CpAsyncBulkTileType::NotACpAsyncBulkTile;
}

} // namespace

bool isCpAsyncBulk(const Expr* expr) {
  return getCpAsyncBulkTileType(expr) !=
      CpAsyncBulkTileType::NotACpAsyncBulkTile;
}

bool isCpAsyncBulkLoad(const Expr* expr) {
  return getCpAsyncBulkTileType(expr) == CpAsyncBulkTileType::G2S;
}

bool isCpAsyncBulkStore(const Expr* expr) {
  return getCpAsyncBulkTileType(expr) == CpAsyncBulkTileType::S2G;
}

bool isTensorScalarFillOp(const Expr* expr) {
  // Check that the input is a single scalar.
  if (expr->inputs().size() == 1 && expr->input(0)->isScalar()) {
    // All load store op with a single scalar input
    //  should be a scalar filling op. Semantically
    //  it literally means `Store`'ing a scalar
    //  into a tensor.
    if (expr->isA<LoadStoreOp>()) {
      return true;
    }
  }
  // Ideally any scalar expression that outputs
  //  to a tensor should be considered in this function
  //  but since we currently only limit scope to
  //  initialization patterns so other scalar expr's
  //  are low priority and are excluded here to avoid confusion.
  return false;
}

TensorView* getTv(Val* val) {
  // NOLINTNEXTLINE(cppcoreguidelines-pro-type-const-cast)
  return const_cast<TensorView*>(getTv(const_cast<const Val*>(val)));
}

const TensorView* getTv(const Val* val) {
  if (val->isA<TensorView>()) {
    return val->as<TensorView>();
  } else if (val->isA<kir::TensorIndex>()) {
    return val->as<kir::TensorIndex>()->view();
  }
  return nullptr;
}

std::vector<TensorView*> getTvs(const std::vector<Val*>& vals) {
  std::vector<TensorView*> tvs;
  for (auto val : vals) {
    auto tv = ir_utils::getTv(val);
    if (tv) {
      tvs.emplace_back(tv);
    }
  }
  return tvs;
}

TensorView* getTvOutput(const Expr* expr) {
  for (auto out : expr->outputs()) {
    if (auto tv = getTv(out)) {
      return tv;
    }
  }
  return nullptr;
}

TensorView* getTvInput(const Expr* expr) {
  for (auto inp : expr->inputs()) {
    if (auto tv = getTv(inp)) {
      return tv;
    }
  }
  return nullptr;
}

bool isScalarOp(const Expr* expr) {
  for (auto out : expr->outputs()) {
    if (!out->isScalar()) {
      return false;
    }
  }
  return true;
}

bool isIterDomainOp(const Expr* expr) {
  return expr->isOneOf<Split, Merge, Swizzle, Swizzle2D, Resize>();
}

std::optional<IterDomain*> getMaybeWarpReductionDim(
    const Val* output,
    const Val* input) {
  auto tv_out = getTv(output);
  if (tv_out == nullptr) {
    return std::nullopt;
  }

  auto tv_in = getTv(input);

  // only support reducing to registers for now.
  if (tv_in->getMemoryType() != MemoryType::Local ||
      tv_out->getMemoryType() != MemoryType::Local) {
    return std::nullopt;
  }

  IterDomain* reduction_on_xdim = nullptr;
  for (auto id : tv_out->getLoopDomain()) {
    // Currently warp reduction only allows
    //  serial and block.x parallel reductions
    if (id->isReduction() && id->isParallelized()) {
      if (id->getParallelType() == ParallelType::TIDx) {
        reduction_on_xdim = id;
      } else if (id->isThread()) {
        return std::nullopt;
      }
    }
  }
  if (!reduction_on_xdim) {
    return std::nullopt;
  }

  if (!reduction_on_xdim->start()->isZeroInt()) {
    return std::nullopt;
  }

  if (reduction_on_xdim->hasPaddingToMultipleOfWarp()) {
    return std::optional<IterDomain*>(reduction_on_xdim);
  }

  if (reduction_on_xdim->extent()->isConstInt()) {
    auto extent_value = reduction_on_xdim->extent()->evaluate();
    if (extent_value % at::cuda::warp_size() == 0) {
      return std::optional<IterDomain*>(reduction_on_xdim);
    }
  }

  return std::nullopt;
}

std::unordered_map<ParallelType, IterDomain*> getParallelDomains(
    const Val* val) {
  const TensorView* tv = nullptr;
  if (val->isA<TensorView>()) {
    tv = val->as<TensorView>();
  } else if (val->isA<kir::TensorIndex>()) {
    tv = val->as<kir::TensorIndex>()->view();
  } else {
    NVF_THROW("Provided val is not TensorIndex or TensorView.");
  }

  std::unordered_map<ParallelType, IterDomain*> parallel_domains;
  for (auto d : tv->getLoopDomain()) {
    if (d->isThread()) {
      parallel_domains.insert(std::make_pair(d->getParallelType(), d));
    }
  }
  return parallel_domains;
}

bool isCpAsyncInit(const Expr* expr) {
  return isTensorScalarFillOp(expr) &&
      // FIXME:
      //  We'd need to add a flag to all the init
      //   exprs so we could robustly detect initialization
      //   in all cases.
      isCpAsyncOp(getTvOutput(expr)->definition());
}

std::optional<Expr*> getMaybePredicatedSingleton(Expr* expr) {
  if (auto ite = dynamic_cast<kir::IfThenElse*>(expr)) {
    if (ite->elseBody().empty()) {
      if (ite->thenBody().size() == 1) {
        return ite->thenBody().exprs()[0];
      }
    }
  }
  return std::nullopt;
}

//! Short-cut for checking if the expression loads from global memory.
bool isGlobalLoad(const Expr* expr) {
  if (expr->isA<LoadStoreOp>()) {
    if (auto in_tv = getTv(expr->input(0))) {
      return in_tv->getMemoryType() == MemoryType::Global;
    }
  }
  return false;
}

//! Short-cut for checking if the given expression initializes buffers
//!  for global memory load.
bool isGlobalLoadInit(const Expr* expr) {
  if (auto uop = dynamic_cast<const UnaryOp*>(expr)) {
    if (uop->in()->isScalar()) {
      // FIXME:
      //  We'd need to add a flag to all the init
      //   exprs so we could robustly detect initialization
      //   in all cases.
      if (isGlobalLoad(getTvOutput(uop)->definition())) {
        return true;
      }
    }
  }
  return false;
}

namespace {

class ExprFlattener : private kir::IrVisitor {
 private:
  using kir::IrVisitor::handle;

  void dispatch(Expr* expr) final {
    if (expr->isA<ForLoop>() || expr->isA<kir::IfThenElse>()) {
      kir::IrVisitor::dispatch(expr);
    } else {
      flat_exprs_.push_back(expr);
    }
  }

 private:
  std::vector<Expr*> flat_exprs_;

 public:
  //! Flattens scopes extracting out a single ordered list of exprs.
  static std::vector<Expr*> flatten(const std::vector<Expr*>& loop_nests) {
    ExprFlattener flattener;
    for (auto expr : loop_nests) {
      flattener.dispatch(expr);
    }
    return flattener.flat_exprs_;
  }
};

} // namespace

std::vector<Expr*> flattenScopedExprs(const std::vector<Expr*>& loop_nests) {
  return ExprFlattener::flatten(loop_nests);
}

namespace {

class ReplaceExprInput : private kir::ExprMutator {
 public:
  static std::vector<Expr*> replace(
      const std::vector<Expr*>& exprs,
      const std::unordered_map<Val*, Val*>& replacement_map) {
    ReplaceExprInput replacer(replacement_map);
    replacer.traverseAndInsert(exprs);
    return replacer.exprs_;
  }

 private:
  ReplaceExprInput(const std::unordered_map<Val*, Val*>& replacement_map)
      : replacement_map_(replacement_map) {}

  using kir::ExprMutator::handle;

  std::optional<std::unordered_map<Val*, Val*>> getMaybeInputReplacementMap(
      Expr* expr) {
    bool need_replacement = false;

    std::unordered_map<Val*, Val*> replaced_val;
    for (auto in : expr->inputs()) {
      auto replace_it = replacement_map_.find(in);
      if (replace_it != replacement_map_.end()) {
        need_replacement = true;
        replaced_val[in] = replace_it->second;
      } else {
        replaced_val[in] = in;
      }
    }
    if (need_replacement) {
      return std::optional<std::unordered_map<Val*, Val*>>(replaced_val);
    } else {
      return std::nullopt;
    }
  }

  // Copy predicates and register expression replacement
  void registerReplaceWithPredicate(Expr* old_expr, Expr* new_expr) {
    new_expr = new_expr->withPredicate(old_expr->predicate())
                   ->withWritePredicate(old_expr->writePredicate());
    registerReplace(old_expr, new_expr);
  }

  void handle(UnaryOp* node) final {
    auto replaced_inputs = getMaybeInputReplacementMap(node);
    if (replaced_inputs.has_value()) {
      auto replacement = IrBuilder::create<UnaryOp>(
          node->getUnaryOpType(), node->out(), replaced_inputs->at(node->in()));
      registerReplaceWithPredicate(node, replacement);
    }
  }

  void handle(BinaryOp* node) final {
    auto replaced_inputs = getMaybeInputReplacementMap(node);
    if (replaced_inputs.has_value()) {
      auto replacement = IrBuilder::create<BinaryOp>(
          node->getBinaryOpType(),
          node->out(),
          replaced_inputs->at(node->lhs()),
          replaced_inputs->at(node->rhs()));
      registerReplaceWithPredicate(node, replacement);
    }
  }

  void handle(TernaryOp* node) final {
    auto replaced_inputs = getMaybeInputReplacementMap(node);
    if (replaced_inputs.has_value()) {
      auto replacement = IrBuilder::create<TernaryOp>(
          node->getTernaryOpType(),
          node->out(),
          replaced_inputs->at(node->in1()),
          replaced_inputs->at(node->in2()),
          replaced_inputs->at(node->in3()));
      registerReplaceWithPredicate(node, replacement);
    }
  }

  void handle(RNGOp* node) final {
    // RNGOp has no input
    return;
  }

  void handle(ReductionOp* node) final {
    auto replaced_inputs = getMaybeInputReplacementMap(node);
    if (replaced_inputs.has_value()) {
      auto replacement = IrBuilder::create<ReductionOp>(
          node->getReductionOpType(),
          node->init(),
          node->out(),
          replaced_inputs->at(node->in()),
          node->isAllreduce());
      registerReplaceWithPredicate(node, replacement);
    }
  }

  void handle(GroupedReductionOp* node) final {
    auto replaced_inputs = getMaybeInputReplacementMap(node);
    if (replaced_inputs.has_value()) {
      const auto& map = replaced_inputs.value();
      auto inputs = node->inputs();
      for (auto& input : inputs) {
        auto it = map.find(input);
        if (it != map.end()) {
          input = it->second;
        }
      }
      auto replacement = IrBuilder::create<GroupedReductionOp>(
          node->getReductionOpTypes(),
          node->initVals(),
          node->outputs(),
          inputs,
          node->isAllreduce());
      registerReplaceWithPredicate(node, replacement);
    }
  }
  void handle(BroadcastOp* node) final {
    auto replaced_inputs = getMaybeInputReplacementMap(node);
    if (replaced_inputs.has_value()) {
      auto replacement = IrBuilder::create<BroadcastOp>(
          node->out(),
          replaced_inputs->at(node->in()),
          node->getBroadcastDimFlags());
      registerReplaceWithPredicate(node, replacement);
    }
  }

  void handle(WelfordOp* node) final {
    auto replaced_inputs = getMaybeInputReplacementMap(node);
    if (replaced_inputs.has_value()) {
      auto replacement = IrBuilder::create<WelfordOp>(
          node->outAvg(),
          node->outVar(),
          node->outN(),
          node->initAvg(),
          node->initVar(),
          node->initN(),
          replaced_inputs->at(node->inAvg()),
          replaced_inputs->at(node->inVar()),
          replaced_inputs->at(node->inN()));
      registerReplaceWithPredicate(node, replacement);
    }
  }

  void handle(MmaOp* node) final {
    auto replaced_inputs = getMaybeInputReplacementMap(node);
    if (replaced_inputs.has_value()) {
      auto replacement = IrBuilder::create<MmaOp>(
          node->out(),
          replaced_inputs->at(node->inA()),
          replaced_inputs->at(node->inB()),
          node->init(),
          node->macro());
      registerReplaceWithPredicate(node, replacement);
    }
  }

  void handle(LoadStoreOp* node) final {
    auto replaced_inputs = getMaybeInputReplacementMap(node);
    if (replaced_inputs.has_value()) {
      auto replacement = IrBuilder::create<LoadStoreOp>(
          node->opType(), node->out(), node->in(), node->cacheOp());
      registerReplaceWithPredicate(node, replacement);
    }
  }

 private:
  const std::unordered_map<Val*, Val*>& replacement_map_;
};

} // namespace

std::vector<Expr*> replaceInputsInExpr(
    const std::vector<Expr*>& exprs,
    const std::unordered_map<Val*, Val*>& replacement_map) {
  return ReplaceExprInput::replace(exprs, replacement_map);
}

std::vector<Expr*> getAllSwizzlesBetween(
    std::vector<IterDomain*> from,
    std::vector<IterDomain*> to) {
  auto all_expr = DependencyCheck::getAllExprsBetween(
      {from.begin(), from.end()}, {to.begin(), to.end()});

  std::vector<Expr*> all_swizzles;

  std::copy_if(
      all_expr.begin(),
      all_expr.end(),
      std::back_inserter(all_swizzles),
      [](Expr* expr) { return expr->isA<Swizzle2D>(); });

  return all_swizzles;
}

} // namespace ir_utils

namespace lower_utils {

bool hasBlockSync(const Expr* expr, const ThreadPredicateMap& pred_map) {
  if (expr->isA<kir::BlockSync>() || expr->isA<kir::GridSync>() ||
      expr->isA<kir::BlockSerializeWait>() ||
      expr->isA<kir::BlockSerializeRelease>()) {
    return true;
  }

  if (!ir_utils::isTvOp(expr)) {
    return false;
  }

  if (auto gr = dynamic_cast<const kir::GridReduction*>(expr);
      gr && gr->isSerial()) {
    // Serial GridReductions do not have a block sync. Instead, they sync in
    // separate nodes surrounding their loop nest.
    return false;
  }

  if (!(ir_utils::isReductionOp(expr) || expr->isA<BroadcastOp>() ||
        expr->isA<kir::GridBroadcast>())) {
    return false;
  }

  // GroupedReductionOp can have multiple output TVs, but they must be
  // parallelized in the same way, so just checking one of them is enough.
  auto tv = ir_utils::getTvOutput(expr);

  if (tv->hasBlockReduction() || tv->hasGridReduction()) {
    return true;
  } else if (expr->isA<BroadcastOp>()) {
    const ParallelTypeBitmap pt_map =
        GpuLower::current()->threadPredMap().getParallelBroadcastDomains(tv);
    return pt_map.any();
  }

  return false;
}

kir::Allocate* allocGlobalBufferForGridComm(
    Val* buffer_size,
    DataType dtype,
    bool zero_init,
    bool resets_to_zero) {
  const std::vector<IterDomain*> new_buffer_ids = {
      IrBuilder::create<IterDomain>(IterDomainBuilder(
          GpuLower::current()->kernel()->zeroVal(),
          SimplifyingIrBuilder::maybeCastExpr(DataType::Index, buffer_size)))};
  const auto buffer_domain = IrBuilder::create<TensorDomain>(new_buffer_ids);
  const auto buffer_tv =
      IrBuilder::create<TensorView>(buffer_domain, dtype, MemoryType::Global);
  return IrBuilder::create<kir::Allocate>(
      buffer_tv,
      buffer_tv->getMemoryType(),
      nullptr,
      zero_init,
      resets_to_zero);
}

BasicAllocInfo getAllocInformation(
    const TensorView* tv,
    const std::vector<ForLoop*>& for_loops,
    const std::unordered_map<IterDomain*, IterDomain*>& id_map,
    bool use_id_map) {
  DEBUG_PRINT_SCOPE(tv);
  BasicAllocInfo info;
  auto gpu_lower = GpuLower::current();

  bool outer_alloc_found = false;

  for (auto fl : for_loops) {
    if (info.alloc_pos == tv->getComputeAtPosition()) {
      DEBUG_LOG("Break at info.alloc_pos = ", info.alloc_pos);
      break;
    }

    if (tv->axis(info.alloc_pos)->isReduction()) {
      const auto outputs = FusionGuard::getCurFusion()->getTerminatingOutputs();
      NVF_ERROR(
          std::find(outputs.begin(), outputs.end(), tv) != outputs.end(),
          "Invalid computeAt of T",
          tv->name(),
          ". A reducation axis is detected outside computeAt point even though it is not an output tensor.");
      DEBUG_LOG("Break at info.alloc_pos = ", info.alloc_pos);
      break;
    }

    auto fl_id = fl->iter_domain();

    if (fl_id->getParallelType() == ParallelType::Unroll) {
      DEBUG_LOG("Break at info.alloc_pos = ", info.alloc_pos);
      break;
    }

    // Shared memory must be allocated outside of unswitched
    // domains. See issue #1133.
    if (fl_id->getParallelType() == ParallelType::Unswitch &&
        tv->getMemoryType() == MemoryType::Shared) {
      outer_alloc_found = true;
    }

    // Assume global memory is allocated at outer most scope.
    if (tv->getMemoryType() == MemoryType::Global) {
      outer_alloc_found = true;
    }

    // Allocation of a circular buffered tensor is placed outside its
    // circular buffer axis.
    if (tv->isCircularBuffered() &&
        tv->axis(info.alloc_pos) ==
            gpu_lower->circularBufferInfo().getCircularBufferAxis(tv)) {
      outer_alloc_found = true;
    }

    auto local_id = tv->axis(info.alloc_pos);

    if (use_id_map) {
      auto id_it = id_map.find(local_id);
      if (id_it != id_map.end()) {
        local_id = id_it->second;
      }
    }

    if (GpuLower::current()->caMap()->areMapped(
            local_id, fl_id, IdMappingMode::PERMISSIVE)) {
      info.alloc_pos++;
    }

    info.init_for_loop = fl;

    if (!outer_alloc_found) {
      info.alloc_for_loop = fl;
    }
  }

  return info;
}

//! Implementing this in here to avoid including too many headers
//!  in type.cpp. Conceptually this should be a generic definition
//!  rather than a util.
bool supportInlinePredicate(Expr* expr) {
  if (ir_utils::isCpAsyncOp(expr)) {
    return true;
  }
  // TODO: build out support.
  return false;
}

bool isScalarExpr(Expr* expr) {
  if (expr->inputs().empty() || expr->outputs().empty()) {
    // For expressions that does not have input/output, they are usually lowered
    // expressions like AsyncWait. We don't consider these as scalar
    // expressions.
    return false;
  }
  for (auto inp : expr->inputs()) {
    if (!inp->isScalar()) {
      return false;
    }
  }
  for (auto out : expr->outputs()) {
    if (!out->isScalar()) {
      return false;
    }
  }
  return true;
}

bool isExtentEqualToMaxParallelTypeExtent(const IterDomain* id) {
  const auto& parallel_dim_map = GpuLower::current()->parallelDimensionMap();
  auto* pdm_max_extent = parallel_dim_map.getRaw(id->getParallelType());
  if (nullptr == pdm_max_extent) {
    return false;
  }
  auto* is_exact_val = IrBuilder::eqExpr(id->extent(), pdm_max_extent);
  return simplifyExpr(is_exact_val)->isTrue();
}

Val* u32IndexScalarSmemTv(TensorView* smem_tv) {
  auto u32addr = IrBuilder::create<Val>(DataType::SMemAddress);
  IrBuilder::create<UnaryOp>(
      UnaryOpType::ToUnsignedSmemAddr,
      u32addr,
      IrBuilder::metadataExpr(smem_tv));
  return u32addr;
}

Val* u32IndexScalarSmemTv(kir::TensorIndex* index) {
  auto ptr_address = IrBuilder::addressExpr(index);
  auto u32addr = IrBuilder::create<Val>(DataType::SMemAddress);
  IrBuilder::create<UnaryOp>(
      UnaryOpType::ToUnsignedSmemAddr, u32addr, ptr_address);
  return u32addr;
}

Val* getGridSyncBufferSize(const ParallelTypeBitmap& ptb) {
  // See the comment above for getGridCommWorkBufferSize.
  NVF_ERROR(
      ptb.hasBID(),
      "Detected  needing a grid sync but no grid bits set in bitmap.");
  Val* buffer_size = GpuLower::current()->kernel()->oneVal();
  for (auto pt : kParallelTypeBIDs) {
    // Synchronized within pt, so all blocks of this PT use the same
    // sync buffer location, and thus no need to expand the sync
    // buffer size.
    if (ptb.get(pt)) {
      continue;
    }
    auto pt_dim = GpuLower::current()->parallelDimensionMap().get(pt);
    if (pt_dim == nullptr || pt_dim->isOneInt()) {
      continue;
    }
    buffer_size = SimplifyingIrBuilder::mulExpr(buffer_size, pt_dim);
  }
  return buffer_size;
}

std::vector<Val*> getFusionOutputsRequiringCodegen(Fusion* fusion) {
  std::vector<Val*> outs_requiring_codegen;
  outs_requiring_codegen.reserve(fusion->outputs().size());
  std::copy_if(
      fusion->outputs().begin(),
      fusion->outputs().end(),
      std::back_inserter(outs_requiring_codegen),
      [&fusion](Val* out) {
        return (fusion->getOutputAlias(out).type != AllocationType::Evaluate);
      });
  return outs_requiring_codegen;
}

Val* getNumThreadsInTensorView(TensorView* tv) {
  Val* num_threads = tv->fusion()->oneVal();
  for (auto id : tv->getLoopDomain()) {
    if (id->isThreadDim()) {
      num_threads = SimplifyingIrBuilder::mulExpr(num_threads, id->extent());
    }
  }
  return num_threads;
}

std::array<UnitDim, 2> getMmaLayout(const MmaOp* expr) {
  if (isAmpere(expr->macro()) || isTuring(expr->macro())) {
    return {UnitDim::K, UnitDim::K};
  }
  NVF_ERROR(isHopper(expr->macro()));

  // NOLINTNEXTLINE(cppcoreguidelines-pro-type-member-init)
  std::array<UnitDim, 2> layout;

  auto out_tv = ir_utils::getTv(expr->out());
  IterDomain* reduction_id = nullptr;
  for (auto id : out_tv->getLogicalDomain()) {
    if (id->isReduction()) {
      reduction_id = id;
      break;
    }
  }
  NVF_ERROR(reduction_id != nullptr);

  std::array<TensorView*, 2> inputs = {
      ir_utils::getTv(expr->inA()), ir_utils::getTv(expr->inB())};
  for (auto i : c10::irange(2)) {
    auto in_tv = inputs.at(i);
    if (in_tv->getMemoryType() == MemoryType::Local) {
      layout[i] = UnitDim::K;
      continue;
    }
    NVF_ERROR(in_tv->getMemoryType() == MemoryType::Shared);
    auto out2in =
        PairwiseLogicalDomainMap(in_tv, out_tv).mapConsumerToProducer();
    auto reduction_id_in = out2in.at(reduction_id);
    auto inner_id = in_tv->getMaybeAllocationDomain().back();
    while (inner_id != reduction_id_in && inner_id->definition() != nullptr) {
      inner_id = inner_id->definition()->inputs().back()->as<IterDomain>();
    }
    layout[i] = inner_id == reduction_id_in ? UnitDim::K : UnitDim::M_or_N;
  }

  return layout;
}

bool hasRootToLoopLinearTransformations(const TensorView* tv) {
  auto root = tv->getMaybeRootDomain();
  auto loop = tv->getLoopDomain();
  std::vector<Val*> loop_val(loop.begin(), loop.end());
  auto all_ids_vec =
      DependencyCheck::getAllValsBetween({root.begin(), root.end()}, loop_val);
  std::unordered_set<Val*> all_ids_set(all_ids_vec.begin(), all_ids_vec.end());
  auto alloc = tv->getMaybeAllocationDomain();
  auto logical = tv->getLogicalDomain();
  bool all_alloc_id_on_path = std::all_of(
      alloc.begin(), alloc.end(), [&](Val* v) { return all_ids_set.count(v); });
  bool all_logical_id_on_path =
      std::all_of(logical.begin(), logical.end(), [&](Val* v) {
        return all_ids_set.count(v);
      });
  return all_alloc_id_on_path && all_logical_id_on_path;
}

bool isReductionInitExpr(const Expr* expr) {
  // False if its output isn't a TensorView
  if (!ir_utils::isTvOp(expr)) {
    return false;
  }
  // False if it doesn't have any reduction axis
  const auto out_tv = ir_utils::getTvOutput(expr);
  if (!out_tv->domain()->hasReduction()) {
    return false;
  }
  // False if it has TensorView inputs as initialization should
  // never use TensorViews
  const auto tv_filter_inp_view =
      ir_utils::filterByType<TensorView>(expr->inputs());
  if (tv_filter_inp_view.begin() != tv_filter_inp_view.end()) {
    return false;
  }
  return true;
}

bool predicateAtEnd(ForLoop* loop) {
  auto loop_id = loop->iter_domain();
  auto split = dynamic_cast<Split*>(loop_id->definition());
  if (split == nullptr) {
    return false;
  }

  bool is_divisible = GpuLower::current()->divisibleSplitSet().count(split) > 0;

  if (!is_divisible) {
    return false;
  }

  // Find the other output of the split
  auto other_out_id =
      split->inner() == loop_id ? split->outer() : split->inner();

  // If the other output is mapped with a vectorized IterDomain,
  // this IterDomain needs to be predicated at each iteration point.
  const auto& other_id_exact_set = GpuLower::current()
                                       ->caMap()
                                       ->getIdSets(IdMappingMode::EXACT)
                                       .getDisjointSetOf(other_out_id);

  if (std::any_of(
          other_id_exact_set.begin(), other_id_exact_set.end(), [](auto id) {
            return id->getParallelType() == ParallelType::Vectorize;
          })) {
    return false;
  }

  // Now it is either loop_id is mapped with a vectorized IterDomain
  // or it's an output of view transformations.
  return true;
}

<<<<<<< HEAD
IterDomain* getConcreteDomain(IterDomain* id) {
  if (isIdModelOptionEnabled(IdModelEnableOption::Inlining)) {
    // TODO: getLoopPromotion needs to return a concrete domain even
    // with non-linear loop domains
    // return getLoopPromotion(id, GpuLower::current()->idModel());
    const auto& group =
        GpuLower::current()->idModel().idGraph(IdMappingMode::LOOP).toGroup(id);
    return group->front()->as<IterDomain>();
  } else {
    const auto& ca_map = GpuLower::current()->caMap();
    return ca_map->getConcreteMappedID(id, IdMappingMode::LOOP);
  }
=======
// Implementation of:
//   Val* proveLinearAndGetStride(
//       const ValGraph& id_graph,
//       const ValGroup& linear_g,
//       const ValGroups& domain);
//
// The idea is similar to the vectorization helper in vectorize_helper.h:
// We propagate from linear_g to domain, and figure out how linear_g project to
// domain. From the projection, we will know if linear_g is linear and the
// stride. For example, let's consider the following two schedules (same example
// as the NVFuserTest.ProveLinearAndGetStride test):
//
// v1:
//        I0         I1
//       /  \       /  \.
//          128        128
//          / \        / \.
//         /   \      /   \.
//        /     \    /     \.
//       /       \  /       \.
//      /         \/        64.
//     /          /\       /  \.
//    /          /  \     /    \.
//   16        [2]   8   8      8
//                    \ /
//                    xor
//                    / \.
//                   8   8
//
// v3:
//        I0         I1
//       /  \       /  \.
//          32         256
//          / \        / \.
//         /   \      /   \.
//        /     \    /     \.
//       /       \  /       \.
//      /         \/        64.
//     /          /\       /  \.
//    /          /  \     /    \.
//   4          4    8   8      8
//                    \ /
//                    xor
//                   /   \.
//                  8     8
//
// Suppose that the [2] in v1 is linear_g, and the leaves in v3 are domain.
// Domain is in the order [I0o, I1o, 4, 4, 8, 8, 8]. To figure out if linear_g
// is linear in domain, we start from propagating linear_g back in v1. The first
// step we see is the split of 128 into [2] and 64. From this split, we know
// that when [2] projects to the 128, it projects to the 2 after a 64 on its
// inner. The next step is the split of I1 by 128 in v1. Similarly, we know that
// when [2] projects to I1, it projects to the 2 after a 64 on its inner.
// Because the I1 in v1 and v3 are mapped, then we will continue propagation in
// v3. The next step is to process the split of I1 into I1o and 256 in v3. We
// already know that when [2] projects to I1, it projects to the 2 after a 64 on
// its inner. Because 2 * 64 = 128, which is a factor of 256, we know that the
// 256 is able to fully cover the [2] in I1. Therefore, I1o is unrelated to [2],
// and we only need to focus on the 256. And when the [2] projects to this 256,
// it projects to the 2 after a 64 on its inner. The next step is to process the
// split of 256 into 4 and 64. Because the 64 happens to be the extent of the
// inner of [2] in the 256, we know that the [2] will be fully covered by the
// inner 2 of the 4 of the output of the split. So, we know that, when the [2]
// projects to the 4, it projects to the inner 2 of the 4. Now we have finished
// propagation and reached domain. Because [2] is the inner of the 4, and the 4
// is linear in domain, so we have proved that [2] is linear in domain. In
// domain, the domains on the right of the 4 are 8, 8, 8, so the stride is 8*8*8
// = 512.
namespace {

// From the above example, we can see that how linear_g lives in domain could be
// complicated. It can be, for example:
//   1. linear_g is equivalent to a single ValGroup in domain. For example,
//      linear_g itself is inside domain.
//   2. linear_g is the inner of a ValGroup in domain. For example, something
//      like:
//        x  linear_g
//         \ /
//          g
//      where g is a ValGroup in domain.
//   3. linear_g is the outer of a ValGroup in domain. For example, something
//      like:
//        linear_g   x
//                \ /
//                 g
//      where g is a ValGroup in domain.
//   4. linear_g is the middle of a ValGroup in domain, where on the right,
//      there is a 2. For example, something like:
//        linear_g   2
//                \ /
//            x   g1
//             \ /
//              g
//      where g is a ValGroup in domain.
//   5. linear_g is projected as g1, g2, g3 in domain. For example, something
//      like:
//          linear_g
//            /   \.
//          g1    g23
//                / \.
//               g2  g3
//      where g1, g2, g3 are ValGroups in domain.
//   6. linear_g is projected as the inner 2 of g1, g2, and the outer 4 of g3.
//      For example, something like:
//             linear_g
//              /   \.
//        x    2     4    8
//         \  /       \  /
//          ga         g3
//         /  \.
//        g1   g2
//      where g1, g2, g3 are ValGroups in domain.
//
// We use a dynamic type called Projection to represent structures like above.
// Because dynamic type can be recursive, it is very expressive and can
// represent all the cases above. It is helpful to think of the dynamic type
// Projection as a formal language to describe how linear_g is projected in
// domain. Different types in the dynamic type Projection are different types of
// abstract syntax tree nodes for this language. Note that neither the above
// examples nor the dynamic type Projection is exhaustive. For example,
// "linear_g is projected as the merge of the inner of g with the outer of g in
// reverse order" is not covered. For the case where we can not represent using
// the language of the dynamic type Projection, we will use the std::monostate
// to denote "unknown". In the future, if we need more expressive power, we can
// extend the dynamic type Projection with more types of abstract syntax tree
// nodes. Because the dynamic type Projection is recursive, the theoretical
// upper limit of the expressive power of this design is as high as the world
// that a formal language can describe.

// selected = PartOf(what, inner_extent, selected_extent) represents that the
// selected node is part of `what`. This projection usually comes from merge.
// For example, if we have
//   selected    2
//           \  /
//            g1
// then
//   selected = PartOf(g1, 2, extent_of_selected).
template <typename Projection>
struct PartOf {
  // Part of what?
  std::shared_ptr<Projection> what;
  // The structure of `what` is shown below:
  //   .--------------------------.
  //   | outer | selected | inner |
  //   '--------------------------'
  // `inner_extent` refers to the extent of `inner`, which can also be
  // understood as the stride of `selected` in `what`. If `selected` is the
  // innermost of `what`, then there is nothing on the inner of `selected`. For
  // this case, we say the inner_extent is one, and assign nullptr here.
  Val* inner_extent = nullptr;
  // The extent of the `selected`. This value is just carried over and never
  // changed.
  Val* selected_extent = nullptr;

  bool operator==(const PartOf& other) const {
    return what->type() == other.what->type() && *what == *other.what &&
        inner_extent == other.inner_extent &&
        selected_extent == other.selected_extent;
  }
  bool operator!=(const PartOf& other) const {
    return !(*this == other);
  }
};

// selected = Composition{g1, g2, g3} represents that the `selected` is a
// composition of g1, g2, and g3. This projection usually comes from split. For
// example, if we have
//    selected
//     /   \.
//   g1     g2
// then:
//   selected = Composition{g1, g2}.
template <typename... Args>
using Composition = std::deque<Args...>;

using Projection = dynamic_type::
    DynamicType<dynamic_type::Containers<Composition, PartOf>, ValGroup>;

// Utilities to print the entire abstract syntax tree of a projection.
std::string print(const Projection& proj);

std::string print(const ValGroup& group) {
  return group->toString();
}

std::string print(const PartOf<Projection>& part) {
  auto str_or_null = [](Val* val) {
    return val == nullptr ? "nullptr" : val->toInlineString();
  };
  return "PartOf(what=" + print(*part.what) +
      ", inner_extent=" + str_or_null(part.inner_extent) +
      ", selected_extent=" + str_or_null(part.selected_extent) + ")";
}

std::string print(const Composition<Projection>& vec) {
  std::stringstream ss;
  ss << "[";
  for (const auto& g : vec) {
    ss << print(g) << ", ";
  }
  ss << "]";
  return ss.str();
}

std::string print(const std::monostate&) {
  return "std::monostate";
}

std::string print(const Projection& proj) {
  return Projection::dispatch(
      [&](const auto& proj) { return print(proj); }, proj);
}

// Utilities to check if a ValGroup is contained in proj or its subtree.
bool related(const Projection& proj, const ValGroup& to);

bool related(const ValGroup& group, const ValGroup& to) {
  return group == to;
}

bool related(const PartOf<Projection>& part, const ValGroup& to) {
  return related(*part.what, to);
}

bool related(const Composition<Projection>& comp, const ValGroup& to) {
  return std::any_of(
      comp.begin(), comp.end(), [&](const auto& g) { return related(g, to); });
}

bool related(const std::monostate&, const ValGroup& to) {
  return false;
}

bool related(const Projection& proj, const ValGroup& to) {
  return Projection::dispatch(
      [&](const auto& proj) { return related(proj, to); }, proj);
}

// Utilities to get the extent of a projection.
Val* extent(const Projection& proj);

Val* extent(const ValGroup& group) {
  return group->front()->as<IterDomain>()->extent();
}

Val* extent(const PartOf<Projection>& part) {
  return part.selected_extent;
}

Val* extent(const Composition<Projection>& comp) {
  return std::accumulate(
      comp.begin(),
      comp.end(),
      static_cast<Val*>(nullptr),
      [](Val* acc, const auto& g) {
        return SimplifyingIrBuilder::mulExpr(acc, extent(g));
      });
}

Val* extent(const std::monostate&) {
  NVF_ERROR(false, "Cannot get extent of std::monostate");
}

Val* extent(const Projection& proj) {
  return Projection::dispatch(
      [&](const auto& proj) { return extent(proj); }, proj);
}

// Simplify the abstract syntax tree so that it is easier to be pattern
// matched. Defined below.
Projection simplify(Projection proj);

// Given an expression on the traversal path and its direction, get the from
// and to groups. Note that the traversal path is obtained by running BFS from
// domain to linear_g, so the direction is flipped with respect to how we
// propagate from linear_g to domain.
auto fromGroups(
    const ValGraph& id_graph,
    const ExprGroup& eg,
    Direction direction) {
  return direction == Direction::Forward ? id_graph.outputGroups(eg)
                                         : id_graph.inputGroups(eg);
}

auto toGroups(
    const ValGraph& id_graph,
    const ExprGroup& eg,
    Direction direction) {
  return direction == Direction::Forward ? id_graph.inputGroups(eg)
                                         : id_graph.outputGroups(eg);
}

// Do the propagation to project linear_g on domain through the given
// expression, build out and simplify the abstract syntax tree on the fly by
// substituting equivalent items. For example, if we have
//   2   [2]  3
//    \    \ /
//     \    6
//      \  /
//       12   2
//        \  /
//         24
//        /  \.
//       4    6
// and the linear_g is [2], when we propagate from [2] to 24, we will build out
// the abstract syntax tree with the following steps:
//
// First, we will traverse the expression 6 = merge(2, 3). We will build out
//   linear_g = PartOf{what=6, inner_extent=3, selected_extent=2}
//
// Second, we will traverse the expression 12 = merge(2, 6). From this
// expression, we know that
//   6 = PartOf{what=12, inner_extent=nullptr, selected_extent=6}
// Substituting definition of 6, in the above definition of linear_g, we get
//   linear_g = PartOf{
//     what=PartOf{what=12, inner_extent=nullptr, selected_extent=6},
//     inner_extent=3,
//     selected_extent=2
//   }
//
// Third, we will traverse the expression 24 = merge(12, 2). From this
// expression, we know that
//   12 = PartOf{what=24, inner_extent=2, selected_extent=12}
// Substituting definition of 12, in the above definition of linear_g, we get
//   linear_g = PartOf{
//     what=PartOf{
//        what=PartOf{what=24, inner_extent=2, selected_extent=12},
//        inner_extent=nullptr,
//        selected_extent=6
//     },
//     inner_extent=3,
//     selected_extent=2
//   }
//
// Finally, we will traverse the expression 4, 6 = split(24). From this
// expression, we know that
//   24 = Composition{4, 6}
// Substituting definition of 24, in the above definition of linear_g, we get
//   linear_g = PartOf{
//     what=PartOf{
//       what=PartOf{
//         what=Composition{4, 6},
//         inner_extent=2,
//         selected_extent=12
//       },
//       inner_extent=nullptr,
//       selected_extent=6
//     },
//     inner_extent=3,
//     selected_extent=2
//   }
//
// Note that the dynamic type Projection has limited expressiveness, we may
// encounter cases where the projection can not be represented in the language
// of the dynamic type Projection. For such cases, we will just use
// std::monostate to denote "unknown".
Projection propagate(
    const Projection& proj,
    const ValGraph& id_graph,
    const ExprGroup& eg,
    Direction direction);

Projection propagate(
    const ValGroup& group,
    const ValGraph& id_graph,
    const ExprGroup& eg,
    Direction direction) {
  auto from = fromGroups(id_graph, eg, direction);
  auto to = toGroups(id_graph, eg, direction);
  if (from.size() == 1 && to.size() == 2) {
    // If we have
    //    group
    //    /   \.
    //   g1   g2
    // and the split is divisible, then build the following abstract syntax
    // tree:
    //   group = Composition{g1, g2}
    // If the split is not divisible, then build the following abstract syntax
    // tree:
    //   group = PartOf{what=Composition{g1, g2},
    //                  inner_extent=nullptr,
    //                  selected_extent=extent(group)}
    NVF_ERROR(eg->front()->isA<Split>() || eg->front()->isA<Merge>());
    if (from.front() != group) {
      return group;
    }
    auto comp = Composition<Projection>{to.front(), to.back()};
    bool may_be_indivisible_split = eg->front()->isA<Split>() &&
        !simplifyExpr(eg->front()->as<Split>()->isDivisible())->isTrue();
    if (may_be_indivisible_split) {
      return PartOf<Projection>{
          std::make_shared<Projection>(comp),
          /*inner_extent=*/nullptr,
          /*selected_extent=*/extent(group)};
    }
    return comp;
  } else if (from.size() == 2 && to.size() == 1) {
    // If we have
    //   group    g1
    //        \  /
    //         g2
    // then build the following abstract syntax tree
    //   group = PartOf{what=g2,
    //                  inner_extent=extent(g1),
    //                  selected_extent=extent(group)}
    //
    // If we have
    //   g1   group
    //     \  /
    //      g2
    // then build the following abstract syntax tree
    //   group = PartOf{what=g2,
    //                  inner_extent=nullptr,
    //                  selected_extent=extent(group)}
    NVF_ERROR(eg->front()->isA<Split>() || eg->front()->isA<Merge>());
    if (from.front() != group && from.back() != group) {
      return group;
    }
    return PartOf<Projection>{
        std::make_shared<Projection>(to.front()),
        /*inner_extent=*/from.front() == group ? extent(from.back()) : nullptr,
        /*selected_extent=*/
        simplifyExpr(extent(group))};
  }
  if (std::none_of(from.begin(), from.end(), [&](const auto& g) {
        return g == group;
      })) {
    return group;
  }
  // Not representable (or don't know how to represent) by the language of the
  // dynamic type Projection.
  return {};
}

Projection propagate(
    const PartOf<Projection>& part,
    const ValGraph& id_graph,
    const ExprGroup& eg,
    Direction direction) {
  // Just recursively propagate subtree.
  auto from = fromGroups(id_graph, eg, direction);
  auto to = toGroups(id_graph, eg, direction);
  auto propagated = propagate(*part.what, id_graph, eg, direction);
  if (!propagated.hasValue()) {
    return {};
  }
  auto result = PartOf<Projection>{
      std::make_shared<Projection>(propagated),
      part.inner_extent,
      part.selected_extent};
  return simplify(result);
}

template <typename Container1, typename Container2>
auto search(Container1& from, Container2& substr) {
  return std::search(
      from.begin(),
      from.end(),
      substr.begin(),
      substr.end(),
      [](const Projection& a, const Projection& b) {
        return a.type() == b.type() && a == b;
      });
}

Projection propagate(
    const Composition<Projection>& comp,
    const ValGraph& id_graph,
    const ExprGroup& eg,
    Direction direction) {
  auto from = fromGroups(id_graph, eg, direction);
  auto to = toGroups(id_graph, eg, direction);
  int64_t num_related_components =
      std::count_if(comp.begin(), comp.end(), [&](const auto& proj) {
        return std::any_of(from.begin(), from.end(), [&](const auto& g) {
          return related(proj, g);
        });
      });

  // Not related at all. No-op.
  if (num_related_components == 0) {
    return comp;
  }

  // If only one item in `comp` is related to from, then we can just treat `eg`
  // as a "unary op" and recursively propagate subtrees.
  if (num_related_components == 1) {
    Composition<Projection> result;
    for (const auto& proj : comp) {
      auto propagated = propagate(proj, id_graph, eg, direction);
      if (!propagated.hasValue()) {
        return {};
      }
      result.emplace_back(std::move(propagated));
    }
    return simplify(result);
  }

  // If more than one group in `from` is related to comp, this is more complex.
  // We need to check if these involved multiple groups in comp are transformed
  // by `eg` in a compatible way, in the sense that after the transformation,
  // the result is still representable by language of the dynamic type
  // Projection.
  if (from.size() == 2 && to.size() == 1) {
    NVF_ERROR(eg->front()->isA<Split>() || eg->front()->isA<Merge>());
    // If merging two contiguous components, replace them with the merged
    // ValGroup.
    Composition<Projection> result = comp;
    auto it = search(result, from);
    if (it != comp.end()) {
      result.erase(it + 1, it + (int64_t)from.size());
      *it = to.front();
      return simplify(result);
    }
  }

  // Not representable (or don't know how to represent) by the language of the
  // dynamic type Projection.
  return {};
}

Projection propagate(
    const std::monostate&,
    const ValGraph& id_graph,
    const ExprGroup& eg,
    Direction direction) {
  NVF_ERROR(false, "Should not reach here.");
}

Projection propagate(
    const Projection& proj,
    const ValGraph& id_graph,
    const ExprGroup& eg,
    Direction direction) {
  return Projection::dispatch(
      [&](const auto& proj) {
        return propagate(proj, id_graph, eg, direction);
      },
      proj);
}

// After propagation, we should have the information about how linear_g lives
// in domain. Parse this information to check if linear_g is linear in domain,
// and if it is, compute the stride.
Val* proveLinearAndGetStrideAfterPropagation(
    const Projection& proj,
    const ValGroups& domain);

Val* proveLinearAndGetStrideAfterPropagation(
    const ValGroup& group,
    const ValGroups& domain) {
  Val* stride = group->front()->fusion()->oneVal();
  for (auto it = domain.rbegin(); it != domain.rend(); ++it) {
    if (*it == group) {
      return stride;
    }
    stride = SimplifyingIrBuilder::mulExpr(stride, extent(*it));
  }
  return nullptr;
}

Val* proveLinearAndGetStrideAfterPropagation(
    const PartOf<Projection>& part,
    const ValGroups& domain) {
  auto inner_stride =
      proveLinearAndGetStrideAfterPropagation(*part.what, domain);
  if (inner_stride == nullptr) {
    return nullptr;
  }
  return SimplifyingIrBuilder::mulExpr(inner_stride, part.inner_extent);
}

Val* proveLinearAndGetStrideAfterPropagation(
    const Composition<Projection>& comp,
    const ValGroups& domain) {
  auto it = search(domain, comp);
  if (it == domain.end()) {
    return nullptr;
  }
  return proveLinearAndGetStrideAfterPropagation(comp.back(), domain);
}

Val* proveLinearAndGetStrideAfterPropagation(
    const std::monostate&,
    const ValGroups& domain) {
  NVF_ERROR(false, "Should not reach here.");
  return nullptr;
}

Val* proveLinearAndGetStrideAfterPropagation(
    const Projection& proj,
    const ValGroups& domain) {
  return Projection::dispatch(
      [&](const auto& proj) {
        return proveLinearAndGetStrideAfterPropagation(proj, domain);
      },
      proj);
}

// Simplify the abstract syntax tree so that it is easier to be pattern
// matched.
Projection simplify(const ValGroup& group) {
  return group;
}

PartOf<Projection> cancelCommonFactors(const PartOf<Projection>& part) {
  // If `what` is a composition and inner_extent is a multiple of the extent of
  // the last items in `what`, we can simplify the inner_extent and `what` by
  // canceling the last items in `what`.
  //
  // Example:
  // PartOf{what=[5,3,2], inner_extent=42} => PartOf{what=[5], inner_extent=7}
  //
  // Proof of correctness:
  // Suppose we have an IterDomain I0, and I0 is split in two different ways:
  //           I0
  //          /  \.
  //         /    \.
  //     split    split
  //     /   \    /   \.
  //   I1  I2{m} I3   I4{n}
  // Assuming I0 is divisible by m, then we have:
  //   I3 = PartOf{what=I0, inner_extent=n} ............ (1)
  // Let g = gcd(m, n), and m = g*m', n = g*n'. Then according to Theorem 2.1 in
  // doc/reading/iterdomain.md, the above transformation is mathematically
  // equivalent to the following transformation:
  //               I0
  //               |
  //             split
  //             /   \.
  //           Io   Ig{g}
  //          /  \.
  //         /    \.
  //        /      \.
  //    split      split
  //    /   \      /   \.
  //   I1 I2'{m'} I3 I4'{n'}
  // where
  //   I2 = merge(I2', Ig), I4 = merge(I4', Ig)
  // Note that
  //   I0 = Composition{I1, I2', Ig}
  // substitute to the above equation (1), we get:
  //   I3 = PartOf{what=[I1, I2', Ig], inner_extent=n} ............ (2)
  // Because I0 is divisible by m, Io is also divisible by m'. So we have:
  //   I3 = PartOf{what=Io, inner_extent=n'}
  // and
  //   Io = [I1, I2']
  // That is,
  //   I3 = PartOf{what=[I1, I2'], inner_extent=n'} ............ (3)
  // Comparing equation (2) and (3), we have:
  //   PartOf{what=[I1, I2', Ig], inner_extent=n} =
  //     PartOf{what=[I1, I2'], inner_extent=n'}
  // That is, we can cancel the common factor of `what` and inner_extent.
  if (!part.what->is<Composition>()) {
    return part;
  }
  auto dq = part.what->as<Composition>();

  Val* new_inner_extent = part.inner_extent;
  if (new_inner_extent == nullptr) {
    return part;
  }

  while (!dq.empty() &&
         simplifyExpr(
             IrBuilder::isDivisibleExpr(new_inner_extent, extent(dq.back())))
             ->isTrue()) {
    new_inner_extent =
        simplifyExpr(IrBuilder::divExpr(new_inner_extent, extent(dq.back())));
    dq.pop_back();
  }
  if (new_inner_extent->isOne()) {
    new_inner_extent = nullptr;
  }
  NVF_ERROR(!dq.empty());
  if (dq.size() == 1) {
    return PartOf<Projection>{
        std::make_shared<Projection>(dq.front()),
        new_inner_extent,
        part.selected_extent};
  }
  return PartOf<Projection>{
      std::make_shared<Projection>(std::move(dq)),
      new_inner_extent,
      part.selected_extent};
}

PartOf<Projection> trimRedundant(const PartOf<Projection>& part) {
  // If part.what is a composition then we only keep the minimum number of
  // items in `what` that is sufficient to represent the selected_extent *
  // inner_extent.
  //
  // Example:
  // PartOf{what=[7, 3, 5, 2], inner_extent=3, selected_extent=5} =>
  //   PartOf{what=[3, 5, 2], inner_extent=3, selected_extent=5}
  //
  // Proof of correctness:
  // Suppose we have an IterDomain I0, and I0 is split in two different ways:
  //             I0
  //            /  \.
  //           /    \.
  //       split    split
  //       /   \    /   \.
  //     I1  I2{m} I3   I4{n}
  //               |
  //             split
  //              /  \.
  //             I5  I6{k}
  // Assuming I0 is divisible by m, then we have:
  //   I6 = PartOf{what=I0, inner_extent=n, selected_extent=k}
  // and
  //   I0 = Composition{I1, I2}
  // substitute to the above equation, we get:
  //   I6 = PartOf{what=[I1, I2], inner_extent=n, selected_extent=k}
  //                                                       ............ (1)
  // For the case where m is a multiple of n*k, according to Theorem 2.1 in
  // doc/reading/iterdomain.md, the above transformation is mathematically
  // equivalent to the following transformation:
  //               I0
  //               |
  //             split
  //             /   \.
  //            I1   I2{m}
  //                   |
  //                 split
  //                 /   \.
  //                I7   I4{n}
  //                 |
  //               split
  //               /   \.
  //              I8   I6{k}
  // where
  //   I5 = merge(I1, I8)
  // In the above transformation, we have:
  //   I6 = PartOf{what=I2, inner_extent=n, selected_extent=k}
  // Comparing equation (1) and the above equation, we have:
  //   PartOf{what=[I1, I2], inner_extent=n, selected_extent=k} =
  //     PartOf{what=I2, inner_extent=n, selected_extent=k}
  // Note that the condition of Theorem 2.1 requires that the extent of I2 is
  // a multiple of n*k, which is the same as the condition of this
  // simplification.
  if (!part.what->is<Composition>()) {
    return part;
  }
  auto dq = part.what->as<Composition>();

  Val* required_extent =
      SimplifyingIrBuilder::mulExpr(part.selected_extent, part.inner_extent);

  Val* what_extent = nullptr;
  int64_t count = 0;
  while (count < dq.size()) {
    count++;
    const auto& item = dq.at(dq.size() - count);
    what_extent = SimplifyingIrBuilder::mulExpr(what_extent, extent(item));
    if (simplifyExpr(IrBuilder::isDivisibleExpr(what_extent, required_extent))
            ->isTrue()) {
      break;
    }
  }
  while (count < dq.size()) {
    dq.pop_front();
  }
  NVF_ERROR(!dq.empty());
  if (dq.size() == 1) {
    return PartOf<Projection>{
        std::make_shared<Projection>(dq.front()),
        part.inner_extent,
        part.selected_extent};
  }
  return PartOf<Projection>{
      std::make_shared<Projection>(std::move(dq)),
      part.inner_extent,
      part.selected_extent};
}

PartOf<Projection> mergeParts(const PartOf<Projection>& part) {
  // Combine PartOf(what=PartOf(what=x), ...) into PartOf(what=x, ...).
  //
  // Example:
  // PartOf{
  //   what=PartOf{what=24, inner_extent=2, selected_extent=12},
  //   inner_extent=3,
  //   selected_extent=2}
  // =>
  // PartOf{what=24, inner_extent=6, selected_extent=2}
  if (!part.what->is<PartOf>()) {
    return part;
  }
  const auto& what = part.what->as<PartOf>();

  return PartOf<Projection>{
      what.what,
      SimplifyingIrBuilder::mulExpr(part.inner_extent, what.inner_extent),
      part.selected_extent};
}

Projection eliminateTrivialPartOf(const PartOf<Projection>& part) {
  // If part.what has the same extent as the selected extent, and there is no
  // inner extent in part, then the full `what` is identical to the selected
  // part.
  //
  // Example:
  // PartOf{what=5, inner_extent=nullptr, selected_extent=5} => 5
  if (part.inner_extent == nullptr &&
      simplifyExpr(IrBuilder::eqExpr(extent(*part.what), part.selected_extent))
          ->isTrue()) {
    return *part.what;
  }
  return part;
}

Projection simplify(const PartOf<Projection>& part) {
  // Recursively simplify subtree.
  auto simplified = PartOf<Projection>{
      std::make_shared<Projection>(simplify(*part.what)),
      part.inner_extent,
      part.selected_extent};
  // Run simplification rules.
  simplified = cancelCommonFactors(simplified);
  simplified = trimRedundant(simplified);
  simplified = mergeParts(simplified);
  return eliminateTrivialPartOf(simplified);
}

Composition<Projection> flattenCompositions(
    const Composition<Projection>& comp) {
  // Flatten the composition into a single level.
  //
  // Example:
  // Composition{Composition{5, 3}, 2} => Composition{5, 3, 2}
  Composition<Projection> result;
  for (const auto& proj : comp) {
    if (proj.is<Composition>()) {
      const auto& flat = proj.as<Composition>();
      result.insert(result.end(), flat.begin(), flat.end());
    } else {
      result.push_back(proj);
    }
  }
  return result;
}

Projection eliminateTrivialComposition(const Composition<Projection>& comp) {
  // If the composition has only one element, then the composition is the same
  // as the element.
  //
  // Example:
  // Composition{5} => 5
  if (comp.size() == 1) {
    return comp.front();
  }
  return comp;
}

Projection simplify(const Composition<Projection>& comp) {
  // Recursively simplify subtrees.
  Composition<Projection> simplified;
  for (const auto& proj : comp) {
    simplified.push_back(simplify(proj));
  }

  // Run simplification rules.
  simplified = flattenCompositions(simplified);
  return eliminateTrivialComposition(simplified);
}

Projection simplify(const std::monostate& null) {
  return null;
}

Projection simplify(Projection projection) {
  // Run simplifications until convergence.
  auto simplified = projection;
  do {
    projection = simplified;
    simplified = Projection::dispatch(
        [&](const auto& projection) { return simplify(projection); },
        projection);
  } while (simplified.type() != projection.type() || simplified != projection);
  return projection;
}

} // namespace

Val* proveLinearAndGetStride(
    const ValGraph& id_graph,
    const ValGroup& linear_g,
    const ValGroups& domain) {
  FusionGuard fg(linear_g->front()->fusion());
  if (simplifyExpr(extent(linear_g))->isOne()) {
    // If the extent of the linear group is 1, we always consider it as linear,
    // regardless of its relationship with domain. For this case, we use stride
    // zero as a placeholder, as "stride" is really meaningless for a dimension
    // of size one.
    return linear_g->front()->fusion()->zeroVal();
  }
  // Propagate from linear_g to domain. Use frontier to keep track of the
  // how linear_g lives in the current propagation front.
  Projection frontier = linear_g;
  auto path = ValGraphBFS::getExprsBetween(id_graph, domain, {linear_g});
  while (!path.empty()) {
    const auto& [eg, direction] = path.back();
    path.pop_back();
    auto from = fromGroups(id_graph, eg, direction);
    frontier = propagate(frontier, id_graph, eg, direction);
    if (!frontier.hasValue()) {
      // Not representable (or don't know how to represent) by the language of
      // the dynamic type Projection.
      return nullptr;
    }
  }
  // After propagation, we should have the information about how linear_g lives
  // in domain. Parse this information to check if linear_g is linear in domain.
  return proveLinearAndGetStrideAfterPropagation(frontier, domain);
>>>>>>> 3d82ae96
}

} // namespace lower_utils

} // namespace nvfuser<|MERGE_RESOLUTION|>--- conflicted
+++ resolved
@@ -1018,7 +1018,6 @@
   return true;
 }
 
-<<<<<<< HEAD
 IterDomain* getConcreteDomain(IterDomain* id) {
   if (isIdModelOptionEnabled(IdModelEnableOption::Inlining)) {
     // TODO: getLoopPromotion needs to return a concrete domain even
@@ -1031,7 +1030,8 @@
     const auto& ca_map = GpuLower::current()->caMap();
     return ca_map->getConcreteMappedID(id, IdMappingMode::LOOP);
   }
-=======
+}
+
 // Implementation of:
 //   Val* proveLinearAndGetStride(
 //       const ValGraph& id_graph,
@@ -1947,7 +1947,6 @@
   // After propagation, we should have the information about how linear_g lives
   // in domain. Parse this information to check if linear_g is linear in domain.
   return proveLinearAndGetStrideAfterPropagation(frontier, domain);
->>>>>>> 3d82ae96
 }
 
 } // namespace lower_utils
