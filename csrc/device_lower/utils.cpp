--- conflicted
+++ resolved
@@ -932,11 +932,7 @@
   if (!out_tv->domain()->hasReduction()) {
     return false;
   }
-<<<<<<< HEAD
-  // False if it has have TensorView inputs as initialization should
-=======
   // False if it has TensorView inputs as initialization should
->>>>>>> 1c80008a
   // never use TensorViews
   const auto tv_filter_inp_view =
       ir_utils::filterByType<TensorView>(expr->inputs());
