// clang-format off
/*
 * SPDX-FileCopyrightText: Copyright (c) 2023-present NVIDIA CORPORATION & AFFILIATES.
 * All rights reserved.
 * SPDX-License-Identifier: BSD-3-Clause
 */
// clang-format on
#include <device_lower/validation.h>

#include <contiguity.h>
#include <device_lower/lower2device.h>
#include <device_lower/utils.h>
#include <id_model/id_model.h>
#include <instrumentation.h>
#include <ir/iostream.h>
#include <ir/utils.h>
#include <iter_visitor.h>
#include <scheduler/mma_utils.h>
#include <transform_iter.h>
#include <transform_replay.h>
#include <type.h>
#include <val_graph_visitor.h>

#include <ATen/cuda/CUDAContext.h>

namespace nvfuser {

namespace {

//! Validate multiple output tensors of the same expression, i.e.,
//! siblings, have valid domains and parallel types. Since siblings
//! are placed in the same loop nest, they must be parallelized the
//! same way. Will infer and modify serial parallel types if other
//! output/s are parallelized, so that user wouldn't have to specify
//! the same parallelization 3 times. Will throw if conflicts are
//! detected, i.e. TIDx vs BIDx etc.
class ValidateSiblings : public IterVisitor {
 public:
  static void validate(Fusion* fusion) {
    ValidateSiblings validator;
    validator.traverse(fusion);
  }

 private:
  using IterVisitor::handle;

  void dispatch(Expr* expr) final {
    if (!ir_utils::isTvOp(expr) || expr->outputs().size() < 2) {
      IterVisitor::dispatch(expr);
      return;
    }

    auto ref_output = expr->outputs().at(0)->as<TensorView>();
    auto ref_ndims = ref_output->nDims();
    const auto& ref_root = ref_output->getMaybeRootDomain();
    std::unordered_map<IterDomain*, IterDomain*> id_map;

    for (const auto sibling :
         ir_utils::filterByType<TensorView>(expr->outputs())) {
      if (ref_output == sibling) {
        continue;
      }

      NVF_ERROR(
          sibling->nDims() == ref_ndims,
          "Mismatched dimensionality detected. Expr: ",
          expr->toString(),
          "Ref output: ",
          ref_output->toString(),
          ". Sibling: ",
          sibling->toString());

      for (const auto i : c10::irange(ref_ndims)) {
        validateParallelTypes(ref_output->axis(i), sibling->axis(i));
      }

      for (const auto i : c10::irange(ref_root.size())) {
        id_map[ref_root[i]] = sibling->getMaybeRootDomain().at(i);
      }

      auto replay =
          BestEffortReplay(
              sibling->getLoopDomain(), ref_output->getLoopDomain(), id_map)
              .getIterDomainEquivalence();

      for (const auto i : c10::irange(ref_ndims)) {
        NVF_ERROR(
            replay.strictAreMapped(ref_output->axis(i), sibling->axis(i)),
            "Matching sibling ID not found. Expr: ",
            expr->toString(),
            "Ref ID: ",
            ref_output->axis(i)->toString(),
            "Sibling ID: ",
            sibling->axis(i)->toString());
      }
    }
  }

  // Parallelize id1 and id0 consistently if one is serial and the other isn't
  void validateParallelTypes(IterDomain* id0, IterDomain* id1) {
    const auto ptype0 = id0->getParallelType();
    const auto ptype1 = id1->getParallelType();

    if (ptype0 == ParallelType::Vectorize ||
        ptype1 == ParallelType::Vectorize) {
      auto other_type = ptype0 == ParallelType::Vectorize ? ptype1 : ptype0;
      NVF_ERROR(
          other_type == ParallelType::Vectorize ||
              (!isParallelTypeThreadDim(other_type) &&
               !isParallelTypeBlockDim(other_type)),
          "Vectorize type was parallelized inconsistently in. ",
          "Detected during promoting parallel types.");
      return;
    }

    if (ptype0 != ptype1) {
      NVF_CHECK(
          ptype0 == ParallelType::Serial || ptype1 == ParallelType::Serial,
          "Error promoting parallel types: ",
          ptype0,
          " and ",
          ptype1);
      if (ptype0 == ParallelType::Serial) {
        id0->parallelize(ptype1);
      }
      if (ptype1 == ParallelType::Serial) {
        id1->parallelize(ptype0);
      }
    }
  }
};

// Make sure all IterDomains are only used for a unique
// TensorView. Several mappings from IterDomains are
// created during lowering, which relies on the unique usage of
// IterDomains.
void validateIterDomainUsage(Fusion* fusion) {
  FUSER_PERF_SCOPE("GpuLower::Lower::validateIterDomainUse");
  FusionGuard fg(fusion);

  auto used_vals = fusion->usedMathVals();
  std::unordered_map<IterDomain*, TensorView*> domain_use_map;

  for (auto tv : ir_utils::filterByType<TensorView>(used_vals)) {
    for (auto id : tv->domain()->allIDs()) {
      auto it = domain_use_map.find(id);
      NVF_ERROR(
          it == domain_use_map.end(),
          "Multiple use of ",
          id,
          " detected.",
          " Used in both TV",
          tv->name(),
          " and TV",
          it->second->name());
      domain_use_map.insert({id, tv});
    }
  }
}

void validateCpAsyncBulk(const std::vector<TensorView*>& tvs) {
  for (auto tv : tvs) {
    bool is_cp_async_bulk = ir_utils::isCpAsyncBulk(tv->definition());
    for (auto id : tv->getLoopDomain()) {
      if (id->getParallelType() == ParallelType::Bulk) {
        NVF_ERROR(
            is_cp_async_bulk,
            "ParallelType::Bulk is only supported for cp.async.bulk.");
      }
    }
    if (!is_cp_async_bulk) {
      continue;
    }
    std::unordered_set<ParallelType> valid_parallel_types{
        ParallelType::DIDx,
        ParallelType::BIDz,
        ParallelType::BIDy,
        ParallelType::BIDx,
        ParallelType::TIDz,
        ParallelType::TIDy,
        ParallelType::TIDx,
        ParallelType::Unroll,
        ParallelType::Unswitch,
        ParallelType::Serial};
    std::unordered_set<IterType> valid_iter_types{
        IterType::Iteration, IterType::Broadcast};
    for (auto id : tv->getLoopDomain()) {
      if (id->getParallelType() == ParallelType::Bulk) {
        NVF_ERROR(
            id->getIterType() == IterType::Iteration,
            "ParallelType::Bulk is only supported for IterType::Iteration.");
        continue;
      }
      NVF_ERROR(
          valid_parallel_types.find(id->getParallelType()) !=
              valid_parallel_types.end(),
          "Invalid parallel type for cp.async.bulk: ",
          id->getParallelType());
      NVF_ERROR(
          valid_iter_types.find(id->getIterType()) != valid_iter_types.end(),
          "Invalid iter type for cp.async.bulk: ",
          id->getIterType());
    }
  }
}

} // namespace

void validateIr(Fusion* fusion) {
  FUSER_PERF_SCOPE("GpuLower::Lower::validateIr");

  FusionGuard fg(fusion);

  fusion->validateInputs();

  // Validate Parallelization
  ValidateSiblings::validate(fusion);

  validateIterDomainUsage(fusion);

  auto dynamic_tvs = ir_utils::getTVsWithDynamicTransform(fusion);
  NVF_ERROR(
      dynamic_tvs.empty(),
      "Tensor with dynamic transform must be concretized before lowering: ",
      toDelimitedString(dynamic_tvs.begin(), dynamic_tvs.end()));

  auto all_tvs = fusion->allTvs();
  validateCpAsyncBulk(all_tvs);
}

namespace {

// Check contiguity for all allocation domains associated with Misaligned
// Vectorize ParallelType
void checkContiguity(
    const std::unordered_set<IterDomain*>& dep_alloc_ids,
    TensorView* tv) {
  NVF_ERROR(tv->getMemoryType() == MemoryType::Global);

  for (const auto idx : c10::irange(tv->getMaybeAllocationDomain().size())) {
    auto alloc = tv->getMaybeAllocationDomain()[idx];
    if (dep_alloc_ids.find(alloc) != dep_alloc_ids.end()) {
      NVF_ERROR(
          !alloc->isBroadcast(),
          "Misaligned vectorization prohibits merging broadcast domains.",
          "Issue found in, ",
          tv);
      NVF_ERROR(
          tv->domain()->contiguity().at(idx).value_or(false),
          "Cannot merge non-contiguous allocation domains with misaligned vectorization.",
          "Issue found in, ",
          tv);
    }
  }
}

// Check all allocation iter domains that are the dependencies of the
// vectorization iter domain,
// making sure they're contiguous. Map these domains to producer and make sure
// they are also contiguous in producer. Producer-consumer relationship is
// assumed to be through a set operation.
void checkContiguity(
    const std::unordered_set<IterDomain*>& consumer_alloc_ids,
    TensorView* consumer,
    TensorView* producer) {
  // This seems not quite right, shouldn't we be able to reverse this?
  NVF_ERROR(consumer->getMemoryType() == MemoryType::Local);
  NVF_ERROR(producer->getMemoryType() == MemoryType::Global);

  // TODO: we should use BestEffortReplay to find the correct c2p map for
  // allocation domain when it is different from logical domain.
  // This logic is outdated, but it's only for MisalignedVectorize,
  // which is not actively used.
  NVF_ERROR(
      !consumer->hasAllocation() && !producer->hasAllocation(),
      "Misaligned vectorization for allocation domain is not supported.");
  auto alloc_c2p =
      PairwiseLogicalDomainMap(producer, consumer).mapConsumerToProducer();

  std::unordered_map<IterDomain*, std::optional<bool>>
      producer_domain_contiguity;
  for (const auto idx :
       c10::irange(producer->getMaybeAllocationDomain().size())) {
    auto alloc = producer->getMaybeAllocationDomain().at(idx);
    auto contiguity = producer->domain()->contiguity().at(idx);
    producer_domain_contiguity.insert({alloc, contiguity});
  }

  for (auto consumer_alloc : consumer_alloc_ids) {
    auto producer_alloc = alloc_c2p.at(consumer_alloc);
    NVF_ERROR(
        producer_domain_contiguity.find(producer_alloc) !=
        producer_domain_contiguity.end());

    NVF_ERROR(
        !consumer_alloc->isBroadcast() || !producer_alloc->isBroadcast(),
        "Misaligned vectorization prohibits merging broadcast domains.",
        "Issue found in, ",
        consumer);

    NVF_ERROR(alloc_c2p.find(consumer_alloc) != alloc_c2p.end());

    NVF_ERROR(
        producer_domain_contiguity.at(producer_alloc).value_or(false),
        "Cannot merge non-contiguous allocation domains with misaligned vectorization.",
        "Issue found in, ",
        consumer);
  }
}

class VectorizeValidator : public OptInDispatch {
 private:
  // Initially, vectorized_id is the IterDomain with Vectorize ParallelType
  // After processing all merge and split operations,
  // vectorized_id is the corresponding allocation domain
  VectorizeValidator(IterDomain* vectorized_id)
      : vectorized_id_(vectorized_id) {}

  using OptInDispatch::handle;

  void handle(Split* s) final {
    if (s->outer() == vectorized_id_) {
      is_valid = false;
    } else if (s->inner() == vectorized_id_) {
      vectorized_id_ = s->in();
    }
    domains_.insert(s->in());
  }

  void handle(Merge* m) final {
    if (m->out() == vectorized_id_) {
      if (m->inner()->isBroadcast() && !m->outer()->isBroadcast()) {
        vectorized_id_ = m->outer();
      } else {
        vectorized_id_ = m->inner();
      }
    }
    domains_.insert(m->outer());
    domains_.insert(m->inner());
  }

  void handle(Resize* r) final {
    if (r->out() == vectorized_id_) {
      vectorized_id_ = r->in();
    }
    domains_.insert(r->in());
  }

  void handle(Swizzle* swizzle) final {
    if (swizzle->outX() == vectorized_id_ || swizzle->inX() == vectorized_id_ ||
        swizzle->outY() == vectorized_id_ || swizzle->inY() == vectorized_id_) {
      // Do not (yet) allow vectorization across any swizzled id.
      is_valid = false;
    }
  }

  void handle(Swizzle2D* swizzle) final {
    if (swizzle->outX() == vectorized_id_ || swizzle->inX() == vectorized_id_ ||
        swizzle->outY() == vectorized_id_ || swizzle->inY() == vectorized_id_) {
      // Do not (yet) allow vectorization across any swizzled id.
      is_valid = false;
    }
  }

  // Given the vectorized loop ID in a tensor, find its innermost
  // ancestors in the allocation domain. Broadcast IDs are ignored.
  // All dependent allocation IDs are also returned.
  static std::pair<IterDomain*, std::unordered_set<IterDomain*>>
  getDependentAllocIDs(IterDomain* v_id, TensorView* tv) {
    auto replay_exprs = DependencyCheck::getAllExprsBetween(
        {tv->getMaybeAllocationDomain().begin(),
         tv->getMaybeAllocationDomain().end()},
        {v_id});

    VectorizeValidator validator(v_id);

    for (auto expr_it = replay_exprs.rbegin(); expr_it != replay_exprs.rend();
         ++expr_it) {
      auto expr = *expr_it;
      validator.dispatch(expr);
    }

    NVF_CHECK(
        validator.is_valid,
        "Invalid vectorized pattern found, vectorization iter domains must be descendants of inner-most dimension.",
        "Issue found in, ",
        tv,
        "\n");

    std::unordered_set<IterDomain*> dep_alloc_ids;
    for (auto alloc : tv->getMaybeAllocationDomain()) {
      if (validator.domains_.find(alloc) != validator.domains_.end()) {
        dep_alloc_ids.emplace(alloc);
      }
    }

    return {validator.vectorized_id_, dep_alloc_ids};
  }

  // Given the vectorized loop ID in a tensor, find its innermost
  // ancestors in the allocation domain. Broadcast IDs are ignored.
  // All dependent allocation IDs are also returned.
  //
  // This should work return almost the same results as
  // getDependentAllocIDs, except when loop IDs are not fully
  // derived from logical IDs. The above version does not work
  // correctly for such a case, whereas this version addresses the
  // limitation by using ValGraphBFS.
  static std::pair<IterDomain*, std::unordered_set<IterDomain*>>
  getDependentAllocIDsIdModel(
      IterDomain* v_id,
      TensorView* tv,
      Expr* load_store) {
    NVF_ERROR(GpuLower::hasCurrent());
    NVF_ERROR(GpuLower::current()->hasIdModel());

    const auto& id_model = GpuLower::current()->idModel();
    const auto& graph = id_model.idGraph(IdMappingMode::EXACT);

    // Traverse from the complete set of loop IDs to the allocation
    // domain of this tensor. Note that the allocation domain may
    // include unused IDs such as broadcast IDs. They may not be
    // reachable, so the require_all_to_visited needs to be
    // false. Here, only the innermost allocation ID needs to be
    // reachable, which is asserted at the end of the function.
    //
    // Note that previously this traversal was from the allocation
    // domain to v_id only. It does not work when the allocation
    // domain has a broadcast ID that is promoted to a concrete ID
    // and then is used to generate v_id. See
    // LoopDomainSchedulingTest.VecValidationRepro for a concrete
    // case. The traversal needs to use the promoted concrete ID
    // instead of the broadcast allocation ID. Instead, here, we
    // traverse from the promoted loop IDs to the allocation
    // domain. This should be always able to reach at least the
    // vectorized ID.
    const auto loop_domain = getLoopIds(load_store, id_model);
    auto expr_path = ValGraphBFS::getExprGroupsBetween(
                         graph,
                         graph.toGroups(loop_domain),
                         graph.toGroups(tv->getMaybeAllocationDomain()),
                         /*require_all_to_visited=*/false)
                         .first;

    ValGroup cur_group = graph.toGroup(getLoopPromotion(v_id, id_model));
    std::unordered_set<ValGroup> visited_ids;
    visited_ids.insert(cur_group);

    for (const auto& [expr_g, dir] : expr_path) {
      Expr* expr = expr_g->front();
      NVF_ERROR(
          expr->isA<Merge>() || expr->isA<Split>() || expr->isA<Resize>() ||
              expr->isA<Swizzle>() || expr->isA<Swizzle2D>(),
          "Unexpected expr: ",
          expr->toString());

      const auto& inputs = dir == Direction::Forward
          ? graph.inputGroups(expr_g)
          : graph.outputGroups(expr_g);
      const auto& outputs = dir == Direction::Forward
          ? graph.outputGroups(expr_g)
          : graph.inputGroups(expr_g);

      if (expr->isOneOf<Swizzle, Swizzle2D>()) {
        // Not supported.
        // TODO: Checking the outputs too since that is what
        // VectorizeValidator::handle(Swizzle*) and
        // VectorizeValidator::handle(Swizzle2D*) do, but unclear
        // why.
        if (std::find(inputs.begin(), inputs.end(), cur_group) !=
                inputs.end() ||
            std::find(outputs.begin(), outputs.end(), cur_group) !=
                outputs.end()) {
          cur_group.reset();
          break;
        }
      }

      if (std::find(inputs.begin(), inputs.end(), cur_group) == inputs.end()) {
        continue;
      }

      visited_ids.insert(outputs.begin(), outputs.end());

      if (expr->isA<Resize>()) {
        // No validatiton is done at this moment
        cur_group = outputs[0];
      } else if (inputs.size() == 2) {
        NVF_ERROR(outputs.size() == 1);
        if (cur_group == inputs[1]) {
          cur_group = outputs[0];
        } else if (cur_group == inputs[0]) {
          cur_group.reset();
          break;
        }
      } else {
        NVF_ERROR(inputs.size() == 1);
        NVF_ERROR(outputs.size() == 2);
        if (outputs[1]->front()->as<IterDomain>()->isBroadcast()) {
          NVF_ERROR(!outputs[0]->front()->as<IterDomain>()->isBroadcast());
          cur_group = outputs[0];
        } else {
          cur_group = outputs[1];
        }
      }
    }

    NVF_ERROR(
        cur_group.get() != nullptr,
        "Valid corresponding allocation ID not found. ",
        tv->toString(),
        ", vec ID: ",
        v_id->toString());

    IterDomain* innermost_alloc_id = nullptr;
    std::unordered_set<IterDomain*> dep_alloc_ids;
    for (auto alloc : tv->getMaybeAllocationDomain()) {
      const auto& alloc_group = graph.toGroup(alloc);
      if (visited_ids.find(alloc_group) != visited_ids.end()) {
        dep_alloc_ids.emplace(alloc);
      }
      if (cur_group == alloc_group) {
        innermost_alloc_id = alloc;
      }
    }

    if (innermost_alloc_id == nullptr) {
      // Failed to find the innermost allocation ID
      std::stringstream ss;
      ss << "Failed to find a corresponding innermost allocation ID of "
         << tv->toString() << " with vectorized ID of " << v_id->toString()
         << "\n"
         << "Vectorized load-store: " << load_store->toString()
         << "Allocation domain: "
         << toDelimitedString(tv->getMaybeAllocationDomain()) << "\n"
         << "Loop domain: " << toDelimitedString(loop_domain) << "\n"
         << "Current visited group: " << nvfuser::toString(cur_group) << " ("
         << cur_group->front()->toString() << ")\n";
      for (auto expr : tv->domain()->allExprs()) {
        ss << expr->toString();
      }
      NVF_THROW(ss.str());
    }

    return {innermost_alloc_id, dep_alloc_ids};
  }

  static void validateAllocationVectorizedId(
      IterDomain* vec_alloc_id,
      const std::unordered_set<IterDomain*>& dep_alloc_ids,
      TensorView* tv,
      std::string name) {
    if (vec_alloc_id->getParallelType() == ParallelType::MisalignedVectorize) {
      if (tv->getMemoryType() == MemoryType::Global) {
        checkContiguity(dep_alloc_ids, tv);
      } else if (tv->definition()->isA<LoadStoreOp>()) {
        auto input = tv->definition()->input(0);
        NVF_ERROR(input->isA<TensorView>());
        auto input_tv = input->as<TensorView>();
        checkContiguity(dep_alloc_ids, tv, input_tv);
      }
    }

    // Contiguity is based on logical domain.
    IterDomain* last_alloc_dim = nullptr;
    size_t last_alloc_dim_pos = 0;
    for (size_t i = tv->getMaybeAllocationDomain().size(); i > 0; i--) {
      auto r_id = tv->getMaybeAllocationDomain()[i - 1];
      if (r_id->isReduction() || r_id->isBroadcast()) {
        continue;
      }
      if ((tv->getMemoryType() == MemoryType::Shared ||
           tv->getMemoryType() == MemoryType::Local) &&
          r_id->isBlockDim()) {
        // Inner-most parallelized dimensions don't count in allocation of
        // shared and local tensors.
        continue;
      }
      if (tv->getMemoryType() == MemoryType::Local && r_id->isThreadDim()) {
        continue;
      }
      last_alloc_dim = r_id;
      last_alloc_dim_pos = i - 1;
      break;
    }

    if (last_alloc_dim == nullptr) {
      // Should never get here, but that would mean there are no concrete
      // dims, so we should be fine.
      return;
    }

    auto ldst = dynamic_cast<LoadStoreOp*>(tv->definition());
    bool is_ldmatrix_trans =
        ldst != nullptr && mma_utils::isLdMatrixTranspose(ldst);
    if (!is_ldmatrix_trans && name.compare("consumer") != 0) {
      // ldmatrix.trans is a hardware transpose instruction that can do
      // "vectorized" read from discontiguous memory
      // We don't think allocation domain of consumer is used in allocation. We
      // skip it in validation here. Note that this assert was hit for
      // vectorized pad, because we do not propagate allocation domain for
      // PadOp. See: https://github.com/NVIDIA/Fuser/pull/3439
      NVF_CHECK(
          last_alloc_dim == vec_alloc_id,
          "Vectorized dim for ",
          name,
          " has to be from an inner most position. tv: ",
          tv,
          ", allocation domain: ",
          tv->getMaybeAllocationDomain(),
          ", vectorized id: ",
          vec_alloc_id->toString(),
          ", innermost id: ",
          last_alloc_dim);

      auto contiguity = tv->domain()->contiguity().at(last_alloc_dim_pos);
      NVF_CHECK(
          contiguity.value_or(false),
          "The innermost position has to be contiguous. tv: ",
          tv,
          ", allocation domain: ",
          tv->getMaybeAllocationDomain(),
          ", innermost id: ",
          last_alloc_dim->toString(),
          ", contiguity: ",
          contiguity.has_value() ? (*contiguity ? "t" : "f") : "n");
    }
  }

  static IterDomain* getAndValidateVectorizedIdInAllocationDomain(
      IterDomain* v_id,
      TensorView* tv,
      std::string name,
      Expr* load_store) {
    const auto& [vec_alloc_id, dep_alloc_ids] =
        GpuLower::current()->hasIdModel()
        ? getDependentAllocIDsIdModel(v_id, tv, load_store)
        : getDependentAllocIDs(v_id, tv);

    validateAllocationVectorizedId(vec_alloc_id, dep_alloc_ids, tv, name);

    return vec_alloc_id;
  }

 private:
  std::unordered_set<IterDomain*> domains_;
  IterDomain* vectorized_id_ = nullptr;
  bool is_valid = true;

 public:
  static void validate(TensorView* tv) {
    // Make sure there's only one vectorized ID
    IterDomain* v_id = nullptr;
    for (auto id : tv->getLoopDomain()) {
      if (isParallelTypeVectorize(id->getParallelType())) {
        NVF_ERROR(
            v_id == nullptr,
            "Found two vectorized domains in ",
            tv,
            " only one is allowed.");
        v_id = id;
      }
    }

    // If no vectorized ids found simply return. If vectorized access is
    // broadcast, it won't generate an actual vector instruction, so can
    // be safely ignored
    if (v_id == nullptr || v_id->isBroadcast()) {
      return;
    }

    NVF_CHECK(
        v_id->extent()->isConstInt(),
        "Vectorizing a domain requires a constant integer size.");

    auto tv_def = tv->definition();
    NVF_ERROR(
        tv_def != nullptr,
        "Tv has no definition, cannot validate vectorization:",
        tv);

    auto vector_word_size = v_id->extent()->evaluate().as<int64_t>();
    auto vector_size =
        dataTypeSize(
            tv->getDataType().value(), GpuLower::current()->indexType()) *
        vector_word_size;

    // Except for TMem, allow half2, float2, float4 and same sized vtypes.
    std::vector<int64_t> allowed_vector_sizes = {2, 4, 8, 16};
<<<<<<< HEAD
=======
    // TMem can vectorize up to 512 bytes.
>>>>>>> 6f5967b6
    if (auto ldst = dynamic_cast<LoadStoreOp*>(tv_def); ldst != nullptr &&
        (ldst->opType() == LoadStoreOpType::LdTMem ||
         ldst->opType() == LoadStoreOpType::StTMem)) {
      allowed_vector_sizes.push_back(32);
      allowed_vector_sizes.push_back(64);
      allowed_vector_sizes.push_back(128);
      allowed_vector_sizes.push_back(256);
      allowed_vector_sizes.push_back(512);
    }

    NVF_CHECK(
        std::find(
            allowed_vector_sizes.begin(),
            allowed_vector_sizes.end(),
            vector_size) != allowed_vector_sizes.end(),
        "Tried to vectorize a dim resulting in a word size of ",
        vector_size,
        " however, vector sizes only upto and including 16 bytes are supported.");

    auto consumer_vectorized_id = getAndValidateVectorizedIdInAllocationDomain(
        v_id, tv, "consumer", tv_def);
    if (consumer_vectorized_id == nullptr) {
      return;
    }

    // Save info required to lowering and runtime validation
    auto consumer_word_size_it =
        GpuLower::current()->vectorizedAccesses().find(tv);
    if (consumer_word_size_it !=
        GpuLower::current()->vectorizedAccesses().end()) {
      consumer_word_size_it->second =
          std::max(vector_word_size, consumer_word_size_it->second);
    } else {
      GpuLower::current()->vectorizedAccesses().emplace(tv, vector_word_size);
    }

    // TernaryOp(where) is a could have multiple inputs. But we only support
    // single TensorView input for vectorization.
    TensorView* producer_tv = nullptr;
    for (auto input : tv_def->inputs()) {
      if (!input->isA<TensorView>()) {
        continue;
      }
      NVF_ERROR(
          producer_tv == nullptr,
          "Vectorization validation only support op with a single TensorView input");
      producer_tv = input->as<TensorView>();
      auto producer_word_size_it =
          GpuLower::current()->vectorizedAccesses().find(producer_tv);
      if (producer_word_size_it !=
          GpuLower::current()->vectorizedAccesses().end()) {
        producer_word_size_it->second =
            std::max(vector_word_size, producer_word_size_it->second);
      } else {
        GpuLower::current()->vectorizedAccesses().emplace(
            producer_tv, vector_word_size);
      }
    }
    NVF_ERROR(
        producer_tv != nullptr,
        "Vectorization validation requires a TensorView input");

    VectorizedSetInfo vectorized_set_info;
    vectorized_set_info.consumer_tv = tv;
    vectorized_set_info.producer_tv = producer_tv;
    // Note that VectorizedSetInfo is about each instance of
    // vectorized set operations, so the word size is the size of this
    // specific vectorized set.
    vectorized_set_info.word_size = vector_word_size;
    vectorized_set_info.vectorized_loop_id = v_id;
    vectorized_set_info.vectorized_consumer_alloc_id = consumer_vectorized_id;

    // Validate producer
    if (GpuLower::current()->hasIdModel()) {
      // No need to do replayPasC when using IdModel
      vectorized_set_info.vectorized_producer_alloc_id =
          getAndValidateVectorizedIdInAllocationDomain(
              v_id, producer_tv, "producer", tv_def);
    } else {
      auto pairwise_map = PairwiseLogicalDomainMap(producer_tv, tv);
      auto producer_replayed_as_consumer =
          TransformReplay::replayPasC(
              producer_tv,
              tv,
              -1,
              pairwise_map,
              TransformReplayOptions().replayResize())
              .first;
      ir_utils::TVDomainGuard domain_guard(
          producer_tv, producer_replayed_as_consumer);
      auto c2p_map =
          BestEffortReplay::replayPasC(producer_tv, tv, -1, pairwise_map)
              .getReplay();
      vectorized_set_info.vectorized_producer_alloc_id =
          getAndValidateVectorizedIdInAllocationDomain(
              c2p_map.at(v_id), producer_tv, "producer", tv_def);
    }

    // For aligned vectorize, the extent of a vectorized domain must
    // be divisible by the vector word size. The domain is usually
    // just one of the allocation domains, but can be a merged domain of
    // contiguous domains. Those domains are saved in
    // VectorizedSetInfo.contig_alloc_ids in
    // fillConsumerVectorizedContigAllocationDomains called in
    // lower_index_compute.
    GpuLower::current()->vectorizedSetInfo().emplace_back(vectorized_set_info);
  }
};

} // namespace

// Uses ContigIDs to find allocation contig domains that a vectorized domain
// depends on. As ContigIDs depends on HaloInfo, this must be done
// after HaloInfo is created.
void validateAndCollectVectorizeInfo(Fusion* fusion) {
  FUSER_PERF_SCOPE("GpuLower::Lower::validateVectorize");
  FusionGuard fg(fusion);

  std::vector<Val*> used_vals = fusion->usedMathVals();
  for (auto* tv : ir_utils::filterByType<TensorView>(used_vals)) {
    bool has_vectorize_dim = false;
    bool has_misaligned_vectorize_dim = false;

    for (const auto i : c10::irange(tv->nDims())) {
      IterDomain* id = tv->axis(i);
      IterDomain* concrete_id = lower_utils::getConcreteLoopID(id);

      auto ptype = concrete_id->getParallelType();

      if (ptype == ParallelType::Vectorize) {
        // If we want to do this check up front we would have to do 2 things:
        // (1) Check that the tensor view with vectorize being set on it is
        // getting set outside the local compute at position
        // (2) Check any producers of the tensor view with vectorize being set
        // on it to make sure their compute at position isn't to the right of
        // the vectorize dim.
        NVF_ERROR(
            i >= tv->getMaxComputePosition(),
            "IterDomains to the left of the compute at point cannot be vectorized: ",
            tv,
            "\n");
        has_vectorize_dim = true;
      }

      if (ptype == ParallelType::MisalignedVectorize) {
        NVF_ERROR(
            tv->getMaxComputePosition() == 0 ||
                tv->getMaxComputePosition() == tv->nDims() - 1,
            "Only allow misaligned vectorization in the -2 computeAt position.");
        NVF_ERROR(
            tv->getMemoryType() == MemoryType::Local ||
                tv->getMemoryType() == MemoryType::Global,
            "Only allow misaligned vectorization between global and local memory.");
        has_misaligned_vectorize_dim = true;
      }

      // ParallelType::Group is used for both reduction and normalization.
      // In grouped outer reduction, the runtime function uses vectorized data
      // transfers between registers and shared memory. The producer tensor is
      // stored in registers and loaded into shared memory in a vectorized
      // manner, so we add it to the vectorizedAccesses map to ensure register
      // alignment.
      if (ptype == ParallelType::Group) {
        auto def = tv->definition();
        auto grop = dynamic_cast<GroupedReductionOp*>(def);
        if (grop && (!grop->isAllreduce())) {
          auto vector_word_size =
              concrete_id->extent()->evaluate().as<int64_t>();
          auto producer_tv = def->inputs().at(0)->as<TensorView>();
          GpuLower::current()->vectorizedAccesses().emplace(
              producer_tv, vector_word_size);
        }
        break;
      }
    }

    if (has_vectorize_dim) {
      Expr* def = tv->definition();
      NVF_ERROR(
          def == nullptr || def->isA<LoadStoreOp>() || def->isA<SliceOp>() ||
              def->isA<PadOp>() ||
              (def->isA<TernaryOp>() &&
               def->as<TernaryOp>()->getTernaryOpType() ==
                   TernaryOpType::Where) ||
              (def->isA<ReductionOp>() &&
               def->as<ReductionOp>()->serialGridReductionRequested()),
          "Vectorized accesses cannot be inline with computation: ",
          (def == nullptr ? tv->toString() : def->toString()));
    }
    // Validate the vectorized domain maps to the innermost domain of
    // tv. Note that we don't need to validate its producer tv as
    // both Vectorize and MisalignedVectorize can only be used with
    // UnaryOp::Set.
    if (has_vectorize_dim || has_misaligned_vectorize_dim) {
      VectorizeValidator::validate(tv);
    }
  }
}

namespace {

void fillVectorizedContigAllocationDomains(
    const TensorView* tv,
    const ContigIDs& contig_finder,
    IterDomain* vectorized_alloc_id,
    VectorizedSetInfo& info) {
  const auto& alloc_dom = tv->getMaybeAllocationDomain();

  // Find the allocation domains that are dependency of the merged contig
  // domain.

  auto consumer_indexed_it =
      contig_finder.allocToIndexedID().find(vectorized_alloc_id);
  NVF_ERROR(
      consumer_indexed_it != contig_finder.allocToIndexedID().end(),
      "Contiguity information not found for allocation domain: ",
      vectorized_alloc_id->toString());
  auto consumer_indexed_id = consumer_indexed_it->second;

  // Actual indexed allocation domains for this allocation domain. If
  // contig merge is done, multiple allocation domains are included.
  std::unordered_set<IterDomain*> indexed_alloc_ids;

  if (consumer_indexed_id == vectorized_alloc_id) {
    // Indexed domain is equal to the allocation domain, meaning no contig
    // merge is involved.
    indexed_alloc_ids.insert(vectorized_alloc_id);
  } else {
    auto consumer_within_contig_it =
        contig_finder.withinContigIDs().find(consumer_indexed_id);
    NVF_ERROR(
        consumer_within_contig_it != contig_finder.withinContigIDs().end());
    const auto& within_ids = consumer_within_contig_it->second;
    std::copy_if(
        alloc_dom.begin(),
        alloc_dom.end(),
        std::inserter(indexed_alloc_ids, indexed_alloc_ids.end()),
        [&](IterDomain* alloc_id) {
          return within_ids.find(alloc_id) != within_ids.end();
        });
  }

  // Store the contig merged allocation domains. If it is already set, pick
  // the smaller one as it is used for validating divisibility of the
  // merged extent.
  if (info.contig_alloc_ids.empty() ||
      indexed_alloc_ids.size() < info.contig_alloc_ids.size()) {
    info.contig_alloc_ids = indexed_alloc_ids;
  }
}

} // namespace

void fillConsumerVectorizedContigAllocationDomains(
    const TensorView* consumer_tv,
    const ContigIDs& contig_finder) {
  auto& info_vector = GpuLower::current()->vectorizedSetInfo();
  auto it = std::find_if(
      info_vector.begin(), info_vector.end(), [&consumer_tv](auto& info) {
        return info.consumer_tv == consumer_tv;
      });
  if (it == info_vector.end()) {
    return;
  }

  VectorizedSetInfo& info = *it;

  // info.vectorized_consumer_alloc_id is validated at this point to be the
  // last concrete allocation domain in consumer.
  auto consumer_alloc_id = info.vectorized_consumer_alloc_id;

  fillVectorizedContigAllocationDomains(
      consumer_tv, contig_finder, consumer_alloc_id, info);
}

void fillProducerVectorizedContigAllocationDomains(
    const TensorView* producer_tv,
    const TensorView* consumer_tv,
    const ContigIDs& contig_finder) {
  auto& info_vector = GpuLower::current()->vectorizedSetInfo();
  auto it = std::find_if(
      info_vector.begin(),
      info_vector.end(),
      [&producer_tv, &consumer_tv](auto& info) {
        return info.consumer_tv == consumer_tv &&
            info.producer_tv == producer_tv;
      });
  if (it == info_vector.end()) {
    return;
  }

  VectorizedSetInfo& info = *it;

  fillVectorizedContigAllocationDomains(
      producer_tv, contig_finder, info.vectorized_producer_alloc_id, info);
}

namespace {

//! Validates that the operand and result tensors
//!  of mma ops are swizzled and also validates
//!  specialization of tidx as lane id.
void validateMmaTensors(MmaOp* mma) {
  bool tidx_validated = false;
  std::vector<TensorView*> to_validate = {mma->out()->as<TensorView>()};

  if (ir_utils::isLdMatrixOp(mma->inA()->definition())) {
    to_validate.push_back(mma->inA()->as<TensorView>());
  }
  if (ir_utils::isLdMatrixOp(mma->inB()->definition())) {
    to_validate.push_back(mma->inB()->as<TensorView>());
  }

  for (auto tv : to_validate) {
    for (auto id : tv->getLoopDomain()) {
      auto ptype = id->getParallelType();
      if (ptype == ParallelType::TIDx) {
        if (!tidx_validated) {
          // Check that TIDx is exact lane_id
          const auto& paralel_dim_map =
              GpuLower::current()->parallelDimensionMap();
          NVF_ERROR(
              lower_utils::isExtentEqualToMaxParallelTypeExtent(id) &&
                  paralel_dim_map.get(ptype)->isConstInt(),
              "TIDx is reserved for lane id in mma kernels");
          if (mma->isHopper()) {
            NVF_ERROR(
                paralel_dim_map.get(ptype)->evaluate() ==
                    at::cuda::warp_size() * 4,
                "TIDx must be exactly a warp group for Hopper");
          } else {
            NVF_ERROR(
                paralel_dim_map.get(ptype)->evaluate() == at::cuda::warp_size(),
                "TIDx must be exactly a warp for Turing/Ampere");
          }
          tidx_validated = true;
        }
      }
    }
  }

  // Note: this check will be relaxed in a follow up.
  auto validate_operand = [mma](const TensorView* tv, MmaOperand operand) {
    if (mma->isHopper()) {
      if (operand == MmaOperand::B) {
        NVF_ERROR(
            tv->getMemoryType() == MemoryType::Shared,
            "Only supporting smem input for Hopper mma input B");
      } else {
        NVF_ERROR(
            tv->getMemoryType() == MemoryType::Local ||
                tv->getMemoryType() == MemoryType::Shared,
            "Only supporting register or shared memory input for Hopper mma input A");
      }
    } else {
      NVF_ERROR(
          tv->getMemoryType() == MemoryType::Local,
          "Only supporting register input for mma input on Ampere/Turing");
    }
  };

  validate_operand(mma->inA()->as<TensorView>(), MmaOperand::A);
  validate_operand(mma->inB()->as<TensorView>(), MmaOperand::B);
}

void validateSizeMemoryOp(LoadStoreOp* ldst) {
  if (!ldst->out()->isA<TensorView>()) {
    return;
  }

  if (ldst->opType() != LoadStoreOpType::CpAsync) {
    return;
  }

  int64_t byte_size = 1;
  auto output = ldst->out()->as<TensorView>();
  for (auto id : output->getLoopDomain()) {
    if (id->getParallelType() == ParallelType::Vectorize) {
      byte_size = id->extent()->evaluate().as<int64_t>();
      break;
    }
  }
  byte_size *=
      dataTypeSize(*output->getDataType(), GpuLower::current()->indexType());

  switch (ldst->cacheOp()) {
    case CacheOp::Global:
      NVF_CHECK(byte_size == 16, "Not supported byte size for cp.async.cg");
      break;
    case CacheOp::AllLevels:
      NVF_CHECK(
          byte_size == 4 || byte_size == 8 || byte_size == 16,
          "Not supported byte size for cp.async.ca");
      return;
    default:
      return;
  }
}

} // namespace

//! Validate data format and GPU arch compatibility of scheduled
//!  mma operators on the fusion.
void validateMma(Fusion* fusion) {
  auto exprs = StmtSort::getExprs(fusion);

  for (auto expr : exprs) {
    if (auto mma = dynamic_cast<MmaOp*>(expr)) {
      validateMmaTensors(mma);
    }
    if (auto ldst = dynamic_cast<LoadStoreOp*>(expr)) {
      validateSizeMemoryOp(ldst);
    }
  }
}

namespace {

// Utility function to validate a loop swizzle:
//  1. Throws an error if any output of the swizzle is not in loop_domain set.
//  2. Warns if any output of the swizzle is not the concrete id of the loop
//  map.
// The second case would make the codegen ignore this swizzle, as if it was
// not there at all.
void validateLoopSwizzle(
    Expr* swizzle_expr,
    std::unordered_set<IterDomain*>& loop_domains) {
  for (auto out_id :
       ir_utils::filterByType<IterDomain>(swizzle_expr->outputs())) {
    NVF_ERROR(
        loop_domains.count(out_id),
        "Loop swizzle can only be direct producer of loop domains.");
    if (lower_utils::getConcreteLoopID(out_id) != out_id) {
      TORCH_WARN_ONCE("Ignored loop swizzle :", swizzle_expr->toString());
    }
  }
}

} // namespace

void validateSwizzle(Fusion* fusion) {
  auto used_vals = fusion->usedMathVals();
  for (auto tv : ir_utils::filterByType<TensorView>(used_vals)) {
    if (tv->hasSwizzleOp()) {
      std::unordered_set<IterDomain*> tv_loop_domain_set(
          tv->getLoopDomain().begin(), tv->getLoopDomain().end());

      // Make sure no swizzle op is inlined:
      auto inlined_swizzles = ir_utils::getAllSwizzlesBetween(
          tv->getLogicalDomain(),
          {tv->getLoopDomain().begin(),
           tv->getLoopDomain().begin() + tv->getMaxComputePosition()});

      auto not_inlined_swizzles = ir_utils::getAllSwizzlesBetween(
          tv->getLogicalDomain(),
          {tv->getLoopDomain().begin() + tv->getMaxComputePosition(),
           tv->getLoopDomain().end()});

      // Check inlined swizzles: only loop swizzles can be inlined currently
      //  as inlining data swizzles would require addtional support of
      //  unswizzle operator, which currently doesn't have important use
      //  cases.
      for (auto swizzle_expr : inlined_swizzles) {
        NVF_ERROR(
            swizzle_expr->as<Swizzle2D>()->swizzleMode() == SwizzleMode::Loop,
            "Only support inlining loop swizzles");
        validateLoopSwizzle(swizzle_expr, tv_loop_domain_set);
      }

      std::unordered_set<Expr*> inlined_swizzle_set(
          inlined_swizzles.begin(), inlined_swizzles.end());

      // Check not inlined swizzles:
      //  Apply the loop swizzle check when it applies, and
      // also make sure that the no swizzle is also in inlined_swizzle set.
      // The latter would mean that one output of the swizzle is inlined while
      //  the other is not. Such case will not be supported.
      for (auto swizzle_expr : not_inlined_swizzles) {
        NVF_ERROR(
            !inlined_swizzle_set.count(swizzle_expr),
            "Cannot partially inline across swizzle domains.",
            swizzle_expr->toString());
        if (swizzle_expr->as<Swizzle2D>()->swizzleMode() == SwizzleMode::Loop) {
          validateLoopSwizzle(swizzle_expr, tv_loop_domain_set);
        }
      }
    }
  }
}

void validateAndConvertIterDomainGrouping(Fusion* fusion) {
  for (auto tv : fusion->allTvs()) {
    bool is_grouped = false;
    for (const auto id_idx : c10::irange(tv->nDims())) {
      const auto id = tv->axis(id_idx);
      auto ptype = lower_utils::getConcreteLoopID(id)->getParallelType();
      if (ptype != ParallelType::Group) {
        // Not a grouped ID
        continue;
      }

      // Remember if a grouped ID is found
      is_grouped = true;

      // Grouping only makes sense for the normal iteration or gather scatter
      // type
      NVF_CHECK(
          id->getIterType() == IterType::Iteration ||
              id->getIterType() == IterType::GatherScatter,
          "Invalid use of ParallelType::Group.",
          " Grouping of ",
          id->getIterType(),
          " is not allowed. ",
          tv->toString());

      // Extent must be static
      NVF_CHECK(
          id->extent()->value().is<int64_t>(),
          "Invalid use of ParallelType::Group.",
          " IterDomain must have a static extent: ",
          id->toString());

      // The CA position must be left of any grouped ID
      NVF_CHECK(
          tv->getMaxComputePosition() <= id_idx,
          "Invalid use of ParallelType::Group.",
          " ComputeAt position must be left of grouped IDs: ",
          tv->toString());

      // Similarly, the produce-at position must be left of any grouped ID
      NVF_CHECK(
          tv->getMaxProducerPosition() <= id_idx,
          "Invalid use of ParallelType::Group.",
          " ProduceAt position must be left of grouped IDs: ",
          tv->toString());
    }

    if (!is_grouped) {
      continue;
    }

    // Must be defined by ReductionOp
    auto def = tv->definition();
    NVF_CHECK(
        def != nullptr,
        "Invalid use of ParallelType::Group.",
        " Definition of tv with ParallelType::Group not found. ",
        tv->toString());

    NVF_CHECK(
        tv->definition()->isA<ReductionOp>() ||
            tv->definition()->isA<GroupedReductionOp>() ||
            tv->definition()->isA<WelfordOp>() ||
            tv->definition()->isA<GroupedWelfordOp>(),
        "Invalid use of ParallelType::Group. Only ReductionOp, GroupedReductionOp, WelfordOp and GroupedWelfordOp are allowed. ",
        tv->definition()->toString());

    // Convert ReductionOp to GroupedReductionOp
    if (tv->definition()->isA<ReductionOp>()) {
      auto rop = def->as<ReductionOp>();
      auto is_allreduce = rop->isAllreduce();

      std::vector<BinaryOpType> op_types({rop->getReductionOpType()});
      std::vector<Val*> init_vals({rop->init()});
      std::vector<Val*> outputs({rop->out()});
      std::vector<Val*> inputs({rop->in()});

      fusion->removeExpr(rop);
      IrBuilder::createInContainer<GroupedReductionOp>(
          fusion, op_types, init_vals, outputs, inputs, is_allreduce);
    } else if (tv->definition()->isA<WelfordOp>()) {
      // Convert WelfordOp to GroupedWelfordOp
      auto wop = def->as<WelfordOp>();
      auto is_allreduce = wop->isAllreduce();

      NVF_CHECK(
          is_allreduce,
          "Invalid use of ParallelType::Group.",
          " Only enabled for allreduce reductions: ",
          wop->toString());

      NVF_CHECK(
          tv->domain()->hasGridReduction(),
          "Invalid use of ParallelType::Group.",
          " Only enabled for grid reductions: ",
          wop->toString());

      std::vector<WelfordTriplet> output_vals(
          {{wop->outAvg(), wop->outVar(), wop->outN()}});
      std::vector<WelfordTriplet> input_vals(
          {{wop->inAvg(), wop->inVar(), wop->inN()}});
      std::vector<WelfordTriplet> init_vals(
          {{wop->initAvg(), wop->initVar(), wop->initN()}});
      fusion->removeExpr(wop);
      IrBuilder::createInContainer<GroupedWelfordOp>(
          fusion, output_vals, input_vals, init_vals, is_allreduce);
    }
  }
}

void validateGroupedReductions(Fusion* fusion) {
  for (auto expr : StmtSort::getExprs(fusion)) {
    if (auto grouped_reduction_op = dynamic_cast<GroupedReductionOp*>(expr)) {
      const auto num_exprs =
          grouped_reduction_op->numHorizontallyGroupedExprs();
      int64_t num_grouped_iterations = 1;
      auto out_tv = ir_utils::getTvOutput(grouped_reduction_op);
      for (auto axis : out_tv->getLoopDomain()) {
        if (axis->getParallelType() == ParallelType::Group) {
          num_grouped_iterations *= axis->extent()->value().as<int64_t>();
        }
      }
      NVF_CHECK(
          num_exprs * num_grouped_iterations <= kMaxNumGroupedReductions,
          "Too many grouped reductions: ",
          grouped_reduction_op->toString(),
          ". Up to ",
          kMaxNumGroupedReductions,
          " reductions are allowed.");
    }
  }
}

void validateLookupTV(Fusion* fusion) {
  for (auto expr : fusion->exprs()) {
    if (expr->isA<SelectOp>() || expr->isA<IndexSelectOp>()) {
      NVF_CHECK(
          expr->input(0)->isFusionInput(),
          "Lookup input must be a fusion input: ",
          expr->toString());
    }
  }
}

void validateReductions(Fusion* fusion) {
  for (auto rop : ir_utils::getOpsOfType<ReductionOp>(fusion)) {
    auto in = rop->in()->as<TensorView>();
    auto out = rop->out()->as<TensorView>();
    PairwiseLogicalDomainMap c2p_map(in, out);
    c2p_map.mapBroadcast(true);
    auto c2p = c2p_map.mapConsumerToProducer();
    for (auto out_id : out->getMaybeRootDomain()) {
      if (out_id->isReduction()) {
        auto in_it = c2p.find(out_id);
        NVF_ERROR(
            in_it != c2p.end(),
            "Could not find producer IterDomain mapped to ",
            out_id->toString());
        IterDomain* in_id = in_it->second;
        NVF_ERROR(
            !in_id->isBroadcast() || in_id->hasExpandedExtent(),
            "Reductions of unexpanded broadcast domains should be ",
            "converted to squeeze before lowering.");
      }
    }
  }
}

} // namespace nvfuser<|MERGE_RESOLUTION|>--- conflicted
+++ resolved
@@ -687,10 +687,7 @@
 
     // Except for TMem, allow half2, float2, float4 and same sized vtypes.
     std::vector<int64_t> allowed_vector_sizes = {2, 4, 8, 16};
-<<<<<<< HEAD
-=======
     // TMem can vectorize up to 512 bytes.
->>>>>>> 6f5967b6
     if (auto ldst = dynamic_cast<LoadStoreOp*>(tv_def); ldst != nullptr &&
         (ldst->opType() == LoadStoreOpType::LdTMem ||
          ldst->opType() == LoadStoreOpType::StTMem)) {
