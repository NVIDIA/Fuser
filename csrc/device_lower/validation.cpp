// clang-format off
/*
 * SPDX-FileCopyrightText: Copyright (c) 2023-present NVIDIA CORPORATION & AFFILIATES.
 * All rights reserved.
 * SPDX-License-Identifier: BSD-3-Clause
 */
// clang-format on
#include <device_lower/validation.h>

#include <contiguity.h>
#include <device_lower/lower2device.h>
#include <device_lower/utils.h>
#include <id_model/id_model.h>
#include <instrumentation.h>
#include <ir/iostream.h>
#include <ir/utils.h>
#include <iter_visitor.h>
#include <scheduler/mma_utils.h>
#include <scheduler/runtime_info.h>
#include <scheduler/utils.h>
#include <transform_iter.h>
#include <transform_replay.h>
#include <type.h>
#include <utils.h>
#include <val_graph_visitor.h>

#include <ATen/cuda/CUDAContext.h>
#include "ir/base_nodes.h"

namespace nvfuser {

namespace {

//! Validate multiple output tensors of the same expression, i.e.,
//! siblings, have valid domains and parallel types. Since siblings
//! are placed in the same loop nest, they must be parallelized the
//! same way. Will infer and modify serial parallel types if other
//! output/s are parallelized, so that user wouldn't have to specify
//! the same parallelization 3 times. Will throw if conflicts are
//! detected, i.e. TIDx vs BIDx etc.
class ValidateSiblings : public IterVisitor {
 public:
  static void validate(Fusion* fusion) {
    ValidateSiblings validator;
    validator.traverse(fusion);
  }

 private:
  using IterVisitor::handle;

  void dispatch(Expr* expr) final {
    if (!ir_utils::isTvOp(expr) || expr->outputs().size() < 2 ||
        !ir_utils::hasUniformSiblings(expr)) {
      IterVisitor::dispatch(expr);
      return;
    }

    auto ref_output = expr->outputs().at(0)->as<TensorView>();
    auto ref_ndims = ref_output->nDims();
    const auto& ref_root = ref_output->getMaybeRootDomain();
    std::unordered_map<IterDomain*, IterDomain*> id_map;

    for (const auto sibling :
         ir_utils::filterByType<TensorView>(expr->outputs())) {
      if (ref_output == sibling) {
        continue;
      }

      NVF_ERROR(
          sibling->nDims() == ref_ndims,
          "Mismatched dimensionality detected. Expr: ",
          expr->toString(),
          "Ref output: ",
          ref_output->toString(),
          ". Sibling: ",
          sibling->toString());

      for (const auto i : arange(ref_ndims)) {
        validateParallelTypes(ref_output->axis(i), sibling->axis(i));
      }

      for (const auto i : arange(ref_root.size())) {
        id_map[ref_root[i]] = sibling->getMaybeRootDomain().at(i);
      }

      auto replay =
          BestEffortReplay(
              sibling->getLoopDomain(), ref_output->getLoopDomain(), id_map)
              .getIterDomainEquivalence();

      for (const auto i : arange(ref_ndims)) {
        NVF_ERROR(
            replay.strictAreMapped(ref_output->axis(i), sibling->axis(i)),
            "Matching sibling ID not found. Expr: ",
            expr->toString(),
            "Ref ID: ",
            ref_output->axis(i)->toString(),
            "Sibling ID: ",
            sibling->axis(i)->toString());
      }
    }
  }

  // Parallelize id1 and id0 consistently if one is serial and the other isn't
  void validateParallelTypes(IterDomain* id0, IterDomain* id1) {
    const auto ptype0 = id0->getParallelType();
    const auto ptype1 = id1->getParallelType();

    if (ptype0 == ParallelType::Vectorize ||
        ptype1 == ParallelType::Vectorize) {
      auto other_type = ptype0 == ParallelType::Vectorize ? ptype1 : ptype0;
      NVF_ERROR(
          other_type == ParallelType::Vectorize ||
              (!isParallelTypeThreadDim(other_type) &&
               !isParallelTypeBlockDim(other_type)),
          "Vectorize type was parallelized inconsistently in. ",
          "Detected during promoting parallel types.");
      return;
    }

    if (ptype0 != ptype1) {
      NVF_CHECK(
          ptype0 == ParallelType::Serial || ptype1 == ParallelType::Serial,
          "Error promoting parallel types: ",
          ptype0,
          " and ",
          ptype1);
      if (ptype0 == ParallelType::Serial) {
        id0->parallelize(ptype1);
      }
      if (ptype1 == ParallelType::Serial) {
        id1->parallelize(ptype0);
      }
    }
  }
};

// Make sure all IterDomains are only used for a unique
// TensorView. Several mappings from IterDomains are
// created during lowering, which relies on the unique usage of
// IterDomains.
void validateIterDomainUsage(Fusion* fusion) {
  FUSER_PERF_SCOPE("GpuLower::Lower::validateIterDomainUse");
  FusionGuard fg(fusion);

  auto used_vals = fusion->usedMathVals();
  std::unordered_map<IterDomain*, TensorView*> domain_use_map;

  for (auto tv : ir_utils::filterByType<TensorView>(used_vals)) {
    for (auto id : tv->domain()->allIDs()) {
      auto it = domain_use_map.find(id);
      NVF_ERROR(
          it == domain_use_map.end(),
          "Multiple use of ",
          id,
          " detected.",
          " Used in both TV",
          tv->name(),
          " and TV",
          it->second->name());
      domain_use_map.insert({id, tv});
    }
  }
}

void validateCpAsyncBulk(const std::vector<TensorView*>& tvs) {
  for (auto tv : tvs) {
    bool is_cp_async_bulk = ir_utils::isCpAsyncBulk(tv->definition());
    for (auto id : tv->getLoopDomain()) {
      if (id->getParallelType() == ParallelType::Bulk) {
        NVF_ERROR(
            is_cp_async_bulk,
            "ParallelType::Bulk is only supported for cp.async.bulk.");
      }
    }
    if (!is_cp_async_bulk) {
      continue;
    }
    std::unordered_set<ParallelType> valid_parallel_types{
        ParallelType::DIDx,
        ParallelType::BIDz,
        ParallelType::BIDy,
        ParallelType::BIDx,
        ParallelType::TIDz,
        ParallelType::TIDy,
        ParallelType::TIDx,
        ParallelType::Unroll,
        ParallelType::Unswitch,
        ParallelType::Serial};
    std::unordered_set<IterType> valid_iter_types{
        IterType::Iteration, IterType::Broadcast};
    for (auto id : tv->getLoopDomain()) {
      if (id->getParallelType() == ParallelType::Bulk) {
        NVF_ERROR(
            id->getIterType() == IterType::Iteration,
            "ParallelType::Bulk is only supported for IterType::Iteration.");
        continue;
      }
      NVF_ERROR(
          valid_parallel_types.find(id->getParallelType()) !=
              valid_parallel_types.end(),
          "Invalid parallel type for cp.async.bulk: ",
          id->getParallelType());
      NVF_ERROR(
          valid_iter_types.find(id->getIterType()) != valid_iter_types.end(),
          "Invalid iter type for cp.async.bulk: ",
          id->getIterType());
    }
  }
}

// For each expressions, update the frontier based on merge and
// split operations. Removes non-contiguous merges from frontier.
void traverseFrontierWithContiguityCheck(
    std::deque<IterDomain*>& frontier,
    Expr* expr) {
  // expr is skipped if any of the inputs is missing.
  if (auto merge = dynamic_cast<Merge*>(expr)) {
    // Check if this merge is logically contiguous merge, that is,
    // both of the two inputs are adjacent to each other
    auto outer_it = std::ranges::find(frontier, merge->outer());
    if (outer_it == frontier.end()) {
      return;
    }
    auto inner_it = std::ranges::find(frontier, merge->inner());
    if (inner_it == frontier.end()) {
      return;
    }
    auto outer_pos = std::distance(frontier.begin(), outer_it);
    auto inner_pos = std::distance(frontier.begin(), inner_it);

    bool is_contig = outer_pos + 1 == inner_pos;
    frontier.erase(inner_it);

    // If it's contig, we can continue the analysis by proceeding to
    // the output. If not, no further analysis is possible, so the
    // two inputs are just removed from the frontier list
    if (is_contig) {
      frontier[outer_pos] = merge->out();
    } else {
      frontier.erase(frontier.begin() + outer_pos);
    }
  } else if (auto split = dynamic_cast<Split*>(expr)) {
    auto in_it = std::ranges::find(frontier, split->in());
    if (in_it == frontier.end()) {
      return;
    }
    frontier.insert(in_it + 1, split->inner());
    *in_it = split->outer();
  } else {
    NVF_ERROR(expr != nullptr);
    NVF_THROW("Unexpected expression: ", expr->toString());
  }
}

// Check if maybe_innermost_id is derived from base_id and corresponds to the
// innermost subregion of base_id. The split/merge exprs between
// base_id and id must not include any ID that is not produced from
// base_id.
bool isInnermost(IterDomain* base_id, IterDomain* maybe_innermost_id) {
  auto exprs =
      DependencyCheck::getAllExprsBetween({base_id}, {maybe_innermost_id});

  std::deque<IterDomain*> frontier;
  frontier.push_back(base_id);

  for (auto expr : exprs) {
    traverseFrontierWithContiguityCheck(frontier, expr);
  }

  // Once the traversal is done, if the target id located at the
  // rightmost position of the frontier list, it is guaranteed to
  // correspond to the innermost subregion of the base ID.
  return !frontier.empty() && frontier.back() == maybe_innermost_id;
}

// Validate the swizzling pattern:
// We support a very restricted pattern from 2D logical to 5D allocation
// Expected pattern:
// m, k -> m, k/4, 4 (split k by 4)
// m, k/4, 4 -> m/128, 128, k/4, 4 (split m by 128)
// m/128, 128, k/4, 4 -> m/128, 4(m_o), 32(m_i), k/4, 4 (split 128 by 32)
// Then reorder to: m/128, k/4, 32(m_i), 4(m_o), 4(k)
void isValidBlockScaleSwizzle(TensorView* block_scale) {
  auto logical_domain =
      TensorDomain::noReductions(block_scale->getLogicalDomain());
  auto allocation_domain =
      TensorDomain::noReductions(block_scale->getAllocationDomain());

  // check that size of logical domain is 2 and allocation domain is 5
  NVF_ERROR(
      logical_domain.size() == 2 && allocation_domain.size() == 5,
      "Block scale swizzle must have 2D logical domain and 5D allocation "
      "domain. Found: ",
      logical_domain.size(),
      "D logical and ",
      allocation_domain.size(),
      "D allocation for TensorView: ",
      block_scale->toString());

  // keep count of splits
  int num_splits = 0;

  // keeps track of the split
  // M -> M/128, 128
  Split* middle_split = nullptr;

  // A lambda to check the transforms from logical to allocation domain
  // Each transform must be a split, and there can be only 3 splits.
  auto check_transform = [block_scale,
                          &logical_domain,
                          &num_splits,
                          &middle_split](Expr* expr) {
    if (auto split_expr = dynamic_cast<Split*>(expr)) {
      // Can have a max of 3 splits - checked later
      num_splits++;

      // If expr and it's input is logical_domain back()
      // the inner split output should have an extent of 4.
      // Check K -> K/4, 4
      if (split_expr->in() == logical_domain.back()) {
        NVF_ERROR(
            split_expr->inner()->extent()->isConstInt() &&
                split_expr->inner()->extent()->evaluate().as<int64_t>() == 4,
            "The innermost split in block scale swizzle must have an extent of "
            "4. "
            "Found extent: ",
            split_expr->inner()->extent()->toString(),
            " in expr: ",
            expr->toString(),
            " for TensorView: ",
            block_scale->toString());
      } else if (split_expr->in() == logical_domain.front()) {
        // Check M -> M/128, 128
        NVF_ERROR(
            split_expr->inner()->extent()->isConstInt() &&
                split_expr->inner()->extent()->evaluate().as<int64_t>() == 128,
            "The outermost split in block scale swizzle must have an extent of "
            "128. "
            "Found extent: ",
            split_expr->inner()->extent()->toString(),
            " in expr: ",
            expr->toString(),
            " for TensorView: ",
            block_scale->toString());

        // Cache the M -> M/128, 128 split
        middle_split = split_expr;
      } else {
        // Check that the input to this split is the inner output of
        // middle_split. As we should have 128 -> 4, 32
        NVF_ERROR(
            middle_split && split_expr->in() == middle_split->inner(),
            "The third split in block scale swizzle must split the inner "
            "output "
            "(extent 128) of the second split. Expected input to be the inner "
            "output "
            "of the M/128, 128 split. Found expr: ",
            split_expr->toString(),
            " for TensorView: ",
            block_scale->toString());

        NVF_ERROR(
            split_expr->inner()->extent()->isConstInt() &&
                split_expr->inner()->extent()->evaluate().as<int64_t>() == 32,
            "The third split in block scale swizzle (128 -> 4, 32) must have "
            "an "
            "inner extent of 32. "
            "Found extent: ",
            split_expr->inner()->extent()->toString(),
            " in expr: ",
            split_expr->toString(),
            " for TensorView: ",
            block_scale->toString());
      }
    } else {
      NVF_THROW(
          "Logical to allocation domain transforms for block scale swizzle "
          "can only contain split operations");
    }
  };

  // Get all exprs between logical and allocation domain
  auto transform_exprs = DependencyCheck::getAllExprsBetween(
      {logical_domain.begin(), logical_domain.end()},
      {allocation_domain.begin(), allocation_domain.end()});

  std::vector<IterDomain*> ids_to_transform = logical_domain;

  // Transform the logical domain to the allocation domain
  // without the permutation.
  scheduler_utils::applyTransforms(
      ids_to_transform, transform_exprs, check_transform);

  // Check that there are exactly 3 splits
  NVF_ERROR_EQ(
      num_splits,
      3,
      "Block scale swizzle must have exactly 3 splits. Found ",
      num_splits,
      " splits in TensorView: ",
      block_scale->toString());

  // Get the permutation.
  auto permutation =
      ir_utils::computePermutation(ids_to_transform, allocation_domain);

  // m/128, 4(m_o), 32(m_i), k/4, 4(k)
  // -> m/128, k/4, 32(m_i), 4(m_o), 4(k)
  // check that permutation has a value and it is 0, 3, 2, 1, 4
  NVF_ERROR(
      permutation.has_value() &&
          permutation.value() == std::vector<int64_t>({0, 3, 2, 1, 4}),
      "Block scale swizzle permutation is invalid for TensorView: ",
      block_scale->toString());
}

// Expr-specific validaion
//
// TODO: Move individual validations to here, e.g.,
// validateCpAsyncBulk can be moved here
class ExprValidator : public OptOutDispatch {
 public:
  static void validate(Fusion* fusion) {
    ExprValidator validator(fusion);
  }

 private:
  ExprValidator(Fusion* fusion) {
    for (auto expr : fusion->exprs()) {
      dispatch(expr);
    }
  }

  // The lowering of ArgsortOp depends on specific scheduling
  // assumptions. This tight coupling isn't ideal, but it's not a
  // problem for now.
  void handle(ArgsortOp* aop) final {
    validateGroupedOp(
        ir_utils::getTvInput(aop), ir_utils::getTvOutput(aop), aop->dim());
  }

  void handle(ScanOp* sop) final {
    validateGroupedOp(
        ir_utils::getTvInput(sop), ir_utils::getTvOutput(sop), sop->dim());
  }

  void handle(TopKOp* top) final {
    validateGroupedOp(
        ir_utils::getTvInput(top), ir_utils::getTvOutput(top), top->dim());
  }

  static void validateGroupedOp(
      TensorView* inp_tv,
      TensorView* out_tv,
      int64_t logical_dim_to_group) {
    IterDomain* grouped_id = nullptr;
    for (const auto& loop_id : out_tv->getLoopDomain()) {
      if (loop_id->getParallelType() == ParallelType::Group) {
        NVF_ERROR(grouped_id == nullptr, "Multiple IDs found to be grouped");
        grouped_id = loop_id;
      }
    }

    // Even if grouping is not used, CudaKernelGenerator assumes these
    // properties for simplicity

    // Both input and output must be Local tensors so that the op can be
    // executed without explicit predication. This makes it simpler to
    // generate code for grouped calls
    NVF_ERROR_EQ(inp_tv->getMemoryType(), MemoryType::Local);
    NVF_ERROR_EQ(out_tv->getMemoryType(), MemoryType::Local);

    // If not grouped, no more validation to do
    if (grouped_id == nullptr) {
      return;
    }

    // The input will be initialized for this op. To avoid any
    // potential conflict of initialization, require the input to be
    // exclusively used by the grouped op.
    NVF_ERROR_EQ(
        inp_tv->uses().size(), 1, "Invalid tensor uses: ", inp_tv->toString());

    // If it's grouped, it must correspond to the innermost subregion
    // of the logical ID to group
    IterDomain* logical_id_to_group =
        out_tv->getLogicalDomain().at(logical_dim_to_group);
    NVF_ERROR(
        isInnermost(logical_id_to_group, grouped_id),
        "Invalid ID to group: ",
        grouped_id->toString(),
        " of ",
        out_tv->toString());

    // The output is allocated on registers, so the allocation
    // domain should be just the same as the loop domain. The
    // grouped ID must have the unit stride, which means all of the
    // inner IDs must not contribute to the allocation
    validateUnitStride(out_tv, out_tv->getLoopDomain(), grouped_id);

    // All of the inputs per thread must be provided to the device
    // function as a contiguous chunk of memory where each element
    // has a unit stride within its allocated buffer. More
    // concretely, for example, in the case of argsort, the input would be
    // passed to the device function as follows:
    //
    //  // Each thread computes 8 argsort elements
    //  float T1[8];
    //  ...
    //  blockArgsort(..., T1, ...);
    //
    // Here, the input is required to have a loop ID that is exactly
    // mapped with the grouped loop ID of the output, and that
    // producer loop ID must be indeed allocated, i.e., not parallelized.
    // Furthermore, like the output, none of the inner loop
    // IDs is allowed to contribute to the allocation of the input so that the
    // grouped ID has a unit stride.
    //
    // The requirement of the input being transformed exactly in the
    // same as the output is a sufficient but not required
    // condition. It could be relaxed if necessary.
    const auto& c2p_replay = BestEffortReplay::replayPasC(
        inp_tv, out_tv, -1, PairwiseLogicalDomainMap(inp_tv, out_tv));
    auto producer_grouped_id_it = c2p_replay.getReplay().find(grouped_id);
    NVF_ERROR(
        producer_grouped_id_it != c2p_replay.getReplay().end(),
        "No corresponding producer ID for the grouped consumer ID found: ",
        grouped_id->toString());
    auto producer_grouped_id = producer_grouped_id_it->second;

    NVF_ERROR(
        std::ranges::find(inp_tv->getLoopDomain(), producer_grouped_id) !=
            inp_tv->getLoopDomain().end(),
        "Corresponding grouped producer ID is not a loop ID: ",
        producer_grouped_id->toString(),
        " of ",
        inp_tv->toString());

    NVF_ERROR(
        ir_utils::mayRequireAllocation(inp_tv, producer_grouped_id),
        "The corresponding producer loop ID for grouping must be actualy "
        "allocated without parallelization");

    // Make sure all inner loop IDs should not contribute to the
    // allocation
    validateUnitStride(inp_tv, inp_tv->getLoopDomain(), producer_grouped_id);
  }

  static void validateUnitStride(
      TensorView* tv,
      const std::vector<IterDomain*>& alloc_domain,
      IterDomain* id) {
    auto it = std::ranges::find(alloc_domain, id);
    NVF_ERROR(
        it != alloc_domain.end(),
        "ID, ",
        id->toString(),
        " not found in ",
        toDelimitedString(alloc_domain));
    ++it;
    for (; it != alloc_domain.end(); ++it) {
      NVF_ERROR(
          !ir_utils::mayRequireAllocation(tv, *it),
          "Not guaranteed to have a unit stride: ",
          id->toString(),
          " of ",
          tv->toString(),
          " due to ",
          (*it)->toString());
    }
  }

  // The block quantization operator is implemented via a runtime function.
  // This runtime function expects the inputs to be in local memory. The
  // quantized output will also be in local memory, but the block scaling
  // factors will be written out to global memory. The device runtime currently
  // works on 2/4 elements per thread (also 8 for bf16/fp16). The runtime
  // function is based on a parallelization scheme that expects TIDx and BIDx,
  // and optionally TIDy and BIDy. 3D parallelization is not supported. Based
  // on the above, we have the following basic validation checks:

  // Input is in local memory.
  // Block scaling factor is in global memory and
  // quantized output is in local memory.
  // The Group ID has an extent of 2/4/8 depending on the data
  // type.
  // There are no TIDz/BIDz IDs. We don't support 3D parallelization here.

  // For this op, the indices for block scaling factor is partially computed
  // in nvfuser's index computation. It is done do by linearizing the logical
  // index of the quantized outputs and the extents of the allocation domain
  // of the quantized output. This index is passed to the runtime function,
  // where is it divided by 16 (blocksize) to compute the output index for block
  // scaling factor. Because of this indexing scheme we have to put the
  // following restrictions. Our aim for the following checks is to ensure that
  // the group ID is contiguous and has unit stride, and then after the group
  // ID, we have TIDx, such that (G -- extent of GID) * ThreadIdx.x + GID is
  // contiguous. We have these restrictions because 4 threads (x) will be
  // working on contiguous data in the input (actually #threads *
  // #elements_per_thread == blocksize(16)) - so we conservatively want all
  // threads(x) to be accessing contiguous data.

  // We do so by checking that the group ID has unit stride.
  // It should be derived from the innermost logical IDs via contiguous merges
  // only.
  // Next, we check that TIDx is the next inner-most ID, and if there is
  // any other ID between TIDx and the group ID, then it must have an extent
  // of 1.
  // TIDx must also be derived from contiguous merges of the logical IDs.
  // Any loop ID that is not TIDx, TIDy, BIDx, BIDy, or Group
  // has an extent of 1. (we don't want the runtime kernel to be called multiple
  // times by a thread).
  void handle(BlockQuantizationOp* bqop) final {
    auto inp_tv = bqop->input(0)->as<TensorView>();
    auto quantized_output = bqop->quantizedOutput()->as<TensorView>();
    auto block_scaling_factor = bqop->blockScales()->as<TensorView>();

    NVF_ERROR_EQ(
        inp_tv->getMemoryType(),
        MemoryType::Local,
        "Input must be a local memory tensor. Found: ",
        inp_tv->getMemoryType());

    NVF_ERROR_EQ(
        quantized_output->getMemoryType(),
        MemoryType::Local,
        "Quantized output must be a local memory tensor. Found: ",
        quantized_output->getMemoryType());

    NVF_ERROR_EQ(
        block_scaling_factor->getMemoryType(),
        MemoryType::Global,
        "Block scaling factor must be a global memory tensor. Found: ",
        block_scaling_factor->getMemoryType());

    if (bqop->hasGlobalScale()) {
      auto global_scale = bqop->globalScale()->as<TensorView>();

      NVF_ERROR_EQ(
          global_scale->getMemoryType(),
          MemoryType::Global,
          "Global scaling factor must be a global memory tensor. Found: ",
          global_scale->getMemoryType());

      NVF_ERROR_EQ(
          global_scale->dtype(),
          DataType::Float,
          "Global scaling factor must be of type float. Found: ",
          global_scale->dtype());
    }

    // Outputs have the same allocation domain
    // as the logical domain - no allocation domain.
    NVF_ERROR(
        !quantized_output->hasAllocation(),
        "Quantized output must not have an allocation domain.");

    // When output scales is swizzled we will need to allow these checks
    // to be relaxed. We will need to ensure that the swizzling
    // allocation allowed is a fixed pattern:
    // 2D logical and 5D allocation domain.
    // https://docs.nvidia.com/cutlass/media/docs/cpp/blackwell_functionality.html#scale-factor-layouts
    if (block_scaling_factor->hasAllocation()) {
      isValidBlockScaleSwizzle(block_scaling_factor);
      NVF_ERROR_EQ(
          bqop->isSwizzledScales(),
          true,
          "Block scaling factor with allocation domain requires swizzled "
          "scales.");
    }

    NVF_ERROR(
        std::all_of(
            block_scaling_factor->getContiguity().begin(),
            block_scaling_factor->getContiguity().end(),
            [](std::optional<bool> c) { return c.value_or(true); }),
        "Block scaling factor not contiguous");

    IterDomain* grouped_id = nullptr;
    IterDomain* thread_x = nullptr;
    IterDomain* block_x = nullptr;
    IterDomain* thread_z = nullptr;
    IterDomain* block_z = nullptr;

    for (const auto& loop_id : quantized_output->getLoopDomain()) {
      if (loop_id->getParallelType() == ParallelType::Group) {
        grouped_id = loop_id;
      } else if (loop_id->getParallelType() == ParallelType::TIDx) {
        thread_x = loop_id;
      } else if (loop_id->getParallelType() == ParallelType::BIDx) {
        block_x = loop_id;
      } else if (loop_id->getParallelType() == ParallelType::TIDz) {
        thread_z = loop_id;
      } else if (loop_id->getParallelType() == ParallelType::BIDz) {
        block_z = loop_id;
      } else if (
          loop_id->getParallelType() == ParallelType::Serial ||
          loop_id->getParallelType() == ParallelType::Unswitch ||
          loop_id->getParallelType() == ParallelType::Unroll) {
        // Check this is ID has a constant extent and is 1
        NVF_ERROR(
            loop_id->extent()->isConstInt(),
            "Expected constant extent for Serial/Unswitch/Unroll ID in "
            "BlockQuantizationOp");
        NVF_ERROR_EQ(
            loop_id->extent()->evaluate().as<int64_t>(),
            1,
            "Expected non-TID/BID/Group ID to have extent of 1 for "
            "BlockQuantizationOp: ",
            bqop->toString());
      }
    }

    NVF_ERROR(
        grouped_id != nullptr,
        "One of the output IDs must be grouped for "
        "BlockQuantizationOp: ",
        bqop->toString());

    NVF_ERROR(
        thread_x != nullptr && block_x != nullptr,
        "Need to have both TIDx and BIDx when using BlockQuantizationOp: ",
        bqop->toString());

    NVF_ERROR(
        !thread_z && !block_z,
        "Parallelization along z axis is not supported for "
        "BlockQuantizationOp: ",
        bqop->toString());

    auto inner_extent = grouped_id->extent()->evaluate().as<int64_t>();
    auto input_dtype = inp_tv->dtype();

    NVF_ERROR(
        ((inner_extent == 4 || inner_extent == 2) &&
         input_dtype == DataType::Float) ||
            ((inner_extent == 8 || inner_extent == 4 || inner_extent == 2) &&
             (input_dtype == DataType::BFloat16 ||
              input_dtype == DataType::Half)),
        "The group dimension must be  2/4 (FP32) or 2/4/8 "
        "(BF16). Found: ",
        inner_extent,
        ". Expr: ",
        bqop->toString());

    //                   M    K
    //                 │    │
    //                 ▼    ▼
    //              ┌────────────┐
    //              │   merge    │
    //              └─────┬──────┘
    //                    │
    //                    ▼
    //                   M*K
    //               ┌──────────┐
    //               │  split   ┼──┐
    //               └─┬────────┘  │
    //                 ▼           ▼
    //           (M*K)/4          4(G)
    //           ┌────────┐
    //           │ split  ┼────┐
    //           └─┬──────┘    │
    //             ▼           ▼
    //         (M*K)/4        1(U)
    //     ┌─────────┐
    //     │  split  │
    //   ┌─┼         ┼───┐
    //   │ └─────────┘   │
    //   ▼               ▼
    // (M*K)/4/128      128(Tx)

    // Next we check the following scheduling requirements for
    // BlockQuantizationOp - the above figure is an example of a valid schedule.
    // 1. The Group ID must be derived from the innermost logical IDs
    // 2. TIDx must follow the Group ID in the schedule -- that is when derived
    // from the logical domain, group ID must be inner-most, the next
    // "inner-most" should be TIDx (unless there is an ID with a unit trip
    // count)
    // 3. All merges involved from logical domains to group and thread ID must
    // combine contiguous IDs

    auto transform_exprs = DependencyCheck::getAllExprsBetween(
        {quantized_output->getLogicalDomain().begin(),
         quantized_output->getLogicalDomain().end()},
        {quantized_output->getLoopDomain().begin(),
         quantized_output->getLoopDomain().end()});

    std::vector<IterDomain*> ids_to_transform =
        quantized_output->getLogicalDomain();

    std::deque<IterDomain*> frontier(
        quantized_output->getLogicalDomain().begin(),
        quantized_output->getLogicalDomain().end());

    // This will get the xforms from logical to loop and apply them on the
    // logical domain. We will get a loop domain minus the reordering.
    // This pass also removes all IDs from frontier that were derived using
    // non-contiguous merges.
    scheduler_utils::applyTransforms(
        ids_to_transform, transform_exprs, [&frontier](Expr* expr) {
          traverseFrontierWithContiguityCheck(frontier, expr);
        });

    // The grouped ID must correspond to the innermost loop-like domain
    NVF_ERROR(
        ids_to_transform.back() == grouped_id,
        "The grouped ID must correspond to the innermost of all splits "
        "from logical domains to loop domains for BlockQuantizationOp. "
        "TV: ",
        quantized_output->toString());

    // Iterate from the back to find TIDx, skipping group_id (last element)
    // Ensure all IDs between group_id and TIDx have extent 1
    bool found_tidx = false;
    for (auto it = ids_to_transform.rbegin() + 1; it != ids_to_transform.rend();
         ++it) {
      if (*it == thread_x) {
        found_tidx = true;
        break;
      }
      // All non-TIDx IDs between Group ID and TIDx must have extent of 1
      NVF_ERROR(
          (*it)->extent()->isConstInt() &&
              (*it)->extent()->evaluate().as<int64_t>() == 1,
          "Expected IDs between Group ID and TIDx to have extent of 1 for "
          "BlockQuantizationOp: ",
          quantized_output->toString());
    }

    NVF_ERROR(
        found_tidx,
        "TIDx must follow the Group ID in the schedule for "
        "BlockQuantizationOp: ",
        quantized_output->toString());

    // Check if grouped_id in frontier
    auto grouped_it = std::ranges::find(frontier, grouped_id);
    NVF_ERROR(
        grouped_it != frontier.end(),
        "All merge operations deriving the grouped ID must combine "
        "contiguous IDs from the logical domain for BlockQuantizationOp: ",
        quantized_output->toString());
    // Do the same for thread_x
    auto threadx_it =
        std::ranges::find(frontier.begin(), frontier.end(), thread_x);
    NVF_ERROR(
        threadx_it != frontier.end(),
        "All merge operations deriving the TIDx ID must combine "
        "contiguous IDs from the logical domain for BlockQuantizationOp: ",
        quantized_output->toString());
  }
};

} // namespace

void validateIr(Fusion* fusion) {
  FUSER_PERF_SCOPE("GpuLower::Lower::validateIr");

  FusionGuard fg(fusion);

  fusion->validateInputs();

  // Validate Parallelization
  ValidateSiblings::validate(fusion);

  validateIterDomainUsage(fusion);

  auto dynamic_tvs = ir_utils::getTVsWithDynamicTransform(fusion);
  NVF_ERROR(
      dynamic_tvs.empty(),
      "Tensor with dynamic transform must be concretized before lowering: ",
      toDelimitedString(dynamic_tvs.begin(), dynamic_tvs.end()));

  auto all_tvs = fusion->allTvs();
  validateCpAsyncBulk(all_tvs);

  ExprValidator::validate(fusion);
}

namespace {

class VectorizeValidator : public OptInDispatch {
 private:
  // Initially, vectorized_id is the IterDomain with Vectorize ParallelType
  // After processing all merge and split operations,
  // vectorized_id is the corresponding allocation domain
  VectorizeValidator(IterDomain* vectorized_id)
      : vectorized_id_(vectorized_id) {}

  using OptInDispatch::handle;

  void handle(Split* s) final {
    if (s->outer() == vectorized_id_) {
      is_valid = false;
    } else if (s->inner() == vectorized_id_) {
      vectorized_id_ = s->in();
    }
    domains_.insert(s->in());
  }

  void handle(Merge* m) final {
    if (m->out() == vectorized_id_) {
      if (m->inner()->isBroadcast() && !m->outer()->isBroadcast()) {
        vectorized_id_ = m->outer();
      } else {
        vectorized_id_ = m->inner();
      }
    }
    domains_.insert(m->outer());
    domains_.insert(m->inner());
  }

  void handle(Resize* r) final {
    if (r->out() == vectorized_id_) {
      vectorized_id_ = r->in();
    }
    domains_.insert(r->in());
  }

  void handle(Swizzle* swizzle) final {
    if (swizzle->outX() == vectorized_id_ || swizzle->inX() == vectorized_id_ ||
        swizzle->outY() == vectorized_id_ || swizzle->inY() == vectorized_id_) {
      // Do not (yet) allow vectorization across any swizzled id.
      is_valid = false;
    }
  }

  void handle(Swizzle2D* swizzle) final {
    if (swizzle->outX() == vectorized_id_ || swizzle->inX() == vectorized_id_ ||
        swizzle->outY() == vectorized_id_ || swizzle->inY() == vectorized_id_) {
      // Do not (yet) allow vectorization across any swizzled id.
      is_valid = false;
    }
  }

  // Given the vectorized loop ID in a tensor, find its innermost
  // ancestors in the allocation domain. Broadcast IDs are ignored.
  // All dependent allocation IDs are also returned.
  static std::pair<IterDomain*, std::unordered_set<IterDomain*>>
  getDependentAllocIDs(IterDomain* v_id, TensorView* tv) {
    auto replay_exprs = DependencyCheck::getAllExprsBetween(
        {tv->getMaybeAllocationDomain().begin(),
         tv->getMaybeAllocationDomain().end()},
        {v_id});

    VectorizeValidator validator(v_id);

    for (auto expr_it = replay_exprs.rbegin(); expr_it != replay_exprs.rend();
         ++expr_it) {
      auto expr = *expr_it;
      validator.dispatch(expr);
    }

    NVF_CHECK(
        validator.is_valid,
        "Invalid vectorized pattern found, vectorization iter domains must be "
        "descendants of inner-most dimension.",
        "Issue found in, ",
        tv,
        "\n");

    std::unordered_set<IterDomain*> dep_alloc_ids;
    for (auto alloc : tv->getMaybeAllocationDomain()) {
      if (validator.domains_.find(alloc) != validator.domains_.end()) {
        dep_alloc_ids.emplace(alloc);
      }
    }

    return {validator.vectorized_id_, dep_alloc_ids};
  }

  // Given the vectorized loop ID in a tensor, find its innermost
  // ancestors in the allocation domain. Broadcast IDs are ignored.
  // All dependent allocation IDs are also returned.
  //
  // This should work return almost the same results as
  // getDependentAllocIDs, except when loop IDs are not fully
  // derived from logical IDs. The above version does not work
  // correctly for such a case, whereas this version addresses the
  // limitation by using ValGraphBFS.
  static std::pair<IterDomain*, std::unordered_set<IterDomain*>>
  getDependentAllocIDsIdModel(
      IterDomain* v_id,
      TensorView* tv,
      Expr* load_store) {
    NVF_ERROR(GpuLower::hasCurrent());
    NVF_ERROR(GpuLower::current()->info().hasIdModel());

    const auto& id_model = GpuLower::current()->info().idModel();
    const auto& graph = id_model.idGraph(IdMappingMode::EXACT);

    // Traverse from the complete set of loop IDs to the allocation
    // domain of this tensor. Note that the allocation domain may
    // include unused IDs such as broadcast IDs. They may not be
    // reachable, so the require_all_to_visited needs to be
    // false. Here, only the innermost allocation ID needs to be
    // reachable, which is asserted at the end of the function.
    //
    // Note that previously this traversal was from the allocation
    // domain to v_id only. It does not work when the allocation
    // domain has a broadcast ID that is promoted to a concrete ID
    // and then is used to generate v_id. See
    // LoopDomainSchedulingTest.VecValidationRepro for a concrete
    // case.
    //
    // Although actual indexing traversal starts from promoted loop
    // IDs on the AlmostExact graph, the loop IDs of the consumer
    // tensor is used here without promotion on the Exact graph. This
    // was changed to avoid the error as reported in issue #5377.
    const auto loop_domain = ir_utils::getTvOutput(load_store)->getLoopDomain();
    auto expr_path = ValGraphBFS::getExprGroupsBetween(
                         graph,
                         graph.toGroups(loop_domain),
                         graph.toGroups(tv->getMaybeAllocationDomain()),
                         /*require_all_to_visited=*/false)
                         .first;

    ValGroup cur_group = graph.toGroup(v_id);
    std::unordered_set<ValGroup> visited_ids;
    visited_ids.insert(cur_group);

    for (const auto& [expr_g, dir] : expr_path) {
      Expr* expr = expr_g->front();
      NVF_ERROR(
          expr->isA<Merge>() || expr->isA<Split>() || expr->isA<Resize>() ||
              expr->isA<Swizzle>() || expr->isA<Swizzle2D>(),
          "Unexpected expr: ",
          expr->toString());

      const auto& inputs = dir == Direction::Forward
          ? graph.inputGroups(expr_g)
          : graph.outputGroups(expr_g);
      const auto& outputs = dir == Direction::Forward
          ? graph.outputGroups(expr_g)
          : graph.inputGroups(expr_g);

      if (expr->isOneOf<Swizzle, Swizzle2D>()) {
        // Not supported.
        // TODO: Checking the outputs too since that is what
        // VectorizeValidator::handle(Swizzle*) and
        // VectorizeValidator::handle(Swizzle2D*) do, but unclear
        // why.
        if (std::find(inputs.begin(), inputs.end(), cur_group) !=
                inputs.end() ||
            std::find(outputs.begin(), outputs.end(), cur_group) !=
                outputs.end()) {
          cur_group.reset();
          break;
        }
      }

      if (std::find(inputs.begin(), inputs.end(), cur_group) == inputs.end()) {
        continue;
      }

      visited_ids.insert(outputs.begin(), outputs.end());

      if (expr->isA<Resize>()) {
        // No validatiton is done at this moment
        cur_group = outputs[0];
      } else if (inputs.size() == 2) {
        NVF_ERROR(outputs.size() == 1);
        if (cur_group == inputs[1]) {
          cur_group = outputs[0];
        } else if (cur_group == inputs[0]) {
          cur_group.reset();
          break;
        }
      } else {
        NVF_ERROR(inputs.size() == 1);
        NVF_ERROR(outputs.size() == 2);
        if (outputs[1]->front()->as<IterDomain>()->isBroadcast()) {
          NVF_ERROR(!outputs[0]->front()->as<IterDomain>()->isBroadcast());
          cur_group = outputs[0];
        } else {
          cur_group = outputs[1];
        }
      }
    }

    NVF_ERROR(
        cur_group.get() != nullptr,
        "Valid corresponding allocation ID not found. ",
        tv->toString(),
        ", vec ID: ",
        v_id->toString());

    IterDomain* innermost_alloc_id = nullptr;
    std::unordered_set<IterDomain*> dep_alloc_ids;
    for (auto alloc : tv->getMaybeAllocationDomain()) {
      const auto& alloc_group = graph.toGroup(alloc);
      if (visited_ids.find(alloc_group) != visited_ids.end()) {
        dep_alloc_ids.emplace(alloc);
      }
      if (cur_group == alloc_group) {
        innermost_alloc_id = alloc;
      }
    }

    if (innermost_alloc_id == nullptr) {
      // Failed to find the innermost allocation ID
      std::stringstream ss;
      ss << "Failed to find a corresponding innermost allocation ID of "
         << tv->toString() << " with vectorized ID of " << v_id->toString()
         << "\n"
         << "Vectorized load-store: " << load_store->toString()
         << "Allocation domain: "
         << toDelimitedString(tv->getMaybeAllocationDomain()) << "\n"
         << "Loop domain: " << toDelimitedString(loop_domain) << "\n"
         << "Current visited group: " << nvfuser::toString(cur_group) << " ("
         << cur_group->front()->toString() << ")\n";
      for (auto expr : tv->domain()->allExprs()) {
        ss << expr->toString();
      }
      NVF_THROW(ss.str());
    }

    return {innermost_alloc_id, dep_alloc_ids};
  }

  static void validateAllocationVectorizedId(
      IterDomain* vec_alloc_id,
      const std::unordered_set<IterDomain*>& dep_alloc_ids,
      TensorView* tv,
      std::string name,
      int64_t vector_word_size_bit) {
<<<<<<< HEAD
    // NOTE: we should use `GpuLower::current()->getAllocationInfo(tv)` instead of getMaybeAllocationDomain() for check here. But since analysis is done before allocation pass, we don't have allocation info available for the check yet. Hence skipping the validation for now.
=======
    // NOTE: Validation should use
    // `GpuLower::current()->getAllocationInfo(tv).ids` instead of
    // `tv->getMaybeAllocationDomain()`. But since validation is done before the
    // allocation pass, we don't have allocation info available to use in this
    // check yet. We skip the validation for TensorViews whose allocation domain
    // is ignored during allocation pass, since their allocation domain is not
    // used during codegen. This avoids assertion on cache created by
    // cacheBefore.
>>>>>>> 1d913887
    if (!canUsePresetAllocationDomain(tv)) {
      return;
    }
    // aten_element_size_bit is the minimum unit (one element) of tv's
    // corresponding at::Tensor. It may or may not be the same as
    // dataTypeSizeBit(tv->dtype()), because we support non-ATen data types as
    // ATen tensor. See the comment of AdjustLastDim in type.h for more details.
    // For example, for fp4 tensor, we use Byte as the corresponding ATen
    // ScalarType, so aten_element_size_bit is 8 bits instead of 4 bits.
    int64_t aten_element_size_bit =
        c10::elementSize(
            data_type_to_aten(tv->dtype(), GpuLower::current()->indexType())) *
        8;
    // Contiguity is based on logical domain.
    IterDomain* last_alloc_dim = nullptr;
    size_t last_alloc_dim_pos = 0;
    std::vector<IterDomain*> alloc_domain = tv->getMaybeAllocationDomain();

    for (size_t i = alloc_domain.size(); i > 0; i--) {
      auto r_id = alloc_domain[i - 1];
      if (r_id->isReduction() || r_id->isBroadcast() || r_id->isDeviceDim()) {
        continue;
      }
      if ((tv->getMemoryType() == MemoryType::Shared ||
           tv->getMemoryType() == MemoryType::Local) &&
          r_id->isBlockDim()) {
        // Inner-most parallelized dimensions don't count in allocation of
        // shared and local tensors.
        continue;
      }
      if (tv->getMemoryType() == MemoryType::Local && r_id->isThreadDim()) {
        continue;
      }
      last_alloc_dim = r_id;
      last_alloc_dim_pos = i - 1;
      break;
    }

    if (last_alloc_dim == nullptr) {
      // Should never get here, but that would mean there are no concrete
      // dims, so we should be fine.
      return;
    }

    auto ldst = dynamic_cast<LoadStoreOp*>(tv->definition());

    bool is_ldmatrix_trans =
        ldst != nullptr && mma_utils::isLdMatrixTranspose(ldst);
    if (!is_ldmatrix_trans && name.compare("consumer") != 0) {
      // ldmatrix.trans is a hardware transpose instruction that can do
      // "vectorized" read from discontiguous memory
      // We don't think allocation domain of consumer is used in allocation. We
      // skip it in validation here. Note that this assert was hit for
      // vectorized pad, because we do not propagate allocation domain for
      // PadOp. See: https://github.com/NVIDIA/Fuser/pull/3439
      NVF_CHECK(
          last_alloc_dim == vec_alloc_id,
          "Vectorized dim for ",
          name,
          " has to be from an inner most position. tv: ",
          tv,
          ", allocation domain: ",
          alloc_domain,
          ", vectorized id: ",
          vec_alloc_id->toString(),
          ", innermost id: ",
          last_alloc_dim);

      // Because aten_element_size_bit is the minimum unit (one element) in
      // ATen, if one vector is smaller than one element, regardless of the
      // contiguity of the ATen tensor, we can always vectorize because an
      // element in ATen tensor is always contiguous by design.
      auto contiguity = tv->domain()->contiguity().at(last_alloc_dim_pos);
      NVF_CHECK(
          aten_element_size_bit % vector_word_size_bit == 0 ||
              contiguity.value_or(false),
          "The innermost position has to be contiguous. tv: ",
          tv,
          ", allocation domain: ",
          alloc_domain,
          ", innermost id: ",
          last_alloc_dim->toString(),
          ", contiguity: ",
          contiguity.has_value() ? (*contiguity ? "t" : "f") : "n");
    }
  }

  static IterDomain* getAndValidateVectorizedIdInAllocationDomain(
      IterDomain* v_id,
      TensorView* tv,
      std::string name,
      Expr* load_store,
      int64_t vector_word_size_bit) {
    const auto& [vec_alloc_id, dep_alloc_ids] =
        GpuLower::current()->info().hasIdModel()
        ? getDependentAllocIDsIdModel(v_id, tv, load_store)
        : getDependentAllocIDs(v_id, tv);

    validateAllocationVectorizedId(
        vec_alloc_id, dep_alloc_ids, tv, name, vector_word_size_bit);

    return vec_alloc_id;
  }

 private:
  std::unordered_set<IterDomain*> domains_;
  IterDomain* vectorized_id_ = nullptr;
  bool is_valid = true;

 public:
  static void validate(TensorView* tv) {
    // Make sure there's only one vectorized ID
    IterDomain* v_id = nullptr;
    for (auto id : tv->getLoopDomain()) {
      if (isParallelTypeVectorize(id->getParallelType())) {
        NVF_ERROR(
            v_id == nullptr,
            "Found two vectorized domains in ",
            tv,
            " only one is allowed.");
        v_id = id;
      }
    }

    // If no vectorized ids found simply return. If vectorized access is
    // broadcast, it won't generate an actual vector instruction, so can
    // be safely ignored
    if (v_id == nullptr || v_id->isBroadcast()) {
      return;
    }

    NVF_CHECK(
        v_id->extent()->isConstInt(),
        "Vectorizing a domain requires a constant integer size.");

    auto tv_def = tv->definition();
    NVF_ERROR(
        tv_def != nullptr,
        "Tv has no definition, cannot validate vectorization:",
        tv);

    auto vector_word_size = v_id->extent()->evaluate().as<int64_t>();
    auto vector_size_bit =
        dataTypeSizeBit(
            tv->getDataType().value(), GpuLower::current()->indexType()) *
        vector_word_size;
    if (tv_def->isA<LoadStoreOp>()) {
      // Except for TMem, allow half2, float2, float4 and same sized vtypes.
      std::vector<int64_t> allowed_vector_sizes_bit = {8, 16, 32, 64, 128};
      // with cuda-12.9 or later, devices 10.0 support 256 bit vectorization
      if (getMaxVectorizationSizeInBit() == 256) {
        allowed_vector_sizes_bit.push_back(256);
      }
      // TMem can vectorize up to 4096 bits.
      if (auto ldst = dynamic_cast<LoadStoreOp*>(tv_def); ldst != nullptr &&
          (ldst->opType() == LoadStoreOpType::LdTMem ||
           ldst->opType() == LoadStoreOpType::StTMem)) {
        if (allowed_vector_sizes_bit.back() != 256) {
          allowed_vector_sizes_bit.push_back(256);
        }
        allowed_vector_sizes_bit.push_back(512);
        allowed_vector_sizes_bit.push_back(1024);
        allowed_vector_sizes_bit.push_back(2048);
        allowed_vector_sizes_bit.push_back(4096);
      }

      NVF_CHECK(
          std::find(
              allowed_vector_sizes_bit.begin(),
              allowed_vector_sizes_bit.end(),
              vector_size_bit) != allowed_vector_sizes_bit.end(),
          "Tried to vectorize a dim resulting in a word size of ",
          vector_size_bit,
          " bits, however, vector sizes starting from and including ",
          allowed_vector_sizes_bit.front(),
          " bits upto and including ",
          allowed_vector_sizes_bit.back(),
          " bits are supported.");
    }

    if (!tv_def->isA<LoadStoreOp>()) {
      return;
    }

    auto consumer_vectorized_id = getAndValidateVectorizedIdInAllocationDomain(
        v_id, tv, "consumer", tv_def, vector_size_bit);
    if (consumer_vectorized_id == nullptr) {
      return;
    }

    // Save info required to lowering and runtime validation
    auto consumer_word_size_it =
        GpuLower::current()->vectorizedAccesses().find(tv);
    if (consumer_word_size_it !=
        GpuLower::current()->vectorizedAccesses().end()) {
      consumer_word_size_it->second =
          std::max(vector_word_size, consumer_word_size_it->second);
    } else {
      GpuLower::current()->vectorizedAccesses().emplace(tv, vector_word_size);
    }

    TensorView* producer_tv = nullptr;
    for (auto input : tv_def->inputs()) {
      // TernaryOp(where) could have multiple inputs. But we only support single
      // TensorView input for vectorization.
      if (!input->isA<TensorView>()) {
        continue;
      }
      // IndexSelectOp during validation has already been lowered after
      // indexing. At this point, we can only vectorize load on lookup_tv
      // (input0). Prior to lowering, if vectorized load happened for index_tv,
      // it would be handled by a load op via cached input. So we don't need to
      // consider them here.
      if (tv_def->isA<IndexSelectOp>()) {
        if (producer_tv == tv_def->as<IndexSelectOp>()->lookupTv()) {
          break;
        }
      }
      NVF_ERROR(
          producer_tv == nullptr,
          "Vectorization validation only support op with a single TensorView "
          "input");
      producer_tv = input->as<TensorView>();
      auto producer_word_size_it =
          GpuLower::current()->vectorizedAccesses().find(producer_tv);
      if (producer_word_size_it !=
          GpuLower::current()->vectorizedAccesses().end()) {
        producer_word_size_it->second =
            std::max(vector_word_size, producer_word_size_it->second);
      } else {
        GpuLower::current()->vectorizedAccesses().emplace(
            producer_tv, vector_word_size);
      }
    }
    NVF_ERROR(
        producer_tv != nullptr,
        "Vectorization validation requires a TensorView input");

    VectorizedSetInfo vectorized_set_info;
    vectorized_set_info.consumer_tv = tv;
    vectorized_set_info.producer_tv = producer_tv;
    // Note that VectorizedSetInfo is about each instance of
    // vectorized set operations, so the word size is the size of this
    // specific vectorized set.
    vectorized_set_info.word_size = vector_word_size;
    vectorized_set_info.vectorized_loop_id = v_id;
    vectorized_set_info.vectorized_consumer_alloc_id = consumer_vectorized_id;

    // Validate producer
    if (GpuLower::current()->info().hasIdModel()) {
      // No need to do replayPasC when using IdModel
      vectorized_set_info.vectorized_producer_alloc_id =
          getAndValidateVectorizedIdInAllocationDomain(
              v_id, producer_tv, "producer", tv_def, vector_size_bit);
    } else {
      auto pairwise_map = PairwiseLogicalDomainMap(producer_tv, tv);
      auto producer_replayed_as_consumer =
          TransformReplay::replayPasC(
              producer_tv,
              tv,
              -1,
              pairwise_map,
              TransformReplayOptions().replayResize())
              .first;
      ir_utils::TVDomainGuard domain_guard(
          producer_tv, producer_replayed_as_consumer);
      auto c2p_map =
          BestEffortReplay::replayPasC(producer_tv, tv, -1, pairwise_map)
              .getReplay();
      vectorized_set_info.vectorized_producer_alloc_id =
          getAndValidateVectorizedIdInAllocationDomain(
              c2p_map.at(v_id),
              producer_tv,
              "producer",
              tv_def,
              vector_size_bit);
    }

    // For aligned vectorize, the extent of a vectorized domain must
    // be divisible by the vector word size. The domain is usually
    // just one of the allocation domains, but can be a merged domain of
    // contiguous domains. Those domains are saved in
    // VectorizedSetInfo.contig_alloc_ids in
    // fillConsumerVectorizedContigAllocationDomains called in
    // lower_index_compute.
    GpuLower::current()->vectorizedSetInfo().emplace_back(vectorized_set_info);
  }
};

} // namespace

// Uses ContigIDs to find allocation contig domains that a vectorized domain
// depends on. As ContigIDs depends on HaloInfo, this must be done
// after HaloInfo is created.
void validateAndCollectVectorizeInfo(Fusion* fusion) {
  FUSER_PERF_SCOPE("GpuLower::Lower::validateVectorize");
  FusionGuard fg(fusion);

  std::vector<Val*> used_vals = fusion->usedMathVals();
  for (auto* tv : ir_utils::filterByType<TensorView>(used_vals)) {
    bool has_vectorize_dim = false;

    for (const auto i : arange(tv->nDims())) {
      IterDomain* id = tv->axis(i);
      IterDomain* concrete_id = lower_utils::getConcreteLoopID(id);

      auto ptype = concrete_id->getParallelType();

      if (ptype == ParallelType::Vectorize) {
        // If we want to do this check up front we would have to do 2 things:
        // (1) Check that the tensor view with vectorize being set on it is
        // getting set outside the local compute at position
        // (2) Check any producers of the tensor view with vectorize being set
        // on it to make sure their compute at position isn't to the right of
        // the vectorize dim.
        NVF_ERROR(
            i >= tv->getMaxComputePosition(),
            "IterDomains to the left of the compute at point cannot be "
            "vectorized: ",
            tv,
            "\n");
        has_vectorize_dim = true;
      }

      // ParallelType::Group is used for both reduction and normalization.
      // In grouped outer reduction, the runtime function uses vectorized data
      // transfers between registers and shared memory. The producer tensor is
      // stored in registers and loaded into shared memory in a vectorized
      // manner, so we add it to the vectorizedAccesses map to ensure register
      // alignment.
      if (ptype == ParallelType::Group) {
        auto def = tv->definition();
        auto grop = dynamic_cast<GroupedReductionOp*>(def);
        if (grop && (!grop->isAllreduce())) {
          auto vector_word_size =
              concrete_id->extent()->evaluate().as<int64_t>();
          auto producer_tv = def->inputs().at(0)->as<TensorView>();
          GpuLower::current()->vectorizedAccesses().emplace(
              producer_tv, vector_word_size);
        }
        break;
      }
    }

    if (has_vectorize_dim) {
      Expr* def = tv->definition();
      NVF_ERROR(
          def == nullptr || def->isA<LoadStoreOp>() || def->isA<SliceOp>() ||
              def->isA<PadOp>() || def->isA<IndexSelectOp>() ||
              (def->isA<TernaryOp>() &&
               def->as<TernaryOp>()->getTernaryOpType() ==
                   TernaryOpType::Where) ||
              (def->isA<ReductionOp>() &&
               def->as<ReductionOp>()->serialGridReductionRequested()) ||
              (def->isA<UnaryOp>() &&
               def->as<UnaryOp>()->getUnaryOpType() == UnaryOpType::Cast),
          "Vectorized accesses cannot be inline with computation: ",
          (def == nullptr ? tv->toString() : def->toString()));
    }
    // Validate the vectorized domain maps to the innermost domain of
    // tv. Note that we don't need to validate its producer tv as
    // Vectorize can only be used with
    // UnaryOp::Set.
    if (has_vectorize_dim) {
      VectorizeValidator::validate(tv);
    }
  }
}

namespace {

void fillVectorizedContigAllocationDomains(
    const TensorView* tv,
    const ContigIDs& contig_finder,
    IterDomain* vectorized_alloc_id,
    VectorizedSetInfo& info) {
  const auto& alloc_dom = tv->getMaybeAllocationDomain();

  // Find the allocation domains that are dependency of the merged contig
  // domain.

  auto consumer_indexed_it =
      contig_finder.allocToIndexedID().find(vectorized_alloc_id);
  NVF_ERROR(
      consumer_indexed_it != contig_finder.allocToIndexedID().end(),
      "Contiguity information not found for allocation domain: ",
      vectorized_alloc_id->toString());
  auto consumer_indexed_id = consumer_indexed_it->second;

  // Actual indexed allocation domains for this allocation domain. If
  // contig merge is done, multiple allocation domains are included.
  std::unordered_set<IterDomain*> indexed_alloc_ids;

  if (consumer_indexed_id == vectorized_alloc_id) {
    // Indexed domain is equal to the allocation domain, meaning no contig
    // merge is involved.
    indexed_alloc_ids.insert(vectorized_alloc_id);
  } else {
    auto consumer_within_contig_it =
        contig_finder.withinContigIDs().find(consumer_indexed_id);
    NVF_ERROR(
        consumer_within_contig_it != contig_finder.withinContigIDs().end());
    const auto& within_ids = consumer_within_contig_it->second;
    std::copy_if(
        alloc_dom.begin(),
        alloc_dom.end(),
        std::inserter(indexed_alloc_ids, indexed_alloc_ids.end()),
        [&](IterDomain* alloc_id) {
          return within_ids.find(alloc_id) != within_ids.end();
        });
  }

  // Store the contig merged allocation domains. If it is already set, pick
  // the smaller one as it is used for validating divisibility of the
  // merged extent.
  if (info.contig_alloc_ids.empty() ||
      indexed_alloc_ids.size() < info.contig_alloc_ids.size()) {
    info.contig_alloc_ids = indexed_alloc_ids;
  }
}

} // namespace

void fillConsumerVectorizedContigAllocationDomains(
    const TensorView* consumer_tv,
    const ContigIDs& contig_finder) {
  auto& info_vector = GpuLower::current()->vectorizedSetInfo();
  auto it = std::find_if(
      info_vector.begin(), info_vector.end(), [&consumer_tv](auto& info) {
        return info.consumer_tv == consumer_tv;
      });
  if (it == info_vector.end()) {
    return;
  }

  VectorizedSetInfo& info = *it;

  // info.vectorized_consumer_alloc_id is validated at this point to be the
  // last concrete allocation domain in consumer.
  auto consumer_alloc_id = info.vectorized_consumer_alloc_id;

  fillVectorizedContigAllocationDomains(
      consumer_tv, contig_finder, consumer_alloc_id, info);
}

void fillProducerVectorizedContigAllocationDomains(
    const TensorView* producer_tv,
    const TensorView* consumer_tv,
    const ContigIDs& contig_finder) {
  auto& info_vector = GpuLower::current()->vectorizedSetInfo();
  auto it = std::find_if(
      info_vector.begin(),
      info_vector.end(),
      [&producer_tv, &consumer_tv](auto& info) {
        return info.consumer_tv == consumer_tv &&
            info.producer_tv == producer_tv;
      });
  if (it == info_vector.end()) {
    return;
  }

  VectorizedSetInfo& info = *it;

  fillVectorizedContigAllocationDomains(
      producer_tv, contig_finder, info.vectorized_producer_alloc_id, info);
}

namespace {

//! Validates that the operand and result tensors
//!  of mma ops are swizzled and also validates
//!  specialization of tidx as lane id.
void validateMmaTensors(MmaOp* mma) {
  bool tidx_validated = false;
  std::vector<TensorView*> to_validate = {mma->out()->as<TensorView>()};

  if (ir_utils::isLdMatrixOp(mma->inA()->definition())) {
    to_validate.push_back(mma->inA()->as<TensorView>());
  }
  if (ir_utils::isLdMatrixOp(mma->inB()->definition())) {
    to_validate.push_back(mma->inB()->as<TensorView>());
  }

  for (auto tv : to_validate) {
    for (auto id : tv->getLoopDomain()) {
      auto ptype = id->getParallelType();
      if (ptype == ParallelType::TIDx) {
        if (!tidx_validated) {
          // Check that TIDx is exact lane_id
          const auto& paralel_dim_map =
              GpuLower::current()->info().parallelDimensionMap();
          NVF_ERROR(
              lower_utils::isExtentEqualToMaxParallelTypeExtent(id) &&
                  paralel_dim_map.get(ptype)->isConstInt(),
              "TIDx is reserved for lane id in mma kernels");
          if (mma->isHopper()) {
            NVF_ERROR(
                paralel_dim_map.get(ptype)->evaluate() ==
                    at::cuda::warp_size() * 4,
                "TIDx must be exactly a warp group for Hopper");
          } else {
            NVF_ERROR(
                paralel_dim_map.get(ptype)->evaluate() == at::cuda::warp_size(),
                "TIDx must be exactly a warp for Turing/Ampere");
          }
          tidx_validated = true;
        }
      }
    }
  }

  // Note: this check will be relaxed in a follow up.
  auto validate_operand = [mma](const TensorView* tv, MmaOperand operand) {
    if (mma->isHopper() || mma->isBlackwell()) {
      if (operand == MmaOperand::B) {
        NVF_ERROR(
            tv->getMemoryType() == MemoryType::Shared,
            "Only supporting smem input for Hopper/Blackwell mma input B");
      } else if (mma->isHopper()) {
        NVF_ERROR(
            tv->getMemoryType() == MemoryType::Local ||
                tv->getMemoryType() == MemoryType::Shared,
            "Only supporting register or shared memory input for Hopper mma "
            "input A");
      } else if (mma->isBlackwell()) {
        NVF_ERROR(
            tv->getMemoryType() == MemoryType::Tensor ||
                tv->getMemoryType() == MemoryType::Shared,
            "Only supporting tensor or shared memory input for Blackwell mma "
            "input A");
      } else {
        NVF_THROW("Should not reach here");
      }
    } else {
      NVF_ERROR(
          tv->getMemoryType() == MemoryType::Local,
          "Only supporting register input for mma input on Ampere/Turing");
    }
  };

  validate_operand(mma->inA()->as<TensorView>(), MmaOperand::A);
  validate_operand(mma->inB()->as<TensorView>(), MmaOperand::B);
}

void validateSizeMemoryOp(LoadStoreOp* ldst) {
  if (!ldst->out()->isA<TensorView>()) {
    return;
  }

  if (ldst->opType() != LoadStoreOpType::CpAsync) {
    return;
  }

  int64_t byte_size = 1;
  auto output = ldst->out()->as<TensorView>();
  for (auto id : output->getLoopDomain()) {
    if (id->getParallelType() == ParallelType::Vectorize) {
      byte_size = id->extent()->evaluate().as<int64_t>();
      break;
    }
  }
  byte_size *= dataTypeSizeByte(
      *output->getDataType(), GpuLower::current()->indexType());

  switch (ldst->cacheOp()) {
    case CacheOp::Global:
      NVF_CHECK(byte_size == 16, "Not supported byte size for cp.async.cg");
      break;
    case CacheOp::AllLevels:
      NVF_CHECK(
          byte_size == 4 || byte_size == 8 || byte_size == 16,
          "Not supported byte size for cp.async.ca");
      return;
    default:
      return;
  }
}

} // namespace

//! Validate data format and GPU arch compatibility of scheduled
//!  mma operators on the fusion.
void validateMma(Fusion* fusion) {
  auto exprs = StmtSort::getExprs(fusion);

  for (auto expr : exprs) {
    if (auto mma = dynamic_cast<MmaOp*>(expr)) {
      validateMmaTensors(mma);
    }
    if (auto ldst = dynamic_cast<LoadStoreOp*>(expr)) {
      validateSizeMemoryOp(ldst);
    }
  }
}

namespace {

// Utility function to validate a loop swizzle:
//  1. Throws an error if any output of the swizzle is not in loop_domain set.
//  2. Warns if any output of the swizzle is not the concrete id of the loop
//  map.
// The second case would make the codegen ignore this swizzle, as if it was
// not there at all.
void validateLoopSwizzle(
    Expr* swizzle_expr,
    std::unordered_set<IterDomain*>& loop_domains) {
  for (auto out_id :
       ir_utils::filterByType<IterDomain>(swizzle_expr->outputs())) {
    NVF_ERROR(
        loop_domains.count(out_id),
        "Loop swizzle can only be direct producer of loop domains.");
    if (lower_utils::getConcreteLoopID(out_id) != out_id) {
      TORCH_WARN_ONCE("Ignored loop swizzle :", swizzle_expr->toString());
    }
  }
}

} // namespace

void validateSwizzle(Fusion* fusion) {
  auto used_vals = fusion->usedMathVals();
  for (auto tv : ir_utils::filterByType<TensorView>(used_vals)) {
    if (tv->hasSwizzleOp()) {
      std::unordered_set<IterDomain*> tv_loop_domain_set(
          tv->getLoopDomain().begin(), tv->getLoopDomain().end());

      // Make sure no swizzle op is inlined:
      auto inlined_swizzles = ir_utils::getAllSwizzlesBetween(
          tv->getLogicalDomain(),
          {tv->getLoopDomain().begin(),
           tv->getLoopDomain().begin() + tv->getMaxComputePosition()});

      auto not_inlined_swizzles = ir_utils::getAllSwizzlesBetween(
          tv->getLogicalDomain(),
          {tv->getLoopDomain().begin() + tv->getMaxComputePosition(),
           tv->getLoopDomain().end()});

      // Check inlined swizzles: only loop swizzles can be inlined currently
      //  as inlining data swizzles would require addtional support of
      //  unswizzle operator, which currently doesn't have important use
      //  cases.
      for (auto swizzle_expr : inlined_swizzles) {
        NVF_ERROR(
            swizzle_expr->as<Swizzle2D>()->swizzleMode() == SwizzleMode::Loop,
            "Only support inlining loop swizzles");
        validateLoopSwizzle(swizzle_expr, tv_loop_domain_set);
      }

      std::unordered_set<Expr*> inlined_swizzle_set(
          inlined_swizzles.begin(), inlined_swizzles.end());

      // Check not inlined swizzles:
      //  Apply the loop swizzle check when it applies, and
      // also make sure that the no swizzle is also in inlined_swizzle set.
      // The latter would mean that one output of the swizzle is inlined while
      //  the other is not. Such case will not be supported.
      for (auto swizzle_expr : not_inlined_swizzles) {
        NVF_ERROR(
            !inlined_swizzle_set.count(swizzle_expr),
            "Cannot partially inline across swizzle domains.",
            swizzle_expr->toString());
        if (swizzle_expr->as<Swizzle2D>()->swizzleMode() == SwizzleMode::Loop) {
          validateLoopSwizzle(swizzle_expr, tv_loop_domain_set);
        }
      }
    }
  }
}

void validateAndConvertIterDomainGrouping(Fusion* fusion) {
  for (auto tv : fusion->allTvs()) {
    bool is_grouped = false;
    for (const auto id_idx : arange(tv->nDims())) {
      const auto id = tv->axis(id_idx);
      auto ptype = lower_utils::getConcreteLoopID(id)->getParallelType();
      if (ptype != ParallelType::Group) {
        // Not a grouped ID
        continue;
      }

      // Remember if a grouped ID is found
      is_grouped = true;

      // Grouping only makes sense for the normal iteration or gather scatter
      // type
      NVF_CHECK(
          id->getIterType() == IterType::Iteration ||
              id->getIterType() == IterType::GatherScatter,
          "Invalid use of ParallelType::Group.",
          " Grouping of ",
          id->getIterType(),
          " is not allowed. ",
          tv->toString());

      // Extent must be static
      NVF_CHECK(
          id->extent()->value().is<int64_t>(),
          "Invalid use of ParallelType::Group.",
          " IterDomain must have a static extent: ",
          id->toString());

      // The CA position must be left of any grouped ID
      NVF_CHECK(
          tv->getMaxComputePosition() <= id_idx,
          "Invalid use of ParallelType::Group.",
          " ComputeAt position must be left of grouped IDs: ",
          tv->toString());

      // Similarly, the produce-at position must be left of any grouped ID
      NVF_CHECK(
          tv->getMaxProducerPosition() <= id_idx,
          "Invalid use of ParallelType::Group.",
          " ProduceAt position must be left of grouped IDs: ",
          tv->toString());
    }

    if (!is_grouped) {
      continue;
    }

    // Must be defined by ReductionOp
    auto def = tv->definition();
    NVF_CHECK(
        def != nullptr,
        "Invalid use of ParallelType::Group.",
        " Definition of tv with ParallelType::Group not found. ",
        tv->toString());

    NVF_CHECK(
        def->isA<ReductionOp>() || def->isA<GroupedReductionOp>() ||
            def->isA<WelfordOp>() || def->isA<GroupedWelfordOp>() ||
            def->isA<ArgsortOp>() || def->isA<ScanOp>() || def->isA<TopKOp>() ||
            def->isA<BlockQuantizationOp>(),
        "Invalid use of ParallelType::Group: ",
        def->toString());

    // Convert ReductionOp to GroupedReductionOp
    if (tv->definition()->isA<ReductionOp>()) {
      auto rop = def->as<ReductionOp>();
      auto is_allreduce = rop->isAllreduce();

      std::vector<BinaryOpType> op_types({rop->getReductionOpType()});
      std::vector<Val*> init_vals({rop->init()});
      std::vector<Val*> outputs({rop->out()});
      std::vector<Val*> inputs({rop->in()});

      fusion->removeExpr(rop);
      IrBuilder::createInContainer<GroupedReductionOp>(
          fusion, op_types, init_vals, outputs, inputs, is_allreduce);
    } else if (tv->definition()->isA<WelfordOp>()) {
      // Convert WelfordOp to GroupedWelfordOp
      auto wop = def->as<WelfordOp>();
      auto is_allreduce = wop->isAllreduce();

      NVF_CHECK(
          is_allreduce,
          "Invalid use of ParallelType::Group.",
          " Only enabled for allreduce reductions: ",
          wop->toString());

      NVF_CHECK(
          tv->domain()->hasGridReduction(),
          "Invalid use of ParallelType::Group.",
          " Only enabled for grid reductions: ",
          wop->toString());

      std::vector<WelfordTriplet> output_vals(
          {{wop->outAvg(), wop->outVar(), wop->outN()}});
      std::vector<WelfordTriplet> input_vals(
          {{wop->inAvg(), wop->inVar(), wop->inN()}});
      std::vector<WelfordTriplet> init_vals(
          {{wop->initAvg(), wop->initVar(), wop->initN()}});
      fusion->removeExpr(wop);
      IrBuilder::createInContainer<GroupedWelfordOp>(
          fusion, output_vals, input_vals, init_vals, is_allreduce);
    }
  }
}

void validateGroupedReductions(Fusion* fusion) {
  for (auto expr : StmtSort::getExprs(fusion)) {
    if (auto grouped_reduction_op = dynamic_cast<GroupedReductionOp*>(expr)) {
      const auto num_exprs =
          grouped_reduction_op->numHorizontallyGroupedExprs();
      int64_t num_grouped_iterations = 1;
      auto out_tv = ir_utils::getTvOutput(grouped_reduction_op);
      for (auto axis : out_tv->getLoopDomain()) {
        if (axis->getParallelType() == ParallelType::Group) {
          num_grouped_iterations *= axis->extent()->value().as<int64_t>();
        }
      }
      NVF_CHECK(
          num_exprs * num_grouped_iterations <= kMaxNumGroupedReductions,
          "Too many grouped reductions: ",
          grouped_reduction_op->toString(),
          ". Up to ",
          kMaxNumGroupedReductions,
          " reductions are allowed.");
    }
  }
}

void validateLookupTV(Fusion* fusion) {
  for (auto expr : fusion->exprs()) {
    if (expr->isA<SelectOp>() || expr->isA<IndexSelectOp>()) {
      NVF_CHECK(
          expr->input(0)->isFusionInput(),
          "Lookup input must be a fusion input: ",
          expr->toString());
    }
  }
}

// 1. Must have one and only one clustered domain
// 2. clustered domain must be parallelized with ParallelType::BIDx
// 3. reduction data type must be float or double
// 4. cluster size must be in the range of [2, max allowed cluster
// size]
void validateClusterReduction(ReductionOp* rop) {
  auto out = rop->out()->as<TensorView>();
  // 1. Must have one and only one clustered domain
  NVF_ERROR(
      std::count_if(
          out->getLoopDomain().begin(),
          out->getLoopDomain().end(),
          [](IterDomain* id) { return id->isClusteredBlockDim(); }) == 1,
      "Must have one and only one clustered domain.");

  // 2. clustered domain must be parallelized with ParallelType::BIDx
  auto it = std::find_if(
      out->getLoopDomain().begin(),
      out->getLoopDomain().end(),
      [](IterDomain* id) { return id->isClusteredBlockDim(); });
  auto clustered_domain = *it;
  NVF_ERROR(
      clustered_domain->getParallelType() == ParallelType::BIDx,
      "Clustered domain must be parallelized with ParallelType::BIDx.");

  // 3. reduction data type must be float or double
  NVF_ERROR(
      out->getDataType() == DataType::Float ||
          out->getDataType() == DataType::Double,
      "Clustered reduction only supports float or double reduction data type.");

  // 4. cluster size must be in the range of [2, max allowed cluster size].
  //  This is a runtime check
  auto is_legal_cluster_size = SimplifyingIrBuilder::logicalAndExpr(
      SimplifyingIrBuilder::leExpr(
          clustered_domain->extent(),
          IrBuilder::create<Val>(
              scheduler_utils::getMaxClusterSize(), DataType::Index)),
      SimplifyingIrBuilder::geExpr(
          clustered_domain->extent(),
          IrBuilder::create<Val>(2, DataType::Index)));
  GpuLower::current()->validate(
      is_legal_cluster_size,
      "Clustered domain size must be less than or equal to max allowed cluster "
      "size "
      "and larger than 1.",
      clustered_domain->extent()->toInlineString(),
      " is not.");
}

void validateReductions(Fusion* fusion) {
  for (auto rop : ir_utils::getOpsOfType<ReductionOp>(fusion)) {
    auto in = rop->in()->as<TensorView>();
    auto out = rop->out()->as<TensorView>();
    PairwiseLogicalDomainMap c2p_map(in, out);
    c2p_map.mapBroadcast(true);
    auto c2p = c2p_map.mapConsumerToProducer();
    for (auto out_id : out->getMaybeRootDomain()) {
      if (out_id->isReduction()) {
        auto in_it = c2p.find(out_id);
        NVF_ERROR(
            in_it != c2p.end(),
            "Could not find producer IterDomain mapped to ",
            out_id->toString());
        IterDomain* in_id = in_it->second;
        NVF_ERROR(
            !in_id->isBroadcast() || in_id->hasExpandedExtent(),
            "Reductions of unexpanded broadcast domains should be ",
            "converted to squeeze before lowering.");
      }
    }
    // At this point, ReductionOp is not converted to ClusterReductionOp yet.
    // Do extra checks of ReductionOp when clustered domain is found.
    if (std::any_of(
            out->getLoopDomain().begin(),
            out->getLoopDomain().end(),
            [](IterDomain* id) { return id->isClusteredBlockDim(); })) {
      validateClusterReduction(rop);
    }
  }
}

//! Validate f split output domain is loaded with 1D TMA, the split must be
//! divisible
void validate1dTmaLoad(Fusion* fusion) {
  for (auto tv : fusion->allTvs()) {
    if (!tv->definition() || !ir_utils::isCpAsyncBulk1D(tv->definition())) {
      continue;
    }
    // ensure there is one and only one domain that is parallelized with
    // ParallelType::Bulk
    std::optional<int64_t> tma_axis = std::nullopt;
    for (auto id_idx : arange(tv->nDims())) {
      const auto id = tv->axis(id_idx);
      if (id->getParallelType() == ParallelType::Bulk) {
        NVF_ERROR(
            !tma_axis.has_value(),
            "Expect one and only one domain that is parallelized with "
            "ParallelType::Bulk, but found multiple in: ",
            tv->toString());
        tma_axis = id_idx;
      }
    }
    NVF_ERROR(
        tma_axis.has_value(),
        "Expect one and only one domain that is parallelized with "
        "ParallelType::Bulk, but found none in: ",
        tv->toString());
    const auto all_exprs = DependencyCheck::getAllExprsBetween(
        {tv->getMaybeRootDomain().begin(), tv->getMaybeRootDomain().end()},
        {tv->axis(tma_axis.value())});
    for (auto expr : all_exprs) {
      if (auto split = dynamic_cast<Split*>(expr)) {
        NVFUSER_LOWER_VALIDATE(
            split->isDivisible(),
            "If split output domain is loaded with 1D TMA, the split must be "
            "divisible, got: ",
            split->toString());
      }
    }
    // size must be divisible by 16 bytes
    // https://docs.nvidia.com/cuda/parallel-thread-execution/#data-movement-and-conversion-instructions-cp-async-bulk
    Val* tma_bytes = SimplifyingIrBuilder::mulExpr(
        tv->axis(tma_axis.value())->extent(), dataTypeSizeByte(tv->dtype()));
    Val* tma_bytes_is_multiple_of_16 = SimplifyingIrBuilder::eqExpr(
        SimplifyingIrBuilder::modExpr(
            tma_bytes, IrBuilder::create<Val>(16, DataType::Index)),
        fusion->zeroVal());
    NVFUSER_LOWER_VALIDATE(
        tma_bytes_is_multiple_of_16,
        "Expect 1dTMA load of inner-most dimension to be divisible by 16 "
        "bytes, "
        "but got: ",
        tma_bytes->toInlineString(),
        " bytes, ",
        " tv:",
        tv->toString());
  }
}

void validateScatter(Fusion* fusion) {
  for (auto sop : ir_utils::getOpsOfType<ScatterOp>(fusion)) {
    auto in_tv = sop->in()->as<TensorView>();
    auto out_tv = sop->out()->as<TensorView>();

    // TensorIndexer currently only supports exact scatter ops
    NVF_ERROR(
        sop->exactSizes(),
        "Non-exact scatter is not yet supported: ",
        sop->toString());

    // Scatter is implemented as an in-place op. To lower it safely, it
    // needs to be able to alias each other. Here are the conditions to
    // make sure they are valid input and output tensors.

    NVF_ERROR_EQ(
        in_tv->uses().size(),
        1,
        "Scatter input can only be used by the scatter op: ",
        toDelimitedString(in_tv->uses()));

    NVF_ERROR_EQ(in_tv->getMemoryType(), out_tv->getMemoryType());
    NVF_ERROR_EQ(in_tv->getDeviceMesh(), out_tv->getDeviceMesh());

    // To avoid making the inference of the allocation domain further
    // convoluted, both non-global input and output must have
    // explicitly set allocation domains
    NVF_ERROR(
        in_tv->getMemoryType() == MemoryType::Global || in_tv->hasAllocation(),
        "Non-global scatter input must have an allocation domain");
    NVF_ERROR(
        out_tv->getMemoryType() == MemoryType::Global ||
            out_tv->hasAllocation(),
        "Non-global scatter output must have an allocation domain");

    auto is_exact_mapped = [](const std::vector<IterDomain*>& ids1,
                              const std::vector<IterDomain*>& ids2) -> bool {
      const auto& exact_graph =
          GpuLower::current()->info().idModel().idGraph(IdMappingMode::EXACT);

      if (ids1.size() != ids2.size()) {
        return false;
      }

      for (const auto& [id1, id2] : zip(ids1, ids2)) {
        if (!exact_graph.disjointValSets().strictAreMapped(id1, id2)) {
          return false;
        }
      }

      return true;
    };

    NVF_ERROR(
        is_exact_mapped(
            in_tv->getAllocationDomain(), out_tv->getAllocationDomain()),
        "Scatter input and output must have equivalent allocation domains");

    // Fusion input as scatter input is not yet supported
    NVF_ERROR(
        !in_tv->isFusionInput(),
        "Scatter with fusion input not supported: ",
        in_tv->toString());

    // Fusion output as scatter input is not allowed since aliasing is
    // not possible between the input and output of the scatter
    NVF_ERROR(
        !in_tv->isFusionOutput(),
        "Scatter with fusion output not allowed: ",
        in_tv->toString());

    // If the scatter output is a fusion output, aliasing to a fusion
    // input is not yet supported
    if (out_tv->isFusionOutput()) {
      NVF_ERROR(
          fusion->getOutputAlias(out_tv).aliased_io == nullptr,
          "Scatter output to an aliasing fusion output is not supported: ",
          out_tv->toString());
    }
  }
}

} // namespace nvfuser<|MERGE_RESOLUTION|>--- conflicted
+++ resolved
@@ -1125,9 +1125,6 @@
       TensorView* tv,
       std::string name,
       int64_t vector_word_size_bit) {
-<<<<<<< HEAD
-    // NOTE: we should use `GpuLower::current()->getAllocationInfo(tv)` instead of getMaybeAllocationDomain() for check here. But since analysis is done before allocation pass, we don't have allocation info available for the check yet. Hence skipping the validation for now.
-=======
     // NOTE: Validation should use
     // `GpuLower::current()->getAllocationInfo(tv).ids` instead of
     // `tv->getMaybeAllocationDomain()`. But since validation is done before the
@@ -1136,7 +1133,6 @@
     // is ignored during allocation pass, since their allocation domain is not
     // used during codegen. This avoids assertion on cache created by
     // cacheBefore.
->>>>>>> 1d913887
     if (!canUsePresetAllocationDomain(tv)) {
       return;
     }
