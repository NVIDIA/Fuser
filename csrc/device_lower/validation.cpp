--- conflicted
+++ resolved
@@ -1360,13 +1360,9 @@
     NVF_ERROR_EQ(in_tv->getMemoryType(), out_tv->getMemoryType());
     NVF_ERROR_EQ(in_tv->getDeviceMesh(), out_tv->getDeviceMesh());
 
-<<<<<<< HEAD
-    // Assumes both input and output have set allocation domains
-=======
     // To avoid making the inference of the allocation domain further
     // convoluted, both non-global input and output must have
     // explicitly set allocation domains
->>>>>>> f41524bb
     NVF_ERROR(
         in_tv->getMemoryType() == MemoryType::Global || in_tv->hasAllocation(),
         "Non-global scatter input must have an allocation domain");
@@ -1378,23 +1374,14 @@
     auto is_exact_mapped = [](const std::vector<IterDomain*>& ids1,
                               const std::vector<IterDomain*>& ids2) -> bool {
       const auto& exact_graph =
-<<<<<<< HEAD
-          GpuLower::current()->idModel().idGraph(IdMappingMode::EXACT);
-=======
           GpuLower::current()->info().idModel().idGraph(IdMappingMode::EXACT);
->>>>>>> f41524bb
 
       if (ids1.size() != ids2.size()) {
         return false;
       }
 
-<<<<<<< HEAD
-      for (const auto i : arange(ids1.size())) {
-        if (!exact_graph.disjointValSets().strictAreMapped(ids1[i], ids2[i])) {
-=======
       for (const auto& [id1, id2] : zip(ids1, ids2)) {
         if (!exact_graph.disjointValSets().strictAreMapped(id1, id2)) {
->>>>>>> f41524bb
           return false;
         }
       }
@@ -1413,8 +1400,6 @@
         "Scatter with fusion input not supported: ",
         in_tv->toString());
 
-<<<<<<< HEAD
-=======
     // Fusion output as scatter input is not allowed since aliasing is
     // not possible between the input and output of the scatter
     NVF_ERROR(
@@ -1422,7 +1407,6 @@
         "Scatter with fusion output not allowed: ",
         in_tv->toString());
 
->>>>>>> f41524bb
     // If the scatter output is a fusion output, aliasing to a fusion
     // input is not yet supported
     if (out_tv->isFusionOutput()) {
