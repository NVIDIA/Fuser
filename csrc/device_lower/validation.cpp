--- conflicted
+++ resolved
@@ -233,22 +233,13 @@
 // Check contiguity for all allocation domains associated with Misaligned
 // Vectorize ParallelType
 void checkContiguity(
-<<<<<<< HEAD
-    const std::vector<IterDomain*>& vec_alloc_ids,
-=======
     const std::unordered_set<IterDomain*>& dep_alloc_ids,
->>>>>>> 2ea142a9
     TensorView* tv) {
   NVF_ERROR(tv->getMemoryType() == MemoryType::Global);
 
   for (const auto idx : c10::irange(tv->getMaybeAllocationDomain().size())) {
     auto alloc = tv->getMaybeAllocationDomain()[idx];
-<<<<<<< HEAD
-    if (std::find(vec_alloc_ids.begin(), vec_alloc_ids.end(), alloc) !=
-        vec_alloc_ids.end()) {
-=======
     if (dep_alloc_ids.find(alloc) != dep_alloc_ids.end()) {
->>>>>>> 2ea142a9
       NVF_ERROR(
           !alloc->isBroadcast(),
           "Misaligned vectorization prohibits merging broadcast domains.",
@@ -269,12 +260,7 @@
 // they are also contiguous in producer. Producer-consumer relationship is
 // assumed to be through a set operation.
 void checkContiguity(
-<<<<<<< HEAD
-    // const std::unordered_set<IterDomain*>& domains,
-    const std::vector<IterDomain*>& vec_alloc_ids,
-=======
     const std::unordered_set<IterDomain*>& consumer_alloc_ids,
->>>>>>> 2ea142a9
     TensorView* consumer,
     TensorView* producer) {
   // This seems not quite right, shouldn't we be able to reverse this?
@@ -300,11 +286,7 @@
     producer_domain_contiguity.insert({alloc, contiguity});
   }
 
-<<<<<<< HEAD
-  for (auto consumer_alloc : vec_alloc_ids) {
-=======
   for (auto consumer_alloc : consumer_alloc_ids) {
->>>>>>> 2ea142a9
     auto producer_alloc = alloc_c2p.at(consumer_alloc);
     NVF_ERROR(
         producer_domain_contiguity.find(producer_alloc) !=
@@ -380,109 +362,17 @@
     }
   }
 
-<<<<<<< HEAD
-  static std::vector<IterDomain*> getVectorizedIdInAllocationDomainIdModel(
-      IterDomain* v_id,
-      TensorView* tv) {
-    NVF_ERROR(GpuLower::hasCurrent());
-    NVF_ERROR(GpuLower::current()->hasIdModel());
-
-    const auto& id_model = GpuLower::current()->idModel();
-
-    const auto& indexing_graph =
-        id_model.idGraph(TensorIndexer::traversalGraphType());
-
-    const auto alloc_groups =
-        indexing_graph.toGroups(tv->getMaybeAllocationDomain());
-    const auto vec_loop_groups =
-        indexing_graph.toGroups(std::vector<Val*>{v_id});
-
-    auto expr_path = ValGraphBFS::getExprsBetween(
-        indexing_graph, alloc_groups, vec_loop_groups);
-    expr_path = reverse(expr_path);
-
-    ValGroup cur_group = indexing_graph.toGroup(v_id);
-    std::unordered_set<ValGroup> visited_ids;
-    visited_ids.insert(cur_group);
-
-    for (const auto& [expr_g, dir] : expr_path) {
-      Expr* expr = expr_g->front();
-      std::cerr << expr->toString() << dir << "\n";
-      if (expr->isOneOf<Swizzle, Swizzle2D>()) {
-        // Not supported
-        cur_group.reset();
-        break;
-      }
-
-      const auto& inputs = dir == Direction::Forward
-          ? indexing_graph.inputGroups(expr_g)
-          : indexing_graph.outputGroups(expr_g);
-      const auto& outputs = dir == Direction::Forward
-          ? indexing_graph.outputGroups(expr_g)
-          : indexing_graph.inputGroups(expr_g);
-
-      visited_ids.insert(outputs.begin(), outputs.end());
-      if (expr->isA<Resize>()) {
-        // No validatiton is done at this moment
-        continue;
-      } else {
-        NVF_ERROR(expr->isA<Merge>() || expr->isA<Split>());
-        if (inputs.size() == 2) {
-          NVF_ERROR(outputs.size() == 1);
-          if (cur_group == inputs[1]) {
-            cur_group = outputs[0];
-          } else {
-            cur_group.reset();
-            break;
-          }
-        } else {
-          NVF_ERROR(inputs.size() == 1);
-          NVF_ERROR(outputs.size() == 2);
-          if (outputs[1]->front()->as<IterDomain>()->isBroadcast()) {
-            NVF_ERROR(!outputs[0]->front()->as<IterDomain>()->isBroadcast());
-            cur_group = outputs[0];
-          } else {
-            cur_group = outputs[1];
-          }
-        }
-      }
-    }
-
-    NVF_ERROR(
-        cur_group.get() != nullptr,
-        "Valid corresponding allocation ID not found. ",
-        tv->toString(),
-        ", vec ID: ",
-        v_id->toString());
-
-    std::vector<IterDomain*> vec_alloc_ids;
-    for (auto alloc : tv->getMaybeAllocationDomain()) {
-      const auto& alloc_group = indexing_graph.toGroup(alloc);
-      if (visited_ids.find(alloc_group) != visited_ids.end()) {
-        vec_alloc_ids.push_back(alloc);
-      }
-    }
-
-    return vec_alloc_ids;
-  }
-
-  // Given the vectorized loop ID in a tensor, find its innermost ancestors in
-  // the allocation domain.
-  static std::vector<IterDomain*> getVectorizedIdInAllocationDomain(
-      IterDomain* v_id,
-      TensorView* tv) {
-    VectorizeValidator validator(v_id);
-=======
   // Given the vectorized loop ID in a tensor, find its innermost
   // ancestors in the allocation domain. Broadcast IDs are ignored.
   // All dependent allocation IDs are also returned.
   static std::pair<IterDomain*, std::unordered_set<IterDomain*>>
   getDependentAllocIDs(IterDomain* v_id, TensorView* tv) {
->>>>>>> 2ea142a9
     auto replay_exprs = DependencyCheck::getAllExprsBetween(
         {tv->getMaybeAllocationDomain().begin(),
          tv->getMaybeAllocationDomain().end()},
         {v_id});
+
+    VectorizeValidator validator(v_id);
 
     for (auto expr_it = replay_exprs.rbegin(); expr_it != replay_exprs.rend();
          ++expr_it) {
@@ -497,28 +387,6 @@
         tv,
         "\n");
 
-<<<<<<< HEAD
-    std::vector<IterDomain*> vec_alloc_ids;
-    for (auto alloc : tv->getMaybeAllocationDomain()) {
-      if (validator.domains_.find(alloc) != validator.domains_.end()) {
-        vec_alloc_ids.push_back(alloc);
-      }
-    }
-
-    return vec_alloc_ids;
-  }
-
-  static void validateAllocationVectorizedId(
-      const std::vector<IterDomain*>& vec_alloc_ids,
-      TensorView* tv,
-      std::string name) {
-    NVF_ERROR(!vec_alloc_ids.empty());
-    IterDomain* innermost_id = vec_alloc_ids.back();
-
-    if (innermost_id->getParallelType() == ParallelType::MisalignedVectorize) {
-      if (tv->getMemoryType() == MemoryType::Global) {
-        checkContiguity(vec_alloc_ids, tv);
-=======
     std::unordered_set<IterDomain*> dep_alloc_ids;
     for (auto alloc : tv->getMaybeAllocationDomain()) {
       if (validator.domains_.find(alloc) != validator.domains_.end()) {
@@ -645,16 +513,11 @@
     if (vec_alloc_id->getParallelType() == ParallelType::MisalignedVectorize) {
       if (tv->getMemoryType() == MemoryType::Global) {
         checkContiguity(dep_alloc_ids, tv);
->>>>>>> 2ea142a9
       } else if (tv->definition()->isA<LoadStoreOp>()) {
         auto input = tv->definition()->input(0);
         NVF_ERROR(input->isA<TensorView>());
         auto input_tv = input->as<TensorView>();
-<<<<<<< HEAD
-        checkContiguity(vec_alloc_ids, tv, input_tv);
-=======
         checkContiguity(dep_alloc_ids, tv, input_tv);
->>>>>>> 2ea142a9
       }
     }
 
@@ -694,11 +557,7 @@
       // ldmatrix.trans is a hardware transpose instruction that can do
       // "vectorized" read from discontiguous memory
       NVF_CHECK(
-<<<<<<< HEAD
-          last_alloc_dim == innermost_id,
-=======
           last_alloc_dim == vec_alloc_id,
->>>>>>> 2ea142a9
           "Vectorized dim for ",
           name,
           " has to be from an inner most position. tv: ",
@@ -706,11 +565,7 @@
           ", allocation domain: ",
           tv->getMaybeAllocationDomain(),
           ", vectorized id: ",
-<<<<<<< HEAD
-          innermost_id->toString(),
-=======
           vec_alloc_id->toString(),
->>>>>>> 2ea142a9
           ", innermost id: ",
           last_alloc_dim);
 
@@ -732,18 +587,6 @@
       IterDomain* v_id,
       TensorView* tv,
       std::string name) {
-<<<<<<< HEAD
-    std::vector<IterDomain*> vec_alloc_ids;
-    if (GpuLower::current()->hasIdModel()) {
-      vec_alloc_ids = getVectorizedIdInAllocationDomainIdModel(v_id, tv);
-    } else {
-      vec_alloc_ids = getVectorizedIdInAllocationDomain(v_id, tv);
-    }
-    NVF_CHECK(!vec_alloc_ids.empty())
-
-    validateAllocationVectorizedId(vec_alloc_ids, tv, name);
-    return vec_alloc_ids.back();
-=======
     const auto& [vec_alloc_id, dep_alloc_ids] =
         GpuLower::current()->hasIdModel()
         ? getDependentAllocIDsIdModel(v_id, tv)
@@ -752,7 +595,6 @@
     validateAllocationVectorizedId(vec_alloc_id, dep_alloc_ids, tv, name);
 
     return vec_alloc_id;
->>>>>>> 2ea142a9
   }
 
  private:
@@ -777,11 +619,7 @@
 
     // If no vectorized ids found simply return. If vectorized access is
     // broadcast, it won't generate an actual vector instruction, so can
-<<<<<<< HEAD
-    // safely be ignore
-=======
     // be safely ignored
->>>>>>> 2ea142a9
     if (v_id == nullptr || v_id->isBroadcast()) {
       return;
     }
