--- conflicted
+++ resolved
@@ -1293,7 +1293,32 @@
   }
 }
 
-<<<<<<< HEAD
+//! Validate f split output domain is loaded with 1D TMA, the split must be
+//! divisible
+void validate1dTmaLoad(Fusion* fusion) {
+  for (auto tv : fusion->allTvs()) {
+    if (!tv->definition() || !ir_utils::isCpAsyncBulk1D(tv->definition())) {
+      continue;
+    }
+    NVF_ERROR(
+        tv->axis(-1)->getParallelType() == ParallelType::Bulk,
+        "Expect TMA load of inner-most dimension, but got: ",
+        tv->toString());
+    const auto all_exprs = DependencyCheck::getAllExprsBetween(
+        {tv->getMaybeRootDomain().begin(), tv->getMaybeRootDomain().end()},
+        {tv->axis(-1)});
+    for (auto expr : all_exprs) {
+      if (auto split = dynamic_cast<Split*>(expr)) {
+        NVFUSER_LOWER_VALIDATE(
+            split->isDivisible(),
+            "If split output domain is loaded with 1D TMA, the split must be "
+            "divisible, got: ",
+            split->toString());
+      }
+    }
+  }
+}
+
 // When we compute a scan we compute something like the following
 //
 //   Array<float, 1, 1> T3;
@@ -1335,7 +1360,8 @@
         scan_pos != -1L,
         "Could not find scan dimension ",
         scan_id->toString(),
-        " in loop domain. Scan dimensions must not be scheduled with splits or merges");
+        " in loop domain. Scan dimensions must not be scheduled with splits or "
+        "merges");
 
     const auto check_uses = [&](TensorView* output) {
       for (Expr* use : output->uses()) {
@@ -1345,7 +1371,8 @@
                 out_tv->getComputeWithPosition() >= scan_pos,
                 "Use of output, ",
                 use->toString(),
-                " must have all outputs inlined or computeWith to or past scan position ",
+                " must have all outputs inlined or computeWith to or past scan "
+                "position ",
                 scan_pos);
           }
         }
@@ -1361,31 +1388,6 @@
     }
     // Must have allocated outside scan loop
     NVF_ERROR(out->getComputeAtPosition() <= scan_pos);
-=======
-//! Validate f split output domain is loaded with 1D TMA, the split must be
-//! divisible
-void validate1dTmaLoad(Fusion* fusion) {
-  for (auto tv : fusion->allTvs()) {
-    if (!tv->definition() || !ir_utils::isCpAsyncBulk1D(tv->definition())) {
-      continue;
-    }
-    NVF_ERROR(
-        tv->axis(-1)->getParallelType() == ParallelType::Bulk,
-        "Expect TMA load of inner-most dimension, but got: ",
-        tv->toString());
-    const auto all_exprs = DependencyCheck::getAllExprsBetween(
-        {tv->getMaybeRootDomain().begin(), tv->getMaybeRootDomain().end()},
-        {tv->axis(-1)});
-    for (auto expr : all_exprs) {
-      if (auto split = dynamic_cast<Split*>(expr)) {
-        NVFUSER_LOWER_VALIDATE(
-            split->isDivisible(),
-            "If split output domain is loaded with 1D TMA, the split must be "
-            "divisible, got: ",
-            split->toString());
-      }
-    }
->>>>>>> abbaddcf
   }
 }
 
