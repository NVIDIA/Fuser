// clang-format off
/*
 * SPDX-FileCopyrightText: Copyright (c) 2023-present NVIDIA CORPORATION & AFFILIATES.
 * All rights reserved.
 * SPDX-License-Identifier: BSD-3-Clause
 */
// clang-format on
#include <device_lower/validation.h>

#include <contiguity.h>
#include <device_lower/lower2device.h>
#include <device_lower/utils.h>
#include <id_model/id_model.h>
#include <instrumentation.h>
#include <ir/iostream.h>
#include <ir/utils.h>
#include <iter_visitor.h>
#include <scheduler/mma_utils.h>
#include <transform_iter.h>
#include <transform_replay.h>
#include <type.h>
#include <val_graph_visitor.h>

#include <ATen/cuda/CUDAContext.h>

namespace nvfuser {

namespace {

//! Validate multiple output tensors of the same expression, i.e.,
//! siblings, have valid domains and parallel types. Since siblings
//! are placed in the same loop nest, they must be parallelized the
//! same way. Will infer and modify serial parallel types if other
//! output/s are parallelized, so that user wouldn't have to specify
//! the same parallelization 3 times. Will throw if conflicts are
//! detected, i.e. TIDx vs BIDx etc.
class ValidateSiblings : public IterVisitor {
 public:
  static void validate(Fusion* fusion) {
    ValidateSiblings validator;
    validator.traverse(fusion);
  }

 private:
  using IterVisitor::handle;

  void dispatch(Expr* expr) final {
    if (!ir_utils::isTvOp(expr) || expr->outputs().size() < 2) {
      IterVisitor::dispatch(expr);
      return;
    }

    auto ref_output = expr->outputs().at(0)->as<TensorView>();
    auto ref_ndims = ref_output->nDims();
    const auto& ref_root = ref_output->getMaybeRootDomain();
    std::unordered_map<IterDomain*, IterDomain*> id_map;

    for (const auto sibling :
         ir_utils::filterByType<TensorView>(expr->outputs())) {
      if (ref_output == sibling) {
        continue;
      }

      NVF_ERROR(
          sibling->nDims() == ref_ndims,
          "Mismatched dimensionality detected. Expr: ",
          expr->toString(),
          "Ref output: ",
          ref_output->toString(),
          ". Sibling: ",
          sibling->toString());

      for (const auto i : c10::irange(ref_ndims)) {
        validateParallelTypes(ref_output->axis(i), sibling->axis(i));
      }

      for (const auto i : c10::irange(ref_root.size())) {
        id_map[ref_root[i]] = sibling->getMaybeRootDomain().at(i);
      }

      auto replay =
          BestEffortReplay(
              sibling->getLoopDomain(), ref_output->getLoopDomain(), id_map)
              .getIterDomainEquivalence();

      for (const auto i : c10::irange(ref_ndims)) {
        NVF_ERROR(
            replay.strictAreMapped(ref_output->axis(i), sibling->axis(i)),
            "Matching sibling ID not found. Expr: ",
            expr->toString(),
            "Ref ID: ",
            ref_output->axis(i)->toString(),
            "Sibling ID: ",
            sibling->axis(i)->toString());
      }
    }
  }

  // Parallelize id1 and id0 consistently if one is serial and the other isn't
  void validateParallelTypes(IterDomain* id0, IterDomain* id1) {
    const auto ptype0 = id0->getParallelType();
    const auto ptype1 = id1->getParallelType();

    if (ptype0 == ParallelType::Vectorize ||
        ptype1 == ParallelType::Vectorize) {
      auto other_type = ptype0 == ParallelType::Vectorize ? ptype1 : ptype0;
      NVF_ERROR(
          other_type == ParallelType::Vectorize ||
              (!isParallelTypeThreadDim(other_type) &&
               !isParallelTypeBlockDim(other_type)),
          "Vectorize type was parallelized inconsistently in. ",
          "Detected during promoting parallel types.");
      return;
    }

    if (ptype0 != ptype1) {
      NVF_CHECK(
          ptype0 == ParallelType::Serial || ptype1 == ParallelType::Serial,
          "Error promoting parallel types: ",
          ptype0,
          " and ",
          ptype1);
      if (ptype0 == ParallelType::Serial) {
        id0->parallelize(ptype1);
      }
      if (ptype1 == ParallelType::Serial) {
        id1->parallelize(ptype0);
      }
    }
  }
};

// Make sure all IterDomains are only used for a unique
// TensorView. Several mappings from IterDomains are
// created during lowering, which relies on the unique usage of
// IterDomains.
void validateIterDomainUsage(Fusion* fusion) {
  FUSER_PERF_SCOPE("GpuLower::Lower::validateIterDomainUse");
  FusionGuard fg(fusion);

  auto used_vals = fusion->usedMathVals();
  std::unordered_map<IterDomain*, TensorView*> domain_use_map;

  for (auto tv : ir_utils::filterByType<TensorView>(used_vals)) {
    for (auto id : tv->domain()->allIDs()) {
      auto it = domain_use_map.find(id);
      NVF_ERROR(
          it == domain_use_map.end(),
          "Multiple use of ",
          id,
          " detected.",
          " Used in both TV",
          tv->name(),
          " and TV",
          it->second->name());
      domain_use_map.insert({id, tv});
    }
  }
}

void validateCpAsyncBulk(const std::vector<TensorView*>& tvs) {
  for (auto tv : tvs) {
    for (auto id : tv->getLoopDomain()) {
      if (id->getParallelType() == ParallelType::Bulk) {
        NVF_ERROR(
            ir_utils::isCpAsyncBulk(tv->definition()),
            "ParallelType::Bulk is only supported for cp.async.bulk.");
      }
    }
  }
}

} // namespace

void validateIr(Fusion* fusion) {
  FUSER_PERF_SCOPE("GpuLower::Lower::validateIr");

  FusionGuard fg(fusion);

  fusion->validateInputs();

  // Validate Parallelization
  ValidateSiblings::validate(fusion);

  validateIterDomainUsage(fusion);

  auto dynamic_tvs = ir_utils::getTVsWithDynamicTransform(fusion);
  NVF_ERROR(
      dynamic_tvs.empty(),
      "Tensor with dynamic transform must be concretized before lowering: ",
      toDelimitedString(dynamic_tvs.begin(), dynamic_tvs.end()));

  auto all_tvs = fusion->allTvs();
  validateCpAsyncBulk(all_tvs);
}

namespace {

// Check contiguity for all allocation domains associated with Misaligned
// Vectorize ParallelType
void checkContiguity(
    const std::unordered_set<IterDomain*>& dep_alloc_ids,
    TensorView* tv) {
  NVF_ERROR(tv->getMemoryType() == MemoryType::Global);

  for (const auto idx : c10::irange(tv->getMaybeAllocationDomain().size())) {
    auto alloc = tv->getMaybeAllocationDomain()[idx];
    if (dep_alloc_ids.find(alloc) != dep_alloc_ids.end()) {
      NVF_ERROR(
          !alloc->isBroadcast(),
          "Misaligned vectorization prohibits merging broadcast domains.",
          "Issue found in, ",
          tv);
      NVF_ERROR(
          tv->domain()->contiguity().at(idx).value_or(false),
          "Cannot merge non-contiguous allocation domains with misaligned vectorization.",
          "Issue found in, ",
          tv);
    }
  }
}

<<<<<<< HEAD
// Check all allocation iter domains in consumer_alloc_ids,
=======
// Check all allocation iter domains that are the dependencies of the
// vectorization iter domain,
>>>>>>> f8746a2b
// making sure they're contiguous. Map these domains to producer and make sure
// they are also contiguous in producer. Producer-consumer relationship is
// assumed to be through a set operation.
void checkContiguity(
    const std::unordered_set<IterDomain*>& consumer_alloc_ids,
    TensorView* consumer,
    TensorView* producer) {
  // This seems not quite right, shouldn't we be able to reverse this?
  NVF_ERROR(consumer->getMemoryType() == MemoryType::Local);
  NVF_ERROR(producer->getMemoryType() == MemoryType::Global);

  // TODO: we should use BestEffortReplay to find the correct c2p map for
  // allocation domain when it is different from logical domain.
  // This logic is outdated, but it's only for MisalignedVectorize,
  // which is not actively used.
  NVF_ERROR(
      !consumer->hasAllocation() && !producer->hasAllocation(),
      "Misaligned vectorization for allocation domain is not supported.");
  auto alloc_c2p =
      PairwiseLogicalDomainMap(producer, consumer).mapConsumerToProducer();

  std::unordered_map<IterDomain*, std::optional<bool>>
      producer_domain_contiguity;
  for (const auto idx :
       c10::irange(producer->getMaybeAllocationDomain().size())) {
    auto alloc = producer->getMaybeAllocationDomain().at(idx);
    auto contiguity = producer->domain()->contiguity().at(idx);
    producer_domain_contiguity.insert({alloc, contiguity});
  }

  for (auto consumer_alloc : consumer_alloc_ids) {
    auto producer_alloc = alloc_c2p.at(consumer_alloc);
    NVF_ERROR(
        producer_domain_contiguity.find(producer_alloc) !=
        producer_domain_contiguity.end());

    NVF_ERROR(
        !consumer_alloc->isBroadcast() || !producer_alloc->isBroadcast(),
        "Misaligned vectorization prohibits merging broadcast domains.",
        "Issue found in, ",
        consumer);

    NVF_ERROR(alloc_c2p.find(consumer_alloc) != alloc_c2p.end());

    NVF_ERROR(
        producer_domain_contiguity.at(producer_alloc).value_or(false),
        "Cannot merge non-contiguous allocation domains with misaligned vectorization.",
        "Issue found in, ",
        consumer);
  }
}

class VectorizeValidator : public OptInDispatch {
 private:
  // Initially, vectorized_id is the IterDomain with Vectorize ParallelType
  // After processing all merge and split operations,
  // vectorized_id is the corresponding allocation domain
  VectorizeValidator(IterDomain* vectorized_id)
      : vectorized_id_(vectorized_id) {}

  using OptInDispatch::handle;

  void handle(Split* s) final {
    if (s->outer() == vectorized_id_) {
      is_valid = false;
    } else if (s->inner() == vectorized_id_) {
      vectorized_id_ = s->in();
    }
    domains_.insert(s->in());
  }

  void handle(Merge* m) final {
    if (m->out() == vectorized_id_) {
      if (m->inner()->isBroadcast() && !m->outer()->isBroadcast()) {
        vectorized_id_ = m->outer();
      } else {
        vectorized_id_ = m->inner();
      }
    }
    domains_.insert(m->outer());
    domains_.insert(m->inner());
  }

  void handle(Resize* r) final {
    if (r->out() == vectorized_id_) {
      vectorized_id_ = r->in();
    }
    domains_.insert(r->in());
  }

  void handle(Swizzle* swizzle) final {
    if (swizzle->outX() == vectorized_id_ || swizzle->inX() == vectorized_id_ ||
        swizzle->outY() == vectorized_id_ || swizzle->inY() == vectorized_id_) {
      // Do not (yet) allow vectorization across any swizzled id.
      is_valid = false;
    }
  }

  void handle(Swizzle2D* swizzle) final {
    if (swizzle->outX() == vectorized_id_ || swizzle->inX() == vectorized_id_ ||
        swizzle->outY() == vectorized_id_ || swizzle->inY() == vectorized_id_) {
      // Do not (yet) allow vectorization across any swizzled id.
      is_valid = false;
    }
  }

  // Given the vectorized loop ID in a tensor, find its innermost
  // ancestors in the allocation domain. Broadcast IDs are ignored.
  // All dependent allocation IDs are also returned.
  static std::pair<IterDomain*, std::unordered_set<IterDomain*>>
  getDependentAllocIDs(IterDomain* v_id, TensorView* tv) {
    auto replay_exprs = DependencyCheck::getAllExprsBetween(
        {tv->getMaybeAllocationDomain().begin(),
         tv->getMaybeAllocationDomain().end()},
        {v_id});

    VectorizeValidator validator(v_id);

    for (auto expr_it = replay_exprs.rbegin(); expr_it != replay_exprs.rend();
         ++expr_it) {
      auto expr = *expr_it;
      validator.dispatch(expr);
    }

    NVF_CHECK(
        validator.is_valid,
        "Invalid vectorized pattern found, vectorization iter domains must be descendants of inner-most dimension.",
        "Issue found in, ",
        tv,
        "\n");

    std::unordered_set<IterDomain*> dep_alloc_ids;
    for (auto alloc : tv->getMaybeAllocationDomain()) {
      if (validator.domains_.find(alloc) != validator.domains_.end()) {
        dep_alloc_ids.emplace(alloc);
      }
    }

    return {validator.vectorized_id_, dep_alloc_ids};
  }

<<<<<<< HEAD
  // Given the vectorized loop ID in a tensor, find its innermost
  // ancestors in the allocation domain. Broadcast IDs are ignored.
  // All dependent allocation IDs are also returned.
  //
  // This should work return almost the same results as
  // getDependentAllocIDs, except when loop IDs are not fully
  // derived from logical IDs. The above version does not work
  // correctly for such a case, whereas this version addresses the
  // limitation by using ValGraphBFS.
  static std::pair<IterDomain*, std::unordered_set<IterDomain*>>
  getDependentAllocIDsIdModel(IterDomain* v_id, TensorView* tv) {
    NVF_ERROR(GpuLower::hasCurrent());
    NVF_ERROR(GpuLower::current()->hasIdModel());

    const auto& id_model = GpuLower::current()->idModel();
    const auto& graph = id_model.idGraph(IdMappingMode::EXACT);

    auto expr_path = ValGraphBFS::getExprsBetween(
        graph,
        graph.toGroups(tv->getMaybeAllocationDomain()),
        graph.toGroups(std::vector<Val*>{v_id}));
    expr_path = reverse(expr_path);

    ValGroup cur_group = graph.toGroup(v_id);
    std::unordered_set<ValGroup> visited_ids;
    visited_ids.insert(cur_group);

    for (const auto& [expr_g, dir] : expr_path) {
      Expr* expr = expr_g->front();
      NVF_ERROR(
          expr->isA<Merge>() || expr->isA<Split>() || expr->isA<Resize>() ||
              expr->isA<Swizzle>() || expr->isA<Swizzle2D>(),
          "Unexpected expr: ",
          expr->toString());

      const auto& inputs = dir == Direction::Forward
          ? graph.inputGroups(expr_g)
          : graph.outputGroups(expr_g);
      const auto& outputs = dir == Direction::Forward
          ? graph.outputGroups(expr_g)
          : graph.inputGroups(expr_g);

      if (expr->isOneOf<Swizzle, Swizzle2D>()) {
        // Not supported
        if (std::find(inputs.begin(), inputs.end(), cur_group) !=
                inputs.end() ||
            std::find(outputs.begin(), outputs.end(), cur_group) !=
                outputs.end()) {
          cur_group.reset();
          break;
        }
      }

      visited_ids.insert(outputs.begin(), outputs.end());

      if (std::find(inputs.begin(), inputs.end(), cur_group) == inputs.end()) {
        continue;
      }

      if (expr->isA<Resize>()) {
        // No validatiton is done at this moment
        cur_group = outputs[0];
      } else if (inputs.size() == 2) {
        NVF_ERROR(outputs.size() == 1);
        if (cur_group == inputs[1]) {
          cur_group = outputs[0];
        } else if (cur_group == inputs[0]) {
          cur_group.reset();
          break;
        }
      } else {
        NVF_ERROR(inputs.size() == 1);
        NVF_ERROR(outputs.size() == 2);
        if (outputs[1]->front()->as<IterDomain>()->isBroadcast()) {
          NVF_ERROR(!outputs[0]->front()->as<IterDomain>()->isBroadcast());
          cur_group = outputs[0];
        } else {
          cur_group = outputs[1];
        }
      }
    }

    NVF_ERROR(
        cur_group.get() != nullptr,
        "Valid corresponding allocation ID not found. ",
        tv->toString(),
        ", vec ID: ",
        v_id->toString());

    IterDomain* innermost_alloc_id = nullptr;
    std::unordered_set<IterDomain*> dep_alloc_ids;
    for (auto alloc : tv->getMaybeAllocationDomain()) {
      const auto& alloc_group = graph.toGroup(alloc);
      if (visited_ids.find(alloc_group) != visited_ids.end()) {
        dep_alloc_ids.emplace(alloc);
      }
      if (cur_group == alloc_group) {
        innermost_alloc_id = alloc;
      }
    }

    return {innermost_alloc_id, dep_alloc_ids};
  }

=======
>>>>>>> f8746a2b
  static void validateAllocationVectorizedId(
      IterDomain* vec_alloc_id,
      const std::unordered_set<IterDomain*>& dep_alloc_ids,
      TensorView* tv,
      std::string name) {
    if (vec_alloc_id->getParallelType() == ParallelType::MisalignedVectorize) {
      if (tv->getMemoryType() == MemoryType::Global) {
        checkContiguity(dep_alloc_ids, tv);
      } else if (tv->definition()->isA<LoadStoreOp>()) {
        auto input = tv->definition()->input(0);
        NVF_ERROR(input->isA<TensorView>());
        auto input_tv = input->as<TensorView>();
        checkContiguity(dep_alloc_ids, tv, input_tv);
      }
    }

    // Contiguity is based on logical domain.
    IterDomain* last_alloc_dim = nullptr;
    size_t last_alloc_dim_pos = 0;
    for (size_t i = tv->getMaybeAllocationDomain().size(); i > 0; i--) {
      auto r_id = tv->getMaybeAllocationDomain()[i - 1];
      if (r_id->isReduction() || r_id->isBroadcast()) {
        continue;
      }
      if ((tv->getMemoryType() == MemoryType::Shared ||
           tv->getMemoryType() == MemoryType::Local) &&
          r_id->isBlockDim()) {
        // Inner-most parallelized dimensions don't count in allocation of
        // shared and local tensors.
        continue;
      }
      if (tv->getMemoryType() == MemoryType::Local && r_id->isThreadDim()) {
        continue;
      }
      last_alloc_dim = r_id;
      last_alloc_dim_pos = i - 1;
      break;
    }

    if (last_alloc_dim == nullptr) {
      // Should never get here, but that would mean there are no concrete
      // dims, so we should be fine.
      return;
    }

    auto ldst = dynamic_cast<LoadStoreOp*>(tv->definition());
    bool is_ldmatrix_trans =
        ldst != nullptr && mma_utils::isLdMatrixTranspose(ldst);
    if (!is_ldmatrix_trans) {
      // ldmatrix.trans is a hardware transpose instruction that can do
      // "vectorized" read from discontiguous memory
      NVF_CHECK(
          last_alloc_dim == vec_alloc_id,
          "Vectorized dim for ",
          name,
          " has to be from an inner most position. tv: ",
          tv,
          ", allocation domain: ",
          tv->getMaybeAllocationDomain(),
          ", vectorized id: ",
          vec_alloc_id->toString(),
          ", innermost id: ",
          last_alloc_dim);

      auto contiguity = tv->domain()->contiguity().at(last_alloc_dim_pos);
      NVF_CHECK(
          contiguity.value_or(false),
          "The innermost position has to be contiguous. tv: ",
          tv,
          ", allocation domain: ",
          tv->getMaybeAllocationDomain(),
          ", innermost id: ",
          last_alloc_dim->toString(),
          ", contiguity: ",
          contiguity.has_value() ? (*contiguity ? "t" : "f") : "n");
    }
  }

  static IterDomain* getAndValidateVectorizedIdInAllocationDomain(
      IterDomain* v_id,
      TensorView* tv,
      std::string name) {
<<<<<<< HEAD
    const auto& [vec_alloc_id, dep_alloc_ids] =
        GpuLower::current()->hasIdModel()
        ? getDependentAllocIDsIdModel(v_id, tv)
        : getDependentAllocIDs(v_id, tv);

    validateAllocationVectorizedId(vec_alloc_id, dep_alloc_ids, tv, name);
=======
    const auto& [vec_alloc_id, dep_alloc_ids] = getDependentAllocIDs(v_id, tv);

    validateAllocationVectorizedId(vec_alloc_id, dep_alloc_ids, tv, name);

>>>>>>> f8746a2b
    return vec_alloc_id;
  }

 private:
  std::unordered_set<IterDomain*> domains_;
  IterDomain* vectorized_id_ = nullptr;
  bool is_valid = true;

 public:
  static void validate(TensorView* tv) {
    // Make sure there's only one vectorized ID
    IterDomain* v_id = nullptr;
    for (auto id : tv->getLoopDomain()) {
      if (isParallelTypeVectorize(id->getParallelType())) {
        NVF_ERROR(
            v_id == nullptr,
            "Found two vectorized domains in ",
            tv,
            " only one is allowed.");
        v_id = id;
      }
    }

    // If no vectorized ids found simply return. If vectorized access is
    // broadcast, it won't generate an actual vector instruction, so can
    // be safely ignored
    if (v_id == nullptr || v_id->isBroadcast()) {
      return;
    }

    NVF_CHECK(
        v_id->extent()->isConstInt(),
        "Vectorizing a domain requires a constant integer size.");

    auto vector_word_size = v_id->extent()->evaluate().as<int64_t>();
    auto vector_size =
        dataTypeSize(
            tv->getDataType().value(), GpuLower::current()->indexType()) *
        vector_word_size;

    // Allow half2, float2, float4 and same sized vtypes.
    std::array<int64_t, 4> allowed_vector_sizes = {2, 4, 8, 16}; // NOLINT

    NVF_CHECK(
        std::find(
            allowed_vector_sizes.begin(),
            allowed_vector_sizes.end(),
            vector_size) != allowed_vector_sizes.end(),
        "Tried to vectorize a dim resulting in a word size of ",
        vector_size,
        " however, vector sizes only upto and including 16 bytes are supported.");

    auto consumer_vectorized_id =
        getAndValidateVectorizedIdInAllocationDomain(v_id, tv, "consumer");
    if (consumer_vectorized_id == nullptr) {
      return;
    }

    // Save info required to lowering and runtime validation
    auto consumer_word_size_it =
        GpuLower::current()->vectorizedAccesses().find(tv);
    if (consumer_word_size_it !=
        GpuLower::current()->vectorizedAccesses().end()) {
      consumer_word_size_it->second =
          std::max(vector_word_size, consumer_word_size_it->second);
    } else {
      GpuLower::current()->vectorizedAccesses().emplace(tv, vector_word_size);
    }

    auto tv_def = tv->definition();
    NVF_ERROR(
        tv_def != nullptr,
        "Tv has no definition, cannot validate vectorization:",
        tv);
    auto producer_tv = tv_def->inputs().at(0)->as<TensorView>();
    auto producer_word_size_it =
        GpuLower::current()->vectorizedAccesses().find(producer_tv);
    if (producer_word_size_it !=
        GpuLower::current()->vectorizedAccesses().end()) {
      producer_word_size_it->second =
          std::max(vector_word_size, producer_word_size_it->second);
    } else {
      GpuLower::current()->vectorizedAccesses().emplace(
          producer_tv, vector_word_size);
    }

    VectorizedSetInfo vectorized_set_info;
    vectorized_set_info.consumer_tv = tv;
    vectorized_set_info.producer_tv = producer_tv;
    // Note that VectorizedSetInfo is about each instance of
    // vectorized set operations, so the word size is the size of this
    // specific vectorized set.
    vectorized_set_info.word_size = vector_word_size;
    vectorized_set_info.vectorized_loop_id = v_id;
    vectorized_set_info.vectorized_consumer_alloc_id = consumer_vectorized_id;

    // Validate producer
<<<<<<< HEAD
    if (GpuLower::current()->hasIdModel()) {
      // No need to do replayPasC when using IdModel
      vectorized_set_info.vectorized_producer_alloc_id =
          getAndValidateVectorizedIdInAllocationDomain(
              v_id, producer_tv, "producer");
    } else {
      auto pairwise_map = PairwiseLogicalDomainMap(producer_tv, tv);
      auto producer_replayed_as_consumer =
          TransformReplay::replayPasC(
              producer_tv,
              tv,
              -1,
              pairwise_map,
              TransformReplayOptions().replayResize())
              .first;
      ir_utils::TVDomainGuard domain_guard(
          producer_tv, producer_replayed_as_consumer);
      auto c2p_map =
          BestEffortReplay::replayPasC(producer_tv, tv, -1, pairwise_map)
              .getReplay();
      vectorized_set_info.vectorized_producer_alloc_id =
          getAndValidateVectorizedIdInAllocationDomain(
              c2p_map.at(v_id), producer_tv, "producer");
    }
=======
    auto pairwise_map = PairwiseLogicalDomainMap(producer_tv, tv);
    auto producer_replayed_as_consumer =
        TransformReplay::replayPasC(
            producer_tv,
            tv,
            -1,
            pairwise_map,
            TransformReplayOptions().replayResize())
            .first;
    ir_utils::TVDomainGuard domain_guard(
        producer_tv, producer_replayed_as_consumer);
    auto c2p_map =
        BestEffortReplay::replayPasC(producer_tv, tv, -1, pairwise_map)
            .getReplay();
    vectorized_set_info.vectorized_producer_alloc_id =
        getAndValidateVectorizedIdInAllocationDomain(
            c2p_map.at(v_id), producer_tv, "producer");
>>>>>>> f8746a2b

    // For aligned vectorize, the extent of a vectorized domain must
    // be divisible by the vector word size. The domain is usually
    // just one of the allocation domains, but can be a merged domain of
    // contiguous domains. Those domains are saved in
    // VectorizedSetInfo.contig_alloc_ids in
    // fillConsumerVectorizedContigAllocationDomains called in
    // lower_index_compute.
    GpuLower::current()->vectorizedSetInfo().emplace_back(vectorized_set_info);
  }
};

} // namespace

// Uses ContigIDs to find allocation contig domains that a vectorized domain
// depends on. As ContigIDs depends on HaloInfo, this must be done
// after HaloInfo is created.
void validateAndCollectVectorizeInfo(Fusion* fusion) {
  FUSER_PERF_SCOPE("GpuLower::Lower::validateVectorize");
  FusionGuard fg(fusion);

  std::vector<Val*> used_vals = fusion->usedMathVals();
  for (auto* tv : ir_utils::filterByType<TensorView>(used_vals)) {
    bool has_vectorize_dim = false;
    bool has_misaligned_vectorize_dim = false;

    for (const auto i : c10::irange(tv->nDims())) {
      IterDomain* id = tv->axis(i);
      IterDomain* concrete_id = lower_utils::getConcreteLoopID(id);

      auto ptype = concrete_id->getParallelType();

      if (ptype == ParallelType::Vectorize) {
        // If we want to do this check up front we would have to do 2 things:
        // (1) Check that the tensor view with vectorize being set on it is
        // getting set outside the local compute at position
        // (2) Check any producers of the tensor view with vectorize being set
        // on it to make sure their compute at position isn't to the right of
        // the vectorize dim.
        NVF_ERROR(
            i >= tv->getMaxComputePosition(),
            "IterDomains to the left of the compute at point cannot be vectorized: ",
            tv,
            "\n");
        has_vectorize_dim = true;
      }

      if (ptype == ParallelType::MisalignedVectorize) {
        NVF_ERROR(
            tv->getMaxComputePosition() == 0 ||
                tv->getMaxComputePosition() == tv->nDims() - 1,
            "Only allow misaligned vectorization in the -2 computeAt position.");
        NVF_ERROR(
            tv->getMemoryType() == MemoryType::Local ||
                tv->getMemoryType() == MemoryType::Global,
            "Only allow misaligned vectorization between global and local memory.");
        has_misaligned_vectorize_dim = true;
      }

      // ParallelType::Group is used for both reduction and normalization.
      // In grouped outer reduction, the runtime function uses vectorized data
      // transfers between registers and shared memory. The producer tensor is
      // stored in registers and loaded into shared memory in a vectorized
      // manner, so we add it to the vectorizedAccesses map to ensure register
      // alignment.
      if (ptype == ParallelType::Group) {
        auto def = tv->definition();
        auto grop = dynamic_cast<GroupedReductionOp*>(def);
        if (grop && (!grop->isAllreduce())) {
          auto vector_word_size =
              concrete_id->extent()->evaluate().as<int64_t>();
          auto producer_tv = def->inputs().at(0)->as<TensorView>();
          GpuLower::current()->vectorizedAccesses().emplace(
              producer_tv, vector_word_size);
        }
        break;
      }
    }

    if (has_vectorize_dim) {
      Expr* def = tv->definition();
      NVF_ERROR(
          def == nullptr || def->isA<LoadStoreOp>() || def->isA<SliceOp>() ||
              (def->isA<ReductionOp>() &&
               def->as<ReductionOp>()->serialGridReductionRequested()),
          "Vectorized accesses cannot be inline with computation: ",
          (def == nullptr ? tv->toString() : def->toString()));
    }
    // Validate the vectorized domain maps to the innermost domain of
    // tv. Note that we don't need to validate its producer tv as
    // both Vectorize and MisalignedVectorize can only be used with
    // UnaryOp::Set.
    if (has_vectorize_dim || has_misaligned_vectorize_dim) {
      VectorizeValidator::validate(tv);
    }
  }
}

namespace {

void fillVectorizedContigAllocationDomains(
    const TensorView* tv,
    const ContigIDs& contig_finder,
    IterDomain* vectorized_alloc_id,
    VectorizedSetInfo& info) {
  const auto& alloc_dom = tv->getMaybeAllocationDomain();

  // Find the allocation domains that are dependency of the merged contig
  // domain.

  auto consumer_indexed_it =
      contig_finder.allocToIndexedID().find(vectorized_alloc_id);
  NVF_ERROR(
      consumer_indexed_it != contig_finder.allocToIndexedID().end(),
      "Contiguity information not found for allocation domain: ",
      vectorized_alloc_id->toString());
  auto consumer_indexed_id = consumer_indexed_it->second;

  // Actual indexed allocation domains for this allocation domain. If
  // contig merge is done, multiple allocation domains are included.
  std::unordered_set<IterDomain*> indexed_alloc_ids;

  if (consumer_indexed_id == vectorized_alloc_id) {
    // Indexed domain is equal to the allocation domain, meaning no contig
    // merge is involved.
    indexed_alloc_ids.insert(vectorized_alloc_id);
  } else {
    auto consumer_within_contig_it =
        contig_finder.withinContigIDs().find(consumer_indexed_id);
    NVF_ERROR(
        consumer_within_contig_it != contig_finder.withinContigIDs().end());
    const auto& within_ids = consumer_within_contig_it->second;
    std::copy_if(
        alloc_dom.begin(),
        alloc_dom.end(),
        std::inserter(indexed_alloc_ids, indexed_alloc_ids.end()),
        [&](IterDomain* alloc_id) {
          return within_ids.find(alloc_id) != within_ids.end();
        });
  }

  // Store the contig merged allocation domains. If it is already set, pick
  // the smaller one as it is used for validating divisibility of the
  // merged extent.
  if (info.contig_alloc_ids.empty() ||
      indexed_alloc_ids.size() < info.contig_alloc_ids.size()) {
    info.contig_alloc_ids = indexed_alloc_ids;
  }
}

} // namespace

void fillConsumerVectorizedContigAllocationDomains(
    const TensorView* consumer_tv,
    const ContigIDs& contig_finder) {
  auto& info_vector = GpuLower::current()->vectorizedSetInfo();
  auto it = std::find_if(
      info_vector.begin(), info_vector.end(), [&consumer_tv](auto& info) {
        return info.consumer_tv == consumer_tv;
      });
  if (it == info_vector.end()) {
    return;
  }

  VectorizedSetInfo& info = *it;

  // info.vectorized_consumer_alloc_id is validated at this point to be the
  // last concrete allocation domain in consumer.
  auto consumer_alloc_id = info.vectorized_consumer_alloc_id;

  fillVectorizedContigAllocationDomains(
      consumer_tv, contig_finder, consumer_alloc_id, info);
}

void fillProducerVectorizedContigAllocationDomains(
    const TensorView* producer_tv,
    const TensorView* consumer_tv,
    const ContigIDs& contig_finder) {
  auto& info_vector = GpuLower::current()->vectorizedSetInfo();
  auto it = std::find_if(
      info_vector.begin(),
      info_vector.end(),
      [&producer_tv, &consumer_tv](auto& info) {
        return info.consumer_tv == consumer_tv &&
            info.producer_tv == producer_tv;
      });
  if (it == info_vector.end()) {
    return;
  }

  VectorizedSetInfo& info = *it;

  fillVectorizedContigAllocationDomains(
      producer_tv, contig_finder, info.vectorized_producer_alloc_id, info);
}

namespace {

//! Validates that the operand and result tensors
//!  of mma ops are swizzled and also validates
//!  specialization of tidx as lane id.
void validateMmaTensors(MmaOp* mma) {
  bool tidx_validated = false;
  std::vector<TensorView*> to_validate = {mma->out()->as<TensorView>()};

  if (ir_utils::isLdMatrixOp(mma->inA()->definition())) {
    to_validate.push_back(mma->inA()->as<TensorView>());
  }
  if (ir_utils::isLdMatrixOp(mma->inB()->definition())) {
    to_validate.push_back(mma->inB()->as<TensorView>());
  }

  for (auto tv : to_validate) {
    for (auto id : tv->getLoopDomain()) {
      auto ptype = id->getParallelType();
      if (ptype == ParallelType::TIDx) {
        if (!tidx_validated) {
          // Check that TIDx is exact lane_id
          const auto& paralel_dim_map =
              GpuLower::current()->parallelDimensionMap();
          NVF_ERROR(
              lower_utils::isExtentEqualToMaxParallelTypeExtent(id) &&
                  paralel_dim_map.get(ptype)->isConstInt(),
              "TIDx is reserved for lane id in mma kernels");
          if (mma->isHopper()) {
            NVF_ERROR(
                paralel_dim_map.get(ptype)->evaluate() ==
                    at::cuda::warp_size() * 4,
                "TIDx must be exactly a warp group for Hopper");
          } else {
            NVF_ERROR(
                paralel_dim_map.get(ptype)->evaluate() == at::cuda::warp_size(),
                "TIDx must be exactly a warp for Turing/Ampere");
          }
          tidx_validated = true;
        }
      }
    }
  }

  // Note: this check will be relaxed in a follow up.
  auto validate_operand = [mma](const TensorView* tv, MmaOperand operand) {
    if (mma->isHopper()) {
      if (operand == MmaOperand::B) {
        NVF_ERROR(
            tv->getMemoryType() == MemoryType::Shared,
            "Only supporting smem input for Hopper mma input B");
      } else {
        NVF_ERROR(
            tv->getMemoryType() == MemoryType::Local ||
                tv->getMemoryType() == MemoryType::Shared,
            "Only supporting register or shared memory input for Hopper mma input A");
      }
    } else {
      NVF_ERROR(
          tv->getMemoryType() == MemoryType::Local,
          "Only supporting register input for mma input on Ampere/Turing");
    }
  };

  validate_operand(mma->inA()->as<TensorView>(), MmaOperand::A);
  validate_operand(mma->inB()->as<TensorView>(), MmaOperand::B);
}

void validateSizeMemoryOp(LoadStoreOp* ldst) {
  if (!ldst->out()->isA<TensorView>()) {
    return;
  }

  if (ldst->opType() != LoadStoreOpType::CpAsync) {
    return;
  }

  int64_t byte_size = 1;
  auto output = ldst->out()->as<TensorView>();
  for (auto id : output->getLoopDomain()) {
    if (id->getParallelType() == ParallelType::Vectorize) {
      byte_size = id->extent()->evaluate().as<int64_t>();
      break;
    }
  }
  byte_size *=
      dataTypeSize(*output->getDataType(), GpuLower::current()->indexType());

  switch (ldst->cacheOp()) {
    case CacheOp::Global:
      NVF_CHECK(byte_size == 16, "Not supported byte size for cp.async.cg");
      break;
    case CacheOp::AllLevels:
      NVF_CHECK(
          byte_size == 4 || byte_size == 8 || byte_size == 16,
          "Not supported byte size for cp.async.ca");
      return;
    default:
      return;
  }
}

} // namespace

//! Validate data format and GPU arch compatibility of scheduled
//!  mma operators on the fusion.
void validateMma(Fusion* fusion) {
  auto exprs = StmtSort::getExprs(fusion);

  for (auto expr : exprs) {
    if (auto mma = dynamic_cast<MmaOp*>(expr)) {
      validateMmaTensors(mma);
    }
    if (auto ldst = dynamic_cast<LoadStoreOp*>(expr)) {
      validateSizeMemoryOp(ldst);
    }
  }
}

namespace {

// Utility function to validate a loop swizzle:
//  1. Throws an error if any output of the swizzle is not in loop_domain set.
//  2. Warns if any output of the swizzle is not the concrete id of the loop
//  map.
// The second case would make the codegen ignore this swizzle, as if it was
// not there at all.
void validateLoopSwizzle(
    Expr* swizzle_expr,
    std::unordered_set<IterDomain*>& loop_domains) {
  for (auto out_id :
       ir_utils::filterByType<IterDomain>(swizzle_expr->outputs())) {
    NVF_ERROR(
        loop_domains.count(out_id),
        "Loop swizzle can only be direct producer of loop domains.");
    if (lower_utils::getConcreteLoopID(out_id) != out_id) {
      TORCH_WARN_ONCE("Ignored loop swizzle :", swizzle_expr->toString());
    }
  }
}

} // namespace

void validateSwizzle(Fusion* fusion) {
  auto used_vals = fusion->usedMathVals();
  for (auto tv : ir_utils::filterByType<TensorView>(used_vals)) {
    if (tv->hasSwizzleOp()) {
      std::unordered_set<IterDomain*> tv_loop_domain_set(
          tv->getLoopDomain().begin(), tv->getLoopDomain().end());

      // Make sure no swizzle op is inlined:
      auto inlined_swizzles = ir_utils::getAllSwizzlesBetween(
          tv->getLogicalDomain(),
          {tv->getLoopDomain().begin(),
           tv->getLoopDomain().begin() + tv->getMaxComputePosition()});

      auto not_inlined_swizzles = ir_utils::getAllSwizzlesBetween(
          tv->getLogicalDomain(),
          {tv->getLoopDomain().begin() + tv->getMaxComputePosition(),
           tv->getLoopDomain().end()});

      // Check inlined swizzles: only loop swizzles can be inlined currently
      //  as inlining data swizzles would require addtional support of
      //  unswizzle operator, which currently doesn't have important use
      //  cases.
      for (auto swizzle_expr : inlined_swizzles) {
        NVF_ERROR(
            swizzle_expr->as<Swizzle2D>()->swizzleMode() == SwizzleMode::Loop,
            "Only support inlining loop swizzles");
        validateLoopSwizzle(swizzle_expr, tv_loop_domain_set);
      }

      std::unordered_set<Expr*> inlined_swizzle_set(
          inlined_swizzles.begin(), inlined_swizzles.end());

      // Check not inlined swizzles:
      //  Apply the loop swizzle check when it applies, and
      // also make sure that the no swizzle is also in inlined_swizzle set.
      // The latter would mean that one output of the swizzle is inlined while
      //  the other is not. Such case will not be supported.
      for (auto swizzle_expr : not_inlined_swizzles) {
        NVF_ERROR(
            !inlined_swizzle_set.count(swizzle_expr),
            "Cannot partially inline across swizzle domains.",
            swizzle_expr->toString());
        if (swizzle_expr->as<Swizzle2D>()->swizzleMode() == SwizzleMode::Loop) {
          validateLoopSwizzle(swizzle_expr, tv_loop_domain_set);
        }
      }
    }
  }
}

void validateAndConvertIterDomainGrouping(Fusion* fusion) {
  for (auto tv : fusion->allTvs()) {
    bool is_grouped = false;
    for (const auto id_idx : c10::irange(tv->nDims())) {
      const auto id = tv->axis(id_idx);
      auto ptype = lower_utils::getConcreteLoopID(id)->getParallelType();
      if (ptype != ParallelType::Group) {
        // Not a grouped ID
        continue;
      }

      // Remember if a grouped ID is found
      is_grouped = true;

      // Grouping only makes sense for the normal iteration or gather scatter
      // type
      NVF_CHECK(
          id->getIterType() == IterType::Iteration ||
              id->getIterType() == IterType::GatherScatter,
          "Invalid use of ParallelType::Group.",
          " Grouping of ",
          id->getIterType(),
          " is not allowed. ",
          tv->toString());

      // Extent must be static
      NVF_CHECK(
          id->extent()->value().is<int64_t>(),
          "Invalid use of ParallelType::Group.",
          " IterDomain must have a static extent: ",
          id->toString());

      // The CA position must be left of any grouped ID
      NVF_CHECK(
          tv->getMaxComputePosition() <= id_idx,
          "Invalid use of ParallelType::Group.",
          " ComputeAt position must be left of grouped IDs: ",
          tv->toString());

      // Similarly, the produce-at position must be left of any grouped ID
      NVF_CHECK(
          tv->getMaxProducerPosition() <= id_idx,
          "Invalid use of ParallelType::Group.",
          " ProduceAt position must be left of grouped IDs: ",
          tv->toString());
    }

    if (!is_grouped) {
      continue;
    }

    // Must be defined by ReductionOp
    auto def = tv->definition();
    NVF_CHECK(
        def != nullptr,
        "Invalid use of ParallelType::Group.",
        " Definition of tv with ParallelType::Group not found. ",
        tv->toString());

    NVF_CHECK(
        tv->definition()->isA<ReductionOp>() ||
            tv->definition()->isA<GroupedReductionOp>() ||
            tv->definition()->isA<WelfordOp>() ||
            tv->definition()->isA<GroupedWelfordOp>(),
        "Invalid use of ParallelType::Group. Only ReductionOp, GroupedReductionOp, WelfordOp and GroupedWelfordOp are allowed. ",
        tv->definition()->toString());

    // Convert ReductionOp to GroupedReductionOp
    if (tv->definition()->isA<ReductionOp>()) {
      auto rop = def->as<ReductionOp>();
      auto is_allreduce = rop->isAllreduce();

      std::vector<BinaryOpType> op_types({rop->getReductionOpType()});
      std::vector<Val*> init_vals({rop->init()});
      std::vector<Val*> outputs({rop->out()});
      std::vector<Val*> inputs({rop->in()});

      fusion->removeExpr(rop);
      IrBuilder::createInContainer<GroupedReductionOp>(
          fusion, op_types, init_vals, outputs, inputs, is_allreduce);
    } else if (tv->definition()->isA<WelfordOp>()) {
      // Convert WelfordOp to GroupedWelfordOp
      auto wop = def->as<WelfordOp>();
      auto is_allreduce = wop->isAllreduce();

      NVF_CHECK(
          is_allreduce,
          "Invalid use of ParallelType::Group.",
          " Only enabled for allreduce reductions: ",
          wop->toString());

      NVF_CHECK(
          tv->domain()->hasGridReduction(),
          "Invalid use of ParallelType::Group.",
          " Only enabled for grid reductions: ",
          wop->toString());

      std::vector<WelfordTriplet> output_vals(
          {{wop->outAvg(), wop->outVar(), wop->outN()}});
      std::vector<WelfordTriplet> input_vals(
          {{wop->inAvg(), wop->inVar(), wop->inN()}});
      std::vector<WelfordTriplet> init_vals(
          {{wop->initAvg(), wop->initVar(), wop->initN()}});
      fusion->removeExpr(wop);
      IrBuilder::createInContainer<GroupedWelfordOp>(
          fusion, output_vals, input_vals, init_vals, is_allreduce);
    }
  }
}

void validateGroupedReductions(Fusion* fusion) {
  for (auto expr : StmtSort::getExprs(fusion)) {
    if (auto grouped_reduction_op = dynamic_cast<GroupedReductionOp*>(expr)) {
      const auto num_exprs =
          grouped_reduction_op->numHorizontallyGroupedExprs();
      int64_t num_grouped_iterations = 1;
      auto out_tv = ir_utils::getTvOutput(grouped_reduction_op);
      for (auto axis : out_tv->getLoopDomain()) {
        if (axis->getParallelType() == ParallelType::Group) {
          num_grouped_iterations *= axis->extent()->value().as<int64_t>();
        }
      }
      NVF_CHECK(
          num_exprs * num_grouped_iterations <= kMaxNumGroupedReductions,
          "Too many grouped reductions: ",
          grouped_reduction_op->toString(),
          ". Up to ",
          kMaxNumGroupedReductions,
          " reductions are allowed.");
    }
  }
}

void validateLookupTV(Fusion* fusion) {
  for (auto expr : fusion->exprs()) {
    if (expr->isA<SelectOp>() || expr->isA<IndexSelectOp>()) {
      NVF_CHECK(
          expr->input(0)->isFusionInput(),
          "Lookup input must be a fusion input: ",
          expr->toString());
    }
  }
}

void validateReductions(Fusion* fusion) {
  for (auto rop : ir_utils::getOpsOfType<ReductionOp>(fusion)) {
    auto in = rop->in()->as<TensorView>();
    auto out = rop->out()->as<TensorView>();
    PairwiseLogicalDomainMap c2p_map(in, out);
    c2p_map.mapBroadcast(true);
    auto c2p = c2p_map.mapConsumerToProducer();
    for (auto out_id : out->getMaybeRootDomain()) {
      if (out_id->isReduction()) {
        auto in_it = c2p.find(out_id);
        NVF_ERROR(
            in_it != c2p.end(),
            "Could not find producer IterDomain mapped to ",
            out_id->toString());
        IterDomain* in_id = in_it->second;
        NVF_ERROR(
            !in_id->isBroadcast() || in_id->hasExpandedExtent(),
            "Reductions of unexpanded broadcast domains should be ",
            "converted to squeeze before lowering.");
      }
    }
  }
}

} // namespace nvfuser<|MERGE_RESOLUTION|>--- conflicted
+++ resolved
@@ -220,12 +220,8 @@
   }
 }
 
-<<<<<<< HEAD
-// Check all allocation iter domains in consumer_alloc_ids,
-=======
 // Check all allocation iter domains that are the dependencies of the
 // vectorization iter domain,
->>>>>>> f8746a2b
 // making sure they're contiguous. Map these domains to producer and make sure
 // they are also contiguous in producer. Producer-consumer relationship is
 // assumed to be through a set operation.
@@ -367,7 +363,6 @@
     return {validator.vectorized_id_, dep_alloc_ids};
   }
 
-<<<<<<< HEAD
   // Given the vectorized loop ID in a tensor, find its innermost
   // ancestors in the allocation domain. Broadcast IDs are ignored.
   // All dependent allocation IDs are also returned.
@@ -472,8 +467,6 @@
     return {innermost_alloc_id, dep_alloc_ids};
   }
 
-=======
->>>>>>> f8746a2b
   static void validateAllocationVectorizedId(
       IterDomain* vec_alloc_id,
       const std::unordered_set<IterDomain*>& dep_alloc_ids,
@@ -556,19 +549,13 @@
       IterDomain* v_id,
       TensorView* tv,
       std::string name) {
-<<<<<<< HEAD
     const auto& [vec_alloc_id, dep_alloc_ids] =
         GpuLower::current()->hasIdModel()
         ? getDependentAllocIDsIdModel(v_id, tv)
         : getDependentAllocIDs(v_id, tv);
 
     validateAllocationVectorizedId(vec_alloc_id, dep_alloc_ids, tv, name);
-=======
-    const auto& [vec_alloc_id, dep_alloc_ids] = getDependentAllocIDs(v_id, tv);
-
-    validateAllocationVectorizedId(vec_alloc_id, dep_alloc_ids, tv, name);
-
->>>>>>> f8746a2b
+
     return vec_alloc_id;
   }
 
@@ -666,7 +653,6 @@
     vectorized_set_info.vectorized_consumer_alloc_id = consumer_vectorized_id;
 
     // Validate producer
-<<<<<<< HEAD
     if (GpuLower::current()->hasIdModel()) {
       // No need to do replayPasC when using IdModel
       vectorized_set_info.vectorized_producer_alloc_id =
@@ -691,25 +677,6 @@
           getAndValidateVectorizedIdInAllocationDomain(
               c2p_map.at(v_id), producer_tv, "producer");
     }
-=======
-    auto pairwise_map = PairwiseLogicalDomainMap(producer_tv, tv);
-    auto producer_replayed_as_consumer =
-        TransformReplay::replayPasC(
-            producer_tv,
-            tv,
-            -1,
-            pairwise_map,
-            TransformReplayOptions().replayResize())
-            .first;
-    ir_utils::TVDomainGuard domain_guard(
-        producer_tv, producer_replayed_as_consumer);
-    auto c2p_map =
-        BestEffortReplay::replayPasC(producer_tv, tv, -1, pairwise_map)
-            .getReplay();
-    vectorized_set_info.vectorized_producer_alloc_id =
-        getAndValidateVectorizedIdInAllocationDomain(
-            c2p_map.at(v_id), producer_tv, "producer");
->>>>>>> f8746a2b
 
     // For aligned vectorize, the extent of a vectorized domain must
     // be divisible by the vector word size. The domain is usually
