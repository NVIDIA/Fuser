--- conflicted
+++ resolved
@@ -1623,18 +1623,12 @@
 std::vector<Val*> Index::getProducerPerDimLogicalIndex(
     TensorView* producer_tv,
     const TensorView* consumer_tv,
-<<<<<<< HEAD
-    const std::vector<kir::ForLoop*>& loops,
-    const std::unordered_set<kir::ForLoop*>& rotated_loops,
-    TensorIndexer* tensor_indexer,
-=======
     const std::vector<ForLoop*>& loops,
     const std::unordered_set<ForLoop*>& rotated_loops,
->>>>>>> e67d71ba
     const std::unordered_map<IterDomain*, Val*>& override_index) {
-  if (tensor_indexer != nullptr &&
-      hasEnableOptionArgument(EnableOption::IdModel, "producer_index")) {
-    return tensor_indexer->getPerDimIndex(
+  if (hasEnableOptionArgument(EnableOption::IdModel, "producer_index") &&
+      GpuLower::current()->isTensorIndexerEnabled()) {  
+    return GpuLower::current()->tensorIndexer().getPerDimIndex(
         producer_tv,
         producer_tv->getLogicalDomain(),
         consumer_tv->definition(),
@@ -2633,33 +2627,8 @@
 
   ValGroups groups_to_index = tma_info.getTMADomain();
 
-<<<<<<< HEAD
-  // TODO
-#if 0
-  const TensorIndexer& indexer = GpuLower::current()->tensorIndexer();  
-  auto indices = indexer.getIndexFor(ldst, groups_to_index);
-#else
-  std::vector<Val*> indices(
-      tma_info.dims().size(), producer_tv->fusion()->zeroVal());
-#endif
-
-  std::vector<Val*> indices_inner_to_outer;
-  int64_t i = 0;
-  for (const auto& dim : tma_info.dims()) {
-    Val* dim_index = nullptr;
-    Val* stride = nullptr;
-    for (const auto& g : dim.partitioned) {
-      dim_index = SimplifyingIrBuilder::addExpr(
-          dim_index, SimplifyingIrBuilder::mulExpr(stride, indices[i++]));
-      stride = SimplifyingIrBuilder::mulExpr(
-          stride, g->front()->as<IterDomain>()->extent());
-    }
-    indices_inner_to_outer.push_back(dim_index);
-  }
-=======
   const TensorIndexer& indexer = GpuLower::current()->tensorIndexer();
-  auto indices_inner_to_outer = indexer.getIndexFor(ldst, groups_to_index);
->>>>>>> e67d71ba
+  auto indices_inner_to_outer = indexer.getIndexFor(ldst, !is_load, loops, groups_to_index);
 
   int64_t dim = (int64_t)tma_info.dims().size();
   auto coordinate = IrBuilder::arrayExpr(indices_inner_to_outer);
