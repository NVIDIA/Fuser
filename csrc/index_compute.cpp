--- conflicted
+++ resolved
@@ -654,10 +654,6 @@
       zero_domains_(std::move(zero_domains)),
       zero_merged_in_(std::move(zero_merged_in)),
       contig_ids_{contig_finder.contigIDs()},
-<<<<<<< HEAD
-      root_to_indexed_id_{contig_finder.allocToIndexedID()},
-=======
->>>>>>> 9cd93f91
       preferred_paths_(std::move(preferred_paths)),
       halo_extent_map_(std::move(halo_extent_map)) {
   FUSER_PERF_SCOPE("GpuLower::Lower::IndexCompute::IndexCompute");
@@ -2375,13 +2371,8 @@
 
     // Pick inputs from the starting domains, i.e.,
     // reference_predicated_root_domain.
-<<<<<<< HEAD
-    auto contig_alloc_ids = contig_finder.indexedRootIDs(contig_id);
-    covered_roots.insert(contig_alloc_ids.begin(), contig_alloc_ids.end());
-=======
     auto contig_root_ids = contig_finder.indexedAllocIDs(contig_id);
     covered_roots.insert(contig_root_ids.begin(), contig_root_ids.end());
->>>>>>> 9cd93f91
     PredicateDomainInfo contig_id_info;
     contig_id_info.id = contig_id;
     contig_id_info.covered_ids = std::unordered_set<IterDomain*>(
