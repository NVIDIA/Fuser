// clang-format off
/*
 * SPDX-FileCopyrightText: Copyright (c) 2023-present NVIDIA CORPORATION & AFFILIATES.
 * All rights reserved.
 * SPDX-License-Identifier: BSD-3-Clause
 */
// clang-format on
#include <index_compute.h>

#include <ATen/cuda/CUDAContext.h>
#include <c10/util/irange.h>

#include <contiguity.h>
#include <device_lower/analysis/index_compute.h>
#include <device_lower/lower2device.h>
#include <device_lower/pass/circular_buffer.h>
#include <device_lower/pass/magic_zero.h>
#include <device_lower/pass/unroll.h>
#include <device_lower/utils.h>
#include <device_lower/validation.h>
#include <expr_simplifier.h>
#include <id_model/utils.h>
#include <instrumentation.h>
#include <ir/all_nodes.h>
#include <ir/iostream.h>
#include <ir/utils.h>
#include <logical_domain_map.h>
#include <ops/arith.h>
#include <swizzle.h>
#include <transform_iter.h>
#include <transform_replay.h>

#include <memory>

namespace nvfuser {

bool IndexCompute::hasUnswitchedDependentDomains(IterDomain* id) const {
  auto concrete_id = maybeGetExactMapConcreteID(id);
  auto it = unswitched_domain_map_.find(concrete_id);
  return it != unswitched_domain_map_.end() && !it->second.empty();
}

void IndexCompute::initializeUnswitchDomainMap() {
  NVF_ERROR(unswitched_domain_map_.empty());
  for (auto id : unswitched_loop_domains_) {
    auto concrete_id = maybeGetExactMapConcreteID(id);
    unswitched_domain_map_.emplace(
        concrete_id,
        std::vector<std::deque<IterDomain*>>{
            std::deque<IterDomain*>{concrete_id}});
  }
}

void IndexCompute::updateUnswitchedDomains(Expr* expr) {
  if (auto split = dynamic_cast<Split*>(expr)) {
    auto split_in = maybeGetExactMapConcreteID(split->in());
    for (auto split_out : {split->inner(), split->outer()}) {
      auto concrete_id = maybeGetExactMapConcreteID(split_out);
      if (auto it = unswitched_domain_map_.find(concrete_id);
          it != unswitched_domain_map_.end()) {
        if (split_out == split->inner()) {
          // In the case of upward traversal from the inner output,
          // just copy the unswitched info
          unswitched_domain_map_[split_in] = it->second;
        } else {
          // In the case of upward traversal from the outer output,
          // prepend the inner domain to the lists
          for (auto unswitched_dep_ids : it->second) {
            unswitched_dep_ids.push_front(
                maybeGetExactMapConcreteID(split->inner()));
            unswitched_domain_map_[split_in].push_back(unswitched_dep_ids);
          }
        }
      }
    }
  } else {
    // Suppress a clang-tidy warning
    NVF_ERROR(expr != nullptr);
    // Propagate the unswitch info if any of outputs is
    // unswitched. Unlike the split case, the propagated info
    // is just reset as there's no obvious way to back-propagate the
    // info through, e.g., merge
    if (std::any_of(
            expr->outputs().begin(), expr->outputs().end(), [this](Val* out) {
              return out->isA<IterDomain>() &&
                  hasUnswitchedDependentDomains(out->as<IterDomain>());
            })) {
      for (auto inp : ir_utils::filterByType<IterDomain>(expr->inputs())) {
        auto inp_concrete = maybeGetExactMapConcreteID(inp);
        unswitched_domain_map_.emplace(
            inp_concrete,
            std::vector<std::deque<IterDomain*>>{
                std::deque<IterDomain*>{inp_concrete}});
      }
    }
  }
}

void IndexCompute::handle(Split* split) {
  auto in_id = maybeGetExactMapConcreteID(split->in()->as<IterDomain>());
  auto outer_id = maybeGetExactMapConcreteID(split->outer()->as<IterDomain>());
  auto inner_id = maybeGetExactMapConcreteID(split->inner()->as<IterDomain>());

  auto outer_it = index_map_.find(outer_id);
  auto inner_it = index_map_.find(inner_id);
  if (outer_it == index_map_.end() || inner_it == index_map_.end()) {
    return;
  }

  const auto outer_ind = outer_it->second;
  const auto inner_ind = inner_it->second;

  const bool outer_zero = isZero(outer_id);
  const bool inner_zero = isZero(inner_id);

  // We want to mark as zero merged in if we're working with shared or local
  // memory, and the dimension we're working with is not part of the allocation,
  // as we have special propagation rules for that scenario.

  // Maybe clear in_id as it could have been mapped over from another
  // IndexCompute. Uncertain if this is needed but seems to be safe.
  bool zero_merged_in = hasZeroMerged(in_id) || hasZeroMerged(inner_id) ||
      hasZeroMerged(outer_id);

  // If both are zero, the split input is also zero
  if (inner_zero && outer_zero) {
    zero_domains_.emplace(in_id);
  }

  if (zero_merged_in) {
    zero_merged_in_.emplace(in_id);
  }

  if (isZero(in_id)) {
    index_map_[in_id] = GpuLower::current()->kernel()->zeroVal();
    extent_map_[in_id] = GpuLower::current()->kernel()->zeroVal();
  } else if (zero_merged_in && outer_zero) {
    index_map_[in_id] = inner_ind;
    extent_map_[in_id] = getExtent(inner_id);
  } else if (zero_merged_in && inner_zero) {
    index_map_[in_id] = outer_ind;
    extent_map_[in_id] = getExtent(outer_id);
  } else {
    index_map_[in_id] = SimplifyingIrBuilder::addExpr(
        SimplifyingIrBuilder::mulExpr(outer_ind, getExtent(inner_id)),
        inner_ind);
    // The extent should be updated only when its allocation is
    // partial, i.e., zero_merged_in is true. See PR #1270.
    if (zero_merged_in) {
      extent_map_[in_id] = SimplifyingIrBuilder::mulExpr(
          getExtent(outer_id), getExtent(inner_id));
    }
  }
}

bool IndexCompute::isModuloInvalidUnswitchedIndex(
    IterDomain* out_concrete_id,
    Val* out_ind,
    Val* inner_extent) const {
  // If not in the unswitched domain map, this domain has no dependent
  // unswitched domain
  auto unswitched_domain_map_it = unswitched_domain_map_.find(out_concrete_id);
  if (unswitched_domain_map_it == unswitched_domain_map_.end()) {
    return false;
  }

  for (const auto& unswitched_domain_list : unswitched_domain_map_it->second) {
    NVF_ERROR(!unswitched_domain_list.empty());

    // If the stride is a multiple of the inner extent, the loop
    // unswitched index remains to be a valid maximum index as the
    // module by the inner extent will be just zero. More
    // specifically, the index for this unswitched domain would be (x
    // - 1) * extent_of_inner_domain_0 * extent_of_inner_domain_1
    // ...., so if the stride component, i.e., the multiplication of all
    // the inner extents is divisible by the merge inner extent, its
    // contribution propagated to the inner path will be zero. This
    // pattern is effectively the same as distributeDivisibleDivMod in
    // the expr simplifier.
    Val* stride = out_concrete_id->fusion()->oneVal();
    for (auto it = unswitched_domain_list.begin();
         it != unswitched_domain_list.end() - 1;
         ++it) {
      IterDomain* inner_id = *it;
      stride = IrBuilder::mulExpr(stride, getExtent(inner_id));
    }
    if (simplifyExpr(IrBuilder::modExpr(stride, inner_extent))->isZero()) {
      continue;
    }

    // Also, if the total extent including the inner domains is a
    // divisible factor of the inner extent, the contribution by the
    // unswitched domain is guaranteed to be still the maximum when
    // propagated to the inner path. This pattern is effectively the
    // same as distributeGcdRemainderDivMod in the expr simplifier.
    Val* total_extent =
        IrBuilder::mulExpr(stride, getExtent(unswitched_domain_list.back()));
    if (simplifyExpr(IrBuilder::modExpr(inner_extent, total_extent))
            ->isZero()) {
      continue;
    }

    // Not proven to be safe. This does not mean it's proven to be
    // invalid, but it's enough to make the generated code from the
    // existing C++ tests and benchmarks remain unchanged
    return true;
  }

  return false;
}

void IndexCompute::handle(Merge* merge) {
  auto out_id = maybeGetExactMapConcreteID(merge->out());
  auto outer_id = maybeGetExactMapConcreteID(merge->outer());
  auto inner_id = maybeGetExactMapConcreteID(merge->inner());

  auto out_it = index_map_.find(out_id);
  if (out_it == index_map_.end()) {
    return;
  }
  auto out_ind = out_it->second;

  auto zero = GpuLower::current()->kernel()->zeroVal();

  if (isZero(out_id)) {
    index_map_[outer_id] = zero;
    index_map_[inner_id] = zero;
    // TODO: Why do we set extent_map_ to zero? This has to be protected by zero
    // merged in, but seems logical to me the extent would still be one.
    extent_map_[outer_id] = zero;
    extent_map_[inner_id] = zero;
    zero_domains_.emplace(outer_id);
    zero_domains_.emplace(inner_id);
    return;
  }

  if (!hasZeroMerged(out_id) && contig_ids_.find(out_id) != contig_ids_.end()) {
    // Contiguous indexing path
    auto input_ids = ir_utils::iterDomainInputsOfOrderedAs(
        {merge->out()}, td_->maybeAllocation());

    // Shouldn't hit this, but don't want to segfault if somehow we do.
    NVF_ERROR(!input_ids.empty());

    // Try to find the last non broadcast entry to put the index in if it's a
    // contiguous merge. This isn't strictly necessary but there's implicit
    // assumptions in the indexing logic that assume broadcasted allocation
    // domains can be ignored. This logic is just to try and match that logic.
    // Initialize everything to zero.
    for (auto alloc_id : input_ids) {
      index_map_[alloc_id] = zero;
    }

    // If all are broadcast we can just send the index to the last entry.
    if (std::all_of(input_ids.begin(), input_ids.end(), [](IterDomain* id) {
          // I don't think reductions can be in here, but strictly matching the
          // logic in the indexing functions like
          // getNonGlobalConsumerStridedIndices
          return id->isBroadcast() || id->isReduction() || id->isStride();
        })) {
      index_map_[*(input_ids.end() - 1)] = out_ind;
    } else {
      for (auto id_it = input_ids.rbegin(); id_it != input_ids.rend();
           id_it++) {
        auto id = *id_it;
        if (id->isBroadcast() || id->isReduction() || id->isStride()) {
          continue;
        } else {
          index_map_[id] = out_ind;
          break;
        }
      }
    }

    return;
  }

  Val* inner_extent = getExtent(inner_id);

  const auto outer_extent = getExtent(outer_id);

  if (inner_id->isBroadcast() && inner_extent->isOneInt()) {
    // Propagate away from broadcast dims
    index_map_[outer_id] = out_ind;
    index_map_[inner_id] = zero;

    extent_map_[outer_id] = getExtent(out_id);
    if (hasZeroMerged(out_id)) {
      zero_merged_in_.insert(outer_id);
    }
  } else if (outer_id->isBroadcast() && outer_extent->isOneInt()) {
    // Propagate away from broadcast dims
    index_map_[outer_id] = zero;
    index_map_[inner_id] = out_ind;

    extent_map_[inner_id] = getExtent(out_id);
    if (hasZeroMerged(out_id)) {
      zero_merged_in_.insert(inner_id);
    }
  } else if (hasZeroMerged(out_id)) {
    // Don't propagate to inner id if it's comprised of only broadcast
    // allocation domains, unless outer is also all broadcast domains. Index
    // shouldn't be anything but zero if both inner and outer are all broadcast
    // domains, but didn't add a hard check for this. See Indexing5 test.
    if (!inner_id->isBroadcast() && !outer_id->isBroadcast()) {
      // If neither dimension is a broadcast (should be true for reference
      // indexing) pick the preferred path or the inner path.
      if (preferred_paths_.find(outer_id) != preferred_paths_.end() &&
          preferred_paths_.find(inner_id) == preferred_paths_.end()) {
        // Marked that we should prop through outer, not inner.
        index_map_[outer_id] = out_ind;
        extent_map_[outer_id] = getExtent(out_id);
        index_map_[inner_id] = zero;
        extent_map_[inner_id] = zero;
        zero_domains_.emplace(inner_id);
      } else {
        // Prop through inner
        index_map_[inner_id] = out_ind;
        extent_map_[inner_id] = getExtent(out_id);
        index_map_[outer_id] = zero;
        extent_map_[outer_id] = zero;
        zero_domains_.emplace(outer_id);
      }
    } else if (inner_id->isBroadcast() && !outer_id->isBroadcast()) {
      // Inner is broadcast and outer isn't, prop through outer
      index_map_[outer_id] = out_ind;
      extent_map_[outer_id] = getExtent(out_id);
      index_map_[inner_id] = zero;
      extent_map_[inner_id] = zero;
      zero_domains_.emplace(inner_id);
    } else {
      // Default to propagating through inner
      index_map_[inner_id] = out_ind;
      extent_map_[inner_id] = getExtent(out_id);
      index_map_[outer_id] = zero;
      extent_map_[outer_id] = zero;
      zero_domains_.emplace(outer_id);
    }
    zero_merged_in_.emplace(inner_id);
    zero_merged_in_.emplace(outer_id);
  } else {
    index_map_[outer_id] = SimplifyingIrBuilder::divExpr(out_ind, inner_extent);
    // Take the absolute maximum if module could result in an invalid
    // index for an unswitched domain
    index_map_[inner_id] =
        isModuloInvalidUnswitchedIndex(out_id, out_ind, inner_extent)
        ? SimplifyingIrBuilder::subExpr(
              inner_extent, inner_extent->fusion()->oneVal())
        : SimplifyingIrBuilder::modExpr(out_ind, inner_extent);
  }
}

void IndexCompute::handle(Swizzle* swizzle) {
  auto out_x_id = maybeGetExactMapConcreteID(swizzle->outX());
  auto out_y_id = maybeGetExactMapConcreteID(swizzle->outY());
  auto in_x_id = maybeGetExactMapConcreteID(swizzle->inX());
  auto in_y_id = maybeGetExactMapConcreteID(swizzle->inY());

  auto out_x_it = index_map_.find(out_x_id);
  auto out_y_it = index_map_.find(out_y_id);

  if (out_x_it == index_map_.end() || out_y_it == index_map_.end()) {
    return;
  }

  const auto out_x_ind = out_x_it->second;
  const auto out_y_ind = out_y_it->second;

  std::pair<Val*, Val*> swizzled_index = dispatchSwizzle(
      swizzle->swizzleType(),
      out_x_ind,
      out_y_ind,
      getExtent(out_x_id),
      getExtent(out_y_id));
  index_map_[in_x_id] = swizzled_index.first;
  index_map_[in_y_id] = swizzled_index.second;
}

void IndexCompute::handle(Swizzle2D* swizzle_2d) {
  auto out_x_id = maybeGetExactMapConcreteID(swizzle_2d->outX());
  auto out_y_id = maybeGetExactMapConcreteID(swizzle_2d->outY());
  auto in_x_id = maybeGetExactMapConcreteID(swizzle_2d->inX());
  auto in_y_id = maybeGetExactMapConcreteID(swizzle_2d->inY());

  auto out_x_it = index_map_.find(out_x_id);
  auto out_y_it = index_map_.find(out_y_id);

  if (out_x_it == index_map_.end() || out_y_it == index_map_.end()) {
    return;
  }

  const auto out_x_ind = out_x_it->second;
  const auto out_y_ind = out_y_it->second;

  if (swizzle_mode_ == SwizzleMode::NoSwizzle ||
      swizzle_mode_ != swizzle_2d->swizzleMode()) {
    // Handle inactive swizzles by just passing through index
    //  and extend information.

    if (!index_map_.count(in_x_id)) {
      index_map_[in_x_id] = out_x_ind;
      extent_map_[in_x_id] = getExtent(out_x_id);
    }
    if (!index_map_.count(in_y_id)) {
      index_map_[in_y_id] = out_y_ind;
      extent_map_[in_y_id] = getExtent(out_y_id);
    }
  } else {
    // Generate integer swizzle math if the
    //  swizzle is activated. See also
    //  [Note on swizzle mode].
    std::pair<Val*, Val*> swizzled_index = dispatchSwizzle(
        swizzle_2d->swizzleType(),
        out_x_ind,
        out_y_ind,
        getExtent(out_x_id),
        getExtent(out_y_id));
    index_map_[in_x_id] = swizzled_index.first;
    index_map_[in_y_id] = swizzled_index.second;
  }
}

void IndexCompute::handle(Resize* resize) {
  auto out_id = maybeGetExactMapConcreteID(resize->out());
  auto in_id = maybeGetExactMapConcreteID(resize->in());

  auto out_it = index_map_.find(out_id);

  if (out_it == index_map_.end()) {
    return;
  }

  const auto out_ind = out_it->second;

  if (isZero(out_id) || hasZeroMerged(out_id)) {
    // When the out ID is (partially) zero, the in ID is not indexable. Don't
    // add any new mapping to the index and extent maps. This is fine since when
    // a resize shows up as part of root to logical transformations, the input
    // to the resize is not indexed as the indexing is done using the logical
    // domain. This could be an issue when a resize is shows up outside of
    // rfactor transfomations, but currently that only can happen when a
    // producer tensor is transformed to look like a consumer. Since inlining is
    // not allowed with resize, the out ID should never be a zero domain in that
    // case.
    return;
  } else {
    index_map_[in_id] = sub(out_ind, resize->leftExpand());
    extent_map_[in_id] = sub(
        sub(getExtent(out_id), resize->leftExpand()), resize->rightExpand());
  }
}

void IndexCompute::dispatch(Expr* e) {
  auto is_expected_type =
      e->isOneOf<Split, Merge, Swizzle, Swizzle2D, Resize>();
  NVF_ERROR(
      is_expected_type, "Invalid expr type found in transform traversal.");
  updateUnswitchedDomains(e);
  BackwardVisitor::dispatch(e);
}

IndexCompute::IndexCompute(
    const TensorDomain* _td,
    std::unordered_map<IterDomain*, Val*> initial_index_map,
    std::unordered_map<IterDomain*, Val*> extent_map,
    std::unordered_set<IterDomain*> zero_domains,
    std::unordered_set<IterDomain*> zero_merged_in,
    std::unordered_set<IterDomain*> preferred_paths)
    : IndexCompute(
          _td,
          std::move(initial_index_map),
          std::move(extent_map),
          std::move(zero_domains),
          std::move(zero_merged_in),
          ContigIDs::getNonContigIDs(),
          std::move(preferred_paths)) {}

IndexCompute::IndexCompute(
    const TensorDomain* _td,
    std::unordered_map<IterDomain*, Val*> initial_index_map,
    std::unordered_map<IterDomain*, Val*> extent_map,
    std::unordered_set<IterDomain*> zero_domains,
    std::unordered_set<IterDomain*> zero_merged_in,
    const ContigIDs& contig_finder,
    std::unordered_set<IterDomain*> preferred_paths,
    std::unordered_set<IterDomain*> unswitched_loop_domains)
    : td_(_td),
      index_map_(std::move(initial_index_map)),
      extent_map_(std::move(extent_map)),
      zero_domains_(std::move(zero_domains)),
      zero_merged_in_(std::move(zero_merged_in)),
      contig_ids_{contig_finder.contigIDs()},
      preferred_paths_(std::move(preferred_paths)),
      unswitched_loop_domains_(std::move(unswitched_loop_domains)) {
  FUSER_PERF_SCOPE("GpuLower::Lower::IndexCompute::IndexCompute");
  // Make sure we recompute any indices we can that map to a contiguous access
  // in physical memory.
  const auto& within_contig = contig_finder.withinContigIDs();
  for (auto contig_id : contig_ids_) {
    if (index_map_.find(contig_id) != index_map_.end()) {
      NVF_ERROR(within_contig.find(contig_id) != within_contig.end());
      for (auto id : within_contig.at(contig_id)) {
        index_map_.erase(id);
      }
    }
  }

  initializeUnswitchDomainMap();
}

IndexCompute::IndexCompute(
    std::unordered_map<IterDomain*, Val*> initial_index_map,
    std::unordered_set<IterDomain*> zero_domains,
    std::unordered_set<IterDomain*> preferred_paths,
    std::unordered_set<IterDomain*> unswitched_loop_domains)
    : td_{nullptr},
      index_map_(std::move(initial_index_map)),
      zero_domains_(std::move(zero_domains)),
      preferred_paths_(std::move(preferred_paths)),
      concrete_id_pass_{true},
      swizzle_mode_{SwizzleMode::Loop},
      unswitched_loop_domains_(std::move(unswitched_loop_domains)) {
  FUSER_PERF_SCOPE("GpuLower::Lower::IndexCompute::IndexCompute");
  initializeUnswitchDomainMap();
}

void IndexCompute::run(const LoopIndexing& loop_indexing) {
  NVF_ERROR(concrete_id_pass_, "concrete pass only for this option");
  // Apply loop swizzles if there are any that outputs to
  //  the loop domains.
  // Currently only support loop swizzles that directly output
  //  to concrete loop domains and these are validated in
  //  validate swizzle pass.
  // TODO:
  //  will gradually enable replaying and mapping of loop
  // swizzles in the IR infrastructure and once that's piped
  // through this part of logic will be removed.
  std::unordered_set<Expr*> visited;
  for (auto loop_id : loop_indexing.loopDomains()) {
    auto loop_id_def = loop_id->definition();
    if (loop_id_def != nullptr && loop_id_def->isA<Swizzle2D>()) {
      if (visited.insert(loop_id_def).second) {
        dispatch(loop_id_def);
      }
    }
  }

  // Resolve the index vals that could be resolved with only
  //  the loops that consumer_tv doesn't share with any of its
  //  consumers, i.e. the not-inlined loops that define consumer_tv
  //  values.
  collectIndexIntoPermissiveMap(loop_indexing);

  // Run through the loop indexing expressions and generate
  //  the indexing integer math for the concrete ids.
  for (auto expr : loop_indexing.getBackwardExprList()) {
    // Resolve missing values from permissive map.
    updateIndexMapFromPermissiveMap(expr);

    dispatch(expr);
  }
}

void IndexCompute::collectIndexIntoPermissiveMap(
    const LoopIndexing& loop_indexing) {
  // Visit the expressions that only produces un-inlined iterdomains,
  //  in reverse topological order.
  for (auto expr : loop_indexing.getBackwardOutOfLineExprList()) {
    // Compute indexing vals for the expression inputs.
    //
    // This stage should run before any indexing computation so it could be
    //  made sure that all index values computed at this stage are
    //  the ones that can be resolved only with the not-inlined
    //  iterdomains.
    //
    auto id_outputs = ir_utils::filterByType<IterDomain>(expr->outputs());
    if (std::all_of(
            id_outputs.begin(), id_outputs.end(), [this](IterDomain* id) {
              return index_map_.count(
                  GpuLower::current()->caMap()->getConcreteMappedID(
                      id, IdMappingMode::EXACT));
            })) {
      // Visit this expression:
      // LoopIndexingAnalysis::traverseFromDomainVals made sure that each
      //  concrete index is bound exactly once so computing these expressions
      //  early should still be consistent.
      dispatch(expr);

      auto id_inputs = ir_utils::filterByType<IterDomain>(expr->inputs());
      for (auto id : id_inputs) {
        // Collect backward pass results from this expression if they are
        //  made available in by this expression.
        auto idx_it =
            index_map_.find(GpuLower::current()->caMap()->getConcreteMappedID(
                id, IdMappingMode::EXACT));

        if (idx_it != index_map_.end()) {
          permissive_index_map_
              [GpuLower::current()->caMap()->getConcreteMappedID(
                  id, IdMappingMode::PERMISSIVE)] = idx_it->second;
        }
      }
    }
  }
}

void IndexCompute::updateIndexMapFromPermissiveMap(const Expr* id_expr) {
  auto id_outputs = ir_utils::filterByType<IterDomain>(id_expr->outputs());
  for (auto id : id_outputs) {
    auto concrete_id = GpuLower::current()->caMap()->getConcreteMappedID(
        id, IdMappingMode::EXACT);
    // Only try to copy index val from permissive map when
    //  the index is missing.
    if (!index_map_.count(concrete_id)) {
      auto permissive_id = GpuLower::current()->caMap()->getConcreteMappedID(
          id, IdMappingMode::PERMISSIVE);
      // Write the permissive index val into index_map_ if the
      //  missing value is found here.
      auto permissive_it = permissive_index_map_.find(permissive_id);
      if (permissive_it != permissive_index_map_.end()) {
        index_map_[concrete_id] = permissive_it->second;
      }
    }
  }
}

void IndexCompute::run() {
  const std::vector<Val*> domain_vals(td_->loop().begin(), td_->loop().end());
  traverseTo(domain_vals, false);
}

IterDomain* IndexCompute::maybeGetExactMapConcreteID(IterDomain* id) const {
  if (concrete_id_pass_) {
    return GpuLower::current()->caMap()->getConcreteMappedID(
        id, IdMappingMode::EXACT);
  }
  return id;
}

Val* IndexCompute::getExtent(IterDomain* id) const {
  // Pick from extent_map_ if available. Previously parallel
  // dimensions were ued (e.g., blockDim.x), however, it would result
  // in out-of-bounds errors when the extent of IterDomain is smaller
  // than the threading dimension.
  if (extent_map_.find(id) != extent_map_.end()) {
    return extent_map_.at(id);
  } else {
    return id->extent();
  }
}

bool IndexCompute::hasZeroMerged(IterDomain* id) const {
  return zero_merged_in_.find(id) != zero_merged_in_.end() || isZero(id);
}

bool IndexCompute::isZero(IterDomain* id) const {
  return zero_domains_.find(id) != zero_domains_.end();
}

IndexCompute IndexCompute::updateIndexCompute(
    const TensorDomain* new_td,
    const std::unordered_map<IterDomain*, VectorOfUniqueEntries<IterDomain*>>&
        id_map,
    const ContigIDs& contig_finder) const {
  FUSER_PERF_SCOPE("GpuLower::Lower::updateIndexCompute");

  std::unordered_map<IterDomain*, Val*> updated_index_map;
  std::unordered_map<IterDomain*, Val*> updated_extent_map;
  std::unordered_set<IterDomain*> updated_zero_domains;
  std::unordered_set<IterDomain*> updated_zero_merged_in;
  std::unordered_set<IterDomain*> updated_unswitched_domains;

  // Multile IDs can map to the same ID, so loop over the mappings in
  // a deterministic order to have deterministic indexing results
  for (auto prev_id : getSortedKeys(id_map, Statement::lessThan)) {
    const auto& new_ids = id_map.at(prev_id);
    for (auto new_id : new_ids.vector()) {
      if (index_map_.find(prev_id) != index_map_.end()) {
        updated_index_map[new_id] = index_map_.at(prev_id);
      }

      if (extent_map_.find(prev_id) != extent_map_.end()) {
        updated_extent_map[new_id] = getExtent(prev_id);
      }

      if (zero_domains_.find(prev_id) != zero_domains_.end()) {
        updated_zero_domains.emplace(new_id);
      }

      if (zero_merged_in_.find(prev_id) != zero_merged_in_.end()) {
        updated_zero_merged_in.emplace(new_id);
      }

      if (auto it = unswitched_loop_domains_.find(prev_id);
          it != unswitched_loop_domains_.end()) {
        updated_unswitched_domains.emplace(new_id);
      }
    }
  }

  IndexCompute updated_index_compute(
      new_td,
      updated_index_map,
      updated_extent_map,
      updated_zero_domains,
      updated_zero_merged_in,
      contig_finder,
      {},
      updated_unswitched_domains);

  updated_index_compute.run();

  return updated_index_compute;
}

namespace {
// Map indices down to the loop domains for applying swizzle
class UpdateLeafIndices : public IterVisitor {
 public:
  UpdateLeafIndices(
      const TensorDomain* td,
      std::unordered_map<IterDomain*, Val*> initial_index_map,
      std::unordered_map<IterDomain*, Val*> extent_map)
      : td_(td),
        index_map_(std::move(initial_index_map)),
        extent_map_(std::move(extent_map)) {
    const std::vector<Val*> domain_vals(td_->loop().begin(), td_->loop().end());

    traverseTo(domain_vals, false);
  }

  const std::unordered_map<IterDomain*, Val*>& indexMap() const {
    return index_map_;
  }

  const std::unordered_map<IterDomain*, Val*>& extentMap() const {
    return extent_map_;
  }

 private:
  using IterVisitor::handle;

  void handle(Split* split) override {
    auto in_id = split->in();
    auto outer_id = split->outer();
    auto inner_id = split->inner();

    // Nothing need to be done when mappings for the output axes
    // already exist.
    if (index_map_.find(outer_id) != index_map_.end()) {
      NVF_ERROR(
          index_map_.find(inner_id) != index_map_.end(),
          "Outer exists but inner not found");
      return;
    }

    if (!index_map_.count(in_id)) {
      // Reduction axes on producer side could be visited on forward
      //  propagation pass and current implementation does not yet
      //  support reduction on swizzled iterdomains, so un-indexed
      //  reduction iterdomains are just ignored for now. It is the same
      //  for broadcast iterdomains.
      NVF_ERROR(
          in_id->isReduction() || in_id->isBroadcast(),
          "Undefined index for ",
          in_id->toString());
      return;
    }

    auto factor = split->factor();
    index_map_[inner_id] =
        SimplifyingIrBuilder::modExpr(index_map_[in_id], factor);
    extent_map_[inner_id] = factor;
    index_map_[outer_id] =
        SimplifyingIrBuilder::divExpr(index_map_[in_id], factor);
    extent_map_[outer_id] =
        SimplifyingIrBuilder::ceilDivExpr(getExtent(in_id), factor);
  }

  void handle(Merge* merge) override {
    auto out_id = merge->out();
    auto outer_id = merge->outer();
    auto inner_id = merge->inner();

    // Nothing need to be done when mappings for the output axes
    // already exist.
    if (index_map_.find(out_id) != index_map_.end()) {
      return;
    }

    if (outer_id->isBroadcast()) {
      if (!index_map_.count(inner_id)) {
        // Reduction axes on producer side could be visited on forward
        //  propagation pass and current implementation does not yet
        //  support reduciton on swizzled iterdomains, so un-indexed
        //  reduction iterdomains are just ignored for now. The same applies to
        //  BroadcastOp.
        NVF_ERROR(
            inner_id->isReduction() || inner_id->isBroadcast(),
            "Undefined index for ",
            inner_id->toString());
        return;
      }

      NVF_ERROR(
          index_map_.find(inner_id) != index_map_.end(), "Inner ID not found");

      index_map_[out_id] = index_map_[inner_id];
      extent_map_[out_id] = getExtent(inner_id);
      return;
    } else if (inner_id->isBroadcast()) {
      if (!index_map_.count(outer_id)) {
        // Reduction axes on producer side could be visited on forward
        //  propagation pass and current implementation does not yet
        //  support reduciton on swizzled iterdomains, so un-indexed
        //  reduction iterdomains are just ignored for now.
        NVF_ERROR(
            outer_id->isReduction() || outer_id->isBroadcast(),
            "Undefined index for ",
            outer_id->toString());
        return;
      }

      NVF_ERROR(
          index_map_.find(outer_id) != index_map_.end(), "Outer ID not found");

      index_map_[out_id] = index_map_[outer_id];
      extent_map_[out_id] = getExtent(outer_id);
      return;
    }

    if (!index_map_.count(outer_id) || !index_map_.count(inner_id)) {
      // Reduction axes on producer side could be visited on forward
      //  propagation pass and current implementation does not yet
      //  support reduciton on swizzled iterdomains, so un-indexed
      //  reduction iterdomains are just ignored for now.
      NVF_ERROR(
          (outer_id->isReduction() || outer_id->isBroadcast()) &&
              (inner_id->isReduction() || inner_id->isBroadcast()),
          "Undefined index for ",
          outer_id->toString(),
          " and ",
          inner_id->toString());
      return;
    }

    NVF_ERROR(
        index_map_.find(outer_id) != index_map_.end(), "Outer ID not found");
    NVF_ERROR(
        index_map_.find(inner_id) != index_map_.end(), "Inner ID not found");

    index_map_[out_id] = SimplifyingIrBuilder::addExpr(
        index_map_[inner_id],
        SimplifyingIrBuilder::mulExpr(
            index_map_[outer_id], getExtent(inner_id)));

    extent_map_[out_id] =
        SimplifyingIrBuilder::mulExpr(getExtent(outer_id), getExtent(inner_id));
  }

  void handle(Swizzle2D* swizzle_2d) override {
    auto in_x = swizzle_2d->inX();
    auto in_y = swizzle_2d->inY();
    auto out_x = swizzle_2d->outX();
    auto out_y = swizzle_2d->outY();

    // Forward propagation pass still just forward
    //  through the indices and the actual swizzle
    //  will be applied on the backward pass in
    //  IndexSwizzle class implementation.
    index_map_[out_x] = index_map_.at(in_x);
    extent_map_[out_x] = getExtent(in_x);
    index_map_[out_y] = index_map_.at(in_y);
    extent_map_[out_y] = getExtent(in_y);
  }

  // return extent_map_[id] if exists, else return id->extent()
  Val* getExtent(IterDomain* id) {
    if (extent_map_.find(id) != extent_map_.end()) {
      return extent_map_.at(id);
    } else {
      return id->extent();
    }
  }

 private:
  const TensorDomain* td_;
  std::unordered_map<IterDomain*, Val*> index_map_;
  std::unordered_map<IterDomain*, Val*> extent_map_;
};

Val* getExtentOfRootAxis(IterDomain* id, Val* normal_extent = nullptr) {
  // If id is device dim, ignore the extent which holds the unsharded extent.
  if (id->isDeviceDim()) {
    normal_extent = GpuLower::current()->kernel()->oneVal();
  } else if (normal_extent == nullptr) {
    normal_extent = id->extent();
  }

  return normal_extent;
}

} // namespace

IndexSwizzle::IndexSwizzle(
    const TensorView* tv,
    std::unordered_map<IterDomain*, Val*> initial_index_map,
    std::unordered_map<IterDomain*, Val*> extent_map,
    std::unordered_set<IterDomain*> zero_domains,
    std::unordered_set<IterDomain*> zero_merged_in)
    : IndexCompute(
          tv->domain(),
          std::move(initial_index_map),
          std::move(extent_map),
          std::move(zero_domains),
          std::move(zero_merged_in)),
      tv_(tv) {}

IndexSwizzle::IndexSwizzle(
    const TensorView* tv,
    const TensorDomain* domain,
    std::unordered_map<IterDomain*, Val*> initial_index_map,
    std::unordered_map<IterDomain*, Val*> extent_map,
    std::unordered_set<IterDomain*> zero_domains,
    std::unordered_set<IterDomain*> zero_merged_in)
    : IndexCompute(
          domain,
          std::move(initial_index_map),
          std::move(extent_map),
          std::move(zero_domains),
          std::move(zero_merged_in)),
      tv_(tv) {}

void IndexSwizzle::run() {
  if (tv_->hasSwizzleOp()) {
    // Propagate backward for the annotated swizzle path.
    // TODO:
    //  eventually will unify the two swizzling implementation
    //  code path in a follow up. Currently just focusing on
    //  getting the necessary implementation of the swizzle
    //  operator ready.
    //
    // At this intermediate state, the legacy swizzle implementation
    //  takes precedence, i.e. whenever swizzle_type_ is not NoSwizzle,
    //  the new swizzle op pass is disabled.
    UpdateLeafIndices update_loop(td_, indexMap(), extentMap());
    index_map_ = update_loop.indexMap();
    extent_map_ = update_loop.extentMap();
    IndexCompute::swizzle_mode_ = SwizzleMode::Data;
    IndexCompute::run();
  }
}

void IndexSwizzle::dispatch(Expr* e) {
  auto out_ids = ir_utils::filterByType<IterDomain>(e->outputs());
  bool needs_update =
      std::any_of(
          out_ids.begin(),
          out_ids.end(),
          [this](IterDomain* id) {
            return swizzled_ids_.find(id) != swizzled_ids_.end();
          }) ||
      (e->isA<Swizzle2D>() &&
       e->as<Swizzle2D>()->swizzleType() != Swizzle2DType::NoSwizzle &&
       e->as<Swizzle2D>()->swizzleMode() == SwizzleMode::Data);
  if (!needs_update) {
    return;
  }

  IndexCompute::dispatch(e);
  for (auto input : ir_utils::filterByType<IterDomain>(e->inputs())) {
    swizzled_ids_.insert(input);
  }
}

void IndexSwizzle::handle(Swizzle2D* swizzle_2d) {
  auto out_x_id = swizzle_2d->outX();
  auto out_y_id = swizzle_2d->outY();

  auto out_x_it = index_map_.find(out_x_id);
  auto out_y_it = index_map_.find(out_y_id);

  NVF_ERROR(
      out_x_it != index_map_.end() && out_y_it != index_map_.end(),
      "Swizzle output indices were not propagated through");

  IndexCompute::handle(swizzle_2d);
}

namespace {

//! Check if the index of a parallel loop should be subsituted with
//! zero.
//!
//! Zero substitution only happens with the BID parallel types with
//! Local Or Shared tensors or the TID parallel types with Local
//! tensors.
//!
//! This check is straightforward for consumers, but for producers
//! the substitution is only done when the producer uses the same
//! parallel type as the loop parallel type.
//!
//! If there's a mapped producer IterDoamin and that ID is
//! parallelized, there are a couple of cases depending on the
//! parallel type and the producer memory type:
//!
//! Loop PT, producer PT, producer mem -> index
//! - BID, TID/Serial, Shared / Local -> use BID
//! - BID, BID, Shared / Local -> use zero when loop PT == producer PT
//! - BID, BID, Shared / Local -> invalid when loop PT != producer PT
//! - TID, Serial, Local -> use TID
//! - TID, TID, Local -> use zero when loop PT == producer PT
//! - TID, TID, Local -> invalid when loop PT != producer PT
//!
//! The invalid cases should not happen here as they should be already
//! detected as invalid parallelization. Thus, we just need to find if
//! the producer has a mapped IterDomain that has the same parallel
//! type as the loop IterDomain.
bool isParallelLoopIndexSubstitutedAsZero(
    const TensorView* tv,
    IterDomain* loop_id,
    bool as_consumer,
    bool within_mma_loops) {
  const auto ca_map = GpuLower::current()->caMap();

  // MMA operands are currently indexed in units of "fragments",
  //  so each mma tensor domain would be zero-ed and the tensor index
  //  calculated here would be the fragment index.
  // TODO: This is a quick WAR to enable iterating over a register array
  //  of MMA fragments, so we could generate unrolled mma loops.
  //  Eventually we still want IdGraph to be able to analyze the
  //  in-register layout of mma fragments for more unified indexing math
  //  as well as more flexibility in swizzling loops.
  if (loop_id->isMma() && !as_consumer) {
    return true;
  }

  const bool is_shared = tv->getMemoryType() == MemoryType::Shared;
  const bool is_local = tv->getMemoryType() == MemoryType::Local;

  if (!((loop_id->isBlockDim() && (is_shared || is_local)) ||
        (loop_id->isThread() && is_local))) {
    return false;
  }

  // If this is for a consumer, the above check is sufficient
  if (as_consumer) {
    return true;
  }

  // Note && TODO:
  // mma swizzled lane_id does not map naturally from producer
  // to consumer but they should still be detected as same
  // parallel type. In a follow up may want to extend
  // find_matching_parallel_domain to cover this case.
  if ((within_mma_loops || ir_utils::isLdMatrixOp(tv->definition())) &&
      loop_id->getParallelType() == ParallelType::TIDx) {
    return true;
  }

  // When indexing a producer, additional checks are required as
  // mentioned above
  auto producer_tv = tv;
  auto it = std::find_if(
      tv->getLoopDomain().begin(),
      tv->getLoopDomain().end(),
      [&](IterDomain* tv_id) {
        // Matching is done using the index and loop maps. See
        // validateParallelize as well.
        return ca_map->areMapped(loop_id, tv_id, IdMappingMode::EXACT) ||
            ca_map->areMapped(loop_id, tv_id, IdMappingMode::PERMISSIVE);
      });

  // There's no mapped producer ID. Zero substitution shouldn't be
  // done.
  if (it == tv->getLoopDomain().end()) {
    return false;
  }

  // Producer ID that corresponds to the loop ID
  IterDomain* producer_id = *it;

  // If the loop PT and producer PT are the same, the producer ID can
  // be indexed as just zero. Otherwise, it must use the loop parallel
  // type as its index.

  // Sanity check when not substituted, i.e., when the producer ID
  // uses a different as the loop PT. Not necessary as these
  // conditions are already validated, but just double checking.

  if (loop_id->getParallelType() != producer_id->getParallelType()) {
    NVF_ERROR(
        (loop_id->isBlockDim() && !producer_id->isBlockDim()) ||
            (loop_id->isThreadDim() && !producer_id->isThread()),
        "Found invalid parallelization that should have been detected by the parallel validation: loop ID: ",
        loop_id->toString(),
        ", producer: ",
        producer_tv->toString());
  }

  return producer_id->getParallelType() == loop_id->getParallelType();
}

} // namespace

// Used for local and shared index mapping. Returns a map from loops
// to loop indices as well as a set of loops that do not contribute to
// indexing.
std::pair<std::unordered_map<ForLoop*, Val*>, std::unordered_set<ForLoop*>>
indexMapFromTV(
    const TensorView* tv,
    const std::vector<ForLoop*>& loops,
    const std::unordered_set<ForLoop*>& rotated_loops,
    ForLoop* alloc_loop,
    bool as_consumer,
    ForLoop* circular_buffer_loop) {
  bool within_alloc = false;
  if (alloc_loop == nullptr) {
    within_alloc = true;
  }

  const bool is_global = tv->getMemoryType() == MemoryType::Global;
  const bool is_shared = tv->getMemoryType() == MemoryType::Shared;

  std::unordered_map<ForLoop*, Val*> loop_to_ind_map;

  // Check if the current op has an implicit loop implemented
  //  within an mma instruction.
  bool within_mma_loops =
      std::any_of(loops.begin(), loops.end(), [](ForLoop* fl) {
        return fl->iter_domain()->isMma();
      });

  // Track domains that do not contibute to the resulting
  // index. Previously, index->isZeroInt() was used to detect such
  // domains, but that's not a reliable method as we may set an
  // initial index to zero for unswitch.
  std::unordered_set<ForLoop*> zero_loops;

  for (auto loop : loops) {
    Val* idx = nullptr;
    // See also LoopNestGenerator::pushAlloc.
    // NOLINTNEXTLINE(bugprone-branch-clone)
    if (!within_alloc) {
      if ((loop->iter_domain()->isThreadDim() && is_shared) ||
          (loop->iter_domain()->isThread() && is_global)) {
        idx = loop->indexOrStartIfTrivial();
      } else {
        idx = GpuLower::current()->kernel()->zeroVal();
        zero_loops.insert(loop);
      }
    } else if (isParallelLoopIndexSubstitutedAsZero(
                   tv, loop->iter_domain(), as_consumer, within_mma_loops)) {
      idx = GpuLower::current()->kernel()->zeroVal();
      zero_loops.insert(loop);
    } else {
      idx = loop->indexOrStartIfTrivial();
    }

    if (rotated_loops.count(loop) > 0 && zero_loops.count(loop) == 0) {
      idx = SimplifyingIrBuilder::addExpr(idx, loop->step());
    }

    if (loop == circular_buffer_loop) {
      const int64_t stage_depth =
          GpuLower::current()->circularBufferInfo().getStageDepthFor(
              loop->iter_domain());
      idx = SimplifyingIrBuilder::addExpr(
          idx,
          SimplifyingIrBuilder::create<Val>(stage_depth - 1L, DataType::Index));
    }

    loop_to_ind_map[loop] = idx;

    if (!within_alloc && loop == alloc_loop) {
      within_alloc = true;
    }
  }
  // NOLINTNEXTLINE(clang-analyzer-cplusplus.NewDeleteLeaks)
  return {loop_to_ind_map, zero_loops};
}

//! Set "pragma unroll" required for loops that indexing of Local
//! tensors depends on.
//!
//! \param tv Indexed tensor
//! \param alloc_loop Allocation loop of tv
//! \param loops The current loop structure
//! \param id_map Producer-to-consumer map in case of indexing as producer
void ensureStaticIndexing(
    const TensorView* tv,
    ForLoop* alloc_loop,
    const std::vector<ForLoop*>& loops,
    const std::unordered_map<IterDomain*, IterDomain*>& id_map) {
  if (tv->getMemoryType() != MemoryType::Local) {
    return;
  }

  bool within_alloc = false;
  if (alloc_loop == nullptr) {
    within_alloc = true;
  }

  for (auto loop : loops) {
    if (!within_alloc) {
      if (loop == alloc_loop) {
        within_alloc = true;
      }
      continue;
    }
    IterDomain* loop_id = loop->iter_domain();
    if (loop->vectorize() || loop_id->isThread()) {
      continue;
    }
    // Look for a domain that is mapped with the loop. If mapped in
    // the loop map, the loop index should be used for indexing of the
    // tensor, except for broadcast and reduction domains.
    auto it = std::find_if(
        tv->getLoopDomain().begin(),
        tv->getLoopDomain().end(),
        [loop_id, &id_map](IterDomain* id) {
          if (id->isBroadcast() || id->isReduction() || id->isStride()) {
            return false;
          }
          auto id_replacement = id_map.find(id);
          if (id_replacement != id_map.end()) {
            id = id_replacement->second;
          }
          return GpuLower::current()->caMap()->areMapped(
              loop_id, id, IdMappingMode::PERMISSIVE);
        });
    if (it != tv->getLoopDomain().end()) {
      loop->requireUnroll();
    }
  }
}

namespace {

std::unordered_map<IterDomain*, IterDomain*> invertOneToOneMap(
    const std::unordered_map<IterDomain*, IterDomain*>& map) {
  std::unordered_map<IterDomain*, IterDomain*> inverted;
  for (const auto& kv : map) {
    bool inserted = inverted.emplace(kv.second, kv.first).second;
    NVF_ERROR(
        inserted,
        "Multiple mappings to the same value detected: ",
        kv.second->toString());
  }
  return inverted;
}

} // namespace

std::vector<Val*> Index::getGlobalProducerStridedIndices(
    TensorView* producer_tv,
    const TensorView* consumer_tv,
    const std::vector<ForLoop*>& loops,
    const std::unordered_set<ForLoop*>& rotated_loops,
    const std::unordered_map<IterDomain*, Val*>& override_index) {
  FUSER_PERF_SCOPE("GpuLower::Lower::getGlobalProducerIndex");

  auto alloc_indices = getProducerAllocationIndices(
      producer_tv, consumer_tv, loops, rotated_loops, override_index);

  const auto& alloc_dom = producer_tv->getMaybeAllocationDomain();

  // TODO: Abstract stride logic to reuse with consumer indexing
  std::vector<Val*> strides(alloc_dom.size(), nullptr);
  {
    int stride_i = 0;
    for (const auto i : c10::irange(alloc_dom.size())) {
      if (alloc_dom[i]->isReduction()) {
        strides[i] = GpuLower::current()->kernel()->oneVal();
        continue;
      }
      strides[i] = IrBuilder::getItemExpr(
          IrBuilder::getAttrExpr(
              IrBuilder::metadataExpr(producer_tv), "alloc_stride"),
          (int64_t)stride_i++);
    }
  }

  NVF_ERROR(alloc_dom.size() == producer_tv->domain()->contiguity().size());
  Val* cur_contig_stride = GpuLower::current()->kernel()->oneVal();
  for (const auto i : c10::irange(alloc_dom.size())) {
    auto dim = alloc_dom.size() - i - 1;
    if (alloc_dom[dim]->isReduction()) {
      continue;
    }

    auto producer_dim_contiguity = producer_tv->domain()->contiguity().at(dim);
    if (alloc_dom[dim]->isBroadcast()) {
      strides[dim] = cur_contig_stride->fusion()->zeroVal();
      NVF_ERROR(!producer_dim_contiguity.has_value());
    } else if (!producer_dim_contiguity.has_value()) {
      NVF_ERROR(false, "Expected value for dimension contiguity");
    } else if (producer_dim_contiguity.value()) {
      // If contig, used the stored stride which may be the previous
      // dimensions stride * previous dimensions size
      strides[dim] = cur_contig_stride;
      // Prepare for the next dimension which may also be contiguous, multiply
      // by extent of this dimension
      auto alloc_dim_extent = getExtentOfRootAxis(alloc_dom[dim]);
      cur_contig_stride =
          SimplifyingIrBuilder::mulExpr(cur_contig_stride, alloc_dim_extent);
    } else {
      // If non contiguous dimension, keep local stride information, set cur
      // stride to local stride * local raw extent
      auto alloc_dim_extent = getExtentOfRootAxis(alloc_dom[dim]);
      cur_contig_stride =
          SimplifyingIrBuilder::mulExpr(strides[dim], alloc_dim_extent);
    }
  }

  auto vectorize_shift =
      loops.empty() ? nullptr : loops.back()->vectorize_shift();

  // Global striding
  std::vector<Val*> strided_inds(
      alloc_dom.size(), GpuLower::current()->kernel()->zeroVal());
  for (const auto i : c10::irange(alloc_dom.size())) {
    Val* alloc_ind = alloc_indices.at(i);

    if (alloc_ind->isZeroInt()) {
      continue;
    } else {
      auto strided_ind = SimplifyingIrBuilder::mulExpr(alloc_ind, strides[i]);
      if (i == alloc_dom.size() - 1 && vectorize_shift != nullptr) {
        strided_inds[i] =
            SimplifyingIrBuilder::addExpr(strided_ind, vectorize_shift);
      } else {
        strided_inds[i] = strided_ind;
      }
    }
  }

  return strided_inds;
}

namespace {

// Maps all producer domains to consumer with broadcast
// forwarding. Used to find the allocation position.
std::unordered_map<IterDomain*, IterDomain*> mapAllProducerDomainsToConsumer(
    TensorView* producer_tv,
    const TensorView* consumer_tv) {
  // This map has forwarded broadcast axes, it should only be used to compute
  // the allocation position of the producer
  std::unordered_map<IterDomain*, IterDomain*> p2c_alloc_map;

  //  We want to replay producer as consumer instead of the other way around
  //  since consumer may have some broadcasted axes producer doesn't have
  //  merged into loops producer may use. If we did consumer as producer we
  //  wouldn't have this information in the mapping.
  auto replay_PasC = BestEffortReplay::replayPasC(
      producer_tv,
      consumer_tv,
      -1,
      PairwiseLogicalDomainMap(producer_tv, consumer_tv));

  // Grab consumer domain entries and reverse replay map. TODO: Maybe
  // TransformReplay::replayPasC could return this map
  for (auto id : consumer_tv->getLoopDomain()) {
    const auto& c2p_map = replay_PasC.getReplay();
    auto c2p_it = c2p_map.find(id);
    if (c2p_it != c2p_map.end()) {
      auto c_id = c2p_it->first;
      auto p_id = c2p_it->second;
      p2c_alloc_map[p_id] = c_id;
    }
  }

  return p2c_alloc_map;
}

Val* sumVals(std::vector<Val*> vals) {
  Val* result_index = GpuLower::current()->kernel()->zeroVal();
  for (auto v : vals) {
    result_index = SimplifyingIrBuilder::addExpr(result_index, v);
  }
  return result_index;
}

} // namespace

// Producer index for either shared or local memory
std::vector<Val*> Index::getNonGlobalProducerStridedIndices(
    TensorView* producer_tv,
    const TensorView* consumer_tv,
    const std::vector<ForLoop*>& loops,
    const std::unordered_set<ForLoop*>& rotated_loops,
    const std::unordered_map<IterDomain*, Val*>& override_index) {
  bool is_mma_input = consumer_tv->definition()->isA<MmaOp>();
  const auto gpu_lower = GpuLower::current();
  // Replay producer to look like consumer so we can index on producer since our
  // loop nests look like consumer
  auto pairwise_map = PairwiseLogicalDomainMap(producer_tv, consumer_tv);
  // Resize ops can be and should be replayed.
  auto producer_replayed_as_consumer =
      TransformReplay::replayPasC(
          producer_tv,
          consumer_tv,
          -1,
          pairwise_map,
          TransformReplayOptions().replayResize())
          .first;

  ir_utils::TVDomainGuard domain_guard(
      producer_tv, producer_replayed_as_consumer);
  const auto p2c_alloc_map =
      mapAllProducerDomainsToConsumer(producer_tv, consumer_tv);

  // Map everything we can from reference to producer using compute at index
  // map. All producer id's don't exist in the compute at map. The logical axes
  // all may be, but since I haven't proven that to be the case, going to do a
  // more conservative approach, which is to use the consumer as a proxy between
  // producer to reference.
  std::unordered_map<IterDomain*, IterDomain*> index_map_ref_to_producer;
  std::unordered_map<IterDomain*, IterDomain*> c2p_index_map;

  // Map sent to best effort replay needs to match the exact incantation for
  // compute_at_mode.cpp with MappingMode::Index
  auto c2p_logical_map = PairwiseLogicalDomainMap(producer_tv, consumer_tv)
                             .mapBroadcast(false)
                             .mapConsumerToProducer();

  // This replay has to be consistent with compute at index map.
  BestEffortReplay replay_producer_as_consumer(
      producer_tv->getLoopDomain(),
      consumer_tv->getLoopDomain(),
      c2p_logical_map);

  c2p_index_map = replay_producer_as_consumer.getReplay();

  const auto& producer_indexing_from_idgraph = getTensorIndexFromIdGraph(
      loops, rotated_loops, consumer_tv, producer_tv, false, c2p_index_map);

  const auto& producer_indexing = producer_indexing_from_idgraph.index;

  IndexSwizzle index_swizzle(
      producer_tv,
      producer_indexing.indexMap(),
      producer_indexing.extentMap(),
      producer_indexing.zeroDomains(),
      producer_indexing.zeroMergedIn());

  index_swizzle.run();

  auto producer_swizzled_index = index_swizzle;

  if (producer_tv->hasSwizzleOp()) {
    // Special handling needed on the new swizzle
    //  op pass:
    //  each swizzle op is local to the tensor,
    //  so ReplayPasC will not include the swizzle
    //  ops on the producer iterdomain. So would
    //  need to traverse forward the producer domain
    //  before the replay to get the swizzle ops.
    IndexSwizzle producer_swizzle2d(
        producer_tv,
        domain_guard.prevDomain(),
        producer_indexing.indexMap(),
        producer_indexing.extentMap(),
        producer_indexing.zeroDomains(),
        producer_indexing.zeroMergedIn());
    producer_swizzle2d.run();
    producer_swizzled_index = producer_swizzle2d;
  }

  // TODO: merge the two swizzle compute logic once the new one is ready.
  //  will need to replace cyclic shift swizzle with xor since swizzle2d
  //  doesn't have cyclic shift.
  const auto& index_map = producer_swizzled_index.indexMap();

  const auto& extent_map = producer_indexing.extentMap();
  const auto& zero_domain_map = producer_indexing.zeroDomains();
  // Indices should now be mapped onto IterDomains in producer, so just grab
  // and use them.
  const auto& alloc_dom = producer_tv->getMaybeAllocationDomain();

  // Figure out which alloc axes we don't need to index
  std::unordered_set<IterDomain*> skip_indexing;

  for (auto alloc_id : alloc_dom) {
    // Already taken care of because we can detect no indexing required
    if (alloc_id->isBroadcast() || alloc_id->isReduction() ||
        alloc_id->isStride() || alloc_id->isDeviceDim() ||
        (alloc_id->isThread() &&
         producer_tv->getMemoryType() == MemoryType::Local)) {
      skip_indexing.insert(alloc_id);
      continue;
    }

    // Already an entry for this allocation domain, continue
    if (index_map.find(alloc_id) != index_map.end()) {
      continue;
    }
  }

  std::vector<Val*> strided_inds(
      alloc_dom.size(), GpuLower::current()->kernel()->zeroVal());

  // MMA operation op is a special operation that our automatic "zero domain"
  // analysis of our current indexing approach does not work. So we need to
  // manually specify which dimensions are used for MMA allocation.
  std::function<bool(const IterDomain* id)> is_mma_allocation;
  if (is_mma_input) {
    int size = (int)alloc_dom.size();
    const IterDomain* allocation0 = alloc_dom.at(size - 3);
    const IterDomain* allocation1 = alloc_dom.at(size - 2);
    const IterDomain* allocation2 = alloc_dom.at(size - 1);
    is_mma_allocation = [=](const IterDomain* id) {
      return id == allocation0 || id == allocation1 || id == allocation2;
    };
  } else {
    is_mma_allocation = [](const IterDomain* id) { return false; };
  }

  for (const auto i : c10::irange(alloc_dom.size())) {
    if (skip_indexing.count(alloc_dom[i])) {
      continue;
    }

    auto override_it = override_index.find(alloc_dom[i]);
    const bool is_overriden = override_it != override_index.end();

    NVF_ERROR(
        is_overriden || index_map.find(alloc_dom[i]) != index_map.end(),
        "Couldn't find allocation mapping for ",
        producer_tv->toString(),
        " dim: ",
        i,
        " id: ",
        alloc_dom[i]->toString());

    auto alloc_ind_i =
        is_overriden ? override_it->second : index_map.at(alloc_dom[i]);

    if (alloc_ind_i->isZeroInt()) {
      continue;
    }

    // Compute striding for this index.
    Val* stride = nullptr;
    for (const auto j : c10::irange(i + 1, alloc_dom.size())) {
      if (skip_indexing.count(alloc_dom[j])) {
        continue;
      }

      auto alloc_ext_j = (extent_map.find(alloc_dom[j]) == extent_map.end() ||
                          is_mma_allocation(alloc_dom[j]))
          ? alloc_dom[j]->extent()
          : extent_map.at(alloc_dom[j]);

      alloc_ext_j = getExtentOfRootAxis(alloc_dom[j], alloc_ext_j);

      if (zero_domain_map.count(alloc_dom[j]) == 0 ||
          is_mma_allocation(alloc_dom[j])) {
        if (stride == nullptr) {
          stride = alloc_ext_j;
        } else {
          stride = SimplifyingIrBuilder::mulExpr(stride, alloc_ext_j);
        }
      }
    }

    if (stride != nullptr) {
      strided_inds[i] = SimplifyingIrBuilder::mulExpr(alloc_ind_i, stride);
    } else {
      strided_inds[i] = alloc_ind_i;
    }
  }

  if (producer_tv->isCircularBuffered()) {
    auto db_loop = gpu_lower->circularBufferInfo().getCircularBufferLoop(
        producer_tv, loops, true);
    if (db_loop != nullptr) {
      const int64_t stage_depth =
          gpu_lower->circularBufferInfo().getStageDepthFor(
              db_loop->iter_domain());
      auto loop_index = db_loop->indexOrStartIfTrivial();
      if (rotated_loops.count(db_loop) > 0) {
        loop_index = SimplifyingIrBuilder::addExpr(loop_index, db_loop->step());
      }
      auto db_switch_index = SimplifyingIrBuilder::modExpr(
          loop_index,
          SimplifyingIrBuilder::create<Val>(stage_depth, DataType::Index));
      auto original_alloc_size =
          gpu_lower->circularBufferInfo().getOriginalAllocSize(producer_tv);
      auto db_strided_index =
          SimplifyingIrBuilder::mulExpr(db_switch_index, original_alloc_size);
      strided_inds.push_back(db_strided_index);
    }
  }

  return strided_inds;
}

Val* Index::getLinearLogicalIndex(
    TensorView* consumer_tv,
    const std::vector<ForLoop*>& loops,
    const std::unordered_set<ForLoop*>& rotated_loops) {
  auto guard = ir_utils::allocateToLogicalDomainGuard(consumer_tv, true);
  return sumVals(
      getGlobalConsumerStridedIndices(consumer_tv, loops, rotated_loops));
}

std::vector<Val*> Index::getConsumerPerDimLogicalIndex(
    TensorView* consumer_tv,
    const std::vector<ForLoop*>& loops,
    const std::unordered_set<ForLoop*>& rotated_loops) {
  auto guard = ir_utils::allocateToLogicalDomainGuard(consumer_tv, false);
  IndexFromIdGraph index_from_id_graph =
      getTensorIndexFromIdGraph(loops, rotated_loops, consumer_tv);
  return getConsumerAllocationIndices(consumer_tv, loops, index_from_id_graph);
}

std::vector<Val*> Index::getProducerPerDimLogicalIndex(
    TensorView* producer_tv,
    const TensorView* consumer_tv,
    const std::vector<ForLoop*>& loops,
    const std::unordered_set<ForLoop*>& rotated_loops,
    const std::unordered_map<IterDomain*, Val*>& override_index) {
  auto guard = ir_utils::allocateToLogicalDomainGuard(producer_tv, false);
  return getProducerAllocationIndices(
      producer_tv, consumer_tv, loops, rotated_loops, override_index);
}

std::vector<Val*> Index::getStrides(TensorView* tv) {
  // Indices should now be mapped onto IterDomains in consumer, so just grab
  // and use them.
  const auto& alloc_dom = tv->getMaybeAllocationDomain();

  std::vector<Val*> strides(
      alloc_dom.size(), GpuLower::current()->kernel()->oneVal());
  {
    int stride_i = 0;
    for (const auto i : c10::irange(alloc_dom.size())) {
      if (alloc_dom[i]->isReduction() || alloc_dom[i]->isStride()) {
        strides[i] = GpuLower::current()->kernel()->oneVal();
        continue;
      }
      strides[i] = IrBuilder::getItemExpr(
          IrBuilder::getAttrExpr(IrBuilder::metadataExpr(tv), "alloc_stride"),
          (int64_t)stride_i++);
    }
  }

  NVF_ERROR(alloc_dom.size() == tv->domain()->contiguity().size());
  Val* cur_contig_stride = GpuLower::current()->kernel()->oneVal();
  for (const auto i : c10::irange(alloc_dom.size())) {
    auto dim = alloc_dom.size() - i - 1;
    if (alloc_dom[dim]->isReduction() || alloc_dom[dim]->isStride()) {
      continue;
    }

    auto dim_contiguity = tv->domain()->contiguity().at(dim);
    if (alloc_dom[dim]->isBroadcast()) {
      strides[dim] = cur_contig_stride->fusion()->zeroVal();
      NVF_ERROR(!dim_contiguity.has_value());
    } else if (!dim_contiguity.has_value()) {
      NVF_ERROR(false, "Expected value for dimension contiguity");
    } else if (dim_contiguity.value()) {
      // If contig, used the stored stride which may be the previous
      // dimensions stride * previous dimensions size
      strides[dim] = cur_contig_stride;
      // Prepare for the next dimension which may also be contiguous, multiply
      // by extent of this dimension
      auto alloc_dim_extent = getExtentOfRootAxis(alloc_dom[dim]);
      cur_contig_stride =
          SimplifyingIrBuilder::mulExpr(cur_contig_stride, alloc_dim_extent);
    } else {
      // If non contiguous dimension, keep local stride information, set cur
      // stride to local stride * local raw extent
      cur_contig_stride = SimplifyingIrBuilder::mulExpr(
          strides[dim], getExtentOfRootAxis(alloc_dom[dim]));
    }
  }
  return strides;
}

std::vector<Val*> Index::getConsumerAllocationIndices(
    const TensorView* tv,
    const std::vector<ForLoop*>& loops,
    const IndexFromIdGraph& index_from_id_graph) {
  const auto& alloc_dom = tv->getMaybeAllocationDomain();
  auto indexing = index_from_id_graph.index;

  std::vector<Val*> alloc_inds(
      alloc_dom.size(), GpuLower::current()->kernel()->zeroVal());
  for (const auto i : c10::irange(alloc_dom.size())) {
    // See a comment in indexing to allocation domains in
    // getGlobalProducerIndex.
    if (alloc_dom[i]->isReduction() || alloc_dom[i]->isBroadcast() ||
        alloc_dom[i]->isStride()) {
      continue;
    }

    NVF_ERROR(
        indexing.indexMap().find(alloc_dom[i]) != indexing.indexMap().end(),
        "Couldn't find allocation mapping for ",
        tv->toString(),
        " dim: ",
        i,
        " id: ",
        alloc_dom[i]->toString());

    auto alloc_ind = indexing.indexMap().at(alloc_dom[i]);

    alloc_inds[i] = alloc_ind;
  }
  return alloc_inds;
}

std::vector<Val*> Index::getProducerAllocationIndices(
    TensorView* producer_tv,
    const TensorView* consumer_tv,
    const std::vector<ForLoop*>& loops,
    const std::unordered_set<ForLoop*>& rotated_loops,
    const std::unordered_map<IterDomain*, Val*>& override_index) {
  FUSER_PERF_SCOPE("GpuLower::Lower::getProducerAllocationIndices");
  // Replay producer to look like consumer so we can index on producer since
  // our loop nests look like consumer
  auto pairwise_map =
      PairwiseLogicalDomainMap(producer_tv, consumer_tv).mapBroadcast(true);

  TensorDomain* producerAsC = TransformReplay::replayPasC(
                                  producer_tv,
                                  consumer_tv,
                                  -1,
                                  pairwise_map,
                                  TransformReplayOptions().replayResize())
                                  .first;

  // Make the producer_tv look like consumer while performing indexing math
  ir_utils::TVDomainGuard domain_guard(producer_tv, producerAsC);

  // Map sent to best effort replay needs to match the exact incantation for
  // compute_at_mode.cpp with MappingMode::Index
  auto c2p_logical_map = PairwiseLogicalDomainMap(producer_tv, consumer_tv)
                             .mapBroadcast(false)
                             .mapConsumerToProducer();

  // This replay has to be consistent with compute at index map.
  BestEffortReplay replay_producer_as_consumer(
      producer_tv->getLoopDomain(),
      consumer_tv->getLoopDomain(),
      c2p_logical_map);

  auto c2p_map = replay_producer_as_consumer.getReplay();

  // Make sure at least root domains are mapped even when extents may
  // be different. This mapping is important for the indexing lookup
  // tensors of PyTorch gather as a producer. The IDs of a lookup
  // tensor may have larger extents than those of the corresponding
  // output tensor, but the index expressions to those output IDs can
  // still be used for the producer. Note that we always do not map
  // the indirectly accessed ID and its corresponding output ID. The
  // above relaxed mapping is only for the rest of the IDs.
  //
  // Note that when the consumer has swizzle, the swizzle are skipped. For
  // example, if we have:
  //   consumer:
  //     root: I0, I1, I2
  //     loop: I0, I3, I4
  //   producer:
  //     root I5, I6, I7
  // where I3, I4 = swizzle(I1, I2) , then the c2p map will be I3->I6, I4->I7,
  // I1 and I2 are not mapped. For this case, we should allow the root unmapped,
  // If we add I1->I6 and I2->I7, the c2p map will no longer be injective, which
  // is not what we want.
  const auto p2c_map = invertOneToOneMap(c2p_map);
  for (const auto& kv : PairwiseLogicalDomainMap(producer_tv, consumer_tv)
                            .mapBroadcast(false)
                            .mapDifferentExtents(true)
                            .mapConsumerToProducer()) {
    auto consumer_root_id = kv.first;
    auto producer_root_id = kv.second;
    if (c2p_map.find(consumer_root_id) == c2p_map.end() &&
        p2c_map.find(producer_root_id) == p2c_map.end()) {
      c2p_map.emplace(consumer_root_id, producer_root_id);
    }
  }

  const auto& producer_indexing_from_idgraph = getTensorIndexFromIdGraph(
      loops, rotated_loops, consumer_tv, producer_tv, true, c2p_map);

  auto producer_indexing = producer_indexing_from_idgraph.index;

  // Indices should now be mapped onto IterDomains in producer, so just grab
  // and use them.
  const auto& alloc_dom = producer_tv->getMaybeAllocationDomain();

  std::vector<Val*> alloc_inds(
      alloc_dom.size(), GpuLower::current()->kernel()->zeroVal());

  for (const auto i : c10::irange(alloc_dom.size())) {
    auto override_it = override_index.find(alloc_dom[i]);
    const bool is_overriden = override_it != override_index.end();

    if (alloc_dom[i]->isReduction() ||
        (alloc_dom[i]->isBroadcast() && !is_overriden)) {
      continue;
    }

    Val* alloc_ind = nullptr;
    if (is_overriden) {
      alloc_ind = override_it->second;
    } else if (
        producer_indexing.indexMap().find(alloc_dom[i]) !=
        producer_indexing.indexMap().end()) {
      alloc_ind = producer_indexing.indexMap().at(alloc_dom[i]);
    }

    NVF_ERROR(
        alloc_ind != nullptr,
        "Couldn't find allocation mapping for ",
        producer_tv->toString(),
        " dim: ",
        i,
        " id: ",
        alloc_dom[i]->toString());

    alloc_inds.at(i) = alloc_ind;
  }

  return alloc_inds;
}

std::vector<Val*> Index::getGlobalConsumerStridedIndices(
    TensorView* consumer_tv,
    const std::vector<ForLoop*>& loops,
    const std::unordered_set<ForLoop*>& rotated_loops,
    const std::unordered_map<int, Val*>& override_index) {
  FUSER_PERF_SCOPE("GpuLower::Lower::getGlobalConsumerIndex");

  auto index_from_id_graph =
      getTensorIndexFromIdGraph(loops, rotated_loops, consumer_tv);
  auto consumer_indexing = index_from_id_graph.index;
  auto strides = getStrides(consumer_tv);
  // if we need to override index, we need to generate the index from each
  // allocation axis firstly.
  auto alloc_inds =
      getConsumerAllocationIndices(consumer_tv, loops, index_from_id_graph);

  // Global striding
  auto vectorize_shift =
      loops.empty() ? nullptr : loops.back()->vectorize_shift();
  std::vector<Val*> strided_inds(
      alloc_inds.size(), GpuLower::current()->kernel()->zeroVal());
  for (const auto i : c10::irange(alloc_inds.size())) {
    auto override_it = override_index.find((int)i);
    if (override_it != override_index.end()) {
      alloc_inds[i] = override_it->second;
    }
    if (alloc_inds[i]->isZeroInt()) {
      continue;
    } else {
      auto strided_ind =
          SimplifyingIrBuilder::mulExpr(alloc_inds[i], strides[i]);
      if (i == strides.size() - 1 && vectorize_shift != nullptr) {
        strided_inds[i] =
            SimplifyingIrBuilder::addExpr(strided_ind, vectorize_shift);
      } else {
        strided_inds[i] = strided_ind;
      }
    }
  }

  NVF_ERROR(
      strided_inds.size() == consumer_tv->getMaybeAllocationDomain().size());

  return strided_inds;
}

// Consumer index for either shared or local memory
std::vector<Val*> Index::getNonGlobalConsumerStridedIndices(
    const TensorView* consumer_tv,
    const std::vector<ForLoop*>& loops,
    const std::unordered_set<ForLoop*>& rotated_loops,
    const std::unordered_map<IterDomain*, Val*>& override_index) {
  const auto gpu_lower = GpuLower::current();
  // At now, only ScatterOp set override_index, and the output of ScatterOp
  // is on global memory, so in this method, the override_index must be empty.
  NVF_ERROR(override_index.empty());
  auto consumer_indexing_from_idgraph = getTensorIndexFromIdGraph(
      loops,
      rotated_loops,
      consumer_tv,
      // Producer tv
      nullptr,
      // Index global
      false);

  auto consumer_indexing = consumer_indexing_from_idgraph.index;

  IndexSwizzle index_swizzle(
      consumer_tv,
      consumer_indexing.indexMap(),
      consumer_indexing.extentMap(),
      consumer_indexing.zeroDomains(),
      consumer_indexing.zeroMergedIn());

  index_swizzle.run();

  const auto& index_map = index_swizzle.indexMap();
  const auto& extent_map = consumer_indexing.extentMap();
  const auto& zero_domain_map = consumer_indexing.zeroDomains();

  // Indices should now be mapped onto IterDomains in consumer, so just grab
  // and use them.
  const auto& alloc_dom = consumer_tv->getMaybeAllocationDomain();
  std::vector<Val*> strided_inds(
      alloc_dom.size(), GpuLower::current()->kernel()->zeroVal());
  for (const auto i : c10::irange(alloc_dom.size())) {
    if (alloc_dom[i]->isReduction() || alloc_dom[i]->isBroadcast() ||
        alloc_dom[i]->isStride() || alloc_dom[i]->isDeviceDim() ||
        (alloc_dom[i]->isThread() &&
         consumer_tv->getMemoryType() == MemoryType::Local)) {
      continue;
    }

    std::stringstream error_msg_loops;
    if (index_map.find(alloc_dom[i]) == index_map.end()) {
      for (auto loop : loops) {
        error_msg_loops << " " << loop->iter_domain()->toString();
      }
    }

    NVF_ERROR(
        index_map.find(alloc_dom[i]) != index_map.end(),
        "Couldn't find allocation mapping for ",
        consumer_tv->toString(),
        " dim: ",
        i,
        " id: ",
        alloc_dom[i]->toString(),
        ", loops: ",
        error_msg_loops.str());

    auto alloc_ind_i = index_map.at(alloc_dom[i]);
    if (alloc_ind_i->isZeroInt()) {
      continue;
    }

    // Compute striding for this index.
    Val* stride = nullptr;
    for (const auto j : c10::irange(i + 1, alloc_dom.size())) {
      if (alloc_dom[j]->isBroadcast() || alloc_dom[j]->isReduction() ||
          alloc_dom[j]->isDeviceDim() || alloc_dom[j]->isStride()) {
        continue;
      }

      NVF_ERROR(
          index_map.find(alloc_dom[j]) != index_map.end(),
          "Couldn't find allocation mapping for ",
          consumer_tv->toString(),
          " dim: ",
          j,
          " id: ",
          alloc_dom[j]->toString());

      auto alloc_ext_j = extent_map.find(alloc_dom[j]) == extent_map.end()
          ? alloc_dom[j]->extent()
          : extent_map.at(alloc_dom[j]);

      alloc_ext_j = getExtentOfRootAxis(alloc_dom[j], alloc_ext_j);

      if (zero_domain_map.count(alloc_dom[j]) == 0) {
        if (stride == nullptr) {
          stride = alloc_ext_j;
        } else {
          stride = SimplifyingIrBuilder::mulExpr(stride, alloc_ext_j);
        }
      }
    }

    if (stride != nullptr) {
      strided_inds[i] = SimplifyingIrBuilder::mulExpr(alloc_ind_i, stride);
    } else {
      strided_inds[i] = alloc_ind_i;
    }
  }

  // This check was originally done in getConsumerStridedIndices, but
  // the number of strided index values depends on the loop where the
  // consumer tensor is located. If it's circular buffered and not in
  // the prologue loop, strided_inds ends up having one more
  // index, so it's just much simpler to check here before adding the
  // additional index for circular buffering.
  NVF_ERROR(
      strided_inds.size() == consumer_tv->getMaybeAllocationDomain().size());

  if (consumer_tv->isCircularBuffered()) {
    auto db_loop = gpu_lower->circularBufferInfo().getCircularBufferLoop(
        consumer_tv, loops);
    int64_t stage_depth = gpu_lower->circularBufferInfo().getStageDepthFor(
        db_loop->iter_domain());
    bool is_circular_buffer_loop = stage_depth > 2;
    bool is_prolog =
        db_loop->circularBufferLoopStage() == CircularBufferLoopStage::Prolog;

    Val* db_switch_index = nullptr;

    // In circular buffered we don't materialize the prolog loop as there will
    //  be only one iteration. In circular buffer case we materialize the
    //  prolog loop as well covering the first N-1 iterations, N being the
    //  stage depth.
    if (!is_prolog || is_circular_buffer_loop) {
      if (is_prolog && is_circular_buffer_loop) {
        // The buffer switching logic is the same as original index
        //  in the case of circular buffer prolog.
        db_switch_index = db_loop->indexOrStartIfTrivial();
        if (rotated_loops.count(db_loop)) {
          db_switch_index =
              SimplifyingIrBuilder::addExpr(db_switch_index, db_loop->step());
        }
      } else {
        auto loop_index = db_loop->indexOrStartIfTrivial();
        if (rotated_loops.count(db_loop)) {
          loop_index =
              SimplifyingIrBuilder::addExpr(loop_index, db_loop->step());
        }
        // Switching index generated for main loop or epilog component.
        db_switch_index = SimplifyingIrBuilder::modExpr(
            SimplifyingIrBuilder::addExpr(
                loop_index,
                SimplifyingIrBuilder::create<Val>(
                    stage_depth - 1, DataType::Index)),
            SimplifyingIrBuilder::create<Val>(stage_depth, DataType::Index));
      }

      // Use the generated switching buffer index to access the buffer space.
      auto original_alloc_size =
          gpu_lower->circularBufferInfo().getOriginalAllocSize(consumer_tv);
      auto db_strided_index =
          SimplifyingIrBuilder::mulExpr(db_switch_index, original_alloc_size);
      strided_inds.push_back(db_strided_index);
    }
  }
  return strided_inds;
}

Val* Index::getProducerStridedIndices(
    TensorView* producer,
    const TensorView* consumer,
    const std::vector<ForLoop*>& loops,
    const std::unordered_set<ForLoop*>& rotated_loops,
    const std::unordered_map<IterDomain*, Val*>& override_index,
    bool generate_pointer) {
  FUSER_PERF_SCOPE("GpuLower::Lower::Index::getProducerStridedIndices");
  if (producer->domain()->noReductions().empty()) {
    if (generate_pointer) {
      return IrBuilder::baseAddressExpr(producer);
    } else {
      return GpuLower::current()->kernel()->zeroVal();
    }
  }

  if (producer->getMemoryType() == MemoryType::Global) {
    auto index = sumVals(getGlobalProducerStridedIndices(
        producer, consumer, loops, rotated_loops, override_index));
    if (generate_pointer) {
      return SimplifyingIrBuilder::addExpr(
          IrBuilder::baseAddressExpr(producer), index);
    } else {
      return index;
    }
  } else {
    auto index = sumVals(getNonGlobalProducerStridedIndices(
        producer, consumer, loops, rotated_loops, override_index));
    if (generate_pointer) {
      auto index_bytes = IrBuilder::mulExpr(
          index,
          IrBuilder::create<Val>(
              dataTypeSize(*producer->getDataType()), *index->getDataType()));
      return IrBuilder::addExpr(
          IrBuilder::baseAddressExpr(producer), index_bytes);
    } else {
      return index;
    }
  }
}

// Producer is the inputs of an expression
kir::TensorIndex* Index::getProducerIndex(
    TensorView* producer,
    const TensorView* consumer,
    const std::vector<ForLoop*>& loops,
    const std::unordered_set<ForLoop*>& rotated_loops,
    const std::unordered_map<IterDomain*, Val*>& override_index,
    bool generate_pointer,
    DataType as_type) {
  Val* index = nullptr;

<<<<<<< HEAD
  if (isIdModelOptionEnabled(IdModelEnableOption::ProducerIndex) &&
      GpuLower::current()->isTensorIndexerEnabled()) {
=======
  if (!lower_utils::hasRootToLoopLinearTransformations(producer) ||
      (hasEnableOptionArgument(EnableOption::IdModel, "producer_index") &&
       GpuLower::current()->isTensorIndexerEnabled())) {
>>>>>>> 08f738d0
    index = GpuLower::current()->tensorIndexer().getLinearIndex(
        producer, consumer->definition(), loops);
    if (generate_pointer) {
      auto address_offset = index;
      if (producer->getMemoryType() == MemoryType::Shared) {
        auto producer_dt = producer->getDataType();
        NVF_ERROR(producer_dt.has_value());
        auto index_dt = index->getDataType();
        NVF_ERROR(index_dt.has_value());
        address_offset = SimplifyingIrBuilder::mulExpr(
            address_offset,
            IrBuilder::create<Val>(dataTypeSize(*producer_dt), *index_dt));
      }
      index = SimplifyingIrBuilder::addExpr(
          IrBuilder::baseAddressExpr(producer), address_offset);
    }
  } else {
    index = getProducerStridedIndices(
        producer,
        consumer,
        loops,
        rotated_loops,
        override_index,
        generate_pointer);
  }

  index = GpuLower::current()->commonScalarMap().hoistScalar(index, loops);
  if (ir_utils::isLdMatrixOp(consumer->definition()) &&
      at::cuda::getCurrentDeviceProperties()->major < 8) {
    auto items_per_thread = ir_utils::getVectorizeSize(consumer);
    if (items_per_thread != 8) {
      // For Turing, unused indices for ldmatrix needs to be aligned, although
      // they are not used.
      auto orig_index = index;
      index = IrBuilder::create<Val>(index->dtype());
      UnaryOpType op = UnaryOpType::Print;
      if (items_per_thread == 2) {
        op = UnaryOpType::AdjustPartialLdMatrixAddrInTuring8;
      } else if (items_per_thread == 4) {
        op = UnaryOpType::AdjustPartialLdMatrixAddrInTuring16;
      } else {
        NVF_ERROR(
            false,
            "Unexpected output vectorizaiton for ldmatrix, expect 2, 4, or 8, get ",
            items_per_thread);
      }
      IrBuilder::create<UnaryOp>(op, index, orig_index);
    }
  }
  return IrBuilder::create<kir::TensorIndex>(producer, index, as_type);
}

Val* Index::getConsumerStridedIndices(
    TensorView* consumer,
    const std::vector<ForLoop*>& loops,
    const std::unordered_set<ForLoop*>& rotated_loops,
    const std::unordered_map<int, Val*>& override_index,
    bool generate_pointer) {
  FUSER_PERF_SCOPE("GpuLower::Lower::Index::getConsumerStridedIndices");
  if (consumer->domain()->noReductions().empty()) {
    if (generate_pointer) {
      return IrBuilder::baseAddressExpr(consumer);
    } else {
      return GpuLower::current()->kernel()->zeroVal();
    }
  }

  if (consumer->getMemoryType() == MemoryType::Global) {
    auto index = sumVals(getGlobalConsumerStridedIndices(
        consumer, loops, rotated_loops, override_index));
    if (generate_pointer) {
      return SimplifyingIrBuilder::addExpr(
          IrBuilder::baseAddressExpr(consumer), index);
    } else {
      return index;
    }
  } else {
    auto index = sumVals(
        getNonGlobalConsumerStridedIndices(consumer, loops, rotated_loops));
    if (generate_pointer) {
      auto index_bytes = IrBuilder::mulExpr(
          index,
          IrBuilder::create<Val>(
              dataTypeSize(*consumer->getDataType()), *index->getDataType()));
      return IrBuilder::addExpr(
          IrBuilder::baseAddressExpr(consumer), index_bytes);
    } else {
      return index;
    }
  }
}

// Consumer is the output of an expression
kir::TensorIndex* Index::getConsumerIndex(
    TensorView* consumer,
    const std::vector<ForLoop*>& loops,
    const std::unordered_set<ForLoop*>& rotated_loops,
    const std::unordered_map<int, Val*>& override_index,
    bool generate_pointer,
    DataType as_type) {
  Val* index = nullptr;
<<<<<<< HEAD
  if (isIdModelOptionEnabled(IdModelEnableOption::ConsumerIndex) &&
      GpuLower::current()->isTensorIndexerEnabled()) {
=======
  if (!lower_utils::hasRootToLoopLinearTransformations(consumer) ||
      (hasEnableOptionArgument(EnableOption::IdModel, "consumer_index") &&
       GpuLower::current()->isTensorIndexerEnabled())) {
>>>>>>> 08f738d0
    index = GpuLower::current()->tensorIndexer().getLinearIndex(
        consumer, consumer->definition(), loops);
    if (generate_pointer) {
      auto address_offset = index;
      if (consumer->getMemoryType() == MemoryType::Shared) {
        auto consumer_dt = consumer->getDataType();
        NVF_ERROR(consumer_dt.has_value());
        auto index_dt = index->getDataType();
        NVF_ERROR(index_dt.has_value());
        address_offset = SimplifyingIrBuilder::mulExpr(
            index,
            IrBuilder::create<Val>(dataTypeSize(*consumer_dt), *index_dt));
      }
      index = SimplifyingIrBuilder::addExpr(
          IrBuilder::baseAddressExpr(consumer), address_offset);
    }
  } else {
    index = getConsumerStridedIndices(
        consumer, loops, rotated_loops, override_index, generate_pointer);
  }

  index = GpuLower::current()->commonScalarMap().hoistScalar(index, loops);
  return SimplifyingIrBuilder::create<kir::TensorIndex>(
      consumer, index, as_type);
}

namespace {

struct PredicateDomainInfo {
 public:
  // Iteration domain to predicate
  IterDomain* id = nullptr;
  // The set of iteration domains that make up the id. If this is for
  // a non-divisible split, the set only contains the id itself. This
  // set is used to remove redundant predicates when gathering
  // unswitch predicates.
  std::unordered_set<IterDomain*> covered_ids;
  // True if this predicate is for an intermediate domain. Examples
  // include domains with non-divisible split and resized domains.
  bool is_intermediate_domain = false;
};

// Find iteration domains in the history of a consumer to predicate comprised
// only of merge operations. Only return iteration domains that are subsequently
// fed into a split, or are in the provided domain. In other words, we don't
// want to return every IterDomain that's contiguous, just the one closest to
// the loop domain. Predicates are not associated with physical memory so we can
// treat all of them as contiguous merges.
//
// TODO: This seems to have a large overlap with ContigIDs. Consider
// refactoring.
std::vector<PredicateDomainInfo> getPredicateContigIds(
    TensorView* consumer_tv,
    const std::unordered_map<IterDomain*, Val*>& consumer_index_map) {
  const auto gpu_lower = GpuLower::current();

  // When there's a resize expr between the root and the logical
  // domains, predicate the logical domain. Otherwise, predicate the
  // root domain. The actual size of an IterDomain after resize
  // changes, and the output IterDomain needs to be used to generate
  // its predicate.
  const auto& consumer_root_domain = ir_utils::hasResizedRfactor(consumer_tv)
      ? consumer_tv->getLogicalDomain()
      : consumer_tv->getMaybeRootDomain();

  if (consumer_root_domain.empty()) {
    return std::vector<PredicateDomainInfo>();
  }

  std::unordered_map<IterDomain*, Val*> concrete_index_map;
  for (auto entry : consumer_index_map) {
    auto c_id = gpu_lower->caMap()->getConcreteMappedID(
        entry.first, IdMappingMode::EXACT);
    concrete_index_map[c_id] = entry.second;
  }

  std::unordered_set<IterDomain*> final_ids;
  for (auto root_i : c10::irange(consumer_root_domain.size())) {
    auto root_id = consumer_root_domain[root_i];
    if (root_id->maybePartial()) {
      final_ids.insert(root_id);
      continue;
    }
  }

  ContigIDs contig_finder(
      consumer_tv->getLoopDomain(),
      consumer_root_domain,
      TensorDomain::getContiguityFilledWith(consumer_root_domain, true),
      final_ids,
      concrete_index_map,
      GpuLower::current()->divisibleSplitSet(),
      GpuLower::current()->caMap(),
      GpuLower::current()->concretizedBroadcastDomains(),
      {},
      false,
      true);

  std::vector<PredicateDomainInfo> contig_id_infos;
  std::unordered_set<IterDomain*> covered_roots;

  // Create entries and return them
  for (auto root_id : consumer_root_domain) {
    if (covered_roots.count(root_id) > 0) {
      continue;
    }

    if (root_id->isBroadcast()) {
      continue;
    }

    auto contig_id_it = contig_finder.allocToIndexedID().find(root_id);

    NVF_ERROR(
        contig_id_it != contig_finder.allocToIndexedID().end(),
        "Error in predicate contiguity analysis, missing index for root ",
        root_id->toString());

    auto contig_id = contig_id_it->second;

    // Pick inputs from the starting domains, i.e.,
    // reference_predicated_root_domain.
    auto contig_alloc_ids = contig_finder.indexedAllocIDs(contig_id);
    covered_roots.insert(contig_alloc_ids.begin(), contig_alloc_ids.end());
    PredicateDomainInfo contig_id_info;
    contig_id_info.id = contig_id;
    contig_id_info.covered_ids = std::unordered_set<IterDomain*>(
        contig_alloc_ids.begin(), contig_alloc_ids.end());
    contig_id_infos.push_back(contig_id_info);
  }
  return contig_id_infos;
}

std::vector<PredicateDomainInfo> getNonDivisibleConsumerDomainsToPredicate(
    TensorView* consumer_tv) {
  const auto& non_divisible_split_info =
      GpuLower::current()->nonDivisibleSplitInfo();

  std::vector<PredicateDomainInfo> pred_info_vec;

  auto it = non_divisible_split_info.splitsToPredicate().find(consumer_tv);
  if (it == non_divisible_split_info.splitsToPredicate().end()) {
    return {};
  }

  const auto& splits_to_predicate = it->second;

  for (auto split : splits_to_predicate) {
    PredicateDomainInfo info{split->in(), {split->in()}, true};
    pred_info_vec.emplace_back(info);
  }

  return pred_info_vec;
}

// Get the start and stop limit offsets that define the valid range to
// compute. In the simplest case, they are just 0 and
// IterDomain::extent. However, IterDomain may have non-zero start and
// stop that's different from extent.
std::pair<Val*, Val*> getStartAndStopLimitOffsets(IterDomain* consumer_id) {
  NVF_ERROR(consumer_id != nullptr);

  Val* start_limit = consumer_id->start();
  Val* stop_limit = SimplifyingIrBuilder::negExpr(consumer_id->stopOffset());

  return {start_limit, stop_limit};
}

// Get the offsets for the start and stop predicates. The offsets
// are to be added to the index.
std::pair<Val*, Val*> getStartAndStopOffsets(
    IterDomain* consumer_id,
    TensorView* consumer_tv,
    const std::unordered_map<IterDomain*, Val*>& consumer_start_index_map,
    const std::unordered_map<IterDomain*, Val*>& consumer_stop_index_map,
    bool unswitch,
    bool intermediate_domain_pred) {
  // By default, the offsets for the start and stop predicates are
  // just zero. All halo-related adjustments are done at root domains,
  // so consumer_id is not a root domain, no adjustment is required.
  if (consumer_id->definition() != nullptr && !intermediate_domain_pred) {
    return {
        GpuLower::current()->kernel()->zeroVal(),
        GpuLower::current()->kernel()->zeroVal()};
  }

  // Get the boundaries of two ends
  auto limits = getStartAndStopLimitOffsets(consumer_id);

  // At this point, we have everything to create both start and stop
  // predicates as:
  //
  //  index + start_offset >= start_limit
  //  index + stop_offset  < extent + stop_limit
  //
  // start_offset and stop_limit are both zero (was not the case with shift)
  //
  // In order to enable consolidating unswitch predicates, organize
  // the predicates as:
  //
  //  index + (start_offset - start_limit) >= 0
  //  index + (stop_offset - stop_limit)  < extent

  auto start_offset = SimplifyingIrBuilder::negExpr(limits.first);
  auto stop_offset = SimplifyingIrBuilder::negExpr(limits.second);

  return {start_offset, stop_offset};
}

// Updates a loop index map with a loop index protected by magic zero
std::unordered_map<IterDomain*, Val*> updateInitialLoopIndexMap(
    const std::unordered_map<IterDomain*, Val*>& initial_loop_index_map,
    const IndexMagicZeroInfo& magic_zero_info) {
  if (magic_zero_info.original_loop_index != nullptr) {
    NVF_ERROR(magic_zero_info.protected_loop_index != nullptr);
    auto concrete_loop_id = GpuLower::current()->caMap()->getConcreteMappedID(
        magic_zero_info.loop_id, IdMappingMode::EXACT);
    auto updated_map = initial_loop_index_map;
    updated_map[concrete_loop_id] = magic_zero_info.protected_loop_index;
    return updated_map;
  } else {
    return initial_loop_index_map;
  }
}

} // namespace

// Returns predicates and the concrete (by loop map) root domains they cover
std::vector<PredicateInfo> Index::getReferenceRootPredicates(
    TensorView* consumer_tv,
    const std::vector<ForLoop*>& loops,
    const std::unordered_set<ForLoop*>& rotated_loops,
    ForLoop* unswitch_or_vec_loop) {
  FUSER_PERF_SCOPE("GpuLower::Lower::Index::getReferenceRootPredicates");

  const auto gpu_lower = GpuLower::current();

  const bool is_unswitch = unswitch_or_vec_loop != nullptr;

  auto db_axis =
      gpu_lower->circularBufferInfo().getCircularBufferAxis(consumer_tv);

  // Generate start and stop indexing from idgraph.
  //
  // Both start and stop positions may need to be predicated. Indexing
  // differs when generating predicates for unswitch.
  // NOTE: If we could find-and-replace KIR nodes, we could just
  // generate one index map, clone it and replace the loop-to-index
  // mappings of unswitched loops for the start predicate.

  auto stop_indexing_from_idgraph = getPredicateIndexingFromIdGraph(
      loops, rotated_loops, consumer_tv, unswitch_or_vec_loop, db_axis, false);
  const auto consumer_stop_indexing = stop_indexing_from_idgraph.index;
  const auto& consumer_stop_index_map = consumer_stop_indexing.indexMap();

  // If not unswitch, share the same indexing map as the stop index
  // map
  const auto start_indexing_from_idgraph = is_unswitch
      ? getPredicateIndexingFromIdGraph(
            loops,
            rotated_loops,
            consumer_tv,
            unswitch_or_vec_loop,
            db_axis,
            true)
      : stop_indexing_from_idgraph;
  const auto consumer_start_indexing = start_indexing_from_idgraph.index;
  const auto& consumer_start_index_map = consumer_start_indexing.indexMap();

  // Get the contiguous ids we need to generate predicates for
  auto contig_id_infos =
      getPredicateContigIds(consumer_tv, consumer_stop_index_map);

  auto non_divisible_splits =
      getNonDivisibleConsumerDomainsToPredicate(consumer_tv);
  contig_id_infos.insert(
      contig_id_infos.end(),
      non_divisible_splits.begin(),
      non_divisible_splits.end());

  std::vector<PredicateInfo> pred_info_vec;

  for (const auto& contig_id_entry : contig_id_infos) {
    auto contig_id = contig_id_entry.id;
    // No predicates needed for braodcasted indices.
    if (contig_id->isBroadcast()) {
      continue;
    }

    auto root_ids = contig_id_entry.covered_ids;

    const auto consumer_stop_indexing_it =
        consumer_stop_index_map.find(contig_id);

    // First condition below happens with Misaligned predicates, where
    // inner-most vectorized loops are not included in the loops
    // parameter. Predicates involving vectorized loops are separately
    // generated in lower_misaligned_vectorization.
    //
    // Can not omit stop index even if it is zero. This is important for empty
    // tensor support, because in empty tensor the extent of an ID can be zero
    if (consumer_stop_indexing_it == consumer_stop_index_map.end()) {
      continue;
    }

    PredicateInfo info;

    // The final predicates will look like:
    // (index + start_offset) >= 0 && (index + stop_offset) < extent.

    std::tie(info.start_offset_, info.stop_offset_) = getStartAndStopOffsets(
        contig_id,
        consumer_tv,
        consumer_start_index_map,
        consumer_stop_index_map,
        unswitch_or_vec_loop != nullptr,
        contig_id_entry.is_intermediate_domain);

    auto stop_index = consumer_stop_indexing_it->second;
    auto start_index = consumer_start_index_map.at(contig_id);

    IndexMagicZeroInfo start_magic_zero_info;
    IndexMagicZeroInfo stop_magic_zero_info;

    // When the start and stop indices are not the same, apply the
    // magic-zero protection separately for both of them.
    if (stop_index != start_index) {
      start_magic_zero_info = protectPredicateIndexWithMagicZero(
          start_index, start_indexing_from_idgraph, loops);
      stop_magic_zero_info = protectPredicateIndexWithMagicZero(
          stop_index, stop_indexing_from_idgraph, loops);
    } else {
      stop_magic_zero_info = protectPredicateIndexWithMagicZero(
          stop_index, stop_indexing_from_idgraph, loops);
      start_magic_zero_info = stop_magic_zero_info;
    }

    start_index = start_magic_zero_info.index;
    stop_index = stop_magic_zero_info.index;

    // Build predicates for start positions as:
    //   start_index + start_offset >= 0
    auto offsetted_start_index =
        SimplifyingIrBuilder::addExpr(start_index, info.start_offset_);
    auto start_pred = SimplifyingIrBuilder::geExpr(
        offsetted_start_index, GpuLower::current()->kernel()->zeroVal());
    info.start_predicate_ = start_pred;

    // Build predicates for stop positions as:
    //   stop_index + stop_offset < IterDomain::extent
    auto stop_offset = info.stop_offset_;
    auto offsetted_stop_index =
        SimplifyingIrBuilder::addExpr(stop_index, stop_offset);
    auto stop_pred =
        SimplifyingIrBuilder::ltExpr(offsetted_stop_index, contig_id->extent());
    info.stop_predicate_ = stop_pred;

    for (auto consumer_id : contig_id_entry.covered_ids) {
      info.predicated_domains_.insert(consumer_id);
    }
    pred_info_vec.emplace_back(info);
  }

  return pred_info_vec;
}

PredicateInfo PredicateInfo::getFalseInfo() {
  PredicateInfo info;
  info.start_predicate_ = GpuLower::current()->kernel()->falseVal();
  info.stop_predicate_ = GpuLower::current()->kernel()->falseVal();

  return info;
}

Val* Index::iota(
    TensorView* consumer_tv,
    const std::vector<ForLoop*>& loops,
    const std::unordered_set<ForLoop*>& rotated_loops,
    Val* start,
    Val* step,
    DataType dtype) {
  auto linear_index =
      Index::getLinearLogicalIndex(consumer_tv, loops, rotated_loops);
  auto result = add(start, mul(step, linear_index));
  return GpuLower::current()->commonScalarMap().hoistScalar(result, loops);
}

Val* Index::eye(
    TensorView* consumer_tv,
    const std::vector<ForLoop*>& loops,
    const std::unordered_set<ForLoop*>& rotated_loops,
    DataType dtype) {
  auto indices =
      Index::getConsumerPerDimLogicalIndex(consumer_tv, loops, rotated_loops);
  NVF_ERROR(indices.size() == 2);
  auto result = maybeCastOp(dtype, eq(indices[0], indices[1]));
  return GpuLower::current()->commonScalarMap().hoistScalar(result, loops);
}

std::pair<Val*, Val*> Index::getCpAsyncBulkGmemIndex(
    const LoadStoreOp* ldst,
    Val* mbarrier,
    const std::vector<ForLoop*>& loops,
    const std::unordered_set<ForLoop*>& rotated_loops) {
  FUSER_PERF_SCOPE("Index::getCpAsyncBulkGmemIndex");

  TensorView* producer_tv = ldst->in()->as<TensorView>();
  TensorView* consumer_tv = ldst->out()->as<TensorView>();

  bool is_load = false;
  TensorView* gmem_tv = nullptr;
  if (producer_tv->getMemoryType() == MemoryType::Shared) {
    NVF_ERROR(consumer_tv->getMemoryType() == MemoryType::Global);
    gmem_tv = consumer_tv;
    is_load = false;
  } else {
    NVF_ERROR(producer_tv->getMemoryType() == MemoryType::Global);
    NVF_ERROR(consumer_tv->getMemoryType() == MemoryType::Shared);
    gmem_tv = producer_tv;
    is_load = true;
  }

  NVF_ERROR(
      GpuLower::current()->consumerToTMAInfo().count(consumer_tv),
      "Unable to find TMA info for consumer_tv: ",
      consumer_tv->toString());
  const TMAInfo& tma_info =
      GpuLower::current()->consumerToTMAInfo().at(consumer_tv);

  ValGroups groups_to_index = tma_info.getTMADomain();

  const TensorIndexer& indexer = GpuLower::current()->tensorIndexer();
  auto indices_inner_to_outer =
      indexer.getIndexFor(ldst, !is_load, groups_to_index, loops);

  int64_t dim = (int64_t)tma_info.dims().size();
  auto coordinate = IrBuilder::arrayExpr(indices_inner_to_outer);
  auto descriptor = tma_info.tensorMap();
  Val* index = nullptr;
  if (is_load) {
    std::stringstream ss;
    ss << "Hopper::CpAsyncBulkTensorTileG2SIndex<" << dim << ">";
    index = IrBuilder::structExpr(
        {{"descriptor", IrBuilder::addressExpr(descriptor)},
         {"coordinate", coordinate},
         {"mbarrier", mbarrier}},
        ss.str());
  } else {
    std::stringstream ss;
    ss << "Hopper::CpAsyncBulkTensorTileS2GIndex<" << dim << ">";
    index = IrBuilder::structExpr(
        {{"descriptor", IrBuilder::addressExpr(descriptor)},
         {"coordinate", coordinate}},
        ss.str());
  }

  index = GpuLower::current()->commonScalarMap().hoistScalar(index, loops);

  Val* expected_bytes = SimplifyingIrBuilder::maybeCastExpr(
      DataType::UInt32, tma_info.tileSizeBytes());
  expected_bytes =
      GpuLower::current()->commonScalarMap().hoistScalar(expected_bytes, loops);
  auto is_multiple_of_16B = SimplifyingIrBuilder::eqExpr(
      SimplifyingIrBuilder::modExpr(
          expected_bytes, IrBuilder::create<Val>(16, DataType::Index)),
      expected_bytes->fusion()->zeroVal());
  GpuLower::current()->validate(
      is_multiple_of_16B,
      "The expected bytes must be a multiple of 16 bytes, but ",
      expected_bytes->toInlineString(),
      " is not.");

  return {IrBuilder::create<kir::TensorIndex>(gmem_tv, index), expected_bytes};
}

} // namespace nvfuser<|MERGE_RESOLUTION|>--- conflicted
+++ resolved
@@ -2094,14 +2094,9 @@
     DataType as_type) {
   Val* index = nullptr;
 
-<<<<<<< HEAD
-  if (isIdModelOptionEnabled(IdModelEnableOption::ProducerIndex) &&
-      GpuLower::current()->isTensorIndexerEnabled()) {
-=======
   if (!lower_utils::hasRootToLoopLinearTransformations(producer) ||
-      (hasEnableOptionArgument(EnableOption::IdModel, "producer_index") &&
+      (isIdModelOptionEnabled(IdModelEnableOption::ProducerIndex) &&
        GpuLower::current()->isTensorIndexerEnabled())) {
->>>>>>> 08f738d0
     index = GpuLower::current()->tensorIndexer().getLinearIndex(
         producer, consumer->definition(), loops);
     if (generate_pointer) {
@@ -2203,14 +2198,9 @@
     bool generate_pointer,
     DataType as_type) {
   Val* index = nullptr;
-<<<<<<< HEAD
-  if (isIdModelOptionEnabled(IdModelEnableOption::ConsumerIndex) &&
-      GpuLower::current()->isTensorIndexerEnabled()) {
-=======
-  if (!lower_utils::hasRootToLoopLinearTransformations(consumer) ||
-      (hasEnableOptionArgument(EnableOption::IdModel, "consumer_index") &&
-       GpuLower::current()->isTensorIndexerEnabled())) {
->>>>>>> 08f738d0
+  if (!lower_utils::hasRootToLoopLinearTransformations(consumer) ||  
+      (isIdModelOptionEnabled(IdModelEnableOption::ConsumerIndex) &&
+       GpuLower::current()->isTensorIndexerEnabled()) {
     index = GpuLower::current()->tensorIndexer().getLinearIndex(
         consumer, consumer->definition(), loops);
     if (generate_pointer) {
