--- conflicted
+++ resolved
@@ -2110,14 +2110,9 @@
     DataType as_type) {
   Val* index = nullptr;
 
-<<<<<<< HEAD
-  if (isIdModelOptionEnabled(IdModelEnableOption::ProducerIndex) &&
-      GpuLower::current()->isTensorIndexerEnabled()) {
-=======
   if (!lower_utils::hasRootToLoopLinearTransformations(producer) ||
-      (hasEnableOptionArgument(EnableOption::IdModel, "producer_index") &&
+      (isIdModelOptionEnabled(IdModelEnableOption::ProducerIndex) &&
        GpuLower::current()->isTensorIndexerEnabled())) {
->>>>>>> 446e2473
     index = GpuLower::current()->tensorIndexer().getLinearIndex(
         producer, consumer->definition(), loops);
     if (generate_pointer) {
@@ -2219,14 +2214,9 @@
     bool generate_pointer,
     DataType as_type) {
   Val* index = nullptr;
-<<<<<<< HEAD
-  if (isIdModelOptionEnabled(IdModelEnableOption::ConsumerIndex) &&
-      GpuLower::current()->isTensorIndexerEnabled()) {
-=======
   if (!lower_utils::hasRootToLoopLinearTransformations(consumer) ||
-      (hasEnableOptionArgument(EnableOption::IdModel, "consumer_index") &&
+      (isIdModelOptionEnabled(IdModelEnableOption::ConsumerIndex) &&
        GpuLower::current()->isTensorIndexerEnabled())) {
->>>>>>> 446e2473
     index = GpuLower::current()->tensorIndexer().getLinearIndex(
         consumer, consumer->definition(), loops);
     if (generate_pointer) {
