--- conflicted
+++ resolved
@@ -1112,11 +1112,7 @@
     const std::unordered_set<ForLoop*>& rotated_loops,
     ForLoop* alloc_loop,
     bool as_consumer,
-<<<<<<< HEAD
-    kir::ForLoop* circular_buffer_loop) {
-=======
-    ForLoop* double_buffer_loop) {
->>>>>>> 57e3d4cc
+    ForLoop* circular_buffer_loop) {
   bool within_alloc = false;
   if (alloc_loop == nullptr) {
     within_alloc = true;
