// clang-format off
/*
 * SPDX-FileCopyrightText: Copyright (c) 2023-present NVIDIA CORPORATION & AFFILIATES.
 * All rights reserved.
 * SPDX-License-Identifier: BSD-3-Clause
 */
// clang-format on
#include <index_compute.h>

#include <ATen/cuda/CUDAContext.h>

#include <contiguity.h>
#include <device_lower/analysis/index_compute.h>
#include <device_lower/lower2device.h>
#include <device_lower/pass/circular_buffer.h>
#include <device_lower/pass/magic_zero.h>
#include <device_lower/pass/unroll.h>
#include <device_lower/validation.h>
#include <expr_simplifier.h>
#include <instrumentation.h>
#include <ir/all_nodes.h>
#include <ir/builder.h>
#include <ir/iostream.h>
#include <ir/utils.h>
#include <logical_domain_map.h>
#include <ops/arith.h>
#include <swizzle.h>
#include <transform_iter.h>
#include <transform_replay.h>

#include <memory>

namespace nvfuser {

bool IndexCompute::hasUnswitchedDependentDomains(IterDomain* id) const {
  auto concrete_id = maybeGetExactMapConcreteID(id);
  auto it = unswitched_domain_map_.find(concrete_id);
  return it != unswitched_domain_map_.end() && !it->second.empty();
}

void IndexCompute::initializeUnswitchDomainMap() {
  NVF_ERROR(unswitched_domain_map_.empty());
  for (auto id : unswitched_loop_domains_) {
    auto concrete_id = maybeGetExactMapConcreteID(id);
    unswitched_domain_map_.emplace(
        concrete_id,
        std::vector<std::deque<IterDomain*>>{
            std::deque<IterDomain*>{concrete_id}});
  }
}

void IndexCompute::updateUnswitchedDomains(Expr* expr) {
  if (auto split = dynamic_cast<Split*>(expr)) {
    auto split_in = maybeGetExactMapConcreteID(split->in());
    for (auto split_out : {split->inner(), split->outer()}) {
      auto concrete_id = maybeGetExactMapConcreteID(split_out);
      if (auto it = unswitched_domain_map_.find(concrete_id);
          it != unswitched_domain_map_.end()) {
        if (split_out == split->inner()) {
          // In the case of upward traversal from the inner output,
          // just copy the unswitched info
          unswitched_domain_map_[split_in] = it->second;
        } else {
          // In the case of upward traversal from the outer output,
          // prepend the inner domain to the lists
          for (auto unswitched_dep_ids : it->second) {
            unswitched_dep_ids.push_front(
                maybeGetExactMapConcreteID(split->inner()));
            unswitched_domain_map_[split_in].push_back(unswitched_dep_ids);
          }
        }
      }
    }
  } else {
    // Suppress a clang-tidy warning
    NVF_ERROR(expr != nullptr);
    // Propagate the unswitch info if any of outputs is
    // unswitched. Unlike the split case, the propagated info
    // is just reset as there's no obvious way to back-propagate the
    // info through, e.g., merge
    if (std::any_of(
            expr->outputs().begin(), expr->outputs().end(), [this](Val* out) {
              return out->isA<IterDomain>() &&
                  hasUnswitchedDependentDomains(out->as<IterDomain>());
            })) {
      for (auto inp : ir_utils::filterByType<IterDomain>(expr->inputs())) {
        auto inp_concrete = maybeGetExactMapConcreteID(inp);
        unswitched_domain_map_.emplace(
            inp_concrete,
            std::vector<std::deque<IterDomain*>>{
                std::deque<IterDomain*>{inp_concrete}});
      }
    }
  }
}

void IndexCompute::handle(Split* split) {
  auto in_id = maybeGetExactMapConcreteID(split->in()->as<IterDomain>());
  auto outer_id = maybeGetExactMapConcreteID(split->outer()->as<IterDomain>());
  auto inner_id = maybeGetExactMapConcreteID(split->inner()->as<IterDomain>());

  auto outer_it = index_map_.find(outer_id);
  auto inner_it = index_map_.find(inner_id);
  if (outer_it == index_map_.end() || inner_it == index_map_.end()) {
    return;
  }

  const auto outer_ind = outer_it->second;
  const auto inner_ind = inner_it->second;

  const bool outer_zero = isZero(outer_id);
  const bool inner_zero = isZero(inner_id);

  // We want to mark as zero merged in if we're working with shared or local
  // memory, and the dimension we're working with is not part of the allocation,
  // as we have special propagation rules for that scenario.

  // Maybe clear in_id as it could have been mapped over from another
  // IndexCompute. Uncertain if this is needed but seems to be safe.
  bool zero_merged_in = hasZeroMerged(in_id) || hasZeroMerged(inner_id) ||
      hasZeroMerged(outer_id);

  // If both are zero, the split input is also zero
  if (inner_zero && outer_zero) {
    zero_domains_.emplace(in_id);
  }

  if (zero_merged_in) {
    zero_merged_in_.emplace(in_id);
  }

  if (isZero(in_id)) {
    index_map_[in_id] = GpuLower::current()->kernel()->zeroVal();
    extent_map_[in_id] = GpuLower::current()->kernel()->zeroVal();
  } else if (zero_merged_in && outer_zero) {
    index_map_[in_id] = inner_ind;
    extent_map_[in_id] = getExtent(inner_id);
  } else if (zero_merged_in && inner_zero) {
    index_map_[in_id] = outer_ind;
    extent_map_[in_id] = getExtent(outer_id);
  } else {
    index_map_[in_id] = SimplifyingIrBuilder::addExpr(
        SimplifyingIrBuilder::mulExpr(outer_ind, getExtent(inner_id)),
        inner_ind);
    // The extent should be updated only when its allocation is
    // partial, i.e., zero_merged_in is true. See PR #1270.
    if (zero_merged_in) {
      extent_map_[in_id] = SimplifyingIrBuilder::mulExpr(
          getExtent(outer_id), getExtent(inner_id));
    }
  }
}

bool IndexCompute::isModuloInvalidUnswitchedIndex(
    IterDomain* out_concrete_id,
    Val* out_ind,
    Val* inner_extent) const {
  // If not in the unswitched domain map, this domain has no dependent
  // unswitched domain
  auto unswitched_domain_map_it = unswitched_domain_map_.find(out_concrete_id);
  if (unswitched_domain_map_it == unswitched_domain_map_.end()) {
    return false;
  }

  for (const auto& unswitched_domain_list : unswitched_domain_map_it->second) {
    NVF_ERROR(!unswitched_domain_list.empty());

    // If the stride is a multiple of the inner extent, the loop
    // unswitched index remains to be a valid maximum index as the
    // module by the inner extent will be just zero. More
    // specifically, the index for this unswitched domain would be (x
    // - 1) * extent_of_inner_domain_0 * extent_of_inner_domain_1
    // ...., so if the stride component, i.e., the multiplication of all
    // the inner extents is divisible by the merge inner extent, its
    // contribution propagated to the inner path will be zero. This
    // pattern is effectively the same as distributeDivisibleDivMod in
    // the expr simplifier.
    Val* stride = out_concrete_id->fusion()->oneVal();
    for (auto it = unswitched_domain_list.begin();
         it != unswitched_domain_list.end() - 1;
         ++it) {
      IterDomain* inner_id = *it;
      stride = IrBuilder::mulExpr(stride, getExtent(inner_id));
    }
    if (simplifyExpr(IrBuilder::modExpr(stride, inner_extent))->isZero()) {
      continue;
    }

    // Also, if the total extent including the inner domains is a
    // divisible factor of the inner extent, the contribution by the
    // unswitched domain is guaranteed to be still the maximum when
    // propagated to the inner path. This pattern is effectively the
    // same as distributeGcdRemainderDivMod in the expr simplifier.
    Val* total_extent =
        IrBuilder::mulExpr(stride, getExtent(unswitched_domain_list.back()));
    if (simplifyExpr(IrBuilder::modExpr(inner_extent, total_extent))
            ->isZero()) {
      continue;
    }

    // Not proven to be safe. This does not mean it's proven to be
    // invalid, but it's enough to make the generated code from the
    // existing C++ tests and benchmarks remain unchanged
    return true;
  }

  return false;
}

void IndexCompute::handle(Merge* merge) {
  auto out_id = maybeGetExactMapConcreteID(merge->out());
  auto outer_id = maybeGetExactMapConcreteID(merge->outer());
  auto inner_id = maybeGetExactMapConcreteID(merge->inner());

  auto out_it = index_map_.find(out_id);
  if (out_it == index_map_.end()) {
    return;
  }
  auto out_ind = out_it->second;

  auto zero = GpuLower::current()->kernel()->zeroVal();

  if (isZero(out_id)) {
    index_map_[outer_id] = zero;
    index_map_[inner_id] = zero;
    // TODO: Why do we set extent_map_ to zero? This has to be protected by zero
    // merged in, but seems logical to me the extent would still be one.
    extent_map_[outer_id] = zero;
    extent_map_[inner_id] = zero;
    zero_domains_.emplace(outer_id);
    zero_domains_.emplace(inner_id);
    return;
  }

  if (!hasZeroMerged(out_id) && contig_ids_.find(out_id) != contig_ids_.end()) {
    // Contiguous indexing path
    auto input_ids = ir_utils::iterDomainInputsOfOrderedAs(
        {merge->out()}, td_->maybeAllocation());

    // Shouldn't hit this, but don't want to segfault if somehow we do.
    NVF_ERROR(!input_ids.empty());

    // Try to find the last non broadcast entry to put the index in if it's a
    // contiguous merge. This isn't strictly necessary but there's implicit
    // assumptions in the indexing logic that assume broadcasted allocation
    // domains can be ignored. This logic is just to try and match that logic.
    // Initialize everything to zero.
    for (auto alloc_id : input_ids) {
      index_map_[alloc_id] = zero;
    }

    // If all are broadcast we can just send the index to the last entry.
    if (std::all_of(input_ids.begin(), input_ids.end(), [](IterDomain* id) {
          // I don't think reductions can be in here, but strictly matching the
          // logic in the indexing functions like
          // getNonGlobalConsumerStridedIndices
          return id->isBroadcast() || id->isReduction() || id->isStride();
        })) {
      index_map_[*(input_ids.end() - 1)] = out_ind;
    } else {
      for (auto id_it = input_ids.rbegin(); id_it != input_ids.rend();
           id_it++) {
        auto id = *id_it;
        if (id->isBroadcast() || id->isReduction() || id->isStride()) {
          continue;
        } else {
          index_map_[id] = out_ind;
          break;
        }
      }
    }

    return;
  }

  Val* inner_extent = getExtent(inner_id);

  const auto outer_extent = getExtent(outer_id);

  if (inner_id->isBroadcast() && inner_extent->isOneInt()) {
    // Propagate away from broadcast dims
    index_map_[outer_id] = out_ind;
    index_map_[inner_id] = zero;

    extent_map_[outer_id] = getExtent(out_id);
    if (hasZeroMerged(out_id)) {
      zero_merged_in_.insert(outer_id);
    }
  } else if (outer_id->isBroadcast() && outer_extent->isOneInt()) {
    // Propagate away from broadcast dims
    index_map_[outer_id] = zero;
    index_map_[inner_id] = out_ind;

    extent_map_[inner_id] = getExtent(out_id);
    if (hasZeroMerged(out_id)) {
      zero_merged_in_.insert(inner_id);
    }
  } else if (hasZeroMerged(out_id)) {
    // Don't propagate to inner id if it's comprised of only broadcast
    // allocation domains, unless outer is also all broadcast domains. Index
    // shouldn't be anything but zero if both inner and outer are all broadcast
    // domains, but didn't add a hard check for this. See Indexing5 test.
    if (!inner_id->isBroadcast() && !outer_id->isBroadcast()) {
      // If neither dimension is a broadcast (should be true for reference
      // indexing) pick the preferred path or the inner path.
      if (preferred_paths_.find(outer_id) != preferred_paths_.end() &&
          preferred_paths_.find(inner_id) == preferred_paths_.end()) {
        // Marked that we should prop through outer, not inner.
        index_map_[outer_id] = out_ind;
        extent_map_[outer_id] = getExtent(out_id);
        index_map_[inner_id] = zero;
        extent_map_[inner_id] = zero;
        zero_domains_.emplace(inner_id);
      } else {
        // Prop through inner
        index_map_[inner_id] = out_ind;
        extent_map_[inner_id] = getExtent(out_id);
        index_map_[outer_id] = zero;
        extent_map_[outer_id] = zero;
        zero_domains_.emplace(outer_id);
      }
    } else if (inner_id->isBroadcast() && !outer_id->isBroadcast()) {
      // Inner is broadcast and outer isn't, prop through outer
      index_map_[outer_id] = out_ind;
      extent_map_[outer_id] = getExtent(out_id);
      index_map_[inner_id] = zero;
      extent_map_[inner_id] = zero;
      zero_domains_.emplace(inner_id);
    } else {
      // Default to propagating through inner
      index_map_[inner_id] = out_ind;
      extent_map_[inner_id] = getExtent(out_id);
      index_map_[outer_id] = zero;
      extent_map_[outer_id] = zero;
      zero_domains_.emplace(outer_id);
    }
    zero_merged_in_.emplace(inner_id);
    zero_merged_in_.emplace(outer_id);
  } else {
    index_map_[outer_id] = SimplifyingIrBuilder::divExpr(out_ind, inner_extent);
    // Take the absolute maximum if module could result in an invalid
    // index for an unswitched domain
    index_map_[inner_id] =
        isModuloInvalidUnswitchedIndex(out_id, out_ind, inner_extent)
        ? SimplifyingIrBuilder::subExpr(
              inner_extent, inner_extent->fusion()->oneVal())
        : SimplifyingIrBuilder::modExpr(out_ind, inner_extent);
  }
}

void IndexCompute::handle(Swizzle* swizzle) {
  auto out_x_id = maybeGetExactMapConcreteID(swizzle->outX());
  auto out_y_id = maybeGetExactMapConcreteID(swizzle->outY());
  auto in_x_id = maybeGetExactMapConcreteID(swizzle->inX());
  auto in_y_id = maybeGetExactMapConcreteID(swizzle->inY());

  auto out_x_it = index_map_.find(out_x_id);
  auto out_y_it = index_map_.find(out_y_id);

  if (out_x_it == index_map_.end() || out_y_it == index_map_.end()) {
    return;
  }

  const auto out_x_ind = out_x_it->second;
  const auto out_y_ind = out_y_it->second;

  std::pair<Val*, Val*> swizzled_index = dispatchSwizzle(
      swizzle->swizzleType(),
      out_x_ind,
      out_y_ind,
      getExtent(out_x_id),
      getExtent(out_y_id));
  index_map_[in_x_id] = swizzled_index.first;
  index_map_[in_y_id] = swizzled_index.second;
}

void IndexCompute::handle(Swizzle2D* swizzle_2d) {
  auto out_x_id = maybeGetExactMapConcreteID(swizzle_2d->outX());
  auto out_y_id = maybeGetExactMapConcreteID(swizzle_2d->outY());
  auto in_x_id = maybeGetExactMapConcreteID(swizzle_2d->inX());
  auto in_y_id = maybeGetExactMapConcreteID(swizzle_2d->inY());

  auto out_x_it = index_map_.find(out_x_id);
  auto out_y_it = index_map_.find(out_y_id);

  if (out_x_it == index_map_.end() || out_y_it == index_map_.end()) {
    return;
  }

  const auto out_x_ind = out_x_it->second;
  const auto out_y_ind = out_y_it->second;

  if (swizzle_mode_ == SwizzleMode::NoSwizzle ||
      swizzle_mode_ != swizzle_2d->swizzleMode()) {
    // Handle inactive swizzles by just passing through index
    //  and extend information.

    if (!index_map_.count(in_x_id)) {
      index_map_[in_x_id] = out_x_ind;
      extent_map_[in_x_id] = getExtent(out_x_id);
    }
    if (!index_map_.count(in_y_id)) {
      index_map_[in_y_id] = out_y_ind;
      extent_map_[in_y_id] = getExtent(out_y_id);
    }
  } else {
    // Generate integer swizzle math if the
    //  swizzle is activated. See also
    //  [Note on swizzle mode].
    std::pair<Val*, Val*> swizzled_index = dispatchSwizzle(
        swizzle_2d->swizzleType(),
        out_x_ind,
        out_y_ind,
        getExtent(out_x_id),
        getExtent(out_y_id));
    index_map_[in_x_id] = swizzled_index.first;
    index_map_[in_y_id] = swizzled_index.second;
  }
}

void IndexCompute::handle(Resize* resize) {
  auto out_id = maybeGetExactMapConcreteID(resize->out());
  auto in_id = maybeGetExactMapConcreteID(resize->in());

  auto out_it = index_map_.find(out_id);

  if (out_it == index_map_.end()) {
    return;
  }

  const auto out_ind = out_it->second;

  if (isZero(out_id) || hasZeroMerged(out_id)) {
    // When the out ID is (partially) zero, the in ID is not indexable. Don't
    // add any new mapping to the index and extent maps. This is fine since when
    // a resize shows up as part of root to logical transformations, the input
    // to the resize is not indexed as the indexing is done using the logical
    // domain. This could be an issue when a resize is shows up outside of
    // rfactor transfomations, but currently that only can happen when a
    // producer tensor is transformed to look like a consumer. Since inlining is
    // not allowed with resize, the out ID should never be a zero domain in that
    // case.
    return;
  } else {
    index_map_[in_id] = sub(out_ind, resize->leftExpand());
    extent_map_[in_id] = sub(
        sub(getExtent(out_id), resize->leftExpand()), resize->rightExpand());
  }
}

void IndexCompute::dispatch(Expr* e) {
  NVF_ERROR(
      (e->isOneOf<Split, Merge, Swizzle, Swizzle2D, Resize>()),
      "Invalid expr type found in transform traversal.");
  updateUnswitchedDomains(e);
  BackwardVisitor::dispatch(e);
}

IndexCompute::IndexCompute(
    const TensorDomain* _td,
    std::unordered_map<IterDomain*, Val*> initial_index_map,
    std::unordered_map<IterDomain*, Val*> extent_map,
    std::unordered_set<IterDomain*> zero_domains,
    std::unordered_set<IterDomain*> zero_merged_in,
    std::unordered_set<IterDomain*> preferred_paths)
    : IndexCompute(
          _td,
          std::move(initial_index_map),
          std::move(extent_map),
          std::move(zero_domains),
          std::move(zero_merged_in),
          ContigIDs::getNonContigIDs(),
          std::move(preferred_paths)) {}

IndexCompute::IndexCompute(
    const TensorDomain* _td,
    std::unordered_map<IterDomain*, Val*> initial_index_map,
    std::unordered_map<IterDomain*, Val*> extent_map,
    std::unordered_set<IterDomain*> zero_domains,
    std::unordered_set<IterDomain*> zero_merged_in,
    const ContigIDs& contig_finder,
    std::unordered_set<IterDomain*> preferred_paths,
    std::unordered_set<IterDomain*> unswitched_loop_domains)
    : td_(_td),
      index_map_(std::move(initial_index_map)),
      extent_map_(std::move(extent_map)),
      zero_domains_(std::move(zero_domains)),
      zero_merged_in_(std::move(zero_merged_in)),
      contig_ids_{contig_finder.contigIDs()},
      preferred_paths_(std::move(preferred_paths)),
      unswitched_loop_domains_(std::move(unswitched_loop_domains)) {
  FUSER_PERF_SCOPE("GpuLower::Lower::IndexCompute::IndexCompute");

  if (isOptionDisabled(DisableOption::ContigIndexing)) {
    contig_ids_.clear();
  }

  // Make sure we recompute any indices we can that map to a contiguous access
  // in physical memory.
  const auto& within_contig = contig_finder.withinContigIDs();
  for (auto contig_id : contig_ids_) {
    if (index_map_.find(contig_id) != index_map_.end()) {
      NVF_ERROR(within_contig.find(contig_id) != within_contig.end());
      for (auto id : within_contig.at(contig_id)) {
        index_map_.erase(id);
      }
    }
  }

  initializeUnswitchDomainMap();
}

IndexCompute::IndexCompute(
    std::unordered_map<IterDomain*, Val*> initial_index_map,
    std::unordered_set<IterDomain*> zero_domains,
    std::unordered_set<IterDomain*> preferred_paths,
    std::unordered_set<IterDomain*> unswitched_loop_domains)
    : td_{nullptr},
      index_map_(std::move(initial_index_map)),
      zero_domains_(std::move(zero_domains)),
      preferred_paths_(std::move(preferred_paths)),
      concrete_id_pass_{true},
      swizzle_mode_{SwizzleMode::Loop},
      unswitched_loop_domains_(std::move(unswitched_loop_domains)) {
  FUSER_PERF_SCOPE("GpuLower::Lower::IndexCompute::IndexCompute");
  initializeUnswitchDomainMap();
}

void IndexCompute::run(const LoopIndexing& loop_indexing) {
  NVF_ERROR(concrete_id_pass_, "concrete pass only for this option");
  // Apply loop swizzles if there are any that outputs to
  //  the loop domains.
  // Currently only support loop swizzles that directly output
  //  to concrete loop domains and these are validated in
  //  validate swizzle pass.
  // TODO:
  //  will gradually enable replaying and mapping of loop
  // swizzles in the IR infrastructure and once that's piped
  // through this part of logic will be removed.
  std::unordered_set<Expr*> visited;
  for (auto loop_id : loop_indexing.loopDomains()) {
    auto loop_id_def = loop_id->definition();
    if (loop_id_def != nullptr && loop_id_def->isA<Swizzle2D>()) {
      if (visited.insert(loop_id_def).second) {
        dispatch(loop_id_def);
      }
    }
  }

  // Resolve the index vals that could be resolved with only
  //  the loops that consumer_tv doesn't share with any of its
  //  consumers, i.e. the not-inlined loops that define consumer_tv
  //  values.
  collectIndexIntoPermissiveMap(loop_indexing);

  // Run through the loop indexing expressions and generate
  //  the indexing integer math for the concrete ids.
  for (auto expr : loop_indexing.getBackwardExprList()) {
    // Resolve missing values from permissive map.
    updateIndexMapFromPermissiveMap(expr);

    dispatch(expr);
  }
}

void IndexCompute::collectIndexIntoPermissiveMap(
    const LoopIndexing& loop_indexing) {
  // Visit the expressions that only produces un-inlined iterdomains,
  //  in reverse topological order.
  for (auto expr : loop_indexing.getBackwardOutOfLineExprList()) {
    // Compute indexing vals for the expression inputs.
    //
    // This stage should run before any indexing computation so it could be
    //  made sure that all index values computed at this stage are
    //  the ones that can be resolved only with the not-inlined
    //  iterdomains.
    //
    auto id_outputs = ir_utils::filterByType<IterDomain>(expr->outputs());
    if (std::all_of(
            id_outputs.begin(), id_outputs.end(), [this](IterDomain* id) {
              return index_map_.count(
                  GpuLower::current()->info().caMap().getConcreteMappedID(
                      id, IdMappingMode::EXACT));
            })) {
      // Visit this expression:
      // LoopIndexingAnalysis::traverseFromDomainVals made sure that each
      //  concrete index is bound exactly once so computing these expressions
      //  early should still be consistent.
      dispatch(expr);

      auto id_inputs = ir_utils::filterByType<IterDomain>(expr->inputs());
      for (auto id : id_inputs) {
        // Collect backward pass results from this expression if they are
        //  made available in by this expression.
        auto idx_it = index_map_.find(
            GpuLower::current()->info().caMap().getConcreteMappedID(
                id, IdMappingMode::EXACT));

        if (idx_it != index_map_.end()) {
          permissive_index_map_
              [GpuLower::current()->info().caMap().getConcreteMappedID(
                  id, IdMappingMode::PERMISSIVE)] = idx_it->second;
        }
      }
    }
  }
}

void IndexCompute::updateIndexMapFromPermissiveMap(const Expr* id_expr) {
  auto id_outputs = ir_utils::filterByType<IterDomain>(id_expr->outputs());
  for (auto id : id_outputs) {
    auto concrete_id = GpuLower::current()->info().caMap().getConcreteMappedID(
        id, IdMappingMode::EXACT);
    // Only try to copy index val from permissive map when
    //  the index is missing.
    if (!index_map_.count(concrete_id)) {
      auto permissive_id =
          GpuLower::current()->info().caMap().getConcreteMappedID(
              id, IdMappingMode::PERMISSIVE);
      // Write the permissive index val into index_map_ if the
      //  missing value is found here.
      auto permissive_it = permissive_index_map_.find(permissive_id);
      if (permissive_it != permissive_index_map_.end()) {
        index_map_[concrete_id] = permissive_it->second;
      }
    }
  }
}

void IndexCompute::run() {
  const std::vector<Val*> domain_vals(td_->loop().begin(), td_->loop().end());
  traverseTo(domain_vals, false);
}

IterDomain* IndexCompute::maybeGetExactMapConcreteID(IterDomain* id) const {
  if (concrete_id_pass_) {
    return GpuLower::current()->info().caMap().getConcreteMappedID(
        id, IdMappingMode::EXACT);
  }
  return id;
}

Val* IndexCompute::getExtent(IterDomain* id) const {
  // Pick from extent_map_ if available. Previously parallel
  // dimensions were ued (e.g., blockDim.x), however, it would result
  // in out-of-bounds errors when the extent of IterDomain is smaller
  // than the threading dimension.
  if (extent_map_.find(id) != extent_map_.end()) {
    return extent_map_.at(id);
  } else {
    return id->extent();
  }
}

bool IndexCompute::hasZeroMerged(IterDomain* id) const {
  return zero_merged_in_.find(id) != zero_merged_in_.end() || isZero(id);
}

bool IndexCompute::isZero(IterDomain* id) const {
  return zero_domains_.find(id) != zero_domains_.end();
}

IndexCompute IndexCompute::updateIndexCompute(
    const TensorDomain* new_td,
    const std::unordered_map<IterDomain*, VectorOfUniqueEntries<IterDomain*>>&
        id_map,
    const ContigIDs& contig_finder) const {
  FUSER_PERF_SCOPE("GpuLower::Lower::updateIndexCompute");

  std::unordered_map<IterDomain*, Val*> updated_index_map;
  std::unordered_map<IterDomain*, Val*> updated_extent_map;
  std::unordered_set<IterDomain*> updated_zero_domains;
  std::unordered_set<IterDomain*> updated_zero_merged_in;
  std::unordered_set<IterDomain*> updated_unswitched_domains;

  // Multile IDs can map to the same ID, so loop over the mappings in
  // a deterministic order to have deterministic indexing results
  for (auto prev_id : getSortedKeys(id_map, Statement::lessThan)) {
    const auto& new_ids = id_map.at(prev_id);
    for (auto new_id : new_ids.vector()) {
      if (index_map_.find(prev_id) != index_map_.end()) {
        updated_index_map[new_id] = index_map_.at(prev_id);
      }

      if (extent_map_.find(prev_id) != extent_map_.end()) {
        updated_extent_map[new_id] = getExtent(prev_id);
      }

      if (zero_domains_.find(prev_id) != zero_domains_.end()) {
        updated_zero_domains.emplace(new_id);
      }

      if (zero_merged_in_.find(prev_id) != zero_merged_in_.end()) {
        updated_zero_merged_in.emplace(new_id);
      }

      if (auto it = unswitched_loop_domains_.find(prev_id);
          it != unswitched_loop_domains_.end()) {
        updated_unswitched_domains.emplace(new_id);
      }
    }
  }

  IndexCompute updated_index_compute(
      new_td,
      updated_index_map,
      updated_extent_map,
      updated_zero_domains,
      updated_zero_merged_in,
      contig_finder,
      {},
      updated_unswitched_domains);

  updated_index_compute.run();

  return updated_index_compute;
}

namespace {
// Map indices down to the loop domains for applying swizzle
class UpdateLeafIndices : public IterVisitor {
 public:
  UpdateLeafIndices(
      const TensorDomain* td,
      std::unordered_map<IterDomain*, Val*> initial_index_map,
      std::unordered_map<IterDomain*, Val*> extent_map)
      : td_(td),
        index_map_(std::move(initial_index_map)),
        extent_map_(std::move(extent_map)) {
    const std::vector<Val*> domain_vals(td_->loop().begin(), td_->loop().end());

    traverseTo(domain_vals, false);
  }

  const std::unordered_map<IterDomain*, Val*>& indexMap() const {
    return index_map_;
  }

  const std::unordered_map<IterDomain*, Val*>& extentMap() const {
    return extent_map_;
  }

 private:
  using IterVisitor::handle;

  void handle(Split* split) override {
    auto in_id = split->in();
    auto outer_id = split->outer();
    auto inner_id = split->inner();

    // Nothing need to be done when mappings for the output axes
    // already exist.
    if (index_map_.find(outer_id) != index_map_.end()) {
      return;
    }

    if (!index_map_.count(in_id)) {
      // Reduction axes on producer side could be visited on forward
      //  propagation pass and current implementation does not yet
      //  support reduction on swizzled iterdomains, so un-indexed
      //  reduction iterdomains are just ignored for now. It is the same
      //  for broadcast iterdomains.
      NVF_ERROR(
          in_id->isReduction() || in_id->isBroadcast(),
          "Undefined index for ",
          in_id->toString());
      return;
    }

    auto factor = split->factor();
    index_map_[inner_id] =
        SimplifyingIrBuilder::modExpr(index_map_[in_id], factor);
    extent_map_[inner_id] = factor;
    index_map_[outer_id] =
        SimplifyingIrBuilder::divExpr(index_map_[in_id], factor);
    extent_map_[outer_id] =
        SimplifyingIrBuilder::ceilDivExpr(getExtent(in_id), factor);
  }

  void handle(Merge* merge) override {
    auto out_id = merge->out();
    auto outer_id = merge->outer();
    auto inner_id = merge->inner();

    // Nothing need to be done when mappings for the output axes
    // already exist.
    if (index_map_.find(out_id) != index_map_.end()) {
      return;
    }

    if (outer_id->isBroadcast()) {
      if (!index_map_.count(inner_id)) {
        // Reduction axes on producer side could be visited on forward
        //  propagation pass and current implementation does not yet
        //  support reduciton on swizzled iterdomains, so un-indexed
        //  reduction iterdomains are just ignored for now. The same applies to
        //  BroadcastOp.
        NVF_ERROR(
            inner_id->isReduction() || inner_id->isBroadcast(),
            "Undefined index for ",
            inner_id->toString());
        return;
      }

      NVF_ERROR(
          index_map_.find(inner_id) != index_map_.end(), "Inner ID not found");

      index_map_[out_id] = index_map_[inner_id];
      extent_map_[out_id] = getExtent(inner_id);
      return;
    } else if (inner_id->isBroadcast()) {
      if (!index_map_.count(outer_id)) {
        // Reduction axes on producer side could be visited on forward
        //  propagation pass and current implementation does not yet
        //  support reduciton on swizzled iterdomains, so un-indexed
        //  reduction iterdomains are just ignored for now.
        NVF_ERROR(
            outer_id->isReduction() || outer_id->isBroadcast(),
            "Undefined index for ",
            outer_id->toString());
        return;
      }

      NVF_ERROR(
          index_map_.find(outer_id) != index_map_.end(), "Outer ID not found");

      index_map_[out_id] = index_map_[outer_id];
      extent_map_[out_id] = getExtent(outer_id);
      return;
    }

    if (!index_map_.count(outer_id) || !index_map_.count(inner_id)) {
      // Reduction axes on producer side could be visited on forward
      //  propagation pass and current implementation does not yet
      //  support reduciton on swizzled iterdomains, so un-indexed
      //  reduction iterdomains are just ignored for now.
      NVF_ERROR(
          (outer_id->isReduction() || outer_id->isBroadcast()) &&
              (inner_id->isReduction() || inner_id->isBroadcast()),
          "Undefined index for ",
          outer_id->toString(),
          " and ",
          inner_id->toString());
      return;
    }

    NVF_ERROR(
        index_map_.find(outer_id) != index_map_.end(), "Outer ID not found");
    NVF_ERROR(
        index_map_.find(inner_id) != index_map_.end(), "Inner ID not found");

    index_map_[out_id] = SimplifyingIrBuilder::addExpr(
        index_map_[inner_id],
        SimplifyingIrBuilder::mulExpr(
            index_map_[outer_id], getExtent(inner_id)));

    extent_map_[out_id] =
        SimplifyingIrBuilder::mulExpr(getExtent(outer_id), getExtent(inner_id));
  }

  void handle(Swizzle2D* swizzle_2d) override {
    auto in_x = swizzle_2d->inX();
    auto in_y = swizzle_2d->inY();
    auto out_x = swizzle_2d->outX();
    auto out_y = swizzle_2d->outY();

    // Forward propagation pass still just forward
    //  through the indices and the actual swizzle
    //  will be applied on the backward pass in
    //  IndexSwizzle class implementation.
    index_map_[out_x] = index_map_.at(in_x);
    extent_map_[out_x] = getExtent(in_x);
    index_map_[out_y] = index_map_.at(in_y);
    extent_map_[out_y] = getExtent(in_y);
  }

  // return extent_map_[id] if exists, else return id->extent()
  Val* getExtent(IterDomain* id) {
    if (extent_map_.find(id) != extent_map_.end()) {
      return extent_map_.at(id);
    } else {
      return id->extent();
    }
  }

 private:
  const TensorDomain* td_;
  std::unordered_map<IterDomain*, Val*> index_map_;
  std::unordered_map<IterDomain*, Val*> extent_map_;
};

Val* getExtentOfRootAxis(IterDomain* id, Val* normal_extent = nullptr) {
  // If id is device dim, ignore the extent which holds the unsharded extent.
  if (id->isDeviceDim()) {
    normal_extent = GpuLower::current()->kernel()->oneVal();
  } else if (normal_extent == nullptr) {
    normal_extent = id->extent();
  }

  return normal_extent;
}

} // namespace

IndexSwizzle::IndexSwizzle(
    const TensorView* tv,
    std::unordered_map<IterDomain*, Val*> initial_index_map,
    std::unordered_map<IterDomain*, Val*> extent_map,
    std::unordered_set<IterDomain*> zero_domains,
    std::unordered_set<IterDomain*> zero_merged_in)
    : IndexCompute(
          tv->domain(),
          std::move(initial_index_map),
          std::move(extent_map),
          std::move(zero_domains),
          std::move(zero_merged_in)),
      tv_(tv) {}

IndexSwizzle::IndexSwizzle(
    const TensorView* tv,
    const TensorDomain* domain,
    std::unordered_map<IterDomain*, Val*> initial_index_map,
    std::unordered_map<IterDomain*, Val*> extent_map,
    std::unordered_set<IterDomain*> zero_domains,
    std::unordered_set<IterDomain*> zero_merged_in)
    : IndexCompute(
          domain,
          std::move(initial_index_map),
          std::move(extent_map),
          std::move(zero_domains),
          std::move(zero_merged_in)),
      tv_(tv) {}

void IndexSwizzle::run() {
  if (tv_->hasSwizzleOp()) {
    // Propagate backward for the annotated swizzle path.
    // TODO:
    //  eventually will unify the two swizzling implementation
    //  code path in a follow up. Currently just focusing on
    //  getting the necessary implementation of the swizzle
    //  operator ready.
    //
    // At this intermediate state, the legacy swizzle implementation
    //  takes precedence, i.e. whenever swizzle_type_ is not NoSwizzle,
    //  the new swizzle op pass is disabled.
    UpdateLeafIndices update_loop(td_, indexMap(), extentMap());
    index_map_ = update_loop.indexMap();
    extent_map_ = update_loop.extentMap();
    IndexCompute::swizzle_mode_ = SwizzleMode::Data;
    IndexCompute::run();
  }
}

void IndexSwizzle::dispatch(Expr* e) {
  auto out_ids = ir_utils::filterByType<IterDomain>(e->outputs());
  bool needs_update =
      std::any_of(
          out_ids.begin(),
          out_ids.end(),
          [this](IterDomain* id) {
            return swizzled_ids_.find(id) != swizzled_ids_.end();
          }) ||
      (e->isA<Swizzle2D>() &&
       e->as<Swizzle2D>()->swizzleType() != Swizzle2DType::NoSwizzle &&
       e->as<Swizzle2D>()->swizzleMode() == SwizzleMode::Data);
  if (!needs_update) {
    return;
  }

  IndexCompute::dispatch(e);
  for (auto input : ir_utils::filterByType<IterDomain>(e->inputs())) {
    swizzled_ids_.insert(input);
  }
}

void IndexSwizzle::handle(Swizzle2D* swizzle_2d) {
  auto out_x_id = swizzle_2d->outX();
  auto out_y_id = swizzle_2d->outY();

  auto out_x_it = index_map_.find(out_x_id);
  auto out_y_it = index_map_.find(out_y_id);

  NVF_ERROR(
      out_x_it != index_map_.end() && out_y_it != index_map_.end(),
      "Swizzle output indices were not propagated through");

  IndexCompute::handle(swizzle_2d);
}

namespace {

//! Check if the index of a parallel loop should be substituted with
//! zero.
//!
//! Zero substitution only happens with the BID parallel types with
//! Local Or Shared tensors or the TID parallel types with Local
//! tensors.
//!
//! This check is straightforward for consumers, but for producers
//! the substitution is only done when the producer uses the same
//! parallel type as the loop parallel type.
//!
//! If there's a mapped producer IterDoamin and that ID is
//! parallelized, there are a couple of cases depending on the
//! parallel type and the producer memory type:
//!
//! Loop PT, producer PT, producer mem -> index
//! - BID, TID/Serial, Shared / Local -> use BID
//! - BID, BID, Shared / Local -> use zero when loop PT == producer PT
//! - BID, BID, Shared / Local -> invalid when loop PT != producer PT
//! - TID, Serial, Local -> use TID
//! - TID, TID, Local -> use zero when loop PT == producer PT
//! - TID, TID, Local -> invalid when loop PT != producer PT
//!
//! The invalid cases should not happen here as they should be already
//! detected as invalid parallelization. Thus, we just need to find if
//! the producer has a mapped IterDomain that has the same parallel
//! type as the loop IterDomain.
bool isParallelLoopIndexSubstitutedAsZero(
    const TensorView* tv,
    IterDomain* loop_id,
    bool as_consumer,
    bool within_mma_loops) {
  const auto& ca_map = GpuLower::current()->info().caMap();

  // MMA operands are currently indexed in units of "fragments",
  //  so each mma tensor domain would be zero-ed and the tensor index
  //  calculated here would be the fragment index.
  // TODO: This is a quick WAR to enable iterating over a register array
  //  of MMA fragments, so we could generate unrolled mma loops.
  //  Eventually we still want IdGraph to be able to analyze the
  //  in-register layout of mma fragments for more unified indexing math
  //  as well as more flexibility in swizzling loops.
  if (loop_id->isMma() && !as_consumer) {
    return true;
  }

  const bool is_shared = tv->getMemoryType() == MemoryType::Shared;
  const bool is_local = tv->getMemoryType() == MemoryType::Local;

  if (!((loop_id->isBlockDim() && (is_shared || is_local)) ||
        (loop_id->isThread() && is_local))) {
    return false;
  }

  // If this is for a consumer, the above check is sufficient
  if (as_consumer) {
    return true;
  }

  // Note && TODO:
  // mma swizzled lane_id does not map naturally from producer
  // to consumer but they should still be detected as same
  // parallel type. In a follow up may want to extend
  // find_matching_parallel_domain to cover this case.
  if ((within_mma_loops || ir_utils::isLdMatrixOp(tv->definition())) &&
      loop_id->getParallelType() == ParallelType::TIDx) {
    return true;
  }

  // When indexing a producer, additional checks are required as
  // mentioned above
  auto producer_tv = tv;
  auto it = std::find_if(
      tv->getLoopDomain().begin(),
      tv->getLoopDomain().end(),
      [&](IterDomain* tv_id) {
        // Matching is done using the index and loop maps. See
        // validateParallelize as well.
        return ca_map.areMapped(loop_id, tv_id, IdMappingMode::EXACT) ||
            ca_map.areMapped(loop_id, tv_id, IdMappingMode::PERMISSIVE);
      });

  // There's no mapped producer ID. Zero substitution shouldn't be
  // done.
  if (it == tv->getLoopDomain().end()) {
    return false;
  }

  // Producer ID that corresponds to the loop ID
  IterDomain* producer_id = *it;

  // If the loop PT and producer PT are the same, the producer ID can
  // be indexed as just zero. Otherwise, it must use the loop parallel
  // type as its index.

  // Sanity check when not substituted, i.e., when the producer ID
  // uses a different as the loop PT. Not necessary as these
  // conditions are already validated, but just double checking.

  if (loop_id->getParallelType() != producer_id->getParallelType()) {
    NVF_ERROR(
        (loop_id->isBlockDim() && !producer_id->isBlockDim()) ||
            (loop_id->isThreadDim() && !producer_id->isThread()),
        "Found invalid parallelization that should have been detected by the "
        "parallel validation: loop ID: ",
        loop_id->toString(),
        ", producer: ",
        producer_tv->toString());
  }

  return producer_id->getParallelType() == loop_id->getParallelType();
}

} // namespace

// Used for local and shared index mapping. Returns a map from loops
// to loop indices as well as a set of loops that do not contribute to
// indexing.
std::pair<std::unordered_map<ForLoop*, Val*>, std::unordered_set<ForLoop*>>
indexMapFromTV(
    const TensorView* tv,
    const std::vector<ForLoop*>& loops,
    const std::unordered_set<ForLoop*>& rotated_loops,
    ForLoop* alloc_loop,
    bool as_consumer,
    ForLoop* circular_buffer_loop) {
  bool within_alloc = false;
  if (alloc_loop == nullptr) {
    within_alloc = true;
  }

  const bool is_global = tv->getMemoryType() == MemoryType::Global;
  const bool is_shared = tv->getMemoryType() == MemoryType::Shared;

  std::unordered_map<ForLoop*, Val*> loop_to_ind_map;

  // Check if the current op has an implicit loop implemented
  //  within an mma instruction.
  bool within_mma_loops =
      std::any_of(loops.begin(), loops.end(), [](ForLoop* fl) {
        return fl->iter_domain()->isMma();
      });

  // Track domains that do not contibute to the resulting
  // index. Previously, index->isZeroInt() was used to detect such
  // domains, but that's not a reliable method as we may set an
  // initial index to zero for unswitch.
  std::unordered_set<ForLoop*> zero_loops;

  for (auto loop : loops) {
    Val* idx = nullptr;
    // See also LoopNestGenerator::pushAlloc.
    // NOLINTNEXTLINE(bugprone-branch-clone)
    if (!within_alloc) {
      if ((loop->iter_domain()->isThreadDim() && is_shared) ||
          (loop->iter_domain()->isThread() && is_global)) {
        idx = loop->indexOrStartIfTrivial();
      } else {
        idx = GpuLower::current()->kernel()->zeroVal();
        zero_loops.insert(loop);
      }
    } else if (isParallelLoopIndexSubstitutedAsZero(
                   tv, loop->iter_domain(), as_consumer, within_mma_loops)) {
      idx = GpuLower::current()->kernel()->zeroVal();
      zero_loops.insert(loop);
    } else {
      idx = loop->indexOrStartIfTrivial();
    }

    if (rotated_loops.count(loop) > 0 && zero_loops.count(loop) == 0) {
      idx = SimplifyingIrBuilder::addExpr(idx, loop->step());
    }

    if (loop == circular_buffer_loop) {
      const int64_t prefetch_distance =
          GpuLower::current()
              ->circularBufferInfo()
              .getCircularBufferOptionsFor(loop->iter_domain())
              .prefetch;
      idx = SimplifyingIrBuilder::addExpr(
          idx,
          SimplifyingIrBuilder::create<Val>(
              prefetch_distance, DataType::Index));
    }

    loop_to_ind_map[loop] = idx;

    if (!within_alloc && loop == alloc_loop) {
      within_alloc = true;
    }
  }
  // NOLINTNEXTLINE(clang-analyzer-cplusplus.NewDeleteLeaks)
  return {loop_to_ind_map, zero_loops};
}

//! Set "pragma unroll" required for loops that indexing of Local
//! tensors depends on.
//!
//! \param tv Indexed tensor
//! \param alloc_loop Allocation loop of tv
//! \param loops The current loop structure
//! \param id_map Producer-to-consumer map in case of indexing as producer
void ensureStaticIndexing(
    const TensorView* tv,
    ForLoop* alloc_loop,
    const std::vector<ForLoop*>& loops,
    const std::unordered_map<IterDomain*, IterDomain*>& id_map) {
  if (tv->getMemoryType() != MemoryType::Local) {
    return;
  }

  bool within_alloc = false;
  if (alloc_loop == nullptr) {
    within_alloc = true;
  }

  for (auto loop : loops) {
    if (!within_alloc) {
      if (loop == alloc_loop) {
        within_alloc = true;
      }
      continue;
    }
    IterDomain* loop_id = loop->iter_domain();
    if (loop->vectorize() ||
        nvfuser::ir_utils::isMemoryPartitionedAcross(
            tv->getMemoryType(), loop_id->getParallelType())) {
      continue;
    }
    // Look for a domain that is mapped with the loop. If mapped in
    // the loop map, the loop index should be used for indexing of the
    // tensor, except for broadcast and reduction domains.
    auto it = std::find_if(
        tv->getLoopDomain().begin(),
        tv->getLoopDomain().end(),
        [loop_id, &id_map](IterDomain* id) {
          if (id->isBroadcast() || id->isReduction() || id->isStride()) {
            return false;
          }
          auto id_replacement = id_map.find(id);
          if (id_replacement != id_map.end()) {
            id = id_replacement->second;
          }
          return GpuLower::current()->info().caMap().areMapped(
              loop_id, id, IdMappingMode::PERMISSIVE);
        });
    if (it != tv->getLoopDomain().end()) {
      loop->requireUnroll();
    }
  }
}

namespace {

std::unordered_map<IterDomain*, IterDomain*> invertOneToOneMap(
    const std::unordered_map<IterDomain*, IterDomain*>& map) {
  std::unordered_map<IterDomain*, IterDomain*> inverted;
  for (const auto& kv : map) {
    bool inserted = inverted.emplace(kv.second, kv.first).second;
    NVF_ERROR(
        inserted,
        "Multiple mappings to the same value detected: ",
        kv.second->toString());
  }
  return inverted;
}

} // namespace

std::vector<Val*> Index::getGlobalProducerStridedIndices(
    TensorView* producer_tv,
    const TensorView* consumer_tv,
    const std::vector<ForLoop*>& loops,
    const std::unordered_set<ForLoop*>& rotated_loops,
    const std::unordered_map<IterDomain*, Val*>& override_index) {
  FUSER_PERF_SCOPE("GpuLower::Lower::getGlobalProducerIndex");

  auto alloc_indices = getProducerAllocationIndices(
      producer_tv, consumer_tv, loops, rotated_loops, override_index);

  const auto& alloc_dom = producer_tv->getMaybeAllocationDomain();

  // TODO: Abstract stride logic to reuse with consumer indexing
  std::vector<Val*> strides(alloc_dom.size(), nullptr);
  {
    int stride_i = 0;
    for (const auto i : arange(alloc_dom.size())) {
      if (alloc_dom[i]->isReduction()) {
        strides[i] = GpuLower::current()->kernel()->oneVal();
        continue;
      }
      strides[i] = IrBuilder::getItemExpr(
          IrBuilder::getAttrExpr(
              IrBuilder::metadataExpr(producer_tv), "alloc_stride"),
          (int64_t)stride_i++);
    }
  }

  NVF_ERROR(alloc_dom.size() == producer_tv->domain()->contiguity().size());
  Val* cur_contig_stride = GpuLower::current()->kernel()->oneVal();
  for (const auto i : arange(alloc_dom.size())) {
    auto dim = alloc_dom.size() - i - 1;
    if (alloc_dom[dim]->isReduction()) {
      continue;
    }

    auto producer_dim_contiguity = producer_tv->domain()->contiguity().at(dim);
    if (alloc_dom[dim]->isBroadcast()) {
      strides[dim] = cur_contig_stride->fusion()->zeroVal();
      NVF_ERROR(!producer_dim_contiguity.has_value());
    } else if (!producer_dim_contiguity.has_value()) {
      NVF_THROW("Expected value for dimension contiguity");
    } else if (producer_dim_contiguity.value()) {
      // If contig, used the stored stride which may be the previous
      // dimensions stride * previous dimensions size
      strides[dim] = cur_contig_stride;
      // Prepare for the next dimension which may also be contiguous, multiply
      // by extent of this dimension
      auto alloc_dim_extent = getExtentOfRootAxis(alloc_dom[dim]);
      cur_contig_stride =
          SimplifyingIrBuilder::mulExpr(cur_contig_stride, alloc_dim_extent);
    } else {
      // If non contiguous dimension, keep local stride information, set cur
      // stride to local stride * local raw extent
      auto alloc_dim_extent = getExtentOfRootAxis(alloc_dom[dim]);
      cur_contig_stride =
          SimplifyingIrBuilder::mulExpr(strides[dim], alloc_dim_extent);
    }
  }

  auto vectorize_shift =
      loops.empty() ? nullptr : loops.back()->vectorize_shift();

  // Global striding
  std::vector<Val*> strided_inds(
      alloc_dom.size(), GpuLower::current()->kernel()->zeroVal());
  for (const auto i : arange(alloc_dom.size())) {
    Val* alloc_ind = alloc_indices.at(i);

    if (alloc_ind->isZeroInt()) {
      continue;
    } else {
      auto strided_ind = SimplifyingIrBuilder::mulExpr(alloc_ind, strides[i]);
      if (i == alloc_dom.size() - 1 && vectorize_shift != nullptr) {
        strided_inds[i] =
            SimplifyingIrBuilder::addExpr(strided_ind, vectorize_shift);
      } else {
        strided_inds[i] = strided_ind;
      }
    }
  }

  return strided_inds;
}

namespace {

// Maps all producer domains to consumer with broadcast
// forwarding. Used to find the allocation position.
std::unordered_map<IterDomain*, IterDomain*> mapAllProducerDomainsToConsumer(
    TensorView* producer_tv,
    const TensorView* consumer_tv) {
  // This map has forwarded broadcast axes, it should only be used to compute
  // the allocation position of the producer
  std::unordered_map<IterDomain*, IterDomain*> p2c_alloc_map;

  //  We want to replay producer as consumer instead of the other way around
  //  since consumer may have some broadcasted axes producer doesn't have
  //  merged into loops producer may use. If we did consumer as producer we
  //  wouldn't have this information in the mapping.
  auto replay_PasC = BestEffortReplay::replayPasC(
      producer_tv,
      consumer_tv,
      -1,
      PairwiseLogicalDomainMap(producer_tv, consumer_tv));

  // Grab consumer domain entries and reverse replay map. TODO: Maybe
  // TransformReplay::replayPasC could return this map
  for (auto id : consumer_tv->getLoopDomain()) {
    const auto& c2p_map = replay_PasC.getReplay();
    auto c2p_it = c2p_map.find(id);
    if (c2p_it != c2p_map.end()) {
      auto c_id = c2p_it->first;
      auto p_id = c2p_it->second;
      p2c_alloc_map[p_id] = c_id;
    }
  }

  return p2c_alloc_map;
}

Val* sumVals(std::vector<Val*> vals) {
  Val* result_index = GpuLower::current()->kernel()->zeroVal();
  for (auto v : vals) {
    result_index = SimplifyingIrBuilder::addExpr(result_index, v);
  }
  return result_index;
}

} // namespace

// Producer index for either shared or local memory
std::vector<Val*> Index::getNonGlobalProducerStridedIndices(
    TensorView* producer_tv,
    const TensorView* consumer_tv,
    const std::vector<ForLoop*>& loops,
    const std::unordered_set<ForLoop*>& rotated_loops,
    const std::unordered_map<IterDomain*, Val*>& override_index) {
  bool is_mma_input = consumer_tv->definition()->isA<MmaOp>();
  const auto gpu_lower = GpuLower::current();
  // Replay producer to look like consumer so we can index on producer since our
  // loop nests look like consumer
  auto pairwise_map = PairwiseLogicalDomainMap(producer_tv, consumer_tv);
  // Resize ops can be and should be replayed.
  auto producer_replayed_as_consumer =
      TransformReplay::replayPasC(
          producer_tv,
          consumer_tv,
          -1,
          pairwise_map,
          TransformReplayOptions().replayResize())
          .first;

  ir_utils::TVDomainGuard domain_guard(
      producer_tv, producer_replayed_as_consumer);
  const auto p2c_alloc_map =
      mapAllProducerDomainsToConsumer(producer_tv, consumer_tv);

  // Map everything we can from reference to producer using compute at index
  // map. All producer id's don't exist in the compute at map. The logical axes
  // all may be, but since I haven't proven that to be the case, going to do a
  // more conservative approach, which is to use the consumer as a proxy between
  // producer to reference.
  std::unordered_map<IterDomain*, IterDomain*> index_map_ref_to_producer;
  std::unordered_map<IterDomain*, IterDomain*> c2p_index_map;

  // Map sent to best effort replay needs to match the exact incantation for
  // compute_at_mode.cpp with MappingMode::Index
  auto c2p_logical_map = PairwiseLogicalDomainMap(producer_tv, consumer_tv)
                             .mapBroadcast(false)
                             .mapConsumerToProducer();

  // This replay has to be consistent with compute at index map.
  BestEffortReplay replay_producer_as_consumer(
      producer_tv->getLoopDomain(),
      consumer_tv->getLoopDomain(),
      c2p_logical_map);

  c2p_index_map = replay_producer_as_consumer.getReplay();

  const auto& producer_indexing_from_idgraph = getTensorIndexFromIdGraph(
      loops, rotated_loops, consumer_tv, producer_tv, false, c2p_index_map);

  const auto& producer_indexing = producer_indexing_from_idgraph.index;

  IndexSwizzle index_swizzle(
      producer_tv,
      producer_indexing.indexMap(),
      producer_indexing.extentMap(),
      producer_indexing.zeroDomains(),
      producer_indexing.zeroMergedIn());

  index_swizzle.run();

  auto producer_swizzled_index = index_swizzle;

  if (producer_tv->hasSwizzleOp()) {
    // Special handling needed on the new swizzle
    //  op pass:
    //  each swizzle op is local to the tensor,
    //  so ReplayPasC will not include the swizzle
    //  ops on the producer iterdomain. So would
    //  need to traverse forward the producer domain
    //  before the replay to get the swizzle ops.
    IndexSwizzle producer_swizzle2d(
        producer_tv,
        domain_guard.prevDomain(),
        producer_indexing.indexMap(),
        producer_indexing.extentMap(),
        producer_indexing.zeroDomains(),
        producer_indexing.zeroMergedIn());
    producer_swizzle2d.run();
    producer_swizzled_index = producer_swizzle2d;
  }

  // TODO: merge the two swizzle compute logic once the new one is ready.
  //  will need to replace cyclic shift swizzle with xor since swizzle2d
  //  doesn't have cyclic shift.
  const auto& index_map = producer_swizzled_index.indexMap();

  const auto& extent_map = producer_indexing.extentMap();
  const auto& zero_domain_map = producer_indexing.zeroDomains();
  // Indices should now be mapped onto IterDomains in producer, so just grab
  // and use them.
  const auto& alloc_dom = producer_tv->getMaybeAllocationDomain();

  // Figure out which alloc axes we don't need to index
  std::unordered_set<IterDomain*> skip_indexing;

  for (auto alloc_id : alloc_dom) {
    // Already taken care of because we can detect no indexing required
    if (alloc_id->isBroadcast() || alloc_id->isReduction() ||
        alloc_id->isStride() || alloc_id->isDeviceDim() ||
        (alloc_id->isThread() &&
         producer_tv->getMemoryType() == MemoryType::Local)) {
      skip_indexing.insert(alloc_id);
      continue;
    }

    // Already an entry for this allocation domain, continue
    if (index_map.find(alloc_id) != index_map.end()) {
      continue;
    }
  }

  std::vector<Val*> strided_inds(
      alloc_dom.size(), GpuLower::current()->kernel()->zeroVal());

  // MMA operation op is a special operation that our automatic "zero domain"
  // analysis of our current indexing approach does not work. So we need to
  // manually specify which dimensions are used for MMA allocation.
  std::function<bool(const IterDomain* id)> is_mma_allocation;
  if (is_mma_input) {
    int size = (int)alloc_dom.size();
    const IterDomain* allocation0 = alloc_dom.at(size - 3);
    const IterDomain* allocation1 = alloc_dom.at(size - 2);
    const IterDomain* allocation2 = alloc_dom.at(size - 1);
    is_mma_allocation = [=](const IterDomain* id) {
      return id == allocation0 || id == allocation1 || id == allocation2;
    };
  } else {
    is_mma_allocation = [](const IterDomain* id) { return false; };
  }

  for (const auto i : arange(alloc_dom.size())) {
    if (skip_indexing.count(alloc_dom[i])) {
      continue;
    }

    auto override_it = override_index.find(alloc_dom[i]);
    const bool is_overriden = override_it != override_index.end();

    NVF_ERROR(
        is_overriden || index_map.find(alloc_dom[i]) != index_map.end(),
        "Couldn't find allocation mapping for ",
        producer_tv->toString(),
        " dim: ",
        i,
        " id: ",
        alloc_dom[i]->toString());

    auto alloc_ind_i =
        is_overriden ? override_it->second : index_map.at(alloc_dom[i]);

    if (alloc_ind_i->isZeroInt()) {
      continue;
    }

    // Compute striding for this index.
    Val* stride = nullptr;
    for (const auto j : arange(i + 1, alloc_dom.size())) {
      if (skip_indexing.count(alloc_dom[j])) {
        continue;
      }

      auto alloc_ext_j = (extent_map.find(alloc_dom[j]) == extent_map.end() ||
                          is_mma_allocation(alloc_dom[j]))
          ? alloc_dom[j]->extent()
          : extent_map.at(alloc_dom[j]);

      alloc_ext_j = getExtentOfRootAxis(alloc_dom[j], alloc_ext_j);

      if (zero_domain_map.count(alloc_dom[j]) == 0 ||
          is_mma_allocation(alloc_dom[j])) {
        if (stride == nullptr) {
          stride = alloc_ext_j;
        } else {
          stride = SimplifyingIrBuilder::mulExpr(stride, alloc_ext_j);
        }
      }
    }

    if (stride != nullptr) {
      strided_inds[i] = SimplifyingIrBuilder::mulExpr(alloc_ind_i, stride);
    } else {
      strided_inds[i] = alloc_ind_i;
    }
  }

  if (producer_tv->isCircularBuffered()) {
    auto db_loop = gpu_lower->circularBufferInfo().getCircularBufferLoop(
        producer_tv, loops, true);
    if (db_loop != nullptr) {
      const int64_t stage_depth =
          gpu_lower->circularBufferInfo()
              .getCircularBufferOptionsFor(db_loop->iter_domain())
              .stage;
      auto loop_index = db_loop->indexOrStartIfTrivial();
      if (rotated_loops.count(db_loop) > 0) {
        loop_index = SimplifyingIrBuilder::addExpr(loop_index, db_loop->step());
      }
      auto db_switch_index = SimplifyingIrBuilder::modExpr(
          loop_index,
          SimplifyingIrBuilder::create<Val>(stage_depth, DataType::Index));
      auto original_alloc_size =
          gpu_lower->circularBufferInfo().getOriginalAllocSize(producer_tv);
      auto db_strided_index =
          SimplifyingIrBuilder::mulExpr(db_switch_index, original_alloc_size);
      strided_inds.push_back(db_strided_index);
    }
  }

  return strided_inds;
}

Val* Index::getLinearLogicalIndex(
    TensorView* consumer_tv,
    const std::vector<ForLoop*>& loops,
    const std::unordered_set<ForLoop*>& rotated_loops) {
  if (!ir_utils::hasRootToLoopLinearTransformations(consumer_tv) ||
      ir_utils::isCpAsyncBulkLoad(consumer_tv->definition()) ||
      GpuLower::current()->idModelOptions().consumerIndex() ||
      GpuLower::current()->tmemInfo().hasTMemTensor()) {
    NVF_ERROR(rotated_loops.empty(), "Loop rotation is not supported");
    const TensorIndexer& indexer = GpuLower::current()->tensorIndexer();
    auto per_dim_indices = indexer.getIndexFor(
        consumer_tv->definition(),
        /*as_consumer=*/true,
        consumer_tv->getLogicalDomain(),
        loops,
        /*use_magic_zero=*/true);
    Val* stride = consumer_tv->fusion()->oneVal();
    for (const auto [i, logical_id] :
         enumerate(consumer_tv->getLogicalDomain()) | std::views::reverse) {
      auto per_dim_index = per_dim_indices.at(i);
      auto per_dim_strided_index =
          SimplifyingIrBuilder::mulExpr(per_dim_index, stride);
      per_dim_indices.at(i) = per_dim_strided_index;
      stride = SimplifyingIrBuilder::mulExpr(stride, logical_id->extent());
    }
    return sumVals(per_dim_indices);
  } else {
    auto guard = ir_utils::allocateToLogicalDomainGuard(consumer_tv, true);
    return sumVals(
        getGlobalConsumerStridedIndices(consumer_tv, loops, rotated_loops));
  }
}

std::vector<Val*> Index::getConsumerPerDimLogicalIndex(
    TensorView* consumer_tv,
    const std::vector<ForLoop*>& loops,
    const std::unordered_set<ForLoop*>& rotated_loops) {
  if (!ir_utils::hasRootToLoopLinearTransformations(consumer_tv) ||
      GpuLower::current()->idModelOptions().consumerIndex() ||
      GpuLower::current()->tmemInfo().hasTMemTensor()) {
    NVF_ERROR(rotated_loops.empty(), "Loop rotation is not supported");
    const TensorIndexer& indexer = GpuLower::current()->tensorIndexer();
    return indexer.getIndexFor(
        consumer_tv->definition(),
        /*as_consumer=*/true,
        consumer_tv->getLogicalDomain(),
        loops);
  } else {
    auto guard = ir_utils::allocateToLogicalDomainGuard(consumer_tv, false);
    IndexFromIdGraph index_from_id_graph =
        getTensorIndexFromIdGraph(loops, rotated_loops, consumer_tv);
    return getConsumerAllocationIndices(
        consumer_tv, loops, index_from_id_graph);
  }
}

std::vector<Val*> Index::getProducerPerDimLogicalIndex(
    TensorView* producer_tv,
    const TensorView* consumer_tv,
    const std::vector<ForLoop*>& loops,
    const std::unordered_set<ForLoop*>& rotated_loops,
    const std::unordered_map<IterDomain*, Val*>& override_index) {
  if (!ir_utils::hasRootToLoopLinearTransformations(producer_tv) ||
      GpuLower::current()->idModelOptions().producerIndex() ||
      GpuLower::current()->tmemInfo().hasTMemTensor()) {
    NVF_ERROR(rotated_loops.empty(), "Loop rotation is not supported");
    const TensorIndexer& indexer = GpuLower::current()->tensorIndexer();
    return indexer.getIndexFor(
        consumer_tv->definition(),
        /*as_consumer=*/false,
        producer_tv->getLogicalDomain(),
        loops);
  } else {
    auto guard = ir_utils::allocateToLogicalDomainGuard(producer_tv, false);
    return getProducerAllocationIndices(
        producer_tv, consumer_tv, loops, rotated_loops, override_index);
  }
}

std::vector<Val*> Index::getStrides(TensorView* tv) {
  // Indices should now be mapped onto IterDomains in consumer, so just grab
  // and use them.
  const auto& alloc_dom = tv->getMaybeAllocationDomain();

  std::vector<Val*> strides(
      alloc_dom.size(), GpuLower::current()->kernel()->oneVal());
  {
    int stride_i = 0;
    for (const auto i : arange(alloc_dom.size())) {
      if (alloc_dom[i]->isReduction() || alloc_dom[i]->isStride()) {
        strides[i] = GpuLower::current()->kernel()->oneVal();
        continue;
      }
      strides[i] = IrBuilder::getItemExpr(
          IrBuilder::getAttrExpr(IrBuilder::metadataExpr(tv), "alloc_stride"),
          (int64_t)stride_i++);
    }
  }

  NVF_ERROR(alloc_dom.size() == tv->domain()->contiguity().size());
  Val* cur_contig_stride = GpuLower::current()->kernel()->oneVal();
  for (const auto i : arange(alloc_dom.size())) {
    auto dim = alloc_dom.size() - i - 1;
    if (alloc_dom[dim]->isReduction() || alloc_dom[dim]->isStride()) {
      continue;
    }

    auto dim_contiguity = tv->domain()->contiguity().at(dim);
    if (alloc_dom[dim]->isBroadcast()) {
      strides[dim] = cur_contig_stride->fusion()->zeroVal();
      NVF_ERROR(!dim_contiguity.has_value());
    } else if (!dim_contiguity.has_value()) {
      NVF_THROW("Expected value for dimension contiguity");
    } else if (dim_contiguity.value()) {
      // If contig, used the stored stride which may be the previous
      // dimensions stride * previous dimensions size
      strides[dim] = cur_contig_stride;
      // Prepare for the next dimension which may also be contiguous, multiply
      // by extent of this dimension
      auto alloc_dim_extent = getExtentOfRootAxis(alloc_dom[dim]);
      cur_contig_stride =
          SimplifyingIrBuilder::mulExpr(cur_contig_stride, alloc_dim_extent);
    } else {
      // If non contiguous dimension, keep local stride information, set cur
      // stride to local stride * local raw extent
      cur_contig_stride = SimplifyingIrBuilder::mulExpr(
          strides[dim], getExtentOfRootAxis(alloc_dom[dim]));
    }
  }
  return strides;
}

std::vector<Val*> Index::getConsumerAllocationIndices(
    const TensorView* tv,
    const std::vector<ForLoop*>& loops,
    const IndexFromIdGraph& index_from_id_graph) {
  const auto& alloc_dom = tv->getMaybeAllocationDomain();
  auto indexing = index_from_id_graph.index;

  std::vector<Val*> alloc_inds(
      alloc_dom.size(), GpuLower::current()->kernel()->zeroVal());
  for (const auto i : arange(alloc_dom.size())) {
    // See a comment in indexing to allocation domains in
    // getGlobalProducerIndex.
    if (alloc_dom[i]->isReduction() || alloc_dom[i]->isBroadcast() ||
        alloc_dom[i]->isStride()) {
      continue;
    }

    NVF_ERROR(
        indexing.indexMap().find(alloc_dom[i]) != indexing.indexMap().end(),
        "Couldn't find allocation mapping for ",
        tv->toString(),
        " dim: ",
        i,
        " id: ",
        alloc_dom[i]->toString());

    auto alloc_ind = indexing.indexMap().at(alloc_dom[i]);

    alloc_inds[i] = alloc_ind;
  }
  return alloc_inds;
}

std::vector<Val*> Index::getProducerAllocationIndices(
    TensorView* producer_tv,
    const TensorView* consumer_tv,
    const std::vector<ForLoop*>& loops,
    const std::unordered_set<ForLoop*>& rotated_loops,
    const std::unordered_map<IterDomain*, Val*>& override_index) {
  FUSER_PERF_SCOPE("GpuLower::Lower::getProducerAllocationIndices");
  // Replay producer to look like consumer so we can index on producer since
  // our loop nests look like consumer
  auto pairwise_map =
      PairwiseLogicalDomainMap(producer_tv, consumer_tv).mapBroadcast(true);

  TensorDomain* producerAsC = TransformReplay::replayPasC(
                                  producer_tv,
                                  consumer_tv,
                                  -1,
                                  pairwise_map,
                                  TransformReplayOptions().replayResize())
                                  .first;

  // Make the producer_tv look like consumer while performing indexing math
  ir_utils::TVDomainGuard domain_guard(producer_tv, producerAsC);

  // Map sent to best effort replay needs to match the exact incantation for
  // compute_at_mode.cpp with MappingMode::Index
  auto c2p_logical_map = PairwiseLogicalDomainMap(producer_tv, consumer_tv)
                             .mapBroadcast(false)
                             .mapConsumerToProducer();

  // This replay has to be consistent with compute at index map.
  BestEffortReplay replay_producer_as_consumer(
      producer_tv->getLoopDomain(),
      consumer_tv->getLoopDomain(),
      c2p_logical_map);

  auto c2p_map = replay_producer_as_consumer.getReplay();

  // Make sure at least root domains are mapped even when extents may
  // be different. This mapping is important for the indexing lookup
  // tensors of PyTorch gather as a producer. The IDs of a lookup
  // tensor may have larger extents than those of the corresponding
  // output tensor, but the index expressions to those output IDs can
  // still be used for the producer. Note that we always do not map
  // the indirectly accessed ID and its corresponding output ID. The
  // above relaxed mapping is only for the rest of the IDs.
  //
  // Note that when the consumer has swizzle, the swizzle are skipped. For
  // example, if we have:
  //   consumer:
  //     root: I0, I1, I2
  //     loop: I0, I3, I4
  //   producer:
  //     root I5, I6, I7
  // where I3, I4 = swizzle(I1, I2) , then the c2p map will be I3->I6, I4->I7,
  // I1 and I2 are not mapped. For this case, we should allow the root unmapped,
  // If we add I1->I6 and I2->I7, the c2p map will no longer be injective, which
  // is not what we want.
  const auto p2c_map = invertOneToOneMap(c2p_map);
  for (const auto& kv : PairwiseLogicalDomainMap(producer_tv, consumer_tv)
                            .mapBroadcast(false)
                            .mapDifferentExtents(true)
                            .mapConsumerToProducer()) {
    auto consumer_root_id = kv.first;
    auto producer_root_id = kv.second;
    if (c2p_map.find(consumer_root_id) == c2p_map.end() &&
        p2c_map.find(producer_root_id) == p2c_map.end()) {
      c2p_map.emplace(consumer_root_id, producer_root_id);
    }
  }

  const auto& producer_indexing_from_idgraph = getTensorIndexFromIdGraph(
      loops, rotated_loops, consumer_tv, producer_tv, true, c2p_map);

  auto producer_indexing = producer_indexing_from_idgraph.index;

  // Indices should now be mapped onto IterDomains in producer, so just grab
  // and use them.
  const auto& alloc_dom = producer_tv->getMaybeAllocationDomain();

  std::vector<Val*> alloc_inds(
      alloc_dom.size(), GpuLower::current()->kernel()->zeroVal());

  for (const auto i : arange(alloc_dom.size())) {
    auto override_it = override_index.find(alloc_dom[i]);
    const bool is_overriden = override_it != override_index.end();

    if (alloc_dom[i]->isReduction() ||
        (alloc_dom[i]->isBroadcast() && !is_overriden)) {
      continue;
    }

    Val* alloc_ind = nullptr;
    if (is_overriden) {
      alloc_ind = override_it->second;
    } else if (
        producer_indexing.indexMap().find(alloc_dom[i]) !=
        producer_indexing.indexMap().end()) {
      alloc_ind = producer_indexing.indexMap().at(alloc_dom[i]);
    }

    NVF_ERROR(
        alloc_ind != nullptr,
        "Couldn't find allocation mapping for ",
        producer_tv->toString(),
        " dim: ",
        i,
        " id: ",
        alloc_dom[i]->toString());

    alloc_inds.at(i) = alloc_ind;
  }

  return alloc_inds;
}

std::vector<Val*> Index::getGlobalConsumerStridedIndices(
    TensorView* consumer_tv,
    const std::vector<ForLoop*>& loops,
    const std::unordered_set<ForLoop*>& rotated_loops) {
  FUSER_PERF_SCOPE("GpuLower::Lower::getGlobalConsumerIndex");

  auto index_from_id_graph =
      getTensorIndexFromIdGraph(loops, rotated_loops, consumer_tv);
  auto consumer_indexing = index_from_id_graph.index;
  auto strides = getStrides(consumer_tv);
  // if we need to override index, we need to generate the index from each
  // allocation axis firstly.
  auto alloc_inds =
      getConsumerAllocationIndices(consumer_tv, loops, index_from_id_graph);

  // Global striding
  auto vectorize_shift =
      loops.empty() ? nullptr : loops.back()->vectorize_shift();
  std::vector<Val*> strided_inds(
      alloc_inds.size(), GpuLower::current()->kernel()->zeroVal());
  for (const auto i : arange(alloc_inds.size())) {
    if (alloc_inds[i]->isZeroInt()) {
      continue;
    } else {
      auto strided_ind =
          SimplifyingIrBuilder::mulExpr(alloc_inds[i], strides[i]);
      if (i == strides.size() - 1 && vectorize_shift != nullptr) {
        strided_inds[i] =
            SimplifyingIrBuilder::addExpr(strided_ind, vectorize_shift);
      } else {
        strided_inds[i] = strided_ind;
      }
    }
  }

  NVF_ERROR(
      strided_inds.size() == consumer_tv->getMaybeAllocationDomain().size());

  return strided_inds;
}

// Consumer index for either shared or local memory
std::vector<Val*> Index::getNonGlobalConsumerStridedIndices(
    const TensorView* consumer_tv,
    const std::vector<ForLoop*>& loops,
    const std::unordered_set<ForLoop*>& rotated_loops,
    const std::unordered_map<IterDomain*, Val*>& override_index) {
  const auto gpu_lower = GpuLower::current();
  // At now, only ScatterOp set override_index, and the output of ScatterOp
  // is on global memory, so in this method, the override_index must be empty.
  NVF_ERROR(override_index.empty());
  auto consumer_indexing_from_idgraph = getTensorIndexFromIdGraph(
      loops,
      rotated_loops,
      consumer_tv,
      // Producer tv
      nullptr,
      // Index global
      false);

  auto consumer_indexing = consumer_indexing_from_idgraph.index;

  IndexSwizzle index_swizzle(
      consumer_tv,
      consumer_indexing.indexMap(),
      consumer_indexing.extentMap(),
      consumer_indexing.zeroDomains(),
      consumer_indexing.zeroMergedIn());

  index_swizzle.run();

  const auto& index_map = index_swizzle.indexMap();
  const auto& extent_map = consumer_indexing.extentMap();
  const auto& zero_domain_map = consumer_indexing.zeroDomains();

  // Indices should now be mapped onto IterDomains in consumer, so just grab
  // and use them.
  const auto& alloc_dom = consumer_tv->getMaybeAllocationDomain();
  std::vector<Val*> strided_inds(
      alloc_dom.size(), GpuLower::current()->kernel()->zeroVal());
  for (const auto i : arange(alloc_dom.size())) {
    if (alloc_dom[i]->isReduction() || alloc_dom[i]->isBroadcast() ||
        alloc_dom[i]->isStride() || alloc_dom[i]->isDeviceDim() ||
        (alloc_dom[i]->isThread() &&
         consumer_tv->getMemoryType() == MemoryType::Local)) {
      continue;
    }

    std::stringstream error_msg_loops;
    if (index_map.find(alloc_dom[i]) == index_map.end()) {
      for (auto loop : loops) {
        error_msg_loops << " " << loop->iter_domain()->toString();
      }
    }

    NVF_ERROR(
        index_map.find(alloc_dom[i]) != index_map.end(),
        "Couldn't find allocation mapping for ",
        consumer_tv->toString(),
        " dim: ",
        i,
        " id: ",
        alloc_dom[i]->toString(),
        ", loops: ",
        error_msg_loops.str());

    auto alloc_ind_i = index_map.at(alloc_dom[i]);
    if (alloc_ind_i->isZeroInt()) {
      continue;
    }

    // Compute striding for this index.
    Val* stride = nullptr;
    for (const auto j : arange(i + 1, alloc_dom.size())) {
      if (alloc_dom[j]->isBroadcast() || alloc_dom[j]->isReduction() ||
          alloc_dom[j]->isDeviceDim() || alloc_dom[j]->isStride()) {
        continue;
      }

      NVF_ERROR(
          index_map.find(alloc_dom[j]) != index_map.end(),
          "Couldn't find allocation mapping for ",
          consumer_tv->toString(),
          " dim: ",
          j,
          " id: ",
          alloc_dom[j]->toString());

      auto alloc_ext_j = extent_map.find(alloc_dom[j]) == extent_map.end()
          ? alloc_dom[j]->extent()
          : extent_map.at(alloc_dom[j]);

      alloc_ext_j = getExtentOfRootAxis(alloc_dom[j], alloc_ext_j);

      if (zero_domain_map.count(alloc_dom[j]) == 0) {
        if (stride == nullptr) {
          stride = alloc_ext_j;
        } else {
          stride = SimplifyingIrBuilder::mulExpr(stride, alloc_ext_j);
        }
      }
    }

    if (stride != nullptr) {
      strided_inds[i] = SimplifyingIrBuilder::mulExpr(alloc_ind_i, stride);
    } else {
      strided_inds[i] = alloc_ind_i;
    }
  }

  // This check was originally done in getConsumerStridedIndices, but
  // the number of strided index values depends on the loop where the
  // consumer tensor is located. If it's circular buffered and not in
  // the prologue loop, strided_inds ends up having one more
  // index, so it's just much simpler to check here before adding the
  // additional index for circular buffering.
  NVF_ERROR(
      strided_inds.size() == consumer_tv->getMaybeAllocationDomain().size());

  if (consumer_tv->isCircularBuffered()) {
    auto db_loop = gpu_lower->circularBufferInfo().getCircularBufferLoop(
        consumer_tv, loops);
    const auto& opt =
        gpu_lower->circularBufferInfo().getCircularBufferOptionsFor(
            db_loop->iter_domain());
    bool is_circular_buffer_loop = opt.stage > 2;
    bool is_prolog =
        db_loop->circularBufferLoopStage() == CircularBufferLoopStage::Prolog;

    Val* db_switch_index = nullptr;

    // In circular buffered we don't materialize the prolog loop as there will
    //  be only one iteration. In circular buffer case we materialize the
    //  prolog loop as well covering the first N-1 iterations, N being the
    //  stage depth.
    if (!is_prolog || is_circular_buffer_loop) {
      if (is_prolog && is_circular_buffer_loop) {
        // The buffer switching logic is the same as original index
        //  in the case of circular buffer prolog.
        db_switch_index = db_loop->indexOrStartIfTrivial();
        if (rotated_loops.count(db_loop)) {
          db_switch_index =
              SimplifyingIrBuilder::addExpr(db_switch_index, db_loop->step());
        }
      } else {
        auto loop_index = db_loop->indexOrStartIfTrivial();
        if (rotated_loops.count(db_loop)) {
          loop_index =
              SimplifyingIrBuilder::addExpr(loop_index, db_loop->step());
        }
        // Switching index generated for main loop or epilog component.
        db_switch_index = SimplifyingIrBuilder::modExpr(
            SimplifyingIrBuilder::addExpr(
                loop_index,
                SimplifyingIrBuilder::create<Val>(
                    opt.prefetch, DataType::Index)),
            SimplifyingIrBuilder::create<Val>(opt.stage, DataType::Index));
      }

      // Use the generated switching buffer index to access the buffer space.
      auto original_alloc_size =
          gpu_lower->circularBufferInfo().getOriginalAllocSize(consumer_tv);
      auto db_strided_index =
          SimplifyingIrBuilder::mulExpr(db_switch_index, original_alloc_size);
      strided_inds.push_back(db_strided_index);
    }
  }
  return strided_inds;
}

Val* Index::getProducerStridedIndices(
    TensorView* producer,
    const TensorView* consumer,
    const std::vector<ForLoop*>& loops,
    const std::unordered_set<ForLoop*>& rotated_loops,
    const std::unordered_map<IterDomain*, Val*>& override_index,
    bool generate_pointer) {
  FUSER_PERF_SCOPE("GpuLower::Lower::Index::getProducerStridedIndices");
  if (producer->domain()->noReductions().empty()) {
    if (generate_pointer) {
      return IrBuilder::baseAddressExpr(producer);
    } else {
      return GpuLower::current()->kernel()->zeroVal();
    }
  }

  if (producer->getMemoryType() == MemoryType::Global) {
    auto index = sumVals(getGlobalProducerStridedIndices(
        producer, consumer, loops, rotated_loops, override_index));
    if (generate_pointer) {
      return SimplifyingIrBuilder::addExpr(
          IrBuilder::baseAddressExpr(producer), index);
    } else {
      return index;
    }
  } else {
    auto index = sumVals(getNonGlobalProducerStridedIndices(
        producer, consumer, loops, rotated_loops, override_index));
    if (generate_pointer) {
      auto index_bytes = IrBuilder::mulExpr(
          index,
          IrBuilder::create<Val>(
              dataTypeSizeByte(*producer->getDataType()),
              *index->getDataType()));
      return IrBuilder::addExpr(
          IrBuilder::baseAddressExpr(producer), index_bytes);
    } else {
      return index;
    }
  }
}

namespace {

bool shouldUseTensorIndexer(
    const TensorView* producer,
    const TensorView* consumer,
    const std::unordered_set<ForLoop*>& rotated_loops) {
  // Check if TensorIndexer is definitely required
  auto is_tensor_indexer_required = [&]() -> bool {
    bool is_producer_tma_op = producer->definition() != nullptr &&
        producer->definition()->isA<LoadStoreOp>() &&
        ir_utils::isCpAsyncBulkLoad(producer->definition());
    bool is_consumer_tma_op = consumer->definition() != nullptr &&
        consumer->definition()->isA<LoadStoreOp>() &&
        ir_utils::isCpAsyncBulkLoad(consumer->definition());

    return !ir_utils::hasRootToLoopLinearTransformations(producer) ||
        (consumer->definition()->isA<MmaOp>() &&
         isHopper(consumer->definition()->as<MmaOp>()->macro())) ||
        is_producer_tma_op || is_consumer_tma_op ||
        GpuLower::current()->tmemInfo().hasTMemTensor();
  };

  // Check if TensorIndexer is supported.
  auto is_tensor_indexer_supported = [&](bool assert) -> bool {
    bool is_producer_ldmatrix_op = producer->definition() != nullptr &&
        producer->definition()->isA<LoadStoreOp>() &&
        producer->definition()->as<LoadStoreOp>()->opType() ==
            LoadStoreOpType::LdMatrix;
    bool is_producer_stmatrix_op_with_no_alloc_domain =
        producer->definition() != nullptr &&
        producer->definition()->isA<LoadStoreOp>() &&
        producer->definition()->as<LoadStoreOp>()->opType() ==
            LoadStoreOpType::StMatrix &&
        !producer->hasAllocation();

    if (assert) {
      NVF_ERROR(
          !is_producer_ldmatrix_op,
          "TensorIndexer required but not supported as the producer is "
          "produced by ldmatrix: ",
          producer->definition()->toString());
      NVF_ERROR(
          !is_producer_stmatrix_op_with_no_alloc_domain,
          "TensorIndexer required but not supported as the producer is "
          "produced by stmatrix and it does not have allocation domain: ",
          producer->definition()->toString());
      NVF_ERROR(
          rotated_loops.empty(),
          "TensorIndexer required but not supported as loop rotation is used");
    }

    return !is_producer_ldmatrix_op &&
        !is_producer_stmatrix_op_with_no_alloc_domain && rotated_loops.empty();
  };

  // TensorIndexer is always used if it's required
  if (is_tensor_indexer_required()) {
    // Make sure it's supported
    is_tensor_indexer_supported(/*assert=*/true);
    return true;
  }

  // If opted in, TensorIndexer is used as long as it's supported
  if (GpuLower::current()->idModelOptions().producerIndex() &&
      is_tensor_indexer_supported(/*assert=*/false)) {
    return true;
  }

  return false;
}

} // namespace

// Producer is the inputs of an expression
kir::TensorIndex* Index::getProducerIndex(
    TensorView* producer,
    const TensorView* consumer,
    const std::vector<ForLoop*>& loops,
    const std::unordered_set<ForLoop*>& rotated_loops,
    const std::unordered_map<IterDomain*, Val*>& override_index,
    bool generate_pointer,
    DataType as_type) {
  Val* index = nullptr;

  if (shouldUseTensorIndexer(producer, consumer, rotated_loops)) {
    index = GpuLower::current()->tensorIndexer().getLinearIndex(
        producer, consumer->definition(), loops, override_index);
    if (generate_pointer) {
      auto address_offset = index;
      if (producer->getMemoryType() == MemoryType::Shared) {
        auto producer_dt = producer->getDataType();
        NVF_ERROR(producer_dt.has_value());
        auto index_dt = index->getDataType();
        NVF_ERROR(index_dt.has_value());
        address_offset = SimplifyingIrBuilder::mulExpr(
            address_offset,
            IrBuilder::create<Val>(dataTypeSizeByte(*producer_dt), *index_dt));
      }
      index = SimplifyingIrBuilder::addExpr(
          IrBuilder::baseAddressExpr(producer), address_offset);
    }
  } else {
    index = getProducerStridedIndices(
        producer,
        consumer,
        loops,
        rotated_loops,
        override_index,
        generate_pointer);
  }

  index = GpuLower::current()->commonScalarMap().hoistScalar(index, loops);
  if (ir_utils::isLdMatrixOp(consumer->definition()) &&
      at::cuda::getCurrentDeviceProperties()->major < 8) {
    auto items_per_thread = ir_utils::getVectorizeSize(consumer);
    if (items_per_thread != 8) {
      // For Turing, unused indices for ldmatrix needs to be aligned, although
      // they are not used.
      auto orig_index = index;
      index = IrBuilder::create<Val>(index->dtype());
      UnaryOpType op = UnaryOpType::Print;
      if (items_per_thread == 2) {
        op = UnaryOpType::AdjustPartialLdMatrixAddrInTuring8;
      } else if (items_per_thread == 4) {
        op = UnaryOpType::AdjustPartialLdMatrixAddrInTuring16;
      } else {
        NVF_THROW(
            "Unexpected output vectorizaiton for ldmatrix, expect 2, 4, or 8, "
            "get ",
            items_per_thread);
      }
      IrBuilder::create<UnaryOp>(op, index, orig_index);
    }
  }
  return IrBuilder::create<kir::TensorIndex>(producer, index, as_type);
}

Val* Index::getConsumerStridedIndices(
    TensorView* consumer,
    const std::vector<ForLoop*>& loops,
    const std::unordered_set<ForLoop*>& rotated_loops,
    bool generate_pointer) {
  FUSER_PERF_SCOPE("GpuLower::Lower::Index::getConsumerStridedIndices");
  if (consumer->domain()->noReductions().empty()) {
    if (generate_pointer) {
      return IrBuilder::baseAddressExpr(consumer);
    } else {
      return GpuLower::current()->kernel()->zeroVal();
    }
  }

  if (consumer->getMemoryType() == MemoryType::Global) {
    auto index = sumVals(
        getGlobalConsumerStridedIndices(consumer, loops, rotated_loops));
    if (generate_pointer) {
      return SimplifyingIrBuilder::addExpr(
          IrBuilder::baseAddressExpr(consumer), index);
    } else {
      return index;
    }
  } else {
    auto index = sumVals(
        getNonGlobalConsumerStridedIndices(consumer, loops, rotated_loops));
    if (generate_pointer) {
      auto index_bytes = IrBuilder::mulExpr(
          index,
          IrBuilder::create<Val>(
              dataTypeSizeByte(*consumer->getDataType()),
              *index->getDataType()));
      return IrBuilder::addExpr(
          IrBuilder::baseAddressExpr(consumer), index_bytes);
    } else {
      return index;
    }
  }
}

// Consumer is the output of an expression
kir::TensorIndex* Index::getConsumerIndex(
    TensorView* consumer,
    const std::vector<ForLoop*>& loops,
    const std::unordered_set<ForLoop*>& rotated_loops,
    const std::unordered_map<IterDomain*, Val*>& override_index,
    bool generate_pointer,
    DataType as_type) {
  Val* index = nullptr;
  if (!ir_utils::hasRootToLoopLinearTransformations(consumer) ||
      ir_utils::isCpAsyncBulkLoad(consumer->definition()) ||
      GpuLower::current()->idModelOptions().consumerIndex() ||
      GpuLower::current()->tmemInfo().hasTMemTensor()) {
    NVF_ERROR(rotated_loops.empty(), "Loop rotation is not supported");
    index = GpuLower::current()->tensorIndexer().getLinearIndex(
        consumer, consumer->definition(), loops, override_index);
    if (generate_pointer) {
      auto address_offset = index;
      if (consumer->getMemoryType() == MemoryType::Shared) {
        auto consumer_dt = consumer->getDataType();
        NVF_ERROR(consumer_dt.has_value());
        auto index_dt = index->getDataType();
        NVF_ERROR(index_dt.has_value());
        address_offset = SimplifyingIrBuilder::mulExpr(
            index,
            IrBuilder::create<Val>(dataTypeSizeByte(*consumer_dt), *index_dt));
      }
      index = SimplifyingIrBuilder::addExpr(
          IrBuilder::baseAddressExpr(consumer), address_offset);
    }
  } else {
    NVF_ERROR(
        override_index.empty(),
        "Overriding of consumer indexing with the legacy indexer is not "
        "supported");
    index = getConsumerStridedIndices(
<<<<<<< HEAD
        consumer, loops, rotated_loops, {}, generate_pointer);
=======
        consumer, loops, rotated_loops, generate_pointer);
>>>>>>> f41524bb
  }

  index = GpuLower::current()->commonScalarMap().hoistScalar(index, loops);
  return SimplifyingIrBuilder::create<kir::TensorIndex>(
      consumer, index, as_type);
}

namespace {

// Find iteration domains in the history of a consumer to predicate comprised
// only of merge operations. Only return iteration domains that are subsequently
// fed into a split, or are in the provided domain. In other words, we don't
// want to return every IterDomain that's contiguous, just the one closest to
// the loop domain. Predicates are not associated with physical memory so we can
// treat all of them as contiguous merges.
//
// TODO: This seems to have a large overlap with ContigIDs. Consider
// refactoring.
std::vector<PredicateDomainInfo> getPredicateContigIds(
    TensorView* consumer_tv,
    const std::unordered_map<IterDomain*, Val*>& consumer_index_map) {
  const auto gpu_lower = GpuLower::current();

  // When there's a resize expr between the root and the logical
  // domains, predicate the logical domain. Otherwise, predicate the
  // root domain. The actual size of an IterDomain after resize
  // changes, and the output IterDomain needs to be used to generate
  // its predicate.
  const auto& consumer_root_domain = ir_utils::hasResizedRfactor(consumer_tv)
      ? consumer_tv->getLogicalDomain()
      : consumer_tv->getMaybeRootDomain();

  if (consumer_root_domain.empty()) {
    return std::vector<PredicateDomainInfo>();
  }

  std::unordered_map<IterDomain*, Val*> concrete_index_map;
  for (auto entry : consumer_index_map) {
    auto c_id = gpu_lower->info().caMap().getConcreteMappedID(
        entry.first, IdMappingMode::EXACT);
    concrete_index_map[c_id] = entry.second;
  }

  std::unordered_set<IterDomain*> final_ids;
  for (auto root_i : arange(consumer_root_domain.size())) {
    auto root_id = consumer_root_domain[root_i];
    if (root_id->maybePartial()) {
      final_ids.insert(root_id);
      continue;
    }
  }

  ContigIDs contig_finder(
      consumer_tv->getLoopDomain(),
      consumer_root_domain,
      TensorDomain::getContiguityFilledWith(consumer_root_domain, true),
      final_ids,
      concrete_index_map,
      GpuLower::current()->divisibleSplitSet(),
      &GpuLower::current()->info().caMap(),
      &GpuLower::current()->info().concretizedBroadcastDomains(),
      {},
      false,
      true);

  std::vector<PredicateDomainInfo> contig_id_infos;
  std::unordered_set<IterDomain*> covered_roots;

  // Create entries and return them
  for (auto root_id : consumer_root_domain) {
    if (covered_roots.count(root_id) > 0) {
      continue;
    }

    if (root_id->isBroadcast()) {
      continue;
    }

    auto contig_id_it = contig_finder.allocToIndexedID().find(root_id);

    NVF_ERROR(
        contig_id_it != contig_finder.allocToIndexedID().end(),
        "Error in predicate contiguity analysis, missing index for root ",
        root_id->toString());

    auto contig_id = contig_id_it->second;

    // Pick inputs from the starting domains, i.e.,
    // reference_predicated_root_domain.
    auto contig_alloc_ids = contig_finder.indexedAllocIDs(contig_id);
    covered_roots.insert(contig_alloc_ids.begin(), contig_alloc_ids.end());
    PredicateDomainInfo contig_id_info;
    contig_id_info.id = contig_id;
    contig_id_info.covered_ids = std::unordered_set<IterDomain*>(
        contig_alloc_ids.begin(), contig_alloc_ids.end());
    contig_id_infos.push_back(contig_id_info);
  }
  return contig_id_infos;
}

// Get the start and stop limit offsets that define the valid range to
// compute. In the simplest case, they are just 0 and
// IterDomain::extent. However, IterDomain may have non-zero start and
// stop that's different from extent.
std::pair<Val*, Val*> getStartAndStopLimitOffsets(IterDomain* consumer_id) {
  NVF_ERROR(consumer_id != nullptr);

  Val* start_limit = consumer_id->start();
  Val* stop_limit = SimplifyingIrBuilder::negExpr(consumer_id->stopOffset());

  return {start_limit, stop_limit};
}

// Get the offsets for the start and stop predicates. The offsets
// are to be added to the index.
std::pair<Val*, Val*> getStartAndStopOffsets(
    IterDomain* consumer_id,
    TensorView* consumer_tv,
    const std::unordered_map<IterDomain*, Val*>& consumer_start_index_map,
    const std::unordered_map<IterDomain*, Val*>& consumer_stop_index_map,
    bool unswitch,
    bool intermediate_domain_pred) {
  // By default, the offsets for the start and stop predicates are
  // just zero. All halo-related adjustments are done at root domains,
  // so consumer_id is not a root domain, no adjustment is required.
  if (consumer_id->definition() != nullptr && !intermediate_domain_pred) {
    return {
        GpuLower::current()->kernel()->zeroVal(),
        GpuLower::current()->kernel()->zeroVal()};
  }

  // Get the boundaries of two ends
  auto limits = getStartAndStopLimitOffsets(consumer_id);

  // At this point, we have everything to create both start and stop
  // predicates as:
  //
  //  index + start_offset >= start_limit
  //  index + stop_offset  < extent + stop_limit
  //
  // start_offset and stop_limit are both zero (was not the case with shift)
  //
  // In order to enable consolidating unswitch predicates, organize
  // the predicates as:
  //
  //  index + (start_offset - start_limit) >= 0
  //  index + (stop_offset - stop_limit)  < extent

  auto start_offset = SimplifyingIrBuilder::negExpr(limits.first);
  auto stop_offset = SimplifyingIrBuilder::negExpr(limits.second);

  return {start_offset, stop_offset};
}

// Updates a loop index map with a loop index protected by magic zero
std::unordered_map<IterDomain*, Val*> updateInitialLoopIndexMap(
    const std::unordered_map<IterDomain*, Val*>& initial_loop_index_map,
    const IndexMagicZeroInfo& magic_zero_info) {
  if (magic_zero_info.original_loop_index != nullptr) {
    NVF_ERROR(magic_zero_info.protected_loop_index != nullptr);
    auto concrete_loop_id =
        GpuLower::current()->info().caMap().getConcreteMappedID(
            magic_zero_info.loop_id, IdMappingMode::EXACT);
    auto updated_map = initial_loop_index_map;
    updated_map[concrete_loop_id] = magic_zero_info.protected_loop_index;
    return updated_map;
  } else {
    return initial_loop_index_map;
  }
}

} // namespace

std::vector<PredicateDomainInfo> getNonDivisibleConsumerDomainsToPredicate(
    TensorView* consumer_tv) {
  const auto& non_divisible_split_info =
      GpuLower::current()->nonDivisibleSplitInfo();

  std::vector<PredicateDomainInfo> pred_info_vec;

  auto it = non_divisible_split_info.splitsToPredicate().find(consumer_tv);
  if (it == non_divisible_split_info.splitsToPredicate().end()) {
    return {};
  }

  const auto& splits_to_predicate = it->second;

  for (auto split : splits_to_predicate) {
    PredicateDomainInfo info{split->in(), {split->in()}, true};
    pred_info_vec.emplace_back(info);
  }

  return pred_info_vec;
}

// Returns predicates and the concrete (by loop map) root domains they cover
std::vector<PredicateInfo> Index::getReferenceRootPredicates(
    TensorView* consumer_tv,
    const std::vector<ForLoop*>& loops,
    const std::unordered_set<ForLoop*>& rotated_loops,
    ForLoop* unswitch_or_vec_loop) {
  FUSER_PERF_SCOPE("GpuLower::Lower::Index::getReferenceRootPredicates");

  const auto gpu_lower = GpuLower::current();

  const bool is_unswitch = unswitch_or_vec_loop != nullptr;

  auto db_axis =
      gpu_lower->circularBufferInfo().getCircularBufferAxis(consumer_tv);

  // Generate start and stop indexing from idgraph.
  //
  // Both start and stop positions may need to be predicated. Indexing
  // differs when generating predicates for unswitch.
  // NOTE: If we could find-and-replace KIR nodes, we could just
  // generate one index map, clone it and replace the loop-to-index
  // mappings of unswitched loops for the start predicate.

  auto stop_indexing_from_idgraph = getPredicateIndexingFromIdGraph(
      loops, rotated_loops, consumer_tv, unswitch_or_vec_loop, db_axis, false);
  const auto consumer_stop_indexing = stop_indexing_from_idgraph.index;
  const auto& consumer_stop_index_map = consumer_stop_indexing.indexMap();

  // If not unswitch, share the same indexing map as the stop index
  // map
  const auto start_indexing_from_idgraph = is_unswitch
      ? getPredicateIndexingFromIdGraph(
            loops,
            rotated_loops,
            consumer_tv,
            unswitch_or_vec_loop,
            db_axis,
            true)
      : stop_indexing_from_idgraph;
  const auto consumer_start_indexing = start_indexing_from_idgraph.index;
  const auto& consumer_start_index_map = consumer_start_indexing.indexMap();

  // Get the contiguous ids we need to generate predicates for
  auto contig_id_infos =
      getPredicateContigIds(consumer_tv, consumer_stop_index_map);

  auto non_divisible_splits =
      getNonDivisibleConsumerDomainsToPredicate(consumer_tv);
  contig_id_infos.insert(
      contig_id_infos.end(),
      non_divisible_splits.begin(),
      non_divisible_splits.end());

  std::vector<PredicateInfo> pred_info_vec;

  for (const auto& contig_id_entry : contig_id_infos) {
    auto contig_id = contig_id_entry.id;
    // No predicates needed for braodcasted indices.
    if (contig_id->isBroadcast()) {
      continue;
    }

    auto root_ids = contig_id_entry.covered_ids;

    const auto consumer_stop_indexing_it =
        consumer_stop_index_map.find(contig_id);

    // First condition below happens with Misaligned predicates, where
    // inner-most vectorized loops are not included in the loops
    // parameter. Predicates involving vectorized loops are separately
    // generated in lower_misaligned_vectorization.
    //
    // Can not omit stop index even if it is zero. This is important for empty
    // tensor support, because in empty tensor the extent of an ID can be zero
    if (consumer_stop_indexing_it == consumer_stop_index_map.end()) {
      continue;
    }

    PredicateInfo info;

    // The final predicates will look like:
    // (index + start_offset) >= 0 && (index + stop_offset) < extent.

    std::tie(info.start_offset_, info.stop_offset_) = getStartAndStopOffsets(
        contig_id,
        consumer_tv,
        consumer_start_index_map,
        consumer_stop_index_map,
        unswitch_or_vec_loop != nullptr,
        contig_id_entry.is_intermediate_domain);

    auto stop_index = consumer_stop_indexing_it->second;
    auto start_index = consumer_start_index_map.at(contig_id);

    IndexMagicZeroInfo start_magic_zero_info;
    IndexMagicZeroInfo stop_magic_zero_info;

    // When the start and stop indices are not the same, apply the
    // magic-zero protection separately for both of them.
    if (stop_index != start_index) {
      start_magic_zero_info = protectPredicateIndexWithMagicZero(
          start_index, start_indexing_from_idgraph, loops);
      stop_magic_zero_info = protectPredicateIndexWithMagicZero(
          stop_index, stop_indexing_from_idgraph, loops);
    } else {
      stop_magic_zero_info = protectPredicateIndexWithMagicZero(
          stop_index, stop_indexing_from_idgraph, loops);
      start_magic_zero_info = stop_magic_zero_info;
    }

    start_index = start_magic_zero_info.index;
    stop_index = stop_magic_zero_info.index;

    // Build predicates for start positions as:
    //   start_index + start_offset >= 0
    auto offsetted_start_index =
        SimplifyingIrBuilder::addExpr(start_index, info.start_offset_);
    auto start_pred = SimplifyingIrBuilder::geExpr(
        offsetted_start_index, GpuLower::current()->kernel()->zeroVal());
    info.start_predicate_ = start_pred;

    // Build predicates for stop positions as:
    //   stop_index + stop_offset < IterDomain::extent
    auto stop_offset = info.stop_offset_;
    auto offsetted_stop_index =
        SimplifyingIrBuilder::addExpr(stop_index, stop_offset);
    auto stop_pred =
        SimplifyingIrBuilder::ltExpr(offsetted_stop_index, contig_id->extent());
    info.stop_predicate_ = stop_pred;

    for (auto consumer_id : contig_id_entry.covered_ids) {
      info.predicated_domains_.insert(consumer_id);
    }
    pred_info_vec.emplace_back(info);
  }

  return pred_info_vec;
}

PredicateInfo PredicateInfo::getFalseInfo() {
  PredicateInfo info;
  info.start_predicate_ = GpuLower::current()->kernel()->falseVal();
  info.stop_predicate_ = GpuLower::current()->kernel()->falseVal();

  return info;
}

Val* Index::iota(
    TensorView* consumer_tv,
    const std::vector<ForLoop*>& loops,
    const std::unordered_set<ForLoop*>& rotated_loops,
    Val* start,
    Val* step,
    DataType dtype) {
  auto linear_index =
      Index::getLinearLogicalIndex(consumer_tv, loops, rotated_loops);
  auto result = add(start, mul(step, linear_index));
  return GpuLower::current()->commonScalarMap().hoistScalar(result, loops);
}

Val* Index::eye(
    TensorView* consumer_tv,
    const std::vector<ForLoop*>& loops,
    const std::unordered_set<ForLoop*>& rotated_loops,
    DataType dtype) {
  auto indices =
      Index::getConsumerPerDimLogicalIndex(consumer_tv, loops, rotated_loops);
  NVF_ERROR(indices.size() == 2);
  auto result = maybeCastOp(dtype, eq(indices[0], indices[1]));
  return GpuLower::current()->commonScalarMap().hoistScalar(result, loops);
}

std::pair<Val*, Val*> Index::getCpAsyncBulkGmemIndex(
    const LoadStoreOp* ldst,
    Val* mbarrier,
    const std::vector<ForLoop*>& loops,
    const std::unordered_set<ForLoop*>& rotated_loops) {
  FUSER_PERF_SCOPE("Index::getCpAsyncBulkGmemIndex");

  TensorView* producer_tv = ldst->in()->as<TensorView>();
  TensorView* consumer_tv = ldst->out()->as<TensorView>();

  bool is_load = false;
  TensorView* gmem_tv = nullptr;
  if (producer_tv->getMemoryType() == MemoryType::Shared) {
    NVF_ERROR(consumer_tv->getMemoryType() == MemoryType::Global);
    gmem_tv = consumer_tv;
    is_load = false;
  } else {
    NVF_ERROR(producer_tv->getMemoryType() == MemoryType::Global);
    NVF_ERROR(consumer_tv->getMemoryType() == MemoryType::Shared);
    gmem_tv = producer_tv;
    is_load = true;
  }

  NVF_ERROR(
      GpuLower::current()->consumerToTMAInfo().count(consumer_tv),
      "Unable to find TMA info for consumer_tv: ",
      consumer_tv->toString());
  const TMAInfo& tma_info =
      GpuLower::current()->consumerToTMAInfo().at(consumer_tv);
  int64_t dim = (int64_t)tma_info.dims().size();
  Val* expected_bytes = SimplifyingIrBuilder::maybeCastExpr(
      DataType::UInt32, tma_info.tileSizeBytes());
  expected_bytes =
      GpuLower::current()->commonScalarMap().hoistScalar(expected_bytes, loops);
  Val* index = nullptr;

  // 1D TMA without tensor map
  if (ldst->opType() == LoadStoreOpType::CpAsyncBulk) {
    if (is_load) {
      std::stringstream ss;
      ss << "Hopper::CpAsyncBulkG2SIndex";
      auto gmem_address = getProducerIndex(
          producer_tv, consumer_tv, loops, rotated_loops, {}, true);
      index = IrBuilder::structExpr(
          {{"raw_gmem_addr", gmem_address},
           {"bytes", expected_bytes},
           {"mbarrier", mbarrier}},
          ss.str());
    } else {
      std::stringstream ss;
      ss << "Hopper::CpAsyncBulkS2GIndex";
      auto gmem_address =
          getConsumerIndex(consumer_tv, loops, rotated_loops, {}, true);
      index = IrBuilder::structExpr(
          {{"raw_gmem_addr", gmem_address}, {"bytes", expected_bytes}},
          ss.str());
    }
  } else {
    // ND TMA with tensor map
    ValGroups groups_to_index = tma_info.getTMADomain();
    // TensorIndexer needs IterDomain instead of ValGroup to work around
    // the resize indexing issue
    std::vector<IterDomain*> ids_to_index;
    ids_to_index.reserve(groups_to_index.size());
    const auto tma_all_ids = is_load ? consumer_tv->domain()->allIDs()
                                     : producer_tv->domain()->allIDs();
    for (const auto& group : groups_to_index) {
      auto it = std::find_if(
          tma_all_ids.begin(), tma_all_ids.end(), [&](IterDomain* gmem_id) {
            return group->has(gmem_id);
          });
      if (it != tma_all_ids.end()) {
        ids_to_index.push_back(*it);
      } else {
        ids_to_index.push_back(group->front()->as<IterDomain>());
      }
    }

    const TensorIndexer& indexer = GpuLower::current()->tensorIndexer();
    auto indices_inner_to_outer =
        indexer.getIndexFor(ldst, !is_load, ids_to_index, loops);

    // These are the box coordinates of the TMA box, which must be of type
    // int32_t. Possible overflow in each of these dims should be checked
    // elsewhere.
    for (size_t i : arange(indices_inner_to_outer.size())) {
      indices_inner_to_outer[i] =
          IrBuilder::maybeCastExpr(DataType::Int32, indices_inner_to_outer[i]);
    }

    auto coordinate = IrBuilder::arrayExpr(indices_inner_to_outer);
    auto descriptor = tma_info.tensorMap();
    if (is_load) {
      std::stringstream ss;
      ss << "Hopper::CpAsyncBulkTensorTileG2SIndex<" << dim << ">";
      index = IrBuilder::structExpr(
          {{"descriptor", IrBuilder::addressExpr(descriptor)},
           {"coordinate", coordinate},
           {"mbarrier", mbarrier}},
          ss.str());
    } else {
      std::stringstream ss;
      ss << "Hopper::CpAsyncBulkTensorTileS2GIndex<" << dim << ">";
      index = IrBuilder::structExpr(
          {{"descriptor", IrBuilder::addressExpr(descriptor)},
           {"coordinate", coordinate}},
          ss.str());
    }
  }

  index = GpuLower::current()->commonScalarMap().hoistScalar(index, loops);

  auto is_multiple_of_16B = SimplifyingIrBuilder::eqExpr(
      SimplifyingIrBuilder::modExpr(
          expected_bytes, IrBuilder::create<Val>(16, DataType::Index)),
      expected_bytes->fusion()->zeroVal());
  GpuLower::current()->validate(
      is_multiple_of_16B,
      "The expected bytes must be a multiple of 16 bytes, but ",
      expected_bytes->toInlineString(),
      " is not.");

  return {IrBuilder::create<kir::TensorIndex>(gmem_tv, index), expected_bytes};
}

} // namespace nvfuser<|MERGE_RESOLUTION|>--- conflicted
+++ resolved
@@ -2349,11 +2349,7 @@
         "Overriding of consumer indexing with the legacy indexer is not "
         "supported");
     index = getConsumerStridedIndices(
-<<<<<<< HEAD
-        consumer, loops, rotated_loops, {}, generate_pointer);
-=======
         consumer, loops, rotated_loops, generate_pointer);
->>>>>>> f41524bb
   }
 
   index = GpuLower::current()->commonScalarMap().hoistScalar(index, loops);
