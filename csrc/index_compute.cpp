--- conflicted
+++ resolved
@@ -1416,12 +1416,8 @@
       continue;
     }
 
-<<<<<<< HEAD
+    auto producer_dim_contiguity = producer_tv->domain()->contiguity().at(dim);
     if (alloc_dom[dim]->isBroadcast()) {
-=======
-    auto producer_dim_contiguity = producer_tv->domain()->contiguity().at(dim);
-    if (root_dom[dim]->isBroadcast()) {
->>>>>>> dca7b85f
       strides[dim] = cur_contig_stride->fusion()->zeroVal();
       TORCH_INTERNAL_ASSERT(!producer_dim_contiguity.has_value());
     } else if (!producer_dim_contiguity.has_value()) {
@@ -1771,12 +1767,8 @@
       continue;
     }
 
-<<<<<<< HEAD
+    auto dim_contiguity = tv->domain()->contiguity().at(dim);
     if (alloc_dom[dim]->isBroadcast()) {
-=======
-    auto dim_contiguity = tv->domain()->contiguity().at(dim);
-    if (root_dom[dim]->isBroadcast()) {
->>>>>>> dca7b85f
       strides[dim] = cur_contig_stride->fusion()->zeroVal();
       TORCH_INTERNAL_ASSERT(!dim_contiguity.has_value());
     } else if (!dim_contiguity.has_value()) {
@@ -1787,9 +1779,9 @@
       strides[dim] = cur_contig_stride;
       // Prepare for the next dimension which may also be contiguous, multiply
       // by extent of this dimension
-      auto root_dim_extent = getHaloExtentOfRootAxis(alloc_dom[dim]);
+      auto alloc_dim_extent = getHaloExtentOfRootAxis(alloc_dom[dim]);
       cur_contig_stride =
-          SimplifyingIrBuilder::mulExpr(cur_contig_stride, root_dim_extent);
+          SimplifyingIrBuilder::mulExpr(cur_contig_stride, alloc_dim_extent);
     } else {
       // If non contiguous dimension, keep local stride information, set cur
       // stride to local stride * local raw extent
