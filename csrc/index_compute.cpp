// clang-format off
/*
 * SPDX-FileCopyrightText: Copyright (c) 2023-present NVIDIA CORPORATION & AFFILIATES.
 * All rights reserved.
 * SPDX-License-Identifier: BSD-3-Clause
 */
// clang-format on
#include <index_compute.h>

#include <ATen/cuda/CUDAContext.h>
#include <c10/util/irange.h>

#include <contiguity.h>
#include <device_lower/analysis/index_compute.h>
#include <device_lower/lower2device.h>
#include <device_lower/pass/double_buffer.h>
#include <device_lower/pass/magic_zero.h>
#include <device_lower/pass/unroll.h>
#include <device_lower/utils.h>
#include <device_lower/validation.h>
#include <expr_simplifier.h>
#include <instrumentation.h>
#include <ir/all_nodes.h>
#include <ir/iostream.h>
#include <ir/utils.h>
#include <ops/arith.h>
#include <root_domain_map.h>
#include <swizzle.h>
#include <transform_iter.h>
#include <transform_replay.h>

#include <memory>

namespace nvfuser {

bool IndexCompute::hasUnswitchedDependentDomains(IterDomain* id) const {
  auto concrete_id = maybeGetExactMapConcreteID(id);
  auto it = unswitched_domain_map_.find(concrete_id);
  return it != unswitched_domain_map_.end() && !it->second.empty();
}

void IndexCompute::initializeUnswitchDomainMap() {
  NVF_ERROR(unswitched_domain_map_.empty());
  for (auto id : unswitched_loop_domains_) {
    auto concrete_id = maybeGetExactMapConcreteID(id);
    unswitched_domain_map_.emplace(
        concrete_id,
        std::vector<std::deque<IterDomain*>>{
            std::deque<IterDomain*>{concrete_id}});
  }
}

void IndexCompute::updateUnswitchedDomains(Expr* expr) {
  if (auto split = dynamic_cast<Split*>(expr)) {
    auto split_in = maybeGetExactMapConcreteID(split->in());
    for (auto split_out : {split->inner(), split->outer()}) {
      auto concrete_id = maybeGetExactMapConcreteID(split_out);
      if (auto it = unswitched_domain_map_.find(concrete_id);
          it != unswitched_domain_map_.end()) {
        if (split_out == split->inner()) {
          // In the case of upward traversal from the inner output,
          // just copy the unswitched info
          unswitched_domain_map_[split_in] = it->second;
        } else {
          // In the case of upward traversal from the outer output,
          // prepend the inner domain to the lists
          for (auto unswitched_dep_ids : it->second) {
            unswitched_dep_ids.push_front(
                maybeGetExactMapConcreteID(split->inner()));
            unswitched_domain_map_[split_in].push_back(unswitched_dep_ids);
          }
        }
      }
    }
  } else {
    // Suppress a clang-tidy warning
    NVF_ERROR(expr != nullptr);
    // Propagate the unswitch info if any of outputs is
    // unswitched. Unlike the split case, the propagated info
    // is just reset as there's no obvious way to back-propagate the
    // info through, e.g., merge
    if (std::any_of(
            expr->outputs().begin(), expr->outputs().end(), [this](Val* out) {
              return out->isA<IterDomain>() &&
                  hasUnswitchedDependentDomains(out->as<IterDomain>());
            })) {
      for (auto inp : ir_utils::filterByType<IterDomain>(expr->inputs())) {
        auto inp_concrete = maybeGetExactMapConcreteID(inp);
        unswitched_domain_map_.emplace(
            inp_concrete,
            std::vector<std::deque<IterDomain*>>{
                std::deque<IterDomain*>{inp_concrete}});
      }
    }
  }
}

void IndexCompute::handle(Split* split) {
  auto in_id = maybeGetExactMapConcreteID(split->in()->as<IterDomain>());
  auto outer_id = maybeGetExactMapConcreteID(split->outer()->as<IterDomain>());
  auto inner_id = maybeGetExactMapConcreteID(split->inner()->as<IterDomain>());

  auto outer_it = index_map_.find(outer_id);
  auto inner_it = index_map_.find(inner_id);
  if (outer_it == index_map_.end() || inner_it == index_map_.end()) {
    return;
  }

  const auto outer_ind = outer_it->second;
  const auto inner_ind = inner_it->second;

  const bool outer_zero = isZero(outer_id);
  const bool inner_zero = isZero(inner_id);

  // We want to mark as zero merged in if we're working with shared or local
  // memory, and the dimension we're working with is not part of the allocation,
  // as we have special propagation rules for that scenario.

  // Maybe clear in_id as it could have been mapped over from another
  // IndexCompute. Uncertain if this is needed but seems to be safe.
  bool zero_merged_in = hasZeroMerged(in_id) || hasZeroMerged(inner_id) ||
      hasZeroMerged(outer_id);

  // If both are zero, the split input is also zero
  if (inner_zero && outer_zero) {
    zero_domains_.emplace(in_id);
  }

  if (zero_merged_in) {
    zero_merged_in_.emplace(in_id);
  }

  if (isZero(in_id)) {
    index_map_[in_id] = GpuLower::current()->kernel()->zeroVal();
    extent_map_[in_id] = GpuLower::current()->kernel()->zeroVal();
  } else if (zero_merged_in && outer_zero) {
    index_map_[in_id] = inner_ind;
    extent_map_[in_id] = getExtent(inner_id);
  } else if (zero_merged_in && inner_zero) {
    index_map_[in_id] = outer_ind;
    extent_map_[in_id] = getExtent(outer_id);
  } else {
    index_map_[in_id] = SimplifyingIrBuilder::addExpr(
        SimplifyingIrBuilder::mulExpr(outer_ind, getExtent(inner_id)),
        inner_ind);
    // The extent should be updated only when its allocation is
    // partial, i.e., zero_merged_in is true. See PR #1270.
    if (zero_merged_in) {
      extent_map_[in_id] = SimplifyingIrBuilder::mulExpr(
          getExtent(outer_id), getExtent(inner_id));
    }
  }
}

bool IndexCompute::isModuloInvalidUnswitchedIndex(
    IterDomain* out_concrete_id,
    Val* out_ind,
    Val* inner_extent) const {
  // If not in the unswitched domain map, this domain has no dependent
  // unswitched domain
  auto unswitched_domain_map_it = unswitched_domain_map_.find(out_concrete_id);
  if (unswitched_domain_map_it == unswitched_domain_map_.end()) {
    return false;
  }

  for (const auto& unswitched_domain_list : unswitched_domain_map_it->second) {
    NVF_ERROR(!unswitched_domain_list.empty());

    // If the stride is a multiple of the inner extent, the loop
    // unswitched index remains to be a valid maximum index as the
    // module by the inner extent will be just zero. More
    // specifically, the index for this unswitched domain would be (x
    // - 1) * extent_of_inner_domain_0 * extent_of_inner_domain_1
    // ...., so if the stride component, i.e., the multiplication of all
    // the inner extents is divisible by the merge inner extent, its
    // contribution propagated to the inner path will be zero. This
    // pattern is effectively the same as distributeDivisibleDivMod in
    // the expr simplifier.
    Val* stride = out_concrete_id->fusion()->oneVal();
    for (auto it = unswitched_domain_list.begin();
         it != unswitched_domain_list.end() - 1;
         ++it) {
      IterDomain* inner_id = *it;
      stride = IrBuilder::mulExpr(stride, getExtent(inner_id));
    }
    if (simplifyExpr(IrBuilder::modExpr(stride, inner_extent))->isZero()) {
      continue;
    }

    // Also, if the total extent including the inner domains is a
    // divisible factor of the inner extent, the contribution by the
    // unswitched domain is guaranteed to be still the maximum when
    // propagated to the inner path. This pattern is effectively the
    // same as distributeGcdRemainderDivMod in the expr simplifier.
    Val* total_extent =
        IrBuilder::mulExpr(stride, getExtent(unswitched_domain_list.back()));
    if (simplifyExpr(IrBuilder::modExpr(inner_extent, total_extent))
            ->isZero()) {
      continue;
    }

    // Not proven to be safe. This does not mean it's proven to be
    // invalid, but it's enough to make the generated code from the
    // existing C++ tests and benchmarks remain unchanged
    return true;
  }

  return false;
}

void IndexCompute::handle(Merge* merge) {
  auto out_id = maybeGetExactMapConcreteID(merge->out());
  auto outer_id = maybeGetExactMapConcreteID(merge->outer());
  auto inner_id = maybeGetExactMapConcreteID(merge->inner());

  auto out_it = index_map_.find(out_id);
  if (out_it == index_map_.end()) {
    return;
  }
  auto out_ind = out_it->second;

  auto zero = GpuLower::current()->kernel()->zeroVal();

  if (isZero(out_id)) {
    index_map_[outer_id] = zero;
    index_map_[inner_id] = zero;
    // TODO: Why do we set extent_map_ to zero? This has to be protected by zero
    // merged in, but seems logical to me the extent would still be one.
    extent_map_[outer_id] = zero;
    extent_map_[inner_id] = zero;
    zero_domains_.emplace(outer_id);
    zero_domains_.emplace(inner_id);
    return;
  }

  if (!hasZeroMerged(out_id) && contig_ids_.find(out_id) != contig_ids_.end()) {
    // Contiguous indexing path
    auto input_ids = ir_utils::iterDomainInputsOfOrderedAs(
        {merge->out()}, td_->maybeAllocation());

    // Shouldn't hit this, but don't want to segfault if somehow we do.
    NVF_ERROR(!input_ids.empty());

    // Try to find the last non broadcast entry to put the index in if it's a
    // contiguous merge. This isn't strictly necessary but there's implicit
    // assumptions in the indexing logic that assume broadcasted allocation
    // domains can be ignored. This logic is just to try and match that logic.
    // Initialize everything to zero.
    for (auto alloc_id : input_ids) {
      index_map_[alloc_id] = zero;
    }

    // If all are broadcast we can just send the index to the last entry.
    if (std::all_of(input_ids.begin(), input_ids.end(), [](IterDomain* id) {
          // I don't think reductions can be in here, but strictly matching the
          // logic in the indexing functions like
          // getNonGlobalConsumerStridedIndices
          return id->isBroadcast() || id->isReduction() || id->isStride();
        })) {
      index_map_[*(input_ids.end() - 1)] = out_ind;
    } else {
      for (auto id_it = input_ids.rbegin(); id_it != input_ids.rend();
           id_it++) {
        auto id = *id_it;
        if (id->isBroadcast() || id->isReduction() || id->isStride()) {
          continue;
        } else {
          index_map_[id] = out_ind;
          break;
        }
      }
    }

    return;
  }

  Val* inner_extent = getExtent(inner_id);

  const auto outer_extent = getExtent(outer_id);

  if (inner_id->isBroadcast() && inner_extent->isOneInt()) {
    // Propagate away from broadcast dims
    index_map_[outer_id] = out_ind;
    index_map_[inner_id] = zero;

    extent_map_[outer_id] = getExtent(out_id);
    if (hasZeroMerged(out_id)) {
      zero_merged_in_.insert(outer_id);
    }
  } else if (outer_id->isBroadcast() && outer_extent->isOneInt()) {
    // Propagate away from broadcast dims
    index_map_[outer_id] = zero;
    index_map_[inner_id] = out_ind;

    extent_map_[inner_id] = getExtent(out_id);
    if (hasZeroMerged(out_id)) {
      zero_merged_in_.insert(inner_id);
    }
  } else if (hasZeroMerged(out_id)) {
    // Don't propagate to inner id if it's comprised of only broadcast
    // allocation domains, unless outer is also all broadcast domains. Index
    // shouldn't be anything but zero if both inner and outer are all broadcast
    // domains, but didn't add a hard check for this. See Indexing5 test.
    if (!inner_id->isBroadcast() && !outer_id->isBroadcast()) {
      // If neither dimension is a broadcast (should be true for reference
      // indexing) pick the preferred path or the inner path.
      if (preferred_paths_.find(outer_id) != preferred_paths_.end() &&
          preferred_paths_.find(inner_id) == preferred_paths_.end()) {
        // Marked that we should prop through outer, not inner.
        index_map_[outer_id] = out_ind;
        extent_map_[outer_id] = getExtent(out_id);
        index_map_[inner_id] = zero;
        extent_map_[inner_id] = zero;
        zero_domains_.emplace(inner_id);
      } else {
        // Prop through inner
        index_map_[inner_id] = out_ind;
        extent_map_[inner_id] = getExtent(out_id);
        index_map_[outer_id] = zero;
        extent_map_[outer_id] = zero;
        zero_domains_.emplace(outer_id);
      }
    } else if (inner_id->isBroadcast() && !outer_id->isBroadcast()) {
      // Inner is broadcast and outer isn't, prop through outer
      index_map_[outer_id] = out_ind;
      extent_map_[outer_id] = getExtent(out_id);
      index_map_[inner_id] = zero;
      extent_map_[inner_id] = zero;
      zero_domains_.emplace(inner_id);
    } else {
      // Default to propagating through inner
      index_map_[inner_id] = out_ind;
      extent_map_[inner_id] = getExtent(out_id);
      index_map_[outer_id] = zero;
      extent_map_[outer_id] = zero;
      zero_domains_.emplace(outer_id);
    }
    zero_merged_in_.emplace(inner_id);
    zero_merged_in_.emplace(outer_id);
  } else {
    index_map_[outer_id] = SimplifyingIrBuilder::divExpr(out_ind, inner_extent);
    // Take the absolute maximum if module could result in an invalid
    // index for an unswitched domain
    index_map_[inner_id] =
        isModuloInvalidUnswitchedIndex(out_id, out_ind, inner_extent)
        ? SimplifyingIrBuilder::subExpr(
              inner_extent, inner_extent->fusion()->oneVal())
        : SimplifyingIrBuilder::modExpr(out_ind, inner_extent);
  }
}

void IndexCompute::handle(Swizzle* swizzle) {
  auto out_x_id = maybeGetExactMapConcreteID(swizzle->outX());
  auto out_y_id = maybeGetExactMapConcreteID(swizzle->outY());
  auto in_x_id = maybeGetExactMapConcreteID(swizzle->inX());
  auto in_y_id = maybeGetExactMapConcreteID(swizzle->inY());

  auto out_x_it = index_map_.find(out_x_id);
  auto out_y_it = index_map_.find(out_y_id);

  if (out_x_it == index_map_.end() || out_y_it == index_map_.end()) {
    return;
  }

  const auto out_x_ind = out_x_it->second;
  const auto out_y_ind = out_y_it->second;

  std::pair<Val*, Val*> swizzled_index = dispatchSwizzle(
      swizzle->swizzleType(),
      out_x_ind,
      out_y_ind,
      getExtent(out_x_id),
      getExtent(out_y_id));
  index_map_[in_x_id] = swizzled_index.first;
  index_map_[in_y_id] = swizzled_index.second;
}

void IndexCompute::handle(Swizzle2D* swizzle_2d) {
  auto out_x_id = maybeGetExactMapConcreteID(swizzle_2d->outX());
  auto out_y_id = maybeGetExactMapConcreteID(swizzle_2d->outY());
  auto in_x_id = maybeGetExactMapConcreteID(swizzle_2d->inX());
  auto in_y_id = maybeGetExactMapConcreteID(swizzle_2d->inY());

  auto out_x_it = index_map_.find(out_x_id);
  auto out_y_it = index_map_.find(out_y_id);

  if (out_x_it == index_map_.end() || out_y_it == index_map_.end()) {
    return;
  }

  const auto out_x_ind = out_x_it->second;
  const auto out_y_ind = out_y_it->second;

  if (swizzle_mode_ == SwizzleMode::NoSwizzle ||
      swizzle_mode_ != swizzle_2d->swizzleMode()) {
    // Handle inactive swizzles by just passing through index
    //  and extend information.

    if (!index_map_.count(in_x_id)) {
      index_map_[in_x_id] = out_x_ind;
      extent_map_[in_x_id] = getExtent(out_x_id);
    }
    if (!index_map_.count(in_y_id)) {
      index_map_[in_y_id] = out_y_ind;
      extent_map_[in_y_id] = getExtent(out_y_id);
    }
  } else {
    // Generate integer swizzle math if the
    //  swizzle is activated. See also
    //  [Note on swizzle mode].
    std::pair<Val*, Val*> swizzled_index = dispatchSwizzle(
        swizzle_2d->swizzleType(),
        out_x_ind,
        out_y_ind,
        getExtent(out_x_id),
        getExtent(out_y_id));
    index_map_[in_x_id] = swizzled_index.first;
    index_map_[in_y_id] = swizzled_index.second;
  }
}

void IndexCompute::handle(Resize* resize) {
  auto out_id = maybeGetExactMapConcreteID(resize->out());
  auto in_id = maybeGetExactMapConcreteID(resize->in());

  auto out_it = index_map_.find(out_id);

  if (out_it == index_map_.end()) {
    return;
  }

  const auto out_ind = out_it->second;

  if (isZero(out_id) || hasZeroMerged(out_id)) {
    // When the out ID is (partially) zero, the in ID is not indexable. Don't
    // add any new mapping to the index and extent maps. This is fine since when
    // a resize shows up as part of root to logical transformations, the input
    // to the resize is not indexed as the indexing is done using the logical
    // domain. This could be an issue when a resize is shows up outside of
    // rfactor transfomations, but currently that only can happen when a
    // producer tensor is transformed to look like a consumer. Since inlining is
    // not allowed with resize, the out ID should never be a zero domain in that
    // case.
    return;
  } else {
    index_map_[in_id] = sub(out_ind, resize->leftExpand());
    extent_map_[in_id] = sub(
        sub(getExtent(out_id), resize->leftExpand()), resize->rightExpand());
  }
}

void IndexCompute::dispatch(Expr* e) {
  auto is_expected_type =
      e->isOneOf<Split, Merge, Swizzle, Swizzle2D, Resize>();
  NVF_ERROR(
      is_expected_type, "Invalid expr type found in transform traversal.");
  updateUnswitchedDomains(e);
  BackwardVisitor::dispatch(e);
}

IndexCompute::IndexCompute(
    const TensorDomain* _td,
    std::unordered_map<IterDomain*, Val*> initial_index_map,
    std::unordered_map<IterDomain*, Val*> extent_map,
    std::unordered_set<IterDomain*> zero_domains,
    std::unordered_set<IterDomain*> zero_merged_in,
    std::unordered_set<IterDomain*> preferred_paths)
    : IndexCompute(
          _td,
          std::move(initial_index_map),
          std::move(extent_map),
          std::move(zero_domains),
          std::move(zero_merged_in),
          ContigIDs::getNonContigIDs(),
          std::move(preferred_paths)) {}

IndexCompute::IndexCompute(
    const TensorDomain* _td,
    std::unordered_map<IterDomain*, Val*> initial_index_map,
    std::unordered_map<IterDomain*, Val*> extent_map,
    std::unordered_set<IterDomain*> zero_domains,
    std::unordered_set<IterDomain*> zero_merged_in,
    const ContigIDs& contig_finder,
    std::unordered_set<IterDomain*> preferred_paths,
    std::unordered_set<IterDomain*> unswitched_loop_domains)
    : td_(_td),
      index_map_(std::move(initial_index_map)),
      extent_map_(std::move(extent_map)),
      zero_domains_(std::move(zero_domains)),
      zero_merged_in_(std::move(zero_merged_in)),
      contig_ids_{contig_finder.contigIDs()},
      preferred_paths_(std::move(preferred_paths)),
      unswitched_loop_domains_(std::move(unswitched_loop_domains)) {
  FUSER_PERF_SCOPE("GpuLower::Lower::IndexCompute::IndexCompute");
  // Make sure we recompute any indices we can that map to a contiguous access
  // in physical memory.
  const auto& within_contig = contig_finder.withinContigIDs();
  for (auto contig_id : contig_ids_) {
    if (index_map_.find(contig_id) != index_map_.end()) {
      NVF_ERROR(within_contig.find(contig_id) != within_contig.end());
      for (auto id : within_contig.at(contig_id)) {
        index_map_.erase(id);
      }
    }
  }

  initializeUnswitchDomainMap();
}

IndexCompute::IndexCompute(
    std::unordered_map<IterDomain*, Val*> initial_index_map,
    std::unordered_set<IterDomain*> zero_domains,
    std::unordered_set<IterDomain*> preferred_paths,
    std::unordered_set<IterDomain*> unswitched_loop_domains)
    : td_{nullptr},
      index_map_(std::move(initial_index_map)),
      zero_domains_(std::move(zero_domains)),
      preferred_paths_(std::move(preferred_paths)),
      concrete_id_pass_{true},
      swizzle_mode_{SwizzleMode::Loop},
      unswitched_loop_domains_(std::move(unswitched_loop_domains)) {
  FUSER_PERF_SCOPE("GpuLower::Lower::IndexCompute::IndexCompute");
  initializeUnswitchDomainMap();
}

void IndexCompute::run(const LoopIndexing& loop_indexing) {
  NVF_ERROR(concrete_id_pass_, "concrete pass only for this option");
  // Apply loop swizzles if there are any that outputs to
  //  the loop domains.
  // Currently only support loop swizzles that directly output
  //  to concrete loop domains and these are validated in
  //  validate swizzle pass.
  // TODO:
  //  will gradually enable replaying and mapping of loop
  // swizzles in the IR infrastructure and once that's piped
  // through this part of logic will be removed.
  std::unordered_set<Expr*> visited;
  for (auto loop_id : loop_indexing.loopDomains()) {
    auto loop_id_def = loop_id->definition();
    if (loop_id_def != nullptr && loop_id_def->isA<Swizzle2D>()) {
      if (visited.insert(loop_id_def).second) {
        dispatch(loop_id_def);
      }
    }
  }

  // Resolve the index vals that could be resolved with only
  //  the loops that consumer_tv doesn't share with any of its
  //  consumers, i.e. the not-inlined loops that define consumer_tv
  //  values.
  collectIndexIntoPermissiveMap(loop_indexing);

  // Run through the loop indexing expressions and generate
  //  the indexing integer math for the concrete ids.
  for (auto expr : loop_indexing.getBackwardExprList()) {
    // Resolve missing values from permissive map.
    updateIndexMapFromPermissiveMap(expr);

    dispatch(expr);
  }
}

void IndexCompute::collectIndexIntoPermissiveMap(
    const LoopIndexing& loop_indexing) {
  // Visit the expressions that only produces un-inlined iterdomains,
  //  in reverse topological order.
  for (auto expr : loop_indexing.getBackwardOutOfLineExprList()) {
    // Compute indexing vals for the expression inputs.
    //
    // This stage should run before any indexing computation so it could be
    //  made sure that all index values computed at this stage are
    //  the ones that can be resolved only with the not-inlined
    //  iterdomains.
    //
    auto id_outputs = ir_utils::filterByType<IterDomain>(expr->outputs());
    if (std::all_of(
            id_outputs.begin(), id_outputs.end(), [this](IterDomain* id) {
              return index_map_.count(
                  GpuLower::current()->caMap()->getConcreteMappedID(
                      id, IdMappingMode::EXACT));
            })) {
      // Visit this expression:
      // LoopIndexingAnalysis::traverseFromDomainVals made sure that each
      //  concrete index is bound exactly once so computing these expressions
      //  early should still be consistent.
      dispatch(expr);

      auto id_inputs = ir_utils::filterByType<IterDomain>(expr->inputs());
      for (auto id : id_inputs) {
        // Collect backward pass results from this expression if they are
        //  made available in by this expression.
        auto idx_it =
            index_map_.find(GpuLower::current()->caMap()->getConcreteMappedID(
                id, IdMappingMode::EXACT));

        if (idx_it != index_map_.end()) {
          permissive_index_map_
              [GpuLower::current()->caMap()->getConcreteMappedID(
                  id, IdMappingMode::PERMISSIVE)] = idx_it->second;
        }
      }
    }
  }
}

void IndexCompute::updateIndexMapFromPermissiveMap(const Expr* id_expr) {
  auto id_outputs = ir_utils::filterByType<IterDomain>(id_expr->outputs());
  for (auto id : id_outputs) {
    auto concrete_id = GpuLower::current()->caMap()->getConcreteMappedID(
        id, IdMappingMode::EXACT);
    // Only try to copy index val from permissive map when
    //  the index is missing.
    if (!index_map_.count(concrete_id)) {
      auto permissive_id = GpuLower::current()->caMap()->getConcreteMappedID(
          id, IdMappingMode::PERMISSIVE);
      // Write the permissive index val into index_map_ if the
      //  missing value is found here.
      auto permissive_it = permissive_index_map_.find(permissive_id);
      if (permissive_it != permissive_index_map_.end()) {
        index_map_[concrete_id] = permissive_it->second;
      }
    }
  }
}

void IndexCompute::run() {
  const std::vector<Val*> domain_vals(td_->loop().begin(), td_->loop().end());
  traverseTo(domain_vals, false);
}

IterDomain* IndexCompute::maybeGetExactMapConcreteID(IterDomain* id) const {
  if (concrete_id_pass_) {
    return GpuLower::current()->caMap()->getConcreteMappedID(
        id, IdMappingMode::EXACT);
  }
  return id;
}

Val* IndexCompute::getExtent(IterDomain* id) const {
  // Pick from extent_map_ if available. Previously parallel
  // dimensions were ued (e.g., blockDim.x), however, it would result
  // in out-of-bounds errors when the extent of IterDomain is smaller
  // than the threading dimension.
  if (extent_map_.find(id) != extent_map_.end()) {
    return extent_map_.at(id);
  } else {
    return id->extent();
  }
}

bool IndexCompute::hasZeroMerged(IterDomain* id) const {
  return zero_merged_in_.find(id) != zero_merged_in_.end() || isZero(id);
}

bool IndexCompute::isZero(IterDomain* id) const {
  return zero_domains_.find(id) != zero_domains_.end();
}

IndexCompute IndexCompute::updateIndexCompute(
    const TensorDomain* new_td,
    const std::unordered_map<IterDomain*, VectorOfUniqueEntries<IterDomain*>>&
        id_map,
    const ContigIDs& contig_finder) const {
  FUSER_PERF_SCOPE("GpuLower::Lower::updateIndexCompute");

  std::unordered_map<IterDomain*, Val*> updated_index_map;
  std::unordered_map<IterDomain*, Val*> updated_extent_map;
  std::unordered_set<IterDomain*> updated_zero_domains;
  std::unordered_set<IterDomain*> updated_zero_merged_in;
  std::unordered_set<IterDomain*> updated_unswitched_domains;

  // Multile IDs can map to the same ID, so loop over the mappings in
  // a deterministic order to have deterministic indexing results
  for (auto prev_id : getSortedKeys(id_map, Statement::lessThan)) {
    const auto& new_ids = id_map.at(prev_id);
    for (auto new_id : new_ids.vector()) {
      if (index_map_.find(prev_id) != index_map_.end()) {
        updated_index_map[new_id] = index_map_.at(prev_id);
      }

      if (extent_map_.find(prev_id) != extent_map_.end()) {
        updated_extent_map[new_id] = getExtent(prev_id);
      }

      if (zero_domains_.find(prev_id) != zero_domains_.end()) {
        updated_zero_domains.emplace(new_id);
      }

      if (zero_merged_in_.find(prev_id) != zero_merged_in_.end()) {
        updated_zero_merged_in.emplace(new_id);
      }

      if (auto it = unswitched_loop_domains_.find(prev_id);
          it != unswitched_loop_domains_.end()) {
        updated_unswitched_domains.emplace(new_id);
      }
    }
  }

  IndexCompute updated_index_compute(
      new_td,
      updated_index_map,
      updated_extent_map,
      updated_zero_domains,
      updated_zero_merged_in,
      contig_finder,
      {},
      updated_unswitched_domains);

  updated_index_compute.run();

  return updated_index_compute;
}

namespace {
// Map indices down to the loop domains for applying swizzle
class UpdateLeafIndices : public IterVisitor {
 public:
  UpdateLeafIndices(
      const TensorDomain* td,
      std::unordered_map<IterDomain*, Val*> initial_index_map,
      std::unordered_map<IterDomain*, Val*> extent_map)
      : td_(td),
        index_map_(std::move(initial_index_map)),
        extent_map_(std::move(extent_map)) {
    const std::vector<Val*> domain_vals(td_->loop().begin(), td_->loop().end());

    traverseTo(domain_vals, false);
  }

  const std::unordered_map<IterDomain*, Val*>& indexMap() const {
    return index_map_;
  }

  const std::unordered_map<IterDomain*, Val*>& extentMap() const {
    return extent_map_;
  }

 private:
  using IterVisitor::handle;

  void handle(Split* split) override {
    auto in_id = split->in();
    auto outer_id = split->outer();
    auto inner_id = split->inner();

    // Nothing need to be done when mappings for the output axes
    // already exist.
    if (index_map_.find(outer_id) != index_map_.end()) {
      NVF_ERROR(
          index_map_.find(inner_id) != index_map_.end(),
          "Outer exists but inner not found");
      return;
    }

    if (!index_map_.count(in_id)) {
      // Reduction axes on producer side could be visited on forward
      //  propagation pass and current implementation does not yet
      //  support reduction on swizzled iterdomains, so un-indexed
      //  reduction iterdomains are just ignored for now. It is the same
      //  for broadcast iterdomains.
      NVF_ERROR(
          in_id->isReduction() || in_id->isBroadcast(),
          "Undefined index for ",
          in_id->toString());
      return;
    }

    auto factor = split->factor();
    index_map_[inner_id] =
        SimplifyingIrBuilder::modExpr(index_map_[in_id], factor);
    extent_map_[inner_id] = factor;
    index_map_[outer_id] =
        SimplifyingIrBuilder::divExpr(index_map_[in_id], factor);
    extent_map_[outer_id] =
        SimplifyingIrBuilder::ceilDivExpr(getExtent(in_id), factor);
  }

  void handle(Merge* merge) override {
    auto out_id = merge->out();
    auto outer_id = merge->outer();
    auto inner_id = merge->inner();

    // Nothing need to be done when mappings for the output axes
    // already exist.
    if (index_map_.find(out_id) != index_map_.end()) {
      return;
    }

    if (outer_id->isBroadcast()) {
      if (!index_map_.count(inner_id)) {
        // Reduction axes on producer side could be visited on forward
        //  propagation pass and current implementation does not yet
        //  support reduciton on swizzled iterdomains, so un-indexed
        //  reduction iterdomains are just ignored for now. The same applies to
        //  BroadcastOp.
        NVF_ERROR(
            inner_id->isReduction() || inner_id->isBroadcast(),
            "Undefined index for ",
            inner_id->toString());
        return;
      }

      NVF_ERROR(
          index_map_.find(inner_id) != index_map_.end(), "Inner ID not found");

      index_map_[out_id] = index_map_[inner_id];
      extent_map_[out_id] = getExtent(inner_id);
      return;
    } else if (inner_id->isBroadcast()) {
      if (!index_map_.count(outer_id)) {
        // Reduction axes on producer side could be visited on forward
        //  propagation pass and current implementation does not yet
        //  support reduciton on swizzled iterdomains, so un-indexed
        //  reduction iterdomains are just ignored for now.
        NVF_ERROR(
            outer_id->isReduction() || outer_id->isBroadcast(),
            "Undefined index for ",
            outer_id->toString());
        return;
      }

      NVF_ERROR(
          index_map_.find(outer_id) != index_map_.end(), "Outer ID not found");

      index_map_[out_id] = index_map_[outer_id];
      extent_map_[out_id] = getExtent(outer_id);
      return;
    }

    if (!index_map_.count(outer_id) || !index_map_.count(inner_id)) {
      // Reduction axes on producer side could be visited on forward
      //  propagation pass and current implementation does not yet
      //  support reduciton on swizzled iterdomains, so un-indexed
      //  reduction iterdomains are just ignored for now.
      NVF_ERROR(
          (outer_id->isReduction() || outer_id->isBroadcast()) &&
              (inner_id->isReduction() || inner_id->isBroadcast()),
          "Undefined index for ",
          outer_id->toString(),
          " and ",
          inner_id->toString());
      return;
    }

    NVF_ERROR(
        index_map_.find(outer_id) != index_map_.end(), "Outer ID not found");
    NVF_ERROR(
        index_map_.find(inner_id) != index_map_.end(), "Inner ID not found");

    index_map_[out_id] = SimplifyingIrBuilder::addExpr(
        index_map_[inner_id],
        SimplifyingIrBuilder::mulExpr(
            index_map_[outer_id], getExtent(inner_id)));

    extent_map_[out_id] =
        SimplifyingIrBuilder::mulExpr(getExtent(outer_id), getExtent(inner_id));
  }

  void handle(Swizzle2D* swizzle_2d) override {
    auto in_x = swizzle_2d->inX();
    auto in_y = swizzle_2d->inY();
    auto out_x = swizzle_2d->outX();
    auto out_y = swizzle_2d->outY();

    // Forward propagation pass still just forward
    //  through the indices and the actual swizzle
    //  will be applied on the backward pass in
    //  IndexSwizzle class implementation.
    index_map_[out_x] = index_map_.at(in_x);
    extent_map_[out_x] = getExtent(in_x);
    index_map_[out_y] = index_map_.at(in_y);
    extent_map_[out_y] = getExtent(in_y);
  }

  // return extent_map_[id] if exists, else return id->extent()
  Val* getExtent(IterDomain* id) {
    if (extent_map_.find(id) != extent_map_.end()) {
      return extent_map_.at(id);
    } else {
      return id->extent();
    }
  }

 private:
  const TensorDomain* td_;
  std::unordered_map<IterDomain*, Val*> index_map_;
  std::unordered_map<IterDomain*, Val*> extent_map_;
};

Val* getExtentOfRootAxis(IterDomain* id, Val* normal_extent = nullptr) {
  // If id is device dim, ignore the extent which holds the unsharded extent.
  if (id->isDeviceDim()) {
    normal_extent = GpuLower::current()->kernel()->oneVal();
  } else if (normal_extent == nullptr) {
    normal_extent = id->extent();
  }

  return normal_extent;
}

} // namespace

IndexSwizzle::IndexSwizzle(
    const TensorView* tv,
    std::unordered_map<IterDomain*, Val*> initial_index_map,
    std::unordered_map<IterDomain*, Val*> extent_map,
    std::unordered_set<IterDomain*> zero_domains,
    std::unordered_set<IterDomain*> zero_merged_in)
    : IndexCompute(
          tv->domain(),
          std::move(initial_index_map),
          std::move(extent_map),
          std::move(zero_domains),
          std::move(zero_merged_in)),
      tv_(tv) {}

IndexSwizzle::IndexSwizzle(
    const TensorView* tv,
    const TensorDomain* domain,
    std::unordered_map<IterDomain*, Val*> initial_index_map,
    std::unordered_map<IterDomain*, Val*> extent_map,
    std::unordered_set<IterDomain*> zero_domains,
    std::unordered_set<IterDomain*> zero_merged_in)
    : IndexCompute(
          domain,
          std::move(initial_index_map),
          std::move(extent_map),
          std::move(zero_domains),
          std::move(zero_merged_in)),
      tv_(tv) {}

void IndexSwizzle::run() {
  if (tv_->hasSwizzleOp()) {
    // Propagate backward for the annotated swizzle path.
    // TODO:
    //  eventually will unify the two swizzling implementation
    //  code path in a follow up. Currently just focusing on
    //  getting the necessary implementation of the swizzle
    //  operator ready.
    //
    // At this intermediate state, the legacy swizzle implementation
    //  takes precedence, i.e. whenever swizzle_type_ is not NoSwizzle,
    //  the new swizzle op pass is disabled.
    UpdateLeafIndices update_loop(td_, indexMap(), extentMap());
    index_map_ = update_loop.indexMap();
    extent_map_ = update_loop.extentMap();
    IndexCompute::swizzle_mode_ = SwizzleMode::Data;
    IndexCompute::run();
  }
}

void IndexSwizzle::dispatch(Expr* e) {
  auto out_ids = ir_utils::filterByType<IterDomain>(e->outputs());
  bool needs_update =
      std::any_of(
          out_ids.begin(),
          out_ids.end(),
          [this](IterDomain* id) {
            return swizzled_ids_.find(id) != swizzled_ids_.end();
          }) ||
      (e->isA<Swizzle2D>() &&
       e->as<Swizzle2D>()->swizzleType() != Swizzle2DType::NoSwizzle &&
       e->as<Swizzle2D>()->swizzleMode() == SwizzleMode::Data);
  if (!needs_update) {
    return;
  }

  IndexCompute::dispatch(e);
  for (auto input : ir_utils::filterByType<IterDomain>(e->inputs())) {
    swizzled_ids_.insert(input);
  }
}

void IndexSwizzle::handle(Swizzle2D* swizzle_2d) {
  auto out_x_id = swizzle_2d->outX();
  auto out_y_id = swizzle_2d->outY();

  auto out_x_it = index_map_.find(out_x_id);
  auto out_y_it = index_map_.find(out_y_id);

  NVF_ERROR(
      out_x_it != index_map_.end() && out_y_it != index_map_.end(),
      "Swizzle output indices were not propagated through");

  IndexCompute::handle(swizzle_2d);
}

namespace {

//! Check if the index of a parallel loop should be subsituted with
//! zero.
//!
//! Zero substitution only happens with the BID parallel types with
//! Local Or Shared tensors or the TID parallel types with Local
//! tensors.
//!
//! This check is straightforward for consumers, but for producers
//! the substitution is only done when the producer uses the same
//! parallel type as the loop parallel type.
//!
//! If there's a mapped producer IterDoamin and that ID is
//! parallelized, there are a couple of cases depending on the
//! parallel type and the producer memory type:
//!
//! Loop PT, producer PT, producer mem -> index
//! - BID, TID/Serial, Shared / Local -> use BID
//! - BID, BID, Shared / Local -> use zero when loop PT == producer PT
//! - BID, BID, Shared / Local -> invalid when loop PT != producer PT
//! - TID, Serial, Local -> use TID
//! - TID, TID, Local -> use zero when loop PT == producer PT
//! - TID, TID, Local -> invalid when loop PT != producer PT
//!
//! The invalid cases should not happen here as they should be already
//! detected as invalid parallelization. Thus, we just need to find if
//! the producer has a mapped IterDomain that has the same parallel
//! type as the loop IterDomain.
bool isParallelLoopIndexSubstitutedAsZero(
    const TensorView* tv,
    IterDomain* loop_id,
    bool as_consumer,
    bool within_mma_loops) {
  const auto ca_map = GpuLower::current()->caMap();

  // MMA operands are currently indexed in units of "fragments",
  //  so each mma tensor domain would be zero-ed and the tensor index
  //  calculated here would be the fragment index.
  // TODO: This is a quick WAR to enable iterating over a register array
  //  of MMA fragments, so we could generate unrolled mma loops.
  //  Eventually we still want IdGraph to be able to analyze the
  //  in-register layout of mma fragments for more unified indexing math
  //  as well as more flexibility in swizzling loops.
  if (loop_id->isMma() && !as_consumer) {
    return true;
  }

  const bool is_shared = tv->getMemoryType() == MemoryType::Shared;
  const bool is_local = tv->getMemoryType() == MemoryType::Local;

  if (!((loop_id->isBlockDim() && (is_shared || is_local)) ||
        (loop_id->isThread() && is_local))) {
    return false;
  }

  // If this is for a consumer, the above check is sufficient
  if (as_consumer) {
    return true;
  }

  // Note && TODO:
  // mma swizzled lane_id does not map naturally from producer
  // to consumer but they should still be detected as same
  // parallel type. In a follow up may want to extend
  // find_matching_parallel_domain to cover this case.
  if ((within_mma_loops || ir_utils::isLdMatrixOp(tv->definition())) &&
      loop_id->getParallelType() == ParallelType::TIDx) {
    return true;
  }

  // When indexing a producer, additional checks are required as
  // mentioned above
  auto producer_tv = tv;
  auto it = std::find_if(
      tv->getLoopDomain().begin(),
      tv->getLoopDomain().end(),
      [&](IterDomain* tv_id) {
        // Matching is done using the index and loop maps. See
        // validateParallelize as well.
        return ca_map->areMapped(loop_id, tv_id, IdMappingMode::EXACT) ||
            ca_map->areMapped(loop_id, tv_id, IdMappingMode::PERMISSIVE);
      });

  // There's no mapped producer ID. Zero substitution shouldn't be
  // done.
  if (it == tv->getLoopDomain().end()) {
    return false;
  }

  // Producer ID that corresponds to the loop ID
  IterDomain* producer_id = *it;

  // If the loop PT and producer PT are the same, the producer ID can
  // be indexed as just zero. Otherwise, it must use the loop parallel
  // type as its index.

  // Sanity check when not substituted, i.e., when the producer ID
  // uses a different as the loop PT. Not necessary as these
  // conditions are already validated, but just double checking.

  if (loop_id->getParallelType() != producer_id->getParallelType()) {
    NVF_ERROR(
        (loop_id->isBlockDim() && !producer_id->isBlockDim()) ||
            (loop_id->isThreadDim() && !producer_id->isThread()),
        "Found invalid parallelization that should have been detected by the parallel validation: loop ID: ",
        loop_id->toString(),
        ", producer: ",
        producer_tv->toString());
  }

  return producer_id->getParallelType() == loop_id->getParallelType();
}

} // namespace

// Used for local and shared index mapping. Returns a map from loops
// to loop indices as well as a set of loops that do not contribute to
// indexing.
std::pair<
    std::unordered_map<kir::ForLoop*, Val*>,
    std::unordered_set<kir::ForLoop*>>
indexMapFromTV(
    const TensorView* tv,
    const std::vector<kir::ForLoop*>& loops,
    const std::unordered_set<kir::ForLoop*>& rotated_loops,
    kir::ForLoop* alloc_loop,
    bool as_consumer,
    kir::ForLoop* double_buffer_loop) {
  bool within_alloc = false;
  if (alloc_loop == nullptr) {
    within_alloc = true;
  }

  const bool is_global = tv->getMemoryType() == MemoryType::Global;
  const bool is_shared = tv->getMemoryType() == MemoryType::Shared;

  std::unordered_map<kir::ForLoop*, Val*> loop_to_ind_map;

  // Check if the current op has an implicit loop implemented
  //  within an mma instruction.
  bool within_mma_loops =
      std::any_of(loops.begin(), loops.end(), [](kir::ForLoop* fl) {
        return fl->iter_domain()->isMma();
      });

  // Track domains that do not contibute to the resulting
  // index. Previously, index->isZeroInt() was used to detect such
  // domains, but that's not a reliable method as we may set an
  // initial index to zero for unswitch.
  std::unordered_set<kir::ForLoop*> zero_loops;

  for (auto loop : loops) {
    Val* idx = nullptr;
    // See also LoopNestGenerator::pushAlloc.
    // NOLINTNEXTLINE(bugprone-branch-clone)
    if (!within_alloc) {
      if ((loop->iter_domain()->isThreadDim() && is_shared) ||
          (loop->iter_domain()->isThread() && is_global)) {
        idx = loop->indexOrStartIfTrivial();
      } else {
        idx = GpuLower::current()->kernel()->zeroVal();
        zero_loops.insert(loop);
      }
    } else if (isParallelLoopIndexSubstitutedAsZero(
                   tv, loop->iter_domain(), as_consumer, within_mma_loops)) {
      idx = GpuLower::current()->kernel()->zeroVal();
      zero_loops.insert(loop);
    } else {
      idx = loop->indexOrStartIfTrivial();
    }

    if (rotated_loops.count(loop) > 0 && zero_loops.count(loop) == 0) {
      idx = SimplifyingIrBuilder::addExpr(idx, loop->step());
    }

    if (loop == double_buffer_loop) {
      const int64_t stage_depth =
          GpuLower::current()->doubleBufferInfo().getStageDepthFor(
              loop->iter_domain());
      idx = SimplifyingIrBuilder::addExpr(
          idx,
          SimplifyingIrBuilder::create<Val>(stage_depth - 1L, DataType::Index));
    }

    loop_to_ind_map[loop] = idx;

    if (!within_alloc && loop == alloc_loop) {
      within_alloc = true;
    }
  }
  // NOLINTNEXTLINE(clang-analyzer-cplusplus.NewDeleteLeaks)
  return {loop_to_ind_map, zero_loops};
}

//! Set "pragma unroll" required for loops that indexing of Local
//! tensors depends on.
//!
//! \param tv Indexed tensor
//! \param alloc_loop Allocation loop of tv
//! \param loops The current loop structure
//! \param id_map Producer-to-consumer map in case of indexing as producer
void ensureStaticIndexing(
    const TensorView* tv,
    kir::ForLoop* alloc_loop,
    const std::vector<kir::ForLoop*>& loops,
    const std::unordered_map<IterDomain*, IterDomain*>& id_map) {
  if (tv->getMemoryType() != MemoryType::Local) {
    return;
  }

  bool within_alloc = false;
  if (alloc_loop == nullptr) {
    within_alloc = true;
  }

  for (auto loop : loops) {
    if (!within_alloc) {
      if (loop == alloc_loop) {
        within_alloc = true;
      }
      continue;
    }
    IterDomain* loop_id = loop->iter_domain();
    if (loop->vectorize() || loop_id->isThread()) {
      continue;
    }
    // Look for a domain that is mapped with the loop. If mapped in
    // the loop map, the loop index should be used for indexing of the
    // tensor, except for broadcast and reduction domains.
    auto it = std::find_if(
        tv->getLoopDomain().begin(),
        tv->getLoopDomain().end(),
        [loop_id, &id_map](IterDomain* id) {
          if (id->isBroadcast() || id->isReduction() || id->isStride()) {
            return false;
          }
          auto id_replacement = id_map.find(id);
          if (id_replacement != id_map.end()) {
            id = id_replacement->second;
          }
          return GpuLower::current()->caMap()->areMapped(
              loop_id, id, IdMappingMode::PERMISSIVE);
        });
    if (it != tv->getLoopDomain().end()) {
      loop->requireUnroll();
    }
  }
}

namespace {

std::unordered_map<IterDomain*, IterDomain*> invertOneToOneMap(
    const std::unordered_map<IterDomain*, IterDomain*>& map) {
  std::unordered_map<IterDomain*, IterDomain*> inverted;
  for (const auto& kv : map) {
    bool inserted = inverted.emplace(kv.second, kv.first).second;
    NVF_ERROR(
        inserted,
        "Multiple mappings to the same value detected: ",
        kv.second->toString());
  }
  return inverted;
}

} // namespace

std::vector<Val*> Index::getGlobalProducerStridedIndices(
    TensorView* producer_tv,
    const TensorView* consumer_tv,
    const std::vector<kir::ForLoop*>& loops,
    const std::unordered_set<kir::ForLoop*>& rotated_loops,
    const std::unordered_map<IterDomain*, Val*>& override_index) {
  FUSER_PERF_SCOPE("GpuLower::Lower::getGlobalProducerIndex");

  auto alloc_indices = getProducerAllocationIndices(
      producer_tv, consumer_tv, loops, rotated_loops, override_index);

  const auto& alloc_dom = producer_tv->getMaybeAllocationDomain();

  // TODO: Abstract stride logic to reuse with consumer indexing
  std::vector<Val*> strides(alloc_dom.size(), nullptr);
  {
    int stride_i = 0;
    for (const auto i : c10::irange(alloc_dom.size())) {
      if (alloc_dom[i]->isReduction()) {
        strides[i] = GpuLower::current()->kernel()->oneVal();
        continue;
      }
      strides[i] = IrBuilder::getItemExpr(
          IrBuilder::getAttrExpr(
              IrBuilder::metadataExpr(producer_tv), "alloc_stride"),
          (int64_t)stride_i++);
    }
  }

  NVF_ERROR(alloc_dom.size() == producer_tv->domain()->contiguity().size());
  Val* cur_contig_stride = GpuLower::current()->kernel()->oneVal();
  for (const auto i : c10::irange(alloc_dom.size())) {
    auto dim = alloc_dom.size() - i - 1;
    if (alloc_dom[dim]->isReduction()) {
      continue;
    }

    auto producer_dim_contiguity = producer_tv->domain()->contiguity().at(dim);
    if (alloc_dom[dim]->isBroadcast()) {
      strides[dim] = cur_contig_stride->fusion()->zeroVal();
      NVF_ERROR(!producer_dim_contiguity.has_value());
    } else if (!producer_dim_contiguity.has_value()) {
      NVF_ERROR(false, "Expected value for dimension contiguity");
    } else if (producer_dim_contiguity.value()) {
      // If contig, used the stored stride which may be the previous
      // dimensions stride * previous dimensions size
      strides[dim] = cur_contig_stride;
      // Prepare for the next dimension which may also be contiguous, multiply
      // by extent of this dimension
      auto alloc_dim_extent = getExtentOfRootAxis(alloc_dom[dim]);
      cur_contig_stride =
          SimplifyingIrBuilder::mulExpr(cur_contig_stride, alloc_dim_extent);
    } else {
      // If non contiguous dimension, keep local stride information, set cur
      // stride to local stride * local raw extent
      auto alloc_dim_extent = getExtentOfRootAxis(alloc_dom[dim]);
      cur_contig_stride =
          SimplifyingIrBuilder::mulExpr(strides[dim], alloc_dim_extent);
    }
  }

  auto vectorize_shift =
      loops.empty() ? nullptr : loops.back()->vectorize_shift();

  // Global striding
  std::vector<Val*> strided_inds(
      alloc_dom.size(), GpuLower::current()->kernel()->zeroVal());
  for (const auto i : c10::irange(alloc_dom.size())) {
    Val* alloc_ind = alloc_indices.at(i);

    if (alloc_ind->isZeroInt()) {
      continue;
    } else {
      auto strided_ind = SimplifyingIrBuilder::mulExpr(alloc_ind, strides[i]);
      if (i == alloc_dom.size() - 1 && vectorize_shift != nullptr) {
        strided_inds[i] =
            SimplifyingIrBuilder::addExpr(strided_ind, vectorize_shift);
      } else {
        strided_inds[i] = strided_ind;
      }
    }
  }

  return strided_inds;
}

namespace {

// Maps all producer domains to consumer with broadcast
// forwarding. Used to find the allocation position.
std::unordered_map<IterDomain*, IterDomain*> mapAllProducerDomainsToConsumer(
    TensorView* producer_tv,
    const TensorView* consumer_tv) {
  // This map has forwarded broadcast axes, it should only be used to compute
  // the allocation position of the producer
  std::unordered_map<IterDomain*, IterDomain*> p2c_alloc_map;

  //  We want to replay producer as consumer instead of the other way around
  //  since consumer may have some broadcasted axes producer doesn't have
  //  merged into loops producer may use. If we did consumer as producer we
  //  wouldn't have this information in the mapping.
  auto replay_PasC = BestEffortReplay::replayPasC(
      producer_tv,
      consumer_tv,
      -1,
      PairwiseRootDomainMap(producer_tv, consumer_tv));

  // Grab consumer domain entries and reverse replay map. TODO: Maybe
  // TransformReplay::replayPasC could return this map
  for (auto id : consumer_tv->getLoopDomain()) {
    const auto& c2p_map = replay_PasC.getReplay();
    auto c2p_it = c2p_map.find(id);
    if (c2p_it != c2p_map.end()) {
      auto c_id = c2p_it->first;
      auto p_id = c2p_it->second;
      p2c_alloc_map[p_id] = c_id;
    }
  }

  return p2c_alloc_map;
}

Val* sumVals(std::vector<Val*> vals) {
  Val* result_index = GpuLower::current()->kernel()->zeroVal();
  for (auto v : vals) {
    result_index = SimplifyingIrBuilder::addExpr(result_index, v);
  }
  return result_index;
}

} // namespace

// Producer index for either shared or local memory
std::vector<Val*> Index::getNonGlobalProducerStridedIndices(
    TensorView* producer_tv,
    const TensorView* consumer_tv,
    const std::vector<kir::ForLoop*>& loops,
    const std::unordered_set<kir::ForLoop*>& rotated_loops,
    const std::unordered_map<IterDomain*, Val*>& override_index) {
  bool is_mma_input = consumer_tv->definition()->isA<MmaOp>();
  const auto gpu_lower = GpuLower::current();
  // Replay producer to look like consumer so we can index on producer since our
  // loop nests look like consumer
  auto pairwise_map = PairwiseRootDomainMap(producer_tv, consumer_tv);
  // Resize ops can be and should be replayed.
  auto producer_replayed_as_consumer =
      TransformReplay::replayPasC(
          producer_tv,
          consumer_tv,
          -1,
          pairwise_map,
          TransformReplayOptions().replayResize())
          .first;

  ir_utils::TVDomainGuard domain_guard(
      producer_tv, producer_replayed_as_consumer);
  const auto p2c_alloc_map =
      mapAllProducerDomainsToConsumer(producer_tv, consumer_tv);

  // Map everything we can from reference to producer using compute at index
  // map. All producer id's don't exist in the compute at map. The logical axes
  // all may be, but since I haven't proven that to be the case, going to do a
  // more conservative approach, which is to use the consumer as a proxy between
  // producer to reference.
  std::unordered_map<IterDomain*, IterDomain*> index_map_ref_to_producer;
  std::unordered_map<IterDomain*, IterDomain*> c2p_index_map;

  // Map sent to best effort replay needs to match the exact incantation for
  // compute_at_mode.cpp with MappingMode::Index
  auto c2p_root_map = PairwiseRootDomainMap(producer_tv, consumer_tv)
                          .mapBroadcast(false)
                          .mapConsumerToProducer();

  // This replay has to be consistent with compute at index map.
  BestEffortReplay replay_producer_as_consumer(
      producer_tv->getLoopDomain(), consumer_tv->getLoopDomain(), c2p_root_map);

  c2p_index_map = replay_producer_as_consumer.getReplay();

  const auto& producer_indexing_from_idgraph = getTensorIndexFromIdGraph(
      loops, rotated_loops, consumer_tv, producer_tv, false, c2p_index_map);

  const auto& producer_indexing = producer_indexing_from_idgraph.index;

  IndexSwizzle index_swizzle(
      producer_tv,
      producer_indexing.indexMap(),
      producer_indexing.extentMap(),
      producer_indexing.zeroDomains(),
      producer_indexing.zeroMergedIn());

  index_swizzle.run();

  auto producer_swizzled_index = index_swizzle;

  if (producer_tv->hasSwizzleOp()) {
    // Special handling needed on the new swizzle
    //  op pass:
    //  each swizzle op is local to the tensor,
    //  so ReplayPasC will not include the swizzle
    //  ops on the producer iterdomain. So would
    //  need to traverse forward the producer domain
    //  before the replay to get the swizzle ops.
    IndexSwizzle producer_swizzle2d(
        producer_tv,
        domain_guard.prevDomain(),
        producer_indexing.indexMap(),
        producer_indexing.extentMap(),
        producer_indexing.zeroDomains(),
        producer_indexing.zeroMergedIn());
    producer_swizzle2d.run();
    producer_swizzled_index = producer_swizzle2d;
  }

  // TODO: merge the two swizzle compute logic once the new one is ready.
  //  will need to replace cyclic shift swizzle with xor since swizzle2d
  //  doesn't have cyclic shift.
  const auto& index_map = producer_swizzled_index.indexMap();

  const auto& extent_map = producer_indexing.extentMap();
  const auto& zero_domain_map = producer_indexing.zeroDomains();
  // Indices should now be mapped onto IterDomains in producer, so just grab
  // and use them.
  const auto& alloc_dom = producer_tv->getMaybeAllocationDomain();

  // Figure out which alloc axes we don't need to index
  std::unordered_set<IterDomain*> skip_indexing;

  for (auto alloc_id : alloc_dom) {
    // Already taken care of because we can detect no indexing required
    if (alloc_id->isBroadcast() || alloc_id->isReduction() ||
        alloc_id->isStride() || alloc_id->isDeviceDim() ||
        (alloc_id->isThread() &&
         producer_tv->getMemoryType() == MemoryType::Local)) {
      skip_indexing.insert(alloc_id);
      continue;
    }

    // Already an entry for this allocation domain, continue
    if (index_map.find(alloc_id) != index_map.end()) {
      continue;
    }
  }

  std::vector<Val*> strided_inds(
      alloc_dom.size(), GpuLower::current()->kernel()->zeroVal());

  // MMA operation op is a special operation that our automatic "zero domain"
  // analysis of our current indexing approach does not work. So we need to
  // manually specify which dimensions are used for MMA allocation.
  std::function<bool(const IterDomain* id)> is_mma_allocation;
  if (is_mma_input) {
    int size = (int)alloc_dom.size();
    const IterDomain* allocation0 = alloc_dom.at(size - 3);
    const IterDomain* allocation1 = alloc_dom.at(size - 2);
    const IterDomain* allocation2 = alloc_dom.at(size - 1);
    is_mma_allocation = [=](const IterDomain* id) {
      return id == allocation0 || id == allocation1 || id == allocation2;
    };
  } else {
    is_mma_allocation = [](const IterDomain* id) { return false; };
  }

  for (const auto i : c10::irange(alloc_dom.size())) {
    if (skip_indexing.count(alloc_dom[i])) {
      continue;
    }

    auto override_it = override_index.find(alloc_dom[i]);
    const bool is_overriden = override_it != override_index.end();

    NVF_ERROR(
        is_overriden || index_map.find(alloc_dom[i]) != index_map.end(),
        "Couldn't find allocation mapping for ",
        producer_tv->toString(),
        " dim: ",
        i,
        " id: ",
        alloc_dom[i]->toString());

    auto alloc_ind_i =
        is_overriden ? override_it->second : index_map.at(alloc_dom[i]);

    if (alloc_ind_i->isZeroInt()) {
      continue;
    }

    // Compute striding for this index.
    Val* stride = nullptr;
    for (const auto j : c10::irange(i + 1, alloc_dom.size())) {
      if (skip_indexing.count(alloc_dom[j])) {
        continue;
      }

      auto alloc_ext_j = (extent_map.find(alloc_dom[j]) == extent_map.end() ||
                          is_mma_allocation(alloc_dom[j]))
          ? alloc_dom[j]->extent()
          : extent_map.at(alloc_dom[j]);

      alloc_ext_j = getExtentOfRootAxis(alloc_dom[j], alloc_ext_j);

      if (zero_domain_map.count(alloc_dom[j]) == 0 ||
          is_mma_allocation(alloc_dom[j])) {
        if (stride == nullptr) {
          stride = alloc_ext_j;
        } else {
          stride = SimplifyingIrBuilder::mulExpr(stride, alloc_ext_j);
        }
      }
    }

    if (stride != nullptr) {
      strided_inds[i] = SimplifyingIrBuilder::mulExpr(alloc_ind_i, stride);
    } else {
      strided_inds[i] = alloc_ind_i;
    }
  }

  if (producer_tv->isDoubleBuffered() || producer_tv->isCircularBuffered()) {
    auto db_loop = gpu_lower->doubleBufferInfo().getDoubleBufferLoop(
        producer_tv, loops, true);
    if (db_loop != nullptr) {
      const auto stage_depth =
          (int64_t)gpu_lower->doubleBufferInfo().getStageDepthFor(
              db_loop->iter_domain());
      auto loop_index = db_loop->indexOrStartIfTrivial();
      if (rotated_loops.count(db_loop) > 0) {
        loop_index = SimplifyingIrBuilder::addExpr(loop_index, db_loop->step());
      }
      auto db_switch_index = SimplifyingIrBuilder::modExpr(
          loop_index,
          SimplifyingIrBuilder::create<Val>(stage_depth, DataType::Index));
      auto original_alloc_size =
          gpu_lower->doubleBufferInfo().getOriginalAllocSize(producer_tv);
      auto db_strided_index =
          SimplifyingIrBuilder::mulExpr(db_switch_index, original_alloc_size);
      strided_inds.push_back(db_strided_index);
    }
  }

  return strided_inds;
}

Val* Index::getLinearLogicalIndex(
    TensorView* consumer_tv,
    const std::vector<kir::ForLoop*>& loops,
    const std::unordered_set<kir::ForLoop*>& rotated_loops) {
  auto guard = ir_utils::allocateToLogicalDomainGuard(consumer_tv, true);
  return sumVals(
      getGlobalConsumerStridedIndices(consumer_tv, loops, rotated_loops));
}

std::vector<Val*> Index::getConsumerPerDimLogicalIndex(
    TensorView* consumer_tv,
    const std::vector<kir::ForLoop*>& loops,
    const std::unordered_set<kir::ForLoop*>& rotated_loops) {
  auto guard = ir_utils::allocateToLogicalDomainGuard(consumer_tv, false);
  IndexFromIdGraph index_from_id_graph =
      getTensorIndexFromIdGraph(loops, rotated_loops, consumer_tv);
  return getConsumerAllocationIndices(consumer_tv, loops, index_from_id_graph);
}

std::vector<Val*> Index::getProducerPerDimLogicalIndex(
    TensorView* producer_tv,
    const TensorView* consumer_tv,
    const std::vector<kir::ForLoop*>& loops,
    const std::unordered_set<kir::ForLoop*>& rotated_loops,
    const std::unordered_map<IterDomain*, Val*>& override_index) {
  auto guard = ir_utils::allocateToLogicalDomainGuard(producer_tv, false);
  return getProducerAllocationIndices(
      producer_tv, consumer_tv, loops, rotated_loops, override_index);
}

std::vector<Val*> Index::getStrides(TensorView* tv) {
  // Indices should now be mapped onto IterDomains in consumer, so just grab
  // and use them.
  const auto& alloc_dom = tv->getMaybeAllocationDomain();

  std::vector<Val*> strides(
      alloc_dom.size(), GpuLower::current()->kernel()->oneVal());
  {
    int stride_i = 0;
    for (const auto i : c10::irange(alloc_dom.size())) {
      if (alloc_dom[i]->isReduction() || alloc_dom[i]->isStride()) {
        strides[i] = GpuLower::current()->kernel()->oneVal();
        continue;
      }
      strides[i] = IrBuilder::getItemExpr(
          IrBuilder::getAttrExpr(IrBuilder::metadataExpr(tv), "alloc_stride"),
          (int64_t)stride_i++);
    }
  }

  NVF_ERROR(alloc_dom.size() == tv->domain()->contiguity().size());
  Val* cur_contig_stride = GpuLower::current()->kernel()->oneVal();
  for (const auto i : c10::irange(alloc_dom.size())) {
    auto dim = alloc_dom.size() - i - 1;
    if (alloc_dom[dim]->isReduction() || alloc_dom[dim]->isStride()) {
      continue;
    }

    auto dim_contiguity = tv->domain()->contiguity().at(dim);
    if (alloc_dom[dim]->isBroadcast()) {
      strides[dim] = cur_contig_stride->fusion()->zeroVal();
      NVF_ERROR(!dim_contiguity.has_value());
    } else if (!dim_contiguity.has_value()) {
      NVF_ERROR(false, "Expected value for dimension contiguity");
    } else if (dim_contiguity.value()) {
      // If contig, used the stored stride which may be the previous
      // dimensions stride * previous dimensions size
      strides[dim] = cur_contig_stride;
      // Prepare for the next dimension which may also be contiguous, multiply
      // by extent of this dimension
      auto alloc_dim_extent = getExtentOfRootAxis(alloc_dom[dim]);
      cur_contig_stride =
          SimplifyingIrBuilder::mulExpr(cur_contig_stride, alloc_dim_extent);
    } else {
      // If non contiguous dimension, keep local stride information, set cur
      // stride to local stride * local raw extent
      cur_contig_stride = SimplifyingIrBuilder::mulExpr(
          strides[dim], getExtentOfRootAxis(alloc_dom[dim]));
    }
  }
  return strides;
}

std::vector<Val*> Index::getConsumerAllocationIndices(
    const TensorView* tv,
    const std::vector<kir::ForLoop*>& loops,
    const IndexFromIdGraph& index_from_id_graph) {
  const auto& alloc_dom = tv->getMaybeAllocationDomain();
  auto indexing = index_from_id_graph.index;

  std::vector<Val*> alloc_inds(
      alloc_dom.size(), GpuLower::current()->kernel()->zeroVal());
  for (const auto i : c10::irange(alloc_dom.size())) {
    // See a comment in indexing to allocation domains in
    // getGlobalProducerIndex.
    if (alloc_dom[i]->isReduction() || alloc_dom[i]->isBroadcast() ||
        alloc_dom[i]->isStride()) {
      continue;
    }

    NVF_ERROR(
        indexing.indexMap().find(alloc_dom[i]) != indexing.indexMap().end(),
        "Couldn't find allocation mapping for ",
        tv->toString(),
        " dim: ",
        i,
        " id: ",
        alloc_dom[i]->toString());

    auto alloc_ind = indexing.indexMap().at(alloc_dom[i]);

    alloc_inds[i] = alloc_ind;
  }
  return alloc_inds;
}

std::vector<Val*> Index::getProducerAllocationIndices(
    TensorView* producer_tv,
    const TensorView* consumer_tv,
    const std::vector<kir::ForLoop*>& loops,
    const std::unordered_set<kir::ForLoop*>& rotated_loops,
    const std::unordered_map<IterDomain*, Val*>& override_index) {
  FUSER_PERF_SCOPE("GpuLower::Lower::getProducerAllocationIndices");
  // Replay producer to look like consumer so we can index on producer since
  // our loop nests look like consumer
  auto pairwise_map =
      PairwiseRootDomainMap(producer_tv, consumer_tv).mapBroadcast(true);

  TensorDomain* producerAsC = TransformReplay::replayPasC(
                                  producer_tv,
                                  consumer_tv,
                                  -1,
                                  pairwise_map,
                                  TransformReplayOptions().replayResize())
                                  .first;

  // Make the producer_tv look like consumer while performing indexing math
  ir_utils::TVDomainGuard domain_guard(producer_tv, producerAsC);

  // Map sent to best effort replay needs to match the exact incantation for
  // compute_at_mode.cpp with MappingMode::Index
  auto c2p_root_map = PairwiseRootDomainMap(producer_tv, consumer_tv)
                          .mapBroadcast(false)
                          .mapConsumerToProducer();

  // This replay has to be consistent with compute at index map.
  BestEffortReplay replay_producer_as_consumer(
      producer_tv->getLoopDomain(), consumer_tv->getLoopDomain(), c2p_root_map);

  auto c2p_map = replay_producer_as_consumer.getReplay();

  // Make sure at least root domains are mapped even when extents may
  // be different. This mapping is important for the indexing lookup
  // tensors of PyTorch gather as a producer. The IDs of a lookup
  // tensor may have larger extents than those of the corresponding
  // output tensor, but the index expressions to those output IDs can
  // still be used for the producer. Note that we always do not map
  // the indirectly accessed ID and its corresponding output ID. The
  // above relaxed mapping is only for the rest of the IDs.
  //
  // Note that when the consumer has swizzle, the swizzle are skipped. For
  // example, if we have:
  //   consumer:
  //     root: I0, I1, I2
  //     loop: I0, I3, I4
  //   producer:
  //     root I5, I6, I7
  // where I3, I4 = swizzle(I1, I2) , then the c2p map will be I3->I6, I4->I7,
  // I1 and I2 are not mapped. For this case, we should allow the root unmapped,
  // If we add I1->I6 and I2->I7, the c2p map will no longer be injective, which
  // is not what we want.
  const auto p2c_map = invertOneToOneMap(c2p_map);
  for (const auto& kv : PairwiseRootDomainMap(producer_tv, consumer_tv)
                            .mapBroadcast(false)
                            .mapDifferentExtents(true)
                            .mapConsumerToProducer()) {
    auto consumer_root_id = kv.first;
    auto producer_root_id = kv.second;
    if (c2p_map.find(consumer_root_id) == c2p_map.end() &&
        p2c_map.find(producer_root_id) == p2c_map.end()) {
      c2p_map.emplace(consumer_root_id, producer_root_id);
    }
  }

  const auto& producer_indexing_from_idgraph = getTensorIndexFromIdGraph(
      loops, rotated_loops, consumer_tv, producer_tv, true, c2p_map);

  auto producer_indexing = producer_indexing_from_idgraph.index;

  // Indices should now be mapped onto IterDomains in producer, so just grab
  // and use them.
  const auto& alloc_dom = producer_tv->getMaybeAllocationDomain();

  std::vector<Val*> alloc_inds(
      alloc_dom.size(), GpuLower::current()->kernel()->zeroVal());

  for (const auto i : c10::irange(alloc_dom.size())) {
    auto override_it = override_index.find(alloc_dom[i]);
    const bool is_overriden = override_it != override_index.end();

    if (alloc_dom[i]->isReduction() ||
        (alloc_dom[i]->isBroadcast() && !is_overriden)) {
      continue;
    }

    Val* alloc_ind = nullptr;
    if (is_overriden) {
      alloc_ind = override_it->second;
    } else if (
        producer_indexing.indexMap().find(alloc_dom[i]) !=
        producer_indexing.indexMap().end()) {
      alloc_ind = producer_indexing.indexMap().at(alloc_dom[i]);
    }

    NVF_ERROR(
        alloc_ind != nullptr,
        "Couldn't find allocation mapping for ",
        producer_tv->toString(),
        " dim: ",
        i,
        " id: ",
        alloc_dom[i]->toString());

    alloc_inds.at(i) = alloc_ind;
  }

  return alloc_inds;
}

std::vector<Val*> Index::getGlobalConsumerStridedIndices(
    TensorView* consumer_tv,
    const std::vector<kir::ForLoop*>& loops,
    const std::unordered_set<kir::ForLoop*>& rotated_loops,
    const std::unordered_map<int, Val*>& override_index) {
  FUSER_PERF_SCOPE("GpuLower::Lower::getGlobalConsumerIndex");

  auto index_from_id_graph =
      getTensorIndexFromIdGraph(loops, rotated_loops, consumer_tv);
  auto consumer_indexing = index_from_id_graph.index;
  auto strides = getStrides(consumer_tv);
  // if we need to override index, we need to generate the index from each
  // allocation axis firstly.
  auto alloc_inds =
      getConsumerAllocationIndices(consumer_tv, loops, index_from_id_graph);

  // Global striding
  auto vectorize_shift =
      loops.empty() ? nullptr : loops.back()->vectorize_shift();
  std::vector<Val*> strided_inds(
      alloc_inds.size(), GpuLower::current()->kernel()->zeroVal());
  for (const auto i : c10::irange(alloc_inds.size())) {
    auto override_it = override_index.find((int)i);
    if (override_it != override_index.end()) {
      alloc_inds[i] = override_it->second;
    }
    if (alloc_inds[i]->isZeroInt()) {
      continue;
    } else {
      auto strided_ind =
          SimplifyingIrBuilder::mulExpr(alloc_inds[i], strides[i]);
      if (i == strides.size() - 1 && vectorize_shift != nullptr) {
        strided_inds[i] =
            SimplifyingIrBuilder::addExpr(strided_ind, vectorize_shift);
      } else {
        strided_inds[i] = strided_ind;
      }
    }
  }

  NVF_ERROR(
      strided_inds.size() == consumer_tv->getMaybeAllocationDomain().size());

  return strided_inds;
}

// Consumer index for either shared or local memory
std::vector<Val*> Index::getNonGlobalConsumerStridedIndices(
    const TensorView* consumer_tv,
    const std::vector<kir::ForLoop*>& loops,
    const std::unordered_set<kir::ForLoop*>& rotated_loops,
    const std::unordered_map<IterDomain*, Val*>& override_index) {
  const auto gpu_lower = GpuLower::current();
  // At now, only ScatterOp set override_index, and the output of ScatterOp
  // is on global memory, so in this method, the override_index must be empty.
  NVF_ERROR(override_index.empty());
  auto consumer_indexing_from_idgraph = getTensorIndexFromIdGraph(
      loops,
      rotated_loops,
      consumer_tv,
      // Producer tv
      nullptr,
      // Index global
      false);

  auto consumer_indexing = consumer_indexing_from_idgraph.index;

  IndexSwizzle index_swizzle(
      consumer_tv,
      consumer_indexing.indexMap(),
      consumer_indexing.extentMap(),
      consumer_indexing.zeroDomains(),
      consumer_indexing.zeroMergedIn());

  index_swizzle.run();

  const auto& index_map = index_swizzle.indexMap();
  const auto& extent_map = consumer_indexing.extentMap();
  const auto& zero_domain_map = consumer_indexing.zeroDomains();

  // Indices should now be mapped onto IterDomains in consumer, so just grab
  // and use them.
  const auto& alloc_dom = consumer_tv->getMaybeAllocationDomain();
  std::vector<Val*> strided_inds(
      alloc_dom.size(), GpuLower::current()->kernel()->zeroVal());
  for (const auto i : c10::irange(alloc_dom.size())) {
    if (alloc_dom[i]->isReduction() || alloc_dom[i]->isBroadcast() ||
        alloc_dom[i]->isStride() || alloc_dom[i]->isDeviceDim() ||
        (alloc_dom[i]->isThread() &&
         consumer_tv->getMemoryType() == MemoryType::Local)) {
      continue;
    }

    std::stringstream error_msg_loops;
    if (index_map.find(alloc_dom[i]) == index_map.end()) {
      for (auto loop : loops) {
        error_msg_loops << " " << loop->iter_domain()->toString();
      }
    }

    NVF_ERROR(
        index_map.find(alloc_dom[i]) != index_map.end(),
        "Couldn't find allocation mapping for ",
        consumer_tv->toString(),
        " dim: ",
        i,
        " id: ",
        alloc_dom[i]->toString(),
        ", loops: ",
        error_msg_loops.str());

    auto alloc_ind_i = index_map.at(alloc_dom[i]);
    if (alloc_ind_i->isZeroInt()) {
      continue;
    }

    // Compute striding for this index.
    Val* stride = nullptr;
    for (const auto j : c10::irange(i + 1, alloc_dom.size())) {
      if (alloc_dom[j]->isBroadcast() || alloc_dom[j]->isReduction() ||
          alloc_dom[j]->isDeviceDim() || alloc_dom[j]->isStride()) {
        continue;
      }

      NVF_ERROR(
          index_map.find(alloc_dom[j]) != index_map.end(),
          "Couldn't find allocation mapping for ",
          consumer_tv->toString(),
          " dim: ",
          j,
          " id: ",
          alloc_dom[j]->toString());

      auto alloc_ext_j = extent_map.find(alloc_dom[j]) == extent_map.end()
          ? alloc_dom[j]->extent()
          : extent_map.at(alloc_dom[j]);

      alloc_ext_j = getExtentOfRootAxis(alloc_dom[j], alloc_ext_j);

      if (zero_domain_map.count(alloc_dom[j]) == 0) {
        if (stride == nullptr) {
          stride = alloc_ext_j;
        } else {
          stride = SimplifyingIrBuilder::mulExpr(stride, alloc_ext_j);
        }
      }
    }

    if (stride != nullptr) {
      strided_inds[i] = SimplifyingIrBuilder::mulExpr(alloc_ind_i, stride);
    } else {
      strided_inds[i] = alloc_ind_i;
    }
  }

  // This check was originally done in getConsumerStridedIndices, but
  // the number of strided index values depends on the loop where the
  // consumer tensor is located. If it's double buffered and not in
  // the prologue loop, strided_inds ends up having one more
  // index, so it's just much simpler to check here before adding the
  // additional index for double buffering.
  NVF_ERROR(
      strided_inds.size() == consumer_tv->getMaybeAllocationDomain().size());

  if (consumer_tv->isDoubleBuffered() || consumer_tv->isCircularBuffered()) {
    auto db_loop =
        gpu_lower->doubleBufferInfo().getDoubleBufferLoop(consumer_tv, loops);
    auto stage_depth = (int64_t)gpu_lower->doubleBufferInfo().getStageDepthFor(
        db_loop->iter_domain());
    bool is_circular_buffer_loop = stage_depth > 2;
    bool is_prolog =
        db_loop->doubleBufferLoopStage() == DoubleBufferLoopStage::Prolog;

    Val* db_switch_index = nullptr;

    // In double buffered we don't materialize the prolog loop as there will
    //  be only one iteration. In circular buffer case we materialize the
    //  prolog loop as well covering the first N-1 iterations, N being the
    //  stage depth.
    if (!is_prolog || is_circular_buffer_loop) {
      if (is_prolog && is_circular_buffer_loop) {
        // The buffer switching logic is the same as original index
        //  in the case of circular buffer prolog.
        db_switch_index = db_loop->indexOrStartIfTrivial();
        if (rotated_loops.count(db_loop)) {
          db_switch_index =
              SimplifyingIrBuilder::addExpr(db_switch_index, db_loop->step());
        }
      } else {
        auto loop_index = db_loop->indexOrStartIfTrivial();
        if (rotated_loops.count(db_loop)) {
          loop_index =
              SimplifyingIrBuilder::addExpr(loop_index, db_loop->step());
        }
        // Switching index generated for main loop or epilog component.
        db_switch_index = SimplifyingIrBuilder::modExpr(
            SimplifyingIrBuilder::addExpr(
                loop_index,
                SimplifyingIrBuilder::create<Val>(
                    stage_depth - 1, DataType::Index)),
            SimplifyingIrBuilder::create<Val>(stage_depth, DataType::Index));
      }

      // Use the generated switching buffer index to access the buffer space.
      auto original_alloc_size =
          gpu_lower->doubleBufferInfo().getOriginalAllocSize(consumer_tv);
      auto db_strided_index =
          SimplifyingIrBuilder::mulExpr(db_switch_index, original_alloc_size);
      strided_inds.push_back(db_strided_index);
    }
  }
  return strided_inds;
}

Val* Index::getProducerStridedIndices(
    TensorView* producer,
    const TensorView* consumer,
    const std::vector<kir::ForLoop*>& loops,
    const std::unordered_set<kir::ForLoop*>& rotated_loops,
    const std::unordered_map<IterDomain*, Val*>& override_index,
    bool generate_pointer) {
  FUSER_PERF_SCOPE("GpuLower::Lower::Index::getProducerStridedIndices");
  if (producer->domain()->noReductions().empty()) {
    if (generate_pointer) {
      return IrBuilder::baseAddressExpr(producer);
    } else {
      return GpuLower::current()->kernel()->zeroVal();
    }
  }

  if (producer->getMemoryType() == MemoryType::Global) {
    auto index = sumVals(getGlobalProducerStridedIndices(
        producer, consumer, loops, rotated_loops, override_index));
    if (generate_pointer) {
      return SimplifyingIrBuilder::addExpr(
          IrBuilder::baseAddressExpr(producer), index);
    } else {
      return index;
    }
  } else {
    auto index = sumVals(getNonGlobalProducerStridedIndices(
        producer, consumer, loops, rotated_loops, override_index));
    if (generate_pointer) {
      auto index_bytes = IrBuilder::mulExpr(
          index,
          IrBuilder::create<Val>(
              dataTypeSize(*producer->getDataType()), *index->getDataType()));
      return IrBuilder::addExpr(
          IrBuilder::baseAddressExpr(producer), index_bytes);
    } else {
      return index;
    }
  }
}

// Producer is the inputs of an expression
kir::TensorIndex* Index::getProducerIndex(
    TensorView* producer,
    const TensorView* consumer,
    const std::vector<kir::ForLoop*>& loops,
    const std::unordered_set<kir::ForLoop*>& rotated_loops,
    const std::unordered_map<IterDomain*, Val*>& override_index,
    bool generate_pointer,
    DataType as_type) {
  Val* index = nullptr;

  if (hasEnableOptionArgument(EnableOption::IdModel, "producer_index") &&
      GpuLower::current()->isTensorIndexerEnabled()) {
    index = GpuLower::current()->tensorIndexer().getLinearIndex(
        producer, consumer->definition());
  } else {
    index = getProducerStridedIndices(
        producer,
        consumer,
        loops,
        rotated_loops,
        override_index,
        generate_pointer);
  }

  index = GpuLower::current()->commonScalarMap().hoistScalar(index, loops);
  if (ir_utils::isLdMatrixOp(consumer->definition()) &&
      at::cuda::getCurrentDeviceProperties()->major < 8) {
    auto items_per_thread = ir_utils::getVectorizeSize(consumer);
    if (items_per_thread != 8) {
      // For Turing, unused indices for ldmatrix needs to be aligned, although
      // they are not used.
      auto orig_index = index;
      index = IrBuilder::create<Val>(index->dtype());
      UnaryOpType op = UnaryOpType::Print;
      if (items_per_thread == 2) {
        op = UnaryOpType::AdjustPartialLdMatrixAddrInTuring8;
      } else if (items_per_thread == 4) {
        op = UnaryOpType::AdjustPartialLdMatrixAddrInTuring16;
      } else {
        NVF_ERROR(
            false,
            "Unexpected output vectorizaiton for ldmatrix, expect 2, 4, or 8, get ",
            items_per_thread);
      }
      IrBuilder::create<UnaryOp>(op, index, orig_index);
    }
  }
  return IrBuilder::create<kir::TensorIndex>(producer, index, as_type);
}

Val* Index::getConsumerStridedIndices(
    TensorView* consumer,
    const std::vector<kir::ForLoop*>& loops,
    const std::unordered_set<kir::ForLoop*>& rotated_loops,
    const std::unordered_map<int, Val*>& override_index,
    bool generate_pointer) {
  FUSER_PERF_SCOPE("GpuLower::Lower::Index::getConsumerStridedIndices");
  if (consumer->domain()->noReductions().empty()) {
    if (generate_pointer) {
      return IrBuilder::baseAddressExpr(consumer);
    } else {
      return GpuLower::current()->kernel()->zeroVal();
    }
  }

  if (consumer->getMemoryType() == MemoryType::Global) {
    auto index = sumVals(getGlobalConsumerStridedIndices(
        consumer, loops, rotated_loops, override_index));
    if (generate_pointer) {
      return SimplifyingIrBuilder::addExpr(
          IrBuilder::baseAddressExpr(consumer), index);
    } else {
      return index;
    }
  } else {
    auto index = sumVals(
        getNonGlobalConsumerStridedIndices(consumer, loops, rotated_loops));
    if (generate_pointer) {
      auto index_bytes = IrBuilder::mulExpr(
          index,
          IrBuilder::create<Val>(
              dataTypeSize(*consumer->getDataType()), *index->getDataType()));
      return IrBuilder::addExpr(
          IrBuilder::baseAddressExpr(consumer), index_bytes);
    } else {
      return index;
    }
  }
}

// Consumer is the output of an expression
kir::TensorIndex* Index::getConsumerIndex(
    TensorView* consumer,
    const std::vector<kir::ForLoop*>& loops,
    const std::unordered_set<kir::ForLoop*>& rotated_loops,
    const std::unordered_map<int, Val*>& override_index,
    bool generate_pointer,
    DataType as_type) {
  Val* index = nullptr;
  if (hasEnableOptionArgument(EnableOption::IdModel, "consumer_index") &&
      GpuLower::current()->isTensorIndexerEnabled()) {
    index = GpuLower::current()->tensorIndexer().getLinearIndex(
        consumer, consumer->definition());
  } else {
    index = getConsumerStridedIndices(
        consumer, loops, rotated_loops, override_index, generate_pointer);
  }

  index = GpuLower::current()->commonScalarMap().hoistScalar(index, loops);
  return SimplifyingIrBuilder::create<kir::TensorIndex>(
      consumer, index, as_type);
}

namespace {

struct PredicateDomainInfo {
 public:
  // Iteration domain to predicate
  IterDomain* id = nullptr;
  // The set of iteration domains that make up the id. If this is for
  // a non-divisible split, the set only contains the id itself. This
  // set is used to remove redundant predicates when gathering
  // unswitch predicates.
  std::unordered_set<IterDomain*> covered_ids;
  // True if this predicate is for an intermediate domain. Examples
  // include domains with non-divisible split and resized domains.
  bool is_intermediate_domain = false;
};

// Find iteration domains in the history of a consumer to predicate comprised
// only of merge operations. Only return iteration domains that are subsequently
// fed into a split, or are in the provided domain. In other words, we don't
// want to return every IterDomain that's contiguous, just the one closest to
// the loop domain. Predicates are not associated with physical memory so we can
// treat all of them as contiguous merges.
//
// TODO: This seems to have a large overlap with ContigIDs. Consider
// refactoring.
std::vector<PredicateDomainInfo> getPredicateContigIds(
    TensorView* consumer_tv,
    const std::unordered_map<IterDomain*, Val*>& consumer_index_map) {
  const auto gpu_lower = GpuLower::current();

  // When there's a resize expr between the root and the logical
  // domains, predicate the logical domain. Otherwise, predicate the
  // root domain. The actual size of an IterDomain after resize
  // changes, and the output IterDomain needs to be used to generate
  // its predicate.
  const auto& consumer_root_domain = ir_utils::hasResizedRfactor(consumer_tv)
      ? consumer_tv->getLogicalDomain()
      : consumer_tv->getMaybeRootDomain();

  if (consumer_root_domain.empty()) {
    return std::vector<PredicateDomainInfo>();
  }

  std::unordered_map<IterDomain*, Val*> concrete_index_map;
  for (auto entry : consumer_index_map) {
    auto c_id = gpu_lower->caMap()->getConcreteMappedID(
        entry.first, IdMappingMode::EXACT);
    concrete_index_map[c_id] = entry.second;
  }

  std::unordered_set<IterDomain*> final_ids;
  for (auto root_i : c10::irange(consumer_root_domain.size())) {
    auto root_id = consumer_root_domain[root_i];
    if (root_id->maybePartial()) {
      final_ids.insert(root_id);
      continue;
    }
  }

  ContigIDs contig_finder(
      consumer_tv->getLoopDomain(),
      consumer_root_domain,
      TensorDomain::getContiguityFilledWith(consumer_root_domain, true),
      final_ids,
      concrete_index_map,
      GpuLower::current()->divisibleSplitSet(),
      GpuLower::current()->caMap(),
      GpuLower::current()->concretizedBroadcastDomains(),
      {},
      false,
      true);

  std::vector<PredicateDomainInfo> contig_id_infos;
  std::unordered_set<IterDomain*> covered_roots;

  // Create entries and return them
  for (auto root_id : consumer_root_domain) {
    if (covered_roots.count(root_id) > 0) {
      continue;
    }

    if (root_id->isBroadcast()) {
      continue;
    }

    auto contig_id_it = contig_finder.allocToIndexedID().find(root_id);

    NVF_ERROR(
        contig_id_it != contig_finder.allocToIndexedID().end(),
        "Error in predicate contiguity analysis, missing index for root ",
        root_id->toString());

    auto contig_id = contig_id_it->second;

    // Pick inputs from the starting domains, i.e.,
    // reference_predicated_root_domain.
    auto contig_alloc_ids = contig_finder.indexedAllocIDs(contig_id);
    covered_roots.insert(contig_alloc_ids.begin(), contig_alloc_ids.end());
    PredicateDomainInfo contig_id_info;
    contig_id_info.id = contig_id;
    contig_id_info.covered_ids = std::unordered_set<IterDomain*>(
        contig_alloc_ids.begin(), contig_alloc_ids.end());
    contig_id_infos.push_back(contig_id_info);
  }
  return contig_id_infos;
}

std::vector<PredicateDomainInfo> getNonDivisibleConsumerDomainsToPredicate(
    TensorView* consumer_tv) {
  const auto& non_divisible_split_info =
      GpuLower::current()->nonDivisibleSplitInfo();

  std::vector<PredicateDomainInfo> pred_info_vec;

  auto it = non_divisible_split_info.splitsToPredicate().find(consumer_tv);
  if (it == non_divisible_split_info.splitsToPredicate().end()) {
    return {};
  }

  const auto& splits_to_predicate = it->second;

  for (auto split : splits_to_predicate) {
    PredicateDomainInfo info{split->in(), {split->in()}, true};
    pred_info_vec.emplace_back(info);
  }

  return pred_info_vec;
}

// Get the start and stop limit offsets that define the valid range to
// compute. In the simplest case, they are just 0 and
// IterDomain::extent. However, IterDomain may have non-zero start and
// stop that's different from extent.
std::pair<Val*, Val*> getStartAndStopLimitOffsets(IterDomain* consumer_id) {
  NVF_ERROR(consumer_id != nullptr);

  Val* start_limit = consumer_id->start();
  Val* stop_limit = SimplifyingIrBuilder::negExpr(consumer_id->stopOffset());

  return {start_limit, stop_limit};
}

// Get the offsets for the start and stop predicates. The offsets
// are to be added to the index.
std::pair<Val*, Val*> getStartAndStopOffsets(
    IterDomain* consumer_id,
    TensorView* consumer_tv,
    const std::unordered_map<IterDomain*, Val*>& consumer_start_index_map,
    const std::unordered_map<IterDomain*, Val*>& consumer_stop_index_map,
    bool unswitch,
    bool intermediate_domain_pred) {
  // By default, the offsets for the start and stop predicates are
  // just zero. All halo-related adjustments are done at root domains,
  // so consumer_id is not a root domain, no adjustment is required.
  if (consumer_id->definition() != nullptr && !intermediate_domain_pred) {
    return {
        GpuLower::current()->kernel()->zeroVal(),
        GpuLower::current()->kernel()->zeroVal()};
  }

  // Get the boundaries of two ends
  auto limits = getStartAndStopLimitOffsets(consumer_id);

  // At this point, we have everything to create both start and stop
  // predicates as:
  //
  //  index + start_offset >= start_limit
  //  index + stop_offset  < extent + stop_limit
  //
  // start_offset and stop_limit are both zero (was not the case with shift)
  //
  // In order to enable consolidating unswitch predicates, organize
  // the predicates as:
  //
  //  index + (start_offset - start_limit) >= 0
  //  index + (stop_offset - stop_limit)  < extent

  auto start_offset = SimplifyingIrBuilder::negExpr(limits.first);
  auto stop_offset = SimplifyingIrBuilder::negExpr(limits.second);

  return {start_offset, stop_offset};
}

// Updates a loop index map with a loop index protected by magic zero
std::unordered_map<IterDomain*, Val*> updateInitialLoopIndexMap(
    const std::unordered_map<IterDomain*, Val*>& initial_loop_index_map,
    const IndexMagicZeroInfo& magic_zero_info) {
  if (magic_zero_info.original_loop_index != nullptr) {
    NVF_ERROR(magic_zero_info.protected_loop_index != nullptr);
    auto concrete_loop_id = GpuLower::current()->caMap()->getConcreteMappedID(
        magic_zero_info.loop_id, IdMappingMode::EXACT);
    auto updated_map = initial_loop_index_map;
    updated_map[concrete_loop_id] = magic_zero_info.protected_loop_index;
    return updated_map;
  } else {
    return initial_loop_index_map;
  }
}

} // namespace

// Returns predicates and the concrete (by loop map) root domains they cover
std::vector<RootPredicateInfo> Index::getReferenceRootPredicates(
    TensorView* consumer_tv,
    const std::vector<kir::ForLoop*>& loops,
    const std::unordered_set<kir::ForLoop*>& rotated_loops,
    kir::ForLoop* unswitch_or_vec_loop) {
  FUSER_PERF_SCOPE("GpuLower::Lower::Index::getReferenceRootPredicates");

  const auto gpu_lower = GpuLower::current();

  const bool is_unswitch = unswitch_or_vec_loop != nullptr;

  auto db_axis = gpu_lower->doubleBufferInfo().getDoubleBufferAxis(consumer_tv);

  // Generate start and stop indexing from idgraph.
  //
  // Both start and stop positions may need to be predicated. Indexing
  // differs when generating predicates for unswitch.
  // NOTE: If we could find-and-replace KIR nodes, we could just
  // generate one index map, clone it and replace the loop-to-index
  // mappings of unswitched loops for the start predicate.

  auto stop_indexing_from_idgraph = getPredicateIndexingFromIdGraph(
      loops, rotated_loops, consumer_tv, unswitch_or_vec_loop, db_axis, false);
  const auto consumer_stop_indexing = stop_indexing_from_idgraph.index;
  const auto& consumer_stop_index_map = consumer_stop_indexing.indexMap();

  // If not unswitch, share the same indexing map as the stop index
  // map
  const auto start_indexing_from_idgraph = is_unswitch
      ? getPredicateIndexingFromIdGraph(
            loops,
            rotated_loops,
            consumer_tv,
            unswitch_or_vec_loop,
            db_axis,
            true)
      : stop_indexing_from_idgraph;
  const auto consumer_start_indexing = start_indexing_from_idgraph.index;
  const auto& consumer_start_index_map = consumer_start_indexing.indexMap();

  // Get the contiguous ids we need to generate predicates for
  auto contig_id_infos =
      getPredicateContigIds(consumer_tv, consumer_stop_index_map);

  auto non_divisible_splits =
      getNonDivisibleConsumerDomainsToPredicate(consumer_tv);
  contig_id_infos.insert(
      contig_id_infos.end(),
      non_divisible_splits.begin(),
      non_divisible_splits.end());

  std::vector<RootPredicateInfo> pred_info_vec;

  for (const auto& contig_id_entry : contig_id_infos) {
    auto contig_id = contig_id_entry.id;
    // No predicates needed for braodcasted indices.
    if (contig_id->isBroadcast()) {
      continue;
    }

    auto root_ids = contig_id_entry.covered_ids;

    const auto consumer_stop_indexing_it =
        consumer_stop_index_map.find(contig_id);

    // First condition below happens with Misaligned predicates, where
    // inner-most vectorized loops are not included in the loops
    // parameter. Predicates involving vectorized loops are separately
    // generated in lower_misaligned_vectorization.
    //
    // Can not omit stop index even if it is zero. This is important for empty
    // tensor support, because in empty tensor the extent of an ID can be zero
    if (consumer_stop_indexing_it == consumer_stop_index_map.end()) {
      continue;
    }

    RootPredicateInfo info;

    // The final predicates will look like:
    // (index + start_offset) >= 0 && (index + stop_offset) < extent.

    std::tie(info.start_offset_, info.stop_offset_) = getStartAndStopOffsets(
        contig_id,
        consumer_tv,
        consumer_start_index_map,
        consumer_stop_index_map,
        unswitch_or_vec_loop != nullptr,
        contig_id_entry.is_intermediate_domain);

    auto stop_index = consumer_stop_indexing_it->second;
    auto start_index = consumer_start_index_map.at(contig_id);

    IndexMagicZeroInfo start_magic_zero_info;
    IndexMagicZeroInfo stop_magic_zero_info;

    // When the start and stop indices are not the same, apply the
    // magic-zero protection separately for both of them.
    if (stop_index != start_index) {
      start_magic_zero_info = protectPredicateIndexWithMagicZero(
          start_index, start_indexing_from_idgraph, loops);
      stop_magic_zero_info = protectPredicateIndexWithMagicZero(
          stop_index, stop_indexing_from_idgraph, loops);
    } else {
      stop_magic_zero_info = protectPredicateIndexWithMagicZero(
          stop_index, stop_indexing_from_idgraph, loops);
      start_magic_zero_info = stop_magic_zero_info;
    }

    start_index = start_magic_zero_info.index;
    stop_index = stop_magic_zero_info.index;

    // Build predicates for start positions as:
    //   start_index + start_offset >= 0
    auto offsetted_start_index =
        SimplifyingIrBuilder::addExpr(start_index, info.start_offset_);
    auto start_pred = SimplifyingIrBuilder::geExpr(
        offsetted_start_index, GpuLower::current()->kernel()->zeroVal());
    info.start_predicate_ = start_pred;

    // Build predicates for stop positions as:
    //   stop_index + stop_offset < IterDomain::extent
    auto stop_offset = info.stop_offset_;
    auto offsetted_stop_index =
        SimplifyingIrBuilder::addExpr(stop_index, stop_offset);
    auto stop_pred =
        SimplifyingIrBuilder::ltExpr(offsetted_stop_index, contig_id->extent());
    info.stop_predicate_ = stop_pred;

    for (auto consumer_id : contig_id_entry.covered_ids) {
      info.root_ids_.insert(consumer_id);
    }
    pred_info_vec.emplace_back(info);
  }

  return pred_info_vec;
}

RootPredicateInfo RootPredicateInfo::getFalseInfo() {
  RootPredicateInfo info;
  info.start_predicate_ = GpuLower::current()->kernel()->falseVal();
  info.stop_predicate_ = GpuLower::current()->kernel()->falseVal();

  return info;
}

Val* Index::iota(
    TensorView* consumer_tv,
    const std::vector<kir::ForLoop*>& loops,
    const std::unordered_set<kir::ForLoop*>& rotated_loops,
    Val* start,
    Val* step,
    DataType dtype) {
  auto linear_index =
      Index::getLinearLogicalIndex(consumer_tv, loops, rotated_loops);
  auto result = add(start, mul(step, linear_index));
  return GpuLower::current()->commonScalarMap().hoistScalar(result, loops);
}

Val* Index::eye(
    TensorView* consumer_tv,
    const std::vector<kir::ForLoop*>& loops,
    const std::unordered_set<kir::ForLoop*>& rotated_loops,
    DataType dtype) {
  auto indices =
      Index::getConsumerPerDimLogicalIndex(consumer_tv, loops, rotated_loops);
  NVF_ERROR(indices.size() == 2);
  auto result = maybeCastOp(dtype, eq(indices[0], indices[1]));
  return GpuLower::current()->commonScalarMap().hoistScalar(result, loops);
}

std::pair<Val*, Val*> Index::getCpAsyncBulkGmemIndex(
    const LoadStoreOp* ldst,
    Val* mbarrier,
    const std::vector<kir::ForLoop*>& loops,
    const std::unordered_set<kir::ForLoop*>& rotated_loops) {
  FUSER_PERF_SCOPE("Index::getCpAsyncBulkGmemIndex");

  TensorView* producer_tv = ldst->in()->as<TensorView>();
  TensorView* consumer_tv = ldst->out()->as<TensorView>();

  bool is_load = false;
  TensorView* gmem_tv = nullptr;
  if (producer_tv->getMemoryType() == MemoryType::Shared) {
    NVF_ERROR(consumer_tv->getMemoryType() == MemoryType::Global);
    gmem_tv = consumer_tv;
    is_load = false;
  } else {
    NVF_ERROR(producer_tv->getMemoryType() == MemoryType::Global);
    NVF_ERROR(consumer_tv->getMemoryType() == MemoryType::Shared);
    gmem_tv = producer_tv;
    is_load = true;
  }

  NVF_ERROR(
      GpuLower::current()->consumerToTMAInfo().count(consumer_tv),
      "Unable to find TMA info for consumer_tv: ",
      consumer_tv->toString());
  const TMAInfo& tma_info =
      GpuLower::current()->consumerToTMAInfo().at(consumer_tv);

<<<<<<< HEAD
  ValGroups groups_to_index = tma_info.getTMADomain();

  const TensorIndexer& indexer = GpuLower::current()->tensorIndexer();
  auto index_map = indexer.computeIndex(ldst, groups_to_index).index_map;

  int64_t dim = (int64_t)tma_info.dims().size();

  std::vector<Val*> indices_inner_to_outer;
  for (const auto& g : groups_to_index) {
    auto it = index_map.find(g);
    NVF_ERROR(
        it != index_map.end(), "Unable to find index for ", g->toString());
    indices_inner_to_outer.push_back(it->second);
  }

=======
  ValGroups groups_to_index;
  for (const auto& dim : tma_info.dims()) {
    for (const auto& g : dim.partitioned) {
      groups_to_index.pushBack(g);
    }
  }

  const TensorIndexer& indexer = GpuLower::current()->tensorIndexer();

  auto indices = indexer.getIndexFor(ldst, groups_to_index);

  std::vector<Val*> indices_inner_to_outer;
  int64_t i = 0;
  for (const auto& dim : tma_info.dims()) {
    Val* dim_index = nullptr;
    Val* stride = nullptr;
    for (const auto& g : dim.partitioned) {
      dim_index = SimplifyingIrBuilder::addExpr(
          dim_index, SimplifyingIrBuilder::mulExpr(stride, indices[i++]));
      stride = SimplifyingIrBuilder::mulExpr(
          stride, g->front()->as<IterDomain>()->extent());
    }
    indices_inner_to_outer.push_back(dim_index);
  }

  int64_t dim = (int64_t)tma_info.dims().size();
>>>>>>> 2e3b3a46
  auto coordinate = IrBuilder::arrayExpr(indices_inner_to_outer);
  auto descriptor = tma_info.tensorMap();
  Val* index = nullptr;
  if (is_load) {
    std::stringstream ss;
    ss << "Hopper::CpAsyncBulkTensorTileG2SIndex<" << dim << ">";
    index = IrBuilder::structExpr(
        {{"descriptor", IrBuilder::addressExpr(descriptor)},
         {"coordinate", coordinate},
         {"mbarrier", mbarrier}},
        ss.str());
  } else {
    std::stringstream ss;
    ss << "Hopper::CpAsyncBulkTensorTileS2GIndex<" << dim << ">";
    index = IrBuilder::structExpr(
        {{"descriptor", IrBuilder::addressExpr(descriptor)},
         {"coordinate", coordinate}},
        ss.str());
  }

  index = GpuLower::current()->commonScalarMap().hoistScalar(index, loops);

  Val* expected_bytes = SimplifyingIrBuilder::maybeCastExpr(
      DataType::UInt32, tma_info.tileSizeBytes());
  expected_bytes =
      GpuLower::current()->commonScalarMap().hoistScalar(expected_bytes, loops);
  auto is_multiple_of_16B = SimplifyingIrBuilder::eqExpr(
      SimplifyingIrBuilder::modExpr(
          expected_bytes, IrBuilder::create<Val>(16, DataType::Index)),
      expected_bytes->fusion()->zeroVal());
  GpuLower::current()->validate(
      is_multiple_of_16B,
      "The expected bytes must be a multiple of 16 bytes, but ",
      expected_bytes->toInlineString(),
      " is not.");

  return {IrBuilder::create<kir::TensorIndex>(gmem_tv, index), expected_bytes};
}

} // namespace nvfuser<|MERGE_RESOLUTION|>--- conflicted
+++ resolved
@@ -2596,50 +2596,12 @@
   const TMAInfo& tma_info =
       GpuLower::current()->consumerToTMAInfo().at(consumer_tv);
 
-<<<<<<< HEAD
   ValGroups groups_to_index = tma_info.getTMADomain();
 
   const TensorIndexer& indexer = GpuLower::current()->tensorIndexer();
-  auto index_map = indexer.computeIndex(ldst, groups_to_index).index_map;
+  auto indices_inner_to_outer = indexer.getIndexFor(ldst, groups_to_index);
 
   int64_t dim = (int64_t)tma_info.dims().size();
-
-  std::vector<Val*> indices_inner_to_outer;
-  for (const auto& g : groups_to_index) {
-    auto it = index_map.find(g);
-    NVF_ERROR(
-        it != index_map.end(), "Unable to find index for ", g->toString());
-    indices_inner_to_outer.push_back(it->second);
-  }
-
-=======
-  ValGroups groups_to_index;
-  for (const auto& dim : tma_info.dims()) {
-    for (const auto& g : dim.partitioned) {
-      groups_to_index.pushBack(g);
-    }
-  }
-
-  const TensorIndexer& indexer = GpuLower::current()->tensorIndexer();
-
-  auto indices = indexer.getIndexFor(ldst, groups_to_index);
-
-  std::vector<Val*> indices_inner_to_outer;
-  int64_t i = 0;
-  for (const auto& dim : tma_info.dims()) {
-    Val* dim_index = nullptr;
-    Val* stride = nullptr;
-    for (const auto& g : dim.partitioned) {
-      dim_index = SimplifyingIrBuilder::addExpr(
-          dim_index, SimplifyingIrBuilder::mulExpr(stride, indices[i++]));
-      stride = SimplifyingIrBuilder::mulExpr(
-          stride, g->front()->as<IterDomain>()->extent());
-    }
-    indices_inner_to_outer.push_back(dim_index);
-  }
-
-  int64_t dim = (int64_t)tma_info.dims().size();
->>>>>>> 2e3b3a46
   auto coordinate = IrBuilder::arrayExpr(indices_inner_to_outer);
   auto descriptor = tma_info.tensorMap();
   Val* index = nullptr;
