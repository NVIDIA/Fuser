--- conflicted
+++ resolved
@@ -2112,12 +2112,6 @@
     if (generate_pointer) {
       auto address_offset = index;
       if (producer->getMemoryType() == MemoryType::Shared) {
-<<<<<<< HEAD
-        address_offset = SimplifyingIrBuilder::mulExpr(
-            address_offset,
-            IrBuilder::create<Val>(
-                dataTypeSize(*producer->getDataType()), *index->getDataType()));
-=======
         auto producer_dt = producer->getDataType();
         NVF_ERROR(producer_dt.has_value());
         auto index_dt = index->getDataType();
@@ -2125,7 +2119,6 @@
         address_offset = SimplifyingIrBuilder::mulExpr(
             address_offset,
             IrBuilder::create<Val>(dataTypeSize(*producer_dt), *index_dt));
->>>>>>> 7ca54415
       }
       index = SimplifyingIrBuilder::addExpr(
           IrBuilder::baseAddressExpr(producer), address_offset);
@@ -2222,12 +2215,6 @@
     if (generate_pointer) {
       auto address_offset = index;
       if (consumer->getMemoryType() == MemoryType::Shared) {
-<<<<<<< HEAD
-        address_offset = SimplifyingIrBuilder::mulExpr(
-            index,
-            IrBuilder::create<Val>(
-                dataTypeSize(*consumer->getDataType()), *index->getDataType()));
-=======
         auto consumer_dt = consumer->getDataType();
         NVF_ERROR(consumer_dt.has_value());
         auto index_dt = index->getDataType();
@@ -2235,7 +2222,6 @@
         address_offset = SimplifyingIrBuilder::mulExpr(
             index,
             IrBuilder::create<Val>(dataTypeSize(*consumer_dt), *index_dt));
->>>>>>> 7ca54415
       }
       index = SimplifyingIrBuilder::addExpr(
           IrBuilder::baseAddressExpr(consumer), address_offset);
@@ -2649,11 +2635,7 @@
 
   const TensorIndexer& indexer = GpuLower::current()->tensorIndexer();
   auto indices_inner_to_outer =
-<<<<<<< HEAD
-      indexer.getIndexFor(ldst, !is_load, loops, groups_to_index);
-=======
       indexer.getIndexFor(ldst, !is_load, groups_to_index, loops);
->>>>>>> 7ca54415
 
   int64_t dim = (int64_t)tma_info.dims().size();
   auto coordinate = IrBuilder::arrayExpr(indices_inner_to_outer);
