// clang-format off
/*
 * SPDX-FileCopyrightText: Copyright (c) 2023-present NVIDIA CORPORATION & AFFILIATES.
 * All rights reserved.
 * SPDX-License-Identifier: BSD-3-Clause
 */
// clang-format on
#include <index_compute.h>

#include <ATen/cuda/CUDAContext.h>
#include <c10/util/irange.h>

#include <contiguity.h>
#include <device_lower/analysis/index_compute.h>
#include <device_lower/lower2device.h>
#include <device_lower/pass/double_buffer.h>
#include <device_lower/pass/magic_zero.h>
#include <device_lower/pass/unroll.h>
#include <device_lower/utils.h>
#include <device_lower/validation.h>
#include <expr_simplifier.h>
#include <id_model/indexing.h>
#include <instrumentation.h>
#include <ir/all_nodes.h>
#include <ir/iostream.h>
#include <ir/utils.h>
#include <ops/arith.h>
#include <root_domain_map.h>
#include <swizzle.h>
#include <transform_iter.h>
#include <transform_replay.h>

#include <memory>

namespace nvfuser {

bool IndexCompute::hasUnswitchedDependentDomains(IterDomain* id) const {
  auto concrete_id = maybeGetExactMapConcreteID(id);
  auto it = unswitched_domain_map_.find(concrete_id);
  return it != unswitched_domain_map_.end() && !it->second.empty();
}

void IndexCompute::initializeUnswitchDomainMap() {
  NVF_ERROR(unswitched_domain_map_.empty());
  for (auto id : unswitched_loop_domains_) {
    auto concrete_id = maybeGetExactMapConcreteID(id);
    unswitched_domain_map_.emplace(
        concrete_id,
        std::vector<std::deque<IterDomain*>>{
            std::deque<IterDomain*>{concrete_id}});
  }
}

void IndexCompute::updateUnswitchedDomains(Expr* expr) {
  if (auto split = dynamic_cast<Split*>(expr)) {
    auto split_in = maybeGetExactMapConcreteID(split->in());
    for (auto split_out : {split->inner(), split->outer()}) {
      auto concrete_id = maybeGetExactMapConcreteID(split_out);
      if (auto it = unswitched_domain_map_.find(concrete_id);
          it != unswitched_domain_map_.end()) {
        if (split_out == split->inner()) {
          // In the case of upward traversal from the inner output,
          // just copy the unswitched info
          unswitched_domain_map_[split_in] = it->second;
        } else {
          // In the case of upward traversal from the outer output,
          // prepend the inner domain to the lists
          for (auto unswitched_dep_ids : it->second) {
            unswitched_dep_ids.push_front(
                maybeGetExactMapConcreteID(split->inner()));
            unswitched_domain_map_[split_in].push_back(unswitched_dep_ids);
          }
        }
      }
    }
  } else {
    // Suppress a clang-tidy warning
    NVF_ERROR(expr != nullptr);
    // Propagate the unswitch info if any of outputs is
    // unswitched. Unlike the split case, the propagated info
    // is just reset as there's no obvious way to back-propagate the
    // info through, e.g., merge
    if (std::any_of(
            expr->outputs().begin(), expr->outputs().end(), [this](Val* out) {
              return out->isA<IterDomain>() &&
                  hasUnswitchedDependentDomains(out->as<IterDomain>());
            })) {
      for (auto inp : ir_utils::filterByType<IterDomain>(expr->inputs())) {
        auto inp_concrete = maybeGetExactMapConcreteID(inp);
        unswitched_domain_map_.emplace(
            inp_concrete,
            std::vector<std::deque<IterDomain*>>{
                std::deque<IterDomain*>{inp_concrete}});
      }
    }
  }
}

void IndexCompute::handle(Split* split) {
  auto in_id = maybeGetExactMapConcreteID(split->in()->as<IterDomain>());
  auto outer_id = maybeGetExactMapConcreteID(split->outer()->as<IterDomain>());
  auto inner_id = maybeGetExactMapConcreteID(split->inner()->as<IterDomain>());

  auto outer_it = index_map_.find(outer_id);
  auto inner_it = index_map_.find(inner_id);
  if (outer_it == index_map_.end() || inner_it == index_map_.end()) {
    return;
  }

  const auto outer_ind = outer_it->second;
  const auto inner_ind = inner_it->second;

  const bool outer_zero = isZero(outer_id);
  const bool inner_zero = isZero(inner_id);

  // We want to mark as zero merged in if we're working with shared or local
  // memory, and the dimension we're working with is not part of the allocation,
  // as we have special propagation rules for that scenario.

  // Maybe clear in_id as it could have been mapped over from another
  // IndexCompute. Uncertain if this is needed but seems to be safe.
  bool zero_merged_in = hasZeroMerged(in_id) || hasZeroMerged(inner_id) ||
      hasZeroMerged(outer_id);

  // If both are zero, the split input is also zero
  if (inner_zero && outer_zero) {
    zero_domains_.emplace(in_id);
  }

  if (zero_merged_in) {
    zero_merged_in_.emplace(in_id);
  }

  if (isZero(in_id)) {
    index_map_[in_id] = GpuLower::current()->kernel()->zeroVal();
    extent_map_[in_id] = GpuLower::current()->kernel()->zeroVal();
  } else if (zero_merged_in && outer_zero) {
    index_map_[in_id] = inner_ind;
    extent_map_[in_id] = getExtent(inner_id);
  } else if (zero_merged_in && inner_zero) {
    index_map_[in_id] = outer_ind;
    extent_map_[in_id] = getExtent(outer_id);
  } else {
    index_map_[in_id] = SimplifyingIrBuilder::addExpr(
        SimplifyingIrBuilder::mulExpr(outer_ind, getExtent(inner_id)),
        inner_ind);
    // The extent should be updated only when its allocation is
    // partial, i.e., zero_merged_in is true. See PR #1270.
    if (zero_merged_in) {
      extent_map_[in_id] = SimplifyingIrBuilder::mulExpr(
          getExtent(outer_id), getExtent(inner_id));
    }
  }
}

bool IndexCompute::isModuloInvalidUnswitchedIndex(
    IterDomain* out_concrete_id,
    Val* out_ind,
    Val* inner_extent) const {
  // If not in the unswitched domain map, this domain has no dependent
  // unswitched domain
  auto unswitched_domain_map_it = unswitched_domain_map_.find(out_concrete_id);
  if (unswitched_domain_map_it == unswitched_domain_map_.end()) {
    return false;
  }

  for (const auto& unswitched_domain_list : unswitched_domain_map_it->second) {
    NVF_ERROR(!unswitched_domain_list.empty());

    // If the stride is a multiple of the inner extent, the loop
    // unswitched index remains to be a valid maximum index as the
    // module by the inner extent will be just zero. More
    // specifically, the index for this unswitched domain would be (x
    // - 1) * extent_of_inner_domain_0 * extent_of_inner_domain_1
    // ...., so if the stride component, i.e., the multiplication of all
    // the inner extents is divisible by the merge inner extent, its
    // contribution propagated to the inner path will be zero. This
    // pattern is effectively the same as distributeDivisibleDivMod in
    // the expr simplifier.
    Val* stride = out_concrete_id->fusion()->oneVal();
    for (auto it = unswitched_domain_list.begin();
         it != unswitched_domain_list.end() - 1;
         ++it) {
      IterDomain* inner_id = *it;
      stride = IrBuilder::mulExpr(stride, getExtent(inner_id));
    }
    if (simplifyExpr(IrBuilder::modExpr(stride, inner_extent))->isZero()) {
      continue;
    }

    // Also, if the total extent including the inner domains is a
    // divisible factor of the inner extent, the contribution by the
    // unswitched domain is guaranteed to be still the maximum when
    // propagated to the inner path. This pattern is effectively the
    // same as distributeGcdRemainderDivMod in the expr simplifier.
    Val* total_extent =
        IrBuilder::mulExpr(stride, getExtent(unswitched_domain_list.back()));
    if (simplifyExpr(IrBuilder::modExpr(inner_extent, total_extent))
            ->isZero()) {
      continue;
    }

    // Not proven to be safe. This does not mean it's proven to be
    // invalid, but it's enough to make the generated code from the
    // existing C++ tests and benchmarks remain unchanged
    return true;
  }

  return false;
}

void IndexCompute::handle(Merge* merge) {
  auto out_id = maybeGetExactMapConcreteID(merge->out());
  auto outer_id = maybeGetExactMapConcreteID(merge->outer());
  auto inner_id = maybeGetExactMapConcreteID(merge->inner());

  auto out_it = index_map_.find(out_id);
  if (out_it == index_map_.end()) {
    return;
  }
  auto out_ind = out_it->second;

  auto zero = GpuLower::current()->kernel()->zeroVal();

  if (isZero(out_id)) {
    index_map_[outer_id] = zero;
    index_map_[inner_id] = zero;
    // TODO: Why do we set extent_map_ to zero? This has to be protected by zero
    // merged in, but seems logical to me the extent would still be one.
    extent_map_[outer_id] = zero;
    extent_map_[inner_id] = zero;
    zero_domains_.emplace(outer_id);
    zero_domains_.emplace(inner_id);
    return;
  }

  if (!hasZeroMerged(out_id) && contig_ids_.find(out_id) != contig_ids_.end()) {
    // Contiguous indexing path
    auto input_ids = ir_utils::iterDomainInputsOfOrderedAs(
        {merge->out()}, td_->maybeAllocation());

    // Shouldn't hit this, but don't want to segfault if somehow we do.
    NVF_ERROR(!input_ids.empty());

    // Try to find the last non broadcast entry to put the index in if it's a
    // contiguous merge. This isn't strictly necessary but there's implicit
    // assumptions in the indexing logic that assume broadcasted allocation
    // domains can be ignored. This logic is just to try and match that logic.
    // Initialize everything to zero.
    for (auto alloc_id : input_ids) {
      index_map_[alloc_id] = zero;
    }

    // If all are broadcast we can just send the index to the last entry.
    if (std::all_of(input_ids.begin(), input_ids.end(), [](IterDomain* id) {
          // I don't think reductions can be in here, but strictly matching the
          // logic in the indexing functions like
          // getNonGlobalConsumerStridedIndices
          return id->isBroadcast() || id->isReduction() || id->isStride();
        })) {
      index_map_[*(input_ids.end() - 1)] = out_ind;
    } else {
      for (auto id_it = input_ids.rbegin(); id_it != input_ids.rend();
           id_it++) {
        auto id = *id_it;
        if (id->isBroadcast() || id->isReduction() || id->isStride()) {
          continue;
        } else {
          index_map_[id] = out_ind;
          break;
        }
      }
    }

    return;
  }

  Val* inner_extent = getExtent(inner_id);

  const auto outer_extent = getExtent(outer_id);

  if (inner_id->isBroadcast() && inner_extent->isOneInt()) {
    // Propagate away from broadcast dims
    index_map_[outer_id] = out_ind;
    index_map_[inner_id] = zero;

    extent_map_[outer_id] = getExtent(out_id);
    if (hasZeroMerged(out_id)) {
      zero_merged_in_.insert(outer_id);
    }
  } else if (outer_id->isBroadcast() && outer_extent->isOneInt()) {
    // Propagate away from broadcast dims
    index_map_[outer_id] = zero;
    index_map_[inner_id] = out_ind;

    extent_map_[inner_id] = getExtent(out_id);
    if (hasZeroMerged(out_id)) {
      zero_merged_in_.insert(inner_id);
    }
  } else if (hasZeroMerged(out_id)) {
    // Don't propagate to inner id if it's comprised of only broadcast
    // allocation domains, unless outer is also all broadcast domains. Index
    // shouldn't be anything but zero if both inner and outer are all broadcast
    // domains, but didn't add a hard check for this. See Indexing5 test.
    if (!inner_id->isBroadcast() && !outer_id->isBroadcast()) {
      // If neither dimension is a broadcast (should be true for reference
      // indexing) pick the preferred path or the inner path.
      if (preferred_paths_.find(outer_id) != preferred_paths_.end() &&
          preferred_paths_.find(inner_id) == preferred_paths_.end()) {
        // Marked that we should prop through outer, not inner.
        index_map_[outer_id] = out_ind;
        extent_map_[outer_id] = getExtent(out_id);
        index_map_[inner_id] = zero;
        extent_map_[inner_id] = zero;
        zero_domains_.emplace(inner_id);
      } else {
        // Prop through inner
        index_map_[inner_id] = out_ind;
        extent_map_[inner_id] = getExtent(out_id);
        index_map_[outer_id] = zero;
        extent_map_[outer_id] = zero;
        zero_domains_.emplace(outer_id);
      }
    } else if (inner_id->isBroadcast() && !outer_id->isBroadcast()) {
      // Inner is broadcast and outer isn't, prop through outer
      index_map_[outer_id] = out_ind;
      extent_map_[outer_id] = getExtent(out_id);
      index_map_[inner_id] = zero;
      extent_map_[inner_id] = zero;
      zero_domains_.emplace(inner_id);
    } else {
      // Default to propagating through inner
      index_map_[inner_id] = out_ind;
      extent_map_[inner_id] = getExtent(out_id);
      index_map_[outer_id] = zero;
      extent_map_[outer_id] = zero;
      zero_domains_.emplace(outer_id);
    }
    zero_merged_in_.emplace(inner_id);
    zero_merged_in_.emplace(outer_id);
  } else {
    index_map_[outer_id] = SimplifyingIrBuilder::divExpr(out_ind, inner_extent);
    // Take the absolute maximum if module could result in an invalid
    // index for an unswitched domain
    index_map_[inner_id] =
        isModuloInvalidUnswitchedIndex(out_id, out_ind, inner_extent)
        ? SimplifyingIrBuilder::subExpr(
              inner_extent, inner_extent->fusion()->oneVal())
        : SimplifyingIrBuilder::modExpr(out_ind, inner_extent);
  }
}

void IndexCompute::handle(Swizzle* swizzle) {
  auto out_x_id = maybeGetExactMapConcreteID(swizzle->outX());
  auto out_y_id = maybeGetExactMapConcreteID(swizzle->outY());
  auto in_x_id = maybeGetExactMapConcreteID(swizzle->inX());
  auto in_y_id = maybeGetExactMapConcreteID(swizzle->inY());

  auto out_x_it = index_map_.find(out_x_id);
  auto out_y_it = index_map_.find(out_y_id);

  if (out_x_it == index_map_.end() || out_y_it == index_map_.end()) {
    return;
  }

  const auto out_x_ind = out_x_it->second;
  const auto out_y_ind = out_y_it->second;

  std::pair<Val*, Val*> swizzled_index = dispatchSwizzle(
      swizzle->swizzleType(),
      out_x_ind,
      out_y_ind,
      getExtent(out_x_id),
      getExtent(out_y_id));
  index_map_[in_x_id] = swizzled_index.first;
  index_map_[in_y_id] = swizzled_index.second;
}

void IndexCompute::handle(Swizzle2D* swizzle_2d) {
  auto out_x_id = maybeGetExactMapConcreteID(swizzle_2d->outX());
  auto out_y_id = maybeGetExactMapConcreteID(swizzle_2d->outY());
  auto in_x_id = maybeGetExactMapConcreteID(swizzle_2d->inX());
  auto in_y_id = maybeGetExactMapConcreteID(swizzle_2d->inY());

  auto out_x_it = index_map_.find(out_x_id);
  auto out_y_it = index_map_.find(out_y_id);

  if (out_x_it == index_map_.end() || out_y_it == index_map_.end()) {
    return;
  }

  const auto out_x_ind = out_x_it->second;
  const auto out_y_ind = out_y_it->second;

  if (swizzle_mode_ == SwizzleMode::NoSwizzle ||
      swizzle_mode_ != swizzle_2d->swizzleMode()) {
    // Handle inactive swizzles by just passing through index
    //  and extend information.

    if (!index_map_.count(in_x_id)) {
      index_map_[in_x_id] = out_x_ind;
      extent_map_[in_x_id] = getExtent(out_x_id);
    }
    if (!index_map_.count(in_y_id)) {
      index_map_[in_y_id] = out_y_ind;
      extent_map_[in_y_id] = getExtent(out_y_id);
    }
  } else {
    // Generate integer swizzle math if the
    //  swizzle is activated. See also
    //  [Note on swizzle mode].
    std::pair<Val*, Val*> swizzled_index = dispatchSwizzle(
        swizzle_2d->swizzleType(),
        out_x_ind,
        out_y_ind,
        getExtent(out_x_id),
        getExtent(out_y_id));
    index_map_[in_x_id] = swizzled_index.first;
    index_map_[in_y_id] = swizzled_index.second;
  }
}

void IndexCompute::handle(Resize* resize) {
  auto out_id = maybeGetExactMapConcreteID(resize->out());
  auto in_id = maybeGetExactMapConcreteID(resize->in());

  auto out_it = index_map_.find(out_id);

  if (out_it == index_map_.end()) {
    return;
  }

  const auto out_ind = out_it->second;

  if (isZero(out_id) || hasZeroMerged(out_id)) {
    // When the out ID is (partially) zero, the in ID is not indexable. Don't
    // add any new mapping to the index and extent maps. This is fine since when
    // a resize shows up as part of root to logical transformations, the input
    // to the resize is not indexed as the indexing is done using the logical
    // domain. This could be an issue when a resize is shows up outside of
    // rfactor transfomations, but currently that only can happen when a
    // producer tensor is transformed to look like a consumer. Since inlining is
    // not allowed with resize, the out ID should never be a zero domain in that
    // case.
    return;
  } else {
    index_map_[in_id] = sub(out_ind, resize->leftExpand());
    extent_map_[in_id] = sub(
        sub(getExtent(out_id), resize->leftExpand()), resize->rightExpand());
  }
}

void IndexCompute::dispatch(Expr* e) {
  auto is_expected_type =
      e->isOneOf<Split, Merge, Swizzle, Swizzle2D, Resize>();
  NVF_ERROR(
      is_expected_type, "Invalid expr type found in transform traversal.");
  updateUnswitchedDomains(e);
  BackwardVisitor::dispatch(e);
}

IndexCompute::IndexCompute(
    const TensorDomain* _td,
    std::unordered_map<IterDomain*, Val*> initial_index_map,
    std::unordered_map<IterDomain*, Val*> extent_map,
    std::unordered_set<IterDomain*> zero_domains,
    std::unordered_set<IterDomain*> zero_merged_in,
    std::unordered_set<IterDomain*> preferred_paths)
    : IndexCompute(
          _td,
          std::move(initial_index_map),
          std::move(extent_map),
          std::move(zero_domains),
          std::move(zero_merged_in),
          ContigIDs::getNonContigIDs(),
          std::move(preferred_paths)) {}

IndexCompute::IndexCompute(
    const TensorDomain* _td,
    std::unordered_map<IterDomain*, Val*> initial_index_map,
    std::unordered_map<IterDomain*, Val*> extent_map,
    std::unordered_set<IterDomain*> zero_domains,
    std::unordered_set<IterDomain*> zero_merged_in,
    const ContigIDs& contig_finder,
    std::unordered_set<IterDomain*> preferred_paths,
    std::unordered_set<IterDomain*> unswitched_loop_domains)
    : td_(_td),
      index_map_(std::move(initial_index_map)),
      extent_map_(std::move(extent_map)),
      zero_domains_(std::move(zero_domains)),
      zero_merged_in_(std::move(zero_merged_in)),
      contig_ids_{contig_finder.contigIDs()},
      preferred_paths_(std::move(preferred_paths)),
      unswitched_loop_domains_(std::move(unswitched_loop_domains)) {
  FUSER_PERF_SCOPE("GpuLower::Lower::IndexCompute::IndexCompute");

  if (getenv("DISABLE_CONTIG_INDEXING")) {
    std::cerr << "Disabling contig indexing\n";
    contig_ids_.clear();
  }

  // Make sure we recompute any indices we can that map to a contiguous access
  // in physical memory.
  const auto& within_contig = contig_finder.withinContigIDs();
  for (auto contig_id : contig_ids_) {
    if (index_map_.find(contig_id) != index_map_.end()) {
      NVF_ERROR(within_contig.find(contig_id) != within_contig.end());
      for (auto id : within_contig.at(contig_id)) {
        index_map_.erase(id);
      }
    }
  }

  initializeUnswitchDomainMap();
}

IndexCompute::IndexCompute(
    std::unordered_map<IterDomain*, Val*> initial_index_map,
    std::unordered_set<IterDomain*> zero_domains,
    std::unordered_set<IterDomain*> preferred_paths,
    std::unordered_set<IterDomain*> unswitched_loop_domains)
    : td_{nullptr},
      index_map_(std::move(initial_index_map)),
      zero_domains_(std::move(zero_domains)),
      preferred_paths_(std::move(preferred_paths)),
      concrete_id_pass_{true},
      swizzle_mode_{SwizzleMode::Loop},
      unswitched_loop_domains_(std::move(unswitched_loop_domains)) {
  FUSER_PERF_SCOPE("GpuLower::Lower::IndexCompute::IndexCompute");
  initializeUnswitchDomainMap();
}

void IndexCompute::run(const LoopIndexing& loop_indexing) {
  NVF_ERROR(concrete_id_pass_, "concrete pass only for this option");
  // Apply loop swizzles if there are any that outputs to
  //  the loop domains.
  // Currently only support loop swizzles that directly output
  //  to concrete loop domains and these are validated in
  //  validate swizzle pass.
  // TODO:
  //  will gradually enable replaying and mapping of loop
  // swizzles in the IR infrastructure and once that's piped
  // through this part of logic will be removed.
  std::unordered_set<Expr*> visited;
  for (auto loop_id : loop_indexing.loopDomains()) {
    auto loop_id_def = loop_id->definition();
    if (loop_id_def != nullptr && loop_id_def->isA<Swizzle2D>()) {
      if (visited.insert(loop_id_def).second) {
        dispatch(loop_id_def);
      }
    }
  }

  // Resolve the index vals that could be resolved with only
  //  the loops that consumer_tv doesn't share with any of its
  //  consumers, i.e. the not-inlined loops that define consumer_tv
  //  values.
  collectIndexIntoPermissiveMap(loop_indexing);

  // Run through the loop indexing expressions and generate
  //  the indexing integer math for the concrete ids.
  for (auto expr : loop_indexing.getBackwardExprList()) {
    // Resolve missing values from permissive map.
    updateIndexMapFromPermissiveMap(expr);

    dispatch(expr);
  }
}

void IndexCompute::collectIndexIntoPermissiveMap(
    const LoopIndexing& loop_indexing) {
  // Visit the expressions that only produces un-inlined iterdomains,
  //  in reverse topological order.
  for (auto expr : loop_indexing.getBackwardOutOfLineExprList()) {
    // Compute indexing vals for the expression inputs.
    //
    // This stage should run before any indexing computation so it could be
    //  made sure that all index values computed at this stage are
    //  the ones that can be resolved only with the not-inlined
    //  iterdomains.
    //
    auto id_outputs = ir_utils::filterByType<IterDomain>(expr->outputs());
    if (std::all_of(
            id_outputs.begin(), id_outputs.end(), [this](IterDomain* id) {
              return index_map_.count(
                  GpuLower::current()->caMap()->getConcreteMappedID(
                      id, IdMappingMode::EXACT));
            })) {
      // Visit this expression:
      // LoopIndexingAnalysis::traverseFromDomainVals made sure that each
      //  concrete index is bound exactly once so computing these expressions
      //  early should still be consistent.
      dispatch(expr);

      auto id_inputs = ir_utils::filterByType<IterDomain>(expr->inputs());
      for (auto id : id_inputs) {
        // Collect backward pass results from this expression if they are
        //  made available in by this expression.
        auto idx_it =
            index_map_.find(GpuLower::current()->caMap()->getConcreteMappedID(
                id, IdMappingMode::EXACT));

        if (idx_it != index_map_.end()) {
          permissive_index_map_
              [GpuLower::current()->caMap()->getConcreteMappedID(
                  id, IdMappingMode::PERMISSIVE)] = idx_it->second;
        }
      }
    }
  }
}

void IndexCompute::updateIndexMapFromPermissiveMap(const Expr* id_expr) {
  auto id_outputs = ir_utils::filterByType<IterDomain>(id_expr->outputs());
  for (auto id : id_outputs) {
    auto concrete_id = GpuLower::current()->caMap()->getConcreteMappedID(
        id, IdMappingMode::EXACT);
    // Only try to copy index val from permissive map when
    //  the index is missing.
    if (!index_map_.count(concrete_id)) {
      auto permissive_id = GpuLower::current()->caMap()->getConcreteMappedID(
          id, IdMappingMode::PERMISSIVE);
      // Write the permissive index val into index_map_ if the
      //  missing value is found here.
      auto permissive_it = permissive_index_map_.find(permissive_id);
      if (permissive_it != permissive_index_map_.end()) {
        index_map_[concrete_id] = permissive_it->second;
      }
    }
  }
}

void IndexCompute::run() {
  const std::vector<Val*> domain_vals(td_->loop().begin(), td_->loop().end());
  traverseTo(domain_vals, false);
}

IterDomain* IndexCompute::maybeGetExactMapConcreteID(IterDomain* id) const {
  if (concrete_id_pass_) {
    return GpuLower::current()->caMap()->getConcreteMappedID(
        id, IdMappingMode::EXACT);
  }
  return id;
}

Val* IndexCompute::getExtent(IterDomain* id) const {
  // Pick from extent_map_ if available. Previously parallel
  // dimensions were ued (e.g., blockDim.x), however, it would result
  // in out-of-bounds errors when the extent of IterDomain is smaller
  // than the threading dimension.
  if (extent_map_.find(id) != extent_map_.end()) {
    return extent_map_.at(id);
  } else {
    return id->extent();
  }
}

bool IndexCompute::hasZeroMerged(IterDomain* id) const {
  return zero_merged_in_.find(id) != zero_merged_in_.end() || isZero(id);
}

bool IndexCompute::isZero(IterDomain* id) const {
  return zero_domains_.find(id) != zero_domains_.end();
}

IndexCompute IndexCompute::updateIndexCompute(
    const TensorDomain* new_td,
    const std::unordered_map<IterDomain*, VectorOfUniqueEntries<IterDomain*>>&
        id_map,
    const ContigIDs& contig_finder) const {
  FUSER_PERF_SCOPE("GpuLower::Lower::updateIndexCompute");

  std::unordered_map<IterDomain*, Val*> updated_index_map;
  std::unordered_map<IterDomain*, Val*> updated_extent_map;
  std::unordered_set<IterDomain*> updated_zero_domains;
  std::unordered_set<IterDomain*> updated_zero_merged_in;
  std::unordered_set<IterDomain*> updated_unswitched_domains;

  // Multile IDs can map to the same ID, so loop over the mappings in
  // a deterministic order to have deterministic indexing results
  for (auto prev_id : getSortedKeys(id_map, Statement::lessThan)) {
    const auto& new_ids = id_map.at(prev_id);
    for (auto new_id : new_ids.vector()) {
      if (index_map_.find(prev_id) != index_map_.end()) {
        updated_index_map[new_id] = index_map_.at(prev_id);
      }

      if (extent_map_.find(prev_id) != extent_map_.end()) {
        updated_extent_map[new_id] = getExtent(prev_id);
      }

      if (zero_domains_.find(prev_id) != zero_domains_.end()) {
        updated_zero_domains.emplace(new_id);
      }

      if (zero_merged_in_.find(prev_id) != zero_merged_in_.end()) {
        updated_zero_merged_in.emplace(new_id);
      }

      if (auto it = unswitched_loop_domains_.find(prev_id);
          it != unswitched_loop_domains_.end()) {
        updated_unswitched_domains.emplace(new_id);
      }
    }
  }

  IndexCompute updated_index_compute(
      new_td,
      updated_index_map,
      updated_extent_map,
      updated_zero_domains,
      updated_zero_merged_in,
      contig_finder,
      {},
      updated_unswitched_domains);

  updated_index_compute.run();

  return updated_index_compute;
}

namespace {
// Map indices down to the loop domains for applying swizzle
class UpdateLeafIndices : public IterVisitor {
 public:
  UpdateLeafIndices(
      const TensorDomain* td,
      std::unordered_map<IterDomain*, Val*> initial_index_map,
      std::unordered_map<IterDomain*, Val*> extent_map)
      : td_(td),
        index_map_(std::move(initial_index_map)),
        extent_map_(std::move(extent_map)) {
    const std::vector<Val*> domain_vals(td_->loop().begin(), td_->loop().end());

    traverseTo(domain_vals, false);
  }

  const std::unordered_map<IterDomain*, Val*>& indexMap() const {
    return index_map_;
  }

  const std::unordered_map<IterDomain*, Val*>& extentMap() const {
    return extent_map_;
  }

 private:
  using IterVisitor::handle;

  void handle(Split* split) override {
    auto in_id = split->in();
    auto outer_id = split->outer();
    auto inner_id = split->inner();

    // Nothing need to be done when mappings for the output axes
    // already exist.
    if (index_map_.find(outer_id) != index_map_.end()) {
      NVF_ERROR(
          index_map_.find(inner_id) != index_map_.end(),
          "Outer exists but inner not found");
      return;
    }

    if (!index_map_.count(in_id)) {
      // Reduction axes on producer side could be visited on forward
      //  propagation pass and current implementation does not yet
      //  support reduction on swizzled iterdomains, so un-indexed
      //  reduction iterdomains are just ignored for now. It is the same
      //  for broadcast iterdomains.
      NVF_ERROR(
          in_id->isReduction() || in_id->isBroadcast(),
          "Undefined index for ",
          in_id->toString());
      return;
    }

    auto factor = split->factor();
    index_map_[inner_id] =
        SimplifyingIrBuilder::modExpr(index_map_[in_id], factor);
    extent_map_[inner_id] = factor;
    index_map_[outer_id] =
        SimplifyingIrBuilder::divExpr(index_map_[in_id], factor);
    extent_map_[outer_id] =
        SimplifyingIrBuilder::ceilDivExpr(getExtent(in_id), factor);
  }

  void handle(Merge* merge) override {
    auto out_id = merge->out();
    auto outer_id = merge->outer();
    auto inner_id = merge->inner();

    // Nothing need to be done when mappings for the output axes
    // already exist.
    if (index_map_.find(out_id) != index_map_.end()) {
      return;
    }

    if (outer_id->isBroadcast()) {
      if (!index_map_.count(inner_id)) {
        // Reduction axes on producer side could be visited on forward
        //  propagation pass and current implementation does not yet
        //  support reduciton on swizzled iterdomains, so un-indexed
        //  reduction iterdomains are just ignored for now. The same applies to
        //  BroadcastOp.
        NVF_ERROR(
            inner_id->isReduction() || inner_id->isBroadcast(),
            "Undefined index for ",
            inner_id->toString());
        return;
      }

      NVF_ERROR(
          index_map_.find(inner_id) != index_map_.end(), "Inner ID not found");

      index_map_[out_id] = index_map_[inner_id];
      extent_map_[out_id] = getExtent(inner_id);
      return;
    } else if (inner_id->isBroadcast()) {
      if (!index_map_.count(outer_id)) {
        // Reduction axes on producer side could be visited on forward
        //  propagation pass and current implementation does not yet
        //  support reduciton on swizzled iterdomains, so un-indexed
        //  reduction iterdomains are just ignored for now.
        NVF_ERROR(
            outer_id->isReduction() || outer_id->isBroadcast(),
            "Undefined index for ",
            outer_id->toString());
        return;
      }

      NVF_ERROR(
          index_map_.find(outer_id) != index_map_.end(), "Outer ID not found");

      index_map_[out_id] = index_map_[outer_id];
      extent_map_[out_id] = getExtent(outer_id);
      return;
    }

    if (!index_map_.count(outer_id) || !index_map_.count(inner_id)) {
      // Reduction axes on producer side could be visited on forward
      //  propagation pass and current implementation does not yet
      //  support reduciton on swizzled iterdomains, so un-indexed
      //  reduction iterdomains are just ignored for now.
      NVF_ERROR(
          (outer_id->isReduction() || outer_id->isBroadcast()) &&
              (inner_id->isReduction() || inner_id->isBroadcast()),
          "Undefined index for ",
          outer_id->toString(),
          " and ",
          inner_id->toString());
      return;
    }

    NVF_ERROR(
        index_map_.find(outer_id) != index_map_.end(), "Outer ID not found");
    NVF_ERROR(
        index_map_.find(inner_id) != index_map_.end(), "Inner ID not found");

    index_map_[out_id] = SimplifyingIrBuilder::addExpr(
        index_map_[inner_id],
        SimplifyingIrBuilder::mulExpr(
            index_map_[outer_id], getExtent(inner_id)));

    extent_map_[out_id] =
        SimplifyingIrBuilder::mulExpr(getExtent(outer_id), getExtent(inner_id));
  }

  void handle(Swizzle2D* swizzle_2d) override {
    auto in_x = swizzle_2d->inX();
    auto in_y = swizzle_2d->inY();
    auto out_x = swizzle_2d->outX();
    auto out_y = swizzle_2d->outY();

    // Forward propagation pass still just forward
    //  through the indices and the actual swizzle
    //  will be applied on the backward pass in
    //  IndexSwizzle class implementation.
    index_map_[out_x] = index_map_.at(in_x);
    extent_map_[out_x] = getExtent(in_x);
    index_map_[out_y] = index_map_.at(in_y);
    extent_map_[out_y] = getExtent(in_y);
  }

  // return extent_map_[id] if exists, else return id->extent()
  Val* getExtent(IterDomain* id) {
    if (extent_map_.find(id) != extent_map_.end()) {
      return extent_map_.at(id);
    } else {
      return id->extent();
    }
  }

 private:
  const TensorDomain* td_;
  std::unordered_map<IterDomain*, Val*> index_map_;
  std::unordered_map<IterDomain*, Val*> extent_map_;
};

Val* getExtentOfRootAxis(IterDomain* id, Val* normal_extent = nullptr) {
  // If id is device dim, ignore the extent which holds the unsharded extent.
  if (id->isDeviceDim()) {
    normal_extent = GpuLower::current()->kernel()->oneVal();
  } else if (normal_extent == nullptr) {
    normal_extent = id->extent();
  }

  return normal_extent;
}

} // namespace

IndexSwizzle::IndexSwizzle(
    const TensorView* tv,
    std::unordered_map<IterDomain*, Val*> initial_index_map,
    std::unordered_map<IterDomain*, Val*> extent_map,
    std::unordered_set<IterDomain*> zero_domains,
    std::unordered_set<IterDomain*> zero_merged_in)
    : IndexCompute(
          tv->domain(),
          std::move(initial_index_map),
          std::move(extent_map),
          std::move(zero_domains),
          std::move(zero_merged_in)),
      tv_(tv) {}

IndexSwizzle::IndexSwizzle(
    const TensorView* tv,
    const TensorDomain* domain,
    std::unordered_map<IterDomain*, Val*> initial_index_map,
    std::unordered_map<IterDomain*, Val*> extent_map,
    std::unordered_set<IterDomain*> zero_domains,
    std::unordered_set<IterDomain*> zero_merged_in)
    : IndexCompute(
          domain,
          std::move(initial_index_map),
          std::move(extent_map),
          std::move(zero_domains),
          std::move(zero_merged_in)),
      tv_(tv) {}

void IndexSwizzle::run() {
  if (tv_->hasSwizzleOp()) {
    // Propagate backward for the annotated swizzle path.
    // TODO:
    //  eventually will unify the two swizzling implementation
    //  code path in a follow up. Currently just focusing on
    //  getting the necessary implementation of the swizzle
    //  operator ready.
    //
    // At this intermediate state, the legacy swizzle implementation
    //  takes precedence, i.e. whenever swizzle_type_ is not NoSwizzle,
    //  the new swizzle op pass is disabled.
    UpdateLeafIndices update_loop(td_, indexMap(), extentMap());
    index_map_ = update_loop.indexMap();
    extent_map_ = update_loop.extentMap();
    IndexCompute::swizzle_mode_ = SwizzleMode::Data;
    IndexCompute::run();
  }
}

void IndexSwizzle::dispatch(Expr* e) {
  auto out_ids = ir_utils::filterByType<IterDomain>(e->outputs());
  bool needs_update =
      std::any_of(
          out_ids.begin(),
          out_ids.end(),
          [this](IterDomain* id) {
            return swizzled_ids_.find(id) != swizzled_ids_.end();
          }) ||
      (e->isA<Swizzle2D>() &&
       e->as<Swizzle2D>()->swizzleType() != Swizzle2DType::NoSwizzle &&
       e->as<Swizzle2D>()->swizzleMode() == SwizzleMode::Data);
  if (!needs_update) {
    return;
  }

  IndexCompute::dispatch(e);
  for (auto input : ir_utils::filterByType<IterDomain>(e->inputs())) {
    swizzled_ids_.insert(input);
  }
}

void IndexSwizzle::handle(Swizzle2D* swizzle_2d) {
  auto out_x_id = swizzle_2d->outX();
  auto out_y_id = swizzle_2d->outY();

  auto out_x_it = index_map_.find(out_x_id);
  auto out_y_it = index_map_.find(out_y_id);

  NVF_ERROR(
      out_x_it != index_map_.end() && out_y_it != index_map_.end(),
      "Swizzle output indices were not propagated through");

  IndexCompute::handle(swizzle_2d);
}

namespace {

//! Check if the index of a parallel loop should be subsituted with
//! zero.
//!
//! Zero substitution only happens with the BID parallel types with
//! Local Or Shared tensors or the TID parallel types with Local
//! tensors.
//!
//! This check is straightforward for consumers, but for producers
//! the substitution is only done when the producer uses the same
//! parallel type as the loop parallel type.
//!
//! If there's a mapped producer IterDoamin and that ID is
//! parallelized, there are a couple of cases depending on the
//! parallel type and the producer memory type:
//!
//! Loop PT, producer PT, producer mem -> index
//! - BID, TID/Serial, Shared / Local -> use BID
//! - BID, BID, Shared / Local -> use zero when loop PT == producer PT
//! - BID, BID, Shared / Local -> invalid when loop PT != producer PT
//! - TID, Serial, Local -> use TID
//! - TID, TID, Local -> use zero when loop PT == producer PT
//! - TID, TID, Local -> invalid when loop PT != producer PT
//!
//! The invalid cases should not happen here as they should be already
//! detected as invalid parallelization. Thus, we just need to find if
//! the producer has a mapped IterDomain that has the same parallel
//! type as the loop IterDomain.
bool isParallelLoopIndexSubstitutedAsZero(
    const TensorView* tv,
    IterDomain* loop_id,
    bool as_consumer,
    bool within_mma_loops) {
  const auto ca_map = GpuLower::current()->caMap();

  // MMA operands are currently indexed in units of "fragments",
  //  so each mma tensor domain would be zero-ed and the tensor index
  //  calculated here would be the fragment index.
  // TODO: This is a quick WAR to enable iterating over a register array
  //  of MMA fragments, so we could generate unrolled mma loops.
  //  Eventually we still want IdGraph to be able to analyze the
  //  in-register layout of mma fragments for more unified indexing math
  //  as well as more flexibility in swizzling loops.
  if (loop_id->isMma() && !as_consumer) {
    return true;
  }

  const bool is_shared = tv->getMemoryType() == MemoryType::Shared;
  const bool is_local = tv->getMemoryType() == MemoryType::Local;

  if (!((loop_id->isBlockDim() && (is_shared || is_local)) ||
        (loop_id->isThread() && is_local))) {
    return false;
  }

  // If this is for a consumer, the above check is sufficient
  if (as_consumer) {
    return true;
  }

  // Note && TODO:
  // mma swizzled lane_id does not map naturally from producer
  // to consumer but they should still be detected as same
  // parallel type. In a follow up may want to extend
  // find_matching_parallel_domain to cover this case.
  if ((within_mma_loops || ir_utils::isLdMatrixOp(tv->definition())) &&
      loop_id->getParallelType() == ParallelType::TIDx) {
    return true;
  }

  // When indexing a producer, additional checks are required as
  // mentioned above
  auto producer_tv = tv;
  auto it = std::find_if(
      tv->getLoopDomain().begin(),
      tv->getLoopDomain().end(),
      [&](IterDomain* tv_id) {
        // Matching is done using the index and loop maps. See
        // validateParallelize as well.
        return ca_map->areMapped(loop_id, tv_id, IdMappingMode::EXACT) ||
            ca_map->areMapped(loop_id, tv_id, IdMappingMode::PERMISSIVE);
      });

  // There's no mapped producer ID. Zero substitution shouldn't be
  // done.
  if (it == tv->getLoopDomain().end()) {
    return false;
  }

  // Producer ID that corresponds to the loop ID
  IterDomain* producer_id = *it;

  // If the loop PT and producer PT are the same, the producer ID can
  // be indexed as just zero. Otherwise, it must use the loop parallel
  // type as its index.

  // Sanity check when not substituted, i.e., when the producer ID
  // uses a different as the loop PT. Not necessary as these
  // conditions are already validated, but just double checking.

  if (loop_id->getParallelType() != producer_id->getParallelType()) {
    NVF_ERROR(
        (loop_id->isBlockDim() && !producer_id->isBlockDim()) ||
            (loop_id->isThreadDim() && !producer_id->isThread()),
        "Found invalid parallelization that should have been detected by the parallel validation: loop ID: ",
        loop_id->toString(),
        ", producer: ",
        producer_tv->toString());
  }

  return producer_id->getParallelType() == loop_id->getParallelType();
}

} // namespace

// Used for local and shared index mapping. Returns a map from loops
// to loop indices as well as a set of loops that do not contribute to
// indexing.
std::pair<
    std::unordered_map<kir::ForLoop*, Val*>,
    std::unordered_set<kir::ForLoop*>>
indexMapFromTV(
    const TensorView* tv,
    const std::vector<kir::ForLoop*>& loops,
    const std::unordered_set<kir::ForLoop*>& rotated_loops,
    kir::ForLoop* alloc_loop,
    bool as_consumer,
    kir::ForLoop* double_buffer_loop) {
  bool within_alloc = false;
  if (alloc_loop == nullptr) {
    within_alloc = true;
  }

  const bool is_global = tv->getMemoryType() == MemoryType::Global;
  const bool is_shared = tv->getMemoryType() == MemoryType::Shared;

  std::unordered_map<kir::ForLoop*, Val*> loop_to_ind_map;

  // Check if the current op has an implicit loop implemented
  //  within an mma instruction.
  bool within_mma_loops =
      std::any_of(loops.begin(), loops.end(), [](kir::ForLoop* fl) {
        return fl->iter_domain()->isMma();
      });

  // Track domains that do not contibute to the resulting
  // index. Previously, index->isZeroInt() was used to detect such
  // domains, but that's not a reliable method as we may set an
  // initial index to zero for unswitch.
  std::unordered_set<kir::ForLoop*> zero_loops;

  for (auto loop : loops) {
    Val* idx = nullptr;
    // See also LoopNestGenerator::pushAlloc.
    // NOLINTNEXTLINE(bugprone-branch-clone)
    if (!within_alloc) {
      if ((loop->iter_domain()->isThreadDim() && is_shared) ||
          (loop->iter_domain()->isThread() && is_global)) {
        idx = loop->indexOrStartIfTrivial();
      } else {
        idx = GpuLower::current()->kernel()->zeroVal();
        zero_loops.insert(loop);
      }
    } else if (isParallelLoopIndexSubstitutedAsZero(
                   tv, loop->iter_domain(), as_consumer, within_mma_loops)) {
      idx = GpuLower::current()->kernel()->zeroVal();
      zero_loops.insert(loop);
    } else {
      idx = loop->indexOrStartIfTrivial();
    }

    if (rotated_loops.count(loop) > 0 && zero_loops.count(loop) == 0) {
      idx = SimplifyingIrBuilder::addExpr(idx, loop->step());
    }

    if (loop == double_buffer_loop) {
      const int64_t stage_depth =
          GpuLower::current()->doubleBufferInfo().getStageDepthFor(
              loop->iter_domain());
      idx = SimplifyingIrBuilder::addExpr(
          idx,
          SimplifyingIrBuilder::create<Val>(stage_depth - 1L, DataType::Index));
    }

    loop_to_ind_map[loop] = idx;

    if (!within_alloc && loop == alloc_loop) {
      within_alloc = true;
    }
  }
  // NOLINTNEXTLINE(clang-analyzer-cplusplus.NewDeleteLeaks)
  return {loop_to_ind_map, zero_loops};
}

//! Set "pragma unroll" required for loops that indexing of Local
//! tensors depends on.
//!
//! \param tv Indexed tensor
//! \param alloc_loop Allocation loop of tv
//! \param loops The current loop structure
//! \param id_map Producer-to-consumer map in case of indexing as producer
void ensureStaticIndexing(
    const TensorView* tv,
    kir::ForLoop* alloc_loop,
    const std::vector<kir::ForLoop*>& loops,
    const std::unordered_map<IterDomain*, IterDomain*>& id_map) {
  if (tv->getMemoryType() != MemoryType::Local) {
    return;
  }

  bool within_alloc = false;
  if (alloc_loop == nullptr) {
    within_alloc = true;
  }

  for (auto loop : loops) {
    if (!within_alloc) {
      if (loop == alloc_loop) {
        within_alloc = true;
      }
      continue;
    }
    IterDomain* loop_id = loop->iter_domain();
    if (loop->vectorize() || loop_id->isThread()) {
      continue;
    }
    // Look for a domain that is mapped with the loop. If mapped in
    // the loop map, the loop index should be used for indexing of the
    // tensor, except for broadcast and reduction domains.
    auto it = std::find_if(
        tv->getLoopDomain().begin(),
        tv->getLoopDomain().end(),
        [loop_id, &id_map](IterDomain* id) {
          if (id->isBroadcast() || id->isReduction() || id->isStride()) {
            return false;
          }
          auto id_replacement = id_map.find(id);
          if (id_replacement != id_map.end()) {
            id = id_replacement->second;
          }
          return GpuLower::current()->caMap()->areMapped(
              loop_id, id, IdMappingMode::PERMISSIVE);
        });
    if (it != tv->getLoopDomain().end()) {
      loop->requireUnroll();
    }
  }
}

namespace {

std::unordered_map<IterDomain*, IterDomain*> invertOneToOneMap(
    const std::unordered_map<IterDomain*, IterDomain*>& map) {
  std::unordered_map<IterDomain*, IterDomain*> inverted;
  for (const auto& kv : map) {
    bool inserted = inverted.emplace(kv.second, kv.first).second;
    NVF_ERROR(
        inserted,
        "Multiple mappings to the same value detected: ",
        kv.second->toString());
  }
  return inverted;
}

} // namespace

std::vector<Val*> Index::getGlobalProducerStridedIndices(
    TensorView* producer_tv,
    const TensorView* consumer_tv,
    const std::vector<kir::ForLoop*>& loops,
    const std::unordered_set<kir::ForLoop*>& rotated_loops,
    const std::unordered_map<IterDomain*, Val*>& override_index) {
  FUSER_PERF_SCOPE("GpuLower::Lower::getGlobalProducerIndex");

  auto alloc_indices = getProducerAllocationIndices(
      producer_tv, consumer_tv, loops, rotated_loops, override_index);

  const auto& alloc_dom = producer_tv->getMaybeAllocationDomain();

  // TODO: Abstract stride logic to reuse with consumer indexing
  std::vector<Val*> strides(alloc_dom.size(), nullptr);
  {
    int stride_i = 0;
    for (const auto i : c10::irange(alloc_dom.size())) {
      if (alloc_dom[i]->isReduction()) {
        strides[i] = GpuLower::current()->kernel()->oneVal();
        continue;
      }
      strides[i] = IrBuilder::getItemExpr(
          IrBuilder::getAttrExpr(
              IrBuilder::metadataExpr(producer_tv), "alloc_stride"),
          (int64_t)stride_i++);
    }
  }

  NVF_ERROR(alloc_dom.size() == producer_tv->domain()->contiguity().size());
  Val* cur_contig_stride = GpuLower::current()->kernel()->oneVal();
  for (const auto i : c10::irange(alloc_dom.size())) {
    auto dim = alloc_dom.size() - i - 1;
    if (alloc_dom[dim]->isReduction()) {
      continue;
    }

    auto producer_dim_contiguity = producer_tv->domain()->contiguity().at(dim);
    if (alloc_dom[dim]->isBroadcast()) {
      strides[dim] = cur_contig_stride->fusion()->zeroVal();
      NVF_ERROR(!producer_dim_contiguity.has_value());
    } else if (!producer_dim_contiguity.has_value()) {
      NVF_ERROR(false, "Expected value for dimension contiguity");
    } else if (producer_dim_contiguity.value()) {
      // If contig, used the stored stride which may be the previous
      // dimensions stride * previous dimensions size
      strides[dim] = cur_contig_stride;
      // Prepare for the next dimension which may also be contiguous, multiply
      // by extent of this dimension
      auto alloc_dim_extent = getExtentOfRootAxis(alloc_dom[dim]);
      cur_contig_stride =
          SimplifyingIrBuilder::mulExpr(cur_contig_stride, alloc_dim_extent);
    } else {
      // If non contiguous dimension, keep local stride information, set cur
      // stride to local stride * local raw extent
      auto alloc_dim_extent = getExtentOfRootAxis(alloc_dom[dim]);
      cur_contig_stride =
          SimplifyingIrBuilder::mulExpr(strides[dim], alloc_dim_extent);
    }
  }

  auto vectorize_shift =
      loops.empty() ? nullptr : loops.back()->vectorize_shift();

  // Global striding
  std::vector<Val*> strided_inds(
      alloc_dom.size(), GpuLower::current()->kernel()->zeroVal());
  for (const auto i : c10::irange(alloc_dom.size())) {
    Val* alloc_ind = alloc_indices.at(i);

    if (alloc_ind->isZeroInt()) {
      continue;
    } else {
      auto strided_ind = SimplifyingIrBuilder::mulExpr(alloc_ind, strides[i]);
      if (i == alloc_dom.size() - 1 && vectorize_shift != nullptr) {
        strided_inds[i] =
            SimplifyingIrBuilder::addExpr(strided_ind, vectorize_shift);
      } else {
        strided_inds[i] = strided_ind;
      }
    }
  }

  return strided_inds;
}

namespace {

// Maps all producer domains to consumer with broadcast
// forwarding. Used to find the allocation position.
std::unordered_map<IterDomain*, IterDomain*> mapAllProducerDomainsToConsumer(
    TensorView* producer_tv,
    const TensorView* consumer_tv) {
  // This map has forwarded broadcast axes, it should only be used to compute
  // the allocation position of the producer
  std::unordered_map<IterDomain*, IterDomain*> p2c_alloc_map;

  //  We want to replay producer as consumer instead of the other way around
  //  since consumer may have some broadcasted axes producer doesn't have
  //  merged into loops producer may use. If we did consumer as producer we
  //  wouldn't have this information in the mapping.
  auto replay_PasC = BestEffortReplay::replayPasC(
      producer_tv,
      consumer_tv,
      -1,
      PairwiseRootDomainMap(producer_tv, consumer_tv));

  // Grab consumer domain entries and reverse replay map. TODO: Maybe
  // TransformReplay::replayPasC could return this map
  for (auto id : consumer_tv->getLoopDomain()) {
    const auto& c2p_map = replay_PasC.getReplay();
    auto c2p_it = c2p_map.find(id);
    if (c2p_it != c2p_map.end()) {
      auto c_id = c2p_it->first;
      auto p_id = c2p_it->second;
      p2c_alloc_map[p_id] = c_id;
    }
  }

  return p2c_alloc_map;
}

Val* sumVals(std::vector<Val*> vals) {
  Val* result_index = GpuLower::current()->kernel()->zeroVal();
  for (auto v : vals) {
    result_index = SimplifyingIrBuilder::addExpr(result_index, v);
  }
  return result_index;
}

} // namespace

// Producer index for either shared or local memory
std::vector<Val*> Index::getNonGlobalProducerStridedIndices(
    TensorView* producer_tv,
    const TensorView* consumer_tv,
    const std::vector<kir::ForLoop*>& loops,
    const std::unordered_set<kir::ForLoop*>& rotated_loops,
    const std::unordered_map<IterDomain*, Val*>& override_index) {
  bool is_mma_input = consumer_tv->definition()->isA<MmaOp>();
  const auto gpu_lower = GpuLower::current();
  // Replay producer to look like consumer so we can index on producer since our
  // loop nests look like consumer
  auto pairwise_map = PairwiseRootDomainMap(producer_tv, consumer_tv);
  // Resize ops can be and should be replayed.
  auto producer_replayed_as_consumer =
      TransformReplay::replayPasC(
          producer_tv,
          consumer_tv,
          -1,
          pairwise_map,
          TransformReplayOptions().replayResize())
          .first;

  ir_utils::TVDomainGuard domain_guard(
      producer_tv, producer_replayed_as_consumer);
  const auto p2c_alloc_map =
      mapAllProducerDomainsToConsumer(producer_tv, consumer_tv);

  // Map everything we can from reference to producer using compute at index
  // map. All producer id's don't exist in the compute at map. The logical axes
  // all may be, but since I haven't proven that to be the case, going to do a
  // more conservative approach, which is to use the consumer as a proxy between
  // producer to reference.
  std::unordered_map<IterDomain*, IterDomain*> index_map_ref_to_producer;
  std::unordered_map<IterDomain*, IterDomain*> c2p_index_map;

  // Map sent to best effort replay needs to match the exact incantation for
  // compute_at_mode.cpp with MappingMode::Index
  auto c2p_root_map = PairwiseRootDomainMap(producer_tv, consumer_tv)
                          .mapBroadcast(false)
                          .mapConsumerToProducer();

  // This replay has to be consistent with compute at index map.
  BestEffortReplay replay_producer_as_consumer(
      producer_tv->getLoopDomain(), consumer_tv->getLoopDomain(), c2p_root_map);

  c2p_index_map = replay_producer_as_consumer.getReplay();

  const auto& producer_indexing_from_idgraph = getTensorIndexFromIdGraph(
      loops, rotated_loops, consumer_tv, producer_tv, false, c2p_index_map);

  const auto& producer_indexing = producer_indexing_from_idgraph.index;

  IndexSwizzle index_swizzle(
      producer_tv,
      producer_indexing.indexMap(),
      producer_indexing.extentMap(),
      producer_indexing.zeroDomains(),
      producer_indexing.zeroMergedIn());

  index_swizzle.run();

  auto producer_swizzled_index = index_swizzle;

  if (producer_tv->hasSwizzleOp()) {
    // Special handling needed on the new swizzle
    //  op pass:
    //  each swizzle op is local to the tensor,
    //  so ReplayPasC will not include the swizzle
    //  ops on the producer iterdomain. So would
    //  need to traverse forward the producer domain
    //  before the replay to get the swizzle ops.
    IndexSwizzle producer_swizzle2d(
        producer_tv,
        domain_guard.prevDomain(),
        producer_indexing.indexMap(),
        producer_indexing.extentMap(),
        producer_indexing.zeroDomains(),
        producer_indexing.zeroMergedIn());
    producer_swizzle2d.run();
    producer_swizzled_index = producer_swizzle2d;
  }

  // TODO: merge the two swizzle compute logic once the new one is ready.
  //  will need to replace cyclic shift swizzle with xor since swizzle2d
  //  doesn't have cyclic shift.
  const auto& index_map = producer_swizzled_index.indexMap();

  const auto& extent_map = producer_indexing.extentMap();
  const auto& zero_domain_map = producer_indexing.zeroDomains();
  // Indices should now be mapped onto IterDomains in producer, so just grab
  // and use them.
  const auto& alloc_dom = producer_tv->getMaybeAllocationDomain();

  // Figure out which alloc axes we don't need to index
  std::unordered_set<IterDomain*> skip_indexing;

  for (auto alloc_id : alloc_dom) {
    // Already taken care of because we can detect no indexing required
    if (alloc_id->isBroadcast() || alloc_id->isReduction() ||
        alloc_id->isStride() || alloc_id->isDeviceDim() ||
        (alloc_id->isThread() &&
         producer_tv->getMemoryType() == MemoryType::Local)) {
      skip_indexing.insert(alloc_id);
      continue;
    }

    // Already an entry for this allocation domain, continue
    if (index_map.find(alloc_id) != index_map.end()) {
      continue;
    }
  }

  std::vector<Val*> strided_inds(
      alloc_dom.size(), GpuLower::current()->kernel()->zeroVal());

  // MMA operation op is a special operation that our automatic "zero domain"
  // analysis of our current indexing approach does not work. So we need to
  // manually specify which dimensions are used for MMA allocation.
  std::function<bool(const IterDomain* id)> is_mma_allocation;
  if (is_mma_input) {
    int size = (int)alloc_dom.size();
    const IterDomain* allocation0 = alloc_dom.at(size - 3);
    const IterDomain* allocation1 = alloc_dom.at(size - 2);
    const IterDomain* allocation2 = alloc_dom.at(size - 1);
    is_mma_allocation = [=](const IterDomain* id) {
      return id == allocation0 || id == allocation1 || id == allocation2;
    };
  } else {
    is_mma_allocation = [](const IterDomain* id) { return false; };
  }

  for (const auto i : c10::irange(alloc_dom.size())) {
    if (skip_indexing.count(alloc_dom[i])) {
      continue;
    }

    auto override_it = override_index.find(alloc_dom[i]);
    const bool is_overriden = override_it != override_index.end();

    NVF_ERROR(
        is_overriden || index_map.find(alloc_dom[i]) != index_map.end(),
        "Couldn't find allocation mapping for ",
        producer_tv->toString(),
        " dim: ",
        i,
        " id: ",
        alloc_dom[i]->toString());

    auto alloc_ind_i =
        is_overriden ? override_it->second : index_map.at(alloc_dom[i]);

    if (alloc_ind_i->isZeroInt()) {
      continue;
    }

    // Compute striding for this index.
    Val* stride = nullptr;
    for (const auto j : c10::irange(i + 1, alloc_dom.size())) {
      if (skip_indexing.count(alloc_dom[j])) {
        continue;
      }

      auto alloc_ext_j = (extent_map.find(alloc_dom[j]) == extent_map.end() ||
                          is_mma_allocation(alloc_dom[j]))
          ? alloc_dom[j]->extent()
          : extent_map.at(alloc_dom[j]);

      alloc_ext_j = getExtentOfRootAxis(alloc_dom[j], alloc_ext_j);

      if (zero_domain_map.count(alloc_dom[j]) == 0 ||
          is_mma_allocation(alloc_dom[j])) {
        if (stride == nullptr) {
          stride = alloc_ext_j;
        } else {
          stride = SimplifyingIrBuilder::mulExpr(stride, alloc_ext_j);
        }
      }
    }

    if (stride != nullptr) {
      strided_inds[i] = SimplifyingIrBuilder::mulExpr(alloc_ind_i, stride);
    } else {
      strided_inds[i] = alloc_ind_i;
    }
  }

  if (producer_tv->isDoubleBuffered() || producer_tv->isCircularBuffered()) {
    auto db_loop = gpu_lower->doubleBufferInfo().getDoubleBufferLoop(
        producer_tv, loops, true);
    if (db_loop != nullptr) {
      const auto stage_depth =
          (int64_t)gpu_lower->doubleBufferInfo().getStageDepthFor(
              db_loop->iter_domain());
      auto loop_index = db_loop->indexOrStartIfTrivial();
      if (rotated_loops.count(db_loop) > 0) {
        loop_index = SimplifyingIrBuilder::addExpr(loop_index, db_loop->step());
      }
      auto db_switch_index = SimplifyingIrBuilder::modExpr(
          loop_index,
          SimplifyingIrBuilder::create<Val>(stage_depth, DataType::Index));
      auto original_alloc_size =
          gpu_lower->doubleBufferInfo().getOriginalAllocSize(producer_tv);
      auto db_strided_index =
          SimplifyingIrBuilder::mulExpr(db_switch_index, original_alloc_size);
      strided_inds.push_back(db_strided_index);
    }
  }

  return strided_inds;
}

Val* Index::getLinearLogicalIndex(
    TensorView* consumer_tv,
    const std::vector<kir::ForLoop*>& loops,
    const std::unordered_set<kir::ForLoop*>& rotated_loops) {
  auto guard = ir_utils::allocateToLogicalDomainGuard(consumer_tv, true);
  return sumVals(
      getGlobalConsumerStridedIndices(consumer_tv, loops, rotated_loops));
}

std::vector<Val*> Index::getConsumerPerDimLogicalIndex(
    TensorView* consumer_tv,
    const std::vector<kir::ForLoop*>& loops,
    const std::unordered_set<kir::ForLoop*>& rotated_loops) {
  auto guard = ir_utils::allocateToLogicalDomainGuard(consumer_tv, false);
  IndexFromIdGraph index_from_id_graph =
      getTensorIndexFromIdGraph(loops, rotated_loops, consumer_tv);
  return getConsumerAllocationIndices(consumer_tv, loops, index_from_id_graph);
}

std::vector<Val*> Index::getProducerPerDimLogicalIndex(
    TensorView* producer_tv,
    const TensorView* consumer_tv,
    const std::vector<kir::ForLoop*>& loops,
    const std::unordered_set<kir::ForLoop*>& rotated_loops,
    TensorIndexer* tensor_indexer,
    const std::unordered_map<IterDomain*, Val*>& override_index) {
<<<<<<< HEAD
  if (tensor_indexer != nullptr &&
      hasEnableOptionArgument(EnableOption::IdModel, "producer_index")) {
    return tensor_indexer->getPerDimIndex(
        producer_tv,
        producer_tv->getRFactorDomain(),
        consumer_tv->definition(),
        loops);
  } else {
    auto guard = ir_utils::allocateToRFactorDomainGuard(producer_tv, false);
    return getProducerAllocationIndices(
        producer_tv, consumer_tv, loops, rotated_loops, override_index);
  }
=======
  auto guard = ir_utils::allocateToLogicalDomainGuard(producer_tv, false);
  return getProducerAllocationIndices(
      producer_tv, consumer_tv, loops, rotated_loops, override_index);
>>>>>>> 2e3b3a46
}

std::vector<Val*> Index::getStrides(TensorView* tv) {
  // Indices should now be mapped onto IterDomains in consumer, so just grab
  // and use them.
  const auto& alloc_dom = tv->getMaybeAllocationDomain();

  std::vector<Val*> strides(
      alloc_dom.size(), GpuLower::current()->kernel()->oneVal());
  {
    int stride_i = 0;
    for (const auto i : c10::irange(alloc_dom.size())) {
      if (alloc_dom[i]->isReduction() || alloc_dom[i]->isStride()) {
        strides[i] = GpuLower::current()->kernel()->oneVal();
        continue;
      }
      strides[i] = IrBuilder::getItemExpr(
          IrBuilder::getAttrExpr(IrBuilder::metadataExpr(tv), "alloc_stride"),
          (int64_t)stride_i++);
    }
  }

  NVF_ERROR(alloc_dom.size() == tv->domain()->contiguity().size());
  Val* cur_contig_stride = GpuLower::current()->kernel()->oneVal();
  for (const auto i : c10::irange(alloc_dom.size())) {
    auto dim = alloc_dom.size() - i - 1;
    if (alloc_dom[dim]->isReduction() || alloc_dom[dim]->isStride()) {
      continue;
    }

    auto dim_contiguity = tv->domain()->contiguity().at(dim);
    if (alloc_dom[dim]->isBroadcast()) {
      strides[dim] = cur_contig_stride->fusion()->zeroVal();
      NVF_ERROR(!dim_contiguity.has_value());
    } else if (!dim_contiguity.has_value()) {
      NVF_ERROR(false, "Expected value for dimension contiguity");
    } else if (dim_contiguity.value()) {
      // If contig, used the stored stride which may be the previous
      // dimensions stride * previous dimensions size
      strides[dim] = cur_contig_stride;
      // Prepare for the next dimension which may also be contiguous, multiply
      // by extent of this dimension
      auto alloc_dim_extent = getExtentOfRootAxis(alloc_dom[dim]);
      cur_contig_stride =
          SimplifyingIrBuilder::mulExpr(cur_contig_stride, alloc_dim_extent);
    } else {
      // If non contiguous dimension, keep local stride information, set cur
      // stride to local stride * local raw extent
      cur_contig_stride = SimplifyingIrBuilder::mulExpr(
          strides[dim], getExtentOfRootAxis(alloc_dom[dim]));
    }
  }
  return strides;
}

std::vector<Val*> Index::getConsumerAllocationIndices(
    const TensorView* tv,
    const std::vector<kir::ForLoop*>& loops,
    const IndexFromIdGraph& index_from_id_graph) {
  const auto& alloc_dom = tv->getMaybeAllocationDomain();
  auto indexing = index_from_id_graph.index;

  std::vector<Val*> alloc_inds(
      alloc_dom.size(), GpuLower::current()->kernel()->zeroVal());
  for (const auto i : c10::irange(alloc_dom.size())) {
    // See a comment in indexing to allocation domains in
    // getGlobalProducerIndex.
    if (alloc_dom[i]->isReduction() || alloc_dom[i]->isBroadcast() ||
        alloc_dom[i]->isStride()) {
      continue;
    }

    NVF_ERROR(
        indexing.indexMap().find(alloc_dom[i]) != indexing.indexMap().end(),
        "Couldn't find allocation mapping for ",
        tv->toString(),
        " dim: ",
        i,
        " id: ",
        alloc_dom[i]->toString());

    auto alloc_ind = indexing.indexMap().at(alloc_dom[i]);

    alloc_inds[i] = alloc_ind;
  }
  return alloc_inds;
}

std::vector<Val*> Index::getProducerAllocationIndices(
    TensorView* producer_tv,
    const TensorView* consumer_tv,
    const std::vector<kir::ForLoop*>& loops,
    const std::unordered_set<kir::ForLoop*>& rotated_loops,
    const std::unordered_map<IterDomain*, Val*>& override_index) {
  FUSER_PERF_SCOPE("GpuLower::Lower::getProducerAllocationIndices");
  // Replay producer to look like consumer so we can index on producer since
  // our loop nests look like consumer
  auto pairwise_map =
      PairwiseRootDomainMap(producer_tv, consumer_tv).mapBroadcast(true);

  TensorDomain* producerAsC = TransformReplay::replayPasC(
                                  producer_tv,
                                  consumer_tv,
                                  -1,
                                  pairwise_map,
                                  TransformReplayOptions().replayResize())
                                  .first;

  // Make the producer_tv look like consumer while performing indexing math
  ir_utils::TVDomainGuard domain_guard(producer_tv, producerAsC);

  // Map sent to best effort replay needs to match the exact incantation for
  // compute_at_mode.cpp with MappingMode::Index
  auto c2p_root_map = PairwiseRootDomainMap(producer_tv, consumer_tv)
                          .mapBroadcast(false)
                          .mapConsumerToProducer();

  // This replay has to be consistent with compute at index map.
  BestEffortReplay replay_producer_as_consumer(
      producer_tv->getLoopDomain(), consumer_tv->getLoopDomain(), c2p_root_map);

  auto c2p_map = replay_producer_as_consumer.getReplay();

  // Make sure at least root domains are mapped even when extents may
  // be different. This mapping is important for the indexing lookup
  // tensors of PyTorch gather as a producer. The IDs of a lookup
  // tensor may have larger extents than those of the corresponding
  // output tensor, but the index expressions to those output IDs can
  // still be used for the producer. Note that we always do not map
  // the indirectly accessed ID and its corresponding output ID. The
  // above relaxed mapping is only for the rest of the IDs.
  //
  // Note that when the consumer has swizzle, the swizzle are skipped. For
  // example, if we have:
  //   consumer:
  //     root: I0, I1, I2
  //     loop: I0, I3, I4
  //   producer:
  //     root I5, I6, I7
  // where I3, I4 = swizzle(I1, I2) , then the c2p map will be I3->I6, I4->I7,
  // I1 and I2 are not mapped. For this case, we should allow the root unmapped,
  // If we add I1->I6 and I2->I7, the c2p map will no longer be injective, which
  // is not what we want.
  const auto p2c_map = invertOneToOneMap(c2p_map);
  for (const auto& kv : PairwiseRootDomainMap(producer_tv, consumer_tv)
                            .mapBroadcast(false)
                            .mapDifferentExtents(true)
                            .mapConsumerToProducer()) {
    auto consumer_root_id = kv.first;
    auto producer_root_id = kv.second;
    if (c2p_map.find(consumer_root_id) == c2p_map.end() &&
        p2c_map.find(producer_root_id) == p2c_map.end()) {
      c2p_map.emplace(consumer_root_id, producer_root_id);
    }
  }

  const auto& producer_indexing_from_idgraph = getTensorIndexFromIdGraph(
      loops, rotated_loops, consumer_tv, producer_tv, true, c2p_map);

  auto producer_indexing = producer_indexing_from_idgraph.index;

  // Indices should now be mapped onto IterDomains in producer, so just grab
  // and use them.
  const auto& alloc_dom = producer_tv->getMaybeAllocationDomain();

  std::vector<Val*> alloc_inds(
      alloc_dom.size(), GpuLower::current()->kernel()->zeroVal());

  for (const auto i : c10::irange(alloc_dom.size())) {
    auto override_it = override_index.find(alloc_dom[i]);
    const bool is_overriden = override_it != override_index.end();

    if (alloc_dom[i]->isReduction() ||
        (alloc_dom[i]->isBroadcast() && !is_overriden)) {
      continue;
    }

    Val* alloc_ind = nullptr;
    if (is_overriden) {
      alloc_ind = override_it->second;
    } else if (
        producer_indexing.indexMap().find(alloc_dom[i]) !=
        producer_indexing.indexMap().end()) {
      alloc_ind = producer_indexing.indexMap().at(alloc_dom[i]);
    }

    NVF_ERROR(
        alloc_ind != nullptr,
        "Couldn't find allocation mapping for ",
        producer_tv->toString(),
        " dim: ",
        i,
        " id: ",
        alloc_dom[i]->toString());

    alloc_inds.at(i) = alloc_ind;
  }

  return alloc_inds;
}

std::vector<Val*> Index::getGlobalConsumerStridedIndices(
    TensorView* consumer_tv,
    const std::vector<kir::ForLoop*>& loops,
    const std::unordered_set<kir::ForLoop*>& rotated_loops,
    const std::unordered_map<int, Val*>& override_index) {
  FUSER_PERF_SCOPE("GpuLower::Lower::getGlobalConsumerIndex");

  auto index_from_id_graph =
      getTensorIndexFromIdGraph(loops, rotated_loops, consumer_tv);
  auto consumer_indexing = index_from_id_graph.index;
  auto strides = getStrides(consumer_tv);
  // if we need to override index, we need to generate the index from each
  // allocation axis firstly.
  auto alloc_inds =
      getConsumerAllocationIndices(consumer_tv, loops, index_from_id_graph);

  // Global striding
  auto vectorize_shift =
      loops.empty() ? nullptr : loops.back()->vectorize_shift();
  std::vector<Val*> strided_inds(
      alloc_inds.size(), GpuLower::current()->kernel()->zeroVal());
  for (const auto i : c10::irange(alloc_inds.size())) {
    auto override_it = override_index.find((int)i);
    if (override_it != override_index.end()) {
      alloc_inds[i] = override_it->second;
    }
    if (alloc_inds[i]->isZeroInt()) {
      continue;
    } else {
      auto strided_ind =
          SimplifyingIrBuilder::mulExpr(alloc_inds[i], strides[i]);
      if (i == strides.size() - 1 && vectorize_shift != nullptr) {
        strided_inds[i] =
            SimplifyingIrBuilder::addExpr(strided_ind, vectorize_shift);
      } else {
        strided_inds[i] = strided_ind;
      }
    }
  }

  NVF_ERROR(
      strided_inds.size() == consumer_tv->getMaybeAllocationDomain().size());

  return strided_inds;
}

// Consumer index for either shared or local memory
std::vector<Val*> Index::getNonGlobalConsumerStridedIndices(
    const TensorView* consumer_tv,
    const std::vector<kir::ForLoop*>& loops,
    const std::unordered_set<kir::ForLoop*>& rotated_loops,
    const std::unordered_map<IterDomain*, Val*>& override_index) {
  const auto gpu_lower = GpuLower::current();
  // At now, only ScatterOp set override_index, and the output of ScatterOp
  // is on global memory, so in this method, the override_index must be empty.
  NVF_ERROR(override_index.empty());
  auto consumer_indexing_from_idgraph = getTensorIndexFromIdGraph(
      loops,
      rotated_loops,
      consumer_tv,
      // Producer tv
      nullptr,
      // Index global
      false);

  auto consumer_indexing = consumer_indexing_from_idgraph.index;

  IndexSwizzle index_swizzle(
      consumer_tv,
      consumer_indexing.indexMap(),
      consumer_indexing.extentMap(),
      consumer_indexing.zeroDomains(),
      consumer_indexing.zeroMergedIn());

  index_swizzle.run();

  const auto& index_map = index_swizzle.indexMap();
  const auto& extent_map = consumer_indexing.extentMap();
  const auto& zero_domain_map = consumer_indexing.zeroDomains();

  // Indices should now be mapped onto IterDomains in consumer, so just grab
  // and use them.
  const auto& alloc_dom = consumer_tv->getMaybeAllocationDomain();
  std::vector<Val*> strided_inds(
      alloc_dom.size(), GpuLower::current()->kernel()->zeroVal());
  for (const auto i : c10::irange(alloc_dom.size())) {
    if (alloc_dom[i]->isReduction() || alloc_dom[i]->isBroadcast() ||
        alloc_dom[i]->isStride() || alloc_dom[i]->isDeviceDim() ||
        (alloc_dom[i]->isThread() &&
         consumer_tv->getMemoryType() == MemoryType::Local)) {
      continue;
    }

    std::stringstream error_msg_loops;
    if (index_map.find(alloc_dom[i]) == index_map.end()) {
      for (auto loop : loops) {
        error_msg_loops << " " << loop->iter_domain()->toString();
      }
    }

    NVF_ERROR(
        index_map.find(alloc_dom[i]) != index_map.end(),
        "Couldn't find allocation mapping for ",
        consumer_tv->toString(),
        " dim: ",
        i,
        " id: ",
        alloc_dom[i]->toString(),
        ", loops: ",
        error_msg_loops.str());

    auto alloc_ind_i = index_map.at(alloc_dom[i]);
    if (alloc_ind_i->isZeroInt()) {
      continue;
    }

    // Compute striding for this index.
    Val* stride = nullptr;
    for (const auto j : c10::irange(i + 1, alloc_dom.size())) {
      if (alloc_dom[j]->isBroadcast() || alloc_dom[j]->isReduction() ||
          alloc_dom[j]->isDeviceDim() || alloc_dom[j]->isStride()) {
        continue;
      }

      NVF_ERROR(
          index_map.find(alloc_dom[j]) != index_map.end(),
          "Couldn't find allocation mapping for ",
          consumer_tv->toString(),
          " dim: ",
          j,
          " id: ",
          alloc_dom[j]->toString());

      auto alloc_ext_j = extent_map.find(alloc_dom[j]) == extent_map.end()
          ? alloc_dom[j]->extent()
          : extent_map.at(alloc_dom[j]);

      alloc_ext_j = getExtentOfRootAxis(alloc_dom[j], alloc_ext_j);

      if (zero_domain_map.count(alloc_dom[j]) == 0) {
        if (stride == nullptr) {
          stride = alloc_ext_j;
        } else {
          stride = SimplifyingIrBuilder::mulExpr(stride, alloc_ext_j);
        }
      }
    }

    if (stride != nullptr) {
      strided_inds[i] = SimplifyingIrBuilder::mulExpr(alloc_ind_i, stride);
    } else {
      strided_inds[i] = alloc_ind_i;
    }
  }

  // This check was originally done in getConsumerStridedIndices, but
  // the number of strided index values depends on the loop where the
  // consumer tensor is located. If it's double buffered and not in
  // the prologue loop, strided_inds ends up having one more
  // index, so it's just much simpler to check here before adding the
  // additional index for double buffering.
  NVF_ERROR(
      strided_inds.size() == consumer_tv->getMaybeAllocationDomain().size());

  if (consumer_tv->isDoubleBuffered() || consumer_tv->isCircularBuffered()) {
    auto db_loop =
        gpu_lower->doubleBufferInfo().getDoubleBufferLoop(consumer_tv, loops);
    auto stage_depth = (int64_t)gpu_lower->doubleBufferInfo().getStageDepthFor(
        db_loop->iter_domain());
    bool is_circular_buffer_loop = stage_depth > 2;
    bool is_prolog =
        db_loop->doubleBufferLoopStage() == DoubleBufferLoopStage::Prolog;

    Val* db_switch_index = nullptr;

    // In double buffered we don't materialize the prolog loop as there will
    //  be only one iteration. In circular buffer case we materialize the
    //  prolog loop as well covering the first N-1 iterations, N being the
    //  stage depth.
    if (!is_prolog || is_circular_buffer_loop) {
      if (is_prolog && is_circular_buffer_loop) {
        // The buffer switching logic is the same as original index
        //  in the case of circular buffer prolog.
        db_switch_index = db_loop->indexOrStartIfTrivial();
        if (rotated_loops.count(db_loop)) {
          db_switch_index =
              SimplifyingIrBuilder::addExpr(db_switch_index, db_loop->step());
        }
      } else {
        auto loop_index = db_loop->indexOrStartIfTrivial();
        if (rotated_loops.count(db_loop)) {
          loop_index =
              SimplifyingIrBuilder::addExpr(loop_index, db_loop->step());
        }
        // Switching index generated for main loop or epilog component.
        db_switch_index = SimplifyingIrBuilder::modExpr(
            SimplifyingIrBuilder::addExpr(
                loop_index,
                SimplifyingIrBuilder::create<Val>(
                    stage_depth - 1, DataType::Index)),
            SimplifyingIrBuilder::create<Val>(stage_depth, DataType::Index));
      }

      // Use the generated switching buffer index to access the buffer space.
      auto original_alloc_size =
          gpu_lower->doubleBufferInfo().getOriginalAllocSize(consumer_tv);
      auto db_strided_index =
          SimplifyingIrBuilder::mulExpr(db_switch_index, original_alloc_size);
      strided_inds.push_back(db_strided_index);
    }
  }
  return strided_inds;
}

Val* Index::getProducerStridedIndices(
    TensorView* producer,
    const TensorView* consumer,
    const std::vector<kir::ForLoop*>& loops,
    const std::unordered_set<kir::ForLoop*>& rotated_loops,
    const std::unordered_map<IterDomain*, Val*>& override_index,
    bool generate_pointer) {
  FUSER_PERF_SCOPE("GpuLower::Lower::Index::getProducerStridedIndices");
  if (producer->domain()->noReductions().empty()) {
    if (generate_pointer) {
      return IrBuilder::baseAddressExpr(producer);
    } else {
      return GpuLower::current()->kernel()->zeroVal();
    }
  }

  if (producer->getMemoryType() == MemoryType::Global) {
    auto index = sumVals(getGlobalProducerStridedIndices(
        producer, consumer, loops, rotated_loops, override_index));
    if (generate_pointer) {
      return SimplifyingIrBuilder::addExpr(
          IrBuilder::baseAddressExpr(producer), index);
    } else {
      return index;
    }
  } else {
    auto index = sumVals(getNonGlobalProducerStridedIndices(
        producer, consumer, loops, rotated_loops, override_index));
    if (generate_pointer) {
      auto index_bytes = IrBuilder::mulExpr(
          index,
          IrBuilder::create<Val>(
              dataTypeSize(*producer->getDataType()), *index->getDataType()));
      return IrBuilder::addExpr(
          IrBuilder::baseAddressExpr(producer), index_bytes);
    } else {
      return index;
    }
  }
}

Val* Index::getProducerStridedIndices2(
    TensorView* producer,
    const TensorView* consumer,
    const std::vector<kir::ForLoop*>& loops,
    TensorIndexer* tensor_indexer) {
  Expr* expr = consumer->definition();
  NVF_ERROR(
      expr != nullptr,
      "No definition found for a consumer tensor: ",
      consumer->toString());

  NVF_ERROR(
      std::find(expr->inputs().begin(), expr->inputs().end(), producer) !=
          expr->inputs().end(),
      "Producer tensor not found in consumer definition: ",
      expr->toString(),
      ", producer: ",
      producer->toString());

  return tensor_indexer->getLinearIndex(producer, expr, loops);
}

// Producer is the inputs of an expression
kir::TensorIndex* Index::getProducerIndex(
    TensorView* producer,
    const TensorView* consumer,
    const std::vector<kir::ForLoop*>& loops,
    const std::unordered_set<kir::ForLoop*>& rotated_loops,
    const std::unordered_map<IterDomain*, Val*>& override_index,
    bool generate_pointer,
<<<<<<< HEAD
    DataType as_type,
    TensorIndexer* tensor_indexer) {
  Val* index = nullptr;

  // tensor_indexer may be null even when opted in when a given fusion
  // is not supported
  if (tensor_indexer != nullptr &&
      hasEnableOptionArgument(EnableOption::IdModel, "producer_index")) {
    index =
        getProducerStridedIndices2(producer, consumer, loops, tensor_indexer);
    if (generate_pointer) {
      auto address_offset = index;
      if (producer->getMemoryType() == MemoryType::Shared) {
        address_offset = SimplifyingIrBuilder::mulExpr(
            address_offset,
            IrBuilder::create<Val>(
                dataTypeSize(*producer->getDataType()), *index->getDataType()));
      }
      index = SimplifyingIrBuilder::addExpr(
          IrBuilder::baseAddressExpr(producer), address_offset);
    }
=======
    DataType as_type) {
  Val* index = nullptr;

  if (hasEnableOptionArgument(EnableOption::IdModel, "producer_index") &&
      GpuLower::current()->isTensorIndexerEnabled()) {
    index = GpuLower::current()->tensorIndexer().getLinearIndex(
        producer, consumer->definition());
>>>>>>> 2e3b3a46
  } else {
    index = getProducerStridedIndices(
        producer,
        consumer,
        loops,
        rotated_loops,
        override_index,
        generate_pointer);
  }
<<<<<<< HEAD
=======

>>>>>>> 2e3b3a46
  index = GpuLower::current()->commonScalarMap().hoistScalar(index, loops);
  if (ir_utils::isLdMatrixOp(consumer->definition()) &&
      at::cuda::getCurrentDeviceProperties()->major < 8) {
    auto items_per_thread = ir_utils::getVectorizeSize(consumer);
    if (items_per_thread != 8) {
      // For Turing, unused indices for ldmatrix needs to be aligned, although
      // they are not used.
      auto orig_index = index;
      index = IrBuilder::create<Val>(index->dtype());
      UnaryOpType op = UnaryOpType::Print;
      if (items_per_thread == 2) {
        op = UnaryOpType::AdjustPartialLdMatrixAddrInTuring8;
      } else if (items_per_thread == 4) {
        op = UnaryOpType::AdjustPartialLdMatrixAddrInTuring16;
      } else {
        NVF_ERROR(
            false,
            "Unexpected output vectorizaiton for ldmatrix, expect 2, 4, or 8, get ",
            items_per_thread);
      }
      IrBuilder::create<UnaryOp>(op, index, orig_index);
    }
  }
  return IrBuilder::create<kir::TensorIndex>(producer, index, as_type);
}

Val* Index::getConsumerStridedIndices(
    TensorView* consumer,
    const std::vector<kir::ForLoop*>& loops,
    const std::unordered_set<kir::ForLoop*>& rotated_loops,
    const std::unordered_map<int, Val*>& override_index,
    bool generate_pointer) {
  FUSER_PERF_SCOPE("GpuLower::Lower::Index::getConsumerStridedIndices");
  if (consumer->domain()->noReductions().empty()) {
    if (generate_pointer) {
      return IrBuilder::baseAddressExpr(consumer);
    } else {
      return GpuLower::current()->kernel()->zeroVal();
    }
  }

  if (consumer->getMemoryType() == MemoryType::Global) {
    auto index = sumVals(getGlobalConsumerStridedIndices(
        consumer, loops, rotated_loops, override_index));
    if (generate_pointer) {
      return SimplifyingIrBuilder::addExpr(
          IrBuilder::baseAddressExpr(consumer), index);
    } else {
      return index;
    }
  } else {
    auto index = sumVals(
        getNonGlobalConsumerStridedIndices(consumer, loops, rotated_loops));
    if (generate_pointer) {
      auto index_bytes = IrBuilder::mulExpr(
          index,
          IrBuilder::create<Val>(
              dataTypeSize(*consumer->getDataType()), *index->getDataType()));
      return IrBuilder::addExpr(
          IrBuilder::baseAddressExpr(consumer), index_bytes);
    } else {
      return index;
    }
  }
}

Val* Index::getConsumerStridedIndices2(
    TensorView* consumer,
    const std::vector<kir::ForLoop*>& loops,
    TensorIndexer* tensor_indexer) {
  Expr* expr = consumer->definition();
  NVF_ERROR(
      expr != nullptr,
      "No definition found for a consumer tensor: ",
      consumer->toString());

  NVF_ERROR(tensor_indexer != nullptr);

  return tensor_indexer->getLinearIndex(consumer, expr, loops);
}

// Consumer is the output of an expression
kir::TensorIndex* Index::getConsumerIndex(
    TensorView* consumer,
    const std::vector<kir::ForLoop*>& loops,
    const std::unordered_set<kir::ForLoop*>& rotated_loops,
    const std::unordered_map<int, Val*>& override_index,
    bool generate_pointer,
<<<<<<< HEAD
    DataType as_type,
    TensorIndexer* tensor_indexer) {
  Val* index = nullptr;

  // tensor_indexer may be null even when opted in when a given fusion
  // is not supported
  if (tensor_indexer != nullptr &&
      hasEnableOptionArgument(EnableOption::IdModel, "consumer_index")) {
    index = getConsumerStridedIndices2(consumer, loops, tensor_indexer);
    if (generate_pointer) {
      auto address_offset = index;
      if (consumer->getMemoryType() == MemoryType::Shared) {
        address_offset = SimplifyingIrBuilder::mulExpr(
            index,
            IrBuilder::create<Val>(
                dataTypeSize(*consumer->getDataType()), *index->getDataType()));
      }
      index = SimplifyingIrBuilder::addExpr(
          IrBuilder::baseAddressExpr(consumer), address_offset);
    }
=======
    DataType as_type) {
  Val* index = nullptr;
  if (hasEnableOptionArgument(EnableOption::IdModel, "consumer_index") &&
      GpuLower::current()->isTensorIndexerEnabled()) {
    index = GpuLower::current()->tensorIndexer().getLinearIndex(
        consumer, consumer->definition());
>>>>>>> 2e3b3a46
  } else {
    index = getConsumerStridedIndices(
        consumer, loops, rotated_loops, override_index, generate_pointer);
  }

  index = GpuLower::current()->commonScalarMap().hoistScalar(index, loops);

  return SimplifyingIrBuilder::create<kir::TensorIndex>(
      consumer, index, as_type);
}

namespace {

// Find iteration domains in the history of a consumer to predicate comprised
// only of merge operations. Only return iteration domains that are subsequently
// fed into a split, or are in the provided domain. In other words, we don't
// want to return every IterDomain that's contiguous, just the one closest to
// the loop domain. Predicates are not associated with physical memory so we can
// treat all of them as contiguous merges.
//
// TODO: This seems to have a large overlap with ContigIDs. Consider
// refactoring.
std::vector<PredicateDomainInfo> getPredicateContigIds(
    TensorView* consumer_tv,
    const std::unordered_map<IterDomain*, Val*>& consumer_index_map) {
  const auto gpu_lower = GpuLower::current();

  // When there's a resize expr between the root and the logical
  // domains, predicate the logical domain. Otherwise, predicate the
  // root domain. The actual size of an IterDomain after resize
  // changes, and the output IterDomain needs to be used to generate
  // its predicate.
  const auto& consumer_root_domain = ir_utils::hasResizedRfactor(consumer_tv)
      ? consumer_tv->getLogicalDomain()
      : consumer_tv->getMaybeRootDomain();

  if (consumer_root_domain.empty()) {
    return std::vector<PredicateDomainInfo>();
  }

  std::unordered_map<IterDomain*, Val*> concrete_index_map;
  for (auto entry : consumer_index_map) {
    auto c_id = gpu_lower->caMap()->getConcreteMappedID(
        entry.first, IdMappingMode::EXACT);
    concrete_index_map[c_id] = entry.second;
  }

  std::unordered_set<IterDomain*> final_ids;
  for (auto root_i : c10::irange(consumer_root_domain.size())) {
    auto root_id = consumer_root_domain[root_i];
    if (root_id->maybePartial()) {
      final_ids.insert(root_id);
      continue;
    }
  }

  ContigIDs contig_finder(
      consumer_tv->getLoopDomain(),
      consumer_root_domain,
      TensorDomain::getContiguityFilledWith(consumer_root_domain, true),
      final_ids,
      concrete_index_map,
      GpuLower::current()->divisibleSplitSet(),
      GpuLower::current()->caMap(),
      GpuLower::current()->concretizedBroadcastDomains(),
      {},
      false,
      true);

  std::vector<PredicateDomainInfo> contig_id_infos;
  std::unordered_set<IterDomain*> covered_roots;

  // Create entries and return them
  for (auto root_id : consumer_root_domain) {
    if (covered_roots.count(root_id) > 0) {
      continue;
    }

    if (root_id->isBroadcast()) {
      continue;
    }

    auto contig_id_it = contig_finder.allocToIndexedID().find(root_id);

    NVF_ERROR(
        contig_id_it != contig_finder.allocToIndexedID().end(),
        "Error in predicate contiguity analysis, missing index for root ",
        root_id->toString());

    auto contig_id = contig_id_it->second;

    // Pick inputs from the starting domains, i.e.,
    // reference_predicated_root_domain.
    auto contig_alloc_ids = contig_finder.indexedAllocIDs(contig_id);
    covered_roots.insert(contig_alloc_ids.begin(), contig_alloc_ids.end());
    PredicateDomainInfo contig_id_info;
    contig_id_info.id = contig_id;
    contig_id_info.covered_ids = std::unordered_set<IterDomain*>(
        contig_alloc_ids.begin(), contig_alloc_ids.end());
    contig_id_infos.push_back(contig_id_info);
  }
  return contig_id_infos;
}

// Get the start and stop limit offsets that define the valid range to
// compute. In the simplest case, they are just 0 and
// IterDomain::extent. However, IterDomain may have non-zero start and
// stop that's different from extent.
std::pair<Val*, Val*> getStartAndStopLimitOffsets(IterDomain* consumer_id) {
  NVF_ERROR(consumer_id != nullptr);

  Val* start_limit = consumer_id->start();
  Val* stop_limit = SimplifyingIrBuilder::negExpr(consumer_id->stopOffset());

  return {start_limit, stop_limit};
}

// Get the offsets for the start and stop predicates. The offsets
// are to be added to the index.
std::pair<Val*, Val*> getStartAndStopOffsets(
    IterDomain* consumer_id,
    TensorView* consumer_tv,
    const std::unordered_map<IterDomain*, Val*>& consumer_start_index_map,
    const std::unordered_map<IterDomain*, Val*>& consumer_stop_index_map,
    bool unswitch,
    bool intermediate_domain_pred) {
  // By default, the offsets for the start and stop predicates are
  // just zero. All halo-related adjustments are done at root domains,
  // so consumer_id is not a root domain, no adjustment is required.
  if (consumer_id->definition() != nullptr && !intermediate_domain_pred) {
    return {
        GpuLower::current()->kernel()->zeroVal(),
        GpuLower::current()->kernel()->zeroVal()};
  }

  // Get the boundaries of two ends
  auto limits = getStartAndStopLimitOffsets(consumer_id);

  // At this point, we have everything to create both start and stop
  // predicates as:
  //
  //  index + start_offset >= start_limit
  //  index + stop_offset  < extent + stop_limit
  //
  // start_offset and stop_limit are both zero (was not the case with shift)
  //
  // In order to enable consolidating unswitch predicates, organize
  // the predicates as:
  //
  //  index + (start_offset - start_limit) >= 0
  //  index + (stop_offset - stop_limit)  < extent

  auto start_offset = SimplifyingIrBuilder::negExpr(limits.first);
  auto stop_offset = SimplifyingIrBuilder::negExpr(limits.second);

  return {start_offset, stop_offset};
}

// Updates a loop index map with a loop index protected by magic zero
std::unordered_map<IterDomain*, Val*> updateInitialLoopIndexMap(
    const std::unordered_map<IterDomain*, Val*>& initial_loop_index_map,
    const IndexMagicZeroInfo& magic_zero_info) {
  if (magic_zero_info.original_loop_index != nullptr) {
    NVF_ERROR(magic_zero_info.protected_loop_index != nullptr);
    auto concrete_loop_id = GpuLower::current()->caMap()->getConcreteMappedID(
        magic_zero_info.loop_id, IdMappingMode::EXACT);
    auto updated_map = initial_loop_index_map;
    updated_map[concrete_loop_id] = magic_zero_info.protected_loop_index;
    return updated_map;
  } else {
    return initial_loop_index_map;
  }
}

} // namespace

std::vector<PredicateDomainInfo> getNonDivisibleConsumerDomainsToPredicate(
    TensorView* consumer_tv) {
  const auto& non_divisible_split_info =
      GpuLower::current()->nonDivisibleSplitInfo();

  std::vector<PredicateDomainInfo> pred_info_vec;

  auto it = non_divisible_split_info.splitsToPredicate().find(consumer_tv);
  if (it == non_divisible_split_info.splitsToPredicate().end()) {
    return {};
  }

  const auto& splits_to_predicate = it->second;

  for (auto split : splits_to_predicate) {
    PredicateDomainInfo info{split->in(), {split->in()}, true};
    pred_info_vec.emplace_back(info);
  }

  return pred_info_vec;
}

// Returns predicates and the concrete (by loop map) root domains they cover
std::vector<RootPredicateInfo> Index::getReferenceRootPredicates(
    TensorView* consumer_tv,
    const std::vector<kir::ForLoop*>& loops,
    const std::unordered_set<kir::ForLoop*>& rotated_loops,
    kir::ForLoop* unswitch_or_vec_loop) {
  FUSER_PERF_SCOPE("GpuLower::Lower::Index::getReferenceRootPredicates");

  const auto gpu_lower = GpuLower::current();

  const bool is_unswitch = unswitch_or_vec_loop != nullptr;

  auto db_axis = gpu_lower->doubleBufferInfo().getDoubleBufferAxis(consumer_tv);

  // Generate start and stop indexing from idgraph.
  //
  // Both start and stop positions may need to be predicated. Indexing
  // differs when generating predicates for unswitch.
  // NOTE: If we could find-and-replace KIR nodes, we could just
  // generate one index map, clone it and replace the loop-to-index
  // mappings of unswitched loops for the start predicate.

  auto stop_indexing_from_idgraph = getPredicateIndexingFromIdGraph(
      loops, rotated_loops, consumer_tv, unswitch_or_vec_loop, db_axis, false);
  const auto consumer_stop_indexing = stop_indexing_from_idgraph.index;
  const auto& consumer_stop_index_map = consumer_stop_indexing.indexMap();

  // If not unswitch, share the same indexing map as the stop index
  // map
  const auto start_indexing_from_idgraph = is_unswitch
      ? getPredicateIndexingFromIdGraph(
            loops,
            rotated_loops,
            consumer_tv,
            unswitch_or_vec_loop,
            db_axis,
            true)
      : stop_indexing_from_idgraph;
  const auto consumer_start_indexing = start_indexing_from_idgraph.index;
  const auto& consumer_start_index_map = consumer_start_indexing.indexMap();

  // Get the contiguous ids we need to generate predicates for
  auto contig_id_infos =
      getPredicateContigIds(consumer_tv, consumer_stop_index_map);

  auto non_divisible_splits =
      getNonDivisibleConsumerDomainsToPredicate(consumer_tv);
  contig_id_infos.insert(
      contig_id_infos.end(),
      non_divisible_splits.begin(),
      non_divisible_splits.end());

  std::vector<RootPredicateInfo> pred_info_vec;

  for (const auto& contig_id_entry : contig_id_infos) {
    auto contig_id = contig_id_entry.id;

    // No predicates needed for braodcasted indices.
    if (contig_id->isBroadcast()) {
      continue;
    }

    auto root_ids = contig_id_entry.covered_ids;

    const auto consumer_stop_indexing_it =
        consumer_stop_index_map.find(contig_id);

    // First condition below happens with Misaligned predicates, where
    // inner-most vectorized loops are not included in the loops
    // parameter. Predicates involving vectorized loops are separately
    // generated in lower_misaligned_vectorization.
    //
    // Can not omit stop index even if it is zero. This is important for empty
    // tensor support, because in empty tensor the extent of an ID can
    // be zero
    // This also happens with buffer initialization loops for
    // reductions, where reduction domains do not have corresponding
    // loops.
    if (consumer_stop_indexing_it == consumer_stop_index_map.end()) {
      continue;
    }

    RootPredicateInfo info;

    // The final predicates will look like:
    // (index + start_offset) >= 0 && (index + stop_offset) < extent.

    std::tie(info.start_offset_, info.stop_offset_) = getStartAndStopOffsets(
        contig_id,
        consumer_tv,
        consumer_start_index_map,
        consumer_stop_index_map,
        unswitch_or_vec_loop != nullptr,
        contig_id_entry.is_intermediate_domain);

    auto stop_index = consumer_stop_indexing_it->second;
    auto start_index = consumer_start_index_map.at(contig_id);

    IndexMagicZeroInfo start_magic_zero_info;
    IndexMagicZeroInfo stop_magic_zero_info;

    // When the start and stop indices are not the same, apply the
    // magic-zero protection separately for both of them.
    if (stop_index != start_index) {
      start_magic_zero_info = protectPredicateIndexWithMagicZero(
          start_index, start_indexing_from_idgraph, loops);
      stop_magic_zero_info = protectPredicateIndexWithMagicZero(
          stop_index, stop_indexing_from_idgraph, loops);
    } else {
      stop_magic_zero_info = protectPredicateIndexWithMagicZero(
          stop_index, stop_indexing_from_idgraph, loops);
      start_magic_zero_info = stop_magic_zero_info;
    }

    start_index = start_magic_zero_info.index;
    stop_index = stop_magic_zero_info.index;

    // Build predicates for start positions as:
    //   start_index + start_offset >= 0
    auto offsetted_start_index =
        SimplifyingIrBuilder::addExpr(start_index, info.start_offset_);
    auto start_pred = SimplifyingIrBuilder::geExpr(
        offsetted_start_index, GpuLower::current()->kernel()->zeroVal());
    info.start_predicate_ = start_pred;

    // Build predicates for stop positions as:
    //   stop_index + stop_offset < IterDomain::extent
    auto stop_offset = info.stop_offset_;
    auto offsetted_stop_index =
        SimplifyingIrBuilder::addExpr(stop_index, stop_offset);
    auto stop_pred =
        SimplifyingIrBuilder::ltExpr(offsetted_stop_index, contig_id->extent());
    info.stop_predicate_ = stop_pred;

    for (auto consumer_id : contig_id_entry.covered_ids) {
      info.root_ids_.insert(consumer_id);
    }
    pred_info_vec.emplace_back(info);
  }

  return pred_info_vec;
}

RootPredicateInfo RootPredicateInfo::getFalseInfo() {
  RootPredicateInfo info;
  info.start_predicate_ = GpuLower::current()->kernel()->falseVal();
  info.stop_predicate_ = GpuLower::current()->kernel()->falseVal();

  return info;
}

Val* Index::iota(
    TensorView* consumer_tv,
    const std::vector<kir::ForLoop*>& loops,
    const std::unordered_set<kir::ForLoop*>& rotated_loops,
    Val* start,
    Val* step,
    DataType dtype) {
  auto linear_index =
      Index::getLinearLogicalIndex(consumer_tv, loops, rotated_loops);
  auto result = add(start, mul(step, linear_index));
  return GpuLower::current()->commonScalarMap().hoistScalar(result, loops);
}

Val* Index::eye(
    TensorView* consumer_tv,
    const std::vector<kir::ForLoop*>& loops,
    const std::unordered_set<kir::ForLoop*>& rotated_loops,
    DataType dtype) {
  auto indices =
      Index::getConsumerPerDimLogicalIndex(consumer_tv, loops, rotated_loops);
  NVF_ERROR(indices.size() == 2);
  auto result = maybeCastOp(dtype, eq(indices[0], indices[1]));
  return GpuLower::current()->commonScalarMap().hoistScalar(result, loops);
}

std::pair<Val*, Val*> Index::getCpAsyncBulkGmemIndex(
    const LoadStoreOp* ldst,
    Val* mbarrier,
    const std::vector<kir::ForLoop*>& loops,
    const std::unordered_set<kir::ForLoop*>& rotated_loops) {
  FUSER_PERF_SCOPE("Index::getCpAsyncBulkGmemIndex");

  TensorView* producer_tv = ldst->in()->as<TensorView>();
  TensorView* consumer_tv = ldst->out()->as<TensorView>();

  bool is_load = false;
  TensorView* gmem_tv = nullptr;
  if (producer_tv->getMemoryType() == MemoryType::Shared) {
    NVF_ERROR(consumer_tv->getMemoryType() == MemoryType::Global);
    gmem_tv = consumer_tv;
    is_load = false;
  } else {
    NVF_ERROR(producer_tv->getMemoryType() == MemoryType::Global);
    NVF_ERROR(consumer_tv->getMemoryType() == MemoryType::Shared);
    gmem_tv = producer_tv;
    is_load = true;
  }

  NVF_ERROR(
      GpuLower::current()->consumerToTMAInfo().count(consumer_tv),
      "Unable to find TMA info for consumer_tv: ",
      consumer_tv->toString());
  const TMAInfo& tma_info =
      GpuLower::current()->consumerToTMAInfo().at(consumer_tv);

  ValGroups groups_to_index;
  for (const auto& dim : tma_info.dims()) {
    for (const auto& g : dim.partitioned) {
      groups_to_index.pushBack(g);
    }
  }

  const TensorIndexer& indexer = GpuLower::current()->tensorIndexer();

  auto indices = indexer.getIndexFor(ldst, groups_to_index);

  std::vector<Val*> indices_inner_to_outer;
  int64_t i = 0;
  for (const auto& dim : tma_info.dims()) {
    Val* dim_index = nullptr;
    Val* stride = nullptr;
    for (const auto& g : dim.partitioned) {
      dim_index = SimplifyingIrBuilder::addExpr(
          dim_index, SimplifyingIrBuilder::mulExpr(stride, indices[i++]));
      stride = SimplifyingIrBuilder::mulExpr(
          stride, g->front()->as<IterDomain>()->extent());
    }
    indices_inner_to_outer.push_back(dim_index);
  }

  int64_t dim = (int64_t)tma_info.dims().size();
  auto coordinate = IrBuilder::arrayExpr(indices_inner_to_outer);
  auto descriptor = tma_info.tensorMap();
  Val* index = nullptr;
  if (is_load) {
    std::stringstream ss;
    ss << "Hopper::CpAsyncBulkTensorTileG2SIndex<" << dim << ">";
    index = IrBuilder::structExpr(
        {{"descriptor", IrBuilder::addressExpr(descriptor)},
         {"coordinate", coordinate},
         {"mbarrier", mbarrier}},
        ss.str());
  } else {
    std::stringstream ss;
    ss << "Hopper::CpAsyncBulkTensorTileS2GIndex<" << dim << ">";
    index = IrBuilder::structExpr(
        {{"descriptor", IrBuilder::addressExpr(descriptor)},
         {"coordinate", coordinate}},
        ss.str());
  }

  index = GpuLower::current()->commonScalarMap().hoistScalar(index, loops);

  Val* expected_bytes = SimplifyingIrBuilder::maybeCastExpr(
      DataType::UInt32, tma_info.tileSizeBytes());
  expected_bytes =
      GpuLower::current()->commonScalarMap().hoistScalar(expected_bytes, loops);
  auto is_multiple_of_16B = SimplifyingIrBuilder::eqExpr(
      SimplifyingIrBuilder::modExpr(
          expected_bytes, IrBuilder::create<Val>(16, DataType::Index)),
      expected_bytes->fusion()->zeroVal());
  GpuLower::current()->validate(
      is_multiple_of_16B,
      "The expected bytes must be a multiple of 16 bytes, but ",
      expected_bytes->toInlineString(),
      " is not.");

  return {IrBuilder::create<kir::TensorIndex>(gmem_tv, index), expected_bytes};
}

} // namespace nvfuser<|MERGE_RESOLUTION|>--- conflicted
+++ resolved
@@ -1629,24 +1629,18 @@
     const std::unordered_set<kir::ForLoop*>& rotated_loops,
     TensorIndexer* tensor_indexer,
     const std::unordered_map<IterDomain*, Val*>& override_index) {
-<<<<<<< HEAD
   if (tensor_indexer != nullptr &&
       hasEnableOptionArgument(EnableOption::IdModel, "producer_index")) {
     return tensor_indexer->getPerDimIndex(
         producer_tv,
-        producer_tv->getRFactorDomain(),
+        producer_tv->getLogicalDomain(),
         consumer_tv->definition(),
         loops);
   } else {
-    auto guard = ir_utils::allocateToRFactorDomainGuard(producer_tv, false);
+    auto guard = ir_utils::allocateToLogicalDomainGuard(producer_tv, false);
     return getProducerAllocationIndices(
         producer_tv, consumer_tv, loops, rotated_loops, override_index);
   }
-=======
-  auto guard = ir_utils::allocateToLogicalDomainGuard(producer_tv, false);
-  return getProducerAllocationIndices(
-      producer_tv, consumer_tv, loops, rotated_loops, override_index);
->>>>>>> 2e3b3a46
 }
 
 std::vector<Val*> Index::getStrides(TensorView* tv) {
@@ -2103,28 +2097,6 @@
   }
 }
 
-Val* Index::getProducerStridedIndices2(
-    TensorView* producer,
-    const TensorView* consumer,
-    const std::vector<kir::ForLoop*>& loops,
-    TensorIndexer* tensor_indexer) {
-  Expr* expr = consumer->definition();
-  NVF_ERROR(
-      expr != nullptr,
-      "No definition found for a consumer tensor: ",
-      consumer->toString());
-
-  NVF_ERROR(
-      std::find(expr->inputs().begin(), expr->inputs().end(), producer) !=
-          expr->inputs().end(),
-      "Producer tensor not found in consumer definition: ",
-      expr->toString(),
-      ", producer: ",
-      producer->toString());
-
-  return tensor_indexer->getLinearIndex(producer, expr, loops);
-}
-
 // Producer is the inputs of an expression
 kir::TensorIndex* Index::getProducerIndex(
     TensorView* producer,
@@ -2133,17 +2105,13 @@
     const std::unordered_set<kir::ForLoop*>& rotated_loops,
     const std::unordered_map<IterDomain*, Val*>& override_index,
     bool generate_pointer,
-<<<<<<< HEAD
-    DataType as_type,
-    TensorIndexer* tensor_indexer) {
+    DataType as_type) {
   Val* index = nullptr;
 
-  // tensor_indexer may be null even when opted in when a given fusion
-  // is not supported
-  if (tensor_indexer != nullptr &&
-      hasEnableOptionArgument(EnableOption::IdModel, "producer_index")) {
-    index =
-        getProducerStridedIndices2(producer, consumer, loops, tensor_indexer);
+  if (hasEnableOptionArgument(EnableOption::IdModel, "producer_index") &&
+      GpuLower::current()->isTensorIndexerEnabled()) {
+    index = GpuLower::current()->tensorIndexer().getLinearIndex(
+        producer, consumer->definition(), loops);
     if (generate_pointer) {
       auto address_offset = index;
       if (producer->getMemoryType() == MemoryType::Shared) {
@@ -2155,15 +2123,6 @@
       index = SimplifyingIrBuilder::addExpr(
           IrBuilder::baseAddressExpr(producer), address_offset);
     }
-=======
-    DataType as_type) {
-  Val* index = nullptr;
-
-  if (hasEnableOptionArgument(EnableOption::IdModel, "producer_index") &&
-      GpuLower::current()->isTensorIndexerEnabled()) {
-    index = GpuLower::current()->tensorIndexer().getLinearIndex(
-        producer, consumer->definition());
->>>>>>> 2e3b3a46
   } else {
     index = getProducerStridedIndices(
         producer,
@@ -2173,10 +2132,7 @@
         override_index,
         generate_pointer);
   }
-<<<<<<< HEAD
-=======
-
->>>>>>> 2e3b3a46
+
   index = GpuLower::current()->commonScalarMap().hoistScalar(index, loops);
   if (ir_utils::isLdMatrixOp(consumer->definition()) &&
       at::cuda::getCurrentDeviceProperties()->major < 8) {
@@ -2243,21 +2199,6 @@
   }
 }
 
-Val* Index::getConsumerStridedIndices2(
-    TensorView* consumer,
-    const std::vector<kir::ForLoop*>& loops,
-    TensorIndexer* tensor_indexer) {
-  Expr* expr = consumer->definition();
-  NVF_ERROR(
-      expr != nullptr,
-      "No definition found for a consumer tensor: ",
-      consumer->toString());
-
-  NVF_ERROR(tensor_indexer != nullptr);
-
-  return tensor_indexer->getLinearIndex(consumer, expr, loops);
-}
-
 // Consumer is the output of an expression
 kir::TensorIndex* Index::getConsumerIndex(
     TensorView* consumer,
@@ -2265,16 +2206,12 @@
     const std::unordered_set<kir::ForLoop*>& rotated_loops,
     const std::unordered_map<int, Val*>& override_index,
     bool generate_pointer,
-<<<<<<< HEAD
-    DataType as_type,
-    TensorIndexer* tensor_indexer) {
+    DataType as_type) {
   Val* index = nullptr;
-
-  // tensor_indexer may be null even when opted in when a given fusion
-  // is not supported
-  if (tensor_indexer != nullptr &&
-      hasEnableOptionArgument(EnableOption::IdModel, "consumer_index")) {
-    index = getConsumerStridedIndices2(consumer, loops, tensor_indexer);
+  if (hasEnableOptionArgument(EnableOption::IdModel, "consumer_index") &&
+      GpuLower::current()->isTensorIndexerEnabled()) {
+    index = GpuLower::current()->tensorIndexer().getLinearIndex(
+        consumer, consumer->definition(), loops);
     if (generate_pointer) {
       auto address_offset = index;
       if (consumer->getMemoryType() == MemoryType::Shared) {
@@ -2286,14 +2223,6 @@
       index = SimplifyingIrBuilder::addExpr(
           IrBuilder::baseAddressExpr(consumer), address_offset);
     }
-=======
-    DataType as_type) {
-  Val* index = nullptr;
-  if (hasEnableOptionArgument(EnableOption::IdModel, "consumer_index") &&
-      GpuLower::current()->isTensorIndexerEnabled()) {
-    index = GpuLower::current()->tensorIndexer().getLinearIndex(
-        consumer, consumer->definition());
->>>>>>> 2e3b3a46
   } else {
     index = getConsumerStridedIndices(
         consumer, loops, rotated_loops, override_index, generate_pointer);
@@ -2705,9 +2634,13 @@
     }
   }
 
-  const TensorIndexer& indexer = GpuLower::current()->tensorIndexer();
-
+  // TODO
+#if 0
+  const TensorIndexer& indexer = GpuLower::current()->tensorIndexer();  
   auto indices = indexer.getIndexFor(ldst, groups_to_index);
+#else
+  std::vector<Val*> indices(tma_info.dims().size(), producer_tv->fusion()->zeroVal());
+#endif
 
   std::vector<Val*> indices_inner_to_outer;
   int64_t i = 0;
