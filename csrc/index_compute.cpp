// clang-format off
/*
 * SPDX-FileCopyrightText: Copyright (c) 2023-present NVIDIA CORPORATION & AFFILIATES.
 * All rights reserved.
 * SPDX-License-Identifier: BSD-3-Clause
 */
// clang-format on
#include <index_compute.h>

#include <ATen/cuda/CUDAContext.h>
#include <c10/util/irange.h>

#include <contiguity.h>
#include <device_lower/analysis/index_compute.h>
#include <device_lower/lower2device.h>
#include <device_lower/pass/circular_buffer.h>
#include <device_lower/pass/magic_zero.h>
#include <device_lower/pass/unroll.h>
#include <device_lower/utils.h>
#include <device_lower/validation.h>
#include <expr_simplifier.h>
#include <id_model/indexing.h>
#include <id_model/utils.h>
#include <instrumentation.h>
#include <ir/all_nodes.h>
#include <ir/iostream.h>
#include <ir/utils.h>
#include <logical_domain_map.h>
#include <ops/arith.h>
#include <swizzle.h>
#include <transform_iter.h>
#include <transform_replay.h>

#include <memory>

namespace nvfuser {

bool IndexCompute::hasUnswitchedDependentDomains(IterDomain* id) const {
  auto concrete_id = maybeGetExactMapConcreteID(id);
  auto it = unswitched_domain_map_.find(concrete_id);
  return it != unswitched_domain_map_.end() && !it->second.empty();
}

void IndexCompute::initializeUnswitchDomainMap() {
  NVF_ERROR(unswitched_domain_map_.empty());
  for (auto id : unswitched_loop_domains_) {
    auto concrete_id = maybeGetExactMapConcreteID(id);
    unswitched_domain_map_.emplace(
        concrete_id,
        std::vector<std::deque<IterDomain*>>{
            std::deque<IterDomain*>{concrete_id}});
  }
}

void IndexCompute::updateUnswitchedDomains(Expr* expr) {
  if (auto split = dynamic_cast<Split*>(expr)) {
    auto split_in = maybeGetExactMapConcreteID(split->in());
    for (auto split_out : {split->inner(), split->outer()}) {
      auto concrete_id = maybeGetExactMapConcreteID(split_out);
      if (auto it = unswitched_domain_map_.find(concrete_id);
          it != unswitched_domain_map_.end()) {
        if (split_out == split->inner()) {
          // In the case of upward traversal from the inner output,
          // just copy the unswitched info
          unswitched_domain_map_[split_in] = it->second;
        } else {
          // In the case of upward traversal from the outer output,
          // prepend the inner domain to the lists
          for (auto unswitched_dep_ids : it->second) {
            unswitched_dep_ids.push_front(
                maybeGetExactMapConcreteID(split->inner()));
            unswitched_domain_map_[split_in].push_back(unswitched_dep_ids);
          }
        }
      }
    }
  } else {
    // Suppress a clang-tidy warning
    NVF_ERROR(expr != nullptr);
    // Propagate the unswitch info if any of outputs is
    // unswitched. Unlike the split case, the propagated info
    // is just reset as there's no obvious way to back-propagate the
    // info through, e.g., merge
    if (std::any_of(
            expr->outputs().begin(), expr->outputs().end(), [this](Val* out) {
              return out->isA<IterDomain>() &&
                  hasUnswitchedDependentDomains(out->as<IterDomain>());
            })) {
      for (auto inp : ir_utils::filterByType<IterDomain>(expr->inputs())) {
        auto inp_concrete = maybeGetExactMapConcreteID(inp);
        unswitched_domain_map_.emplace(
            inp_concrete,
            std::vector<std::deque<IterDomain*>>{
                std::deque<IterDomain*>{inp_concrete}});
      }
    }
  }
}

void IndexCompute::handle(Split* split) {
  auto in_id = maybeGetExactMapConcreteID(split->in()->as<IterDomain>());
  auto outer_id = maybeGetExactMapConcreteID(split->outer()->as<IterDomain>());
  auto inner_id = maybeGetExactMapConcreteID(split->inner()->as<IterDomain>());

  auto outer_it = index_map_.find(outer_id);
  auto inner_it = index_map_.find(inner_id);
  if (outer_it == index_map_.end() || inner_it == index_map_.end()) {
    return;
  }

  const auto outer_ind = outer_it->second;
  const auto inner_ind = inner_it->second;

  const bool outer_zero = isZero(outer_id);
  const bool inner_zero = isZero(inner_id);

  // We want to mark as zero merged in if we're working with shared or local
  // memory, and the dimension we're working with is not part of the allocation,
  // as we have special propagation rules for that scenario.

  // Maybe clear in_id as it could have been mapped over from another
  // IndexCompute. Uncertain if this is needed but seems to be safe.
  bool zero_merged_in = hasZeroMerged(in_id) || hasZeroMerged(inner_id) ||
      hasZeroMerged(outer_id);

  // If both are zero, the split input is also zero
  if (inner_zero && outer_zero) {
    zero_domains_.emplace(in_id);
  }

  if (zero_merged_in) {
    zero_merged_in_.emplace(in_id);
  }

  if (isZero(in_id)) {
    index_map_[in_id] = GpuLower::current()->kernel()->zeroVal();
    extent_map_[in_id] = GpuLower::current()->kernel()->zeroVal();
  } else if (zero_merged_in && outer_zero) {
    index_map_[in_id] = inner_ind;
    extent_map_[in_id] = getExtent(inner_id);
  } else if (zero_merged_in && inner_zero) {
    index_map_[in_id] = outer_ind;
    extent_map_[in_id] = getExtent(outer_id);
  } else {
    index_map_[in_id] = SimplifyingIrBuilder::addExpr(
        SimplifyingIrBuilder::mulExpr(outer_ind, getExtent(inner_id)),
        inner_ind);
    // The extent should be updated only when its allocation is
    // partial, i.e., zero_merged_in is true. See PR #1270.
    if (zero_merged_in) {
      extent_map_[in_id] = SimplifyingIrBuilder::mulExpr(
          getExtent(outer_id), getExtent(inner_id));
    }
  }
}

bool IndexCompute::isModuloInvalidUnswitchedIndex(
    IterDomain* out_concrete_id,
    Val* out_ind,
    Val* inner_extent) const {
  // If not in the unswitched domain map, this domain has no dependent
  // unswitched domain
  auto unswitched_domain_map_it = unswitched_domain_map_.find(out_concrete_id);
  if (unswitched_domain_map_it == unswitched_domain_map_.end()) {
    return false;
  }

  for (const auto& unswitched_domain_list : unswitched_domain_map_it->second) {
    NVF_ERROR(!unswitched_domain_list.empty());

    // If the stride is a multiple of the inner extent, the loop
    // unswitched index remains to be a valid maximum index as the
    // module by the inner extent will be just zero. More
    // specifically, the index for this unswitched domain would be (x
    // - 1) * extent_of_inner_domain_0 * extent_of_inner_domain_1
    // ...., so if the stride component, i.e., the multiplication of all
    // the inner extents is divisible by the merge inner extent, its
    // contribution propagated to the inner path will be zero. This
    // pattern is effectively the same as distributeDivisibleDivMod in
    // the expr simplifier.
    Val* stride = out_concrete_id->fusion()->oneVal();
    for (auto it = unswitched_domain_list.begin();
         it != unswitched_domain_list.end() - 1;
         ++it) {
      IterDomain* inner_id = *it;
      stride = IrBuilder::mulExpr(stride, getExtent(inner_id));
    }
    if (simplifyExpr(IrBuilder::modExpr(stride, inner_extent))->isZero()) {
      continue;
    }

    // Also, if the total extent including the inner domains is a
    // divisible factor of the inner extent, the contribution by the
    // unswitched domain is guaranteed to be still the maximum when
    // propagated to the inner path. This pattern is effectively the
    // same as distributeGcdRemainderDivMod in the expr simplifier.
    Val* total_extent =
        IrBuilder::mulExpr(stride, getExtent(unswitched_domain_list.back()));
    if (simplifyExpr(IrBuilder::modExpr(inner_extent, total_extent))
            ->isZero()) {
      continue;
    }

    // Not proven to be safe. This does not mean it's proven to be
    // invalid, but it's enough to make the generated code from the
    // existing C++ tests and benchmarks remain unchanged
    return true;
  }

  return false;
}

void IndexCompute::handle(Merge* merge) {
  auto out_id = maybeGetExactMapConcreteID(merge->out());
  auto outer_id = maybeGetExactMapConcreteID(merge->outer());
  auto inner_id = maybeGetExactMapConcreteID(merge->inner());

  auto out_it = index_map_.find(out_id);
  if (out_it == index_map_.end()) {
    return;
  }
  auto out_ind = out_it->second;

  auto zero = GpuLower::current()->kernel()->zeroVal();

  if (isZero(out_id)) {
    index_map_[outer_id] = zero;
    index_map_[inner_id] = zero;
    // TODO: Why do we set extent_map_ to zero? This has to be protected by zero
    // merged in, but seems logical to me the extent would still be one.
    extent_map_[outer_id] = zero;
    extent_map_[inner_id] = zero;
    zero_domains_.emplace(outer_id);
    zero_domains_.emplace(inner_id);
    return;
  }

  if (!hasZeroMerged(out_id) && contig_ids_.find(out_id) != contig_ids_.end()) {
    // Contiguous indexing path
    auto input_ids = ir_utils::iterDomainInputsOfOrderedAs(
        {merge->out()}, td_->maybeAllocation());

    // Shouldn't hit this, but don't want to segfault if somehow we do.
    NVF_ERROR(!input_ids.empty());

    // Try to find the last non broadcast entry to put the index in if it's a
    // contiguous merge. This isn't strictly necessary but there's implicit
    // assumptions in the indexing logic that assume broadcasted allocation
    // domains can be ignored. This logic is just to try and match that logic.
    // Initialize everything to zero.
    for (auto alloc_id : input_ids) {
      index_map_[alloc_id] = zero;
    }

    // If all are broadcast we can just send the index to the last entry.
    if (std::all_of(input_ids.begin(), input_ids.end(), [](IterDomain* id) {
          // I don't think reductions can be in here, but strictly matching the
          // logic in the indexing functions like
          // getNonGlobalConsumerStridedIndices
          return id->isBroadcast() || id->isReduction() || id->isStride();
        })) {
      index_map_[*(input_ids.end() - 1)] = out_ind;
    } else {
      for (auto id_it = input_ids.rbegin(); id_it != input_ids.rend();
           id_it++) {
        auto id = *id_it;
        if (id->isBroadcast() || id->isReduction() || id->isStride()) {
          continue;
        } else {
          index_map_[id] = out_ind;
          break;
        }
      }
    }

    return;
  }

  Val* inner_extent = getExtent(inner_id);

  const auto outer_extent = getExtent(outer_id);

  if (inner_id->isBroadcast() && inner_extent->isOneInt()) {
    // Propagate away from broadcast dims
    index_map_[outer_id] = out_ind;
    index_map_[inner_id] = zero;

    extent_map_[outer_id] = getExtent(out_id);
    if (hasZeroMerged(out_id)) {
      zero_merged_in_.insert(outer_id);
    }
  } else if (outer_id->isBroadcast() && outer_extent->isOneInt()) {
    // Propagate away from broadcast dims
    index_map_[outer_id] = zero;
    index_map_[inner_id] = out_ind;

    extent_map_[inner_id] = getExtent(out_id);
    if (hasZeroMerged(out_id)) {
      zero_merged_in_.insert(inner_id);
    }
  } else if (hasZeroMerged(out_id)) {
    // Don't propagate to inner id if it's comprised of only broadcast
    // allocation domains, unless outer is also all broadcast domains. Index
    // shouldn't be anything but zero if both inner and outer are all broadcast
    // domains, but didn't add a hard check for this. See Indexing5 test.
    if (!inner_id->isBroadcast() && !outer_id->isBroadcast()) {
      // If neither dimension is a broadcast (should be true for reference
      // indexing) pick the preferred path or the inner path.
      if (preferred_paths_.find(outer_id) != preferred_paths_.end() &&
          preferred_paths_.find(inner_id) == preferred_paths_.end()) {
        // Marked that we should prop through outer, not inner.
        index_map_[outer_id] = out_ind;
        extent_map_[outer_id] = getExtent(out_id);
        index_map_[inner_id] = zero;
        extent_map_[inner_id] = zero;
        zero_domains_.emplace(inner_id);
      } else {
        // Prop through inner
        index_map_[inner_id] = out_ind;
        extent_map_[inner_id] = getExtent(out_id);
        index_map_[outer_id] = zero;
        extent_map_[outer_id] = zero;
        zero_domains_.emplace(outer_id);
      }
    } else if (inner_id->isBroadcast() && !outer_id->isBroadcast()) {
      // Inner is broadcast and outer isn't, prop through outer
      index_map_[outer_id] = out_ind;
      extent_map_[outer_id] = getExtent(out_id);
      index_map_[inner_id] = zero;
      extent_map_[inner_id] = zero;
      zero_domains_.emplace(inner_id);
    } else {
      // Default to propagating through inner
      index_map_[inner_id] = out_ind;
      extent_map_[inner_id] = getExtent(out_id);
      index_map_[outer_id] = zero;
      extent_map_[outer_id] = zero;
      zero_domains_.emplace(outer_id);
    }
    zero_merged_in_.emplace(inner_id);
    zero_merged_in_.emplace(outer_id);
  } else {
    index_map_[outer_id] = SimplifyingIrBuilder::divExpr(out_ind, inner_extent);
    // Take the absolute maximum if module could result in an invalid
    // index for an unswitched domain
    index_map_[inner_id] =
        isModuloInvalidUnswitchedIndex(out_id, out_ind, inner_extent)
        ? SimplifyingIrBuilder::subExpr(
              inner_extent, inner_extent->fusion()->oneVal())
        : SimplifyingIrBuilder::modExpr(out_ind, inner_extent);
  }
}

void IndexCompute::handle(Swizzle* swizzle) {
  auto out_x_id = maybeGetExactMapConcreteID(swizzle->outX());
  auto out_y_id = maybeGetExactMapConcreteID(swizzle->outY());
  auto in_x_id = maybeGetExactMapConcreteID(swizzle->inX());
  auto in_y_id = maybeGetExactMapConcreteID(swizzle->inY());

  auto out_x_it = index_map_.find(out_x_id);
  auto out_y_it = index_map_.find(out_y_id);

  if (out_x_it == index_map_.end() || out_y_it == index_map_.end()) {
    return;
  }

  const auto out_x_ind = out_x_it->second;
  const auto out_y_ind = out_y_it->second;

  std::pair<Val*, Val*> swizzled_index = dispatchSwizzle(
      swizzle->swizzleType(),
      out_x_ind,
      out_y_ind,
      getExtent(out_x_id),
      getExtent(out_y_id));
  index_map_[in_x_id] = swizzled_index.first;
  index_map_[in_y_id] = swizzled_index.second;
}

void IndexCompute::handle(Swizzle2D* swizzle_2d) {
  auto out_x_id = maybeGetExactMapConcreteID(swizzle_2d->outX());
  auto out_y_id = maybeGetExactMapConcreteID(swizzle_2d->outY());
  auto in_x_id = maybeGetExactMapConcreteID(swizzle_2d->inX());
  auto in_y_id = maybeGetExactMapConcreteID(swizzle_2d->inY());

  auto out_x_it = index_map_.find(out_x_id);
  auto out_y_it = index_map_.find(out_y_id);

  if (out_x_it == index_map_.end() || out_y_it == index_map_.end()) {
    return;
  }

  const auto out_x_ind = out_x_it->second;
  const auto out_y_ind = out_y_it->second;

  if (swizzle_mode_ == SwizzleMode::NoSwizzle ||
      swizzle_mode_ != swizzle_2d->swizzleMode()) {
    // Handle inactive swizzles by just passing through index
    //  and extend information.

    if (!index_map_.count(in_x_id)) {
      index_map_[in_x_id] = out_x_ind;
      extent_map_[in_x_id] = getExtent(out_x_id);
    }
    if (!index_map_.count(in_y_id)) {
      index_map_[in_y_id] = out_y_ind;
      extent_map_[in_y_id] = getExtent(out_y_id);
    }
  } else {
    // Generate integer swizzle math if the
    //  swizzle is activated. See also
    //  [Note on swizzle mode].
    std::pair<Val*, Val*> swizzled_index = dispatchSwizzle(
        swizzle_2d->swizzleType(),
        out_x_ind,
        out_y_ind,
        getExtent(out_x_id),
        getExtent(out_y_id));
    index_map_[in_x_id] = swizzled_index.first;
    index_map_[in_y_id] = swizzled_index.second;
  }
}

void IndexCompute::handle(Resize* resize) {
  auto out_id = maybeGetExactMapConcreteID(resize->out());
  auto in_id = maybeGetExactMapConcreteID(resize->in());

  auto out_it = index_map_.find(out_id);

  if (out_it == index_map_.end()) {
    return;
  }

  const auto out_ind = out_it->second;

  if (isZero(out_id) || hasZeroMerged(out_id)) {
    // When the out ID is (partially) zero, the in ID is not indexable. Don't
    // add any new mapping to the index and extent maps. This is fine since when
    // a resize shows up as part of root to logical transformations, the input
    // to the resize is not indexed as the indexing is done using the logical
    // domain. This could be an issue when a resize is shows up outside of
    // rfactor transfomations, but currently that only can happen when a
    // producer tensor is transformed to look like a consumer. Since inlining is
    // not allowed with resize, the out ID should never be a zero domain in that
    // case.
    return;
  } else {
    index_map_[in_id] = sub(out_ind, resize->leftExpand());
    extent_map_[in_id] = sub(
        sub(getExtent(out_id), resize->leftExpand()), resize->rightExpand());
  }
}

void IndexCompute::dispatch(Expr* e) {
  auto is_expected_type =
      e->isOneOf<Split, Merge, Swizzle, Swizzle2D, Resize>();
  NVF_ERROR(
      is_expected_type, "Invalid expr type found in transform traversal.");
  updateUnswitchedDomains(e);
  BackwardVisitor::dispatch(e);
}

IndexCompute::IndexCompute(
    const TensorDomain* _td,
    std::unordered_map<IterDomain*, Val*> initial_index_map,
    std::unordered_map<IterDomain*, Val*> extent_map,
    std::unordered_set<IterDomain*> zero_domains,
    std::unordered_set<IterDomain*> zero_merged_in,
    std::unordered_set<IterDomain*> preferred_paths)
    : IndexCompute(
          _td,
          std::move(initial_index_map),
          std::move(extent_map),
          std::move(zero_domains),
          std::move(zero_merged_in),
          ContigIDs::getNonContigIDs(),
          std::move(preferred_paths)) {}

IndexCompute::IndexCompute(
    const TensorDomain* _td,
    std::unordered_map<IterDomain*, Val*> initial_index_map,
    std::unordered_map<IterDomain*, Val*> extent_map,
    std::unordered_set<IterDomain*> zero_domains,
    std::unordered_set<IterDomain*> zero_merged_in,
    const ContigIDs& contig_finder,
    std::unordered_set<IterDomain*> preferred_paths,
    std::unordered_set<IterDomain*> unswitched_loop_domains)
    : td_(_td),
      index_map_(std::move(initial_index_map)),
      extent_map_(std::move(extent_map)),
      zero_domains_(std::move(zero_domains)),
      zero_merged_in_(std::move(zero_merged_in)),
      contig_ids_{contig_finder.contigIDs()},
      preferred_paths_(std::move(preferred_paths)),
      unswitched_loop_domains_(std::move(unswitched_loop_domains)) {
  FUSER_PERF_SCOPE("GpuLower::Lower::IndexCompute::IndexCompute");

  if (isOptionDisabled(DisableOption::ContigIndexing)) {
    contig_ids_.clear();
  }

  // Make sure we recompute any indices we can that map to a contiguous access
  // in physical memory.
  const auto& within_contig = contig_finder.withinContigIDs();
  for (auto contig_id : contig_ids_) {
    if (index_map_.find(contig_id) != index_map_.end()) {
      NVF_ERROR(within_contig.find(contig_id) != within_contig.end());
      for (auto id : within_contig.at(contig_id)) {
        index_map_.erase(id);
      }
    }
  }

  initializeUnswitchDomainMap();
}

IndexCompute::IndexCompute(
    std::unordered_map<IterDomain*, Val*> initial_index_map,
    std::unordered_set<IterDomain*> zero_domains,
    std::unordered_set<IterDomain*> preferred_paths,
    std::unordered_set<IterDomain*> unswitched_loop_domains)
    : td_{nullptr},
      index_map_(std::move(initial_index_map)),
      zero_domains_(std::move(zero_domains)),
      preferred_paths_(std::move(preferred_paths)),
      concrete_id_pass_{true},
      swizzle_mode_{SwizzleMode::Loop},
      unswitched_loop_domains_(std::move(unswitched_loop_domains)) {
  FUSER_PERF_SCOPE("GpuLower::Lower::IndexCompute::IndexCompute");
  initializeUnswitchDomainMap();
}

void IndexCompute::run(const LoopIndexing& loop_indexing) {
  NVF_ERROR(concrete_id_pass_, "concrete pass only for this option");
  // Apply loop swizzles if there are any that outputs to
  //  the loop domains.
  // Currently only support loop swizzles that directly output
  //  to concrete loop domains and these are validated in
  //  validate swizzle pass.
  // TODO:
  //  will gradually enable replaying and mapping of loop
  // swizzles in the IR infrastructure and once that's piped
  // through this part of logic will be removed.
  std::unordered_set<Expr*> visited;
  for (auto loop_id : loop_indexing.loopDomains()) {
    auto loop_id_def = loop_id->definition();
    if (loop_id_def != nullptr && loop_id_def->isA<Swizzle2D>()) {
      if (visited.insert(loop_id_def).second) {
        dispatch(loop_id_def);
      }
    }
  }

  // Resolve the index vals that could be resolved with only
  //  the loops that consumer_tv doesn't share with any of its
  //  consumers, i.e. the not-inlined loops that define consumer_tv
  //  values.
  collectIndexIntoPermissiveMap(loop_indexing);

  // Run through the loop indexing expressions and generate
  //  the indexing integer math for the concrete ids.
  for (auto expr : loop_indexing.getBackwardExprList()) {
    // Resolve missing values from permissive map.
    updateIndexMapFromPermissiveMap(expr);

    dispatch(expr);
  }
}

void IndexCompute::collectIndexIntoPermissiveMap(
    const LoopIndexing& loop_indexing) {
  // Visit the expressions that only produces un-inlined iterdomains,
  //  in reverse topological order.
  for (auto expr : loop_indexing.getBackwardOutOfLineExprList()) {
    // Compute indexing vals for the expression inputs.
    //
    // This stage should run before any indexing computation so it could be
    //  made sure that all index values computed at this stage are
    //  the ones that can be resolved only with the not-inlined
    //  iterdomains.
    //
    auto id_outputs = ir_utils::filterByType<IterDomain>(expr->outputs());
    if (std::all_of(
            id_outputs.begin(), id_outputs.end(), [this](IterDomain* id) {
              return index_map_.count(
                  GpuLower::current()->caMap()->getConcreteMappedID(
                      id, IdMappingMode::EXACT));
            })) {
      // Visit this expression:
      // LoopIndexingAnalysis::traverseFromDomainVals made sure that each
      //  concrete index is bound exactly once so computing these expressions
      //  early should still be consistent.
      dispatch(expr);

      auto id_inputs = ir_utils::filterByType<IterDomain>(expr->inputs());
      for (auto id : id_inputs) {
        // Collect backward pass results from this expression if they are
        //  made available in by this expression.
        auto idx_it =
            index_map_.find(GpuLower::current()->caMap()->getConcreteMappedID(
                id, IdMappingMode::EXACT));

        if (idx_it != index_map_.end()) {
          permissive_index_map_
              [GpuLower::current()->caMap()->getConcreteMappedID(
                  id, IdMappingMode::PERMISSIVE)] = idx_it->second;
        }
      }
    }
  }
}

void IndexCompute::updateIndexMapFromPermissiveMap(const Expr* id_expr) {
  auto id_outputs = ir_utils::filterByType<IterDomain>(id_expr->outputs());
  for (auto id : id_outputs) {
    auto concrete_id = GpuLower::current()->caMap()->getConcreteMappedID(
        id, IdMappingMode::EXACT);
    // Only try to copy index val from permissive map when
    //  the index is missing.
    if (!index_map_.count(concrete_id)) {
      auto permissive_id = GpuLower::current()->caMap()->getConcreteMappedID(
          id, IdMappingMode::PERMISSIVE);
      // Write the permissive index val into index_map_ if the
      //  missing value is found here.
      auto permissive_it = permissive_index_map_.find(permissive_id);
      if (permissive_it != permissive_index_map_.end()) {
        index_map_[concrete_id] = permissive_it->second;
      }
    }
  }
}

void IndexCompute::run() {
  const std::vector<Val*> domain_vals(td_->loop().begin(), td_->loop().end());
  traverseTo(domain_vals, false);
}

IterDomain* IndexCompute::maybeGetExactMapConcreteID(IterDomain* id) const {
  if (concrete_id_pass_) {
    return GpuLower::current()->caMap()->getConcreteMappedID(
        id, IdMappingMode::EXACT);
  }
  return id;
}

Val* IndexCompute::getExtent(IterDomain* id) const {
  // Pick from extent_map_ if available. Previously parallel
  // dimensions were ued (e.g., blockDim.x), however, it would result
  // in out-of-bounds errors when the extent of IterDomain is smaller
  // than the threading dimension.
  if (extent_map_.find(id) != extent_map_.end()) {
    return extent_map_.at(id);
  } else {
    return id->extent();
  }
}

bool IndexCompute::hasZeroMerged(IterDomain* id) const {
  return zero_merged_in_.find(id) != zero_merged_in_.end() || isZero(id);
}

bool IndexCompute::isZero(IterDomain* id) const {
  return zero_domains_.find(id) != zero_domains_.end();
}

IndexCompute IndexCompute::updateIndexCompute(
    const TensorDomain* new_td,
    const std::unordered_map<IterDomain*, VectorOfUniqueEntries<IterDomain*>>&
        id_map,
    const ContigIDs& contig_finder) const {
  FUSER_PERF_SCOPE("GpuLower::Lower::updateIndexCompute");

  std::unordered_map<IterDomain*, Val*> updated_index_map;
  std::unordered_map<IterDomain*, Val*> updated_extent_map;
  std::unordered_set<IterDomain*> updated_zero_domains;
  std::unordered_set<IterDomain*> updated_zero_merged_in;
  std::unordered_set<IterDomain*> updated_unswitched_domains;

  // Multile IDs can map to the same ID, so loop over the mappings in
  // a deterministic order to have deterministic indexing results
  for (auto prev_id : getSortedKeys(id_map, Statement::lessThan)) {
    const auto& new_ids = id_map.at(prev_id);
    for (auto new_id : new_ids.vector()) {
      if (index_map_.find(prev_id) != index_map_.end()) {
        updated_index_map[new_id] = index_map_.at(prev_id);
      }

      if (extent_map_.find(prev_id) != extent_map_.end()) {
        updated_extent_map[new_id] = getExtent(prev_id);
      }

      if (zero_domains_.find(prev_id) != zero_domains_.end()) {
        updated_zero_domains.emplace(new_id);
      }

      if (zero_merged_in_.find(prev_id) != zero_merged_in_.end()) {
        updated_zero_merged_in.emplace(new_id);
      }

      if (auto it = unswitched_loop_domains_.find(prev_id);
          it != unswitched_loop_domains_.end()) {
        updated_unswitched_domains.emplace(new_id);
      }
    }
  }

  IndexCompute updated_index_compute(
      new_td,
      updated_index_map,
      updated_extent_map,
      updated_zero_domains,
      updated_zero_merged_in,
      contig_finder,
      {},
      updated_unswitched_domains);

  updated_index_compute.run();

  return updated_index_compute;
}

namespace {
// Map indices down to the loop domains for applying swizzle
class UpdateLeafIndices : public IterVisitor {
 public:
  UpdateLeafIndices(
      const TensorDomain* td,
      std::unordered_map<IterDomain*, Val*> initial_index_map,
      std::unordered_map<IterDomain*, Val*> extent_map)
      : td_(td),
        index_map_(std::move(initial_index_map)),
        extent_map_(std::move(extent_map)) {
    const std::vector<Val*> domain_vals(td_->loop().begin(), td_->loop().end());

    traverseTo(domain_vals, false);
  }

  const std::unordered_map<IterDomain*, Val*>& indexMap() const {
    return index_map_;
  }

  const std::unordered_map<IterDomain*, Val*>& extentMap() const {
    return extent_map_;
  }

 private:
  using IterVisitor::handle;

  void handle(Split* split) override {
    auto in_id = split->in();
    auto outer_id = split->outer();
    auto inner_id = split->inner();

    // Nothing need to be done when mappings for the output axes
    // already exist.
    if (index_map_.find(outer_id) != index_map_.end()) {
      NVF_ERROR(
          index_map_.find(inner_id) != index_map_.end(),
          "Outer exists but inner not found");
      return;
    }

    if (!index_map_.count(in_id)) {
      // Reduction axes on producer side could be visited on forward
      //  propagation pass and current implementation does not yet
      //  support reduction on swizzled iterdomains, so un-indexed
      //  reduction iterdomains are just ignored for now. It is the same
      //  for broadcast iterdomains.
      NVF_ERROR(
          in_id->isReduction() || in_id->isBroadcast(),
          "Undefined index for ",
          in_id->toString());
      return;
    }

    auto factor = split->factor();
    index_map_[inner_id] =
        SimplifyingIrBuilder::modExpr(index_map_[in_id], factor);
    extent_map_[inner_id] = factor;
    index_map_[outer_id] =
        SimplifyingIrBuilder::divExpr(index_map_[in_id], factor);
    extent_map_[outer_id] =
        SimplifyingIrBuilder::ceilDivExpr(getExtent(in_id), factor);
  }

  void handle(Merge* merge) override {
    auto out_id = merge->out();
    auto outer_id = merge->outer();
    auto inner_id = merge->inner();

    // Nothing need to be done when mappings for the output axes
    // already exist.
    if (index_map_.find(out_id) != index_map_.end()) {
      return;
    }

    if (outer_id->isBroadcast()) {
      if (!index_map_.count(inner_id)) {
        // Reduction axes on producer side could be visited on forward
        //  propagation pass and current implementation does not yet
        //  support reduciton on swizzled iterdomains, so un-indexed
        //  reduction iterdomains are just ignored for now. The same applies to
        //  BroadcastOp.
        NVF_ERROR(
            inner_id->isReduction() || inner_id->isBroadcast(),
            "Undefined index for ",
            inner_id->toString());
        return;
      }

      NVF_ERROR(
          index_map_.find(inner_id) != index_map_.end(), "Inner ID not found");

      index_map_[out_id] = index_map_[inner_id];
      extent_map_[out_id] = getExtent(inner_id);
      return;
    } else if (inner_id->isBroadcast()) {
      if (!index_map_.count(outer_id)) {
        // Reduction axes on producer side could be visited on forward
        //  propagation pass and current implementation does not yet
        //  support reduciton on swizzled iterdomains, so un-indexed
        //  reduction iterdomains are just ignored for now.
        NVF_ERROR(
            outer_id->isReduction() || outer_id->isBroadcast(),
            "Undefined index for ",
            outer_id->toString());
        return;
      }

      NVF_ERROR(
          index_map_.find(outer_id) != index_map_.end(), "Outer ID not found");

      index_map_[out_id] = index_map_[outer_id];
      extent_map_[out_id] = getExtent(outer_id);
      return;
    }

    if (!index_map_.count(outer_id) || !index_map_.count(inner_id)) {
      // Reduction axes on producer side could be visited on forward
      //  propagation pass and current implementation does not yet
      //  support reduciton on swizzled iterdomains, so un-indexed
      //  reduction iterdomains are just ignored for now.
      NVF_ERROR(
          (outer_id->isReduction() || outer_id->isBroadcast()) &&
              (inner_id->isReduction() || inner_id->isBroadcast()),
          "Undefined index for ",
          outer_id->toString(),
          " and ",
          inner_id->toString());
      return;
    }

    NVF_ERROR(
        index_map_.find(outer_id) != index_map_.end(), "Outer ID not found");
    NVF_ERROR(
        index_map_.find(inner_id) != index_map_.end(), "Inner ID not found");

    index_map_[out_id] = SimplifyingIrBuilder::addExpr(
        index_map_[inner_id],
        SimplifyingIrBuilder::mulExpr(
            index_map_[outer_id], getExtent(inner_id)));

    extent_map_[out_id] =
        SimplifyingIrBuilder::mulExpr(getExtent(outer_id), getExtent(inner_id));
  }

  void handle(Swizzle2D* swizzle_2d) override {
    auto in_x = swizzle_2d->inX();
    auto in_y = swizzle_2d->inY();
    auto out_x = swizzle_2d->outX();
    auto out_y = swizzle_2d->outY();

    // Forward propagation pass still just forward
    //  through the indices and the actual swizzle
    //  will be applied on the backward pass in
    //  IndexSwizzle class implementation.
    index_map_[out_x] = index_map_.at(in_x);
    extent_map_[out_x] = getExtent(in_x);
    index_map_[out_y] = index_map_.at(in_y);
    extent_map_[out_y] = getExtent(in_y);
  }

  // return extent_map_[id] if exists, else return id->extent()
  Val* getExtent(IterDomain* id) {
    if (extent_map_.find(id) != extent_map_.end()) {
      return extent_map_.at(id);
    } else {
      return id->extent();
    }
  }

 private:
  const TensorDomain* td_;
  std::unordered_map<IterDomain*, Val*> index_map_;
  std::unordered_map<IterDomain*, Val*> extent_map_;
};

Val* getExtentOfRootAxis(IterDomain* id, Val* normal_extent = nullptr) {
  // If id is device dim, ignore the extent which holds the unsharded extent.
  if (id->isDeviceDim()) {
    normal_extent = GpuLower::current()->kernel()->oneVal();
  } else if (normal_extent == nullptr) {
    normal_extent = id->extent();
  }

  return normal_extent;
}

} // namespace

IndexSwizzle::IndexSwizzle(
    const TensorView* tv,
    std::unordered_map<IterDomain*, Val*> initial_index_map,
    std::unordered_map<IterDomain*, Val*> extent_map,
    std::unordered_set<IterDomain*> zero_domains,
    std::unordered_set<IterDomain*> zero_merged_in)
    : IndexCompute(
          tv->domain(),
          std::move(initial_index_map),
          std::move(extent_map),
          std::move(zero_domains),
          std::move(zero_merged_in)),
      tv_(tv) {}

IndexSwizzle::IndexSwizzle(
    const TensorView* tv,
    const TensorDomain* domain,
    std::unordered_map<IterDomain*, Val*> initial_index_map,
    std::unordered_map<IterDomain*, Val*> extent_map,
    std::unordered_set<IterDomain*> zero_domains,
    std::unordered_set<IterDomain*> zero_merged_in)
    : IndexCompute(
          domain,
          std::move(initial_index_map),
          std::move(extent_map),
          std::move(zero_domains),
          std::move(zero_merged_in)),
      tv_(tv) {}

void IndexSwizzle::run() {
  if (tv_->hasSwizzleOp()) {
    // Propagate backward for the annotated swizzle path.
    // TODO:
    //  eventually will unify the two swizzling implementation
    //  code path in a follow up. Currently just focusing on
    //  getting the necessary implementation of the swizzle
    //  operator ready.
    //
    // At this intermediate state, the legacy swizzle implementation
    //  takes precedence, i.e. whenever swizzle_type_ is not NoSwizzle,
    //  the new swizzle op pass is disabled.
    UpdateLeafIndices update_loop(td_, indexMap(), extentMap());
    index_map_ = update_loop.indexMap();
    extent_map_ = update_loop.extentMap();
    IndexCompute::swizzle_mode_ = SwizzleMode::Data;
    IndexCompute::run();
  }
}

void IndexSwizzle::dispatch(Expr* e) {
  auto out_ids = ir_utils::filterByType<IterDomain>(e->outputs());
  bool needs_update =
      std::any_of(
          out_ids.begin(),
          out_ids.end(),
          [this](IterDomain* id) {
            return swizzled_ids_.find(id) != swizzled_ids_.end();
          }) ||
      (e->isA<Swizzle2D>() &&
       e->as<Swizzle2D>()->swizzleType() != Swizzle2DType::NoSwizzle &&
       e->as<Swizzle2D>()->swizzleMode() == SwizzleMode::Data);
  if (!needs_update) {
    return;
  }

  IndexCompute::dispatch(e);
  for (auto input : ir_utils::filterByType<IterDomain>(e->inputs())) {
    swizzled_ids_.insert(input);
  }
}

void IndexSwizzle::handle(Swizzle2D* swizzle_2d) {
  auto out_x_id = swizzle_2d->outX();
  auto out_y_id = swizzle_2d->outY();

  auto out_x_it = index_map_.find(out_x_id);
  auto out_y_it = index_map_.find(out_y_id);

  NVF_ERROR(
      out_x_it != index_map_.end() && out_y_it != index_map_.end(),
      "Swizzle output indices were not propagated through");

  IndexCompute::handle(swizzle_2d);
}

namespace {

//! Check if the index of a parallel loop should be subsituted with
//! zero.
//!
//! Zero substitution only happens with the BID parallel types with
//! Local Or Shared tensors or the TID parallel types with Local
//! tensors.
//!
//! This check is straightforward for consumers, but for producers
//! the substitution is only done when the producer uses the same
//! parallel type as the loop parallel type.
//!
//! If there's a mapped producer IterDoamin and that ID is
//! parallelized, there are a couple of cases depending on the
//! parallel type and the producer memory type:
//!
//! Loop PT, producer PT, producer mem -> index
//! - BID, TID/Serial, Shared / Local -> use BID
//! - BID, BID, Shared / Local -> use zero when loop PT == producer PT
//! - BID, BID, Shared / Local -> invalid when loop PT != producer PT
//! - TID, Serial, Local -> use TID
//! - TID, TID, Local -> use zero when loop PT == producer PT
//! - TID, TID, Local -> invalid when loop PT != producer PT
//!
//! The invalid cases should not happen here as they should be already
//! detected as invalid parallelization. Thus, we just need to find if
//! the producer has a mapped IterDomain that has the same parallel
//! type as the loop IterDomain.
bool isParallelLoopIndexSubstitutedAsZero(
    const TensorView* tv,
    IterDomain* loop_id,
    bool as_consumer,
    bool within_mma_loops) {
  const auto ca_map = GpuLower::current()->caMap();

  // MMA operands are currently indexed in units of "fragments",
  //  so each mma tensor domain would be zero-ed and the tensor index
  //  calculated here would be the fragment index.
  // TODO: This is a quick WAR to enable iterating over a register array
  //  of MMA fragments, so we could generate unrolled mma loops.
  //  Eventually we still want IdGraph to be able to analyze the
  //  in-register layout of mma fragments for more unified indexing math
  //  as well as more flexibility in swizzling loops.
  if (loop_id->isMma() && !as_consumer) {
    return true;
  }

  const bool is_shared = tv->getMemoryType() == MemoryType::Shared;
  const bool is_local = tv->getMemoryType() == MemoryType::Local;

  if (!((loop_id->isBlockDim() && (is_shared || is_local)) ||
        (loop_id->isThread() && is_local))) {
    return false;
  }

  // If this is for a consumer, the above check is sufficient
  if (as_consumer) {
    return true;
  }

  // Note && TODO:
  // mma swizzled lane_id does not map naturally from producer
  // to consumer but they should still be detected as same
  // parallel type. In a follow up may want to extend
  // find_matching_parallel_domain to cover this case.
  if ((within_mma_loops || ir_utils::isLdMatrixOp(tv->definition())) &&
      loop_id->getParallelType() == ParallelType::TIDx) {
    return true;
  }

  // When indexing a producer, additional checks are required as
  // mentioned above
  auto producer_tv = tv;
  auto it = std::find_if(
      tv->getLoopDomain().begin(),
      tv->getLoopDomain().end(),
      [&](IterDomain* tv_id) {
        // Matching is done using the index and loop maps. See
        // validateParallelize as well.
        return ca_map->areMapped(loop_id, tv_id, IdMappingMode::EXACT) ||
            ca_map->areMapped(loop_id, tv_id, IdMappingMode::PERMISSIVE);
      });

  // There's no mapped producer ID. Zero substitution shouldn't be
  // done.
  if (it == tv->getLoopDomain().end()) {
    return false;
  }

  // Producer ID that corresponds to the loop ID
  IterDomain* producer_id = *it;

  // If the loop PT and producer PT are the same, the producer ID can
  // be indexed as just zero. Otherwise, it must use the loop parallel
  // type as its index.

  // Sanity check when not substituted, i.e., when the producer ID
  // uses a different as the loop PT. Not necessary as these
  // conditions are already validated, but just double checking.

  if (loop_id->getParallelType() != producer_id->getParallelType()) {
    NVF_ERROR(
        (loop_id->isBlockDim() && !producer_id->isBlockDim()) ||
            (loop_id->isThreadDim() && !producer_id->isThread()),
        "Found invalid parallelization that should have been detected by the parallel validation: loop ID: ",
        loop_id->toString(),
        ", producer: ",
        producer_tv->toString());
  }

  return producer_id->getParallelType() == loop_id->getParallelType();
}

} // namespace

// Used for local and shared index mapping. Returns a map from loops
// to loop indices as well as a set of loops that do not contribute to
// indexing.
std::pair<std::unordered_map<ForLoop*, Val*>, std::unordered_set<ForLoop*>>
indexMapFromTV(
    const TensorView* tv,
    const std::vector<ForLoop*>& loops,
    const std::unordered_set<ForLoop*>& rotated_loops,
    ForLoop* alloc_loop,
    bool as_consumer,
    ForLoop* circular_buffer_loop) {
  bool within_alloc = false;
  if (alloc_loop == nullptr) {
    within_alloc = true;
  }

  const bool is_global = tv->getMemoryType() == MemoryType::Global;
  const bool is_shared = tv->getMemoryType() == MemoryType::Shared;

  std::unordered_map<ForLoop*, Val*> loop_to_ind_map;

  // Check if the current op has an implicit loop implemented
  //  within an mma instruction.
  bool within_mma_loops =
      std::any_of(loops.begin(), loops.end(), [](ForLoop* fl) {
        return fl->iter_domain()->isMma();
      });

  // Track domains that do not contibute to the resulting
  // index. Previously, index->isZeroInt() was used to detect such
  // domains, but that's not a reliable method as we may set an
  // initial index to zero for unswitch.
  std::unordered_set<ForLoop*> zero_loops;

  for (auto loop : loops) {
    Val* idx = nullptr;
    // See also LoopNestGenerator::pushAlloc.
    // NOLINTNEXTLINE(bugprone-branch-clone)
    if (!within_alloc) {
      if ((loop->iter_domain()->isThreadDim() && is_shared) ||
          (loop->iter_domain()->isThread() && is_global)) {
        idx = loop->indexOrStartIfTrivial();
      } else {
        idx = GpuLower::current()->kernel()->zeroVal();
        zero_loops.insert(loop);
      }
    } else if (isParallelLoopIndexSubstitutedAsZero(
                   tv, loop->iter_domain(), as_consumer, within_mma_loops)) {
      idx = GpuLower::current()->kernel()->zeroVal();
      zero_loops.insert(loop);
    } else {
      idx = loop->indexOrStartIfTrivial();
    }

    if (rotated_loops.count(loop) > 0 && zero_loops.count(loop) == 0) {
      idx = SimplifyingIrBuilder::addExpr(idx, loop->step());
    }

    if (loop == circular_buffer_loop) {
      const int64_t stage_depth =
          GpuLower::current()->circularBufferInfo().getStageDepthFor(
              loop->iter_domain());
      idx = SimplifyingIrBuilder::addExpr(
          idx,
          SimplifyingIrBuilder::create<Val>(stage_depth - 1L, DataType::Index));
    }

    loop_to_ind_map[loop] = idx;

    if (!within_alloc && loop == alloc_loop) {
      within_alloc = true;
    }
  }
  // NOLINTNEXTLINE(clang-analyzer-cplusplus.NewDeleteLeaks)
  return {loop_to_ind_map, zero_loops};
}

//! Set "pragma unroll" required for loops that indexing of Local
//! tensors depends on.
//!
//! \param tv Indexed tensor
//! \param alloc_loop Allocation loop of tv
//! \param loops The current loop structure
//! \param id_map Producer-to-consumer map in case of indexing as producer
void ensureStaticIndexing(
    const TensorView* tv,
    ForLoop* alloc_loop,
    const std::vector<ForLoop*>& loops,
    const std::unordered_map<IterDomain*, IterDomain*>& id_map) {
  if (tv->getMemoryType() != MemoryType::Local) {
    return;
  }

  bool within_alloc = false;
  if (alloc_loop == nullptr) {
    within_alloc = true;
  }

  for (auto loop : loops) {
    if (!within_alloc) {
      if (loop == alloc_loop) {
        within_alloc = true;
      }
      continue;
    }
    IterDomain* loop_id = loop->iter_domain();
    if (loop->vectorize() || loop_id->isThread()) {
      continue;
    }
    // Look for a domain that is mapped with the loop. If mapped in
    // the loop map, the loop index should be used for indexing of the
    // tensor, except for broadcast and reduction domains.
    auto it = std::find_if(
        tv->getLoopDomain().begin(),
        tv->getLoopDomain().end(),
        [loop_id, &id_map](IterDomain* id) {
          if (id->isBroadcast() || id->isReduction() || id->isStride()) {
            return false;
          }
          auto id_replacement = id_map.find(id);
          if (id_replacement != id_map.end()) {
            id = id_replacement->second;
          }
          return GpuLower::current()->caMap()->areMapped(
              loop_id, id, IdMappingMode::PERMISSIVE);
        });
    if (it != tv->getLoopDomain().end()) {
      loop->requireUnroll();
    }
  }
}

namespace {

std::unordered_map<IterDomain*, IterDomain*> invertOneToOneMap(
    const std::unordered_map<IterDomain*, IterDomain*>& map) {
  std::unordered_map<IterDomain*, IterDomain*> inverted;
  for (const auto& kv : map) {
    bool inserted = inverted.emplace(kv.second, kv.first).second;
    NVF_ERROR(
        inserted,
        "Multiple mappings to the same value detected: ",
        kv.second->toString());
  }
  return inverted;
}

} // namespace

std::vector<Val*> Index::getGlobalProducerStridedIndices(
    TensorView* producer_tv,
    const TensorView* consumer_tv,
    const std::vector<ForLoop*>& loops,
    const std::unordered_set<ForLoop*>& rotated_loops,
    const std::unordered_map<IterDomain*, Val*>& override_index) {
  FUSER_PERF_SCOPE("GpuLower::Lower::getGlobalProducerIndex");

  auto alloc_indices = getProducerAllocationIndices(
      producer_tv, consumer_tv, loops, rotated_loops, override_index);

  const auto& alloc_dom = producer_tv->getMaybeAllocationDomain();

  // TODO: Abstract stride logic to reuse with consumer indexing
  std::vector<Val*> strides(alloc_dom.size(), nullptr);
  {
    int stride_i = 0;
    for (const auto i : c10::irange(alloc_dom.size())) {
      if (alloc_dom[i]->isReduction()) {
        strides[i] = GpuLower::current()->kernel()->oneVal();
        continue;
      }
      strides[i] = IrBuilder::getItemExpr(
          IrBuilder::getAttrExpr(
              IrBuilder::metadataExpr(producer_tv), "alloc_stride"),
          (int64_t)stride_i++);
    }
  }

  NVF_ERROR(alloc_dom.size() == producer_tv->domain()->contiguity().size());
  Val* cur_contig_stride = GpuLower::current()->kernel()->oneVal();
  for (const auto i : c10::irange(alloc_dom.size())) {
    auto dim = alloc_dom.size() - i - 1;
    if (alloc_dom[dim]->isReduction()) {
      continue;
    }

    auto producer_dim_contiguity = producer_tv->domain()->contiguity().at(dim);
    if (alloc_dom[dim]->isBroadcast()) {
      strides[dim] = cur_contig_stride->fusion()->zeroVal();
      NVF_ERROR(!producer_dim_contiguity.has_value());
    } else if (!producer_dim_contiguity.has_value()) {
      NVF_ERROR(false, "Expected value for dimension contiguity");
    } else if (producer_dim_contiguity.value()) {
      // If contig, used the stored stride which may be the previous
      // dimensions stride * previous dimensions size
      strides[dim] = cur_contig_stride;
      // Prepare for the next dimension which may also be contiguous, multiply
      // by extent of this dimension
      auto alloc_dim_extent = getExtentOfRootAxis(alloc_dom[dim]);
      cur_contig_stride =
          SimplifyingIrBuilder::mulExpr(cur_contig_stride, alloc_dim_extent);
    } else {
      // If non contiguous dimension, keep local stride information, set cur
      // stride to local stride * local raw extent
      auto alloc_dim_extent = getExtentOfRootAxis(alloc_dom[dim]);
      cur_contig_stride =
          SimplifyingIrBuilder::mulExpr(strides[dim], alloc_dim_extent);
    }
  }

  auto vectorize_shift =
      loops.empty() ? nullptr : loops.back()->vectorize_shift();

  // Global striding
  std::vector<Val*> strided_inds(
      alloc_dom.size(), GpuLower::current()->kernel()->zeroVal());
  for (const auto i : c10::irange(alloc_dom.size())) {
    Val* alloc_ind = alloc_indices.at(i);

    if (alloc_ind->isZeroInt()) {
      continue;
    } else {
      auto strided_ind = SimplifyingIrBuilder::mulExpr(alloc_ind, strides[i]);
      if (i == alloc_dom.size() - 1 && vectorize_shift != nullptr) {
        strided_inds[i] =
            SimplifyingIrBuilder::addExpr(strided_ind, vectorize_shift);
      } else {
        strided_inds[i] = strided_ind;
      }
    }
  }

  return strided_inds;
}

namespace {

// Maps all producer domains to consumer with broadcast
// forwarding. Used to find the allocation position.
std::unordered_map<IterDomain*, IterDomain*> mapAllProducerDomainsToConsumer(
    TensorView* producer_tv,
    const TensorView* consumer_tv) {
  // This map has forwarded broadcast axes, it should only be used to compute
  // the allocation position of the producer
  std::unordered_map<IterDomain*, IterDomain*> p2c_alloc_map;

  //  We want to replay producer as consumer instead of the other way around
  //  since consumer may have some broadcasted axes producer doesn't have
  //  merged into loops producer may use. If we did consumer as producer we
  //  wouldn't have this information in the mapping.
  auto replay_PasC = BestEffortReplay::replayPasC(
      producer_tv,
      consumer_tv,
      -1,
      PairwiseLogicalDomainMap(producer_tv, consumer_tv));

  // Grab consumer domain entries and reverse replay map. TODO: Maybe
  // TransformReplay::replayPasC could return this map
  for (auto id : consumer_tv->getLoopDomain()) {
    const auto& c2p_map = replay_PasC.getReplay();
    auto c2p_it = c2p_map.find(id);
    if (c2p_it != c2p_map.end()) {
      auto c_id = c2p_it->first;
      auto p_id = c2p_it->second;
      p2c_alloc_map[p_id] = c_id;
    }
  }

  return p2c_alloc_map;
}

Val* sumVals(std::vector<Val*> vals) {
  Val* result_index = GpuLower::current()->kernel()->zeroVal();
  for (auto v : vals) {
    result_index = SimplifyingIrBuilder::addExpr(result_index, v);
  }
  return result_index;
}

} // namespace

// Producer index for either shared or local memory
std::vector<Val*> Index::getNonGlobalProducerStridedIndices(
    TensorView* producer_tv,
    const TensorView* consumer_tv,
    const std::vector<ForLoop*>& loops,
    const std::unordered_set<ForLoop*>& rotated_loops,
    const std::unordered_map<IterDomain*, Val*>& override_index) {
  bool is_mma_input = consumer_tv->definition()->isA<MmaOp>();
  const auto gpu_lower = GpuLower::current();
  // Replay producer to look like consumer so we can index on producer since our
  // loop nests look like consumer
  auto pairwise_map = PairwiseLogicalDomainMap(producer_tv, consumer_tv);
  // Resize ops can be and should be replayed.
  auto producer_replayed_as_consumer =
      TransformReplay::replayPasC(
          producer_tv,
          consumer_tv,
          -1,
          pairwise_map,
          TransformReplayOptions().replayResize())
          .first;

  ir_utils::TVDomainGuard domain_guard(
      producer_tv, producer_replayed_as_consumer);
  const auto p2c_alloc_map =
      mapAllProducerDomainsToConsumer(producer_tv, consumer_tv);

  // Map everything we can from reference to producer using compute at index
  // map. All producer id's don't exist in the compute at map. The logical axes
  // all may be, but since I haven't proven that to be the case, going to do a
  // more conservative approach, which is to use the consumer as a proxy between
  // producer to reference.
  std::unordered_map<IterDomain*, IterDomain*> index_map_ref_to_producer;
  std::unordered_map<IterDomain*, IterDomain*> c2p_index_map;

  // Map sent to best effort replay needs to match the exact incantation for
  // compute_at_mode.cpp with MappingMode::Index
  auto c2p_logical_map = PairwiseLogicalDomainMap(producer_tv, consumer_tv)
                             .mapBroadcast(false)
                             .mapConsumerToProducer();

  // This replay has to be consistent with compute at index map.
  BestEffortReplay replay_producer_as_consumer(
      producer_tv->getLoopDomain(),
      consumer_tv->getLoopDomain(),
      c2p_logical_map);

  c2p_index_map = replay_producer_as_consumer.getReplay();

  const auto& producer_indexing_from_idgraph = getTensorIndexFromIdGraph(
      loops, rotated_loops, consumer_tv, producer_tv, false, c2p_index_map);

  const auto& producer_indexing = producer_indexing_from_idgraph.index;

  IndexSwizzle index_swizzle(
      producer_tv,
      producer_indexing.indexMap(),
      producer_indexing.extentMap(),
      producer_indexing.zeroDomains(),
      producer_indexing.zeroMergedIn());

  index_swizzle.run();

  auto producer_swizzled_index = index_swizzle;

  if (producer_tv->hasSwizzleOp()) {
    // Special handling needed on the new swizzle
    //  op pass:
    //  each swizzle op is local to the tensor,
    //  so ReplayPasC will not include the swizzle
    //  ops on the producer iterdomain. So would
    //  need to traverse forward the producer domain
    //  before the replay to get the swizzle ops.
    IndexSwizzle producer_swizzle2d(
        producer_tv,
        domain_guard.prevDomain(),
        producer_indexing.indexMap(),
        producer_indexing.extentMap(),
        producer_indexing.zeroDomains(),
        producer_indexing.zeroMergedIn());
    producer_swizzle2d.run();
    producer_swizzled_index = producer_swizzle2d;
  }

  // TODO: merge the two swizzle compute logic once the new one is ready.
  //  will need to replace cyclic shift swizzle with xor since swizzle2d
  //  doesn't have cyclic shift.
  const auto& index_map = producer_swizzled_index.indexMap();

  const auto& extent_map = producer_indexing.extentMap();
  const auto& zero_domain_map = producer_indexing.zeroDomains();
  // Indices should now be mapped onto IterDomains in producer, so just grab
  // and use them.
  const auto& alloc_dom = producer_tv->getMaybeAllocationDomain();

  // Figure out which alloc axes we don't need to index
  std::unordered_set<IterDomain*> skip_indexing;

  for (auto alloc_id : alloc_dom) {
    // Already taken care of because we can detect no indexing required
    if (alloc_id->isBroadcast() || alloc_id->isReduction() ||
        alloc_id->isStride() || alloc_id->isDeviceDim() ||
        (alloc_id->isThread() &&
         producer_tv->getMemoryType() == MemoryType::Local)) {
      skip_indexing.insert(alloc_id);
      continue;
    }

    // Already an entry for this allocation domain, continue
    if (index_map.find(alloc_id) != index_map.end()) {
      continue;
    }
  }

  std::vector<Val*> strided_inds(
      alloc_dom.size(), GpuLower::current()->kernel()->zeroVal());

  // MMA operation op is a special operation that our automatic "zero domain"
  // analysis of our current indexing approach does not work. So we need to
  // manually specify which dimensions are used for MMA allocation.
  std::function<bool(const IterDomain* id)> is_mma_allocation;
  if (is_mma_input) {
    int size = (int)alloc_dom.size();
    const IterDomain* allocation0 = alloc_dom.at(size - 3);
    const IterDomain* allocation1 = alloc_dom.at(size - 2);
    const IterDomain* allocation2 = alloc_dom.at(size - 1);
    is_mma_allocation = [=](const IterDomain* id) {
      return id == allocation0 || id == allocation1 || id == allocation2;
    };
  } else {
    is_mma_allocation = [](const IterDomain* id) { return false; };
  }

  for (const auto i : c10::irange(alloc_dom.size())) {
    if (skip_indexing.count(alloc_dom[i])) {
      continue;
    }

    auto override_it = override_index.find(alloc_dom[i]);
    const bool is_overriden = override_it != override_index.end();

    NVF_ERROR(
        is_overriden || index_map.find(alloc_dom[i]) != index_map.end(),
        "Couldn't find allocation mapping for ",
        producer_tv->toString(),
        " dim: ",
        i,
        " id: ",
        alloc_dom[i]->toString());

    auto alloc_ind_i =
        is_overriden ? override_it->second : index_map.at(alloc_dom[i]);

    if (alloc_ind_i->isZeroInt()) {
      continue;
    }

    // Compute striding for this index.
    Val* stride = nullptr;
    for (const auto j : c10::irange(i + 1, alloc_dom.size())) {
      if (skip_indexing.count(alloc_dom[j])) {
        continue;
      }

      auto alloc_ext_j = (extent_map.find(alloc_dom[j]) == extent_map.end() ||
                          is_mma_allocation(alloc_dom[j]))
          ? alloc_dom[j]->extent()
          : extent_map.at(alloc_dom[j]);

      alloc_ext_j = getExtentOfRootAxis(alloc_dom[j], alloc_ext_j);

      if (zero_domain_map.count(alloc_dom[j]) == 0 ||
          is_mma_allocation(alloc_dom[j])) {
        if (stride == nullptr) {
          stride = alloc_ext_j;
        } else {
          stride = SimplifyingIrBuilder::mulExpr(stride, alloc_ext_j);
        }
      }
    }

    if (stride != nullptr) {
      strided_inds[i] = SimplifyingIrBuilder::mulExpr(alloc_ind_i, stride);
    } else {
      strided_inds[i] = alloc_ind_i;
    }
  }

  if (producer_tv->isCircularBuffered()) {
    auto db_loop = gpu_lower->circularBufferInfo().getCircularBufferLoop(
        producer_tv, loops, true);
    if (db_loop != nullptr) {
      const int64_t stage_depth =
          gpu_lower->circularBufferInfo().getStageDepthFor(
              db_loop->iter_domain());
      auto loop_index = db_loop->indexOrStartIfTrivial();
      if (rotated_loops.count(db_loop) > 0) {
        loop_index = SimplifyingIrBuilder::addExpr(loop_index, db_loop->step());
      }
      auto db_switch_index = SimplifyingIrBuilder::modExpr(
          loop_index,
          SimplifyingIrBuilder::create<Val>(stage_depth, DataType::Index));
      auto original_alloc_size =
          gpu_lower->circularBufferInfo().getOriginalAllocSize(producer_tv);
      auto db_strided_index =
          SimplifyingIrBuilder::mulExpr(db_switch_index, original_alloc_size);
      strided_inds.push_back(db_strided_index);
    }
  }

  return strided_inds;
}

Val* Index::getLinearLogicalIndex(
    TensorView* consumer_tv,
    const std::vector<ForLoop*>& loops,
    const std::unordered_set<ForLoop*>& rotated_loops) {
  auto guard = ir_utils::allocateToLogicalDomainGuard(consumer_tv, true);
  return sumVals(
      getGlobalConsumerStridedIndices(consumer_tv, loops, rotated_loops));
}

std::vector<Val*> Index::getConsumerPerDimLogicalIndex(
    TensorView* consumer_tv,
    const std::vector<ForLoop*>& loops,
    const std::unordered_set<ForLoop*>& rotated_loops) {
  if (!lower_utils::hasRootToLoopLinearTransformations(consumer_tv) ||
      (isIdModelOptionEnabled(IdModelEnableOption::ConsumerIndex) &&
       GpuLower::current()->isTensorIndexerEnabled())) {
    const TensorIndexer& indexer = GpuLower::current()->tensorIndexer();
    ValGroups logical_indices =
        indexer.traversalGraph().toGroups(consumer_tv->getLogicalDomain());
    return indexer.getIndexFor(
        consumer_tv->definition(),
        /*as_consumer=*/true,
        logical_indices,
        loops);
  } else {
    auto guard = ir_utils::allocateToLogicalDomainGuard(consumer_tv, false);
    IndexFromIdGraph index_from_id_graph =
        getTensorIndexFromIdGraph(loops, rotated_loops, consumer_tv);
    return getConsumerAllocationIndices(
        consumer_tv, loops, index_from_id_graph);
  }
}

std::vector<Val*> Index::getProducerPerDimLogicalIndex(
    TensorView* producer_tv,
    const TensorView* consumer_tv,
    const std::vector<ForLoop*>& loops,
    const std::unordered_set<ForLoop*>& rotated_loops,
    const std::unordered_map<IterDomain*, Val*>& override_index) {
<<<<<<< HEAD
  if (isIdModelOptionEnabled(IdModelEnableOption::ProducerIndex) &&
      GpuLower::current()->isTensorIndexerEnabled()) {
    return GpuLower::current()->tensorIndexer().getPerDimIndex(
        producer_tv,
        producer_tv->getLogicalDomain(),
        consumer_tv->definition(),
=======
  if (!lower_utils::hasRootToLoopLinearTransformations(producer_tv) ||
      (isIdModelOptionEnabled(IdModelEnableOption::ProducerIndex) &&
       GpuLower::current()->isTensorIndexerEnabled())) {
    const TensorIndexer& indexer = GpuLower::current()->tensorIndexer();
    ValGroups logical_indices =
        indexer.traversalGraph().toGroups(producer_tv->getLogicalDomain());
    return indexer.getIndexFor(
        consumer_tv->definition(),
        /*as_consumer=*/false,
        logical_indices,
>>>>>>> 3b61042e
        loops);
  } else {
    auto guard = ir_utils::allocateToLogicalDomainGuard(producer_tv, false);
    return getProducerAllocationIndices(
        producer_tv, consumer_tv, loops, rotated_loops, override_index);
  }
}

std::vector<Val*> Index::getStrides(TensorView* tv) {
  // Indices should now be mapped onto IterDomains in consumer, so just grab
  // and use them.
  const auto& alloc_dom = tv->getMaybeAllocationDomain();

  std::vector<Val*> strides(
      alloc_dom.size(), GpuLower::current()->kernel()->oneVal());
  {
    int stride_i = 0;
    for (const auto i : c10::irange(alloc_dom.size())) {
      if (alloc_dom[i]->isReduction() || alloc_dom[i]->isStride()) {
        strides[i] = GpuLower::current()->kernel()->oneVal();
        continue;
      }
      strides[i] = IrBuilder::getItemExpr(
          IrBuilder::getAttrExpr(IrBuilder::metadataExpr(tv), "alloc_stride"),
          (int64_t)stride_i++);
    }
  }

  NVF_ERROR(alloc_dom.size() == tv->domain()->contiguity().size());
  Val* cur_contig_stride = GpuLower::current()->kernel()->oneVal();
  for (const auto i : c10::irange(alloc_dom.size())) {
    auto dim = alloc_dom.size() - i - 1;
    if (alloc_dom[dim]->isReduction() || alloc_dom[dim]->isStride()) {
      continue;
    }

    auto dim_contiguity = tv->domain()->contiguity().at(dim);
    if (alloc_dom[dim]->isBroadcast()) {
      strides[dim] = cur_contig_stride->fusion()->zeroVal();
      NVF_ERROR(!dim_contiguity.has_value());
    } else if (!dim_contiguity.has_value()) {
      NVF_ERROR(false, "Expected value for dimension contiguity");
    } else if (dim_contiguity.value()) {
      // If contig, used the stored stride which may be the previous
      // dimensions stride * previous dimensions size
      strides[dim] = cur_contig_stride;
      // Prepare for the next dimension which may also be contiguous, multiply
      // by extent of this dimension
      auto alloc_dim_extent = getExtentOfRootAxis(alloc_dom[dim]);
      cur_contig_stride =
          SimplifyingIrBuilder::mulExpr(cur_contig_stride, alloc_dim_extent);
    } else {
      // If non contiguous dimension, keep local stride information, set cur
      // stride to local stride * local raw extent
      cur_contig_stride = SimplifyingIrBuilder::mulExpr(
          strides[dim], getExtentOfRootAxis(alloc_dom[dim]));
    }
  }
  return strides;
}

std::vector<Val*> Index::getConsumerAllocationIndices(
    const TensorView* tv,
    const std::vector<ForLoop*>& loops,
    const IndexFromIdGraph& index_from_id_graph) {
  const auto& alloc_dom = tv->getMaybeAllocationDomain();
  auto indexing = index_from_id_graph.index;

  std::vector<Val*> alloc_inds(
      alloc_dom.size(), GpuLower::current()->kernel()->zeroVal());
  for (const auto i : c10::irange(alloc_dom.size())) {
    // See a comment in indexing to allocation domains in
    // getGlobalProducerIndex.
    if (alloc_dom[i]->isReduction() || alloc_dom[i]->isBroadcast() ||
        alloc_dom[i]->isStride()) {
      continue;
    }

    NVF_ERROR(
        indexing.indexMap().find(alloc_dom[i]) != indexing.indexMap().end(),
        "Couldn't find allocation mapping for ",
        tv->toString(),
        " dim: ",
        i,
        " id: ",
        alloc_dom[i]->toString());

    auto alloc_ind = indexing.indexMap().at(alloc_dom[i]);

    alloc_inds[i] = alloc_ind;
  }
  return alloc_inds;
}

std::vector<Val*> Index::getProducerAllocationIndices(
    TensorView* producer_tv,
    const TensorView* consumer_tv,
    const std::vector<ForLoop*>& loops,
    const std::unordered_set<ForLoop*>& rotated_loops,
    const std::unordered_map<IterDomain*, Val*>& override_index) {
  FUSER_PERF_SCOPE("GpuLower::Lower::getProducerAllocationIndices");
  // Replay producer to look like consumer so we can index on producer since
  // our loop nests look like consumer
  auto pairwise_map =
      PairwiseLogicalDomainMap(producer_tv, consumer_tv).mapBroadcast(true);

  TensorDomain* producerAsC = TransformReplay::replayPasC(
                                  producer_tv,
                                  consumer_tv,
                                  -1,
                                  pairwise_map,
                                  TransformReplayOptions().replayResize())
                                  .first;

  // Make the producer_tv look like consumer while performing indexing math
  ir_utils::TVDomainGuard domain_guard(producer_tv, producerAsC);

  // Map sent to best effort replay needs to match the exact incantation for
  // compute_at_mode.cpp with MappingMode::Index
  auto c2p_logical_map = PairwiseLogicalDomainMap(producer_tv, consumer_tv)
                             .mapBroadcast(false)
                             .mapConsumerToProducer();

  // This replay has to be consistent with compute at index map.
  BestEffortReplay replay_producer_as_consumer(
      producer_tv->getLoopDomain(),
      consumer_tv->getLoopDomain(),
      c2p_logical_map);

  auto c2p_map = replay_producer_as_consumer.getReplay();

  // Make sure at least root domains are mapped even when extents may
  // be different. This mapping is important for the indexing lookup
  // tensors of PyTorch gather as a producer. The IDs of a lookup
  // tensor may have larger extents than those of the corresponding
  // output tensor, but the index expressions to those output IDs can
  // still be used for the producer. Note that we always do not map
  // the indirectly accessed ID and its corresponding output ID. The
  // above relaxed mapping is only for the rest of the IDs.
  //
  // Note that when the consumer has swizzle, the swizzle are skipped. For
  // example, if we have:
  //   consumer:
  //     root: I0, I1, I2
  //     loop: I0, I3, I4
  //   producer:
  //     root I5, I6, I7
  // where I3, I4 = swizzle(I1, I2) , then the c2p map will be I3->I6, I4->I7,
  // I1 and I2 are not mapped. For this case, we should allow the root unmapped,
  // If we add I1->I6 and I2->I7, the c2p map will no longer be injective, which
  // is not what we want.
  const auto p2c_map = invertOneToOneMap(c2p_map);
  for (const auto& kv : PairwiseLogicalDomainMap(producer_tv, consumer_tv)
                            .mapBroadcast(false)
                            .mapDifferentExtents(true)
                            .mapConsumerToProducer()) {
    auto consumer_root_id = kv.first;
    auto producer_root_id = kv.second;
    if (c2p_map.find(consumer_root_id) == c2p_map.end() &&
        p2c_map.find(producer_root_id) == p2c_map.end()) {
      c2p_map.emplace(consumer_root_id, producer_root_id);
    }
  }

  const auto& producer_indexing_from_idgraph = getTensorIndexFromIdGraph(
      loops, rotated_loops, consumer_tv, producer_tv, true, c2p_map);

  auto producer_indexing = producer_indexing_from_idgraph.index;

  // Indices should now be mapped onto IterDomains in producer, so just grab
  // and use them.
  const auto& alloc_dom = producer_tv->getMaybeAllocationDomain();

  std::vector<Val*> alloc_inds(
      alloc_dom.size(), GpuLower::current()->kernel()->zeroVal());

  for (const auto i : c10::irange(alloc_dom.size())) {
    auto override_it = override_index.find(alloc_dom[i]);
    const bool is_overriden = override_it != override_index.end();

    if (alloc_dom[i]->isReduction() ||
        (alloc_dom[i]->isBroadcast() && !is_overriden)) {
      continue;
    }

    Val* alloc_ind = nullptr;
    if (is_overriden) {
      alloc_ind = override_it->second;
    } else if (
        producer_indexing.indexMap().find(alloc_dom[i]) !=
        producer_indexing.indexMap().end()) {
      alloc_ind = producer_indexing.indexMap().at(alloc_dom[i]);
    }

    NVF_ERROR(
        alloc_ind != nullptr,
        "Couldn't find allocation mapping for ",
        producer_tv->toString(),
        " dim: ",
        i,
        " id: ",
        alloc_dom[i]->toString());

    alloc_inds.at(i) = alloc_ind;
  }

  return alloc_inds;
}

std::vector<Val*> Index::getGlobalConsumerStridedIndices(
    TensorView* consumer_tv,
    const std::vector<ForLoop*>& loops,
    const std::unordered_set<ForLoop*>& rotated_loops,
    const std::unordered_map<int, Val*>& override_index) {
  FUSER_PERF_SCOPE("GpuLower::Lower::getGlobalConsumerIndex");

  auto index_from_id_graph =
      getTensorIndexFromIdGraph(loops, rotated_loops, consumer_tv);
  auto consumer_indexing = index_from_id_graph.index;
  auto strides = getStrides(consumer_tv);
  // if we need to override index, we need to generate the index from each
  // allocation axis firstly.
  auto alloc_inds =
      getConsumerAllocationIndices(consumer_tv, loops, index_from_id_graph);

  // Global striding
  auto vectorize_shift =
      loops.empty() ? nullptr : loops.back()->vectorize_shift();
  std::vector<Val*> strided_inds(
      alloc_inds.size(), GpuLower::current()->kernel()->zeroVal());
  for (const auto i : c10::irange(alloc_inds.size())) {
    auto override_it = override_index.find((int)i);
    if (override_it != override_index.end()) {
      alloc_inds[i] = override_it->second;
    }
    if (alloc_inds[i]->isZeroInt()) {
      continue;
    } else {
      auto strided_ind =
          SimplifyingIrBuilder::mulExpr(alloc_inds[i], strides[i]);
      if (i == strides.size() - 1 && vectorize_shift != nullptr) {
        strided_inds[i] =
            SimplifyingIrBuilder::addExpr(strided_ind, vectorize_shift);
      } else {
        strided_inds[i] = strided_ind;
      }
    }
  }

  NVF_ERROR(
      strided_inds.size() == consumer_tv->getMaybeAllocationDomain().size());

  return strided_inds;
}

// Consumer index for either shared or local memory
std::vector<Val*> Index::getNonGlobalConsumerStridedIndices(
    const TensorView* consumer_tv,
    const std::vector<ForLoop*>& loops,
    const std::unordered_set<ForLoop*>& rotated_loops,
    const std::unordered_map<IterDomain*, Val*>& override_index) {
  const auto gpu_lower = GpuLower::current();
  // At now, only ScatterOp set override_index, and the output of ScatterOp
  // is on global memory, so in this method, the override_index must be empty.
  NVF_ERROR(override_index.empty());
  auto consumer_indexing_from_idgraph = getTensorIndexFromIdGraph(
      loops,
      rotated_loops,
      consumer_tv,
      // Producer tv
      nullptr,
      // Index global
      false);

  auto consumer_indexing = consumer_indexing_from_idgraph.index;

  IndexSwizzle index_swizzle(
      consumer_tv,
      consumer_indexing.indexMap(),
      consumer_indexing.extentMap(),
      consumer_indexing.zeroDomains(),
      consumer_indexing.zeroMergedIn());

  index_swizzle.run();

  const auto& index_map = index_swizzle.indexMap();
  const auto& extent_map = consumer_indexing.extentMap();
  const auto& zero_domain_map = consumer_indexing.zeroDomains();

  // Indices should now be mapped onto IterDomains in consumer, so just grab
  // and use them.
  const auto& alloc_dom = consumer_tv->getMaybeAllocationDomain();
  std::vector<Val*> strided_inds(
      alloc_dom.size(), GpuLower::current()->kernel()->zeroVal());
  for (const auto i : c10::irange(alloc_dom.size())) {
    if (alloc_dom[i]->isReduction() || alloc_dom[i]->isBroadcast() ||
        alloc_dom[i]->isStride() || alloc_dom[i]->isDeviceDim() ||
        (alloc_dom[i]->isThread() &&
         consumer_tv->getMemoryType() == MemoryType::Local)) {
      continue;
    }

    std::stringstream error_msg_loops;
    if (index_map.find(alloc_dom[i]) == index_map.end()) {
      for (auto loop : loops) {
        error_msg_loops << " " << loop->iter_domain()->toString();
      }
    }

    NVF_ERROR(
        index_map.find(alloc_dom[i]) != index_map.end(),
        "Couldn't find allocation mapping for ",
        consumer_tv->toString(),
        " dim: ",
        i,
        " id: ",
        alloc_dom[i]->toString(),
        ", loops: ",
        error_msg_loops.str());

    auto alloc_ind_i = index_map.at(alloc_dom[i]);
    if (alloc_ind_i->isZeroInt()) {
      continue;
    }

    // Compute striding for this index.
    Val* stride = nullptr;
    for (const auto j : c10::irange(i + 1, alloc_dom.size())) {
      if (alloc_dom[j]->isBroadcast() || alloc_dom[j]->isReduction() ||
          alloc_dom[j]->isDeviceDim() || alloc_dom[j]->isStride()) {
        continue;
      }

      NVF_ERROR(
          index_map.find(alloc_dom[j]) != index_map.end(),
          "Couldn't find allocation mapping for ",
          consumer_tv->toString(),
          " dim: ",
          j,
          " id: ",
          alloc_dom[j]->toString());

      auto alloc_ext_j = extent_map.find(alloc_dom[j]) == extent_map.end()
          ? alloc_dom[j]->extent()
          : extent_map.at(alloc_dom[j]);

      alloc_ext_j = getExtentOfRootAxis(alloc_dom[j], alloc_ext_j);

      if (zero_domain_map.count(alloc_dom[j]) == 0) {
        if (stride == nullptr) {
          stride = alloc_ext_j;
        } else {
          stride = SimplifyingIrBuilder::mulExpr(stride, alloc_ext_j);
        }
      }
    }

    if (stride != nullptr) {
      strided_inds[i] = SimplifyingIrBuilder::mulExpr(alloc_ind_i, stride);
    } else {
      strided_inds[i] = alloc_ind_i;
    }
  }

  // This check was originally done in getConsumerStridedIndices, but
  // the number of strided index values depends on the loop where the
  // consumer tensor is located. If it's circular buffered and not in
  // the prologue loop, strided_inds ends up having one more
  // index, so it's just much simpler to check here before adding the
  // additional index for circular buffering.
  NVF_ERROR(
      strided_inds.size() == consumer_tv->getMaybeAllocationDomain().size());

  if (consumer_tv->isCircularBuffered()) {
    auto db_loop = gpu_lower->circularBufferInfo().getCircularBufferLoop(
        consumer_tv, loops);
    int64_t stage_depth = gpu_lower->circularBufferInfo().getStageDepthFor(
        db_loop->iter_domain());
    bool is_circular_buffer_loop = stage_depth > 2;
    bool is_prolog =
        db_loop->circularBufferLoopStage() == CircularBufferLoopStage::Prolog;

    Val* db_switch_index = nullptr;

    // In circular buffered we don't materialize the prolog loop as there will
    //  be only one iteration. In circular buffer case we materialize the
    //  prolog loop as well covering the first N-1 iterations, N being the
    //  stage depth.
    if (!is_prolog || is_circular_buffer_loop) {
      if (is_prolog && is_circular_buffer_loop) {
        // The buffer switching logic is the same as original index
        //  in the case of circular buffer prolog.
        db_switch_index = db_loop->indexOrStartIfTrivial();
        if (rotated_loops.count(db_loop)) {
          db_switch_index =
              SimplifyingIrBuilder::addExpr(db_switch_index, db_loop->step());
        }
      } else {
        auto loop_index = db_loop->indexOrStartIfTrivial();
        if (rotated_loops.count(db_loop)) {
          loop_index =
              SimplifyingIrBuilder::addExpr(loop_index, db_loop->step());
        }
        // Switching index generated for main loop or epilog component.
        db_switch_index = SimplifyingIrBuilder::modExpr(
            SimplifyingIrBuilder::addExpr(
                loop_index,
                SimplifyingIrBuilder::create<Val>(
                    stage_depth - 1, DataType::Index)),
            SimplifyingIrBuilder::create<Val>(stage_depth, DataType::Index));
      }

      // Use the generated switching buffer index to access the buffer space.
      auto original_alloc_size =
          gpu_lower->circularBufferInfo().getOriginalAllocSize(consumer_tv);
      auto db_strided_index =
          SimplifyingIrBuilder::mulExpr(db_switch_index, original_alloc_size);
      strided_inds.push_back(db_strided_index);
    }
  }
  return strided_inds;
}

Val* Index::getProducerStridedIndices(
    TensorView* producer,
    const TensorView* consumer,
    const std::vector<ForLoop*>& loops,
    const std::unordered_set<ForLoop*>& rotated_loops,
    const std::unordered_map<IterDomain*, Val*>& override_index,
    bool generate_pointer) {
  FUSER_PERF_SCOPE("GpuLower::Lower::Index::getProducerStridedIndices");
  if (producer->domain()->noReductions().empty()) {
    if (generate_pointer) {
      return IrBuilder::baseAddressExpr(producer);
    } else {
      return GpuLower::current()->kernel()->zeroVal();
    }
  }

  if (producer->getMemoryType() == MemoryType::Global) {
    auto index = sumVals(getGlobalProducerStridedIndices(
        producer, consumer, loops, rotated_loops, override_index));
    if (generate_pointer) {
      return SimplifyingIrBuilder::addExpr(
          IrBuilder::baseAddressExpr(producer), index);
    } else {
      return index;
    }
  } else {
    auto index = sumVals(getNonGlobalProducerStridedIndices(
        producer, consumer, loops, rotated_loops, override_index));
    if (generate_pointer) {
      auto index_bytes = IrBuilder::mulExpr(
          index,
          IrBuilder::create<Val>(
              dataTypeSize(*producer->getDataType()), *index->getDataType()));
      return IrBuilder::addExpr(
          IrBuilder::baseAddressExpr(producer), index_bytes);
    } else {
      return index;
    }
  }
}

// Producer is the inputs of an expression
kir::TensorIndex* Index::getProducerIndex(
    TensorView* producer,
    const TensorView* consumer,
    const std::vector<ForLoop*>& loops,
    const std::unordered_set<ForLoop*>& rotated_loops,
    const std::unordered_map<IterDomain*, Val*>& override_index,
    bool generate_pointer,
    DataType as_type) {
  Val* index = nullptr;

  if (!lower_utils::hasRootToLoopLinearTransformations(producer) ||
      (consumer->definition()->isA<MmaOp>() &&
       isHopper(consumer->definition()->as<MmaOp>()->macro())) ||
      (isIdModelOptionEnabled(IdModelEnableOption::ProducerIndex) &&
       GpuLower::current()->isTensorIndexerEnabled())) {
    index = GpuLower::current()->tensorIndexer().getLinearIndex(
        producer, consumer->definition(), loops);
    if (generate_pointer) {
      auto address_offset = index;
      if (producer->getMemoryType() == MemoryType::Shared) {
        auto producer_dt = producer->getDataType();
        NVF_ERROR(producer_dt.has_value());
        auto index_dt = index->getDataType();
        NVF_ERROR(index_dt.has_value());
        address_offset = SimplifyingIrBuilder::mulExpr(
            address_offset,
            IrBuilder::create<Val>(dataTypeSize(*producer_dt), *index_dt));
      }
      index = SimplifyingIrBuilder::addExpr(
          IrBuilder::baseAddressExpr(producer), address_offset);
    }
  } else {
    index = getProducerStridedIndices(
        producer,
        consumer,
        loops,
        rotated_loops,
        override_index,
        generate_pointer);
  }

  index = GpuLower::current()->commonScalarMap().hoistScalar(index, loops);
  if (ir_utils::isLdMatrixOp(consumer->definition()) &&
      at::cuda::getCurrentDeviceProperties()->major < 8) {
    auto items_per_thread = ir_utils::getVectorizeSize(consumer);
    if (items_per_thread != 8) {
      // For Turing, unused indices for ldmatrix needs to be aligned, although
      // they are not used.
      auto orig_index = index;
      index = IrBuilder::create<Val>(index->dtype());
      UnaryOpType op = UnaryOpType::Print;
      if (items_per_thread == 2) {
        op = UnaryOpType::AdjustPartialLdMatrixAddrInTuring8;
      } else if (items_per_thread == 4) {
        op = UnaryOpType::AdjustPartialLdMatrixAddrInTuring16;
      } else {
        NVF_ERROR(
            false,
            "Unexpected output vectorizaiton for ldmatrix, expect 2, 4, or 8, get ",
            items_per_thread);
      }
      IrBuilder::create<UnaryOp>(op, index, orig_index);
    }
  }
  return IrBuilder::create<kir::TensorIndex>(producer, index, as_type);
}

Val* Index::getConsumerStridedIndices(
    TensorView* consumer,
    const std::vector<ForLoop*>& loops,
    const std::unordered_set<ForLoop*>& rotated_loops,
    const std::unordered_map<int, Val*>& override_index,
    bool generate_pointer) {
  FUSER_PERF_SCOPE("GpuLower::Lower::Index::getConsumerStridedIndices");
  if (consumer->domain()->noReductions().empty()) {
    if (generate_pointer) {
      return IrBuilder::baseAddressExpr(consumer);
    } else {
      return GpuLower::current()->kernel()->zeroVal();
    }
  }

  if (consumer->getMemoryType() == MemoryType::Global) {
    auto index = sumVals(getGlobalConsumerStridedIndices(
        consumer, loops, rotated_loops, override_index));
    if (generate_pointer) {
      return SimplifyingIrBuilder::addExpr(
          IrBuilder::baseAddressExpr(consumer), index);
    } else {
      return index;
    }
  } else {
    auto index = sumVals(
        getNonGlobalConsumerStridedIndices(consumer, loops, rotated_loops));
    if (generate_pointer) {
      auto index_bytes = IrBuilder::mulExpr(
          index,
          IrBuilder::create<Val>(
              dataTypeSize(*consumer->getDataType()), *index->getDataType()));
      return IrBuilder::addExpr(
          IrBuilder::baseAddressExpr(consumer), index_bytes);
    } else {
      return index;
    }
  }
}

// Consumer is the output of an expression
kir::TensorIndex* Index::getConsumerIndex(
    TensorView* consumer,
    const std::vector<ForLoop*>& loops,
    const std::unordered_set<ForLoop*>& rotated_loops,
    const std::unordered_map<int, Val*>& override_index,
    bool generate_pointer,
    DataType as_type) {
  Val* index = nullptr;
  if (!lower_utils::hasRootToLoopLinearTransformations(consumer) ||
      (isIdModelOptionEnabled(IdModelEnableOption::ConsumerIndex) &&
       GpuLower::current()->isTensorIndexerEnabled())) {
    index = GpuLower::current()->tensorIndexer().getLinearIndex(
        consumer, consumer->definition(), loops);
    if (generate_pointer) {
      auto address_offset = index;
      if (consumer->getMemoryType() == MemoryType::Shared) {
        auto consumer_dt = consumer->getDataType();
        NVF_ERROR(consumer_dt.has_value());
        auto index_dt = index->getDataType();
        NVF_ERROR(index_dt.has_value());
        address_offset = SimplifyingIrBuilder::mulExpr(
            index,
            IrBuilder::create<Val>(dataTypeSize(*consumer_dt), *index_dt));
      }
      index = SimplifyingIrBuilder::addExpr(
          IrBuilder::baseAddressExpr(consumer), address_offset);
    }
  } else {
    index = getConsumerStridedIndices(
        consumer, loops, rotated_loops, override_index, generate_pointer);
  }

  index = GpuLower::current()->commonScalarMap().hoistScalar(index, loops);

  return SimplifyingIrBuilder::create<kir::TensorIndex>(
      consumer, index, as_type);
}

namespace {

// Find iteration domains in the history of a consumer to predicate comprised
// only of merge operations. Only return iteration domains that are subsequently
// fed into a split, or are in the provided domain. In other words, we don't
// want to return every IterDomain that's contiguous, just the one closest to
// the loop domain. Predicates are not associated with physical memory so we can
// treat all of them as contiguous merges.
//
// TODO: This seems to have a large overlap with ContigIDs. Consider
// refactoring.
std::vector<PredicateDomainInfo> getPredicateContigIds(
    TensorView* consumer_tv,
    const std::unordered_map<IterDomain*, Val*>& consumer_index_map) {
  const auto gpu_lower = GpuLower::current();

  // When there's a resize expr between the root and the logical
  // domains, predicate the logical domain. Otherwise, predicate the
  // root domain. The actual size of an IterDomain after resize
  // changes, and the output IterDomain needs to be used to generate
  // its predicate.
  const auto& consumer_root_domain = ir_utils::hasResizedRfactor(consumer_tv)
      ? consumer_tv->getLogicalDomain()
      : consumer_tv->getMaybeRootDomain();

  if (consumer_root_domain.empty()) {
    return std::vector<PredicateDomainInfo>();
  }

  std::unordered_map<IterDomain*, Val*> concrete_index_map;
  for (auto entry : consumer_index_map) {
    auto c_id = gpu_lower->caMap()->getConcreteMappedID(
        entry.first, IdMappingMode::EXACT);
    concrete_index_map[c_id] = entry.second;
  }

  std::unordered_set<IterDomain*> final_ids;
  for (auto root_i : c10::irange(consumer_root_domain.size())) {
    auto root_id = consumer_root_domain[root_i];
    if (root_id->maybePartial()) {
      final_ids.insert(root_id);
      continue;
    }
  }

  ContigIDs contig_finder(
      consumer_tv->getLoopDomain(),
      consumer_root_domain,
      TensorDomain::getContiguityFilledWith(consumer_root_domain, true),
      final_ids,
      concrete_index_map,
      GpuLower::current()->divisibleSplitSet(),
      GpuLower::current()->caMap(),
      GpuLower::current()->concretizedBroadcastDomains(),
      {},
      false,
      true);

  std::vector<PredicateDomainInfo> contig_id_infos;
  std::unordered_set<IterDomain*> covered_roots;

  // Create entries and return them
  for (auto root_id : consumer_root_domain) {
    if (covered_roots.count(root_id) > 0) {
      continue;
    }

    if (root_id->isBroadcast()) {
      continue;
    }

    auto contig_id_it = contig_finder.allocToIndexedID().find(root_id);

    NVF_ERROR(
        contig_id_it != contig_finder.allocToIndexedID().end(),
        "Error in predicate contiguity analysis, missing index for root ",
        root_id->toString());

    auto contig_id = contig_id_it->second;

    // Pick inputs from the starting domains, i.e.,
    // reference_predicated_root_domain.
    auto contig_alloc_ids = contig_finder.indexedAllocIDs(contig_id);
    covered_roots.insert(contig_alloc_ids.begin(), contig_alloc_ids.end());
    PredicateDomainInfo contig_id_info;
    contig_id_info.id = contig_id;
    contig_id_info.covered_ids = std::unordered_set<IterDomain*>(
        contig_alloc_ids.begin(), contig_alloc_ids.end());
    contig_id_infos.push_back(contig_id_info);
  }
  return contig_id_infos;
}

// Get the start and stop limit offsets that define the valid range to
// compute. In the simplest case, they are just 0 and
// IterDomain::extent. However, IterDomain may have non-zero start and
// stop that's different from extent.
std::pair<Val*, Val*> getStartAndStopLimitOffsets(IterDomain* consumer_id) {
  NVF_ERROR(consumer_id != nullptr);

  Val* start_limit = consumer_id->start();
  Val* stop_limit = SimplifyingIrBuilder::negExpr(consumer_id->stopOffset());

  return {start_limit, stop_limit};
}

// Get the offsets for the start and stop predicates. The offsets
// are to be added to the index.
std::pair<Val*, Val*> getStartAndStopOffsets(
    IterDomain* consumer_id,
    TensorView* consumer_tv,
    const std::unordered_map<IterDomain*, Val*>& consumer_start_index_map,
    const std::unordered_map<IterDomain*, Val*>& consumer_stop_index_map,
    bool unswitch,
    bool intermediate_domain_pred) {
  // By default, the offsets for the start and stop predicates are
  // just zero. All halo-related adjustments are done at root domains,
  // so consumer_id is not a root domain, no adjustment is required.
  if (consumer_id->definition() != nullptr && !intermediate_domain_pred) {
    return {
        GpuLower::current()->kernel()->zeroVal(),
        GpuLower::current()->kernel()->zeroVal()};
  }

  // Get the boundaries of two ends
  auto limits = getStartAndStopLimitOffsets(consumer_id);

  // At this point, we have everything to create both start and stop
  // predicates as:
  //
  //  index + start_offset >= start_limit
  //  index + stop_offset  < extent + stop_limit
  //
  // start_offset and stop_limit are both zero (was not the case with shift)
  //
  // In order to enable consolidating unswitch predicates, organize
  // the predicates as:
  //
  //  index + (start_offset - start_limit) >= 0
  //  index + (stop_offset - stop_limit)  < extent

  auto start_offset = SimplifyingIrBuilder::negExpr(limits.first);
  auto stop_offset = SimplifyingIrBuilder::negExpr(limits.second);

  return {start_offset, stop_offset};
}

// Updates a loop index map with a loop index protected by magic zero
std::unordered_map<IterDomain*, Val*> updateInitialLoopIndexMap(
    const std::unordered_map<IterDomain*, Val*>& initial_loop_index_map,
    const IndexMagicZeroInfo& magic_zero_info) {
  if (magic_zero_info.original_loop_index != nullptr) {
    NVF_ERROR(magic_zero_info.protected_loop_index != nullptr);
    auto concrete_loop_id = GpuLower::current()->caMap()->getConcreteMappedID(
        magic_zero_info.loop_id, IdMappingMode::EXACT);
    auto updated_map = initial_loop_index_map;
    updated_map[concrete_loop_id] = magic_zero_info.protected_loop_index;
    return updated_map;
  } else {
    return initial_loop_index_map;
  }
}

} // namespace

std::vector<PredicateDomainInfo> getNonDivisibleConsumerDomainsToPredicate(
    TensorView* consumer_tv) {
  const auto& non_divisible_split_info =
      GpuLower::current()->nonDivisibleSplitInfo();

  std::vector<PredicateDomainInfo> pred_info_vec;

  auto it = non_divisible_split_info.splitsToPredicate().find(consumer_tv);
  if (it == non_divisible_split_info.splitsToPredicate().end()) {
    return {};
  }

  const auto& splits_to_predicate = it->second;

  for (auto split : splits_to_predicate) {
    PredicateDomainInfo info{split->in(), {split->in()}, true};
    pred_info_vec.emplace_back(info);
  }

  return pred_info_vec;
}

// Returns predicates and the concrete (by loop map) root domains they cover
std::vector<PredicateInfo> Index::getReferenceRootPredicates(
    TensorView* consumer_tv,
    const std::vector<ForLoop*>& loops,
    const std::unordered_set<ForLoop*>& rotated_loops,
    ForLoop* unswitch_or_vec_loop) {
  FUSER_PERF_SCOPE("GpuLower::Lower::Index::getReferenceRootPredicates");

  const auto gpu_lower = GpuLower::current();

  const bool is_unswitch = unswitch_or_vec_loop != nullptr;

  auto db_axis =
      gpu_lower->circularBufferInfo().getCircularBufferAxis(consumer_tv);

  // Generate start and stop indexing from idgraph.
  //
  // Both start and stop positions may need to be predicated. Indexing
  // differs when generating predicates for unswitch.
  // NOTE: If we could find-and-replace KIR nodes, we could just
  // generate one index map, clone it and replace the loop-to-index
  // mappings of unswitched loops for the start predicate.

  auto stop_indexing_from_idgraph = getPredicateIndexingFromIdGraph(
      loops, rotated_loops, consumer_tv, unswitch_or_vec_loop, db_axis, false);
  const auto consumer_stop_indexing = stop_indexing_from_idgraph.index;
  const auto& consumer_stop_index_map = consumer_stop_indexing.indexMap();

  // If not unswitch, share the same indexing map as the stop index
  // map
  const auto start_indexing_from_idgraph = is_unswitch
      ? getPredicateIndexingFromIdGraph(
            loops,
            rotated_loops,
            consumer_tv,
            unswitch_or_vec_loop,
            db_axis,
            true)
      : stop_indexing_from_idgraph;
  const auto consumer_start_indexing = start_indexing_from_idgraph.index;
  const auto& consumer_start_index_map = consumer_start_indexing.indexMap();

  // Get the contiguous ids we need to generate predicates for
  auto contig_id_infos =
      getPredicateContigIds(consumer_tv, consumer_stop_index_map);

  auto non_divisible_splits =
      getNonDivisibleConsumerDomainsToPredicate(consumer_tv);
  contig_id_infos.insert(
      contig_id_infos.end(),
      non_divisible_splits.begin(),
      non_divisible_splits.end());

  std::vector<PredicateInfo> pred_info_vec;

  for (const auto& contig_id_entry : contig_id_infos) {
    auto contig_id = contig_id_entry.id;

    // No predicates needed for braodcasted indices.
    if (contig_id->isBroadcast()) {
      continue;
    }

    auto root_ids = contig_id_entry.covered_ids;

    const auto consumer_stop_indexing_it =
        consumer_stop_index_map.find(contig_id);

    // First condition below happens with Misaligned predicates, where
    // inner-most vectorized loops are not included in the loops
    // parameter. Predicates involving vectorized loops are separately
    // generated in lower_misaligned_vectorization.
    //
    // Can not omit stop index even if it is zero. This is important for empty
    // tensor support, because in empty tensor the extent of an ID can
    // be zero
    // This also happens with buffer initialization loops for
    // reductions, where reduction domains do not have corresponding
    // loops.
    if (consumer_stop_indexing_it == consumer_stop_index_map.end()) {
      continue;
    }

    PredicateInfo info;

    // The final predicates will look like:
    // (index + start_offset) >= 0 && (index + stop_offset) < extent.

    std::tie(info.start_offset_, info.stop_offset_) = getStartAndStopOffsets(
        contig_id,
        consumer_tv,
        consumer_start_index_map,
        consumer_stop_index_map,
        unswitch_or_vec_loop != nullptr,
        contig_id_entry.is_intermediate_domain);

    auto stop_index = consumer_stop_indexing_it->second;
    auto start_index = consumer_start_index_map.at(contig_id);

    IndexMagicZeroInfo start_magic_zero_info;
    IndexMagicZeroInfo stop_magic_zero_info;

    // When the start and stop indices are not the same, apply the
    // magic-zero protection separately for both of them.
    if (stop_index != start_index) {
      start_magic_zero_info = protectPredicateIndexWithMagicZero(
          start_index, start_indexing_from_idgraph, loops);
      stop_magic_zero_info = protectPredicateIndexWithMagicZero(
          stop_index, stop_indexing_from_idgraph, loops);
    } else {
      stop_magic_zero_info = protectPredicateIndexWithMagicZero(
          stop_index, stop_indexing_from_idgraph, loops);
      start_magic_zero_info = stop_magic_zero_info;
    }

    start_index = start_magic_zero_info.index;
    stop_index = stop_magic_zero_info.index;

    // Build predicates for start positions as:
    //   start_index + start_offset >= 0
    auto offsetted_start_index =
        SimplifyingIrBuilder::addExpr(start_index, info.start_offset_);
    auto start_pred = SimplifyingIrBuilder::geExpr(
        offsetted_start_index, GpuLower::current()->kernel()->zeroVal());
    info.start_predicate_ = start_pred;

    // Build predicates for stop positions as:
    //   stop_index + stop_offset < IterDomain::extent
    auto stop_offset = info.stop_offset_;
    auto offsetted_stop_index =
        SimplifyingIrBuilder::addExpr(stop_index, stop_offset);
    auto stop_pred =
        SimplifyingIrBuilder::ltExpr(offsetted_stop_index, contig_id->extent());
    info.stop_predicate_ = stop_pred;

    for (auto consumer_id : contig_id_entry.covered_ids) {
      info.predicated_domains_.insert(consumer_id);
    }
    pred_info_vec.emplace_back(info);
  }

  return pred_info_vec;
}

PredicateInfo PredicateInfo::getFalseInfo() {
  PredicateInfo info;
  info.start_predicate_ = GpuLower::current()->kernel()->falseVal();
  info.stop_predicate_ = GpuLower::current()->kernel()->falseVal();

  return info;
}

Val* Index::iota(
    TensorView* consumer_tv,
    const std::vector<ForLoop*>& loops,
    const std::unordered_set<ForLoop*>& rotated_loops,
    Val* start,
    Val* step,
    DataType dtype) {
  auto linear_index =
      Index::getLinearLogicalIndex(consumer_tv, loops, rotated_loops);
  auto result = add(start, mul(step, linear_index));
  return GpuLower::current()->commonScalarMap().hoistScalar(result, loops);
}

Val* Index::eye(
    TensorView* consumer_tv,
    const std::vector<ForLoop*>& loops,
    const std::unordered_set<ForLoop*>& rotated_loops,
    DataType dtype) {
  auto indices =
      Index::getConsumerPerDimLogicalIndex(consumer_tv, loops, rotated_loops);
  NVF_ERROR(indices.size() == 2);
  auto result = maybeCastOp(dtype, eq(indices[0], indices[1]));
  return GpuLower::current()->commonScalarMap().hoistScalar(result, loops);
}

std::pair<Val*, Val*> Index::getCpAsyncBulkGmemIndex(
    const LoadStoreOp* ldst,
    Val* mbarrier,
    const std::vector<ForLoop*>& loops,
    const std::unordered_set<ForLoop*>& rotated_loops) {
  FUSER_PERF_SCOPE("Index::getCpAsyncBulkGmemIndex");

  TensorView* producer_tv = ldst->in()->as<TensorView>();
  TensorView* consumer_tv = ldst->out()->as<TensorView>();

  bool is_load = false;
  TensorView* gmem_tv = nullptr;
  if (producer_tv->getMemoryType() == MemoryType::Shared) {
    NVF_ERROR(consumer_tv->getMemoryType() == MemoryType::Global);
    gmem_tv = consumer_tv;
    is_load = false;
  } else {
    NVF_ERROR(producer_tv->getMemoryType() == MemoryType::Global);
    NVF_ERROR(consumer_tv->getMemoryType() == MemoryType::Shared);
    gmem_tv = producer_tv;
    is_load = true;
  }

  NVF_ERROR(
      GpuLower::current()->consumerToTMAInfo().count(consumer_tv),
      "Unable to find TMA info for consumer_tv: ",
      consumer_tv->toString());
  const TMAInfo& tma_info =
      GpuLower::current()->consumerToTMAInfo().at(consumer_tv);

  ValGroups groups_to_index = tma_info.getTMADomain();

  const TensorIndexer& indexer = GpuLower::current()->tensorIndexer();
  auto indices_inner_to_outer =
      indexer.getIndexFor(ldst, !is_load, groups_to_index, loops);

  int64_t dim = (int64_t)tma_info.dims().size();
  auto coordinate = IrBuilder::arrayExpr(indices_inner_to_outer);
  auto descriptor = tma_info.tensorMap();
  Val* index = nullptr;
  if (is_load) {
    std::stringstream ss;
    ss << "Hopper::CpAsyncBulkTensorTileG2SIndex<" << dim << ">";
    index = IrBuilder::structExpr(
        {{"descriptor", IrBuilder::addressExpr(descriptor)},
         {"coordinate", coordinate},
         {"mbarrier", mbarrier}},
        ss.str());
  } else {
    std::stringstream ss;
    ss << "Hopper::CpAsyncBulkTensorTileS2GIndex<" << dim << ">";
    index = IrBuilder::structExpr(
        {{"descriptor", IrBuilder::addressExpr(descriptor)},
         {"coordinate", coordinate}},
        ss.str());
  }

  index = GpuLower::current()->commonScalarMap().hoistScalar(index, loops);

  Val* expected_bytes = SimplifyingIrBuilder::maybeCastExpr(
      DataType::UInt32, tma_info.tileSizeBytes());
  expected_bytes =
      GpuLower::current()->commonScalarMap().hoistScalar(expected_bytes, loops);
  auto is_multiple_of_16B = SimplifyingIrBuilder::eqExpr(
      SimplifyingIrBuilder::modExpr(
          expected_bytes, IrBuilder::create<Val>(16, DataType::Index)),
      expected_bytes->fusion()->zeroVal());
  GpuLower::current()->validate(
      is_multiple_of_16B,
      "The expected bytes must be a multiple of 16 bytes, but ",
      expected_bytes->toInlineString(),
      " is not.");

  return {IrBuilder::create<kir::TensorIndex>(gmem_tv, index), expected_bytes};
}

} // namespace nvfuser<|MERGE_RESOLUTION|>--- conflicted
+++ resolved
@@ -1642,14 +1642,6 @@
     const std::vector<ForLoop*>& loops,
     const std::unordered_set<ForLoop*>& rotated_loops,
     const std::unordered_map<IterDomain*, Val*>& override_index) {
-<<<<<<< HEAD
-  if (isIdModelOptionEnabled(IdModelEnableOption::ProducerIndex) &&
-      GpuLower::current()->isTensorIndexerEnabled()) {
-    return GpuLower::current()->tensorIndexer().getPerDimIndex(
-        producer_tv,
-        producer_tv->getLogicalDomain(),
-        consumer_tv->definition(),
-=======
   if (!lower_utils::hasRootToLoopLinearTransformations(producer_tv) ||
       (isIdModelOptionEnabled(IdModelEnableOption::ProducerIndex) &&
        GpuLower::current()->isTensorIndexerEnabled())) {
@@ -1660,7 +1652,6 @@
         consumer_tv->definition(),
         /*as_consumer=*/false,
         logical_indices,
->>>>>>> 3b61042e
         loops);
   } else {
     auto guard = ir_utils::allocateToLogicalDomainGuard(producer_tv, false);
