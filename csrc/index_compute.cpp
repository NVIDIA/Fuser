// clang-format off
/*
 * SPDX-FileCopyrightText: Copyright (c) 2023-present NVIDIA CORPORATION & AFFILIATES.
 * All rights reserved.
 * SPDX-License-Identifier: BSD-3-Clause
 */
// clang-format on
#include <index_compute.h>

#include <ATen/cuda/CUDAContext.h>
#include <c10/util/irange.h>

#include <contiguity.h>
#include <device_lower/analysis/index_compute.h>
#include <device_lower/lower2device.h>
#include <device_lower/pass/circular_buffer.h>
#include <device_lower/pass/magic_zero.h>
#include <device_lower/pass/unroll.h>
#include <device_lower/utils.h>
#include <device_lower/validation.h>
#include <expr_simplifier.h>
#include <id_model/indexing.h>
#include <id_model/utils.h>
#include <instrumentation.h>
#include <ir/all_nodes.h>
#include <ir/iostream.h>
#include <ir/utils.h>
#include <logical_domain_map.h>
#include <ops/arith.h>
#include <swizzle.h>
#include <transform_iter.h>
#include <transform_replay.h>

#include <memory>

namespace nvfuser {

bool IndexCompute::hasUnswitchedDependentDomains(IterDomain* id) const {
  auto concrete_id = maybeGetExactMapConcreteID(id);
  auto it = unswitched_domain_map_.find(concrete_id);
  return it != unswitched_domain_map_.end() && !it->second.empty();
}

void IndexCompute::initializeUnswitchDomainMap() {
  NVF_ERROR(unswitched_domain_map_.empty());
  for (auto id : unswitched_loop_domains_) {
    auto concrete_id = maybeGetExactMapConcreteID(id);
    unswitched_domain_map_.emplace(
        concrete_id,
        std::vector<std::deque<IterDomain*>>{
            std::deque<IterDomain*>{concrete_id}});
  }
}

void IndexCompute::updateUnswitchedDomains(Expr* expr) {
  if (auto split = dynamic_cast<Split*>(expr)) {
    auto split_in = maybeGetExactMapConcreteID(split->in());
    for (auto split_out : {split->inner(), split->outer()}) {
      auto concrete_id = maybeGetExactMapConcreteID(split_out);
      if (auto it = unswitched_domain_map_.find(concrete_id);
          it != unswitched_domain_map_.end()) {
        if (split_out == split->inner()) {
          // In the case of upward traversal from the inner output,
          // just copy the unswitched info
          unswitched_domain_map_[split_in] = it->second;
        } else {
          // In the case of upward traversal from the outer output,
          // prepend the inner domain to the lists
          for (auto unswitched_dep_ids : it->second) {
            unswitched_dep_ids.push_front(
                maybeGetExactMapConcreteID(split->inner()));
            unswitched_domain_map_[split_in].push_back(unswitched_dep_ids);
          }
        }
      }
    }
  } else {
    // Suppress a clang-tidy warning
    NVF_ERROR(expr != nullptr);
    // Propagate the unswitch info if any of outputs is
    // unswitched. Unlike the split case, the propagated info
    // is just reset as there's no obvious way to back-propagate the
    // info through, e.g., merge
    if (std::any_of(
            expr->outputs().begin(), expr->outputs().end(), [this](Val* out) {
              return out->isA<IterDomain>() &&
                  hasUnswitchedDependentDomains(out->as<IterDomain>());
            })) {
      for (auto inp : ir_utils::filterByType<IterDomain>(expr->inputs())) {
        auto inp_concrete = maybeGetExactMapConcreteID(inp);
        unswitched_domain_map_.emplace(
            inp_concrete,
            std::vector<std::deque<IterDomain*>>{
                std::deque<IterDomain*>{inp_concrete}});
      }
    }
  }
}

void IndexCompute::handle(Split* split) {
  auto in_id = maybeGetExactMapConcreteID(split->in()->as<IterDomain>());
  auto outer_id = maybeGetExactMapConcreteID(split->outer()->as<IterDomain>());
  auto inner_id = maybeGetExactMapConcreteID(split->inner()->as<IterDomain>());

  auto outer_it = index_map_.find(outer_id);
  auto inner_it = index_map_.find(inner_id);
  if (outer_it == index_map_.end() || inner_it == index_map_.end()) {
    return;
  }

  const auto outer_ind = outer_it->second;
  const auto inner_ind = inner_it->second;

  const bool outer_zero = isZero(outer_id);
  const bool inner_zero = isZero(inner_id);

  // We want to mark as zero merged in if we're working with shared or local
  // memory, and the dimension we're working with is not part of the allocation,
  // as we have special propagation rules for that scenario.

  // Maybe clear in_id as it could have been mapped over from another
  // IndexCompute. Uncertain if this is needed but seems to be safe.
  bool zero_merged_in = hasZeroMerged(in_id) || hasZeroMerged(inner_id) ||
      hasZeroMerged(outer_id);

  // If both are zero, the split input is also zero
  if (inner_zero && outer_zero) {
    zero_domains_.emplace(in_id);
  }

  if (zero_merged_in) {
    zero_merged_in_.emplace(in_id);
  }

  if (isZero(in_id)) {
    index_map_[in_id] = GpuLower::current()->kernel()->zeroVal();
    extent_map_[in_id] = GpuLower::current()->kernel()->zeroVal();
  } else if (zero_merged_in && outer_zero) {
    index_map_[in_id] = inner_ind;
    extent_map_[in_id] = getExtent(inner_id);
  } else if (zero_merged_in && inner_zero) {
    index_map_[in_id] = outer_ind;
    extent_map_[in_id] = getExtent(outer_id);
  } else {
    index_map_[in_id] = SimplifyingIrBuilder::addExpr(
        SimplifyingIrBuilder::mulExpr(outer_ind, getExtent(inner_id)),
        inner_ind);
    // The extent should be updated only when its allocation is
    // partial, i.e., zero_merged_in is true. See PR #1270.
    if (zero_merged_in) {
      extent_map_[in_id] = SimplifyingIrBuilder::mulExpr(
          getExtent(outer_id), getExtent(inner_id));
    }
  }
}

bool IndexCompute::isModuloInvalidUnswitchedIndex(
    IterDomain* out_concrete_id,
    Val* out_ind,
    Val* inner_extent) const {
  // If not in the unswitched domain map, this domain has no dependent
  // unswitched domain
  auto unswitched_domain_map_it = unswitched_domain_map_.find(out_concrete_id);
  if (unswitched_domain_map_it == unswitched_domain_map_.end()) {
    return false;
  }

  for (const auto& unswitched_domain_list : unswitched_domain_map_it->second) {
    NVF_ERROR(!unswitched_domain_list.empty());

    // If the stride is a multiple of the inner extent, the loop
    // unswitched index remains to be a valid maximum index as the
    // module by the inner extent will be just zero. More
    // specifically, the index for this unswitched domain would be (x
    // - 1) * extent_of_inner_domain_0 * extent_of_inner_domain_1
    // ...., so if the stride component, i.e., the multiplication of all
    // the inner extents is divisible by the merge inner extent, its
    // contribution propagated to the inner path will be zero. This
    // pattern is effectively the same as distributeDivisibleDivMod in
    // the expr simplifier.
    Val* stride = out_concrete_id->fusion()->oneVal();
    for (auto it = unswitched_domain_list.begin();
         it != unswitched_domain_list.end() - 1;
         ++it) {
      IterDomain* inner_id = *it;
      stride = IrBuilder::mulExpr(stride, getExtent(inner_id));
    }
    if (simplifyExpr(IrBuilder::modExpr(stride, inner_extent))->isZero()) {
      continue;
    }

    // Also, if the total extent including the inner domains is a
    // divisible factor of the inner extent, the contribution by the
    // unswitched domain is guaranteed to be still the maximum when
    // propagated to the inner path. This pattern is effectively the
    // same as distributeGcdRemainderDivMod in the expr simplifier.
    Val* total_extent =
        IrBuilder::mulExpr(stride, getExtent(unswitched_domain_list.back()));
    if (simplifyExpr(IrBuilder::modExpr(inner_extent, total_extent))
            ->isZero()) {
      continue;
    }

    // Not proven to be safe. This does not mean it's proven to be
    // invalid, but it's enough to make the generated code from the
    // existing C++ tests and benchmarks remain unchanged
    return true;
  }

  return false;
}

void IndexCompute::handle(Merge* merge) {
  auto out_id = maybeGetExactMapConcreteID(merge->out());
  auto outer_id = maybeGetExactMapConcreteID(merge->outer());
  auto inner_id = maybeGetExactMapConcreteID(merge->inner());

  auto out_it = index_map_.find(out_id);
  if (out_it == index_map_.end()) {
    return;
  }
  auto out_ind = out_it->second;

  auto zero = GpuLower::current()->kernel()->zeroVal();

  if (isZero(out_id)) {
    index_map_[outer_id] = zero;
    index_map_[inner_id] = zero;
    // TODO: Why do we set extent_map_ to zero? This has to be protected by zero
    // merged in, but seems logical to me the extent would still be one.
    extent_map_[outer_id] = zero;
    extent_map_[inner_id] = zero;
    zero_domains_.emplace(outer_id);
    zero_domains_.emplace(inner_id);
    return;
  }

  if (!hasZeroMerged(out_id) && contig_ids_.find(out_id) != contig_ids_.end()) {
    // Contiguous indexing path
    auto input_ids = ir_utils::iterDomainInputsOfOrderedAs(
        {merge->out()}, td_->maybeAllocation());

    // Shouldn't hit this, but don't want to segfault if somehow we do.
    NVF_ERROR(!input_ids.empty());

    // Try to find the last non broadcast entry to put the index in if it's a
    // contiguous merge. This isn't strictly necessary but there's implicit
    // assumptions in the indexing logic that assume broadcasted allocation
    // domains can be ignored. This logic is just to try and match that logic.
    // Initialize everything to zero.
    for (auto alloc_id : input_ids) {
      index_map_[alloc_id] = zero;
    }

    // If all are broadcast we can just send the index to the last entry.
    if (std::all_of(input_ids.begin(), input_ids.end(), [](IterDomain* id) {
          // I don't think reductions can be in here, but strictly matching the
          // logic in the indexing functions like
          // getNonGlobalConsumerStridedIndices
          return id->isBroadcast() || id->isReduction() || id->isStride();
        })) {
      index_map_[*(input_ids.end() - 1)] = out_ind;
    } else {
      for (auto id_it = input_ids.rbegin(); id_it != input_ids.rend();
           id_it++) {
        auto id = *id_it;
        if (id->isBroadcast() || id->isReduction() || id->isStride()) {
          continue;
        } else {
          index_map_[id] = out_ind;
          break;
        }
      }
    }

    return;
  }

  Val* inner_extent = getExtent(inner_id);

  const auto outer_extent = getExtent(outer_id);

  if (inner_id->isBroadcast() && inner_extent->isOneInt()) {
    // Propagate away from broadcast dims
    index_map_[outer_id] = out_ind;
    index_map_[inner_id] = zero;

    extent_map_[outer_id] = getExtent(out_id);
    if (hasZeroMerged(out_id)) {
      zero_merged_in_.insert(outer_id);
    }
  } else if (outer_id->isBroadcast() && outer_extent->isOneInt()) {
    // Propagate away from broadcast dims
    index_map_[outer_id] = zero;
    index_map_[inner_id] = out_ind;

    extent_map_[inner_id] = getExtent(out_id);
    if (hasZeroMerged(out_id)) {
      zero_merged_in_.insert(inner_id);
    }
  } else if (hasZeroMerged(out_id)) {
    // Don't propagate to inner id if it's comprised of only broadcast
    // allocation domains, unless outer is also all broadcast domains. Index
    // shouldn't be anything but zero if both inner and outer are all broadcast
    // domains, but didn't add a hard check for this. See Indexing5 test.
    if (!inner_id->isBroadcast() && !outer_id->isBroadcast()) {
      // If neither dimension is a broadcast (should be true for reference
      // indexing) pick the preferred path or the inner path.
      if (preferred_paths_.find(outer_id) != preferred_paths_.end() &&
          preferred_paths_.find(inner_id) == preferred_paths_.end()) {
        // Marked that we should prop through outer, not inner.
        index_map_[outer_id] = out_ind;
        extent_map_[outer_id] = getExtent(out_id);
        index_map_[inner_id] = zero;
        extent_map_[inner_id] = zero;
        zero_domains_.emplace(inner_id);
      } else {
        // Prop through inner
        index_map_[inner_id] = out_ind;
        extent_map_[inner_id] = getExtent(out_id);
        index_map_[outer_id] = zero;
        extent_map_[outer_id] = zero;
        zero_domains_.emplace(outer_id);
      }
    } else if (inner_id->isBroadcast() && !outer_id->isBroadcast()) {
      // Inner is broadcast and outer isn't, prop through outer
      index_map_[outer_id] = out_ind;
      extent_map_[outer_id] = getExtent(out_id);
      index_map_[inner_id] = zero;
      extent_map_[inner_id] = zero;
      zero_domains_.emplace(inner_id);
    } else {
      // Default to propagating through inner
      index_map_[inner_id] = out_ind;
      extent_map_[inner_id] = getExtent(out_id);
      index_map_[outer_id] = zero;
      extent_map_[outer_id] = zero;
      zero_domains_.emplace(outer_id);
    }
    zero_merged_in_.emplace(inner_id);
    zero_merged_in_.emplace(outer_id);
  } else {
    index_map_[outer_id] = SimplifyingIrBuilder::divExpr(out_ind, inner_extent);
    // Take the absolute maximum if module could result in an invalid
    // index for an unswitched domain
    index_map_[inner_id] =
        isModuloInvalidUnswitchedIndex(out_id, out_ind, inner_extent)
        ? SimplifyingIrBuilder::subExpr(
              inner_extent, inner_extent->fusion()->oneVal())
        : SimplifyingIrBuilder::modExpr(out_ind, inner_extent);
  }
}

void IndexCompute::handle(Swizzle* swizzle) {
  auto out_x_id = maybeGetExactMapConcreteID(swizzle->outX());
  auto out_y_id = maybeGetExactMapConcreteID(swizzle->outY());
  auto in_x_id = maybeGetExactMapConcreteID(swizzle->inX());
  auto in_y_id = maybeGetExactMapConcreteID(swizzle->inY());

  auto out_x_it = index_map_.find(out_x_id);
  auto out_y_it = index_map_.find(out_y_id);

  if (out_x_it == index_map_.end() || out_y_it == index_map_.end()) {
    return;
  }

  const auto out_x_ind = out_x_it->second;
  const auto out_y_ind = out_y_it->second;

  std::pair<Val*, Val*> swizzled_index = dispatchSwizzle(
      swizzle->swizzleType(),
      out_x_ind,
      out_y_ind,
      getExtent(out_x_id),
      getExtent(out_y_id));
  index_map_[in_x_id] = swizzled_index.first;
  index_map_[in_y_id] = swizzled_index.second;
}

void IndexCompute::handle(Swizzle2D* swizzle_2d) {
  auto out_x_id = maybeGetExactMapConcreteID(swizzle_2d->outX());
  auto out_y_id = maybeGetExactMapConcreteID(swizzle_2d->outY());
  auto in_x_id = maybeGetExactMapConcreteID(swizzle_2d->inX());
  auto in_y_id = maybeGetExactMapConcreteID(swizzle_2d->inY());

  auto out_x_it = index_map_.find(out_x_id);
  auto out_y_it = index_map_.find(out_y_id);

  if (out_x_it == index_map_.end() || out_y_it == index_map_.end()) {
    return;
  }

  const auto out_x_ind = out_x_it->second;
  const auto out_y_ind = out_y_it->second;

  if (swizzle_mode_ == SwizzleMode::NoSwizzle ||
      swizzle_mode_ != swizzle_2d->swizzleMode()) {
    // Handle inactive swizzles by just passing through index
    //  and extend information.

    if (!index_map_.count(in_x_id)) {
      index_map_[in_x_id] = out_x_ind;
      extent_map_[in_x_id] = getExtent(out_x_id);
    }
    if (!index_map_.count(in_y_id)) {
      index_map_[in_y_id] = out_y_ind;
      extent_map_[in_y_id] = getExtent(out_y_id);
    }
  } else {
    // Generate integer swizzle math if the
    //  swizzle is activated. See also
    //  [Note on swizzle mode].
    std::pair<Val*, Val*> swizzled_index = dispatchSwizzle(
        swizzle_2d->swizzleType(),
        out_x_ind,
        out_y_ind,
        getExtent(out_x_id),
        getExtent(out_y_id));
    index_map_[in_x_id] = swizzled_index.first;
    index_map_[in_y_id] = swizzled_index.second;
  }
}

void IndexCompute::handle(Resize* resize) {
  auto out_id = maybeGetExactMapConcreteID(resize->out());
  auto in_id = maybeGetExactMapConcreteID(resize->in());

  auto out_it = index_map_.find(out_id);

  if (out_it == index_map_.end()) {
    return;
  }

  const auto out_ind = out_it->second;

  if (isZero(out_id) || hasZeroMerged(out_id)) {
    // When the out ID is (partially) zero, the in ID is not indexable. Don't
    // add any new mapping to the index and extent maps. This is fine since when
    // a resize shows up as part of root to logical transformations, the input
    // to the resize is not indexed as the indexing is done using the logical
    // domain. This could be an issue when a resize is shows up outside of
    // rfactor transfomations, but currently that only can happen when a
    // producer tensor is transformed to look like a consumer. Since inlining is
    // not allowed with resize, the out ID should never be a zero domain in that
    // case.
    return;
  } else {
    index_map_[in_id] = sub(out_ind, resize->leftExpand());
    extent_map_[in_id] = sub(
        sub(getExtent(out_id), resize->leftExpand()), resize->rightExpand());
  }
}

void IndexCompute::dispatch(Expr* e) {
  auto is_expected_type =
      e->isOneOf<Split, Merge, Swizzle, Swizzle2D, Resize>();
  NVF_ERROR(
      is_expected_type, "Invalid expr type found in transform traversal.");
  updateUnswitchedDomains(e);
  BackwardVisitor::dispatch(e);
}

IndexCompute::IndexCompute(
    const TensorDomain* _td,
    std::unordered_map<IterDomain*, Val*> initial_index_map,
    std::unordered_map<IterDomain*, Val*> extent_map,
    std::unordered_set<IterDomain*> zero_domains,
    std::unordered_set<IterDomain*> zero_merged_in,
    std::unordered_set<IterDomain*> preferred_paths)
    : IndexCompute(
          _td,
          std::move(initial_index_map),
          std::move(extent_map),
          std::move(zero_domains),
          std::move(zero_merged_in),
          ContigIDs::getNonContigIDs(),
          std::move(preferred_paths)) {}

IndexCompute::IndexCompute(
    const TensorDomain* _td,
    std::unordered_map<IterDomain*, Val*> initial_index_map,
    std::unordered_map<IterDomain*, Val*> extent_map,
    std::unordered_set<IterDomain*> zero_domains,
    std::unordered_set<IterDomain*> zero_merged_in,
    const ContigIDs& contig_finder,
    std::unordered_set<IterDomain*> preferred_paths,
    std::unordered_set<IterDomain*> unswitched_loop_domains)
    : td_(_td),
      index_map_(std::move(initial_index_map)),
      extent_map_(std::move(extent_map)),
      zero_domains_(std::move(zero_domains)),
      zero_merged_in_(std::move(zero_merged_in)),
      contig_ids_{contig_finder.contigIDs()},
      preferred_paths_(std::move(preferred_paths)),
      unswitched_loop_domains_(std::move(unswitched_loop_domains)) {
  FUSER_PERF_SCOPE("GpuLower::Lower::IndexCompute::IndexCompute");

<<<<<<< HEAD
  if (getenv("DISABLE_CONTIG_INDEXING")) {
    std::cerr << "Disabling contig indexing\n";
=======
  if (isOptionDisabled(DisableOption::ContigIndexing)) {
>>>>>>> 1b81f082
    contig_ids_.clear();
  }

  // Make sure we recompute any indices we can that map to a contiguous access
  // in physical memory.
  const auto& within_contig = contig_finder.withinContigIDs();
  for (auto contig_id : contig_ids_) {
    if (index_map_.find(contig_id) != index_map_.end()) {
      NVF_ERROR(within_contig.find(contig_id) != within_contig.end());
      for (auto id : within_contig.at(contig_id)) {
        index_map_.erase(id);
      }
    }
  }

  initializeUnswitchDomainMap();
}

IndexCompute::IndexCompute(
    std::unordered_map<IterDomain*, Val*> initial_index_map,
    std::unordered_set<IterDomain*> zero_domains,
    std::unordered_set<IterDomain*> preferred_paths,
    std::unordered_set<IterDomain*> unswitched_loop_domains)
    : td_{nullptr},
      index_map_(std::move(initial_index_map)),
      zero_domains_(std::move(zero_domains)),
      preferred_paths_(std::move(preferred_paths)),
      concrete_id_pass_{true},
      swizzle_mode_{SwizzleMode::Loop},
      unswitched_loop_domains_(std::move(unswitched_loop_domains)) {
  FUSER_PERF_SCOPE("GpuLower::Lower::IndexCompute::IndexCompute");
  initializeUnswitchDomainMap();
}

void IndexCompute::run(const LoopIndexing& loop_indexing) {
  NVF_ERROR(concrete_id_pass_, "concrete pass only for this option");
  // Apply loop swizzles if there are any that outputs to
  //  the loop domains.
  // Currently only support loop swizzles that directly output
  //  to concrete loop domains and these are validated in
  //  validate swizzle pass.
  // TODO:
  //  will gradually enable replaying and mapping of loop
  // swizzles in the IR infrastructure and once that's piped
  // through this part of logic will be removed.
  std::unordered_set<Expr*> visited;
  for (auto loop_id : loop_indexing.loopDomains()) {
    auto loop_id_def = loop_id->definition();
    if (loop_id_def != nullptr && loop_id_def->isA<Swizzle2D>()) {
      if (visited.insert(loop_id_def).second) {
        dispatch(loop_id_def);
      }
    }
  }

  // Resolve the index vals that could be resolved with only
  //  the loops that consumer_tv doesn't share with any of its
  //  consumers, i.e. the not-inlined loops that define consumer_tv
  //  values.
  collectIndexIntoPermissiveMap(loop_indexing);

  // Run through the loop indexing expressions and generate
  //  the indexing integer math for the concrete ids.
  for (auto expr : loop_indexing.getBackwardExprList()) {
    // Resolve missing values from permissive map.
    updateIndexMapFromPermissiveMap(expr);

    dispatch(expr);
  }
}

void IndexCompute::collectIndexIntoPermissiveMap(
    const LoopIndexing& loop_indexing) {
  // Visit the expressions that only produces un-inlined iterdomains,
  //  in reverse topological order.
  for (auto expr : loop_indexing.getBackwardOutOfLineExprList()) {
    // Compute indexing vals for the expression inputs.
    //
    // This stage should run before any indexing computation so it could be
    //  made sure that all index values computed at this stage are
    //  the ones that can be resolved only with the not-inlined
    //  iterdomains.
    //
    auto id_outputs = ir_utils::filterByType<IterDomain>(expr->outputs());
    if (std::all_of(
            id_outputs.begin(), id_outputs.end(), [this](IterDomain* id) {
              return index_map_.count(
                  GpuLower::current()->caMap()->getConcreteMappedID(
                      id, IdMappingMode::EXACT));
            })) {
      // Visit this expression:
      // LoopIndexingAnalysis::traverseFromDomainVals made sure that each
      //  concrete index is bound exactly once so computing these expressions
      //  early should still be consistent.
      dispatch(expr);

      auto id_inputs = ir_utils::filterByType<IterDomain>(expr->inputs());
      for (auto id : id_inputs) {
        // Collect backward pass results from this expression if they are
        //  made available in by this expression.
        auto idx_it =
            index_map_.find(GpuLower::current()->caMap()->getConcreteMappedID(
                id, IdMappingMode::EXACT));

        if (idx_it != index_map_.end()) {
          permissive_index_map_
              [GpuLower::current()->caMap()->getConcreteMappedID(
                  id, IdMappingMode::PERMISSIVE)] = idx_it->second;
        }
      }
    }
  }
}

void IndexCompute::updateIndexMapFromPermissiveMap(const Expr* id_expr) {
  auto id_outputs = ir_utils::filterByType<IterDomain>(id_expr->outputs());
  for (auto id : id_outputs) {
    auto concrete_id = GpuLower::current()->caMap()->getConcreteMappedID(
        id, IdMappingMode::EXACT);
    // Only try to copy index val from permissive map when
    //  the index is missing.
    if (!index_map_.count(concrete_id)) {
      auto permissive_id = GpuLower::current()->caMap()->getConcreteMappedID(
          id, IdMappingMode::PERMISSIVE);
      // Write the permissive index val into index_map_ if the
      //  missing value is found here.
      auto permissive_it = permissive_index_map_.find(permissive_id);
      if (permissive_it != permissive_index_map_.end()) {
        index_map_[concrete_id] = permissive_it->second;
      }
    }
  }
}

void IndexCompute::run() {
  const std::vector<Val*> domain_vals(td_->loop().begin(), td_->loop().end());
  traverseTo(domain_vals, false);
}

IterDomain* IndexCompute::maybeGetExactMapConcreteID(IterDomain* id) const {
  if (concrete_id_pass_) {
    return GpuLower::current()->caMap()->getConcreteMappedID(
        id, IdMappingMode::EXACT);
  }
  return id;
}

Val* IndexCompute::getExtent(IterDomain* id) const {
  // Pick from extent_map_ if available. Previously parallel
  // dimensions were ued (e.g., blockDim.x), however, it would result
  // in out-of-bounds errors when the extent of IterDomain is smaller
  // than the threading dimension.
  if (extent_map_.find(id) != extent_map_.end()) {
    return extent_map_.at(id);
  } else {
    return id->extent();
  }
}

bool IndexCompute::hasZeroMerged(IterDomain* id) const {
  return zero_merged_in_.find(id) != zero_merged_in_.end() || isZero(id);
}

bool IndexCompute::isZero(IterDomain* id) const {
  return zero_domains_.find(id) != zero_domains_.end();
}

IndexCompute IndexCompute::updateIndexCompute(
    const TensorDomain* new_td,
    const std::unordered_map<IterDomain*, VectorOfUniqueEntries<IterDomain*>>&
        id_map,
    const ContigIDs& contig_finder) const {
  FUSER_PERF_SCOPE("GpuLower::Lower::updateIndexCompute");

  std::unordered_map<IterDomain*, Val*> updated_index_map;
  std::unordered_map<IterDomain*, Val*> updated_extent_map;
  std::unordered_set<IterDomain*> updated_zero_domains;
  std::unordered_set<IterDomain*> updated_zero_merged_in;
  std::unordered_set<IterDomain*> updated_unswitched_domains;

  // Multile IDs can map to the same ID, so loop over the mappings in
  // a deterministic order to have deterministic indexing results
  for (auto prev_id : getSortedKeys(id_map, Statement::lessThan)) {
    const auto& new_ids = id_map.at(prev_id);
    for (auto new_id : new_ids.vector()) {
      if (index_map_.find(prev_id) != index_map_.end()) {
        updated_index_map[new_id] = index_map_.at(prev_id);
      }

      if (extent_map_.find(prev_id) != extent_map_.end()) {
        updated_extent_map[new_id] = getExtent(prev_id);
      }

      if (zero_domains_.find(prev_id) != zero_domains_.end()) {
        updated_zero_domains.emplace(new_id);
      }

      if (zero_merged_in_.find(prev_id) != zero_merged_in_.end()) {
        updated_zero_merged_in.emplace(new_id);
      }

      if (auto it = unswitched_loop_domains_.find(prev_id);
          it != unswitched_loop_domains_.end()) {
        updated_unswitched_domains.emplace(new_id);
      }
    }
  }

  IndexCompute updated_index_compute(
      new_td,
      updated_index_map,
      updated_extent_map,
      updated_zero_domains,
      updated_zero_merged_in,
      contig_finder,
      {},
      updated_unswitched_domains);

  updated_index_compute.run();

  return updated_index_compute;
}

namespace {
// Map indices down to the loop domains for applying swizzle
class UpdateLeafIndices : public IterVisitor {
 public:
  UpdateLeafIndices(
      const TensorDomain* td,
      std::unordered_map<IterDomain*, Val*> initial_index_map,
      std::unordered_map<IterDomain*, Val*> extent_map)
      : td_(td),
        index_map_(std::move(initial_index_map)),
        extent_map_(std::move(extent_map)) {
    const std::vector<Val*> domain_vals(td_->loop().begin(), td_->loop().end());

    traverseTo(domain_vals, false);
  }

  const std::unordered_map<IterDomain*, Val*>& indexMap() const {
    return index_map_;
  }

  const std::unordered_map<IterDomain*, Val*>& extentMap() const {
    return extent_map_;
  }

 private:
  using IterVisitor::handle;

  void handle(Split* split) override {
    auto in_id = split->in();
    auto outer_id = split->outer();
    auto inner_id = split->inner();

    // Nothing need to be done when mappings for the output axes
    // already exist.
    if (index_map_.find(outer_id) != index_map_.end()) {
      NVF_ERROR(
          index_map_.find(inner_id) != index_map_.end(),
          "Outer exists but inner not found");
      return;
    }

    if (!index_map_.count(in_id)) {
      // Reduction axes on producer side could be visited on forward
      //  propagation pass and current implementation does not yet
      //  support reduction on swizzled iterdomains, so un-indexed
      //  reduction iterdomains are just ignored for now. It is the same
      //  for broadcast iterdomains.
      NVF_ERROR(
          in_id->isReduction() || in_id->isBroadcast(),
          "Undefined index for ",
          in_id->toString());
      return;
    }

    auto factor = split->factor();
    index_map_[inner_id] =
        SimplifyingIrBuilder::modExpr(index_map_[in_id], factor);
    extent_map_[inner_id] = factor;
    index_map_[outer_id] =
        SimplifyingIrBuilder::divExpr(index_map_[in_id], factor);
    extent_map_[outer_id] =
        SimplifyingIrBuilder::ceilDivExpr(getExtent(in_id), factor);
  }

  void handle(Merge* merge) override {
    auto out_id = merge->out();
    auto outer_id = merge->outer();
    auto inner_id = merge->inner();

    // Nothing need to be done when mappings for the output axes
    // already exist.
    if (index_map_.find(out_id) != index_map_.end()) {
      return;
    }

    if (outer_id->isBroadcast()) {
      if (!index_map_.count(inner_id)) {
        // Reduction axes on producer side could be visited on forward
        //  propagation pass and current implementation does not yet
        //  support reduciton on swizzled iterdomains, so un-indexed
        //  reduction iterdomains are just ignored for now. The same applies to
        //  BroadcastOp.
        NVF_ERROR(
            inner_id->isReduction() || inner_id->isBroadcast(),
            "Undefined index for ",
            inner_id->toString());
        return;
      }

      NVF_ERROR(
          index_map_.find(inner_id) != index_map_.end(), "Inner ID not found");

      index_map_[out_id] = index_map_[inner_id];
      extent_map_[out_id] = getExtent(inner_id);
      return;
    } else if (inner_id->isBroadcast()) {
      if (!index_map_.count(outer_id)) {
        // Reduction axes on producer side could be visited on forward
        //  propagation pass and current implementation does not yet
        //  support reduciton on swizzled iterdomains, so un-indexed
        //  reduction iterdomains are just ignored for now.
        NVF_ERROR(
            outer_id->isReduction() || outer_id->isBroadcast(),
            "Undefined index for ",
            outer_id->toString());
        return;
      }

      NVF_ERROR(
          index_map_.find(outer_id) != index_map_.end(), "Outer ID not found");

      index_map_[out_id] = index_map_[outer_id];
      extent_map_[out_id] = getExtent(outer_id);
      return;
    }

    if (!index_map_.count(outer_id) || !index_map_.count(inner_id)) {
      // Reduction axes on producer side could be visited on forward
      //  propagation pass and current implementation does not yet
      //  support reduciton on swizzled iterdomains, so un-indexed
      //  reduction iterdomains are just ignored for now.
      NVF_ERROR(
          (outer_id->isReduction() || outer_id->isBroadcast()) &&
              (inner_id->isReduction() || inner_id->isBroadcast()),
          "Undefined index for ",
          outer_id->toString(),
          " and ",
          inner_id->toString());
      return;
    }

    NVF_ERROR(
        index_map_.find(outer_id) != index_map_.end(), "Outer ID not found");
    NVF_ERROR(
        index_map_.find(inner_id) != index_map_.end(), "Inner ID not found");

    index_map_[out_id] = SimplifyingIrBuilder::addExpr(
        index_map_[inner_id],
        SimplifyingIrBuilder::mulExpr(
            index_map_[outer_id], getExtent(inner_id)));

    extent_map_[out_id] =
        SimplifyingIrBuilder::mulExpr(getExtent(outer_id), getExtent(inner_id));
  }

  void handle(Swizzle2D* swizzle_2d) override {
    auto in_x = swizzle_2d->inX();
    auto in_y = swizzle_2d->inY();
    auto out_x = swizzle_2d->outX();
    auto out_y = swizzle_2d->outY();

    // Forward propagation pass still just forward
    //  through the indices and the actual swizzle
    //  will be applied on the backward pass in
    //  IndexSwizzle class implementation.
    index_map_[out_x] = index_map_.at(in_x);
    extent_map_[out_x] = getExtent(in_x);
    index_map_[out_y] = index_map_.at(in_y);
    extent_map_[out_y] = getExtent(in_y);
  }

  // return extent_map_[id] if exists, else return id->extent()
  Val* getExtent(IterDomain* id) {
    if (extent_map_.find(id) != extent_map_.end()) {
      return extent_map_.at(id);
    } else {
      return id->extent();
    }
  }

 private:
  const TensorDomain* td_;
  std::unordered_map<IterDomain*, Val*> index_map_;
  std::unordered_map<IterDomain*, Val*> extent_map_;
};

Val* getExtentOfRootAxis(IterDomain* id, Val* normal_extent = nullptr) {
  // If id is device dim, ignore the extent which holds the unsharded extent.
  if (id->isDeviceDim()) {
    normal_extent = GpuLower::current()->kernel()->oneVal();
  } else if (normal_extent == nullptr) {
    normal_extent = id->extent();
  }

  return normal_extent;
}

} // namespace

IndexSwizzle::IndexSwizzle(
    const TensorView* tv,
    std::unordered_map<IterDomain*, Val*> initial_index_map,
    std::unordered_map<IterDomain*, Val*> extent_map,
    std::unordered_set<IterDomain*> zero_domains,
    std::unordered_set<IterDomain*> zero_merged_in)
    : IndexCompute(
          tv->domain(),
          std::move(initial_index_map),
          std::move(extent_map),
          std::move(zero_domains),
          std::move(zero_merged_in)),
      tv_(tv) {}

IndexSwizzle::IndexSwizzle(
    const TensorView* tv,
    const TensorDomain* domain,
    std::unordered_map<IterDomain*, Val*> initial_index_map,
    std::unordered_map<IterDomain*, Val*> extent_map,
    std::unordered_set<IterDomain*> zero_domains,
    std::unordered_set<IterDomain*> zero_merged_in)
    : IndexCompute(
          domain,
          std::move(initial_index_map),
          std::move(extent_map),
          std::move(zero_domains),
          std::move(zero_merged_in)),
      tv_(tv) {}

void IndexSwizzle::run() {
  if (tv_->hasSwizzleOp()) {
    // Propagate backward for the annotated swizzle path.
    // TODO:
    //  eventually will unify the two swizzling implementation
    //  code path in a follow up. Currently just focusing on
    //  getting the necessary implementation of the swizzle
    //  operator ready.
    //
    // At this intermediate state, the legacy swizzle implementation
    //  takes precedence, i.e. whenever swizzle_type_ is not NoSwizzle,
    //  the new swizzle op pass is disabled.
    UpdateLeafIndices update_loop(td_, indexMap(), extentMap());
    index_map_ = update_loop.indexMap();
    extent_map_ = update_loop.extentMap();
    IndexCompute::swizzle_mode_ = SwizzleMode::Data;
    IndexCompute::run();
  }
}

void IndexSwizzle::dispatch(Expr* e) {
  auto out_ids = ir_utils::filterByType<IterDomain>(e->outputs());
  bool needs_update =
      std::any_of(
          out_ids.begin(),
          out_ids.end(),
          [this](IterDomain* id) {
            return swizzled_ids_.find(id) != swizzled_ids_.end();
          }) ||
      (e->isA<Swizzle2D>() &&
       e->as<Swizzle2D>()->swizzleType() != Swizzle2DType::NoSwizzle &&
       e->as<Swizzle2D>()->swizzleMode() == SwizzleMode::Data);
  if (!needs_update) {
    return;
  }

  IndexCompute::dispatch(e);
  for (auto input : ir_utils::filterByType<IterDomain>(e->inputs())) {
    swizzled_ids_.insert(input);
  }
}

void IndexSwizzle::handle(Swizzle2D* swizzle_2d) {
  auto out_x_id = swizzle_2d->outX();
  auto out_y_id = swizzle_2d->outY();

  auto out_x_it = index_map_.find(out_x_id);
  auto out_y_it = index_map_.find(out_y_id);

  NVF_ERROR(
      out_x_it != index_map_.end() && out_y_it != index_map_.end(),
      "Swizzle output indices were not propagated through");

  IndexCompute::handle(swizzle_2d);
}

namespace {

//! Check if the index of a parallel loop should be subsituted with
//! zero.
//!
//! Zero substitution only happens with the BID parallel types with
//! Local Or Shared tensors or the TID parallel types with Local
//! tensors.
//!
//! This check is straightforward for consumers, but for producers
//! the substitution is only done when the producer uses the same
//! parallel type as the loop parallel type.
//!
//! If there's a mapped producer IterDoamin and that ID is
//! parallelized, there are a couple of cases depending on the
//! parallel type and the producer memory type:
//!
//! Loop PT, producer PT, producer mem -> index
//! - BID, TID/Serial, Shared / Local -> use BID
//! - BID, BID, Shared / Local -> use zero when loop PT == producer PT
//! - BID, BID, Shared / Local -> invalid when loop PT != producer PT
//! - TID, Serial, Local -> use TID
//! - TID, TID, Local -> use zero when loop PT == producer PT
//! - TID, TID, Local -> invalid when loop PT != producer PT
//!
//! The invalid cases should not happen here as they should be already
//! detected as invalid parallelization. Thus, we just need to find if
//! the producer has a mapped IterDomain that has the same parallel
//! type as the loop IterDomain.
bool isParallelLoopIndexSubstitutedAsZero(
    const TensorView* tv,
    IterDomain* loop_id,
    bool as_consumer,
    bool within_mma_loops) {
  const auto ca_map = GpuLower::current()->caMap();

  // MMA operands are currently indexed in units of "fragments",
  //  so each mma tensor domain would be zero-ed and the tensor index
  //  calculated here would be the fragment index.
  // TODO: This is a quick WAR to enable iterating over a register array
  //  of MMA fragments, so we could generate unrolled mma loops.
  //  Eventually we still want IdGraph to be able to analyze the
  //  in-register layout of mma fragments for more unified indexing math
  //  as well as more flexibility in swizzling loops.
  if (loop_id->isMma() && !as_consumer) {
    return true;
  }

  const bool is_shared = tv->getMemoryType() == MemoryType::Shared;
  const bool is_local = tv->getMemoryType() == MemoryType::Local;

  if (!((loop_id->isBlockDim() && (is_shared || is_local)) ||
        (loop_id->isThread() && is_local))) {
    return false;
  }

  // If this is for a consumer, the above check is sufficient
  if (as_consumer) {
    return true;
  }

  // Note && TODO:
  // mma swizzled lane_id does not map naturally from producer
  // to consumer but they should still be detected as same
  // parallel type. In a follow up may want to extend
  // find_matching_parallel_domain to cover this case.
  if ((within_mma_loops || ir_utils::isLdMatrixOp(tv->definition())) &&
      loop_id->getParallelType() == ParallelType::TIDx) {
    return true;
  }

  // When indexing a producer, additional checks are required as
  // mentioned above
  auto producer_tv = tv;
  auto it = std::find_if(
      tv->getLoopDomain().begin(),
      tv->getLoopDomain().end(),
      [&](IterDomain* tv_id) {
        // Matching is done using the index and loop maps. See
        // validateParallelize as well.
        return ca_map->areMapped(loop_id, tv_id, IdMappingMode::EXACT) ||
            ca_map->areMapped(loop_id, tv_id, IdMappingMode::PERMISSIVE);
      });

  // There's no mapped producer ID. Zero substitution shouldn't be
  // done.
  if (it == tv->getLoopDomain().end()) {
    return false;
  }

  // Producer ID that corresponds to the loop ID
  IterDomain* producer_id = *it;

  // If the loop PT and producer PT are the same, the producer ID can
  // be indexed as just zero. Otherwise, it must use the loop parallel
  // type as its index.

  // Sanity check when not substituted, i.e., when the producer ID
  // uses a different as the loop PT. Not necessary as these
  // conditions are already validated, but just double checking.

  if (loop_id->getParallelType() != producer_id->getParallelType()) {
    NVF_ERROR(
        (loop_id->isBlockDim() && !producer_id->isBlockDim()) ||
            (loop_id->isThreadDim() && !producer_id->isThread()),
        "Found invalid parallelization that should have been detected by the parallel validation: loop ID: ",
        loop_id->toString(),
        ", producer: ",
        producer_tv->toString());
  }

  return producer_id->getParallelType() == loop_id->getParallelType();
}

} // namespace

// Used for local and shared index mapping. Returns a map from loops
// to loop indices as well as a set of loops that do not contribute to
// indexing.
std::pair<std::unordered_map<ForLoop*, Val*>, std::unordered_set<ForLoop*>>
indexMapFromTV(
    const TensorView* tv,
    const std::vector<ForLoop*>& loops,
    const std::unordered_set<ForLoop*>& rotated_loops,
    ForLoop* alloc_loop,
    bool as_consumer,
    ForLoop* circular_buffer_loop) {
  bool within_alloc = false;
  if (alloc_loop == nullptr) {
    within_alloc = true;
  }

  const bool is_global = tv->getMemoryType() == MemoryType::Global;
  const bool is_shared = tv->getMemoryType() == MemoryType::Shared;

  std::unordered_map<ForLoop*, Val*> loop_to_ind_map;

  // Check if the current op has an implicit loop implemented
  //  within an mma instruction.
  bool within_mma_loops =
      std::any_of(loops.begin(), loops.end(), [](ForLoop* fl) {
        return fl->iter_domain()->isMma();
      });

  // Track domains that do not contibute to the resulting
  // index. Previously, index->isZeroInt() was used to detect such
  // domains, but that's not a reliable method as we may set an
  // initial index to zero for unswitch.
  std::unordered_set<ForLoop*> zero_loops;

  for (auto loop : loops) {
    Val* idx = nullptr;
    // See also LoopNestGenerator::pushAlloc.
    // NOLINTNEXTLINE(bugprone-branch-clone)
    if (!within_alloc) {
      if ((loop->iter_domain()->isThreadDim() && is_shared) ||
          (loop->iter_domain()->isThread() && is_global)) {
        idx = loop->indexOrStartIfTrivial();
      } else {
        idx = GpuLower::current()->kernel()->zeroVal();
        zero_loops.insert(loop);
      }
    } else if (isParallelLoopIndexSubstitutedAsZero(
                   tv, loop->iter_domain(), as_consumer, within_mma_loops)) {
      idx = GpuLower::current()->kernel()->zeroVal();
      zero_loops.insert(loop);
    } else {
      idx = loop->indexOrStartIfTrivial();
    }

    if (rotated_loops.count(loop) > 0 && zero_loops.count(loop) == 0) {
      idx = SimplifyingIrBuilder::addExpr(idx, loop->step());
    }

    if (loop == circular_buffer_loop) {
      const int64_t stage_depth =
          GpuLower::current()->circularBufferInfo().getStageDepthFor(
              loop->iter_domain());
      idx = SimplifyingIrBuilder::addExpr(
          idx,
          SimplifyingIrBuilder::create<Val>(stage_depth - 1L, DataType::Index));
    }

    loop_to_ind_map[loop] = idx;

    if (!within_alloc && loop == alloc_loop) {
      within_alloc = true;
    }
  }
  // NOLINTNEXTLINE(clang-analyzer-cplusplus.NewDeleteLeaks)
  return {loop_to_ind_map, zero_loops};
}

//! Set "pragma unroll" required for loops that indexing of Local
//! tensors depends on.
//!
//! \param tv Indexed tensor
//! \param alloc_loop Allocation loop of tv
//! \param loops The current loop structure
//! \param id_map Producer-to-consumer map in case of indexing as producer
void ensureStaticIndexing(
    const TensorView* tv,
    ForLoop* alloc_loop,
    const std::vector<ForLoop*>& loops,
    const std::unordered_map<IterDomain*, IterDomain*>& id_map) {
  if (tv->getMemoryType() != MemoryType::Local) {
    return;
  }

  bool within_alloc = false;
  if (alloc_loop == nullptr) {
    within_alloc = true;
  }

  for (auto loop : loops) {
    if (!within_alloc) {
      if (loop == alloc_loop) {
        within_alloc = true;
      }
      continue;
    }
    IterDomain* loop_id = loop->iter_domain();
    if (loop->vectorize() || loop_id->isThread()) {
      continue;
    }
    // Look for a domain that is mapped with the loop. If mapped in
    // the loop map, the loop index should be used for indexing of the
    // tensor, except for broadcast and reduction domains.
    auto it = std::find_if(
        tv->getLoopDomain().begin(),
        tv->getLoopDomain().end(),
        [loop_id, &id_map](IterDomain* id) {
          if (id->isBroadcast() || id->isReduction() || id->isStride()) {
            return false;
          }
          auto id_replacement = id_map.find(id);
          if (id_replacement != id_map.end()) {
            id = id_replacement->second;
          }
          return GpuLower::current()->caMap()->areMapped(
              loop_id, id, IdMappingMode::PERMISSIVE);
        });
    if (it != tv->getLoopDomain().end()) {
      loop->requireUnroll();
    }
  }
}

namespace {

std::unordered_map<IterDomain*, IterDomain*> invertOneToOneMap(
    const std::unordered_map<IterDomain*, IterDomain*>& map) {
  std::unordered_map<IterDomain*, IterDomain*> inverted;
  for (const auto& kv : map) {
    bool inserted = inverted.emplace(kv.second, kv.first).second;
    NVF_ERROR(
        inserted,
        "Multiple mappings to the same value detected: ",
        kv.second->toString());
  }
  return inverted;
}

} // namespace

std::vector<Val*> Index::getGlobalProducerStridedIndices(
    TensorView* producer_tv,
    const TensorView* consumer_tv,
    const std::vector<ForLoop*>& loops,
    const std::unordered_set<ForLoop*>& rotated_loops,
    const std::unordered_map<IterDomain*, Val*>& override_index) {
  FUSER_PERF_SCOPE("GpuLower::Lower::getGlobalProducerIndex");

  auto alloc_indices = getProducerAllocationIndices(
      producer_tv, consumer_tv, loops, rotated_loops, override_index);

  const auto& alloc_dom = producer_tv->getMaybeAllocationDomain();

  // TODO: Abstract stride logic to reuse with consumer indexing
  std::vector<Val*> strides(alloc_dom.size(), nullptr);
  {
    int stride_i = 0;
    for (const auto i : c10::irange(alloc_dom.size())) {
      if (alloc_dom[i]->isReduction()) {
        strides[i] = GpuLower::current()->kernel()->oneVal();
        continue;
      }
      strides[i] = IrBuilder::getItemExpr(
          IrBuilder::getAttrExpr(
              IrBuilder::metadataExpr(producer_tv), "alloc_stride"),
          (int64_t)stride_i++);
    }
  }

  NVF_ERROR(alloc_dom.size() == producer_tv->domain()->contiguity().size());
  Val* cur_contig_stride = GpuLower::current()->kernel()->oneVal();
  for (const auto i : c10::irange(alloc_dom.size())) {
    auto dim = alloc_dom.size() - i - 1;
    if (alloc_dom[dim]->isReduction()) {
      continue;
    }

    auto producer_dim_contiguity = producer_tv->domain()->contiguity().at(dim);
    if (alloc_dom[dim]->isBroadcast()) {
      strides[dim] = cur_contig_stride->fusion()->zeroVal();
      NVF_ERROR(!producer_dim_contiguity.has_value());
    } else if (!producer_dim_contiguity.has_value()) {
      NVF_ERROR(false, "Expected value for dimension contiguity");
    } else if (producer_dim_contiguity.value()) {
      // If contig, used the stored stride which may be the previous
      // dimensions stride * previous dimensions size
      strides[dim] = cur_contig_stride;
      // Prepare for the next dimension which may also be contiguous, multiply
      // by extent of this dimension
      auto alloc_dim_extent = getExtentOfRootAxis(alloc_dom[dim]);
      cur_contig_stride =
          SimplifyingIrBuilder::mulExpr(cur_contig_stride, alloc_dim_extent);
    } else {
      // If non contiguous dimension, keep local stride information, set cur
      // stride to local stride * local raw extent
      auto alloc_dim_extent = getExtentOfRootAxis(alloc_dom[dim]);
      cur_contig_stride =
          SimplifyingIrBuilder::mulExpr(strides[dim], alloc_dim_extent);
    }
  }

  auto vectorize_shift =
      loops.empty() ? nullptr : loops.back()->vectorize_shift();

  // Global striding
  std::vector<Val*> strided_inds(
      alloc_dom.size(), GpuLower::current()->kernel()->zeroVal());
  for (const auto i : c10::irange(alloc_dom.size())) {
    Val* alloc_ind = alloc_indices.at(i);

    if (alloc_ind->isZeroInt()) {
      continue;
    } else {
      auto strided_ind = SimplifyingIrBuilder::mulExpr(alloc_ind, strides[i]);
      if (i == alloc_dom.size() - 1 && vectorize_shift != nullptr) {
        strided_inds[i] =
            SimplifyingIrBuilder::addExpr(strided_ind, vectorize_shift);
      } else {
        strided_inds[i] = strided_ind;
      }
    }
  }

  return strided_inds;
}

namespace {

// Maps all producer domains to consumer with broadcast
// forwarding. Used to find the allocation position.
std::unordered_map<IterDomain*, IterDomain*> mapAllProducerDomainsToConsumer(
    TensorView* producer_tv,
    const TensorView* consumer_tv) {
  // This map has forwarded broadcast axes, it should only be used to compute
  // the allocation position of the producer
  std::unordered_map<IterDomain*, IterDomain*> p2c_alloc_map;

  //  We want to replay producer as consumer instead of the other way around
  //  since consumer may have some broadcasted axes producer doesn't have
  //  merged into loops producer may use. If we did consumer as producer we
  //  wouldn't have this information in the mapping.
  auto replay_PasC = BestEffortReplay::replayPasC(
      producer_tv,
      consumer_tv,
      -1,
      PairwiseLogicalDomainMap(producer_tv, consumer_tv));

  // Grab consumer domain entries and reverse replay map. TODO: Maybe
  // TransformReplay::replayPasC could return this map
  for (auto id : consumer_tv->getLoopDomain()) {
    const auto& c2p_map = replay_PasC.getReplay();
    auto c2p_it = c2p_map.find(id);
    if (c2p_it != c2p_map.end()) {
      auto c_id = c2p_it->first;
      auto p_id = c2p_it->second;
      p2c_alloc_map[p_id] = c_id;
    }
  }

  return p2c_alloc_map;
}

Val* sumVals(std::vector<Val*> vals) {
  Val* result_index = GpuLower::current()->kernel()->zeroVal();
  for (auto v : vals) {
    result_index = SimplifyingIrBuilder::addExpr(result_index, v);
  }
  return result_index;
}

} // namespace

// Producer index for either shared or local memory
std::vector<Val*> Index::getNonGlobalProducerStridedIndices(
    TensorView* producer_tv,
    const TensorView* consumer_tv,
    const std::vector<ForLoop*>& loops,
    const std::unordered_set<ForLoop*>& rotated_loops,
    const std::unordered_map<IterDomain*, Val*>& override_index) {
  bool is_mma_input = consumer_tv->definition()->isA<MmaOp>();
  const auto gpu_lower = GpuLower::current();
  // Replay producer to look like consumer so we can index on producer since our
  // loop nests look like consumer
  auto pairwise_map = PairwiseLogicalDomainMap(producer_tv, consumer_tv);
  // Resize ops can be and should be replayed.
  auto producer_replayed_as_consumer =
      TransformReplay::replayPasC(
          producer_tv,
          consumer_tv,
          -1,
          pairwise_map,
          TransformReplayOptions().replayResize())
          .first;

  ir_utils::TVDomainGuard domain_guard(
      producer_tv, producer_replayed_as_consumer);
  const auto p2c_alloc_map =
      mapAllProducerDomainsToConsumer(producer_tv, consumer_tv);

  // Map everything we can from reference to producer using compute at index
  // map. All producer id's don't exist in the compute at map. The logical axes
  // all may be, but since I haven't proven that to be the case, going to do a
  // more conservative approach, which is to use the consumer as a proxy between
  // producer to reference.
  std::unordered_map<IterDomain*, IterDomain*> index_map_ref_to_producer;
  std::unordered_map<IterDomain*, IterDomain*> c2p_index_map;

  // Map sent to best effort replay needs to match the exact incantation for
  // compute_at_mode.cpp with MappingMode::Index
  auto c2p_logical_map = PairwiseLogicalDomainMap(producer_tv, consumer_tv)
                             .mapBroadcast(false)
                             .mapConsumerToProducer();

  // This replay has to be consistent with compute at index map.
  BestEffortReplay replay_producer_as_consumer(
      producer_tv->getLoopDomain(),
      consumer_tv->getLoopDomain(),
      c2p_logical_map);

  c2p_index_map = replay_producer_as_consumer.getReplay();

  const auto& producer_indexing_from_idgraph = getTensorIndexFromIdGraph(
      loops, rotated_loops, consumer_tv, producer_tv, false, c2p_index_map);

  const auto& producer_indexing = producer_indexing_from_idgraph.index;

  IndexSwizzle index_swizzle(
      producer_tv,
      producer_indexing.indexMap(),
      producer_indexing.extentMap(),
      producer_indexing.zeroDomains(),
      producer_indexing.zeroMergedIn());

  index_swizzle.run();

  auto producer_swizzled_index = index_swizzle;

  if (producer_tv->hasSwizzleOp()) {
    // Special handling needed on the new swizzle
    //  op pass:
    //  each swizzle op is local to the tensor,
    //  so ReplayPasC will not include the swizzle
    //  ops on the producer iterdomain. So would
    //  need to traverse forward the producer domain
    //  before the replay to get the swizzle ops.
    IndexSwizzle producer_swizzle2d(
        producer_tv,
        domain_guard.prevDomain(),
        producer_indexing.indexMap(),
        producer_indexing.extentMap(),
        producer_indexing.zeroDomains(),
        producer_indexing.zeroMergedIn());
    producer_swizzle2d.run();
    producer_swizzled_index = producer_swizzle2d;
  }

  // TODO: merge the two swizzle compute logic once the new one is ready.
  //  will need to replace cyclic shift swizzle with xor since swizzle2d
  //  doesn't have cyclic shift.
  const auto& index_map = producer_swizzled_index.indexMap();

  const auto& extent_map = producer_indexing.extentMap();
  const auto& zero_domain_map = producer_indexing.zeroDomains();
  // Indices should now be mapped onto IterDomains in producer, so just grab
  // and use them.
  const auto& alloc_dom = producer_tv->getMaybeAllocationDomain();

  // Figure out which alloc axes we don't need to index
  std::unordered_set<IterDomain*> skip_indexing;

  for (auto alloc_id : alloc_dom) {
    // Already taken care of because we can detect no indexing required
    if (alloc_id->isBroadcast() || alloc_id->isReduction() ||
        alloc_id->isStride() || alloc_id->isDeviceDim() ||
        (alloc_id->isThread() &&
         producer_tv->getMemoryType() == MemoryType::Local)) {
      skip_indexing.insert(alloc_id);
      continue;
    }

    // Already an entry for this allocation domain, continue
    if (index_map.find(alloc_id) != index_map.end()) {
      continue;
    }
  }

  std::vector<Val*> strided_inds(
      alloc_dom.size(), GpuLower::current()->kernel()->zeroVal());

  // MMA operation op is a special operation that our automatic "zero domain"
  // analysis of our current indexing approach does not work. So we need to
  // manually specify which dimensions are used for MMA allocation.
  std::function<bool(const IterDomain* id)> is_mma_allocation;
  if (is_mma_input) {
    int size = (int)alloc_dom.size();
    const IterDomain* allocation0 = alloc_dom.at(size - 3);
    const IterDomain* allocation1 = alloc_dom.at(size - 2);
    const IterDomain* allocation2 = alloc_dom.at(size - 1);
    is_mma_allocation = [=](const IterDomain* id) {
      return id == allocation0 || id == allocation1 || id == allocation2;
    };
  } else {
    is_mma_allocation = [](const IterDomain* id) { return false; };
  }

  for (const auto i : c10::irange(alloc_dom.size())) {
    if (skip_indexing.count(alloc_dom[i])) {
      continue;
    }

    auto override_it = override_index.find(alloc_dom[i]);
    const bool is_overriden = override_it != override_index.end();

    NVF_ERROR(
        is_overriden || index_map.find(alloc_dom[i]) != index_map.end(),
        "Couldn't find allocation mapping for ",
        producer_tv->toString(),
        " dim: ",
        i,
        " id: ",
        alloc_dom[i]->toString());

    auto alloc_ind_i =
        is_overriden ? override_it->second : index_map.at(alloc_dom[i]);

    if (alloc_ind_i->isZeroInt()) {
      continue;
    }

    // Compute striding for this index.
    Val* stride = nullptr;
    for (const auto j : c10::irange(i + 1, alloc_dom.size())) {
      if (skip_indexing.count(alloc_dom[j])) {
        continue;
      }

      auto alloc_ext_j = (extent_map.find(alloc_dom[j]) == extent_map.end() ||
                          is_mma_allocation(alloc_dom[j]))
          ? alloc_dom[j]->extent()
          : extent_map.at(alloc_dom[j]);

      alloc_ext_j = getExtentOfRootAxis(alloc_dom[j], alloc_ext_j);

      if (zero_domain_map.count(alloc_dom[j]) == 0 ||
          is_mma_allocation(alloc_dom[j])) {
        if (stride == nullptr) {
          stride = alloc_ext_j;
        } else {
          stride = SimplifyingIrBuilder::mulExpr(stride, alloc_ext_j);
        }
      }
    }

    if (stride != nullptr) {
      strided_inds[i] = SimplifyingIrBuilder::mulExpr(alloc_ind_i, stride);
    } else {
      strided_inds[i] = alloc_ind_i;
    }
  }

  if (producer_tv->isCircularBuffered()) {
    auto db_loop = gpu_lower->circularBufferInfo().getCircularBufferLoop(
        producer_tv, loops, true);
    if (db_loop != nullptr) {
      const int64_t stage_depth =
          gpu_lower->circularBufferInfo().getStageDepthFor(
              db_loop->iter_domain());
      auto loop_index = db_loop->indexOrStartIfTrivial();
      if (rotated_loops.count(db_loop) > 0) {
        loop_index = SimplifyingIrBuilder::addExpr(loop_index, db_loop->step());
      }
      auto db_switch_index = SimplifyingIrBuilder::modExpr(
          loop_index,
          SimplifyingIrBuilder::create<Val>(stage_depth, DataType::Index));
      auto original_alloc_size =
          gpu_lower->circularBufferInfo().getOriginalAllocSize(producer_tv);
      auto db_strided_index =
          SimplifyingIrBuilder::mulExpr(db_switch_index, original_alloc_size);
      strided_inds.push_back(db_strided_index);
    }
  }

  return strided_inds;
}

Val* Index::getLinearLogicalIndex(
    TensorView* consumer_tv,
    const std::vector<ForLoop*>& loops,
    const std::unordered_set<ForLoop*>& rotated_loops) {
  auto guard = ir_utils::allocateToLogicalDomainGuard(consumer_tv, true);
  return sumVals(
      getGlobalConsumerStridedIndices(consumer_tv, loops, rotated_loops));
}

std::vector<Val*> Index::getConsumerPerDimLogicalIndex(
    TensorView* consumer_tv,
    const std::vector<ForLoop*>& loops,
    const std::unordered_set<ForLoop*>& rotated_loops) {
  auto guard = ir_utils::allocateToLogicalDomainGuard(consumer_tv, false);
  IndexFromIdGraph index_from_id_graph =
      getTensorIndexFromIdGraph(loops, rotated_loops, consumer_tv);
  return getConsumerAllocationIndices(consumer_tv, loops, index_from_id_graph);
}

std::vector<Val*> Index::getProducerPerDimLogicalIndex(
    TensorView* producer_tv,
    const TensorView* consumer_tv,
    const std::vector<ForLoop*>& loops,
    const std::unordered_set<ForLoop*>& rotated_loops,
    const std::unordered_map<IterDomain*, Val*>& override_index) {
  if (isIdModelOptionEnabled(IdModelEnableOption::ProducerIndex) &&
      GpuLower::current()->isTensorIndexerEnabled()) {
    return GpuLower::current()->tensorIndexer().getPerDimIndex(
        producer_tv,
        producer_tv->getLogicalDomain(),
        consumer_tv->definition(),
        loops);
  } else {
    auto guard = ir_utils::allocateToLogicalDomainGuard(producer_tv, false);
    return getProducerAllocationIndices(
        producer_tv, consumer_tv, loops, rotated_loops, override_index);
  }
}

std::vector<Val*> Index::getStrides(TensorView* tv) {
  // Indices should now be mapped onto IterDomains in consumer, so just grab
  // and use them.
  const auto& alloc_dom = tv->getMaybeAllocationDomain();

  std::vector<Val*> strides(
      alloc_dom.size(), GpuLower::current()->kernel()->oneVal());
  {
    int stride_i = 0;
    for (const auto i : c10::irange(alloc_dom.size())) {
      if (alloc_dom[i]->isReduction() || alloc_dom[i]->isStride()) {
        strides[i] = GpuLower::current()->kernel()->oneVal();
        continue;
      }
      strides[i] = IrBuilder::getItemExpr(
          IrBuilder::getAttrExpr(IrBuilder::metadataExpr(tv), "alloc_stride"),
          (int64_t)stride_i++);
    }
  }

  NVF_ERROR(alloc_dom.size() == tv->domain()->contiguity().size());
  Val* cur_contig_stride = GpuLower::current()->kernel()->oneVal();
  for (const auto i : c10::irange(alloc_dom.size())) {
    auto dim = alloc_dom.size() - i - 1;
    if (alloc_dom[dim]->isReduction() || alloc_dom[dim]->isStride()) {
      continue;
    }

    auto dim_contiguity = tv->domain()->contiguity().at(dim);
    if (alloc_dom[dim]->isBroadcast()) {
      strides[dim] = cur_contig_stride->fusion()->zeroVal();
      NVF_ERROR(!dim_contiguity.has_value());
    } else if (!dim_contiguity.has_value()) {
      NVF_ERROR(false, "Expected value for dimension contiguity");
    } else if (dim_contiguity.value()) {
      // If contig, used the stored stride which may be the previous
      // dimensions stride * previous dimensions size
      strides[dim] = cur_contig_stride;
      // Prepare for the next dimension which may also be contiguous, multiply
      // by extent of this dimension
      auto alloc_dim_extent = getExtentOfRootAxis(alloc_dom[dim]);
      cur_contig_stride =
          SimplifyingIrBuilder::mulExpr(cur_contig_stride, alloc_dim_extent);
    } else {
      // If non contiguous dimension, keep local stride information, set cur
      // stride to local stride * local raw extent
      cur_contig_stride = SimplifyingIrBuilder::mulExpr(
          strides[dim], getExtentOfRootAxis(alloc_dom[dim]));
    }
  }
  return strides;
}

std::vector<Val*> Index::getConsumerAllocationIndices(
    const TensorView* tv,
    const std::vector<ForLoop*>& loops,
    const IndexFromIdGraph& index_from_id_graph) {
  const auto& alloc_dom = tv->getMaybeAllocationDomain();
  auto indexing = index_from_id_graph.index;

  std::vector<Val*> alloc_inds(
      alloc_dom.size(), GpuLower::current()->kernel()->zeroVal());
  for (const auto i : c10::irange(alloc_dom.size())) {
    // See a comment in indexing to allocation domains in
    // getGlobalProducerIndex.
    if (alloc_dom[i]->isReduction() || alloc_dom[i]->isBroadcast() ||
        alloc_dom[i]->isStride()) {
      continue;
    }

    NVF_ERROR(
        indexing.indexMap().find(alloc_dom[i]) != indexing.indexMap().end(),
        "Couldn't find allocation mapping for ",
        tv->toString(),
        " dim: ",
        i,
        " id: ",
        alloc_dom[i]->toString());

    auto alloc_ind = indexing.indexMap().at(alloc_dom[i]);

    alloc_inds[i] = alloc_ind;
  }
  return alloc_inds;
}

std::vector<Val*> Index::getProducerAllocationIndices(
    TensorView* producer_tv,
    const TensorView* consumer_tv,
    const std::vector<ForLoop*>& loops,
    const std::unordered_set<ForLoop*>& rotated_loops,
    const std::unordered_map<IterDomain*, Val*>& override_index) {
  FUSER_PERF_SCOPE("GpuLower::Lower::getProducerAllocationIndices");
  // Replay producer to look like consumer so we can index on producer since
  // our loop nests look like consumer
  auto pairwise_map =
      PairwiseLogicalDomainMap(producer_tv, consumer_tv).mapBroadcast(true);

  TensorDomain* producerAsC = TransformReplay::replayPasC(
                                  producer_tv,
                                  consumer_tv,
                                  -1,
                                  pairwise_map,
                                  TransformReplayOptions().replayResize())
                                  .first;

  // Make the producer_tv look like consumer while performing indexing math
  ir_utils::TVDomainGuard domain_guard(producer_tv, producerAsC);

  // Map sent to best effort replay needs to match the exact incantation for
  // compute_at_mode.cpp with MappingMode::Index
  auto c2p_logical_map = PairwiseLogicalDomainMap(producer_tv, consumer_tv)
                             .mapBroadcast(false)
                             .mapConsumerToProducer();

  // This replay has to be consistent with compute at index map.
  BestEffortReplay replay_producer_as_consumer(
      producer_tv->getLoopDomain(),
      consumer_tv->getLoopDomain(),
      c2p_logical_map);

  auto c2p_map = replay_producer_as_consumer.getReplay();

  // Make sure at least root domains are mapped even when extents may
  // be different. This mapping is important for the indexing lookup
  // tensors of PyTorch gather as a producer. The IDs of a lookup
  // tensor may have larger extents than those of the corresponding
  // output tensor, but the index expressions to those output IDs can
  // still be used for the producer. Note that we always do not map
  // the indirectly accessed ID and its corresponding output ID. The
  // above relaxed mapping is only for the rest of the IDs.
  //
  // Note that when the consumer has swizzle, the swizzle are skipped. For
  // example, if we have:
  //   consumer:
  //     root: I0, I1, I2
  //     loop: I0, I3, I4
  //   producer:
  //     root I5, I6, I7
  // where I3, I4 = swizzle(I1, I2) , then the c2p map will be I3->I6, I4->I7,
  // I1 and I2 are not mapped. For this case, we should allow the root unmapped,
  // If we add I1->I6 and I2->I7, the c2p map will no longer be injective, which
  // is not what we want.
  const auto p2c_map = invertOneToOneMap(c2p_map);
  for (const auto& kv : PairwiseLogicalDomainMap(producer_tv, consumer_tv)
                            .mapBroadcast(false)
                            .mapDifferentExtents(true)
                            .mapConsumerToProducer()) {
    auto consumer_root_id = kv.first;
    auto producer_root_id = kv.second;
    if (c2p_map.find(consumer_root_id) == c2p_map.end() &&
        p2c_map.find(producer_root_id) == p2c_map.end()) {
      c2p_map.emplace(consumer_root_id, producer_root_id);
    }
  }

  const auto& producer_indexing_from_idgraph = getTensorIndexFromIdGraph(
      loops, rotated_loops, consumer_tv, producer_tv, true, c2p_map);

  auto producer_indexing = producer_indexing_from_idgraph.index;

  // Indices should now be mapped onto IterDomains in producer, so just grab
  // and use them.
  const auto& alloc_dom = producer_tv->getMaybeAllocationDomain();

  std::vector<Val*> alloc_inds(
      alloc_dom.size(), GpuLower::current()->kernel()->zeroVal());

  for (const auto i : c10::irange(alloc_dom.size())) {
    auto override_it = override_index.find(alloc_dom[i]);
    const bool is_overriden = override_it != override_index.end();

    if (alloc_dom[i]->isReduction() ||
        (alloc_dom[i]->isBroadcast() && !is_overriden)) {
      continue;
    }

    Val* alloc_ind = nullptr;
    if (is_overriden) {
      alloc_ind = override_it->second;
    } else if (
        producer_indexing.indexMap().find(alloc_dom[i]) !=
        producer_indexing.indexMap().end()) {
      alloc_ind = producer_indexing.indexMap().at(alloc_dom[i]);
    }

    NVF_ERROR(
        alloc_ind != nullptr,
        "Couldn't find allocation mapping for ",
        producer_tv->toString(),
        " dim: ",
        i,
        " id: ",
        alloc_dom[i]->toString());

    alloc_inds.at(i) = alloc_ind;
  }

  return alloc_inds;
}

std::vector<Val*> Index::getGlobalConsumerStridedIndices(
    TensorView* consumer_tv,
    const std::vector<ForLoop*>& loops,
    const std::unordered_set<ForLoop*>& rotated_loops,
    const std::unordered_map<int, Val*>& override_index) {
  FUSER_PERF_SCOPE("GpuLower::Lower::getGlobalConsumerIndex");

  auto index_from_id_graph =
      getTensorIndexFromIdGraph(loops, rotated_loops, consumer_tv);
  auto consumer_indexing = index_from_id_graph.index;
  auto strides = getStrides(consumer_tv);
  // if we need to override index, we need to generate the index from each
  // allocation axis firstly.
  auto alloc_inds =
      getConsumerAllocationIndices(consumer_tv, loops, index_from_id_graph);

  // Global striding
  auto vectorize_shift =
      loops.empty() ? nullptr : loops.back()->vectorize_shift();
  std::vector<Val*> strided_inds(
      alloc_inds.size(), GpuLower::current()->kernel()->zeroVal());
  for (const auto i : c10::irange(alloc_inds.size())) {
    auto override_it = override_index.find((int)i);
    if (override_it != override_index.end()) {
      alloc_inds[i] = override_it->second;
    }
    if (alloc_inds[i]->isZeroInt()) {
      continue;
    } else {
      auto strided_ind =
          SimplifyingIrBuilder::mulExpr(alloc_inds[i], strides[i]);
      if (i == strides.size() - 1 && vectorize_shift != nullptr) {
        strided_inds[i] =
            SimplifyingIrBuilder::addExpr(strided_ind, vectorize_shift);
      } else {
        strided_inds[i] = strided_ind;
      }
    }
  }

  NVF_ERROR(
      strided_inds.size() == consumer_tv->getMaybeAllocationDomain().size());

  return strided_inds;
}

// Consumer index for either shared or local memory
std::vector<Val*> Index::getNonGlobalConsumerStridedIndices(
    const TensorView* consumer_tv,
    const std::vector<ForLoop*>& loops,
    const std::unordered_set<ForLoop*>& rotated_loops,
    const std::unordered_map<IterDomain*, Val*>& override_index) {
  const auto gpu_lower = GpuLower::current();
  // At now, only ScatterOp set override_index, and the output of ScatterOp
  // is on global memory, so in this method, the override_index must be empty.
  NVF_ERROR(override_index.empty());
  auto consumer_indexing_from_idgraph = getTensorIndexFromIdGraph(
      loops,
      rotated_loops,
      consumer_tv,
      // Producer tv
      nullptr,
      // Index global
      false);

  auto consumer_indexing = consumer_indexing_from_idgraph.index;

  IndexSwizzle index_swizzle(
      consumer_tv,
      consumer_indexing.indexMap(),
      consumer_indexing.extentMap(),
      consumer_indexing.zeroDomains(),
      consumer_indexing.zeroMergedIn());

  index_swizzle.run();

  const auto& index_map = index_swizzle.indexMap();
  const auto& extent_map = consumer_indexing.extentMap();
  const auto& zero_domain_map = consumer_indexing.zeroDomains();

  // Indices should now be mapped onto IterDomains in consumer, so just grab
  // and use them.
  const auto& alloc_dom = consumer_tv->getMaybeAllocationDomain();
  std::vector<Val*> strided_inds(
      alloc_dom.size(), GpuLower::current()->kernel()->zeroVal());
  for (const auto i : c10::irange(alloc_dom.size())) {
    if (alloc_dom[i]->isReduction() || alloc_dom[i]->isBroadcast() ||
        alloc_dom[i]->isStride() || alloc_dom[i]->isDeviceDim() ||
        (alloc_dom[i]->isThread() &&
         consumer_tv->getMemoryType() == MemoryType::Local)) {
      continue;
    }

    std::stringstream error_msg_loops;
    if (index_map.find(alloc_dom[i]) == index_map.end()) {
      for (auto loop : loops) {
        error_msg_loops << " " << loop->iter_domain()->toString();
      }
    }

    NVF_ERROR(
        index_map.find(alloc_dom[i]) != index_map.end(),
        "Couldn't find allocation mapping for ",
        consumer_tv->toString(),
        " dim: ",
        i,
        " id: ",
        alloc_dom[i]->toString(),
        ", loops: ",
        error_msg_loops.str());

    auto alloc_ind_i = index_map.at(alloc_dom[i]);
    if (alloc_ind_i->isZeroInt()) {
      continue;
    }

    // Compute striding for this index.
    Val* stride = nullptr;
    for (const auto j : c10::irange(i + 1, alloc_dom.size())) {
      if (alloc_dom[j]->isBroadcast() || alloc_dom[j]->isReduction() ||
          alloc_dom[j]->isDeviceDim() || alloc_dom[j]->isStride()) {
        continue;
      }

      NVF_ERROR(
          index_map.find(alloc_dom[j]) != index_map.end(),
          "Couldn't find allocation mapping for ",
          consumer_tv->toString(),
          " dim: ",
          j,
          " id: ",
          alloc_dom[j]->toString());

      auto alloc_ext_j = extent_map.find(alloc_dom[j]) == extent_map.end()
          ? alloc_dom[j]->extent()
          : extent_map.at(alloc_dom[j]);

      alloc_ext_j = getExtentOfRootAxis(alloc_dom[j], alloc_ext_j);

      if (zero_domain_map.count(alloc_dom[j]) == 0) {
        if (stride == nullptr) {
          stride = alloc_ext_j;
        } else {
          stride = SimplifyingIrBuilder::mulExpr(stride, alloc_ext_j);
        }
      }
    }

    if (stride != nullptr) {
      strided_inds[i] = SimplifyingIrBuilder::mulExpr(alloc_ind_i, stride);
    } else {
      strided_inds[i] = alloc_ind_i;
    }
  }

  // This check was originally done in getConsumerStridedIndices, but
  // the number of strided index values depends on the loop where the
  // consumer tensor is located. If it's circular buffered and not in
  // the prologue loop, strided_inds ends up having one more
  // index, so it's just much simpler to check here before adding the
  // additional index for circular buffering.
  NVF_ERROR(
      strided_inds.size() == consumer_tv->getMaybeAllocationDomain().size());

  if (consumer_tv->isCircularBuffered()) {
    auto db_loop = gpu_lower->circularBufferInfo().getCircularBufferLoop(
        consumer_tv, loops);
    int64_t stage_depth = gpu_lower->circularBufferInfo().getStageDepthFor(
        db_loop->iter_domain());
    bool is_circular_buffer_loop = stage_depth > 2;
    bool is_prolog =
        db_loop->circularBufferLoopStage() == CircularBufferLoopStage::Prolog;

    Val* db_switch_index = nullptr;

    // In circular buffered we don't materialize the prolog loop as there will
    //  be only one iteration. In circular buffer case we materialize the
    //  prolog loop as well covering the first N-1 iterations, N being the
    //  stage depth.
    if (!is_prolog || is_circular_buffer_loop) {
      if (is_prolog && is_circular_buffer_loop) {
        // The buffer switching logic is the same as original index
        //  in the case of circular buffer prolog.
        db_switch_index = db_loop->indexOrStartIfTrivial();
        if (rotated_loops.count(db_loop)) {
          db_switch_index =
              SimplifyingIrBuilder::addExpr(db_switch_index, db_loop->step());
        }
      } else {
        auto loop_index = db_loop->indexOrStartIfTrivial();
        if (rotated_loops.count(db_loop)) {
          loop_index =
              SimplifyingIrBuilder::addExpr(loop_index, db_loop->step());
        }
        // Switching index generated for main loop or epilog component.
        db_switch_index = SimplifyingIrBuilder::modExpr(
            SimplifyingIrBuilder::addExpr(
                loop_index,
                SimplifyingIrBuilder::create<Val>(
                    stage_depth - 1, DataType::Index)),
            SimplifyingIrBuilder::create<Val>(stage_depth, DataType::Index));
      }

      // Use the generated switching buffer index to access the buffer space.
      auto original_alloc_size =
          gpu_lower->circularBufferInfo().getOriginalAllocSize(consumer_tv);
      auto db_strided_index =
          SimplifyingIrBuilder::mulExpr(db_switch_index, original_alloc_size);
      strided_inds.push_back(db_strided_index);
    }
  }
  return strided_inds;
}

Val* Index::getProducerStridedIndices(
    TensorView* producer,
    const TensorView* consumer,
    const std::vector<ForLoop*>& loops,
    const std::unordered_set<ForLoop*>& rotated_loops,
    const std::unordered_map<IterDomain*, Val*>& override_index,
    bool generate_pointer) {
  FUSER_PERF_SCOPE("GpuLower::Lower::Index::getProducerStridedIndices");
  if (producer->domain()->noReductions().empty()) {
    if (generate_pointer) {
      return IrBuilder::baseAddressExpr(producer);
    } else {
      return GpuLower::current()->kernel()->zeroVal();
    }
  }

  if (producer->getMemoryType() == MemoryType::Global) {
    auto index = sumVals(getGlobalProducerStridedIndices(
        producer, consumer, loops, rotated_loops, override_index));
    if (generate_pointer) {
      return SimplifyingIrBuilder::addExpr(
          IrBuilder::baseAddressExpr(producer), index);
    } else {
      return index;
    }
  } else {
    auto index = sumVals(getNonGlobalProducerStridedIndices(
        producer, consumer, loops, rotated_loops, override_index));
    if (generate_pointer) {
      auto index_bytes = IrBuilder::mulExpr(
          index,
          IrBuilder::create<Val>(
              dataTypeSize(*producer->getDataType()), *index->getDataType()));
      return IrBuilder::addExpr(
          IrBuilder::baseAddressExpr(producer), index_bytes);
    } else {
      return index;
    }
  }
}

// Producer is the inputs of an expression
kir::TensorIndex* Index::getProducerIndex(
    TensorView* producer,
    const TensorView* consumer,
    const std::vector<ForLoop*>& loops,
    const std::unordered_set<ForLoop*>& rotated_loops,
    const std::unordered_map<IterDomain*, Val*>& override_index,
    bool generate_pointer,
    DataType as_type) {
  Val* index = nullptr;

  if (!lower_utils::hasRootToLoopLinearTransformations(producer) ||
      (isIdModelOptionEnabled(IdModelEnableOption::ProducerIndex) &&
       GpuLower::current()->isTensorIndexerEnabled())) {
    index = GpuLower::current()->tensorIndexer().getLinearIndex(
        producer, consumer->definition(), loops);
    if (generate_pointer) {
      auto address_offset = index;
      if (producer->getMemoryType() == MemoryType::Shared) {
        auto producer_dt = producer->getDataType();
        NVF_ERROR(producer_dt.has_value());
        auto index_dt = index->getDataType();
        NVF_ERROR(index_dt.has_value());
        address_offset = SimplifyingIrBuilder::mulExpr(
            address_offset,
            IrBuilder::create<Val>(dataTypeSize(*producer_dt), *index_dt));
      }
      index = SimplifyingIrBuilder::addExpr(
          IrBuilder::baseAddressExpr(producer), address_offset);
    }
  } else {
    index = getProducerStridedIndices(
        producer,
        consumer,
        loops,
        rotated_loops,
        override_index,
        generate_pointer);
  }

  index = GpuLower::current()->commonScalarMap().hoistScalar(index, loops);
  if (ir_utils::isLdMatrixOp(consumer->definition()) &&
      at::cuda::getCurrentDeviceProperties()->major < 8) {
    auto items_per_thread = ir_utils::getVectorizeSize(consumer);
    if (items_per_thread != 8) {
      // For Turing, unused indices for ldmatrix needs to be aligned, although
      // they are not used.
      auto orig_index = index;
      index = IrBuilder::create<Val>(index->dtype());
      UnaryOpType op = UnaryOpType::Print;
      if (items_per_thread == 2) {
        op = UnaryOpType::AdjustPartialLdMatrixAddrInTuring8;
      } else if (items_per_thread == 4) {
        op = UnaryOpType::AdjustPartialLdMatrixAddrInTuring16;
      } else {
        NVF_ERROR(
            false,
            "Unexpected output vectorizaiton for ldmatrix, expect 2, 4, or 8, get ",
            items_per_thread);
      }
      IrBuilder::create<UnaryOp>(op, index, orig_index);
    }
  }
  return IrBuilder::create<kir::TensorIndex>(producer, index, as_type);
}

Val* Index::getConsumerStridedIndices(
    TensorView* consumer,
    const std::vector<ForLoop*>& loops,
    const std::unordered_set<ForLoop*>& rotated_loops,
    const std::unordered_map<int, Val*>& override_index,
    bool generate_pointer) {
  FUSER_PERF_SCOPE("GpuLower::Lower::Index::getConsumerStridedIndices");
  if (consumer->domain()->noReductions().empty()) {
    if (generate_pointer) {
      return IrBuilder::baseAddressExpr(consumer);
    } else {
      return GpuLower::current()->kernel()->zeroVal();
    }
  }

  if (consumer->getMemoryType() == MemoryType::Global) {
    auto index = sumVals(getGlobalConsumerStridedIndices(
        consumer, loops, rotated_loops, override_index));
    if (generate_pointer) {
      return SimplifyingIrBuilder::addExpr(
          IrBuilder::baseAddressExpr(consumer), index);
    } else {
      return index;
    }
  } else {
    auto index = sumVals(
        getNonGlobalConsumerStridedIndices(consumer, loops, rotated_loops));
    if (generate_pointer) {
      auto index_bytes = IrBuilder::mulExpr(
          index,
          IrBuilder::create<Val>(
              dataTypeSize(*consumer->getDataType()), *index->getDataType()));
      return IrBuilder::addExpr(
          IrBuilder::baseAddressExpr(consumer), index_bytes);
    } else {
      return index;
    }
  }
}

// Consumer is the output of an expression
kir::TensorIndex* Index::getConsumerIndex(
    TensorView* consumer,
    const std::vector<ForLoop*>& loops,
    const std::unordered_set<ForLoop*>& rotated_loops,
    const std::unordered_map<int, Val*>& override_index,
    bool generate_pointer,
    DataType as_type) {
  Val* index = nullptr;
  if (!lower_utils::hasRootToLoopLinearTransformations(consumer) ||
      (isIdModelOptionEnabled(IdModelEnableOption::ConsumerIndex) &&
       GpuLower::current()->isTensorIndexerEnabled())) {
    index = GpuLower::current()->tensorIndexer().getLinearIndex(
        consumer, consumer->definition(), loops);
    if (generate_pointer) {
      auto address_offset = index;
      if (consumer->getMemoryType() == MemoryType::Shared) {
        auto consumer_dt = consumer->getDataType();
        NVF_ERROR(consumer_dt.has_value());
        auto index_dt = index->getDataType();
        NVF_ERROR(index_dt.has_value());
        address_offset = SimplifyingIrBuilder::mulExpr(
            index,
            IrBuilder::create<Val>(dataTypeSize(*consumer_dt), *index_dt));
      }
      index = SimplifyingIrBuilder::addExpr(
          IrBuilder::baseAddressExpr(consumer), address_offset);
    }
  } else {
    index = getConsumerStridedIndices(
        consumer, loops, rotated_loops, override_index, generate_pointer);
  }

  index = GpuLower::current()->commonScalarMap().hoistScalar(index, loops);

  return SimplifyingIrBuilder::create<kir::TensorIndex>(
      consumer, index, as_type);
}

namespace {

// Find iteration domains in the history of a consumer to predicate comprised
// only of merge operations. Only return iteration domains that are subsequently
// fed into a split, or are in the provided domain. In other words, we don't
// want to return every IterDomain that's contiguous, just the one closest to
// the loop domain. Predicates are not associated with physical memory so we can
// treat all of them as contiguous merges.
//
// TODO: This seems to have a large overlap with ContigIDs. Consider
// refactoring.
std::vector<PredicateDomainInfo> getPredicateContigIds(
    TensorView* consumer_tv,
    const std::unordered_map<IterDomain*, Val*>& consumer_index_map) {
  const auto gpu_lower = GpuLower::current();

  // When there's a resize expr between the root and the logical
  // domains, predicate the logical domain. Otherwise, predicate the
  // root domain. The actual size of an IterDomain after resize
  // changes, and the output IterDomain needs to be used to generate
  // its predicate.
  const auto& consumer_root_domain = ir_utils::hasResizedRfactor(consumer_tv)
      ? consumer_tv->getLogicalDomain()
      : consumer_tv->getMaybeRootDomain();

  if (consumer_root_domain.empty()) {
    return std::vector<PredicateDomainInfo>();
  }

  std::unordered_map<IterDomain*, Val*> concrete_index_map;
  for (auto entry : consumer_index_map) {
    auto c_id = gpu_lower->caMap()->getConcreteMappedID(
        entry.first, IdMappingMode::EXACT);
    concrete_index_map[c_id] = entry.second;
  }

  std::unordered_set<IterDomain*> final_ids;
  for (auto root_i : c10::irange(consumer_root_domain.size())) {
    auto root_id = consumer_root_domain[root_i];
    if (root_id->maybePartial()) {
      final_ids.insert(root_id);
      continue;
    }
  }

  ContigIDs contig_finder(
      consumer_tv->getLoopDomain(),
      consumer_root_domain,
      TensorDomain::getContiguityFilledWith(consumer_root_domain, true),
      final_ids,
      concrete_index_map,
      GpuLower::current()->divisibleSplitSet(),
      GpuLower::current()->caMap(),
      GpuLower::current()->concretizedBroadcastDomains(),
      {},
      false,
      true);

  std::vector<PredicateDomainInfo> contig_id_infos;
  std::unordered_set<IterDomain*> covered_roots;

  // Create entries and return them
  for (auto root_id : consumer_root_domain) {
    if (covered_roots.count(root_id) > 0) {
      continue;
    }

    if (root_id->isBroadcast()) {
      continue;
    }

    auto contig_id_it = contig_finder.allocToIndexedID().find(root_id);

    NVF_ERROR(
        contig_id_it != contig_finder.allocToIndexedID().end(),
        "Error in predicate contiguity analysis, missing index for root ",
        root_id->toString());

    auto contig_id = contig_id_it->second;

    // Pick inputs from the starting domains, i.e.,
    // reference_predicated_root_domain.
    auto contig_alloc_ids = contig_finder.indexedAllocIDs(contig_id);
    covered_roots.insert(contig_alloc_ids.begin(), contig_alloc_ids.end());
    PredicateDomainInfo contig_id_info;
    contig_id_info.id = contig_id;
    contig_id_info.covered_ids = std::unordered_set<IterDomain*>(
        contig_alloc_ids.begin(), contig_alloc_ids.end());
    contig_id_infos.push_back(contig_id_info);
  }
  return contig_id_infos;
}

// Get the start and stop limit offsets that define the valid range to
// compute. In the simplest case, they are just 0 and
// IterDomain::extent. However, IterDomain may have non-zero start and
// stop that's different from extent.
std::pair<Val*, Val*> getStartAndStopLimitOffsets(IterDomain* consumer_id) {
  NVF_ERROR(consumer_id != nullptr);

  Val* start_limit = consumer_id->start();
  Val* stop_limit = SimplifyingIrBuilder::negExpr(consumer_id->stopOffset());

  return {start_limit, stop_limit};
}

// Get the offsets for the start and stop predicates. The offsets
// are to be added to the index.
std::pair<Val*, Val*> getStartAndStopOffsets(
    IterDomain* consumer_id,
    TensorView* consumer_tv,
    const std::unordered_map<IterDomain*, Val*>& consumer_start_index_map,
    const std::unordered_map<IterDomain*, Val*>& consumer_stop_index_map,
    bool unswitch,
    bool intermediate_domain_pred) {
  // By default, the offsets for the start and stop predicates are
  // just zero. All halo-related adjustments are done at root domains,
  // so consumer_id is not a root domain, no adjustment is required.
  if (consumer_id->definition() != nullptr && !intermediate_domain_pred) {
    return {
        GpuLower::current()->kernel()->zeroVal(),
        GpuLower::current()->kernel()->zeroVal()};
  }

  // Get the boundaries of two ends
  auto limits = getStartAndStopLimitOffsets(consumer_id);

  // At this point, we have everything to create both start and stop
  // predicates as:
  //
  //  index + start_offset >= start_limit
  //  index + stop_offset  < extent + stop_limit
  //
  // start_offset and stop_limit are both zero (was not the case with shift)
  //
  // In order to enable consolidating unswitch predicates, organize
  // the predicates as:
  //
  //  index + (start_offset - start_limit) >= 0
  //  index + (stop_offset - stop_limit)  < extent

  auto start_offset = SimplifyingIrBuilder::negExpr(limits.first);
  auto stop_offset = SimplifyingIrBuilder::negExpr(limits.second);

  return {start_offset, stop_offset};
}

// Updates a loop index map with a loop index protected by magic zero
std::unordered_map<IterDomain*, Val*> updateInitialLoopIndexMap(
    const std::unordered_map<IterDomain*, Val*>& initial_loop_index_map,
    const IndexMagicZeroInfo& magic_zero_info) {
  if (magic_zero_info.original_loop_index != nullptr) {
    NVF_ERROR(magic_zero_info.protected_loop_index != nullptr);
    auto concrete_loop_id = GpuLower::current()->caMap()->getConcreteMappedID(
        magic_zero_info.loop_id, IdMappingMode::EXACT);
    auto updated_map = initial_loop_index_map;
    updated_map[concrete_loop_id] = magic_zero_info.protected_loop_index;
    return updated_map;
  } else {
    return initial_loop_index_map;
  }
}

} // namespace

std::vector<PredicateDomainInfo> getNonDivisibleConsumerDomainsToPredicate(
    TensorView* consumer_tv) {
  const auto& non_divisible_split_info =
      GpuLower::current()->nonDivisibleSplitInfo();

  std::vector<PredicateDomainInfo> pred_info_vec;

  auto it = non_divisible_split_info.splitsToPredicate().find(consumer_tv);
  if (it == non_divisible_split_info.splitsToPredicate().end()) {
    return {};
  }

  const auto& splits_to_predicate = it->second;

  for (auto split : splits_to_predicate) {
    PredicateDomainInfo info{split->in(), {split->in()}, true};
    pred_info_vec.emplace_back(info);
  }

  return pred_info_vec;
}

// Returns predicates and the concrete (by loop map) root domains they cover
std::vector<PredicateInfo> Index::getReferenceRootPredicates(
    TensorView* consumer_tv,
    const std::vector<ForLoop*>& loops,
    const std::unordered_set<ForLoop*>& rotated_loops,
    ForLoop* unswitch_or_vec_loop) {
  FUSER_PERF_SCOPE("GpuLower::Lower::Index::getReferenceRootPredicates");

  const auto gpu_lower = GpuLower::current();

  const bool is_unswitch = unswitch_or_vec_loop != nullptr;

  auto db_axis =
      gpu_lower->circularBufferInfo().getCircularBufferAxis(consumer_tv);

  // Generate start and stop indexing from idgraph.
  //
  // Both start and stop positions may need to be predicated. Indexing
  // differs when generating predicates for unswitch.
  // NOTE: If we could find-and-replace KIR nodes, we could just
  // generate one index map, clone it and replace the loop-to-index
  // mappings of unswitched loops for the start predicate.

  auto stop_indexing_from_idgraph = getPredicateIndexingFromIdGraph(
      loops, rotated_loops, consumer_tv, unswitch_or_vec_loop, db_axis, false);
  const auto consumer_stop_indexing = stop_indexing_from_idgraph.index;
  const auto& consumer_stop_index_map = consumer_stop_indexing.indexMap();

  // If not unswitch, share the same indexing map as the stop index
  // map
  const auto start_indexing_from_idgraph = is_unswitch
      ? getPredicateIndexingFromIdGraph(
            loops,
            rotated_loops,
            consumer_tv,
            unswitch_or_vec_loop,
            db_axis,
            true)
      : stop_indexing_from_idgraph;
  const auto consumer_start_indexing = start_indexing_from_idgraph.index;
  const auto& consumer_start_index_map = consumer_start_indexing.indexMap();

  // Get the contiguous ids we need to generate predicates for
  auto contig_id_infos =
      getPredicateContigIds(consumer_tv, consumer_stop_index_map);

  auto non_divisible_splits =
      getNonDivisibleConsumerDomainsToPredicate(consumer_tv);
  contig_id_infos.insert(
      contig_id_infos.end(),
      non_divisible_splits.begin(),
      non_divisible_splits.end());

  std::vector<PredicateInfo> pred_info_vec;

  for (const auto& contig_id_entry : contig_id_infos) {
    auto contig_id = contig_id_entry.id;

    // No predicates needed for braodcasted indices.
    if (contig_id->isBroadcast()) {
      continue;
    }

    auto root_ids = contig_id_entry.covered_ids;

    const auto consumer_stop_indexing_it =
        consumer_stop_index_map.find(contig_id);

    // First condition below happens with Misaligned predicates, where
    // inner-most vectorized loops are not included in the loops
    // parameter. Predicates involving vectorized loops are separately
    // generated in lower_misaligned_vectorization.
    //
    // Can not omit stop index even if it is zero. This is important for empty
    // tensor support, because in empty tensor the extent of an ID can
    // be zero
    // This also happens with buffer initialization loops for
    // reductions, where reduction domains do not have corresponding
    // loops.
    if (consumer_stop_indexing_it == consumer_stop_index_map.end()) {
      continue;
    }

    PredicateInfo info;

    // The final predicates will look like:
    // (index + start_offset) >= 0 && (index + stop_offset) < extent.

    std::tie(info.start_offset_, info.stop_offset_) = getStartAndStopOffsets(
        contig_id,
        consumer_tv,
        consumer_start_index_map,
        consumer_stop_index_map,
        unswitch_or_vec_loop != nullptr,
        contig_id_entry.is_intermediate_domain);

    auto stop_index = consumer_stop_indexing_it->second;
    auto start_index = consumer_start_index_map.at(contig_id);

    IndexMagicZeroInfo start_magic_zero_info;
    IndexMagicZeroInfo stop_magic_zero_info;

    // When the start and stop indices are not the same, apply the
    // magic-zero protection separately for both of them.
    if (stop_index != start_index) {
      start_magic_zero_info = protectPredicateIndexWithMagicZero(
          start_index, start_indexing_from_idgraph, loops);
      stop_magic_zero_info = protectPredicateIndexWithMagicZero(
          stop_index, stop_indexing_from_idgraph, loops);
    } else {
      stop_magic_zero_info = protectPredicateIndexWithMagicZero(
          stop_index, stop_indexing_from_idgraph, loops);
      start_magic_zero_info = stop_magic_zero_info;
    }

    start_index = start_magic_zero_info.index;
    stop_index = stop_magic_zero_info.index;

    // Build predicates for start positions as:
    //   start_index + start_offset >= 0
    auto offsetted_start_index =
        SimplifyingIrBuilder::addExpr(start_index, info.start_offset_);
    auto start_pred = SimplifyingIrBuilder::geExpr(
        offsetted_start_index, GpuLower::current()->kernel()->zeroVal());
    info.start_predicate_ = start_pred;

    // Build predicates for stop positions as:
    //   stop_index + stop_offset < IterDomain::extent
    auto stop_offset = info.stop_offset_;
    auto offsetted_stop_index =
        SimplifyingIrBuilder::addExpr(stop_index, stop_offset);
    auto stop_pred =
        SimplifyingIrBuilder::ltExpr(offsetted_stop_index, contig_id->extent());
    info.stop_predicate_ = stop_pred;

    for (auto consumer_id : contig_id_entry.covered_ids) {
      info.predicated_domains_.insert(consumer_id);
    }
    pred_info_vec.emplace_back(info);
  }

  return pred_info_vec;
}

PredicateInfo PredicateInfo::getFalseInfo() {
  PredicateInfo info;
  info.start_predicate_ = GpuLower::current()->kernel()->falseVal();
  info.stop_predicate_ = GpuLower::current()->kernel()->falseVal();

  return info;
}

Val* Index::iota(
    TensorView* consumer_tv,
    const std::vector<ForLoop*>& loops,
    const std::unordered_set<ForLoop*>& rotated_loops,
    Val* start,
    Val* step,
    DataType dtype) {
  auto linear_index =
      Index::getLinearLogicalIndex(consumer_tv, loops, rotated_loops);
  auto result = add(start, mul(step, linear_index));
  return GpuLower::current()->commonScalarMap().hoistScalar(result, loops);
}

Val* Index::eye(
    TensorView* consumer_tv,
    const std::vector<ForLoop*>& loops,
    const std::unordered_set<ForLoop*>& rotated_loops,
    DataType dtype) {
  auto indices =
      Index::getConsumerPerDimLogicalIndex(consumer_tv, loops, rotated_loops);
  NVF_ERROR(indices.size() == 2);
  auto result = maybeCastOp(dtype, eq(indices[0], indices[1]));
  return GpuLower::current()->commonScalarMap().hoistScalar(result, loops);
}

std::pair<Val*, Val*> Index::getCpAsyncBulkGmemIndex(
    const LoadStoreOp* ldst,
    Val* mbarrier,
    const std::vector<ForLoop*>& loops,
    const std::unordered_set<ForLoop*>& rotated_loops) {
  FUSER_PERF_SCOPE("Index::getCpAsyncBulkGmemIndex");

  TensorView* producer_tv = ldst->in()->as<TensorView>();
  TensorView* consumer_tv = ldst->out()->as<TensorView>();

  bool is_load = false;
  TensorView* gmem_tv = nullptr;
  if (producer_tv->getMemoryType() == MemoryType::Shared) {
    NVF_ERROR(consumer_tv->getMemoryType() == MemoryType::Global);
    gmem_tv = consumer_tv;
    is_load = false;
  } else {
    NVF_ERROR(producer_tv->getMemoryType() == MemoryType::Global);
    NVF_ERROR(consumer_tv->getMemoryType() == MemoryType::Shared);
    gmem_tv = producer_tv;
    is_load = true;
  }

  NVF_ERROR(
      GpuLower::current()->consumerToTMAInfo().count(consumer_tv),
      "Unable to find TMA info for consumer_tv: ",
      consumer_tv->toString());
  const TMAInfo& tma_info =
      GpuLower::current()->consumerToTMAInfo().at(consumer_tv);

  ValGroups groups_to_index = tma_info.getTMADomain();

  const TensorIndexer& indexer = GpuLower::current()->tensorIndexer();
  auto indices_inner_to_outer =
      indexer.getIndexFor(ldst, !is_load, groups_to_index, loops);

  int64_t dim = (int64_t)tma_info.dims().size();
  auto coordinate = IrBuilder::arrayExpr(indices_inner_to_outer);
  auto descriptor = tma_info.tensorMap();
  Val* index = nullptr;
  if (is_load) {
    std::stringstream ss;
    ss << "Hopper::CpAsyncBulkTensorTileG2SIndex<" << dim << ">";
    index = IrBuilder::structExpr(
        {{"descriptor", IrBuilder::addressExpr(descriptor)},
         {"coordinate", coordinate},
         {"mbarrier", mbarrier}},
        ss.str());
  } else {
    std::stringstream ss;
    ss << "Hopper::CpAsyncBulkTensorTileS2GIndex<" << dim << ">";
    index = IrBuilder::structExpr(
        {{"descriptor", IrBuilder::addressExpr(descriptor)},
         {"coordinate", coordinate}},
        ss.str());
  }

  index = GpuLower::current()->commonScalarMap().hoistScalar(index, loops);

  Val* expected_bytes = SimplifyingIrBuilder::maybeCastExpr(
      DataType::UInt32, tma_info.tileSizeBytes());
  expected_bytes =
      GpuLower::current()->commonScalarMap().hoistScalar(expected_bytes, loops);
  auto is_multiple_of_16B = SimplifyingIrBuilder::eqExpr(
      SimplifyingIrBuilder::modExpr(
          expected_bytes, IrBuilder::create<Val>(16, DataType::Index)),
      expected_bytes->fusion()->zeroVal());
  GpuLower::current()->validate(
      is_multiple_of_16B,
      "The expected bytes must be a multiple of 16 bytes, but ",
      expected_bytes->toInlineString(),
      " is not.");

  return {IrBuilder::create<kir::TensorIndex>(gmem_tv, index), expected_bytes};
}

} // namespace nvfuser<|MERGE_RESOLUTION|>--- conflicted
+++ resolved
@@ -495,12 +495,7 @@
       unswitched_loop_domains_(std::move(unswitched_loop_domains)) {
   FUSER_PERF_SCOPE("GpuLower::Lower::IndexCompute::IndexCompute");
 
-<<<<<<< HEAD
-  if (getenv("DISABLE_CONTIG_INDEXING")) {
-    std::cerr << "Disabling contig indexing\n";
-=======
   if (isOptionDisabled(DisableOption::ContigIndexing)) {
->>>>>>> 1b81f082
     contig_ids_.clear();
   }
 
