// clang-format off
/*
 * SPDX-FileCopyrightText: Copyright (c) 2023-present NVIDIA CORPORATION & AFFILIATES.
 * All rights reserved.
 * SPDX-License-Identifier: BSD-3-Clause
 */
// clang-format on
#include <index_compute.h>

#include <ATen/cuda/CUDAContext.h>
#include <c10/util/Exception.h>
#include <c10/util/irange.h>

#include <contiguity.h>
#include <device_lower/analysis/index_compute.h>
#include <device_lower/analysis/shift.h>
#include <device_lower/lower2device.h>
#include <device_lower/pass/double_buffer.h>
#include <device_lower/pass/magic_zero.h>
#include <device_lower/pass/unroll.h>
#include <device_lower/utils.h>
#include <device_lower/validation.h>
#include <expr_simplifier.h>
#include <instrumentation.h>
#include <ir/all_nodes.h>
#include <ir/iostream.h>
#include <ir/utils.h>
#include <ops/arith.h>
#include <root_domain_map.h>
#include <swizzle.h>
#include <transform_iter.h>
#include <transform_replay.h>

#include <memory>

namespace nvfuser {

namespace {

//! Offset of an index of a producer axis with respect to its
//! corresponding consumer index
//! TODO: this function assumes that we are indexing into rFactor domain, which
//! is no longer the case. Today, we are indexing into allocaiton domain, and if
//! the allocation domain is not a permutation of the rFactor domain, this
//! function will just return 0, because we do not have a case that uses both
//! allocation domain and halo yet.
int getProducerHaloOffset(
    const TensorView* producer_tv,
    size_t producer_axis,
    const TensorView* consumer_tv) {
  // For indexing, having same extents is not required for root
  // domains
  auto p2c = PairwiseRootDomainMap(producer_tv, consumer_tv)
                 .mapBroadcast(true)
                 .mapDifferentExtents(true)
                 .mapProducerToConsumer();

  auto producer_id = producer_tv->getMaybeAllocationDomain()[producer_axis];

  auto it = p2c.find(producer_id);
  // p2c should always have a mapping for producer_id. The only case
  // where no mapping exists for a producer axis is when it is a
  // reduction axis. Since this function is only used for indexing
  // producer tensors, where reduction axes are skipped, producer_id
  // should never be a reduction axis.
  if (it == p2c.end()) {
    return 0;
  }
  IterDomain* consumer_id = it->second;

  const auto& halo_map = GpuLower::current()->haloInfo();
  const auto p_pad = halo_map->getRootAxisInfo(producer_id).width(0);
  const auto c_pad = halo_map->getRootAxisInfo(consumer_id).width(0);

  auto offset = p_pad - c_pad;

  // If the consumer is a result of shifting the producer, adjust the
  // producer index per the offsets argument of the shift op.
  if (auto shift_op = dynamic_cast<const ShiftOp*>(consumer_tv->definition())) {
    offset -= shift_op->offset(producer_axis);
  }

  return offset;
}

//! Offset producer index when necessary
Val* getProducerIndexWithHalo(
    const TensorView* producer_tv,
    size_t producer_axis,
    Val* producer_index,
    const TensorView* consumer_tv,
    bool is_overriden_index) {
  const int64_t offset = is_overriden_index
      ? 0
      : getProducerHaloOffset(producer_tv, producer_axis, consumer_tv);

  if (offset == 0) {
    return producer_index;
  }

  producer_index = SimplifyingIrBuilder::addExpr(producer_index, offset);

  return producer_index;
}

//! Create a producer offset based off a consumer index
//!
//! \param consumer_root_axis Position of corresponding consumer axis
//! \param consumer_tv Consumer TensorView
//! \param index_map Mappings from consumer or reference to indices
//! \param use_reference_map True when index_map maps reference domains
//! \param concrete_to_ref_map Mappings from concrete to reference domains
Val* getProducerOffsetWithGather(
    int64_t consumer_root_axis,
    const TensorView* consumer_tv,
    const std::unordered_map<IterDomain*, Val*>& index_map,
    bool use_reference_map = false,
    const std::unordered_map<IterDomain*, IterDomain*>& concrete_to_ref_map =
        {}) {
  const auto gpu_lower = GpuLower::current();

  const auto gather_expr = dynamic_cast<GatherOp*>(consumer_tv->definition());

  if (gather_expr == nullptr) {
    return gpu_lower->kernel()->zeroVal();
  }

  // If the window extent is one, no specific offsetting
  // is necessary
  if (consumer_root_axis >= (int)gather_expr->windowShape().size() ||
      gather_expr->windowShape()[consumer_root_axis] == 1) {
    return gpu_lower->kernel()->zeroVal();
  }

  // Basically, the goal is to build an expression of producer_index +
  // window_index, so we first need to locate the index expression
  // that corresponds to the window axis of this producer axis.

  const auto window_axis = gather_expr->gatherAxis(consumer_root_axis);
  auto window_id = consumer_tv->getRootDomain().at(window_axis);

  // When index_map maps a reference tensor, find the corresponding
  // reference ID of window_id.
  if (use_reference_map) {
    auto concrete_window_id = gpu_lower->caMap()->getConcreteMappedID(
        window_id, IdMappingMode::EXACT);
    auto concrete_2_ref_it = concrete_to_ref_map.find(concrete_window_id);
    NVF_ERROR(concrete_2_ref_it != concrete_to_ref_map.end());
    window_id = concrete_2_ref_it->second;
  }

  auto window_idx = index_map.at(window_id);

  // Positive padding at offset zero means the indexing shifted to the
  // negative direction.
  auto pad_width = (int64_t)gather_expr->padWidth()[consumer_root_axis][0];

  // producer offset: window_index - padding
  auto producer_offset = SimplifyingIrBuilder::subExpr(
      window_idx,
      SimplifyingIrBuilder::create<Val>(pad_width, DataType::Index));
  return producer_offset;
}

//! Create a producer offset based off a consumer index
//!
//! \param consumer_root_axis Position of corresponding consumer axis
//! \param consumer_tv Consumer TensorView
//! \param index_map Mappings from consumer or reference to indices
//! \param use_reference_map True when index_map maps reference domains
//! \param concrete_to_ref_map Mappings from concrete to reference domains
Val* getConcreteProducerOffsetWithGather(
    int64_t consumer_root_axis,
    const TensorView* consumer_tv,
    const std::unordered_map<IterDomain*, Val*>& index_map,
    bool use_concrete_map = false) {
  const auto gpu_lower = GpuLower::current();

  const auto gather_expr = dynamic_cast<GatherOp*>(consumer_tv->definition());

  if (gather_expr == nullptr) {
    return gpu_lower->kernel()->zeroVal();
  }

  // If the window extent is one, no specific offsetting
  // is necessary
  if (consumer_root_axis >= (int64_t)gather_expr->windowShape().size() ||
      gather_expr->windowShape()[consumer_root_axis] == 1) {
    return gpu_lower->kernel()->zeroVal();
  }

  // Basically, the goal is to build an expression of producer_index +
  // window_index, so we first need to locate the index expression
  // that corresponds to the window axis of this producer axis.

  const auto window_axis = gather_expr->gatherAxis(consumer_root_axis);
  auto window_id = consumer_tv->getRootDomain().at(window_axis);

  Val* window_idx = nullptr;

  if (use_concrete_map) {
    window_idx = index_map.at(GpuLower::current()->caMap()->getConcreteMappedID(
        window_id, IdMappingMode::EXACT));
  } else {
    window_idx = index_map.at(window_id);
  }

  // Positive padding at offset zero means the indexing shifted to the
  // negative direction.
  auto pad_width = (int64_t)gather_expr->padWidth()[consumer_root_axis][0];

  // producer offset: window_index - padding
  auto producer_offset = SimplifyingIrBuilder::subExpr(
      window_idx,
      SimplifyingIrBuilder::create<Val>(pad_width, DataType::Index));
  return producer_offset;
}

//! Offset a producer index of a gather expression
//!
//! Given an index of a producer root axis, build a new index
//! expression that accesses a window position that the current loop
//! structure refers to. Use getGatherProducerOffset to create an
//! offset Val.
Val* getProducerIndexWithGather(
    Val* producer_index,
    size_t producer_root_axis,
    const TensorView* producer_tv,
    const TensorView* consumer_tv,
    const std::unordered_map<IterDomain*, Val*>& concrete_index_map) {
  auto gather_op = dynamic_cast<const GatherOp*>(consumer_tv->definition());

  // Just return the producer index as is if this is not a gather
  if (gather_op == nullptr) {
    return producer_index;
  }

  // Consumer axis that corresponds to the producer axis
  int64_t consumer_axis = -1;
  for (const auto i : c10::irange(producer_root_axis + 1)) {
    if (producer_tv->getMaybeRFactorDomain()[i]->isReduction() ||
        producer_tv->getMaybeRFactorDomain()[i]->isStride()) {
      continue;
    }
    ++consumer_axis;
  }

  NVF_ERROR(
      consumer_axis >= 0 &&
          consumer_axis < (int)gather_op->windowShape().size(),
      "Invalid consumer axis",
      consumer_axis,
      ", producer_axis: ",
      producer_root_axis);

  auto offset = getConcreteProducerOffsetWithGather(
      consumer_axis, consumer_tv, concrete_index_map, true);
  return SimplifyingIrBuilder::addExpr(producer_index, offset);
}

// Adjusts a global consumer index when its root domain is partially
// split. Note that non-global consumer indices don't need any
// adjustment.
Val* getGlobalConsumerOffsetWithPartialSplit(IterDomain* root_id) {
  auto offset = GpuLower::current()->partialSplitMap().getStartOffset(root_id);
  if (offset == nullptr) {
    return GpuLower::current()->kernel()->zeroVal();
  } else {
    return offset;
  }
}

// Adjusts a global producer index when its root domain and
// corresponding consumer root domain have non-matching split
// offsets. Specifically, since producer_index is calcualted based on
// the consumer, if the consumer has a non-zero offset,
// it needs to be added to the index. Also, when the producer itself
// also has a non-zero split offset, that needs to be subtracted from
// the index.
Val* getProducerIndexWithPartialSplit(
    Val* producer_index,
    IterDomain* producer_root_id,
    const TensorView* producer_tv,
    const TensorView* consumer_tv) {
  const auto gpu_lower = GpuLower::current();

  auto p2c =
      PairwiseRootDomainMap(producer_tv, consumer_tv).mapProducerToConsumer();

  auto it = p2c.find(producer_root_id);
  if (it == p2c.end()) {
    return producer_index;
  }

  auto consumer_root_id = it->second;

  auto consumer_offset =
      gpu_lower->partialSplitMap().getStartOffset(consumer_root_id);
  consumer_offset = consumer_offset == nullptr ? gpu_lower->kernel()->zeroVal()
                                               : consumer_offset;

  auto producer_offset =
      gpu_lower->partialSplitMap().getStartOffset(producer_root_id);
  producer_offset = producer_offset == nullptr ? gpu_lower->kernel()->zeroVal()
                                               : producer_offset;

  // If the producer is on global memory, it's always allocated
  // without trimming the out-of-bounds region, so the consumer offset
  // should be added to the index.
  if (producer_tv->getMemoryType() == MemoryType::Global) {
    if (consumer_offset->isZeroInt()) {
      return producer_index;
    } else {
      return SimplifyingIrBuilder::addExpr(producer_index, consumer_offset);
    }
  }

  // Non-global case. Difference of the split offsets must be
  // accounted.

  auto diff = SimplifyingIrBuilder::subExpr(consumer_offset, producer_offset);
  // We currently only allow constant offsetting
  NVF_ERROR(
      diff->isConstScalar(),
      "Invalid partial split, must be a constant value.");

  if (diff->evaluate() == 0) {
    return producer_index;
  }

  return SimplifyingIrBuilder::addExpr(
      producer_index,
      SimplifyingIrBuilder::create<Val>(diff->evaluate(), DataType::Index));
}

} // namespace

bool IndexCompute::hasUnswitchedDependentDomains(IterDomain* id) const {
  auto concrete_id = maybeGetExactMapConcreteID(id);
  auto it = unswitched_domain_map_.find(concrete_id);
  return it != unswitched_domain_map_.end() && !it->second.empty();
}

void IndexCompute::initializeUnswitchDomainMap() {
  NVF_ERROR(unswitched_domain_map_.empty());
  for (auto id : unswitched_leaf_domains_) {
    auto concrete_id = maybeGetExactMapConcreteID(id);
    unswitched_domain_map_.emplace(
        concrete_id,
        std::vector<std::deque<IterDomain*>>{
            std::deque<IterDomain*>{concrete_id}});
  }
}

void IndexCompute::updateUnswitchedDomains(Expr* expr) {
  if (auto split = dynamic_cast<Split*>(expr)) {
    auto split_in = maybeGetExactMapConcreteID(split->in());
    for (auto split_out : {split->inner(), split->outer()}) {
      auto concrete_id = maybeGetExactMapConcreteID(split_out);
      if (auto it = unswitched_domain_map_.find(concrete_id);
          it != unswitched_domain_map_.end()) {
        if (split_out == split->inner()) {
          // In the case of upward traversal from the inner output,
          // just copy the unswitched info
          unswitched_domain_map_[split_in] = it->second;
        } else {
          // In the case of upward traversal from the outer output,
          // prepend the inner domain to the lists
          for (auto unswitched_dep_ids : it->second) {
            unswitched_dep_ids.push_front(
                maybeGetExactMapConcreteID(split->inner()));
            unswitched_domain_map_[split_in].push_back(unswitched_dep_ids);
          }
        }
      }
    }
  } else {
    // Suppress a clang-tidy warning
    NVF_ERROR(expr != nullptr);
    // Propagate the unswitch info if any of outputs is
    // unswitched. Unlike the split case, the propagated info
    // is just reset as there's no obvious way to back-propagate the
    // info through, e.g., merge
    if (std::any_of(
            expr->outputs().begin(), expr->outputs().end(), [this](Val* out) {
              return out->isA<IterDomain>() &&
                  hasUnswitchedDependentDomains(out->as<IterDomain>());
            })) {
      for (auto inp : ir_utils::filterByType<IterDomain>(expr->inputs())) {
        auto inp_concrete = maybeGetExactMapConcreteID(inp);
        unswitched_domain_map_.emplace(
            inp_concrete,
            std::vector<std::deque<IterDomain*>>{
                std::deque<IterDomain*>{inp_concrete}});
      }
    }
  }
}

void IndexCompute::handle(Split* split) {
  auto in_id = maybeGetExactMapConcreteID(split->in()->as<IterDomain>());
  auto outer_id = maybeGetExactMapConcreteID(split->outer()->as<IterDomain>());
  auto inner_id = maybeGetExactMapConcreteID(split->inner()->as<IterDomain>());

  auto outer_it = index_map_.find(outer_id);
  auto inner_it = index_map_.find(inner_id);
  if (outer_it == index_map_.end() || inner_it == index_map_.end()) {
    return;
  }

  const auto outer_ind = outer_it->second;
  const auto inner_ind = inner_it->second;

  const bool outer_zero = isZero(outer_id);
  const bool inner_zero = isZero(inner_id);

  // We want to mark as zero merged in if we're working with shared or local
  // memory, and the dimension we're working with is not part of the allocation,
  // as we have special propagation rules for that scenario.

  // Maybe clear in_id as it could have been mapped over from another
  // IndexCompute. Uncertain if this is needed but seems to be safe.
  bool zero_merged_in = hasZeroMerged(in_id) || hasZeroMerged(inner_id) ||
      hasZeroMerged(outer_id);

  // If both are zero, the split input is also zero
  if (inner_zero && outer_zero) {
    zero_domains_.emplace(in_id);
  }

  if (zero_merged_in) {
    zero_merged_in_.emplace(in_id);
  }

  if (isZero(in_id)) {
    index_map_[in_id] = GpuLower::current()->kernel()->zeroVal();
    extent_map_[in_id] = GpuLower::current()->kernel()->zeroVal();
  } else if (zero_merged_in && outer_zero) {
    index_map_[in_id] = inner_ind;
    extent_map_[in_id] = getExtent(inner_id);
  } else if (zero_merged_in && inner_zero) {
    index_map_[in_id] = outer_ind;
    extent_map_[in_id] = getExtent(outer_id);
  } else {
    index_map_[in_id] = SimplifyingIrBuilder::addExpr(
        SimplifyingIrBuilder::mulExpr(outer_ind, getExtent(inner_id)),
        inner_ind);
    // The extent should be updated only when its allocation is
    // partial, i.e., zero_merged_in is true. See PR #1270.
    if (zero_merged_in) {
      extent_map_[in_id] = SimplifyingIrBuilder::mulExpr(
          getExtent(outer_id), getExtent(inner_id));
    }
  }
}

bool IndexCompute::isModuloInvalidUnswitchedIndex(
    IterDomain* out_concrete_id,
    Val* out_ind,
    Val* inner_extent) const {
  // If not in the unswitched domain map, this domain has no dependent
  // unswitched domain
  auto unswitched_domain_map_it = unswitched_domain_map_.find(out_concrete_id);
  if (unswitched_domain_map_it == unswitched_domain_map_.end()) {
    return false;
  }

  for (const auto& unswitched_domain_list : unswitched_domain_map_it->second) {
    NVF_ERROR(!unswitched_domain_list.empty());

    // If the stride is a multiple of the inner extent, the leaf
    // unswitched index remains to be a valid maximum index as the
    // module by the inner extent will be just zero. More
    // specifically, the index for this unswitched domain would be (x
    // - 1) * extent_of_inner_domain_0 * extent_of_inner_domain_1
    // ...., so if the stride component, i.e., the multiplication of all
    // the inner extents is divisible by the merge inner extent, its
    // contribution propagated to the inner path will be zero. This
    // pattern is effectively the same as distributeDivisibleDivMod in
    // the expr simplifier.
    Val* stride = out_concrete_id->fusion()->oneVal();
    for (auto it = unswitched_domain_list.begin();
         it != unswitched_domain_list.end() - 1;
         ++it) {
      IterDomain* inner_id = *it;
      stride = IrBuilder::mulExpr(stride, getExtent(inner_id));
    }
    if (simplifyExpr(IrBuilder::modExpr(stride, inner_extent))->isZero()) {
      continue;
    }

    // Also, if the total extent including the inner domains is a
    // divisible factor of the inner extent, the contribution by the
    // unswitched domain is guaranteed to be still the maximum when
    // propagated to the inner path. This pattern is effectively the
    // same as distributeGcdRemainderDivMod in the expr simplifier.
    Val* total_extent =
        IrBuilder::mulExpr(stride, getExtent(unswitched_domain_list.back()));
    if (simplifyExpr(IrBuilder::modExpr(inner_extent, total_extent))
            ->isZero()) {
      continue;
    }

    // Not proven to be safe. This does not mean it's proven to be
    // invalid, but it's enough to make the generated code from the
    // existing C++ tests and benchmarks remain unchanged
    return true;
  }

  return false;
}

void IndexCompute::handle(Merge* merge) {
  auto out_id = maybeGetExactMapConcreteID(merge->out());
  auto outer_id = maybeGetExactMapConcreteID(merge->outer());
  auto inner_id = maybeGetExactMapConcreteID(merge->inner());

  auto out_it = index_map_.find(out_id);
  if (out_it == index_map_.end()) {
    return;
  }
  auto out_ind = out_it->second;

  auto zero = GpuLower::current()->kernel()->zeroVal();

  if (isZero(out_id)) {
    index_map_[outer_id] = zero;
    index_map_[inner_id] = zero;
    // TODO: Why do we set extent_map_ to zero? This has to be protected by zero
    // merged in, but seems logical to me the extent would still be one.
    extent_map_[outer_id] = zero;
    extent_map_[inner_id] = zero;
    zero_domains_.emplace(outer_id);
    zero_domains_.emplace(inner_id);
    return;
  }

  if (!hasZeroMerged(out_id) && contig_ids_.find(out_id) != contig_ids_.end()) {
    // Contiguous indexing path
    auto input_ids = ir_utils::iterDomainInputsOfOrderedAs(
        {merge->out()}, td_->maybeAllocation());

    // Shouldn't hit this, but don't want to segfault if somehow we do.
    NVF_ERROR(!input_ids.empty());

    // Try to find the last non broadcast entry to put the index in if it's a
    // contiguous merge. This isn't strictly necessary but there's implicit
    // assumptions in the indexing logic that assume broadcasted allocation
    // domains can be ignored. This logic is just to try and match that logic.
    // Initialize everything to zero.
    for (auto alloc_id : input_ids) {
      index_map_[alloc_id] = zero;
    }

    // If all are broadcast we can just send the index to the last entry.
    if (std::all_of(input_ids.begin(), input_ids.end(), [](IterDomain* id) {
          // I don't think reductions can be in here, but strictly matching the
          // logic in the indexing functions like
          // getNonGlobalConsumerStridedIndices
          return id->isBroadcast() || id->isReduction() || id->isStride();
        })) {
      index_map_[*(input_ids.end() - 1)] = out_ind;
    } else {
      for (auto id_it = input_ids.rbegin(); id_it != input_ids.rend();
           id_it++) {
        auto id = *id_it;
        if (id->isBroadcast() || id->isReduction() || id->isStride()) {
          continue;
        } else {
          index_map_[id] = out_ind;
          break;
        }
      }
    }

    return;
  }

  Val* inner_extent = getExtent(inner_id);

  // When the reference has halo extent for inner_id, that extent needs to
  // be used to un-merge
  if (halo_extent_map_.find(inner_id) != halo_extent_map_.end()) {
    inner_extent = halo_extent_map_[inner_id];
  }

  const auto outer_extent = getExtent(outer_id);

  if (inner_id->isBroadcast() && inner_extent->isOneInt()) {
    // Propagate away from broadcast dims
    index_map_[outer_id] = out_ind;
    index_map_[inner_id] = zero;

    extent_map_[outer_id] = getExtent(out_id);
    if (hasZeroMerged(out_id)) {
      zero_merged_in_.insert(outer_id);
    }
  } else if (outer_id->isBroadcast() && outer_extent->isOneInt()) {
    // Propagate away from broadcast dims
    index_map_[outer_id] = zero;
    index_map_[inner_id] = out_ind;

    extent_map_[inner_id] = getExtent(out_id);
    if (hasZeroMerged(out_id)) {
      zero_merged_in_.insert(inner_id);
    }
  } else if (hasZeroMerged(out_id)) {
    // Don't propagate to inner id if it's comprised of only broadcast
    // allocation domains, unless outer is also all broadcast domains. Index
    // shouldn't be anything but zero if both inner and outer are all broadcast
    // domains, but didn't add a hard check for this. See Indexing5 test.
    if (!inner_id->isBroadcast() && !outer_id->isBroadcast()) {
      // If neither dimension is a broadcast (should be true for reference
      // indexing) pick the preferred path or the inner path.
      if (preferred_paths_.find(outer_id) != preferred_paths_.end() &&
          preferred_paths_.find(inner_id) == preferred_paths_.end()) {
        // Marked that we should prop through outer, not inner.
        index_map_[outer_id] = out_ind;
        extent_map_[outer_id] = getExtent(out_id);
        index_map_[inner_id] = zero;
        extent_map_[inner_id] = zero;
        zero_domains_.emplace(inner_id);
      } else {
        // Prop through inner
        index_map_[inner_id] = out_ind;
        extent_map_[inner_id] = getExtent(out_id);
        index_map_[outer_id] = zero;
        extent_map_[outer_id] = zero;
        zero_domains_.emplace(outer_id);
      }
    } else if (inner_id->isBroadcast() && !outer_id->isBroadcast()) {
      // Inner is broadcast and outer isn't, prop through outer
      index_map_[outer_id] = out_ind;
      extent_map_[outer_id] = getExtent(out_id);
      index_map_[inner_id] = zero;
      extent_map_[inner_id] = zero;
      zero_domains_.emplace(inner_id);
    } else {
      // Default to propagating through inner
      index_map_[inner_id] = out_ind;
      extent_map_[inner_id] = getExtent(out_id);
      index_map_[outer_id] = zero;
      extent_map_[outer_id] = zero;
      zero_domains_.emplace(outer_id);
    }
    zero_merged_in_.emplace(inner_id);
    zero_merged_in_.emplace(outer_id);
  } else {
    index_map_[outer_id] = SimplifyingIrBuilder::divExpr(out_ind, inner_extent);
    // Take the absolute maximum if module could result in an invalid
    // index for an unswitched domain
    index_map_[inner_id] =
        isModuloInvalidUnswitchedIndex(out_id, out_ind, inner_extent)
        ? SimplifyingIrBuilder::subExpr(
              inner_extent, inner_extent->fusion()->oneVal())
        : SimplifyingIrBuilder::modExpr(out_ind, inner_extent);
  }
}

void IndexCompute::handle(Swizzle2D* swizzle_2d) {
  auto out_x_id = maybeGetExactMapConcreteID(swizzle_2d->outX());
  auto out_y_id = maybeGetExactMapConcreteID(swizzle_2d->outY());
  auto in_x_id = maybeGetExactMapConcreteID(swizzle_2d->inX());
  auto in_y_id = maybeGetExactMapConcreteID(swizzle_2d->inY());

  auto out_x_it = index_map_.find(out_x_id);
  auto out_y_it = index_map_.find(out_y_id);

  if (out_x_it == index_map_.end() || out_y_it == index_map_.end()) {
    return;
  }

  const auto out_x_ind = out_x_it->second;
  const auto out_y_ind = out_y_it->second;

  if (swizzle_mode_ == SwizzleMode::NoSwizzle ||
      swizzle_mode_ != swizzle_2d->swizzleMode()) {
    // Handle inactive swizzles by just passing through index
    //  and extend information.

    if (!index_map_.count(in_x_id)) {
      index_map_[in_x_id] = out_x_ind;
      extent_map_[in_x_id] = getExtent(out_x_id);
    }
    if (!index_map_.count(in_y_id)) {
      index_map_[in_y_id] = out_y_ind;
      extent_map_[in_y_id] = getExtent(out_y_id);
    }
  } else {
    // Generate integer swizzle math if the
    //  swizzle is activated. See also
    //  [Note on swizzle mode].
    std::pair<Val*, Val*> swizzled_index = dispatchSwizzle(
        swizzle_2d->swizzleType(),
        out_x_ind,
        out_y_ind,
        getExtent(out_x_id),
        getExtent(out_y_id));
    index_map_[in_x_id] = swizzled_index.first;
    index_map_[in_y_id] = swizzled_index.second;
  }
}

void IndexCompute::handle(Resize* resize) {
  auto out_id = maybeGetExactMapConcreteID(resize->out());
  auto in_id = maybeGetExactMapConcreteID(resize->in());

  auto out_it = index_map_.find(out_id);

  if (out_it == index_map_.end()) {
    return;
  }

  const auto out_ind = out_it->second;

  if (isZero(out_id) || hasZeroMerged(out_id)) {
    // When the out ID is (partially) zero, the in ID is not indexable. Don't
    // add any new mapping to the index and extent maps. This is fine since when
    // a resize shows up as part of rfactor transformations, the input to the
    // resize is not indexed as the indexing is done using the rfactor root
    // domain. This could be an issue when a resize is shows up outside of
    // rfactor transfomations, but currently that only can happen when a
    // producer tensor is transformed to look like a consumer. Since inlining is
    // not allowed with resize, the out ID should never be a zero domain in that
    // case.
    return;
  } else {
    index_map_[in_id] = sub(out_ind, resize->leftExpand());
    extent_map_[in_id] = sub(
        sub(getExtent(out_id), resize->leftExpand()), resize->rightExpand());
  }
}

void IndexCompute::dispatch(Expr* e) {
  auto is_expected_type = e->isOneOf<Split, Merge, Swizzle2D, Resize>();
  NVF_ERROR(
      is_expected_type, "Invalid expr type found in transform traversal.");
  updateUnswitchedDomains(e);
  BackwardVisitor::dispatch(e);
}

IndexCompute::IndexCompute(
    const TensorDomain* _td,
    std::unordered_map<IterDomain*, Val*> initial_index_map,
    std::unordered_map<IterDomain*, Val*> extent_map,
    std::unordered_set<IterDomain*> zero_domains,
    std::unordered_set<IterDomain*> zero_merged_in,
    std::unordered_set<IterDomain*> preferred_paths,
    std::unordered_map<IterDomain*, Val*> halo_extent_map)
    : IndexCompute(
          _td,
          std::move(initial_index_map),
          std::move(extent_map),
          std::move(zero_domains),
          std::move(zero_merged_in),
          ContigIDs::getNonContigIDs(),
          std::move(preferred_paths),
          std::move(halo_extent_map)) {}

IndexCompute::IndexCompute(
    const TensorDomain* _td,
    std::unordered_map<IterDomain*, Val*> initial_index_map,
    std::unordered_map<IterDomain*, Val*> extent_map,
    std::unordered_set<IterDomain*> zero_domains,
    std::unordered_set<IterDomain*> zero_merged_in,
    const ContigIDs& contig_finder,
    std::unordered_set<IterDomain*> preferred_paths,
    std::unordered_map<IterDomain*, Val*> halo_extent_map,
    std::unordered_set<IterDomain*> unswitched_leaf_domains)
    : td_(_td),
      index_map_(std::move(initial_index_map)),
      extent_map_(std::move(extent_map)),
      zero_domains_(std::move(zero_domains)),
      zero_merged_in_(std::move(zero_merged_in)),
      contig_ids_{contig_finder.contigIDs()},
      preferred_paths_(std::move(preferred_paths)),
      halo_extent_map_(std::move(halo_extent_map)),
      unswitched_leaf_domains_(std::move(unswitched_leaf_domains)) {
  FUSER_PERF_SCOPE("GpuLower::Lower::IndexCompute::IndexCompute");
  // Make sure we recompute any indices we can that map to a contiguous access
  // in physical memory.
  const auto& within_contig = contig_finder.withinContigIDs();
  for (auto contig_id : contig_ids_) {
    if (index_map_.find(contig_id) != index_map_.end()) {
      NVF_ERROR(within_contig.find(contig_id) != within_contig.end());
      for (auto id : within_contig.at(contig_id)) {
        index_map_.erase(id);
      }
    }
  }

  initializeUnswitchDomainMap();
}

IndexCompute::IndexCompute(
    std::unordered_map<IterDomain*, Val*> initial_index_map,
    std::unordered_set<IterDomain*> zero_domains,
    std::unordered_set<IterDomain*> preferred_paths,
    std::unordered_map<IterDomain*, Val*> halo_extent_map,
    std::unordered_set<IterDomain*> unswitched_leaf_domains)
    : td_{nullptr},
      index_map_(std::move(initial_index_map)),
      zero_domains_(std::move(zero_domains)),
      preferred_paths_(std::move(preferred_paths)),
      halo_extent_map_(std::move(halo_extent_map)),
      concrete_id_pass_{true},
      swizzle_mode_{SwizzleMode::Loop},
      unswitched_leaf_domains_(std::move(unswitched_leaf_domains)) {
  FUSER_PERF_SCOPE("GpuLower::Lower::IndexCompute::IndexCompute");
  initializeUnswitchDomainMap();
}

void IndexCompute::run(const LoopIndexing& loop_indexing) {
  NVF_ERROR(concrete_id_pass_, "concrete pass only for this option");
  // Apply loop swizzles if there are any that outputs to
  //  the loop domains.
  // Currently only support loop swizzles that directly output
  //  to concrete loop domains and these are validated in
  //  validate swizzle pass.
  // TODO:
  //  will gradually enable replaying and mapping of loop
  // swizzles in the IR infrastructure and once that's piped
  // through this part of logic will be removed.
  std::unordered_set<Expr*> visited;
  for (auto loop_id : loop_indexing.loopDomains()) {
    auto loop_id_def = loop_id->definition();
    if (loop_id_def != nullptr && loop_id_def->isA<Swizzle2D>()) {
      if (visited.insert(loop_id_def).second) {
        dispatch(loop_id_def);
      }
    }
  }

  // Resolve the index vals that could be resolved with only
  //  the loops that consumer_tv doesn't share with any of its
  //  consumers, i.e. the not-inlined loops that define consumer_tv
  //  values.
  collectIndexIntoPermissiveMap(loop_indexing);

  // Run through the loop indexing expressions and generate
  //  the indexing integer math for the concrete ids.
  for (auto expr : loop_indexing.getBackwardExprList()) {
    // Resolve missing values from permissive map.
    updateIndexMapFromPermissiveMap(expr);

    dispatch(expr);
  }
}

void IndexCompute::collectIndexIntoPermissiveMap(
    const LoopIndexing& loop_indexing) {
  // Visit the expressions that only produces un-inlined iterdomains,
  //  in reverse topological order.
  for (auto expr : loop_indexing.getBackwardOutOfLineExprList()) {
    // Compute indexing vals for the expression inputs.
    //
    // This stage should run before any indexing computation so it could be
    //  made sure that all index values computed at this stage are
    //  the ones that can be resolved only with the not-inlined
    //  iterdomains.
    //
    auto id_outputs = ir_utils::filterByType<IterDomain>(expr->outputs());
    if (std::all_of(
            id_outputs.begin(), id_outputs.end(), [this](IterDomain* id) {
              return index_map_.count(
                  GpuLower::current()->caMap()->getConcreteMappedID(
                      id, IdMappingMode::EXACT));
            })) {
      // Visit this expression:
      // LoopIndexingAnalysis::traverseFromDomainVals made sure that each
      //  concrete index is bound exactly once so computing these expressions
      //  early should still be consistent.
      dispatch(expr);

      auto id_inputs = ir_utils::filterByType<IterDomain>(expr->inputs());
      for (auto id : id_inputs) {
        // Collect backward pass results from this expression if they are
        //  made available in by this expression.
        auto idx_it =
            index_map_.find(GpuLower::current()->caMap()->getConcreteMappedID(
                id, IdMappingMode::EXACT));

        if (idx_it != index_map_.end()) {
          permissive_index_map_
              [GpuLower::current()->caMap()->getConcreteMappedID(
                  id, IdMappingMode::PERMISSIVE)] = idx_it->second;
        }
      }
    }
  }
}

void IndexCompute::updateIndexMapFromPermissiveMap(const Expr* id_expr) {
  auto id_outputs = ir_utils::filterByType<IterDomain>(id_expr->outputs());
  for (auto id : id_outputs) {
    auto concrete_id = GpuLower::current()->caMap()->getConcreteMappedID(
        id, IdMappingMode::EXACT);
    // Only try to copy index val from permissive map when
    //  the index is missing.
    if (!index_map_.count(concrete_id)) {
      auto permissive_id = GpuLower::current()->caMap()->getConcreteMappedID(
          id, IdMappingMode::PERMISSIVE);
      // Write the permissive index val into index_map_ if the
      //  missing value is found here.
      auto permissive_it = permissive_index_map_.find(permissive_id);
      if (permissive_it != permissive_index_map_.end()) {
        index_map_[concrete_id] = permissive_it->second;
      }
    }
  }
}

void IndexCompute::run() {
  const std::vector<Val*> domain_vals(td_->leaf().begin(), td_->leaf().end());
  traverseTo(domain_vals, false);
}

IterDomain* IndexCompute::maybeGetExactMapConcreteID(IterDomain* id) const {
  if (concrete_id_pass_) {
    return GpuLower::current()->caMap()->getConcreteMappedID(
        id, IdMappingMode::EXACT);
  }
  return id;
}

Val* IndexCompute::getExtent(IterDomain* id) const {
  // Pick from extent_map_ if available. Previously parallel
  // dimensions were ued (e.g., blockDim.x), however, it would result
  // in out-of-bounds errors when the extent of IterDomain is smaller
  // than the threading dimension.
  if (extent_map_.find(id) != extent_map_.end()) {
    return extent_map_.at(id);
  } else {
    return id->extent();
  }
}

bool IndexCompute::hasZeroMerged(IterDomain* id) const {
  return zero_merged_in_.find(id) != zero_merged_in_.end() || isZero(id);
}

bool IndexCompute::isZero(IterDomain* id) const {
  return zero_domains_.find(id) != zero_domains_.end();
}

IndexCompute IndexCompute::updateIndexCompute(
    const TensorDomain* new_td,
    const std::unordered_map<IterDomain*, VectorOfUniqueEntries<IterDomain*>>&
        id_map,
    const ContigIDs& contig_finder) const {
  FUSER_PERF_SCOPE("GpuLower::Lower::updateIndexCompute");

  std::unordered_map<IterDomain*, Val*> updated_index_map;
  std::unordered_map<IterDomain*, Val*> updated_extent_map;
  std::unordered_set<IterDomain*> updated_zero_domains;
  std::unordered_set<IterDomain*> updated_zero_merged_in;
  std::unordered_map<IterDomain*, Val*> updated_halo_extent_map;
  std::unordered_set<IterDomain*> updated_unswitched_domains;

  // Multile IDs can map to the same ID, so loop over the mappings in
  // a deterministic order to have deterministic indexing results
  for (auto prev_id : getSortedKeys(id_map, Statement::lessThan)) {
    const auto& new_ids = id_map.at(prev_id);
    for (auto new_id : new_ids.vector()) {
      if (index_map_.find(prev_id) != index_map_.end()) {
        updated_index_map[new_id] = index_map_.at(prev_id);
      }

      if (extent_map_.find(prev_id) != extent_map_.end()) {
        updated_extent_map[new_id] = getExtent(prev_id);
      }

      if (zero_domains_.find(prev_id) != zero_domains_.end()) {
        updated_zero_domains.emplace(new_id);
      }

      if (zero_merged_in_.find(prev_id) != zero_merged_in_.end()) {
        updated_zero_merged_in.emplace(new_id);
      }

      auto halo_extent_it = halo_extent_map_.find(prev_id);
      if (halo_extent_it != halo_extent_map_.end()) {
        updated_halo_extent_map[new_id] = halo_extent_it->second;
      }

      if (auto it = unswitched_leaf_domains_.find(prev_id);
          it != unswitched_leaf_domains_.end()) {
        updated_unswitched_domains.emplace(new_id);
      }
    }
  }

  IndexCompute updated_index_compute(
      new_td,
      updated_index_map,
      updated_extent_map,
      updated_zero_domains,
      updated_zero_merged_in,
      contig_finder,
      {},
      updated_halo_extent_map,
      updated_unswitched_domains);

  updated_index_compute.run();

  return updated_index_compute;
}

namespace {
// Map indices down to the leaf domains for applying swizzle
class UpdateLeafIndices : public IterVisitor {
 public:
  UpdateLeafIndices(
      const TensorDomain* td,
      std::unordered_map<IterDomain*, Val*> initial_index_map,
      std::unordered_map<IterDomain*, Val*> extent_map)
      : td_(td),
        index_map_(std::move(initial_index_map)),
        extent_map_(std::move(extent_map)) {
    const std::vector<Val*> domain_vals(td_->leaf().begin(), td_->leaf().end());

    traverseTo(domain_vals, false);
  }

  const std::unordered_map<IterDomain*, Val*>& indexMap() const {
    return index_map_;
  }

  const std::unordered_map<IterDomain*, Val*>& extentMap() const {
    return extent_map_;
  }

 private:
  using IterVisitor::handle;

  void handle(Split* split) override {
    auto in_id = split->in();
    auto outer_id = split->outer();
    auto inner_id = split->inner();

    // Nothing need to be done when mappings for the output axes
    // already exist.
    if (index_map_.find(outer_id) != index_map_.end()) {
      NVF_ERROR(
          index_map_.find(inner_id) != index_map_.end(),
          "Outer exists but inner not found");
      return;
    }

    if (!index_map_.count(in_id)) {
      // Reduction axes on producer side could be visited on forward
      //  propagation pass and current implementation does not yet
      //  support reduciton on swizzled iterdomains, so un-indexed
      //  reduction iterdomains are just ignored for now.
      NVF_ERROR(
          in_id->isReduction(), "Undefined index for ", in_id->toString());
      return;
    }

    auto factor = split->factor();
    index_map_[inner_id] =
        SimplifyingIrBuilder::modExpr(index_map_[in_id], factor);
    extent_map_[inner_id] = factor;
    index_map_[outer_id] =
        SimplifyingIrBuilder::divExpr(index_map_[in_id], factor);
    extent_map_[outer_id] =
        SimplifyingIrBuilder::ceilDivExpr(getExtent(in_id), factor);
  }

  void handle(Merge* merge) override {
    auto out_id = merge->out();
    auto outer_id = merge->outer();
    auto inner_id = merge->inner();

    if (!index_map_.count(outer_id) || !index_map_.count(inner_id)) {
      // Reduction axes on producer side could be visited on forward
      //  propagation pass and current implementation does not yet
      //  support reduciton on swizzled iterdomains, so un-indexed
      //  reduction iterdomains are just ignored for now.
      NVF_ERROR(
          outer_id->isReduction() && inner_id->isReduction(),
          "Undefined index for ",
          outer_id->toString(),
          " and ",
          inner_id->toString());
      return;
    }

    // Nothing need to be done when mappings for the output axes
    // already exist.
    if (index_map_.find(out_id) != index_map_.end()) {
      return;
    }

    NVF_ERROR(
        index_map_.find(outer_id) != index_map_.end(), "Outer ID not found");
    NVF_ERROR(
        index_map_.find(inner_id) != index_map_.end(), "Inner ID not found");

    index_map_[out_id] = SimplifyingIrBuilder::addExpr(
        index_map_[inner_id],
        SimplifyingIrBuilder::mulExpr(
            index_map_[outer_id], getExtent(inner_id)));

    extent_map_[out_id] =
        SimplifyingIrBuilder::mulExpr(getExtent(outer_id), getExtent(inner_id));
  }

  void handle(Swizzle2D* swizzle_2d) override {
    auto in_x = swizzle_2d->inX();
    auto in_y = swizzle_2d->inY();
    auto out_x = swizzle_2d->outX();
    auto out_y = swizzle_2d->outY();

    // Forward propagation pass still just forward
    //  through the indices and the actual swizzle
    //  will be applied on the backward pass in
    //  IndexSwizzle class implementation.
    index_map_[out_x] = index_map_.at(in_x);
    extent_map_[out_x] = getExtent(in_x);
    index_map_[out_y] = index_map_.at(in_y);
    extent_map_[out_y] = getExtent(in_y);
  }

  // return extent_map_[id] if exists, else return id->extent()
  Val* getExtent(IterDomain* id) {
    if (extent_map_.find(id) != extent_map_.end()) {
      return extent_map_.at(id);
    } else {
      return id->extent();
    }
  }

 private:
  const TensorDomain* td_;
  std::unordered_map<IterDomain*, Val*> index_map_;
  std::unordered_map<IterDomain*, Val*> extent_map_;
};

// Returns halo-extended extent if id has halo. Otherwise, just
// returns id->extent.
Val* getHaloExtentOfRootAxis(IterDomain* id, Val* normal_extent = nullptr) {
  if (normal_extent == nullptr) {
    normal_extent = id->extent();
  }

  const auto& halo = GpuLower::current()->haloInfo()->getRootAxisInfo(id);
  if (halo.hasHalo()) {
    auto halo_extent = SimplifyingIrBuilder::addExpr(
        normal_extent,
        SimplifyingIrBuilder::create<Val>(
            (int64_t)halo.width(), DataType::Index));
    return halo_extent;
  } else {
    return normal_extent;
  }
}

} // namespace

IndexSwizzle::IndexSwizzle(
    const TensorView* tv,
    std::unordered_map<IterDomain*, Val*> initial_index_map,
    std::unordered_map<IterDomain*, Val*> extent_map,
    std::unordered_set<IterDomain*> zero_domains,
    std::unordered_set<IterDomain*> zero_merged_in)
    : IndexCompute(
          tv->domain(),
          std::move(initial_index_map),
          std::move(extent_map),
          std::move(zero_domains),
          std::move(zero_merged_in)),
      tv_(tv) {}

IndexSwizzle::IndexSwizzle(
    const TensorView* tv,
    const TensorDomain* domain,
    std::unordered_map<IterDomain*, Val*> initial_index_map,
    std::unordered_map<IterDomain*, Val*> extent_map,
    std::unordered_set<IterDomain*> zero_domains,
    std::unordered_set<IterDomain*> zero_merged_in)
    : IndexCompute(
          domain,
          std::move(initial_index_map),
          std::move(extent_map),
          std::move(zero_domains),
          std::move(zero_merged_in)),
      tv_(tv) {}

void IndexSwizzle::run() {
  if (tv_->hasSwizzleOp()) {
    // Propagate backward for the annotated swizzle path.
    // TODO:
    //  eventually will unify the two swizzling implementation
    //  code path in a follow up. Currently just focusing on
    //  getting the necessary implementation of the swizzle
    //  operator ready.
    //
    // At this intermediate state, the legacy swizzle implementation
    //  takes precedence, i.e. whenever swizzle_type_ is not NoSwizzle,
    //  the new swizzle op pass is disabled.
    UpdateLeafIndices update_leaves(td_, indexMap(), extentMap());
    index_map_ = update_leaves.indexMap();
    extent_map_ = update_leaves.extentMap();
    IndexCompute::swizzle_mode_ = SwizzleMode::Data;
    IndexCompute::run();
  }
}

void IndexSwizzle::dispatch(Expr* e) {
  auto out_ids = ir_utils::filterByType<IterDomain>(e->outputs());
  bool needs_update =
      std::any_of(
          out_ids.begin(),
          out_ids.end(),
          [this](IterDomain* id) {
            return swizzled_ids_.find(id) != swizzled_ids_.end();
          }) ||
      (e->isA<Swizzle2D>() &&
       e->as<Swizzle2D>()->swizzleType() != Swizzle2DType::NoSwizzle &&
       e->as<Swizzle2D>()->swizzleMode() == SwizzleMode::Data);
  if (!needs_update) {
    return;
  }

  IndexCompute::dispatch(e);
  for (auto input : ir_utils::filterByType<IterDomain>(e->inputs())) {
    swizzled_ids_.insert(input);
  }
}

void IndexSwizzle::handle(Swizzle2D* swizzle_2d) {
  auto out_x_id = swizzle_2d->outX();
  auto out_y_id = swizzle_2d->outY();

  auto out_x_it = index_map_.find(out_x_id);
  auto out_y_it = index_map_.find(out_y_id);

  NVF_ERROR(
      out_x_it != index_map_.end() && out_y_it != index_map_.end(),
      "Swizzle output indices were not propagated through");

  IndexCompute::handle(swizzle_2d);
}

namespace {

//! Check if the index of a parallel loop should be subsituted with
//! zero.
//!
//! Zero substitution only happens with the BID parallel types with
//! Local Or Shared tensors or the TID parallel types with Local
//! tensors.
//!
//! This check is straightforward for consumers, but for producers
//! the substitution is only done when the producer uses the same
//! parallel type as the loop parallel type.
//!
//! If there's a mapped producer IterDoamin and that ID is
//! parallelized, there are a couple of cases depending on the
//! parallel type and the producer memory type:
//!
//! Loop PT, producer PT, producer mem -> index
//! - BID, TID/Serial, Shared / Local -> use BID
//! - BID, BID, Shared / Local -> use zero when loop PT == producer PT
//! - BID, BID, Shared / Local -> invalid when loop PT != producer PT
//! - TID, Serial, Local -> use TID
//! - TID, TID, Local -> use zero when loop PT == producer PT
//! - TID, TID, Local -> invalid when loop PT != producer PT
//!
//! The invalid cases should not happen here as they should be already
//! detected as invalid parallelization. Thus, we just need to find if
//! the producer has a mapped IterDomain that has the same parallel
//! type as the loop IterDomain.
bool isParallelLoopIndexSubstitutedAsZero(
    const TensorView* tv,
    IterDomain* loop_id,
    bool as_consumer,
    bool within_mma_loops) {
  const auto ca_map = GpuLower::current()->caMap();

  // MMA operands are currently indexed in units of "fragments",
  //  so each mma tensor domain would be zero-ed and the tensor index
  //  calculated here would be the fragment index.
  // TODO: This is a quick WAR to enable iterating over a register array
  //  of MMA fragments, so we could generate unrolled mma loops.
  //  Eventually we still want IdGraph to be able to analyze the
  //  in-register layout of mma fragments for more unified indexing math
  //  as well as more flexibility in swizzling loops.
  if (loop_id->isMma() && !as_consumer) {
    return true;
  }

  const bool is_shared = tv->getMemoryType() == MemoryType::Shared;
  const bool is_local = tv->getMemoryType() == MemoryType::Local;

  if (!((loop_id->isBlockDim() && (is_shared || is_local)) ||
        (loop_id->isThread() && is_local))) {
    return false;
  }

  // If this is for a consumer, the above check is sufficient
  if (as_consumer) {
    return true;
  }

  // Note && TODO:
  // mma swizzled lane_id does not map naturally from producer
  // to consumer but they should still be detected as same
  // parallel type. In a follow up may want to extend
  // find_matching_parallel_domain to cover this case.
  if ((within_mma_loops || ir_utils::isLdMatrixOp(tv->definition())) &&
      loop_id->getParallelType() == ParallelType::TIDx) {
    return true;
  }

  // When indexing a producer, additional checks are required as
  // mentioned above
  auto producer_tv = tv;
  auto it = std::find_if(
      tv->getLeafDomain().begin(),
      tv->getLeafDomain().end(),
      [&](IterDomain* tv_id) {
        // Matching is done using the index and loop maps. See
        // validateParallelize as well.
        return ca_map->areMapped(loop_id, tv_id, IdMappingMode::EXACT) ||
            ca_map->areMapped(loop_id, tv_id, IdMappingMode::PERMISSIVE);
      });

  // There's no mapped producer ID. Zero substitution shouldn't be
  // done.
  if (it == tv->getLeafDomain().end()) {
    return false;
  }

  // Producer ID that corresponds to the loop ID
  IterDomain* producer_id = *it;

  // If the loop PT and producer PT are the same, the producer ID can
  // be indexed as just zero. Otherwise, it must use the loop parallel
  // type as its index.

  // Sanity check when not substituted, i.e., when the producer ID
  // uses a different as the loop PT. Not necessary as these
  // conditions are already validated, but just double checking.

  if (loop_id->getParallelType() != producer_id->getParallelType()) {
    NVF_ERROR(
        (loop_id->isBlockDim() && !producer_id->isBlockDim()) ||
            (loop_id->isThreadDim() && !producer_id->isThread()),
        "Found invalid parallelization that should have been detected by the parallel validation: loop ID: ",
        loop_id->toString(),
        ", producer: ",
        producer_tv->toString());
  }

  return producer_id->getParallelType() == loop_id->getParallelType();
}

} // namespace

// Used for local and shared index mapping. Returns a map from loops
// to loop indices as well as a set of loops that do not contribute to
// indexing.
std::pair<
    std::unordered_map<kir::ForLoop*, Val*>,
    std::unordered_set<kir::ForLoop*>>
indexMapFromTV(
    const TensorView* tv,
    const std::vector<kir::ForLoop*>& loops,
    const std::unordered_set<kir::ForLoop*>& rotated_loops,
    kir::ForLoop* alloc_loop,
    bool as_consumer,
    kir::ForLoop* double_buffer_loop) {
  bool within_alloc = false;
  if (alloc_loop == nullptr) {
    within_alloc = true;
  }

  const bool is_global = tv->getMemoryType() == MemoryType::Global;
  const bool is_shared = tv->getMemoryType() == MemoryType::Shared;

  std::unordered_map<kir::ForLoop*, Val*> loop_to_ind_map;

  // Check if the current op has an implicit loop implemented
  //  within an mma instruction.
  bool within_mma_loops =
      std::any_of(loops.begin(), loops.end(), [](kir::ForLoop* fl) {
        return fl->iter_domain()->isMma();
      });

  // Track domains that do not contibute to the resulting
  // index. Previously, index->isZeroInt() was used to detect such
  // domains, but that's not a reliable method as we may set an
  // initial index to zero for unswitch.
  std::unordered_set<kir::ForLoop*> zero_loops;

  for (auto loop : loops) {
    Val* idx = nullptr;
    // See also LoopNestGenerator::pushAlloc.
    // NOLINTNEXTLINE(bugprone-branch-clone)
    if (!within_alloc) {
      if ((loop->iter_domain()->isThreadDim() && is_shared) ||
          (loop->iter_domain()->isThread() && is_global)) {
        idx = loop->indexOrStartIfTrivial();
      } else {
        idx = GpuLower::current()->kernel()->zeroVal();
        zero_loops.insert(loop);
      }
    } else if (isParallelLoopIndexSubstitutedAsZero(
                   tv, loop->iter_domain(), as_consumer, within_mma_loops)) {
      idx = GpuLower::current()->kernel()->zeroVal();
      zero_loops.insert(loop);
    } else {
      idx = loop->indexOrStartIfTrivial();
    }

    if (rotated_loops.count(loop) > 0 && zero_loops.count(loop) == 0) {
      idx = SimplifyingIrBuilder::addExpr(idx, loop->step());
    }

    if (loop == double_buffer_loop) {
      const int64_t stage_depth =
          GpuLower::current()->doubleBufferInfo().getStageDepthFor(
              loop->iter_domain());
      idx = SimplifyingIrBuilder::addExpr(
          idx,
          SimplifyingIrBuilder::create<Val>(stage_depth - 1L, DataType::Index));
    }

    loop_to_ind_map[loop] = idx;

    if (!within_alloc && loop == alloc_loop) {
      within_alloc = true;
    }
  }
  // NOLINTNEXTLINE(clang-analyzer-cplusplus.NewDeleteLeaks)
  return {loop_to_ind_map, zero_loops};
}

//! Set "pragma unroll" required for loops that indexing of Local
//! tensors depends on.
//!
//! \param tv Indexed tensor
//! \param alloc_loop Allocation loop of tv
//! \param loops The current loop structure
//! \param id_map Producer-to-consumer map in case of indexing as producer
void ensureStaticIndexing(
    const TensorView* tv,
    kir::ForLoop* alloc_loop,
    const std::vector<kir::ForLoop*>& loops,
    const std::unordered_map<IterDomain*, IterDomain*>& id_map) {
  if (tv->getMemoryType() != MemoryType::Local) {
    return;
  }

  bool within_alloc = false;
  if (alloc_loop == nullptr) {
    within_alloc = true;
  }

  for (auto loop : loops) {
    if (!within_alloc) {
      if (loop == alloc_loop) {
        within_alloc = true;
      }
      continue;
    }
    IterDomain* loop_id = loop->iter_domain();
    if (loop->vectorize() || loop_id->isThread()) {
      continue;
    }
    // Look for a domain that is mapped with the loop. If mapped in
    // the loop map, the loop index should be used for indexing of the
    // tensor, except for broadcast and reduction domains.
    auto it = std::find_if(
        tv->getLeafDomain().begin(),
        tv->getLeafDomain().end(),
        [loop_id, &id_map](IterDomain* id) {
          if (id->isBroadcast() || id->isReduction() || id->isStride()) {
            return false;
          }
          auto id_replacement = id_map.find(id);
          if (id_replacement != id_map.end()) {
            id = id_replacement->second;
          }
          return GpuLower::current()->caMap()->areMapped(
              loop_id, id, IdMappingMode::PERMISSIVE);
        });
    if (it != tv->getLeafDomain().end()) {
      loop->requireUnroll();
    }
  }
}

namespace {

std::unordered_map<IterDomain*, IterDomain*> invertOneToOneMap(
    const std::unordered_map<IterDomain*, IterDomain*>& map) {
  std::unordered_map<IterDomain*, IterDomain*> inverted;
  for (const auto& kv : map) {
    bool inserted = inverted.emplace(kv.second, kv.first).second;
    NVF_ERROR(
        inserted,
        "Multiple mappings to the same value detected: ",
        kv.second->toString());
  }
  return inverted;
}

} // namespace

std::vector<Val*> Index::getGlobalProducerStridedIndices(
    TensorView* producer_tv,
    const TensorView* consumer_tv,
    const std::vector<kir::ForLoop*>& loops,
    const std::unordered_set<kir::ForLoop*>& rotated_loops,
    const std::unordered_map<IterDomain*, Val*>& override_index) {
  FUSER_PERF_SCOPE("GpuLower::Lower::getGlobalProducerIndex");

  auto alloc_indices = getProducerAllocationIndices(
      producer_tv, consumer_tv, loops, rotated_loops, override_index);

  const auto& alloc_dom = producer_tv->getMaybeAllocationDomain();

  // TODO: Abstract stride logic to reuse with consumer indexing
  std::vector<Val*> strides(alloc_dom.size(), nullptr);
  {
    int stride_i = 0;
    for (const auto i : c10::irange(alloc_dom.size())) {
      if (alloc_dom[i]->isReduction()) {
        strides[i] = GpuLower::current()->kernel()->oneVal();
        continue;
      }
      strides[i] = IrBuilder::getItemExpr(
          IrBuilder::getAttrExpr(
              IrBuilder::metadataExpr(producer_tv), "alloc_stride"),
          (int64_t)stride_i++);
    }
  }

  NVF_ERROR(alloc_dom.size() == producer_tv->domain()->contiguity().size());
  Val* cur_contig_stride = GpuLower::current()->kernel()->oneVal();
  for (const auto i : c10::irange(alloc_dom.size())) {
    auto dim = alloc_dom.size() - i - 1;
    if (alloc_dom[dim]->isReduction()) {
      continue;
    }

    auto producer_dim_contiguity = producer_tv->domain()->contiguity().at(dim);
    if (alloc_dom[dim]->isBroadcast()) {
      strides[dim] = cur_contig_stride->fusion()->zeroVal();
      NVF_ERROR(!producer_dim_contiguity.has_value());
    } else if (!producer_dim_contiguity.has_value()) {
      NVF_ERROR(false, "Expected value for dimension contiguity");
    } else if (producer_dim_contiguity.value()) {
      // If contig, used the stored stride which may be the previous
      // dimensions stride * previous dimensions size
      strides[dim] = cur_contig_stride;
      // Prepare for the next dimension which may also be contiguous, multiply
      // by extent of this dimension
      auto alloc_dim_extent = getHaloExtentOfRootAxis(alloc_dom[dim]);
      cur_contig_stride =
          SimplifyingIrBuilder::mulExpr(cur_contig_stride, alloc_dim_extent);
    } else {
      // If non contiguous dimension, keep local stride information, set cur
      // stride to local stride * local raw extent
      auto alloc_dim_extent = getHaloExtentOfRootAxis(alloc_dom[dim]);
      cur_contig_stride =
          SimplifyingIrBuilder::mulExpr(strides[dim], alloc_dim_extent);
    }
  }

  auto vectorize_shift =
      loops.empty() ? nullptr : loops.back()->vectorize_shift();

  // Global striding
  std::vector<Val*> strided_inds(
      alloc_dom.size(), GpuLower::current()->kernel()->zeroVal());
  for (const auto i : c10::irange(alloc_dom.size())) {
    Val* alloc_ind = alloc_indices.at(i);

    if (alloc_ind->isZeroInt()) {
      continue;
    } else {
      auto strided_ind = SimplifyingIrBuilder::mulExpr(alloc_ind, strides[i]);
      if (i == alloc_dom.size() - 1 && vectorize_shift != nullptr) {
        strided_inds[i] =
            SimplifyingIrBuilder::addExpr(strided_ind, vectorize_shift);
      } else {
        strided_inds[i] = strided_ind;
      }
    }
  }

  return strided_inds;
}

namespace {

// Maps all producer domains to consumer with broadcast
// forwarding. Used to find the allocation position.
std::unordered_map<IterDomain*, IterDomain*> mapAllProducerDomainsToConsumer(
    TensorView* producer_tv,
    const TensorView* consumer_tv) {
  // This map has forwarded broadcast axes, it should only be used to compute
  // the allocation position of the producer
  std::unordered_map<IterDomain*, IterDomain*> p2c_alloc_map;

  //  We want to replay producer as consumer instead of the other way around
  //  since consumer may have some broadcasted axes producer doesn't have
  //  merged into loops producer may use. If we did consumer as producer we
  //  wouldn't have this information in the mapping.
  auto replay_PasC = BestEffortReplay::replayPasC(
      producer_tv,
      consumer_tv,
      -1,
      PairwiseRootDomainMap(producer_tv, consumer_tv));

  // Grab consumer domain entries and reverse replay map. TODO: Maybe
  // TransformReplay::replayPasC could return this map
  for (auto id : consumer_tv->getLeafDomain()) {
    const auto& c2p_map = replay_PasC.getReplay();
    auto c2p_it = c2p_map.find(id);
    if (c2p_it != c2p_map.end()) {
      auto c_id = c2p_it->first;
      auto p_id = c2p_it->second;
      p2c_alloc_map[p_id] = c_id;
    }
  }

  return p2c_alloc_map;
}

Val* sumVals(std::vector<Val*> vals) {
  Val* result_index = GpuLower::current()->kernel()->zeroVal();
  for (auto v : vals) {
    result_index = SimplifyingIrBuilder::addExpr(result_index, v);
  }
  return result_index;
}

} // namespace

// Producer index for either shared or local memory
std::vector<Val*> Index::getNonGlobalProducerStridedIndices(
    TensorView* producer_tv,
    const TensorView* consumer_tv,
    const std::vector<kir::ForLoop*>& loops,
    const std::unordered_set<kir::ForLoop*>& rotated_loops,
    const std::unordered_map<IterDomain*, Val*>& override_index) {
  bool is_mma_input = consumer_tv->definition()->isA<MmaOp>();
  const auto gpu_lower = GpuLower::current();
  // Replay producer to look like consumer so we can index on producer since our
  // loop nests look like consumer
  auto pairwise_map = PairwiseRootDomainMap(producer_tv, consumer_tv);
  // Resize ops can be and should be replayed.
  auto producer_replayed_as_consumer =
      TransformReplay::replayPasC(
          producer_tv,
          consumer_tv,
          -1,
          pairwise_map,
          TransformReplayOptions().replayResize())
          .first;

  ir_utils::TVDomainGuard domain_guard(
      producer_tv, producer_replayed_as_consumer);
  const auto p2c_alloc_map =
      mapAllProducerDomainsToConsumer(producer_tv, consumer_tv);

  // Map everything we can from reference to producer using compute at index
  // map. All producer id's don't exist in the compute at map. The rfactor axes
  // all may be, but since I haven't proven that to be the case, going to do a
  // more conservative approach, which is to use the consumer as a proxy between
  // producer to reference.
  std::unordered_map<IterDomain*, IterDomain*> index_map_ref_to_producer;
  std::unordered_map<IterDomain*, IterDomain*> c2p_index_map;

  // Map sent to best effort replay needs to match the exact incantation for
  // compute_at_mode.cpp with MappingMode::Index
  auto c2p_root_map = PairwiseRootDomainMap(producer_tv, consumer_tv)
                          .mapBroadcast(false)
                          .mapConsumerToProducer();

  // This replay has to be consistent with compute at index map.
  BestEffortReplay replay_producer_as_consumer(
      producer_tv->getLeafDomain(), consumer_tv->getLeafDomain(), c2p_root_map);

  c2p_index_map = replay_producer_as_consumer.getReplay();

  const auto& producer_indexing_from_idgraph = getTensorIndexFromIdGraph(
      loops, rotated_loops, consumer_tv, producer_tv, false, c2p_index_map);

  const auto& producer_indexing = producer_indexing_from_idgraph.index;

  IndexSwizzle index_swizzle(
      producer_tv,
      producer_indexing.indexMap(),
      producer_indexing.extentMap(),
      producer_indexing.zeroDomains(),
      producer_indexing.zeroMergedIn());

  index_swizzle.run();

  auto producer_swizzled_index = index_swizzle;

  if (producer_tv->hasSwizzleOp()) {
    // Special handling needed on the new swizzle
    //  op pass:
    //  each swizzle op is local to the tensor,
    //  so ReplayPasC will not include the swizzle
    //  ops on the producer iterdomain. So would
    //  need to traverse forward the producer domain
    //  before the replay to get the swizzle ops.
    IndexSwizzle producer_swizzle2d(
        producer_tv,
        domain_guard.prevDomain(),
        producer_indexing.indexMap(),
        producer_indexing.extentMap(),
        producer_indexing.zeroDomains(),
        producer_indexing.zeroMergedIn());
    producer_swizzle2d.run();
    producer_swizzled_index = producer_swizzle2d;
  }

  // TODO: merge the two swizzle compute logic once the new one is ready.
  //  will need to replace cyclic shift swizzle with xor since swizzle2d
  //  doesn't have cyclic shift.
  const auto& index_map = producer_swizzled_index.indexMap();

  const auto& extent_map = producer_indexing.extentMap();
  const auto& zero_domain_map = producer_indexing.zeroDomains();
  // Indices should now be mapped onto IterDomains in producer, so just grab
  // and use them.
  const auto& alloc_dom = producer_tv->getMaybeAllocationDomain();

  // Figure out which alloc axes we don't need to index
  std::unordered_set<IterDomain*> skip_indexing;

  for (auto alloc_id : alloc_dom) {
    // Already taken care of because we can detect no indexing required
    if (alloc_id->isBroadcast() || alloc_id->isReduction() ||
        alloc_id->isStride() ||
        (alloc_id->isThread() &&
         producer_tv->getMemoryType() == MemoryType::Local)) {
      skip_indexing.insert(alloc_id);
      continue;
    }

    // Already an entry for this allocation domain, continue
    if (index_map.find(alloc_id) != index_map.end()) {
      continue;
    }
  }

  std::vector<Val*> strided_inds(
      alloc_dom.size(), GpuLower::current()->kernel()->zeroVal());

  // MMA operation op is a special operation that our automatic "zero domain"
  // analysis of our current indexing approach does not work. So we need to
  // manually specify which dimensions are used for MMA allocation.
  std::function<bool(const IterDomain* id)> is_mma_allocation;
  if (is_mma_input) {
    int size = (int)alloc_dom.size();
    const IterDomain* allocation0 = alloc_dom.at(size - 3);
    const IterDomain* allocation1 = alloc_dom.at(size - 2);
    const IterDomain* allocation2 = alloc_dom.at(size - 1);
    is_mma_allocation = [=](const IterDomain* id) {
      return id == allocation0 || id == allocation1 || id == allocation2;
    };
  } else {
    is_mma_allocation = [](const IterDomain* id) { return false; };
  }

  for (const auto i : c10::irange(alloc_dom.size())) {
    if (skip_indexing.count(alloc_dom[i])) {
      continue;
    }

    auto override_it = override_index.find(alloc_dom[i]);
    const bool is_overriden = override_it != override_index.end();

    NVF_ERROR(
        is_overriden || index_map.find(alloc_dom[i]) != index_map.end(),
        "Couldn't find allocation mapping for ",
        producer_tv->toString(),
        " dim: ",
        i,
        " id: ",
        alloc_dom[i]->toString());

    auto alloc_ind_i =
        is_overriden ? override_it->second : index_map.at(alloc_dom[i]);

    alloc_ind_i = getProducerIndexWithHalo(
        producer_tv, i, alloc_ind_i, consumer_tv, is_overriden);

    alloc_ind_i = getProducerIndexWithGather(
        alloc_ind_i,
        i,
        producer_tv,
        consumer_tv,
        producer_indexing_from_idgraph.concrete_index.indexMap());

    alloc_ind_i = getProducerIndexWithPartialSplit(
        alloc_ind_i, alloc_dom[i], producer_tv, consumer_tv);

    if (alloc_ind_i->isZeroInt()) {
      continue;
    }

    // Compute striding for this index.
    Val* stride = nullptr;
    for (const auto j : c10::irange(i + 1, alloc_dom.size())) {
      if (skip_indexing.count(alloc_dom[j])) {
        continue;
      }

      auto alloc_ext_j = (extent_map.find(alloc_dom[j]) == extent_map.end() ||
                          is_mma_allocation(alloc_dom[j]))
          ? alloc_dom[j]->extent()
          : extent_map.at(alloc_dom[j]);

      alloc_ext_j = getHaloExtentOfRootAxis(alloc_dom[j], alloc_ext_j);

      if (zero_domain_map.count(alloc_dom[j]) == 0 ||
          is_mma_allocation(alloc_dom[j])) {
        if (stride == nullptr) {
          stride = alloc_ext_j;
        } else {
          stride = SimplifyingIrBuilder::mulExpr(stride, alloc_ext_j);
        }
      }
    }

    if (stride != nullptr) {
      strided_inds[i] = SimplifyingIrBuilder::mulExpr(alloc_ind_i, stride);
    } else {
      strided_inds[i] = alloc_ind_i;
    }
  }

  if (producer_tv->isDoubleBuffered() || producer_tv->isCircularBuffered()) {
    auto db_loop = gpu_lower->doubleBufferInfo().getDoubleBufferLoop(
        producer_tv, loops, true);
    if (db_loop != nullptr) {
      const auto stage_depth =
          (int64_t)gpu_lower->doubleBufferInfo().getStageDepthFor(
              db_loop->iter_domain());
      auto loop_index = db_loop->indexOrStartIfTrivial();
      if (rotated_loops.count(db_loop) > 0) {
        loop_index = SimplifyingIrBuilder::addExpr(loop_index, db_loop->step());
      }
      auto db_switch_index = SimplifyingIrBuilder::modExpr(
          loop_index,
          SimplifyingIrBuilder::create<Val>(stage_depth, DataType::Index));
      auto original_alloc_size =
          gpu_lower->doubleBufferInfo().getOriginalAllocSize(producer_tv);
      auto db_strided_index =
          SimplifyingIrBuilder::mulExpr(db_switch_index, original_alloc_size);
      strided_inds.push_back(db_strided_index);
    }
  }

  return strided_inds;
}

Val* Index::getLinearLogicalIndex(
    TensorView* consumer_tv,
    const std::vector<kir::ForLoop*>& loops,
    const std::unordered_set<kir::ForLoop*>& rotated_loops) {
  auto guard = ir_utils::allocateToRFactorDomainGuard(consumer_tv, true);
  return sumVals(
      getGlobalConsumerStridedIndices(consumer_tv, loops, rotated_loops));
}

std::vector<Val*> Index::getConsumerPerDimLogicalIndex(
    TensorView* consumer_tv,
    const std::vector<kir::ForLoop*>& loops,
    const std::unordered_set<kir::ForLoop*>& rotated_loops) {
  auto guard = ir_utils::allocateToRFactorDomainGuard(consumer_tv, false);
  IndexFromIdGraph index_from_id_graph =
      getTensorIndexFromIdGraph(loops, rotated_loops, consumer_tv);
  return getConsumerAllocationIndices(consumer_tv, loops, index_from_id_graph);
}

std::vector<Val*> Index::getProducerPerDimLogicalIndex(
    TensorView* producer_tv,
    const TensorView* consumer_tv,
    const std::vector<kir::ForLoop*>& loops,
    const std::unordered_set<kir::ForLoop*>& rotated_loops,
    const std::unordered_map<IterDomain*, Val*>& override_index) {
  auto guard = ir_utils::allocateToRFactorDomainGuard(producer_tv, false);
  return getProducerAllocationIndices(
      producer_tv, consumer_tv, loops, rotated_loops, override_index);
}

std::vector<Val*> Index::getStrides(TensorView* tv) {
  // Indices should now be mapped onto IterDomains in consumer, so just grab
  // and use them.
  const auto& alloc_dom = tv->getMaybeAllocationDomain();

  std::vector<Val*> strides(
      alloc_dom.size(), GpuLower::current()->kernel()->oneVal());
  {
    int stride_i = 0;
    for (const auto i : c10::irange(alloc_dom.size())) {
      if (alloc_dom[i]->isReduction() || alloc_dom[i]->isStride()) {
        strides[i] = GpuLower::current()->kernel()->oneVal();
        continue;
      }
      strides[i] = IrBuilder::getItemExpr(
          IrBuilder::getAttrExpr(IrBuilder::metadataExpr(tv), "alloc_stride"),
          (int64_t)stride_i++);
    }
  }

  NVF_ERROR(alloc_dom.size() == tv->domain()->contiguity().size());
  Val* cur_contig_stride = GpuLower::current()->kernel()->oneVal();
  for (const auto i : c10::irange(alloc_dom.size())) {
    auto dim = alloc_dom.size() - i - 1;
    if (alloc_dom[dim]->isReduction() || alloc_dom[dim]->isStride()) {
      continue;
    }

    auto dim_contiguity = tv->domain()->contiguity().at(dim);
    if (alloc_dom[dim]->isBroadcast()) {
      strides[dim] = cur_contig_stride->fusion()->zeroVal();
      NVF_ERROR(!dim_contiguity.has_value());
    } else if (!dim_contiguity.has_value()) {
      NVF_ERROR(false, "Expected value for dimension contiguity");
    } else if (dim_contiguity.value()) {
      // If contig, used the stored stride which may be the previous
      // dimensions stride * previous dimensions size
      strides[dim] = cur_contig_stride;
      // Prepare for the next dimension which may also be contiguous, multiply
      // by extent of this dimension
      auto alloc_dim_extent = getHaloExtentOfRootAxis(alloc_dom[dim]);
      cur_contig_stride =
          SimplifyingIrBuilder::mulExpr(cur_contig_stride, alloc_dim_extent);
    } else {
      // If non contiguous dimension, keep local stride information, set cur
      // stride to local stride * local raw extent
      cur_contig_stride = SimplifyingIrBuilder::mulExpr(
          strides[dim], getHaloExtentOfRootAxis(alloc_dom[dim]));
    }
  }
  return strides;
}

std::vector<Val*> Index::getConsumerAllocationIndices(
    const TensorView* tv,
    const std::vector<kir::ForLoop*>& loops,
    const IndexFromIdGraph& index_from_id_graph) {
  const auto& alloc_dom = tv->getMaybeAllocationDomain();
  auto indexing = index_from_id_graph.index;

  std::vector<Val*> alloc_inds(
      alloc_dom.size(), GpuLower::current()->kernel()->zeroVal());
  for (const auto i : c10::irange(alloc_dom.size())) {
    // See a comment in indexing to allocation domains in
    // getGlobalProducerIndex.
    if (alloc_dom[i]->isReduction() || alloc_dom[i]->isBroadcast() ||
        alloc_dom[i]->isStride()) {
      continue;
    }

    NVF_ERROR(
        indexing.indexMap().find(alloc_dom[i]) != indexing.indexMap().end(),
        "Couldn't find allocation mapping for ",
        tv->toString(),
        " dim: ",
        i,
        " id: ",
        alloc_dom[i]->toString());

    auto alloc_ind = indexing.indexMap().at(alloc_dom[i]);

    alloc_ind = SimplifyingIrBuilder::addExpr(
        alloc_ind, getGlobalConsumerOffsetWithPartialSplit(alloc_dom[i]));
    alloc_inds[i] = alloc_ind;
  }
  return alloc_inds;
}

std::vector<Val*> Index::getProducerAllocationIndices(
    TensorView* producer_tv,
    const TensorView* consumer_tv,
    const std::vector<kir::ForLoop*>& loops,
    const std::unordered_set<kir::ForLoop*>& rotated_loops,
    const std::unordered_map<IterDomain*, Val*>& override_index) {
  FUSER_PERF_SCOPE("GpuLower::Lower::getProducerAllocationIndices");
  // Replay producer to look like consumer so we can index on producer since
  // our loop nests look like consumer
  auto pairwise_map =
      PairwiseRootDomainMap(producer_tv, consumer_tv).mapBroadcast(true);

  TensorDomain* producerAsC = TransformReplay::replayPasC(
                                  producer_tv,
                                  consumer_tv,
                                  -1,
                                  pairwise_map,
                                  TransformReplayOptions().replayResize())
                                  .first;

  // Make the producer_tv look like consumer while performing indexing math
  ir_utils::TVDomainGuard domain_guard(producer_tv, producerAsC);

  // Map sent to best effort replay needs to match the exact incantation for
  // compute_at_mode.cpp with MappingMode::Index
  auto c2p_root_map = PairwiseRootDomainMap(producer_tv, consumer_tv)
                          .mapBroadcast(false)
                          .mapConsumerToProducer();

  // This replay has to be consistent with compute at index map.
  BestEffortReplay replay_producer_as_consumer(
      producer_tv->getLeafDomain(), consumer_tv->getLeafDomain(), c2p_root_map);

  auto c2p_map = replay_producer_as_consumer.getReplay();

  // Make sure at least root domains are mapped even when extents may
  // be different. This mapping is important for the indexing lookup
  // tensors of PyTorch gather as a producer. The IDs of a lookup
  // tensor may have larger extents than those of the corresponding
  // output tensor, but the index expressions to those output IDs can
  // still be used for the producer. Note that we always do not map
  // the indirectly accessed ID and its corresponding output ID. The
  // above relaxed mapping is only for the rest of the IDs.
  //
  // Note that when the consumer has swizzle, the swizzle are skipped. For
  // example, if we have:
  //   consumer:
  //     root: I0, I1, I2
  //     leaf: I0, I3, I4
  //   producer:
  //     root I5, I6, I7
  // where I3, I4 = swizzle(I1, I2) , then the c2p map will be I3->I6, I4->I7,
  // I1 and I2 are not mapped. For this case, we should allow the root unmapped,
  // If we add I1->I6 and I2->I7, the c2p map will no longer be injective, which
  // is not what we want.
  const auto p2c_map = invertOneToOneMap(c2p_map);
  for (const auto& kv : PairwiseRootDomainMap(producer_tv, consumer_tv)
                            .mapBroadcast(false)
                            .mapDifferentExtents(true)
                            .mapConsumerToProducer()) {
    auto consumer_root_id = kv.first;
    auto producer_root_id = kv.second;
    if (c2p_map.find(consumer_root_id) == c2p_map.end() &&
        p2c_map.find(producer_root_id) == p2c_map.end()) {
      c2p_map.emplace(consumer_root_id, producer_root_id);
    }
  }

  const auto& producer_indexing_from_idgraph = getTensorIndexFromIdGraph(
      loops, rotated_loops, consumer_tv, producer_tv, true, c2p_map);

  auto producer_indexing = producer_indexing_from_idgraph.index;

  // Indices should now be mapped onto IterDomains in producer, so just grab
  // and use them.
  const auto& alloc_dom = producer_tv->getMaybeAllocationDomain();

  std::vector<Val*> alloc_inds(
      alloc_dom.size(), GpuLower::current()->kernel()->zeroVal());

  for (const auto i : c10::irange(alloc_dom.size())) {
    auto override_it = override_index.find(alloc_dom[i]);
    const bool is_overriden = override_it != override_index.end();

    if (alloc_dom[i]->isReduction() ||
        (alloc_dom[i]->isBroadcast() && !is_overriden)) {
      continue;
    }

    Val* alloc_ind = nullptr;
    if (is_overriden) {
      alloc_ind = override_it->second;
    } else if (
        producer_indexing.indexMap().find(alloc_dom[i]) !=
        producer_indexing.indexMap().end()) {
      alloc_ind = producer_indexing.indexMap().at(alloc_dom[i]);
    }

    NVF_ERROR(
        alloc_ind != nullptr,
        "Couldn't find allocation mapping for ",
        producer_tv->toString(),
        " dim: ",
        i,
        " id: ",
        alloc_dom[i]->toString());

    if (!alloc_dom[i]->isBroadcast() || !is_overriden) {
      // This is an Iteration domain or a non-padded broadcast domain
      alloc_ind = getProducerIndexWithHalo(
          producer_tv, i, alloc_ind, consumer_tv, is_overriden);

      alloc_ind = getProducerIndexWithGather(
          alloc_ind,
          i,
          producer_tv,
          consumer_tv,
          producer_indexing_from_idgraph.concrete_index.indexMap());

      alloc_ind = getProducerIndexWithPartialSplit(
          alloc_ind, alloc_dom[i], producer_tv, consumer_tv);
    }

    alloc_inds.at(i) = alloc_ind;
  }

  return alloc_inds;
}

std::vector<Val*> Index::getGlobalConsumerStridedIndices(
    TensorView* consumer_tv,
    const std::vector<kir::ForLoop*>& loops,
    const std::unordered_set<kir::ForLoop*>& rotated_loops,
    const std::unordered_map<int, Val*>& override_index) {
  FUSER_PERF_SCOPE("GpuLower::Lower::getGlobalConsumerIndex");

  auto index_from_id_graph =
      getTensorIndexFromIdGraph(loops, rotated_loops, consumer_tv);
  auto consumer_indexing = index_from_id_graph.index;
  auto strides = getStrides(consumer_tv);
  // if we need to override index, we need to generate the index from each
  // allocation axis firstly.
  auto alloc_inds =
      getConsumerAllocationIndices(consumer_tv, loops, index_from_id_graph);

  // Global striding
  auto vectorize_shift =
      loops.empty() ? nullptr : loops.back()->vectorize_shift();
  std::vector<Val*> strided_inds(
      alloc_inds.size(), GpuLower::current()->kernel()->zeroVal());
  for (const auto i : c10::irange(alloc_inds.size())) {
    auto override_it = override_index.find((int)i);
    if (override_it != override_index.end()) {
      alloc_inds[i] = override_it->second;
    }
    if (alloc_inds[i]->isZeroInt()) {
      continue;
    } else {
      auto strided_ind =
          SimplifyingIrBuilder::mulExpr(alloc_inds[i], strides[i]);
      if (i == strides.size() - 1 && vectorize_shift != nullptr) {
        strided_inds[i] =
            SimplifyingIrBuilder::addExpr(strided_ind, vectorize_shift);
      } else {
        strided_inds[i] = strided_ind;
      }
    }
  }

  NVF_ERROR(
      strided_inds.size() == consumer_tv->getMaybeAllocationDomain().size());

  return strided_inds;
}

// Consumer index for either shared or local memory
std::vector<Val*> Index::getNonGlobalConsumerStridedIndices(
    const TensorView* consumer_tv,
    const std::vector<kir::ForLoop*>& loops,
    const std::unordered_set<kir::ForLoop*>& rotated_loops,
    const std::unordered_map<IterDomain*, Val*>& override_index) {
  const auto gpu_lower = GpuLower::current();
  // At now, only ScatterOp set override_index, and the output of ScatterOp
  // is on global memory, so in this method, the override_index must be empty.
  NVF_ERROR(override_index.empty());
  auto consumer_indexing_from_idgraph = getTensorIndexFromIdGraph(
      loops,
      rotated_loops,
      consumer_tv,
      // Producer tv
      nullptr,
      // Index global
      false);

  auto consumer_indexing = consumer_indexing_from_idgraph.index;

  IndexSwizzle index_swizzle(
      consumer_tv,
      consumer_indexing.indexMap(),
      consumer_indexing.extentMap(),
      consumer_indexing.zeroDomains(),
      consumer_indexing.zeroMergedIn());

  index_swizzle.run();

  const auto& index_map = index_swizzle.indexMap();
  const auto& extent_map = consumer_indexing.extentMap();
  const auto& zero_domain_map = consumer_indexing.zeroDomains();

  // Indices should now be mapped onto IterDomains in consumer, so just grab
  // and use them.
  const auto& alloc_dom = consumer_tv->getMaybeAllocationDomain();
  std::vector<Val*> strided_inds(
      alloc_dom.size(), GpuLower::current()->kernel()->zeroVal());
  for (const auto i : c10::irange(alloc_dom.size())) {
    if (alloc_dom[i]->isReduction() || alloc_dom[i]->isBroadcast() ||
        alloc_dom[i]->isStride() ||
        (alloc_dom[i]->isThread() &&
         consumer_tv->getMemoryType() == MemoryType::Local)) {
      continue;
    }

    std::stringstream error_msg_loops;
    if (index_map.find(alloc_dom[i]) == index_map.end()) {
      for (auto loop : loops) {
        error_msg_loops << " " << loop->iter_domain()->toString();
      }
    }

    NVF_ERROR(
        index_map.find(alloc_dom[i]) != index_map.end(),
        "Couldn't find allocation mapping for ",
        consumer_tv->toString(),
        " dim: ",
        i,
        " id: ",
        alloc_dom[i]->toString(),
        ", loops: ",
        error_msg_loops.str());

    auto alloc_ind_i = index_map.at(alloc_dom[i]);
    if (alloc_ind_i->isZeroInt()) {
      continue;
    }

    // Compute striding for this index.
    Val* stride = nullptr;
    for (const auto j : c10::irange(i + 1, alloc_dom.size())) {
      if (alloc_dom[j]->isBroadcast() || alloc_dom[j]->isReduction() ||
          alloc_dom[j]->isStride()) {
        continue;
      }

      NVF_ERROR(
          index_map.find(alloc_dom[j]) != index_map.end(),
          "Couldn't find allocation mapping for ",
          consumer_tv->toString(),
          " dim: ",
          j,
          " id: ",
          alloc_dom[j]->toString());

      auto alloc_ext_j = extent_map.find(alloc_dom[j]) == extent_map.end()
          ? alloc_dom[j]->extent()
          : extent_map.at(alloc_dom[j]);

      alloc_ext_j = getHaloExtentOfRootAxis(alloc_dom[j], alloc_ext_j);

      if (zero_domain_map.count(alloc_dom[j]) == 0) {
        if (stride == nullptr) {
          stride = alloc_ext_j;
        } else {
          stride = SimplifyingIrBuilder::mulExpr(stride, alloc_ext_j);
        }
      }
    }

    if (stride != nullptr) {
      strided_inds[i] = SimplifyingIrBuilder::mulExpr(alloc_ind_i, stride);
    } else {
      strided_inds[i] = alloc_ind_i;
    }
  }

  // This check was originally done in getConsumerStridedIndices, but
  // the number of strided index values depends on the loop where the
  // consumer tensor is located. If it's double buffered and not in
  // the prologue loop, strided_inds ends up having one more
  // index, so it's just much simpler to check here before adding the
  // additional index for double buffering.
  NVF_ERROR(
      strided_inds.size() == consumer_tv->getMaybeAllocationDomain().size());

  if (consumer_tv->isDoubleBuffered() || consumer_tv->isCircularBuffered()) {
    auto db_loop =
        gpu_lower->doubleBufferInfo().getDoubleBufferLoop(consumer_tv, loops);
    auto stage_depth = (int64_t)gpu_lower->doubleBufferInfo().getStageDepthFor(
        db_loop->iter_domain());
    bool is_circular_buffer_loop = stage_depth > 2;
    bool is_prolog =
        db_loop->doubleBufferLoopStage() == DoubleBufferLoopStage::Prolog;

    Val* db_switch_index = nullptr;

    // In double buffered we don't materialize the prolog loop as there will
    //  be only one iteration. In circular buffer case we materialize the
    //  prolog loop as well covering the first N-1 iterations, N being the
    //  stage depth.
    if (!is_prolog || is_circular_buffer_loop) {
      if (is_prolog && is_circular_buffer_loop) {
        // The buffer switching logic is the same as original index
        //  in the case of circular buffer prolog.
        db_switch_index = db_loop->indexOrStartIfTrivial();
        if (rotated_loops.count(db_loop)) {
          db_switch_index =
              SimplifyingIrBuilder::addExpr(db_switch_index, db_loop->step());
        }
      } else {
        auto loop_index = db_loop->indexOrStartIfTrivial();
        if (rotated_loops.count(db_loop)) {
          loop_index =
              SimplifyingIrBuilder::addExpr(loop_index, db_loop->step());
        }
        // Switching index generated for main loop or epilog component.
        db_switch_index = SimplifyingIrBuilder::modExpr(
            SimplifyingIrBuilder::addExpr(
                loop_index,
                SimplifyingIrBuilder::create<Val>(
                    stage_depth - 1, DataType::Index)),
            SimplifyingIrBuilder::create<Val>(stage_depth, DataType::Index));
      }

      // Use the generated switching buffer index to access the buffer space.
      auto original_alloc_size =
          gpu_lower->doubleBufferInfo().getOriginalAllocSize(consumer_tv);
      auto db_strided_index =
          SimplifyingIrBuilder::mulExpr(db_switch_index, original_alloc_size);
      strided_inds.push_back(db_strided_index);
    }
  }
  return strided_inds;
}

Val* Index::getProducerStridedIndices(
    TensorView* producer,
    const TensorView* consumer,
    const std::vector<kir::ForLoop*>& loops,
    const std::unordered_set<kir::ForLoop*>& rotated_loops,
    const std::unordered_map<IterDomain*, Val*>& override_index,
    bool generate_pointer) {
  FUSER_PERF_SCOPE("GpuLower::Lower::Index::getProducerStridedIndices");
  if (producer->domain()->noReductions().empty()) {
    if (generate_pointer) {
<<<<<<< HEAD
      return IrBuilder::tensorBaseAddressExpr(producer);
=======
      return IrBuilder::baseAddressExpr(producer);
>>>>>>> c1e4601b
    } else {
      return GpuLower::current()->kernel()->zeroVal();
    }
  }

  if (producer->getMemoryType() == MemoryType::Global) {
    auto index = sumVals(getGlobalProducerStridedIndices(
        producer, consumer, loops, rotated_loops, override_index));
    if (generate_pointer) {
      return SimplifyingIrBuilder::addExpr(
<<<<<<< HEAD
          IrBuilder::tensorBaseAddressExpr(producer), index);
=======
          IrBuilder::baseAddressExpr(producer), index);
>>>>>>> c1e4601b
    } else {
      return index;
    }
  } else {
    auto index = sumVals(getNonGlobalProducerStridedIndices(
        producer, consumer, loops, rotated_loops, override_index));
    if (generate_pointer) {
      auto index_bytes = IrBuilder::mulExpr(
          index,
          IrBuilder::create<Val>(
              dataTypeSize(*producer->getDataType()), *index->getDataType()));
      return IrBuilder::addExpr(
<<<<<<< HEAD
          IrBuilder::tensorBaseAddressExpr(producer), index_bytes);
=======
          IrBuilder::baseAddressExpr(producer), index_bytes);
>>>>>>> c1e4601b
    } else {
      return index;
    }
  }
}

// Producer is the inputs of an expression
kir::TensorIndex* Index::getProducerIndex(
    TensorView* producer,
    const TensorView* consumer,
    const std::vector<kir::ForLoop*>& loops,
    const std::unordered_set<kir::ForLoop*>& rotated_loops,
    const std::unordered_map<IterDomain*, Val*>& override_index,
    bool generate_pointer,
    DataType as_type) {
  auto index = getProducerStridedIndices(
      producer,
      consumer,
      loops,
      rotated_loops,
      override_index,
      generate_pointer);
  index = GpuLower::current()->commonScalarMap().hoistScalar(index, loops);
  if (ir_utils::isLdMatrixOp(consumer->definition())) {
    if (at::cuda::getCurrentDeviceProperties()->major < 8) {
      // For Turing, unused indices for ldmatrix needs to be aligned, although
      // they are not used.
      auto orig_index = index;
      index = IrBuilder::create<Val>(index->dtype());
      IrBuilder::create<UnaryOp>(
          UnaryOpType::AdjustPartialLdMatrixAddrInTuring, index, orig_index);
    }
  }
  return IrBuilder::create<kir::TensorIndex>(producer, index, as_type);
}

Val* Index::getConsumerStridedIndices(
    TensorView* consumer,
    const std::vector<kir::ForLoop*>& loops,
    const std::unordered_set<kir::ForLoop*>& rotated_loops,
    const std::unordered_map<int, Val*>& override_index,
    bool generate_pointer) {
  FUSER_PERF_SCOPE("GpuLower::Lower::Index::getConsumerStridedIndices");
  if (consumer->domain()->noReductions().empty()) {
    if (generate_pointer) {
<<<<<<< HEAD
      return IrBuilder::tensorBaseAddressExpr(consumer);
=======
      return IrBuilder::baseAddressExpr(consumer);
>>>>>>> c1e4601b
    } else {
      return GpuLower::current()->kernel()->zeroVal();
    }
  }

  if (consumer->getMemoryType() == MemoryType::Global) {
    auto index = sumVals(getGlobalConsumerStridedIndices(
        consumer, loops, rotated_loops, override_index));
    if (generate_pointer) {
      return SimplifyingIrBuilder::addExpr(
<<<<<<< HEAD
          IrBuilder::tensorBaseAddressExpr(consumer), index);
=======
          IrBuilder::baseAddressExpr(consumer), index);
>>>>>>> c1e4601b
    } else {
      return index;
    }
  } else {
    auto index = sumVals(
        getNonGlobalConsumerStridedIndices(consumer, loops, rotated_loops));
    if (generate_pointer) {
      auto index_bytes = IrBuilder::mulExpr(
          index,
          IrBuilder::create<Val>(
              dataTypeSize(*consumer->getDataType()), *index->getDataType()));
      return IrBuilder::addExpr(
<<<<<<< HEAD
          IrBuilder::tensorBaseAddressExpr(consumer), index_bytes);
=======
          IrBuilder::baseAddressExpr(consumer), index_bytes);
>>>>>>> c1e4601b
    } else {
      return index;
    }
  }
}

// Consumer is the output of an expression
kir::TensorIndex* Index::getConsumerIndex(
    TensorView* consumer,
    const std::vector<kir::ForLoop*>& loops,
    const std::unordered_set<kir::ForLoop*>& rotated_loops,
    const std::unordered_map<int, Val*>& override_index,
    bool generate_pointer,
    DataType as_type) {
  auto index = getConsumerStridedIndices(
      consumer, loops, rotated_loops, override_index, generate_pointer);
  index = GpuLower::current()->commonScalarMap().hoistScalar(index, loops);
  return SimplifyingIrBuilder::create<kir::TensorIndex>(
      consumer, index, as_type);
}

namespace {

struct PredicateDomainInfo {
 public:
  // Iteration domain to predicate
  IterDomain* id = nullptr;
  // The set of iteration domains that make up the id. If this is for
  // a non-divisible split, the set only contains the id itself. This
  // set is used to remove redundant predicates when gathering
  // unswitch predicates.
  std::unordered_set<IterDomain*> covered_ids;
  // True if this predicate is for an intermediate domain. Examples
  // include domains with non-divisible split and resized domains.
  bool is_intermediate_domain = false;
};

// Find iteration domains in the history of a consumer to predicate comprised
// only of merge operations. Only return iteration domains that are subsequently
// fed into a split, or are in the provided domain. In other words, we don't
// want to return every IterDomain that's contiguous, just the one closest to
// the leaves. Predicates are not associated with physical memory so we can
// treat all of them as contiguous merges.
//
// TODO: This seems to have a large overlap with ContigIDs. Consider
// refactoring.
std::vector<PredicateDomainInfo> getPredicateContigIds(
    TensorView* consumer_tv,
    const std::unordered_map<IterDomain*, Val*>& consumer_index_map) {
  const auto gpu_lower = GpuLower::current();

  // When there's a resize expr between the root and the rfactor
  // domains, predicate the rfactor domain. Otherwise, predicate the
  // root domain. The actual size of an IterDomain after resize
  // changes, and the output IterDomain needs to be used to generate
  // its predicate.
  const auto& consumer_root_domain = ir_utils::hasResizedRfactor(consumer_tv)
      ? consumer_tv->getMaybeRFactorDomain()
      : consumer_tv->getRootDomain();

  if (consumer_root_domain.empty()) {
    return std::vector<PredicateDomainInfo>();
  }

  std::unordered_map<IterDomain*, Val*> concrete_index_map;
  for (auto entry : consumer_index_map) {
    auto c_id = gpu_lower->caMap()->getConcreteMappedID(
        entry.first, IdMappingMode::EXACT);
    concrete_index_map[c_id] = entry.second;
  }

  std::unordered_set<IterDomain*> final_ids;
  for (auto root_i : c10::irange(consumer_root_domain.size())) {
    auto root_id = consumer_root_domain[root_i];
    if (root_id->maybePartial()) {
      final_ids.insert(root_id);
      continue;
    }
    // Shifted or gathered axes need to be predicated at the root domain
    auto shift_expr = dynamic_cast<ShiftOp*>(consumer_tv->definition());
    auto gather_expr = dynamic_cast<GatherOp*>(consumer_tv->definition());
    if ((shift_expr && shift_expr->offset(root_i) != 0) ||
        (gather_expr && root_i < gather_expr->windowShape().size() &&
         gather_expr->windowShape().at(root_i) != 1)) {
      final_ids.insert(root_id);
    }
  }

  ContigIDs contig_finder(
      consumer_tv->getLeafDomain(),
      consumer_root_domain,
      TensorDomain::getContiguityFilledWith(consumer_root_domain, true),
      final_ids,
      concrete_index_map,
      GpuLower::current()->divisibleSplitSet(),
      GpuLower::current()->caMap(),
      GpuLower::current()->haloInfo(),
      GpuLower::current()->concretizedBroadcastDomains(),
      {},
      false,
      true);

  std::vector<PredicateDomainInfo> contig_id_infos;
  std::unordered_set<IterDomain*> covered_roots;

  // Create entries and return them
  for (auto root_id : consumer_root_domain) {
    if (covered_roots.count(root_id) > 0) {
      continue;
    }

    if (root_id->isBroadcast()) {
      continue;
    }

    auto contig_id_it = contig_finder.allocToIndexedID().find(root_id);

    NVF_ERROR(
        contig_id_it != contig_finder.allocToIndexedID().end(),
        "Error in predicate contiguity analysis, missing index for root ",
        root_id->toString());

    auto contig_id = contig_id_it->second;

    // Pick inputs from the starting domains, i.e.,
    // reference_predicated_root_domain.
    auto contig_alloc_ids = contig_finder.indexedAllocIDs(contig_id);
    covered_roots.insert(contig_alloc_ids.begin(), contig_alloc_ids.end());
    PredicateDomainInfo contig_id_info;
    contig_id_info.id = contig_id;
    contig_id_info.covered_ids = std::unordered_set<IterDomain*>(
        contig_alloc_ids.begin(), contig_alloc_ids.end());
    contig_id_infos.push_back(contig_id_info);
  }
  return contig_id_infos;
}

std::vector<PredicateDomainInfo> getNonDivisibleConsumerDomainsToPredicate(
    TensorView* consumer_tv) {
  const auto& non_divisible_split_info =
      GpuLower::current()->nonDivisibleSplitInfo();

  std::vector<PredicateDomainInfo> pred_info_vec;

  auto it = non_divisible_split_info.splitsToPredicate().find(consumer_tv);
  if (it == non_divisible_split_info.splitsToPredicate().end()) {
    return {};
  }

  const auto& splits_to_predicate = it->second;

  for (auto split : splits_to_predicate) {
    PredicateDomainInfo info{split->in(), {split->in()}, true};
    pred_info_vec.emplace_back(info);
  }

  return pred_info_vec;
}

bool needsPadding(TensorView* tv) {
  auto shift_expr = dynamic_cast<ShiftOp*>(tv->definition());
  auto gather_expr = dynamic_cast<GatherOp*>(tv->definition());

  return (shift_expr != nullptr && shift_expr->hasPadding()) ||
      (gather_expr != nullptr && gather_expr->hasPadding());
}

// Get an additional offset of a stop index when building a predicate
// for unswitch. Initial stop indices generated at
// getPredicateIndexingFromIdGraph do not take halo into account, and the
// adjustment for halo is done as an additional offset to the final index value
// so that unswitch predicates can be compared with each other by just looking
// at the additional offsets.
//
// consumer_root_id: the domain for which a stop predicate is being built.
int64_t getUnswitchStopOffset(
    IterDomain* consumer_root_id,
    TensorView* consumer_tv) {
  const auto gpu_lower = GpuLower::current();

  AxisHaloInfo halo_info =
      gpu_lower->haloInfo()->getRootAxisInfo(consumer_root_id);

  // If the consumer root domain to predicate does not have halo, no
  // adjustment is required.
  if (!halo_info.hasHalo()) {
    return 0;
  }

  // Find if this contig_id is used in the unswitched domains
  auto unswitch_it = std::find_if(
      consumer_tv->getLeafDomain().begin(),
      consumer_tv->getLeafDomain().end(),
      [](IterDomain* id) {
        return id->getParallelType() == ParallelType::Unswitch ||
            id->getParallelType() == ParallelType::Unroll ||
            id->getParallelType() == ParallelType::Vectorize;
      });

  // If any of the unswitched leaf domains inherits the halo from the
  // root domain, the halo width needs to be added to the stop offset
  if (std::any_of(
          unswitch_it,
          consumer_tv->getLeafDomain().end(),
          [&gpu_lower, &consumer_root_id](auto leaf_id) {
            return gpu_lower->haloInfo()->isHaloInherited(
                consumer_root_id, leaf_id);
          })) {
    return halo_info.width();
  } else {
    return 0;
  }
}

std::pair<Val*, Val*> getStartAndStopOffsetsForShift(
    TensorView* consumer_tv,
    IterDomain* consumer_id,
    bool padding_predicate) {
  NVF_ERROR(consumer_id != nullptr);

  auto shift_expr = dynamic_cast<ShiftOp*>(consumer_tv->definition());

  // Adjustment is not necessary if not shift.
  // Even so, padding predicate does not need any adjustment.
  if (shift_expr == nullptr || padding_predicate) {
    return {
        GpuLower::current()->kernel()->zeroVal(),
        GpuLower::current()->kernel()->zeroVal()};
  }

  const auto root_axis_pos = consumer_tv->domain()->rootPosOf(consumer_id);

  // The first or last N elements, where N is the padding width,
  // correspond to the padding predicate.

  const auto shift_offset = shift_expr->offset(root_axis_pos);
  const auto pad_width = shift_expr->padWidth().at(root_axis_pos);

  int64_t start_offset = 0;
  int64_t stop_offset = 0;

  if (shift_offset > 0) {
    start_offset = -pad_width;
  } else if (shift_offset < 0) {
    stop_offset = pad_width;
  }

  return {
      SimplifyingIrBuilder::create<Val>(start_offset, DataType::Index),
      SimplifyingIrBuilder::create<Val>(stop_offset, DataType::Index)};
}

std::pair<Val*, Val*> getStartAndStopOffsetsForGather(
    TensorView* consumer_tv,
    IterDomain* consumer_id,
    const std::unordered_map<IterDomain*, Val*>& ref_start_index_map,
    const std::unordered_map<IterDomain*, Val*>& ref_stop_index_map,
    bool padding_predicate) {
  NVF_ERROR(consumer_id != nullptr);

  // Adjustment is not necessary if not gather. Even so, padding
  // predicate does not need any adjustment.
  if (!consumer_tv->definition()->isA<GatherOp>() || padding_predicate) {
    return {
        GpuLower::current()->kernel()->zeroVal(),
        GpuLower::current()->kernel()->zeroVal()};
  }

  const auto root_axis_pos = consumer_tv->domain()->rootPosOf(consumer_id);

  auto producer_start_offset = getProducerOffsetWithGather(
      root_axis_pos, consumer_tv, ref_start_index_map);

  auto producer_stop_offset = getProducerOffsetWithGather(
      root_axis_pos, consumer_tv, ref_stop_index_map);

  auto consumer_start_offset = GpuLower::current()->kernel()->zeroVal();
  auto consumer_stop_offset = GpuLower::current()->kernel()->zeroVal();

  if (producer_start_offset->isZeroInt() && producer_stop_offset->isZeroInt()) {
    return {consumer_start_offset, consumer_stop_offset};
  }

  Val* start_offset = nullptr;
  Val* stop_offset = nullptr;

  // In the normal case, take the minimum of the start and the
  // maximum of the stop offsets. If there's no padding, the producer
  // offset must be always larger than the consumer
  // offset. So, the consumer and produce offsets can be always used
  // for the start and stop offsets, respectively.
  const auto pad_left =
      consumer_tv->definition()->as<GatherOp>()->padWidth()[root_axis_pos][0];
  const auto pad_right =
      consumer_tv->definition()->as<GatherOp>()->padWidth()[root_axis_pos][1];
  const auto window_size =
      consumer_tv->definition()->as<GatherOp>()->windowShape()[root_axis_pos];

  // consumer index: index
  // producer index: index + window_index - pad_left
  //
  // consumer extent: ext
  // producer extent: ext + window_size - 1 - pad_left - pad_right
  //
  // consumer stop pred: index < ext
  // producer stop pred: index + window_index - pad_left < ext + window_size - 1
  // - pad_left - pad_right
  //                  -> index + window_index - pad_left - (window_size - 1 -
  //                  pad_left - pad_right) < ext
  //                  -> index + window_index - (window_size - 1 - pad_right) <
  //                  ext
  //
  // consumer start pred: index >= 0
  // producer start pred: index + window_index - pad_left >= 0

  const auto producer_ext_adj = window_size - 1 - pad_left - pad_right;
  producer_stop_offset = SimplifyingIrBuilder::subExpr(
      producer_stop_offset,
      SimplifyingIrBuilder::create<Val>(
          (int64_t)producer_ext_adj, DataType::Index));

  // As commented above, when pad_left is zero, the consumer predicate
  // is always more restrictive than the producer predicate.
  if (pad_left == 0) {
    start_offset = consumer_start_offset;
  } else {
    start_offset = SimplifyingIrBuilder::minExpr(
        consumer_start_offset, producer_start_offset);
  }

  // As commented above, when pad_right is zero, the consumer
  // predicate is always more restrictive than the producer
  // predicate.
  if (pad_right == 0) {
    stop_offset = consumer_stop_offset;
  } else {
    stop_offset = SimplifyingIrBuilder::maxExpr(
        consumer_stop_offset, producer_stop_offset);
  }

  NVF_ERROR(start_offset != nullptr);
  NVF_ERROR(stop_offset != nullptr);

  return {start_offset, stop_offset};
}

// Get the start and stop limit offsets that define the valid range to
// compute. In the simplest case, they are just 0 and
// IterDomain::extent. However, IterDomain may have non-zero start and
// stop that's different from extent. Also, when IterDomain has halo,
// the actual offsets of the logical start and stop positions are
// shifted.
std::pair<Val*, Val*> getStartAndStopLimitOffsets(
    IterDomain* consumer_id,
    bool padding_predicate,
    bool intemediate_domain_pred) {
  const auto gpu_lower = GpuLower::current();

  NVF_ERROR(consumer_id != nullptr);

  Val* start_limit = consumer_id->start();
  Val* stop_limit = SimplifyingIrBuilder::negExpr(consumer_id->stopOffset());

  if (!intemediate_domain_pred) {
    AxisHaloInfo halo_info =
        gpu_lower->haloInfo()->getRootAxisInfo(consumer_id);

    // Below, "left" and "right" halo mean halo at offset zero and
    // axis extent, respectively.
    //
    // The consumer axis looks like this:
    //
    // [0, left halo)[start_limit, stop_limit)[0, right halo)
    //
    if (!padding_predicate) {
      start_limit = SimplifyingIrBuilder::addExpr(
          start_limit, (int64_t)halo_info.width(0));
      stop_limit = SimplifyingIrBuilder::addExpr(
          stop_limit, (int64_t)halo_info.width(0));
    } else {
      // In case of the padding predicate, the whole range, including both left
      // and right halo regions, is computed.
      stop_limit =
          SimplifyingIrBuilder::addExpr(stop_limit, (int64_t)halo_info.width());
    }
  } else {
    // For non-divisible predicates, the index must be predicated such
    // that it is less than the extent of the predicated ID +
    // halo. Note that getRootAxisInfo doesn't work since consumer_id
    // isn't a root domain.
    if (gpu_lower->haloInfo()->hasHaloWidth(consumer_id)) {
      auto halo = gpu_lower->haloInfo()->getHaloWidth(consumer_id);
      stop_limit = SimplifyingIrBuilder::addExpr(stop_limit, (int64_t)halo);
    }
  }

  return {start_limit, stop_limit};
}

// Get the offsets for the start and stop predicates. The offsets
// are to be added to the index.
std::pair<Val*, Val*> getStartAndStopOffsets(
    IterDomain* consumer_id,
    TensorView* consumer_tv,
    const std::unordered_map<IterDomain*, Val*>& consumer_start_index_map,
    const std::unordered_map<IterDomain*, Val*>& consumer_stop_index_map,
    bool padding_predicate,
    bool unswitch,
    bool intermediate_domain_pred) {
  // By default, the offsets for the start and stop predicates are
  // just zero. All halo-related adjustments are done at root domains,
  // so consumer_id is not a root domain, no adjustment is required.
  if (consumer_id->definition() != nullptr && !intermediate_domain_pred) {
    return {
        GpuLower::current()->kernel()->zeroVal(),
        GpuLower::current()->kernel()->zeroVal()};
  }

  auto consumer_def = consumer_tv->definition();

  Val* start_offset = GpuLower::current()->kernel()->zeroVal();
  Val* stop_offset = GpuLower::current()->kernel()->zeroVal();

  // These adjustments are not required when predicating non-divisible splits
  if (!intermediate_domain_pred) {
    if (consumer_def->isA<ShiftOp>()) {
      std::tie(start_offset, stop_offset) = getStartAndStopOffsetsForShift(
          consumer_tv, consumer_id, padding_predicate);
    } else if (consumer_def->isA<GatherOp>()) {
      std::tie(start_offset, stop_offset) = getStartAndStopOffsetsForGather(
          consumer_tv,
          consumer_id,
          consumer_start_index_map,
          consumer_stop_index_map,
          padding_predicate);
    }

    // Adjustment for partial split
    auto partial_split_offset =
        getGlobalConsumerOffsetWithPartialSplit(consumer_id);
    start_offset =
        SimplifyingIrBuilder::addExpr(start_offset, partial_split_offset);
    stop_offset =
        SimplifyingIrBuilder::addExpr(stop_offset, partial_split_offset);

    // If generating a predicate for unswitch, adjust the stop offset to
    // accommodate the addition of halo to the loop stop. See the
    // comment in getPredicateIndexingFromIdGraph as well.
    if (unswitch) {
      NVF_ERROR(
          !padding_predicate, "Unswitch should not use the padding predicate");
      auto stop_unswitch_offset =
          getUnswitchStopOffset(consumer_id, consumer_tv);
      stop_offset =
          SimplifyingIrBuilder::addExpr(stop_offset, stop_unswitch_offset);
    }
  }

  // Get the boundaries of two ends
  auto limits = getStartAndStopLimitOffsets(
      consumer_id, padding_predicate, intermediate_domain_pred);

  // At this point, we have everything to create both start and stop
  // predicates as:
  //
  //  index + start_offset >= start_limit
  //  index + stop_offset  < extent + stop_limit
  //
  // In order to enable consolidating unswitch predicates, organize
  // the predicates as:
  //
  //  index + (start_offset - start_limit) >= 0
  //  index + (stop_offset - stop_limit)  < extent

  start_offset = SimplifyingIrBuilder::subExpr(start_offset, limits.first);
  stop_offset = SimplifyingIrBuilder::subExpr(stop_offset, limits.second);

  return {start_offset, stop_offset};
}

bool canOmitStopPredicate(
    Val* stop_index,
    Val* stop_offset,
    IterDomain* contig_id) {
  bool index_simple = stop_index->definition() == nullptr;
  // The definition may be just adding the magic zero, which can be
  // effectively considered "simple"
  if (!index_simple && isProtectedWithMagicZero(stop_index)) {
    // Make sure the lhs of stop_index is simple.
    auto lhs = stop_index->definition()->as<BinaryOp>()->lhs();
    if (lhs->definition() == nullptr) {
      index_simple = true;
    }
  }

  if (!index_simple) {
    return false;
  }

  const auto gpu_lower = GpuLower::current();

  auto stop_offset_val = stop_offset->value();

  // If they are not compile-time constant, can't prove the
  // condition.
  if (!stop_offset_val.hasValue()) {
    return false;
  }

  auto stop_index_val = stop_index->value();

  // If stop_index is a constant, then the expr can be in a trivial loop.
  // Trivial loop is not materialized, so it is not protected under the `for`
  // statement. If this is the case, we omit stop predicate only if we can
  // prove: stop_index + stop_offset < extent
  if (stop_index_val.hasValue()) {
    // Stop predicate: stop_index + stop_offset < extent
    auto lhs = stop_index_val + stop_offset_val;
    auto in_extent = IrBuilder::ltExpr(
        IrBuilder::create<Val>(lhs, *stop_index->getDataType()),
        contig_id->getMaybeExpandedExtent());
    auto expr_val = simplifyExpr(in_extent)->value();
    if (expr_val.hasValue() && expr_val.is<bool>() && expr_val.as<bool>()) {
      return true;
    } else {
      return false;
    }
  }

  // Stop predicate: stop_index + stop_offset < extent, where
  // stop_index ranges from 0 to (extent + halo), so this can be
  // omitted if extent + halo + stop_offset < extent, i.e., halo +
  // stop_offset < 0.

  // Note that when a root domain is halo extended, it is the domain
  // to be predicated, not its merged contig id even if it exists. So,
  // if contig_id does not have root axis info, contig_id is
  // guaranteed to have no halo.
  auto halo_ext = gpu_lower->haloInfo()->hasRootAxisInfo(contig_id)
      ? gpu_lower->haloInfo()->getRootAxisInfo(contig_id).width()
      : 0;

  if (halo_ext + stop_offset_val >= 0) {
    return false;
  }

  // When the domain is parallelized, the parallel dimension must be
  // exact. Otherwise, there would be extra threads/blocks that need
  // to be predicated out.
  if (isParallelTypeThread(contig_id->getParallelType())) {
    if (!lower_utils::isExtentEqualToMaxParallelTypeExtent(contig_id)) {
      return false;
    }
    // If the domain has halo, the loop is expanded by the halo
    // extent, so we can't prove the loop extent is the same as the
    // parallel dimension.
    if (halo_ext != 0) {
      return false;
    }
  }

  return true;
}

// Updates a loop index map with a loop index protected by magic zero
std::unordered_map<IterDomain*, Val*> updateInitialLoopIndexMap(
    const std::unordered_map<IterDomain*, Val*>& initial_loop_index_map,
    const IndexMagicZeroInfo& magic_zero_info) {
  if (magic_zero_info.original_loop_index != nullptr) {
    NVF_ERROR(magic_zero_info.protected_loop_index != nullptr);
    auto concrete_loop_id = GpuLower::current()->caMap()->getConcreteMappedID(
        magic_zero_info.loop_id, IdMappingMode::EXACT);
    auto updated_map = initial_loop_index_map;
    updated_map[concrete_loop_id] = magic_zero_info.protected_loop_index;
    return updated_map;
  } else {
    return initial_loop_index_map;
  }
}

} // namespace

// Returns predicates and the concrete (by loop map) root domains they cover
std::vector<RootPredicateInfo> Index::getReferenceRootPredicates(
    TensorView* consumer_tv,
    const std::vector<kir::ForLoop*>& loops,
    const std::unordered_set<kir::ForLoop*>& rotated_loops,
    kir::ForLoop* unswitch_or_vec_loop,
    bool shift_padding) {
  FUSER_PERF_SCOPE("GpuLower::Lower::Index::getReferenceRootPredicates");

  const auto gpu_lower = GpuLower::current();

  const bool is_unswitch = unswitch_or_vec_loop != nullptr;

  // Nothing needs to be done when padding is not required.
  if (shift_padding && !needsPadding(consumer_tv)) {
    return {RootPredicateInfo::getFalseInfo()};
  }

  auto db_axis = gpu_lower->doubleBufferInfo().getDoubleBufferAxis(consumer_tv);

  // Generate start and stop indexing from idgraph.
  //
  // Both start and stop positions may need to be predicated. Indexing
  // differs when generating predicates for unswitch.
  // NOTE: If we could find-and-replace KIR nodes, we could just
  // generate one index map, clone it and replace the loop-to-index
  // mappings of unswitched loops for the start predicate.

  auto stop_indexing_from_idgraph = getPredicateIndexingFromIdGraph(
      loops, rotated_loops, consumer_tv, unswitch_or_vec_loop, db_axis, false);
  const auto consumer_stop_indexing = stop_indexing_from_idgraph.index;
  const auto& consumer_stop_index_map = consumer_stop_indexing.indexMap();

  // If not unswitch, share the same indexing map as the stop index
  // map
  const auto start_indexing_from_idgraph = is_unswitch
      ? getPredicateIndexingFromIdGraph(
            loops,
            rotated_loops,
            consumer_tv,
            unswitch_or_vec_loop,
            db_axis,
            true)
      : stop_indexing_from_idgraph;
  const auto consumer_start_indexing = start_indexing_from_idgraph.index;
  const auto& consumer_start_index_map = consumer_start_indexing.indexMap();

  // Get the contiguous ids we need to generate predicates for
  auto contig_id_infos =
      getPredicateContigIds(consumer_tv, consumer_stop_index_map);

  auto non_divisible_splits =
      getNonDivisibleConsumerDomainsToPredicate(consumer_tv);
  contig_id_infos.insert(
      contig_id_infos.end(),
      non_divisible_splits.begin(),
      non_divisible_splits.end());

  std::vector<RootPredicateInfo> pred_info_vec;

  for (const auto& contig_id_entry : contig_id_infos) {
    auto contig_id = contig_id_entry.id;
    // No predicates needed for braodcasted indices.
    if (contig_id->isBroadcast()) {
      continue;
    }

    auto root_ids = contig_id_entry.covered_ids;

    const auto consumer_stop_indexing_it =
        consumer_stop_index_map.find(contig_id);

    // First condition below happens with Misaligned predicates, where
    // inner-most vectorized loops are not included in the loops
    // parameter. Predicates involving vectorized loops are separately
    // generated in lower_misaligned_vectorization.
    //
    // Can not omit stop index even if it is zero. This is important for empty
    // tensor support, because in empty tensor the extent of an ID can be zero
    if (consumer_stop_indexing_it == consumer_stop_index_map.end()) {
      continue;
    }

    RootPredicateInfo info;

    // Compute offsets for start and stop predicate. For non-shift,
    // non-gather ops, there's only stop predicate as indices never be
    // negative. However, for shift and gather, the index may need to
    // be predicated so that it is >= zero.
    //
    // Furthermore, in case of gather, both producer and consumer
    // positions may need to be predicated, so there can be multiple
    // offset values.
    //
    // The final predicates will look like:
    // (index + start_offset) >= 0 && (index + stop_offset) < extent.

    std::tie(info.start_offset_, info.stop_offset_) = getStartAndStopOffsets(
        contig_id,
        consumer_tv,
        consumer_start_index_map,
        consumer_stop_index_map,
        shift_padding,
        unswitch_or_vec_loop != nullptr,
        contig_id_entry.is_intermediate_domain);

    auto stop_index = consumer_stop_indexing_it->second;
    auto start_index = consumer_start_index_map.at(contig_id);

    IndexMagicZeroInfo start_magic_zero_info;
    IndexMagicZeroInfo stop_magic_zero_info;

    // When the start and stop indices are not the same, apply the
    // magic-zero protection separately for both of them.
    if (stop_index != start_index) {
      start_magic_zero_info = protectPredicateIndexWithMagicZero(
          start_index, start_indexing_from_idgraph, loops);
      stop_magic_zero_info = protectPredicateIndexWithMagicZero(
          stop_index, stop_indexing_from_idgraph, loops);
    } else {
      stop_magic_zero_info = protectPredicateIndexWithMagicZero(
          stop_index, stop_indexing_from_idgraph, loops);
      start_magic_zero_info = stop_magic_zero_info;
    }

    start_index = start_magic_zero_info.index;
    stop_index = stop_magic_zero_info.index;

    // Build predicates for start positions as:
    //   start_index + start_offset >= 0
    auto offsetted_start_index =
        SimplifyingIrBuilder::addExpr(start_index, info.start_offset_);
    auto start_pred = SimplifyingIrBuilder::geExpr(
        offsetted_start_index, GpuLower::current()->kernel()->zeroVal());
    info.start_predicate_ = start_pred;

    // Build predicates for stop positions as:
    //   stop_index + stop_offset < IterDomain::extent
    auto stop_offset = info.stop_offset_;
    if (canOmitStopPredicate(stop_index, stop_offset, contig_id)) {
      info.stop_predicate_ = GpuLower::current()->kernel()->trueVal();
    } else {
      auto offsetted_stop_index =
          SimplifyingIrBuilder::addExpr(stop_index, stop_offset);
      auto stop_pred = SimplifyingIrBuilder::ltExpr(
          offsetted_stop_index, contig_id->extent());
      info.stop_predicate_ = stop_pred;
    }

    for (auto consumer_id : contig_id_entry.covered_ids) {
      info.root_ids_.insert(consumer_id);
    }
    pred_info_vec.emplace_back(info);
  }

  return pred_info_vec;
}

RootPredicateInfo RootPredicateInfo::getFalseInfo() {
  RootPredicateInfo info;
  info.start_predicate_ = GpuLower::current()->kernel()->falseVal();
  info.stop_predicate_ = GpuLower::current()->kernel()->falseVal();

  return info;
}

Val* Index::iota(
    TensorView* consumer_tv,
    const std::vector<kir::ForLoop*>& loops,
    const std::unordered_set<kir::ForLoop*>& rotated_loops,
    Val* start,
    Val* step,
    DataType dtype) {
  auto linear_index =
      Index::getLinearLogicalIndex(consumer_tv, loops, rotated_loops);
  auto result = add(start, mul(step, linear_index));
  return GpuLower::current()->commonScalarMap().hoistScalar(result, loops);
}

Val* Index::eye(
    TensorView* consumer_tv,
    const std::vector<kir::ForLoop*>& loops,
    const std::unordered_set<kir::ForLoop*>& rotated_loops,
    DataType dtype) {
  auto indices =
      Index::getConsumerPerDimLogicalIndex(consumer_tv, loops, rotated_loops);
  NVF_ERROR(indices.size() == 2);
  auto result = maybeCastOp(dtype, eq(indices[0], indices[1]));
  return GpuLower::current()->commonScalarMap().hoistScalar(result, loops);
}

Val* Index::cpAsyncBulkIndex(
    TensorView* gmem_tv,
    TensorView* consumer,
    Val* mbarrier,
    const std::vector<kir::ForLoop*>& loops) {
  using namespace tma;

  bool is_load = (gmem_tv != consumer);

  NVF_ERROR(
      gmem_tv->getMemoryType() == MemoryType::Global,
      "cpAsyncBulkIndex is only for global memory tensors");
  NVF_ERROR(
      gmem_tv->getMaybeRFactorDomain() == gmem_tv->getLeafDomain(),
      "not supported yet");
  NVF_ERROR(
      gmem_tv->getMaybeAllocationDomain() == gmem_tv->getLeafDomain(),
      "not supported yet");
  for (auto id : consumer->getMaybeRFactorDomain()) {
    NVF_ERROR(
        id->isBulk(),
        "cpAsyncBulkIndex only support whole tensor copy for now.");
  }

  int64_t dim = (int64_t)gmem_tv->nDims();
  NVF_ERROR(dim > 0);
  int64_t itemsize = dataTypeSize(gmem_tv->dtype());

  auto metadata = IrBuilder::metadataExpr(gmem_tv);
  auto global_address = IrBuilder::getAttrExpr(metadata, "data");
  // As required by the hardware, tensors used by TMA must be in column major
  // that is, stride[0] must be implicitly 1 (therefore omitted)
  auto global_dim =
      // Reverse array to convert from row major to column major
      IrBuilder::reverseArrayExpr(
          IrBuilder::getAttrExpr(metadata, "alloc_size"));
  auto global_strides = IrBuilder::getAttrExpr(metadata, "alloc_stride");
  if (dim > 1) {
    // Reverse array to convert from row major to column major, multiply by
    // element size to convert to bytes, and remove fastest dim as it is assumed
    // to be one.
    std::vector<Val*> strides;
    for (auto i : c10::irange(dim - 1)) {
      strides.push_back(SimplifyingIrBuilder::mulExpr(
          IrBuilder::getItemExpr(global_strides, dim - 2 - i), itemsize));
    }
    global_strides = IrBuilder::arrayExpr(strides);
  } else {
    global_strides = IrBuilder::create<Val>(
        std::vector<int64_t>{},
        ArrayType{std::make_shared<DataType>(DataType::Index), 0});
  }
  auto box_dim =
      // Reverse array to convert from row major to column major
      IrBuilder::reverseArrayExpr(
          IrBuilder::getAttrExpr(metadata, "alloc_size"));
  auto element_strides =
      IrBuilder::arrayExpr(std::vector<Val*>(dim, gmem_tv->fusion()->oneVal()));
  auto descriptor = encodeTensorMapTiled(
      gmem_tv->dtype(),
      global_address,
      global_dim,
      global_strides,
      box_dim,
      element_strides,
      TensorMapInterleave::NoInterleave,
      MmaInputSmemSwizzle::None,
      TensorMapL2Promotion::NoL2Promotion,
      TensorMapFloatOOBFill::NoOOBFill);

  auto coordinate = IrBuilder::arrayExpr(
      std::vector<Val*>(dim, gmem_tv->fusion()->zeroVal()));

  Val* index = nullptr;

  if (is_load) {
    std::stringstream ss;
    ss << "Hopper::CpAsyncBulkTensorTileG2SIndex<" << dim << ">";
    index = IrBuilder::structExpr(
        {{"descriptor", IrBuilder::addressExpr(descriptor)},
         {"coordinate", coordinate},
         {"mbarrier", mbarrier}},
        ss.str());
  } else {
    std::stringstream ss;
    ss << "Hopper::CpAsyncBulkTensorTileS2GIndex<" << dim << ">";
    index = IrBuilder::structExpr(
        {{"descriptor", IrBuilder::addressExpr(descriptor)},
         {"coordinate", coordinate}},
        ss.str());
  }

  index = GpuLower::current()->commonScalarMap().hoistScalar(index, loops);

  return IrBuilder::create<kir::TensorIndex>(gmem_tv, index);
}

} // namespace nvfuser<|MERGE_RESOLUTION|>--- conflicted
+++ resolved
@@ -2337,11 +2337,7 @@
   FUSER_PERF_SCOPE("GpuLower::Lower::Index::getProducerStridedIndices");
   if (producer->domain()->noReductions().empty()) {
     if (generate_pointer) {
-<<<<<<< HEAD
-      return IrBuilder::tensorBaseAddressExpr(producer);
-=======
       return IrBuilder::baseAddressExpr(producer);
->>>>>>> c1e4601b
     } else {
       return GpuLower::current()->kernel()->zeroVal();
     }
@@ -2352,11 +2348,7 @@
         producer, consumer, loops, rotated_loops, override_index));
     if (generate_pointer) {
       return SimplifyingIrBuilder::addExpr(
-<<<<<<< HEAD
-          IrBuilder::tensorBaseAddressExpr(producer), index);
-=======
           IrBuilder::baseAddressExpr(producer), index);
->>>>>>> c1e4601b
     } else {
       return index;
     }
@@ -2369,11 +2361,7 @@
           IrBuilder::create<Val>(
               dataTypeSize(*producer->getDataType()), *index->getDataType()));
       return IrBuilder::addExpr(
-<<<<<<< HEAD
-          IrBuilder::tensorBaseAddressExpr(producer), index_bytes);
-=======
           IrBuilder::baseAddressExpr(producer), index_bytes);
->>>>>>> c1e4601b
     } else {
       return index;
     }
@@ -2419,11 +2407,7 @@
   FUSER_PERF_SCOPE("GpuLower::Lower::Index::getConsumerStridedIndices");
   if (consumer->domain()->noReductions().empty()) {
     if (generate_pointer) {
-<<<<<<< HEAD
-      return IrBuilder::tensorBaseAddressExpr(consumer);
-=======
       return IrBuilder::baseAddressExpr(consumer);
->>>>>>> c1e4601b
     } else {
       return GpuLower::current()->kernel()->zeroVal();
     }
@@ -2434,11 +2418,7 @@
         consumer, loops, rotated_loops, override_index));
     if (generate_pointer) {
       return SimplifyingIrBuilder::addExpr(
-<<<<<<< HEAD
-          IrBuilder::tensorBaseAddressExpr(consumer), index);
-=======
           IrBuilder::baseAddressExpr(consumer), index);
->>>>>>> c1e4601b
     } else {
       return index;
     }
@@ -2451,11 +2431,7 @@
           IrBuilder::create<Val>(
               dataTypeSize(*consumer->getDataType()), *index->getDataType()));
       return IrBuilder::addExpr(
-<<<<<<< HEAD
-          IrBuilder::tensorBaseAddressExpr(consumer), index_bytes);
-=======
           IrBuilder::baseAddressExpr(consumer), index_bytes);
->>>>>>> c1e4601b
     } else {
       return index;
     }
