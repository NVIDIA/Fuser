--- conflicted
+++ resolved
@@ -2092,10 +2092,7 @@
   if (hasEnableOptionArgument(EnableOption::IdModel, "producer_index") &&
       GpuLower::current()->isTensorIndexerEnabled()) {
     index = GpuLower::current()->tensorIndexer().getLinearIndex(
-<<<<<<< HEAD
         producer, consumer->definition(), loops);
-=======
-        producer, consumer->definition());
     if (generate_pointer) {
       auto address_offset = index;
       if (producer->getMemoryType() == MemoryType::Shared) {
@@ -2110,7 +2107,6 @@
       index = SimplifyingIrBuilder::addExpr(
           IrBuilder::baseAddressExpr(producer), address_offset);
     }
->>>>>>> 6866230b
   } else {
     index = getProducerStridedIndices(
         producer,
@@ -2199,10 +2195,7 @@
   if (hasEnableOptionArgument(EnableOption::IdModel, "consumer_index") &&
       GpuLower::current()->isTensorIndexerEnabled()) {
     index = GpuLower::current()->tensorIndexer().getLinearIndex(
-<<<<<<< HEAD
         consumer, consumer->definition(), loops);
-=======
-        consumer, consumer->definition());
     if (generate_pointer) {
       auto address_offset = index;
       if (consumer->getMemoryType() == MemoryType::Shared) {
@@ -2217,7 +2210,6 @@
       index = SimplifyingIrBuilder::addExpr(
           IrBuilder::baseAddressExpr(consumer), address_offset);
     }
->>>>>>> 6866230b
   } else {
     index = getConsumerStridedIndices(
         consumer, loops, rotated_loops, override_index, generate_pointer);
