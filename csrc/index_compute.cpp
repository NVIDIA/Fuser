--- conflicted
+++ resolved
@@ -2399,10 +2399,6 @@
       override_index,
       generate_pointer);
   index = GpuLower::current()->commonScalarMap().hoistScalar(index, loops);
-<<<<<<< HEAD
-  return SimplifyingIrBuilder::create<kir::TensorIndex>(
-      producer, index, as_type);
-=======
   if (ir_utils::isLdMatrixOp(consumer->definition())) {
     if (at::cuda::getCurrentDeviceProperties()->major < 8) {
       // For Turing, unused indices for ldmatrix needs to be aligned, although
@@ -2413,8 +2409,7 @@
           UnaryOpType::AdjustPartialLdMatrixAddrInTuring, index, orig_index);
     }
   }
-  return SimplifyingIrBuilder::create<kir::TensorIndex>(producer, index);
->>>>>>> 31b3ff1f
+  return IrBuilder::create<kir::TensorIndex>(producer, index, as_type);
 }
 
 Val* Index::getConsumerStridedIndices(
