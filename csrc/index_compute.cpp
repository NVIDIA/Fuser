// clang-format off
/*
 * SPDX-FileCopyrightText: Copyright (c) 2023-present NVIDIA CORPORATION & AFFILIATES.
 * All rights reserved.
 * SPDX-License-Identifier: BSD-3-Clause
 */
// clang-format on
#include <index_compute.h>

#include <ATen/cuda/CUDAContext.h>
#include <c10/util/irange.h>

#include <contiguity.h>
#include <device_lower/analysis/index_compute.h>
#include <device_lower/analysis/shift.h>
#include <device_lower/lower2device.h>
#include <device_lower/pass/double_buffer.h>
#include <device_lower/pass/magic_zero.h>
#include <device_lower/pass/unroll.h>
#include <device_lower/utils.h>
#include <device_lower/validation.h>
#include <expr_simplifier.h>
#include <instrumentation.h>
#include <ir/all_nodes.h>
#include <ir/iostream.h>
#include <ir/utils.h>
#include <ops/arith.h>
#include <root_domain_map.h>
#include <swizzle.h>
#include <transform_iter.h>
#include <transform_replay.h>

#include <memory>

namespace nvfuser {

namespace {

//! Offset of an index of a producer axis with respect to its
//! corresponding consumer index
//! TODO: this function assumes that we are indexing into rFactor domain, which
//! is no longer the case. Today, we are indexing into allocaiton domain, and if
//! the allocation domain is not a permutation of the rFactor domain, this
//! function will just return 0, because we do not have a case that uses both
//! allocation domain and halo yet.
int getProducerHaloOffset(
    const TensorView* producer_tv,
    size_t producer_axis,
    const TensorView* consumer_tv) {
  // For indexing, having same extents is not required for root
  // domains
  auto p2c = PairwiseRootDomainMap(producer_tv, consumer_tv)
                 .mapBroadcast(true)
                 .mapDifferentExtents(true)
                 .mapProducerToConsumer();

  auto producer_id = producer_tv->getMaybeAllocationDomain()[producer_axis];

  auto it = p2c.find(producer_id);
  // p2c should always have a mapping for producer_id. The only case
  // where no mapping exists for a producer axis is when it is a
  // reduction axis. Since this function is only used for indexing
  // producer tensors, where reduction axes are skipped, producer_id
  // should never be a reduction axis.
  if (it == p2c.end()) {
    return 0;
  }
  IterDomain* consumer_id = it->second;

  const auto& halo_map = GpuLower::current()->haloInfo();
  const auto p_pad = halo_map->getRootAxisInfo(producer_id).width(0);
  const auto c_pad = halo_map->getRootAxisInfo(consumer_id).width(0);

  auto offset = p_pad - c_pad;

  // If the consumer is a result of shifting the producer, adjust the
  // producer index per the offsets argument of the shift op.
  if (auto shift_op = dynamic_cast<const ShiftOp*>(consumer_tv->definition())) {
    offset -= shift_op->offset(producer_axis);
  }

  return offset;
}

//! Offset producer index when necessary
Val* getProducerIndexWithHalo(
    const TensorView* producer_tv,
    size_t producer_axis,
    Val* producer_index,
    const TensorView* consumer_tv,
    bool is_overriden_index) {
  const int64_t offset = is_overriden_index
      ? 0
      : getProducerHaloOffset(producer_tv, producer_axis, consumer_tv);

  if (offset == 0) {
    return producer_index;
  }

  producer_index = SimplifyingIrBuilder::addExpr(producer_index, offset);

  return producer_index;
}

//! Create a producer offset based off a consumer index
//!
//! \param consumer_root_axis Position of corresponding consumer axis
//! \param consumer_tv Consumer TensorView
//! \param index_map Mappings from consumer or reference to indices
//! \param use_reference_map True when index_map maps reference domains
//! \param concrete_to_ref_map Mappings from concrete to reference domains
Val* getProducerOffsetWithGather(
    int64_t consumer_root_axis,
    const TensorView* consumer_tv,
    const std::unordered_map<IterDomain*, Val*>& index_map,
    bool use_reference_map = false,
    const std::unordered_map<IterDomain*, IterDomain*>& concrete_to_ref_map =
        {}) {
  const auto gpu_lower = GpuLower::current();

  const auto gather_expr = dynamic_cast<GatherOp*>(consumer_tv->definition());

  if (gather_expr == nullptr) {
    return gpu_lower->kernel()->zeroVal();
  }

  // If the window extent is one, no specific offsetting
  // is necessary
  if (consumer_root_axis >= (int)gather_expr->windowShape().size() ||
      gather_expr->windowShape()[consumer_root_axis] == 1) {
    return gpu_lower->kernel()->zeroVal();
  }

  // Basically, the goal is to build an expression of producer_index +
  // window_index, so we first need to locate the index expression
  // that corresponds to the window axis of this producer axis.

  const auto window_axis = gather_expr->gatherAxis(consumer_root_axis);
  auto window_id = consumer_tv->getRootDomain().at(window_axis);

  // When index_map maps a reference tensor, find the corresponding
  // reference ID of window_id.
  if (use_reference_map) {
    auto concrete_window_id = gpu_lower->caMap()->getConcreteMappedID(
        window_id, IdMappingMode::EXACT);
    auto concrete_2_ref_it = concrete_to_ref_map.find(concrete_window_id);
    NVF_ERROR(concrete_2_ref_it != concrete_to_ref_map.end());
    window_id = concrete_2_ref_it->second;
  }

  auto window_idx = index_map.at(window_id);

  // Positive padding at offset zero means the indexing shifted to the
  // negative direction.
  auto pad_width = (int64_t)gather_expr->padWidth()[consumer_root_axis][0];

  // producer offset: window_index - padding
  auto producer_offset = SimplifyingIrBuilder::subExpr(
      window_idx,
      SimplifyingIrBuilder::create<Val>(pad_width, DataType::Index));
  return producer_offset;
}

//! Create a producer offset based off a consumer index
//!
//! \param consumer_root_axis Position of corresponding consumer axis
//! \param consumer_tv Consumer TensorView
//! \param index_map Mappings from consumer or reference to indices
//! \param use_reference_map True when index_map maps reference domains
//! \param concrete_to_ref_map Mappings from concrete to reference domains
Val* getConcreteProducerOffsetWithGather(
    int64_t consumer_root_axis,
    const TensorView* consumer_tv,
    const std::unordered_map<IterDomain*, Val*>& index_map,
    bool use_concrete_map = false) {
  const auto gpu_lower = GpuLower::current();

  const auto gather_expr = dynamic_cast<GatherOp*>(consumer_tv->definition());

  if (gather_expr == nullptr) {
    return gpu_lower->kernel()->zeroVal();
  }

  // If the window extent is one, no specific offsetting
  // is necessary
  if (consumer_root_axis >= (int64_t)gather_expr->windowShape().size() ||
      gather_expr->windowShape()[consumer_root_axis] == 1) {
    return gpu_lower->kernel()->zeroVal();
  }

  // Basically, the goal is to build an expression of producer_index +
  // window_index, so we first need to locate the index expression
  // that corresponds to the window axis of this producer axis.

  const auto window_axis = gather_expr->gatherAxis(consumer_root_axis);
  auto window_id = consumer_tv->getRootDomain().at(window_axis);

  Val* window_idx = nullptr;

  if (use_concrete_map) {
    window_idx = index_map.at(GpuLower::current()->caMap()->getConcreteMappedID(
        window_id, IdMappingMode::EXACT));
  } else {
    window_idx = index_map.at(window_id);
  }

  // Positive padding at offset zero means the indexing shifted to the
  // negative direction.
  auto pad_width = (int64_t)gather_expr->padWidth()[consumer_root_axis][0];

  // producer offset: window_index - padding
  auto producer_offset = SimplifyingIrBuilder::subExpr(
      window_idx,
      SimplifyingIrBuilder::create<Val>(pad_width, DataType::Index));
  return producer_offset;
}

//! Offset a producer index of a gather expression
//!
//! Given an index of a producer root axis, build a new index
//! expression that accesses a window position that the current loop
//! structure refers to. Use getGatherProducerOffset to create an
//! offset Val.
Val* getProducerIndexWithGather(
    Val* producer_index,
    size_t producer_root_axis,
    const TensorView* producer_tv,
    const TensorView* consumer_tv,
    const std::unordered_map<IterDomain*, Val*>& concrete_index_map) {
  auto gather_op = dynamic_cast<const GatherOp*>(consumer_tv->definition());

  // Just return the producer index as is if this is not a gather
  if (gather_op == nullptr) {
    return producer_index;
  }

  // Consumer axis that corresponds to the producer axis
  int64_t consumer_axis = -1;
  for (const auto i : c10::irange(producer_root_axis + 1)) {
    if (producer_tv->getMaybeRFactorDomain()[i]->isReduction() ||
        producer_tv->getMaybeRFactorDomain()[i]->isStride()) {
      continue;
    }
    ++consumer_axis;
  }

  NVF_ERROR(
      consumer_axis >= 0 &&
          consumer_axis < (int)gather_op->windowShape().size(),
      "Invalid consumer axis",
      consumer_axis,
      ", producer_axis: ",
      producer_root_axis);

  auto offset = getConcreteProducerOffsetWithGather(
      consumer_axis, consumer_tv, concrete_index_map, true);
  return SimplifyingIrBuilder::addExpr(producer_index, offset);
}

// Adjusts a global consumer index when its root domain is partially
// split. Note that non-global consumer indices don't need any
// adjustment.
Val* getGlobalConsumerOffsetWithPartialSplit(IterDomain* root_id) {
  auto offset = GpuLower::current()->partialSplitMap().getStartOffset(root_id);
  if (offset == nullptr) {
    return GpuLower::current()->kernel()->zeroVal();
  } else {
    return offset;
  }
}

// Adjusts a global producer index when its root domain and
// corresponding consumer root domain have non-matching split
// offsets. Specifically, since producer_index is calcualted based on
// the consumer, if the consumer has a non-zero offset,
// it needs to be added to the index. Also, when the producer itself
// also has a non-zero split offset, that needs to be subtracted from
// the index.
Val* getProducerIndexWithPartialSplit(
    Val* producer_index,
    IterDomain* producer_root_id,
    const TensorView* producer_tv,
    const TensorView* consumer_tv) {
  const auto gpu_lower = GpuLower::current();

  auto p2c =
      PairwiseRootDomainMap(producer_tv, consumer_tv).mapProducerToConsumer();

  auto it = p2c.find(producer_root_id);
  if (it == p2c.end()) {
    return producer_index;
  }

  auto consumer_root_id = it->second;

  auto consumer_offset =
      gpu_lower->partialSplitMap().getStartOffset(consumer_root_id);
  consumer_offset = consumer_offset == nullptr ? gpu_lower->kernel()->zeroVal()
                                               : consumer_offset;

  auto producer_offset =
      gpu_lower->partialSplitMap().getStartOffset(producer_root_id);
  producer_offset = producer_offset == nullptr ? gpu_lower->kernel()->zeroVal()
                                               : producer_offset;

  // If the producer is on global memory, it's always allocated
  // without trimming the out-of-bounds region, so the consumer offset
  // should be added to the index.
  if (producer_tv->getMemoryType() == MemoryType::Global) {
    if (consumer_offset->isZeroInt()) {
      return producer_index;
    } else {
      return SimplifyingIrBuilder::addExpr(producer_index, consumer_offset);
    }
  }

  // Non-global case. Difference of the split offsets must be
  // accounted.

  auto diff = SimplifyingIrBuilder::subExpr(consumer_offset, producer_offset);
  // We currently only allow constant offsetting
  NVF_ERROR(
      diff->isConstScalar(),
      "Invalid partial split, must be a constant value.");

  if (diff->evaluate() == 0) {
    return producer_index;
  }

  return SimplifyingIrBuilder::addExpr(
      producer_index,
      SimplifyingIrBuilder::create<Val>(diff->evaluate(), DataType::Index));
}

} // namespace

bool IndexCompute::hasUnswitchedDependentDomains(IterDomain* id) const {
  auto concrete_id = maybeGetExactMapConcreteID(id);
  auto it = unswitched_domain_map_.find(concrete_id);
  return it != unswitched_domain_map_.end() && !it->second.empty();
}

void IndexCompute::initializeUnswitchDomainMap() {
  NVF_ERROR(unswitched_domain_map_.empty());
  for (auto id : unswitched_leaf_domains_) {
    auto concrete_id = maybeGetExactMapConcreteID(id);
    unswitched_domain_map_.emplace(
        concrete_id,
        std::vector<std::deque<IterDomain*>>{
            std::deque<IterDomain*>{concrete_id}});
  }
}

void IndexCompute::updateUnswitchedDomains(Expr* expr) {
  if (auto split = dynamic_cast<Split*>(expr)) {
    auto split_in = maybeGetExactMapConcreteID(split->in());
    for (auto split_out : {split->inner(), split->outer()}) {
      auto concrete_id = maybeGetExactMapConcreteID(split_out);
      if (auto it = unswitched_domain_map_.find(concrete_id);
          it != unswitched_domain_map_.end()) {
        if (split_out == split->inner()) {
          // In the case of upward traversal from the inner output,
          // just copy the unswitched info
          unswitched_domain_map_[split_in] = it->second;
        } else {
          // In the case of upward traversal from the outer output,
          // prepend the inner domain to the lists
          for (auto unswitched_dep_ids : it->second) {
            unswitched_dep_ids.push_front(
                maybeGetExactMapConcreteID(split->inner()));
            unswitched_domain_map_[split_in].push_back(unswitched_dep_ids);
          }
        }
      }
    }
  } else {
    // Suppress a clang-tidy warning
    NVF_ERROR(expr != nullptr);
    // Propagate the unswitch info if any of outputs is
    // unswitched. Unlike the split case, the propagated info
    // is just reset as there's no obvious way to back-propagate the
    // info through, e.g., merge
    if (std::any_of(
            expr->outputs().begin(), expr->outputs().end(), [this](Val* out) {
              return out->isA<IterDomain>() &&
                  hasUnswitchedDependentDomains(out->as<IterDomain>());
            })) {
      for (auto inp : ir_utils::filterByType<IterDomain>(expr->inputs())) {
        auto inp_concrete = maybeGetExactMapConcreteID(inp);
        unswitched_domain_map_.emplace(
            inp_concrete,
            std::vector<std::deque<IterDomain*>>{
                std::deque<IterDomain*>{inp_concrete}});
      }
    }
  }
}

void IndexCompute::handle(Split* split) {
  auto in_id = maybeGetExactMapConcreteID(split->in()->as<IterDomain>());
  auto outer_id = maybeGetExactMapConcreteID(split->outer()->as<IterDomain>());
  auto inner_id = maybeGetExactMapConcreteID(split->inner()->as<IterDomain>());

  auto outer_it = index_map_.find(outer_id);
  auto inner_it = index_map_.find(inner_id);
  if (outer_it == index_map_.end() || inner_it == index_map_.end()) {
    return;
  }

  const auto outer_ind = outer_it->second;
  const auto inner_ind = inner_it->second;

  const bool outer_zero = isZero(outer_id);
  const bool inner_zero = isZero(inner_id);

  // We want to mark as zero merged in if we're working with shared or local
  // memory, and the dimension we're working with is not part of the allocation,
  // as we have special propagation rules for that scenario.

  // Maybe clear in_id as it could have been mapped over from another
  // IndexCompute. Uncertain if this is needed but seems to be safe.
  bool zero_merged_in = hasZeroMerged(in_id) || hasZeroMerged(inner_id) ||
      hasZeroMerged(outer_id);

  // If both are zero, the split input is also zero
  if (inner_zero && outer_zero) {
    zero_domains_.emplace(in_id);
  }

  if (zero_merged_in) {
    zero_merged_in_.emplace(in_id);
  }

  if (isZero(in_id)) {
    index_map_[in_id] = GpuLower::current()->kernel()->zeroVal();
    extent_map_[in_id] = GpuLower::current()->kernel()->zeroVal();
  } else if (zero_merged_in && outer_zero) {
    index_map_[in_id] = inner_ind;
    extent_map_[in_id] = getExtent(inner_id);
  } else if (zero_merged_in && inner_zero) {
    index_map_[in_id] = outer_ind;
    extent_map_[in_id] = getExtent(outer_id);
  } else {
    index_map_[in_id] = SimplifyingIrBuilder::addExpr(
        SimplifyingIrBuilder::mulExpr(outer_ind, getExtent(inner_id)),
        inner_ind);
    // The extent should be updated only when its allocation is
    // partial, i.e., zero_merged_in is true. See PR #1270.
    if (zero_merged_in) {
      extent_map_[in_id] = SimplifyingIrBuilder::mulExpr(
          getExtent(outer_id), getExtent(inner_id));
    }
  }
}

bool IndexCompute::isModuloInvalidUnswitchedIndex(
    IterDomain* out_concrete_id,
    Val* out_ind,
    Val* inner_extent) const {
  // If not in the unswitched domain map, this domain has no dependent
  // unswitched domain
  auto unswitched_domain_map_it = unswitched_domain_map_.find(out_concrete_id);
  if (unswitched_domain_map_it == unswitched_domain_map_.end()) {
    return false;
  }

  for (const auto& unswitched_domain_list : unswitched_domain_map_it->second) {
    NVF_ERROR(!unswitched_domain_list.empty());

    // If the stride is a multiple of the inner extent, the leaf
    // unswitched index remains to be a valid maximum index as the
    // module by the inner extent will be just zero. More
    // specifically, the index for this unswitched domain would be (x
    // - 1) * extent_of_inner_domain_0 * extent_of_inner_domain_1
    // ...., so if the stride component, i.e., the multiplication of all
    // the inner extents is divisible by the merge inner extent, its
    // contribution propagated to the inner path will be zero. This
    // pattern is effectively the same as distributeDivisibleDivMod in
    // the expr simplifier.
    Val* stride = out_concrete_id->fusion()->oneVal();
    for (auto it = unswitched_domain_list.begin();
         it != unswitched_domain_list.end() - 1;
         ++it) {
      IterDomain* inner_id = *it;
      stride = IrBuilder::mulExpr(stride, getExtent(inner_id));
    }
    if (simplifyExpr(IrBuilder::modExpr(stride, inner_extent))->isZero()) {
      continue;
    }

    // Also, if the total extent including the inner domains is a
    // divisible factor of the inner extent, the contribution by the
    // unswitched domain is guaranteed to be still the maximum when
    // propagated to the inner path. This pattern is effectively the
    // same as distributeGcdRemainderDivMod in the expr simplifier.
    Val* total_extent =
        IrBuilder::mulExpr(stride, getExtent(unswitched_domain_list.back()));
    if (simplifyExpr(IrBuilder::modExpr(inner_extent, total_extent))
            ->isZero()) {
      continue;
    }

    // Not proven to be safe. This does not mean it's proven to be
    // invalid, but it's enough to make the generated code from the
    // existing C++ tests and benchmarks remain unchanged
    return true;
  }

  return false;
}

void IndexCompute::handle(Merge* merge) {
  auto out_id = maybeGetExactMapConcreteID(merge->out());
  auto outer_id = maybeGetExactMapConcreteID(merge->outer());
  auto inner_id = maybeGetExactMapConcreteID(merge->inner());

  auto out_it = index_map_.find(out_id);
  if (out_it == index_map_.end()) {
    return;
  }
  auto out_ind = out_it->second;

  auto zero = GpuLower::current()->kernel()->zeroVal();

  if (isZero(out_id)) {
    index_map_[outer_id] = zero;
    index_map_[inner_id] = zero;
    // TODO: Why do we set extent_map_ to zero? This has to be protected by zero
    // merged in, but seems logical to me the extent would still be one.
    extent_map_[outer_id] = zero;
    extent_map_[inner_id] = zero;
    zero_domains_.emplace(outer_id);
    zero_domains_.emplace(inner_id);
    return;
  }

  if (!hasZeroMerged(out_id) && contig_ids_.find(out_id) != contig_ids_.end()) {
    // Contiguous indexing path
    auto input_ids = ir_utils::iterDomainInputsOfOrderedAs(
        {merge->out()}, td_->maybeAllocation());

    // Shouldn't hit this, but don't want to segfault if somehow we do.
    NVF_ERROR(!input_ids.empty());

    // Try to find the last non broadcast entry to put the index in if it's a
    // contiguous merge. This isn't strictly necessary but there's implicit
    // assumptions in the indexing logic that assume broadcasted allocation
    // domains can be ignored. This logic is just to try and match that logic.
    // Initialize everything to zero.
    for (auto alloc_id : input_ids) {
      index_map_[alloc_id] = zero;
    }

    // If all are broadcast we can just send the index to the last entry.
    if (std::all_of(input_ids.begin(), input_ids.end(), [](IterDomain* id) {
          // I don't think reductions can be in here, but strictly matching the
          // logic in the indexing functions like
          // getNonGlobalConsumerStridedIndices
          return id->isBroadcast() || id->isReduction() || id->isStride();
        })) {
      index_map_[*(input_ids.end() - 1)] = out_ind;
    } else {
      for (auto id_it = input_ids.rbegin(); id_it != input_ids.rend();
           id_it++) {
        auto id = *id_it;
        if (id->isBroadcast() || id->isReduction() || id->isStride()) {
          continue;
        } else {
          index_map_[id] = out_ind;
          break;
        }
      }
    }

    return;
  }

  Val* inner_extent = getExtent(inner_id);

  // When the reference has halo extent for inner_id, that extent needs to
  // be used to un-merge
  if (halo_extent_map_.find(inner_id) != halo_extent_map_.end()) {
    inner_extent = halo_extent_map_[inner_id];
  }

  const auto outer_extent = getExtent(outer_id);

  if (inner_id->isBroadcast() && inner_extent->isOneInt()) {
    // Propagate away from broadcast dims
    index_map_[outer_id] = out_ind;
    index_map_[inner_id] = zero;

    extent_map_[outer_id] = getExtent(out_id);
    if (hasZeroMerged(out_id)) {
      zero_merged_in_.insert(outer_id);
    }
  } else if (outer_id->isBroadcast() && outer_extent->isOneInt()) {
    // Propagate away from broadcast dims
    index_map_[outer_id] = zero;
    index_map_[inner_id] = out_ind;

    extent_map_[inner_id] = getExtent(out_id);
    if (hasZeroMerged(out_id)) {
      zero_merged_in_.insert(inner_id);
    }
  } else if (hasZeroMerged(out_id)) {
    // Don't propagate to inner id if it's comprised of only broadcast
    // allocation domains, unless outer is also all broadcast domains. Index
    // shouldn't be anything but zero if both inner and outer are all broadcast
    // domains, but didn't add a hard check for this. See Indexing5 test.
    if (!inner_id->isBroadcast() && !outer_id->isBroadcast()) {
      // If neither dimension is a broadcast (should be true for reference
      // indexing) pick the preferred path or the inner path.
      if (preferred_paths_.find(outer_id) != preferred_paths_.end() &&
          preferred_paths_.find(inner_id) == preferred_paths_.end()) {
        // Marked that we should prop through outer, not inner.
        index_map_[outer_id] = out_ind;
        extent_map_[outer_id] = getExtent(out_id);
        index_map_[inner_id] = zero;
        extent_map_[inner_id] = zero;
        zero_domains_.emplace(inner_id);
      } else {
        // Prop through inner
        index_map_[inner_id] = out_ind;
        extent_map_[inner_id] = getExtent(out_id);
        index_map_[outer_id] = zero;
        extent_map_[outer_id] = zero;
        zero_domains_.emplace(outer_id);
      }
    } else if (inner_id->isBroadcast() && !outer_id->isBroadcast()) {
      // Inner is broadcast and outer isn't, prop through outer
      index_map_[outer_id] = out_ind;
      extent_map_[outer_id] = getExtent(out_id);
      index_map_[inner_id] = zero;
      extent_map_[inner_id] = zero;
      zero_domains_.emplace(inner_id);
    } else {
      // Default to propagating through inner
      index_map_[inner_id] = out_ind;
      extent_map_[inner_id] = getExtent(out_id);
      index_map_[outer_id] = zero;
      extent_map_[outer_id] = zero;
      zero_domains_.emplace(outer_id);
    }
    zero_merged_in_.emplace(inner_id);
    zero_merged_in_.emplace(outer_id);
  } else {
    index_map_[outer_id] = SimplifyingIrBuilder::divExpr(out_ind, inner_extent);
    // Take the absolute maximum if module could result in an invalid
    // index for an unswitched domain
    index_map_[inner_id] =
        isModuloInvalidUnswitchedIndex(out_id, out_ind, inner_extent)
        ? SimplifyingIrBuilder::subExpr(
              inner_extent, inner_extent->fusion()->oneVal())
        : SimplifyingIrBuilder::modExpr(out_ind, inner_extent);
  }
}

void IndexCompute::handle(Swizzle* swizzle) {
  auto out_x_id = maybeGetExactMapConcreteID(swizzle->outX());
  auto out_y_id = maybeGetExactMapConcreteID(swizzle->outY());
  auto in_x_id = maybeGetExactMapConcreteID(swizzle->inX());
  auto in_y_id = maybeGetExactMapConcreteID(swizzle->inY());

  auto out_x_it = index_map_.find(out_x_id);
  auto out_y_it = index_map_.find(out_y_id);

  if (out_x_it == index_map_.end() || out_y_it == index_map_.end()) {
    return;
  }

  const auto out_x_ind = out_x_it->second;
  const auto out_y_ind = out_y_it->second;

  std::pair<Val*, Val*> swizzled_index = dispatchSwizzle(
      swizzle->swizzleType(),
      out_x_ind,
      out_y_ind,
      getExtent(out_x_id),
      getExtent(out_y_id));
  index_map_[in_x_id] = swizzled_index.first;
  index_map_[in_y_id] = swizzled_index.second;
}

void IndexCompute::handle(Swizzle2D* swizzle_2d) {
  auto out_x_id = maybeGetExactMapConcreteID(swizzle_2d->outX());
  auto out_y_id = maybeGetExactMapConcreteID(swizzle_2d->outY());
  auto in_x_id = maybeGetExactMapConcreteID(swizzle_2d->inX());
  auto in_y_id = maybeGetExactMapConcreteID(swizzle_2d->inY());

  auto out_x_it = index_map_.find(out_x_id);
  auto out_y_it = index_map_.find(out_y_id);

  if (out_x_it == index_map_.end() || out_y_it == index_map_.end()) {
    return;
  }

  const auto out_x_ind = out_x_it->second;
  const auto out_y_ind = out_y_it->second;

  if (swizzle_mode_ == SwizzleMode::NoSwizzle ||
      swizzle_mode_ != swizzle_2d->swizzleMode()) {
    // Handle inactive swizzles by just passing through index
    //  and extend information.

    if (!index_map_.count(in_x_id)) {
      index_map_[in_x_id] = out_x_ind;
      extent_map_[in_x_id] = getExtent(out_x_id);
    }
    if (!index_map_.count(in_y_id)) {
      index_map_[in_y_id] = out_y_ind;
      extent_map_[in_y_id] = getExtent(out_y_id);
    }
  } else {
    // Generate integer swizzle math if the
    //  swizzle is activated. See also
    //  [Note on swizzle mode].
    std::pair<Val*, Val*> swizzled_index = dispatchSwizzle(
        swizzle_2d->swizzleType(),
        out_x_ind,
        out_y_ind,
        getExtent(out_x_id),
        getExtent(out_y_id));
    index_map_[in_x_id] = swizzled_index.first;
    index_map_[in_y_id] = swizzled_index.second;
  }
}

void IndexCompute::handle(Resize* resize) {
  auto out_id = maybeGetExactMapConcreteID(resize->out());
  auto in_id = maybeGetExactMapConcreteID(resize->in());

  auto out_it = index_map_.find(out_id);

  if (out_it == index_map_.end()) {
    return;
  }

  const auto out_ind = out_it->second;

  if (isZero(out_id) || hasZeroMerged(out_id)) {
    // When the out ID is (partially) zero, the in ID is not indexable. Don't
    // add any new mapping to the index and extent maps. This is fine since when
    // a resize shows up as part of rfactor transformations, the input to the
    // resize is not indexed as the indexing is done using the rfactor root
    // domain. This could be an issue when a resize is shows up outside of
    // rfactor transfomations, but currently that only can happen when a
    // producer tensor is transformed to look like a consumer. Since inlining is
    // not allowed with resize, the out ID should never be a zero domain in that
    // case.
    return;
  } else {
    index_map_[in_id] = sub(out_ind, resize->leftExpand());
    extent_map_[in_id] = sub(
        sub(getExtent(out_id), resize->leftExpand()), resize->rightExpand());
  }
}

void IndexCompute::dispatch(Expr* e) {
  auto is_expected_type =
      e->isOneOf<Split, Merge, Swizzle, Swizzle2D, Resize>();
  NVF_ERROR(
      is_expected_type, "Invalid expr type found in transform traversal.");
  updateUnswitchedDomains(e);
  BackwardVisitor::dispatch(e);
}

IndexCompute::IndexCompute(
    const TensorDomain* _td,
    std::unordered_map<IterDomain*, Val*> initial_index_map,
    std::unordered_map<IterDomain*, Val*> extent_map,
    std::unordered_set<IterDomain*> zero_domains,
    std::unordered_set<IterDomain*> zero_merged_in,
    std::unordered_set<IterDomain*> preferred_paths,
    std::unordered_map<IterDomain*, Val*> halo_extent_map)
    : IndexCompute(
          _td,
          std::move(initial_index_map),
          std::move(extent_map),
          std::move(zero_domains),
          std::move(zero_merged_in),
          ContigIDs::getNonContigIDs(),
          std::move(preferred_paths),
          std::move(halo_extent_map)) {}

IndexCompute::IndexCompute(
    const TensorDomain* _td,
    std::unordered_map<IterDomain*, Val*> initial_index_map,
    std::unordered_map<IterDomain*, Val*> extent_map,
    std::unordered_set<IterDomain*> zero_domains,
    std::unordered_set<IterDomain*> zero_merged_in,
    const ContigIDs& contig_finder,
    std::unordered_set<IterDomain*> preferred_paths,
    std::unordered_map<IterDomain*, Val*> halo_extent_map,
    std::unordered_set<IterDomain*> unswitched_leaf_domains)
    : td_(_td),
      index_map_(std::move(initial_index_map)),
      extent_map_(std::move(extent_map)),
      zero_domains_(std::move(zero_domains)),
      zero_merged_in_(std::move(zero_merged_in)),
      contig_ids_{contig_finder.contigIDs()},
      preferred_paths_(std::move(preferred_paths)),
      halo_extent_map_(std::move(halo_extent_map)),
      unswitched_leaf_domains_(std::move(unswitched_leaf_domains)) {
  FUSER_PERF_SCOPE("GpuLower::Lower::IndexCompute::IndexCompute");
  // Make sure we recompute any indices we can that map to a contiguous access
  // in physical memory.
  const auto& within_contig = contig_finder.withinContigIDs();
  for (auto contig_id : contig_ids_) {
    if (index_map_.find(contig_id) != index_map_.end()) {
      NVF_ERROR(within_contig.find(contig_id) != within_contig.end());
      for (auto id : within_contig.at(contig_id)) {
        index_map_.erase(id);
      }
    }
  }

  initializeUnswitchDomainMap();
}

IndexCompute::IndexCompute(
    std::unordered_map<IterDomain*, Val*> initial_index_map,
    std::unordered_set<IterDomain*> zero_domains,
    std::unordered_set<IterDomain*> preferred_paths,
    std::unordered_map<IterDomain*, Val*> halo_extent_map,
    std::unordered_set<IterDomain*> unswitched_leaf_domains)
    : td_{nullptr},
      index_map_(std::move(initial_index_map)),
      zero_domains_(std::move(zero_domains)),
      preferred_paths_(std::move(preferred_paths)),
      halo_extent_map_(std::move(halo_extent_map)),
      concrete_id_pass_{true},
      swizzle_mode_{SwizzleMode::Loop},
      unswitched_leaf_domains_(std::move(unswitched_leaf_domains)) {
  FUSER_PERF_SCOPE("GpuLower::Lower::IndexCompute::IndexCompute");
  initializeUnswitchDomainMap();
}

void IndexCompute::run(const LoopIndexing& loop_indexing) {
  NVF_ERROR(concrete_id_pass_, "concrete pass only for this option");
  // Apply loop swizzles if there are any that outputs to
  //  the loop domains.
  // Currently only support loop swizzles that directly output
  //  to concrete loop domains and these are validated in
  //  validate swizzle pass.
  // TODO:
  //  will gradually enable replaying and mapping of loop
  // swizzles in the IR infrastructure and once that's piped
  // through this part of logic will be removed.
  std::unordered_set<Expr*> visited;
  for (auto loop_id : loop_indexing.loopDomains()) {
    auto loop_id_def = loop_id->definition();
    if (loop_id_def != nullptr && loop_id_def->isA<Swizzle2D>()) {
      if (visited.insert(loop_id_def).second) {
        dispatch(loop_id_def);
      }
    }
  }

  // Resolve the index vals that could be resolved with only
  //  the loops that consumer_tv doesn't share with any of its
  //  consumers, i.e. the not-inlined loops that define consumer_tv
  //  values.
  collectIndexIntoPermissiveMap(loop_indexing);

  // Run through the loop indexing expressions and generate
  //  the indexing integer math for the concrete ids.
  for (auto expr : loop_indexing.getBackwardExprList()) {
    // Resolve missing values from permissive map.
    updateIndexMapFromPermissiveMap(expr);

    dispatch(expr);
  }
}

void IndexCompute::collectIndexIntoPermissiveMap(
    const LoopIndexing& loop_indexing) {
  // Visit the expressions that only produces un-inlined iterdomains,
  //  in reverse topological order.
  for (auto expr : loop_indexing.getBackwardOutOfLineExprList()) {
    // Compute indexing vals for the expression inputs.
    //
    // This stage should run before any indexing computation so it could be
    //  made sure that all index values computed at this stage are
    //  the ones that can be resolved only with the not-inlined
    //  iterdomains.
    //
    auto id_outputs = ir_utils::filterByType<IterDomain>(expr->outputs());
    if (std::all_of(
            id_outputs.begin(), id_outputs.end(), [this](IterDomain* id) {
              return index_map_.count(
                  GpuLower::current()->caMap()->getConcreteMappedID(
                      id, IdMappingMode::EXACT));
            })) {
      // Visit this expression:
      // LoopIndexingAnalysis::traverseFromDomainVals made sure that each
      //  concrete index is bound exactly once so computing these expressions
      //  early should still be consistent.
      dispatch(expr);

      auto id_inputs = ir_utils::filterByType<IterDomain>(expr->inputs());
      for (auto id : id_inputs) {
        // Collect backward pass results from this expression if they are
        //  made available in by this expression.
        auto idx_it =
            index_map_.find(GpuLower::current()->caMap()->getConcreteMappedID(
                id, IdMappingMode::EXACT));

        if (idx_it != index_map_.end()) {
          permissive_index_map_
              [GpuLower::current()->caMap()->getConcreteMappedID(
                  id, IdMappingMode::PERMISSIVE)] = idx_it->second;
        }
      }
    }
  }
}

void IndexCompute::updateIndexMapFromPermissiveMap(const Expr* id_expr) {
  auto id_outputs = ir_utils::filterByType<IterDomain>(id_expr->outputs());
  for (auto id : id_outputs) {
    auto concrete_id = GpuLower::current()->caMap()->getConcreteMappedID(
        id, IdMappingMode::EXACT);
    // Only try to copy index val from permissive map when
    //  the index is missing.
    if (!index_map_.count(concrete_id)) {
      auto permissive_id = GpuLower::current()->caMap()->getConcreteMappedID(
          id, IdMappingMode::PERMISSIVE);
      // Write the permissive index val into index_map_ if the
      //  missing value is found here.
      auto permissive_it = permissive_index_map_.find(permissive_id);
      if (permissive_it != permissive_index_map_.end()) {
        index_map_[concrete_id] = permissive_it->second;
      }
    }
  }
}

void IndexCompute::run() {
  const std::vector<Val*> domain_vals(td_->leaf().begin(), td_->leaf().end());
  traverseTo(domain_vals, false);
}

IterDomain* IndexCompute::maybeGetExactMapConcreteID(IterDomain* id) const {
  if (concrete_id_pass_) {
    return GpuLower::current()->caMap()->getConcreteMappedID(
        id, IdMappingMode::EXACT);
  }
  return id;
}

Val* IndexCompute::getExtent(IterDomain* id) const {
  // Pick from extent_map_ if available. Previously parallel
  // dimensions were ued (e.g., blockDim.x), however, it would result
  // in out-of-bounds errors when the extent of IterDomain is smaller
  // than the threading dimension.
  if (extent_map_.find(id) != extent_map_.end()) {
    return extent_map_.at(id);
  } else {
    return id->extent();
  }
}

bool IndexCompute::hasZeroMerged(IterDomain* id) const {
  return zero_merged_in_.find(id) != zero_merged_in_.end() || isZero(id);
}

bool IndexCompute::isZero(IterDomain* id) const {
  return zero_domains_.find(id) != zero_domains_.end();
}

IndexCompute IndexCompute::updateIndexCompute(
    const TensorDomain* new_td,
    const std::unordered_map<IterDomain*, VectorOfUniqueEntries<IterDomain*>>&
        id_map,
    const ContigIDs& contig_finder) const {
  FUSER_PERF_SCOPE("GpuLower::Lower::updateIndexCompute");

  std::unordered_map<IterDomain*, Val*> updated_index_map;
  std::unordered_map<IterDomain*, Val*> updated_extent_map;
  std::unordered_set<IterDomain*> updated_zero_domains;
  std::unordered_set<IterDomain*> updated_zero_merged_in;
  std::unordered_map<IterDomain*, Val*> updated_halo_extent_map;
  std::unordered_set<IterDomain*> updated_unswitched_domains;

  // Multile IDs can map to the same ID, so loop over the mappings in
  // a deterministic order to have deterministic indexing results
  for (auto prev_id : getSortedKeys(id_map, Statement::lessThan)) {
    const auto& new_ids = id_map.at(prev_id);
    for (auto new_id : new_ids.vector()) {
      if (index_map_.find(prev_id) != index_map_.end()) {
        updated_index_map[new_id] = index_map_.at(prev_id);
      }

      if (extent_map_.find(prev_id) != extent_map_.end()) {
        updated_extent_map[new_id] = getExtent(prev_id);
      }

      if (zero_domains_.find(prev_id) != zero_domains_.end()) {
        updated_zero_domains.emplace(new_id);
      }

      if (zero_merged_in_.find(prev_id) != zero_merged_in_.end()) {
        updated_zero_merged_in.emplace(new_id);
      }

      auto halo_extent_it = halo_extent_map_.find(prev_id);
      if (halo_extent_it != halo_extent_map_.end()) {
        updated_halo_extent_map[new_id] = halo_extent_it->second;
      }

      if (auto it = unswitched_leaf_domains_.find(prev_id);
          it != unswitched_leaf_domains_.end()) {
        updated_unswitched_domains.emplace(new_id);
      }
    }
  }

  IndexCompute updated_index_compute(
      new_td,
      updated_index_map,
      updated_extent_map,
      updated_zero_domains,
      updated_zero_merged_in,
      contig_finder,
      {},
      updated_halo_extent_map,
      updated_unswitched_domains);

  updated_index_compute.run();

  return updated_index_compute;
}

namespace {
// Map indices down to the leaf domains for applying swizzle
class UpdateLeafIndices : public IterVisitor {
 public:
  UpdateLeafIndices(
      const TensorDomain* td,
      std::unordered_map<IterDomain*, Val*> initial_index_map,
      std::unordered_map<IterDomain*, Val*> extent_map)
      : td_(td),
        index_map_(std::move(initial_index_map)),
        extent_map_(std::move(extent_map)) {
    const std::vector<Val*> domain_vals(td_->leaf().begin(), td_->leaf().end());

    traverseTo(domain_vals, false);
  }

  const std::unordered_map<IterDomain*, Val*>& indexMap() const {
    return index_map_;
  }

  const std::unordered_map<IterDomain*, Val*>& extentMap() const {
    return extent_map_;
  }

 private:
  using IterVisitor::handle;

  void handle(Split* split) override {
    auto in_id = split->in();
    auto outer_id = split->outer();
    auto inner_id = split->inner();

    // Nothing need to be done when mappings for the output axes
    // already exist.
    if (index_map_.find(outer_id) != index_map_.end()) {
      NVF_ERROR(
          index_map_.find(inner_id) != index_map_.end(),
          "Outer exists but inner not found");
      return;
    }

    if (!index_map_.count(in_id)) {
      // Reduction axes on producer side could be visited on forward
      //  propagation pass and current implementation does not yet
      //  support reduction on swizzled iterdomains, so un-indexed
      //  reduction iterdomains are just ignored for now. It is the same
      //  for broadcast iterdomains.
      NVF_ERROR(
          in_id->isReduction() || in_id->isBroadcast(),
          "Undefined index for ",
          in_id->toString());
      return;
    }

    auto factor = split->factor();
    index_map_[inner_id] =
        SimplifyingIrBuilder::modExpr(index_map_[in_id], factor);
    extent_map_[inner_id] = factor;
    index_map_[outer_id] =
        SimplifyingIrBuilder::divExpr(index_map_[in_id], factor);
    extent_map_[outer_id] =
        SimplifyingIrBuilder::ceilDivExpr(getExtent(in_id), factor);
  }

  void handle(Merge* merge) override {
    auto out_id = merge->out();
    auto outer_id = merge->outer();
    auto inner_id = merge->inner();

    // Nothing need to be done when mappings for the output axes
    // already exist.
    if (index_map_.find(out_id) != index_map_.end()) {
      return;
    }

    if (outer_id->isBroadcast()) {
      if (!index_map_.count(inner_id)) {
        // Reduction axes on producer side could be visited on forward
        //  propagation pass and current implementation does not yet
        //  support reduciton on swizzled iterdomains, so un-indexed
        //  reduction iterdomains are just ignored for now. The same applies to
        //  BroadcastOp.
        NVF_ERROR(
            inner_id->isReduction() || inner_id->isBroadcast(),
            "Undefined index for ",
            inner_id->toString());
        return;
      }

      NVF_ERROR(
          index_map_.find(inner_id) != index_map_.end(), "Inner ID not found");

      index_map_[out_id] = index_map_[inner_id];
      extent_map_[out_id] = getExtent(inner_id);
      return;
    } else if (inner_id->isBroadcast()) {
      if (!index_map_.count(outer_id)) {
        // Reduction axes on producer side could be visited on forward
        //  propagation pass and current implementation does not yet
        //  support reduciton on swizzled iterdomains, so un-indexed
        //  reduction iterdomains are just ignored for now.
        NVF_ERROR(
            outer_id->isReduction() || outer_id->isBroadcast(),
            "Undefined index for ",
            outer_id->toString());
        return;
      }

      NVF_ERROR(
          index_map_.find(outer_id) != index_map_.end(), "Outer ID not found");

      index_map_[out_id] = index_map_[outer_id];
      extent_map_[out_id] = getExtent(outer_id);
      return;
    }

    if (!index_map_.count(outer_id) || !index_map_.count(inner_id)) {
      // Reduction axes on producer side could be visited on forward
      //  propagation pass and current implementation does not yet
      //  support reduciton on swizzled iterdomains, so un-indexed
      //  reduction iterdomains are just ignored for now.
      NVF_ERROR(
          (outer_id->isReduction() || outer_id->isBroadcast()) &&
              (inner_id->isReduction() || inner_id->isBroadcast()),
          "Undefined index for ",
          outer_id->toString(),
          " and ",
          inner_id->toString());
      return;
    }

    NVF_ERROR(
        index_map_.find(outer_id) != index_map_.end(), "Outer ID not found");
    NVF_ERROR(
        index_map_.find(inner_id) != index_map_.end(), "Inner ID not found");

    index_map_[out_id] = SimplifyingIrBuilder::addExpr(
        index_map_[inner_id],
        SimplifyingIrBuilder::mulExpr(
            index_map_[outer_id], getExtent(inner_id)));

    extent_map_[out_id] =
        SimplifyingIrBuilder::mulExpr(getExtent(outer_id), getExtent(inner_id));
  }

  void handle(Swizzle2D* swizzle_2d) override {
    auto in_x = swizzle_2d->inX();
    auto in_y = swizzle_2d->inY();
    auto out_x = swizzle_2d->outX();
    auto out_y = swizzle_2d->outY();

    // Forward propagation pass still just forward
    //  through the indices and the actual swizzle
    //  will be applied on the backward pass in
    //  IndexSwizzle class implementation.
    index_map_[out_x] = index_map_.at(in_x);
    extent_map_[out_x] = getExtent(in_x);
    index_map_[out_y] = index_map_.at(in_y);
    extent_map_[out_y] = getExtent(in_y);
  }

  // return extent_map_[id] if exists, else return id->extent()
  Val* getExtent(IterDomain* id) {
    if (extent_map_.find(id) != extent_map_.end()) {
      return extent_map_.at(id);
    } else {
      return id->extent();
    }
  }

 private:
  const TensorDomain* td_;
  std::unordered_map<IterDomain*, Val*> index_map_;
  std::unordered_map<IterDomain*, Val*> extent_map_;
};

// Returns halo-extended extent if id has halo. Otherwise, just
// returns id->extent.
Val* getHaloExtentOfRootAxis(IterDomain* id, Val* normal_extent = nullptr) {
  if (normal_extent == nullptr) {
    normal_extent = id->extent();
  }

  const auto& halo = GpuLower::current()->haloInfo()->getRootAxisInfo(id);
  if (halo.hasHalo()) {
    auto halo_extent = SimplifyingIrBuilder::addExpr(
        normal_extent,
        SimplifyingIrBuilder::create<Val>(
            (int64_t)halo.width(), DataType::Index));
    return halo_extent;
  } else {
    return normal_extent;
  }
}

} // namespace

IndexSwizzle::IndexSwizzle(
    const TensorView* tv,
    std::unordered_map<IterDomain*, Val*> initial_index_map,
    std::unordered_map<IterDomain*, Val*> extent_map,
    std::unordered_set<IterDomain*> zero_domains,
    std::unordered_set<IterDomain*> zero_merged_in)
    : IndexCompute(
          tv->domain(),
          std::move(initial_index_map),
          std::move(extent_map),
          std::move(zero_domains),
          std::move(zero_merged_in)),
      tv_(tv) {}

IndexSwizzle::IndexSwizzle(
    const TensorView* tv,
    const TensorDomain* domain,
    std::unordered_map<IterDomain*, Val*> initial_index_map,
    std::unordered_map<IterDomain*, Val*> extent_map,
    std::unordered_set<IterDomain*> zero_domains,
    std::unordered_set<IterDomain*> zero_merged_in)
    : IndexCompute(
          domain,
          std::move(initial_index_map),
          std::move(extent_map),
          std::move(zero_domains),
          std::move(zero_merged_in)),
      tv_(tv) {}

void IndexSwizzle::run() {
  if (tv_->hasSwizzleOp()) {
    // Propagate backward for the annotated swizzle path.
    // TODO:
    //  eventually will unify the two swizzling implementation
    //  code path in a follow up. Currently just focusing on
    //  getting the necessary implementation of the swizzle
    //  operator ready.
    //
    // At this intermediate state, the legacy swizzle implementation
    //  takes precedence, i.e. whenever swizzle_type_ is not NoSwizzle,
    //  the new swizzle op pass is disabled.
    UpdateLeafIndices update_leaves(td_, indexMap(), extentMap());
    index_map_ = update_leaves.indexMap();
    extent_map_ = update_leaves.extentMap();
    IndexCompute::swizzle_mode_ = SwizzleMode::Data;
    IndexCompute::run();
  }
}

void IndexSwizzle::dispatch(Expr* e) {
  auto out_ids = ir_utils::filterByType<IterDomain>(e->outputs());
  bool needs_update =
      std::any_of(
          out_ids.begin(),
          out_ids.end(),
          [this](IterDomain* id) {
            return swizzled_ids_.find(id) != swizzled_ids_.end();
          }) ||
      (e->isA<Swizzle2D>() &&
       e->as<Swizzle2D>()->swizzleType() != Swizzle2DType::NoSwizzle &&
       e->as<Swizzle2D>()->swizzleMode() == SwizzleMode::Data);
  if (!needs_update) {
    return;
  }

  IndexCompute::dispatch(e);
  for (auto input : ir_utils::filterByType<IterDomain>(e->inputs())) {
    swizzled_ids_.insert(input);
  }
}

void IndexSwizzle::handle(Swizzle2D* swizzle_2d) {
  auto out_x_id = swizzle_2d->outX();
  auto out_y_id = swizzle_2d->outY();

  auto out_x_it = index_map_.find(out_x_id);
  auto out_y_it = index_map_.find(out_y_id);

  NVF_ERROR(
      out_x_it != index_map_.end() && out_y_it != index_map_.end(),
      "Swizzle output indices were not propagated through");

  IndexCompute::handle(swizzle_2d);
}

namespace {

//! Check if the index of a parallel loop should be subsituted with
//! zero.
//!
//! Zero substitution only happens with the BID parallel types with
//! Local Or Shared tensors or the TID parallel types with Local
//! tensors.
//!
//! This check is straightforward for consumers, but for producers
//! the substitution is only done when the producer uses the same
//! parallel type as the loop parallel type.
//!
//! If there's a mapped producer IterDoamin and that ID is
//! parallelized, there are a couple of cases depending on the
//! parallel type and the producer memory type:
//!
//! Loop PT, producer PT, producer mem -> index
//! - BID, TID/Serial, Shared / Local -> use BID
//! - BID, BID, Shared / Local -> use zero when loop PT == producer PT
//! - BID, BID, Shared / Local -> invalid when loop PT != producer PT
//! - TID, Serial, Local -> use TID
//! - TID, TID, Local -> use zero when loop PT == producer PT
//! - TID, TID, Local -> invalid when loop PT != producer PT
//!
//! The invalid cases should not happen here as they should be already
//! detected as invalid parallelization. Thus, we just need to find if
//! the producer has a mapped IterDomain that has the same parallel
//! type as the loop IterDomain.
bool isParallelLoopIndexSubstitutedAsZero(
    const TensorView* tv,
    IterDomain* loop_id,
    bool as_consumer,
    bool within_mma_loops) {
  const auto ca_map = GpuLower::current()->caMap();

  // MMA operands are currently indexed in units of "fragments",
  //  so each mma tensor domain would be zero-ed and the tensor index
  //  calculated here would be the fragment index.
  // TODO: This is a quick WAR to enable iterating over a register array
  //  of MMA fragments, so we could generate unrolled mma loops.
  //  Eventually we still want IdGraph to be able to analyze the
  //  in-register layout of mma fragments for more unified indexing math
  //  as well as more flexibility in swizzling loops.
  if (loop_id->isMma() && !as_consumer) {
    return true;
  }

  const bool is_shared = tv->getMemoryType() == MemoryType::Shared;
  const bool is_local = tv->getMemoryType() == MemoryType::Local;

  if (!((loop_id->isBlockDim() && (is_shared || is_local)) ||
        (loop_id->isThread() && is_local))) {
    return false;
  }

  // If this is for a consumer, the above check is sufficient
  if (as_consumer) {
    return true;
  }

  // Note && TODO:
  // mma swizzled lane_id does not map naturally from producer
  // to consumer but they should still be detected as same
  // parallel type. In a follow up may want to extend
  // find_matching_parallel_domain to cover this case.
  if ((within_mma_loops || ir_utils::isLdMatrixOp(tv->definition())) &&
      loop_id->getParallelType() == ParallelType::TIDx) {
    return true;
  }

  // When indexing a producer, additional checks are required as
  // mentioned above
  auto producer_tv = tv;
  auto it = std::find_if(
      tv->getLeafDomain().begin(),
      tv->getLeafDomain().end(),
      [&](IterDomain* tv_id) {
        // Matching is done using the index and loop maps. See
        // validateParallelize as well.
        return ca_map->areMapped(loop_id, tv_id, IdMappingMode::EXACT) ||
            ca_map->areMapped(loop_id, tv_id, IdMappingMode::PERMISSIVE);
      });

  // There's no mapped producer ID. Zero substitution shouldn't be
  // done.
  if (it == tv->getLeafDomain().end()) {
    return false;
  }

  // Producer ID that corresponds to the loop ID
  IterDomain* producer_id = *it;

  // If the loop PT and producer PT are the same, the producer ID can
  // be indexed as just zero. Otherwise, it must use the loop parallel
  // type as its index.

  // Sanity check when not substituted, i.e., when the producer ID
  // uses a different as the loop PT. Not necessary as these
  // conditions are already validated, but just double checking.

  if (loop_id->getParallelType() != producer_id->getParallelType()) {
    NVF_ERROR(
        (loop_id->isBlockDim() && !producer_id->isBlockDim()) ||
            (loop_id->isThreadDim() && !producer_id->isThread()),
        "Found invalid parallelization that should have been detected by the parallel validation: loop ID: ",
        loop_id->toString(),
        ", producer: ",
        producer_tv->toString());
  }

  return producer_id->getParallelType() == loop_id->getParallelType();
}

} // namespace

// Used for local and shared index mapping. Returns a map from loops
// to loop indices as well as a set of loops that do not contribute to
// indexing.
std::pair<
    std::unordered_map<kir::ForLoop*, Val*>,
    std::unordered_set<kir::ForLoop*>>
indexMapFromTV(
    const TensorView* tv,
    const std::vector<kir::ForLoop*>& loops,
    const std::unordered_set<kir::ForLoop*>& rotated_loops,
    kir::ForLoop* alloc_loop,
    bool as_consumer,
    kir::ForLoop* double_buffer_loop) {
  bool within_alloc = false;
  if (alloc_loop == nullptr) {
    within_alloc = true;
  }

  const bool is_global = tv->getMemoryType() == MemoryType::Global;
  const bool is_shared = tv->getMemoryType() == MemoryType::Shared;

  std::unordered_map<kir::ForLoop*, Val*> loop_to_ind_map;

  // Check if the current op has an implicit loop implemented
  //  within an mma instruction.
  bool within_mma_loops =
      std::any_of(loops.begin(), loops.end(), [](kir::ForLoop* fl) {
        return fl->iter_domain()->isMma();
      });

  // Track domains that do not contibute to the resulting
  // index. Previously, index->isZeroInt() was used to detect such
  // domains, but that's not a reliable method as we may set an
  // initial index to zero for unswitch.
  std::unordered_set<kir::ForLoop*> zero_loops;

  for (auto loop : loops) {
    Val* idx = nullptr;
    // See also LoopNestGenerator::pushAlloc.
    // NOLINTNEXTLINE(bugprone-branch-clone)
    if (!within_alloc) {
      if ((loop->iter_domain()->isThreadDim() && is_shared) ||
          (loop->iter_domain()->isThread() && is_global)) {
        idx = loop->indexOrStartIfTrivial();
      } else {
        idx = GpuLower::current()->kernel()->zeroVal();
        zero_loops.insert(loop);
      }
    } else if (isParallelLoopIndexSubstitutedAsZero(
                   tv, loop->iter_domain(), as_consumer, within_mma_loops)) {
      idx = GpuLower::current()->kernel()->zeroVal();
      zero_loops.insert(loop);
    } else {
      idx = loop->indexOrStartIfTrivial();
    }

    if (rotated_loops.count(loop) > 0 && zero_loops.count(loop) == 0) {
      idx = SimplifyingIrBuilder::addExpr(idx, loop->step());
    }

    if (loop == double_buffer_loop) {
      const int64_t stage_depth =
          GpuLower::current()->doubleBufferInfo().getStageDepthFor(
              loop->iter_domain());
      idx = SimplifyingIrBuilder::addExpr(
          idx,
          SimplifyingIrBuilder::create<Val>(stage_depth - 1L, DataType::Index));
    }

    loop_to_ind_map[loop] = idx;

    if (!within_alloc && loop == alloc_loop) {
      within_alloc = true;
    }
  }
  // NOLINTNEXTLINE(clang-analyzer-cplusplus.NewDeleteLeaks)
  return {loop_to_ind_map, zero_loops};
}

//! Set "pragma unroll" required for loops that indexing of Local
//! tensors depends on.
//!
//! \param tv Indexed tensor
//! \param alloc_loop Allocation loop of tv
//! \param loops The current loop structure
//! \param id_map Producer-to-consumer map in case of indexing as producer
void ensureStaticIndexing(
    const TensorView* tv,
    kir::ForLoop* alloc_loop,
    const std::vector<kir::ForLoop*>& loops,
    const std::unordered_map<IterDomain*, IterDomain*>& id_map) {
  if (tv->getMemoryType() != MemoryType::Local) {
    return;
  }

  bool within_alloc = false;
  if (alloc_loop == nullptr) {
    within_alloc = true;
  }

  for (auto loop : loops) {
    if (!within_alloc) {
      if (loop == alloc_loop) {
        within_alloc = true;
      }
      continue;
    }
    IterDomain* loop_id = loop->iter_domain();
    if (loop->vectorize() || loop_id->isThread()) {
      continue;
    }
    // Look for a domain that is mapped with the loop. If mapped in
    // the loop map, the loop index should be used for indexing of the
    // tensor, except for broadcast and reduction domains.
    auto it = std::find_if(
        tv->getLeafDomain().begin(),
        tv->getLeafDomain().end(),
        [loop_id, &id_map](IterDomain* id) {
          if (id->isBroadcast() || id->isReduction() || id->isStride()) {
            return false;
          }
          auto id_replacement = id_map.find(id);
          if (id_replacement != id_map.end()) {
            id = id_replacement->second;
          }
          return GpuLower::current()->caMap()->areMapped(
              loop_id, id, IdMappingMode::PERMISSIVE);
        });
    if (it != tv->getLeafDomain().end()) {
      loop->requireUnroll();
    }
  }
}

namespace {

std::unordered_map<IterDomain*, IterDomain*> invertOneToOneMap(
    const std::unordered_map<IterDomain*, IterDomain*>& map) {
  std::unordered_map<IterDomain*, IterDomain*> inverted;
  for (const auto& kv : map) {
    bool inserted = inverted.emplace(kv.second, kv.first).second;
    NVF_ERROR(
        inserted,
        "Multiple mappings to the same value detected: ",
        kv.second->toString());
  }
  return inverted;
}

} // namespace

std::vector<Val*> Index::getGlobalProducerStridedIndices(
    TensorView* producer_tv,
    const TensorView* consumer_tv,
    const std::vector<kir::ForLoop*>& loops,
    const std::unordered_set<kir::ForLoop*>& rotated_loops,
    const std::unordered_map<IterDomain*, Val*>& override_index) {
  FUSER_PERF_SCOPE("GpuLower::Lower::getGlobalProducerIndex");

  auto alloc_indices = getProducerAllocationIndices(
      producer_tv, consumer_tv, loops, rotated_loops, override_index);

  const auto& alloc_dom = producer_tv->getMaybeAllocationDomain();

  // TODO: Abstract stride logic to reuse with consumer indexing
  std::vector<Val*> strides(alloc_dom.size(), nullptr);
  {
    int stride_i = 0;
    for (const auto i : c10::irange(alloc_dom.size())) {
      if (alloc_dom[i]->isReduction()) {
        strides[i] = GpuLower::current()->kernel()->oneVal();
        continue;
      }
      strides[i] = IrBuilder::getItemExpr(
          IrBuilder::getAttrExpr(
              IrBuilder::metadataExpr(producer_tv), "alloc_stride"),
          (int64_t)stride_i++);
    }
  }

  NVF_ERROR(alloc_dom.size() == producer_tv->domain()->contiguity().size());
  Val* cur_contig_stride = GpuLower::current()->kernel()->oneVal();
  for (const auto i : c10::irange(alloc_dom.size())) {
    auto dim = alloc_dom.size() - i - 1;
    if (alloc_dom[dim]->isReduction()) {
      continue;
    }

    auto producer_dim_contiguity = producer_tv->domain()->contiguity().at(dim);
    if (alloc_dom[dim]->isBroadcast()) {
      strides[dim] = cur_contig_stride->fusion()->zeroVal();
      NVF_ERROR(!producer_dim_contiguity.has_value());
    } else if (!producer_dim_contiguity.has_value()) {
      NVF_ERROR(false, "Expected value for dimension contiguity");
    } else if (producer_dim_contiguity.value()) {
      // If contig, used the stored stride which may be the previous
      // dimensions stride * previous dimensions size
      strides[dim] = cur_contig_stride;
      // Prepare for the next dimension which may also be contiguous, multiply
      // by extent of this dimension
      auto alloc_dim_extent = getHaloExtentOfRootAxis(alloc_dom[dim]);
      cur_contig_stride =
          SimplifyingIrBuilder::mulExpr(cur_contig_stride, alloc_dim_extent);
    } else {
      // If non contiguous dimension, keep local stride information, set cur
      // stride to local stride * local raw extent
      auto alloc_dim_extent = getHaloExtentOfRootAxis(alloc_dom[dim]);
      cur_contig_stride =
          SimplifyingIrBuilder::mulExpr(strides[dim], alloc_dim_extent);
    }
  }

  auto vectorize_shift =
      loops.empty() ? nullptr : loops.back()->vectorize_shift();

  // Global striding
  std::vector<Val*> strided_inds(
      alloc_dom.size(), GpuLower::current()->kernel()->zeroVal());
  for (const auto i : c10::irange(alloc_dom.size())) {
    Val* alloc_ind = alloc_indices.at(i);

    if (alloc_ind->isZeroInt()) {
      continue;
    } else {
      auto strided_ind = SimplifyingIrBuilder::mulExpr(alloc_ind, strides[i]);
      if (i == alloc_dom.size() - 1 && vectorize_shift != nullptr) {
        strided_inds[i] =
            SimplifyingIrBuilder::addExpr(strided_ind, vectorize_shift);
      } else {
        strided_inds[i] = strided_ind;
      }
    }
  }

  return strided_inds;
}

namespace {

// Maps all producer domains to consumer with broadcast
// forwarding. Used to find the allocation position.
std::unordered_map<IterDomain*, IterDomain*> mapAllProducerDomainsToConsumer(
    TensorView* producer_tv,
    const TensorView* consumer_tv) {
  // This map has forwarded broadcast axes, it should only be used to compute
  // the allocation position of the producer
  std::unordered_map<IterDomain*, IterDomain*> p2c_alloc_map;

  //  We want to replay producer as consumer instead of the other way around
  //  since consumer may have some broadcasted axes producer doesn't have
  //  merged into loops producer may use. If we did consumer as producer we
  //  wouldn't have this information in the mapping.
  auto replay_PasC = BestEffortReplay::replayPasC(
      producer_tv,
      consumer_tv,
      -1,
      PairwiseRootDomainMap(producer_tv, consumer_tv));

  // Grab consumer domain entries and reverse replay map. TODO: Maybe
  // TransformReplay::replayPasC could return this map
  for (auto id : consumer_tv->getLeafDomain()) {
    const auto& c2p_map = replay_PasC.getReplay();
    auto c2p_it = c2p_map.find(id);
    if (c2p_it != c2p_map.end()) {
      auto c_id = c2p_it->first;
      auto p_id = c2p_it->second;
      p2c_alloc_map[p_id] = c_id;
    }
  }

  return p2c_alloc_map;
}

Val* sumVals(std::vector<Val*> vals) {
  Val* result_index = GpuLower::current()->kernel()->zeroVal();
  for (auto v : vals) {
    result_index = SimplifyingIrBuilder::addExpr(result_index, v);
  }
  return result_index;
}

} // namespace

// Producer index for either shared or local memory
std::vector<Val*> Index::getNonGlobalProducerStridedIndices(
    TensorView* producer_tv,
    const TensorView* consumer_tv,
    const std::vector<kir::ForLoop*>& loops,
    const std::unordered_set<kir::ForLoop*>& rotated_loops,
    const std::unordered_map<IterDomain*, Val*>& override_index) {
  bool is_mma_input = consumer_tv->definition()->isA<MmaOp>();
  const auto gpu_lower = GpuLower::current();
  // Replay producer to look like consumer so we can index on producer since our
  // loop nests look like consumer
  auto pairwise_map = PairwiseRootDomainMap(producer_tv, consumer_tv);
  // Resize ops can be and should be replayed.
  auto producer_replayed_as_consumer =
      TransformReplay::replayPasC(
          producer_tv,
          consumer_tv,
          -1,
          pairwise_map,
          TransformReplayOptions().replayResize())
          .first;

  ir_utils::TVDomainGuard domain_guard(
      producer_tv, producer_replayed_as_consumer);
  const auto p2c_alloc_map =
      mapAllProducerDomainsToConsumer(producer_tv, consumer_tv);

  // Map everything we can from reference to producer using compute at index
  // map. All producer id's don't exist in the compute at map. The rfactor axes
  // all may be, but since I haven't proven that to be the case, going to do a
  // more conservative approach, which is to use the consumer as a proxy between
  // producer to reference.
  std::unordered_map<IterDomain*, IterDomain*> index_map_ref_to_producer;
  std::unordered_map<IterDomain*, IterDomain*> c2p_index_map;

  // Map sent to best effort replay needs to match the exact incantation for
  // compute_at_mode.cpp with MappingMode::Index
  auto c2p_root_map = PairwiseRootDomainMap(producer_tv, consumer_tv)
                          .mapBroadcast(false)
                          .mapConsumerToProducer();

  // This replay has to be consistent with compute at index map.
  BestEffortReplay replay_producer_as_consumer(
      producer_tv->getLeafDomain(), consumer_tv->getLeafDomain(), c2p_root_map);

  c2p_index_map = replay_producer_as_consumer.getReplay();

  const auto& producer_indexing_from_idgraph = getTensorIndexFromIdGraph(
      loops, rotated_loops, consumer_tv, producer_tv, false, c2p_index_map);

  const auto& producer_indexing = producer_indexing_from_idgraph.index;

  IndexSwizzle index_swizzle(
      producer_tv,
      producer_indexing.indexMap(),
      producer_indexing.extentMap(),
      producer_indexing.zeroDomains(),
      producer_indexing.zeroMergedIn());

  index_swizzle.run();

  auto producer_swizzled_index = index_swizzle;

  if (producer_tv->hasSwizzleOp()) {
    // Special handling needed on the new swizzle
    //  op pass:
    //  each swizzle op is local to the tensor,
    //  so ReplayPasC will not include the swizzle
    //  ops on the producer iterdomain. So would
    //  need to traverse forward the producer domain
    //  before the replay to get the swizzle ops.
    IndexSwizzle producer_swizzle2d(
        producer_tv,
        domain_guard.prevDomain(),
        producer_indexing.indexMap(),
        producer_indexing.extentMap(),
        producer_indexing.zeroDomains(),
        producer_indexing.zeroMergedIn());
    producer_swizzle2d.run();
    producer_swizzled_index = producer_swizzle2d;
  }

  // TODO: merge the two swizzle compute logic once the new one is ready.
  //  will need to replace cyclic shift swizzle with xor since swizzle2d
  //  doesn't have cyclic shift.
  const auto& index_map = producer_swizzled_index.indexMap();

  const auto& extent_map = producer_indexing.extentMap();
  const auto& zero_domain_map = producer_indexing.zeroDomains();
  // Indices should now be mapped onto IterDomains in producer, so just grab
  // and use them.
  const auto& alloc_dom = producer_tv->getMaybeAllocationDomain();

  // Figure out which alloc axes we don't need to index
  std::unordered_set<IterDomain*> skip_indexing;

  for (auto alloc_id : alloc_dom) {
    // Already taken care of because we can detect no indexing required
    if (alloc_id->isBroadcast() || alloc_id->isReduction() ||
        alloc_id->isStride() ||
        (alloc_id->isThread() &&
         producer_tv->getMemoryType() == MemoryType::Local)) {
      skip_indexing.insert(alloc_id);
      continue;
    }

    // Already an entry for this allocation domain, continue
    if (index_map.find(alloc_id) != index_map.end()) {
      continue;
    }
  }

  std::vector<Val*> strided_inds(
      alloc_dom.size(), GpuLower::current()->kernel()->zeroVal());

  // MMA operation op is a special operation that our automatic "zero domain"
  // analysis of our current indexing approach does not work. So we need to
  // manually specify which dimensions are used for MMA allocation.
  std::function<bool(const IterDomain* id)> is_mma_allocation;
  if (is_mma_input) {
    int size = (int)alloc_dom.size();
    const IterDomain* allocation0 = alloc_dom.at(size - 3);
    const IterDomain* allocation1 = alloc_dom.at(size - 2);
    const IterDomain* allocation2 = alloc_dom.at(size - 1);
    is_mma_allocation = [=](const IterDomain* id) {
      return id == allocation0 || id == allocation1 || id == allocation2;
    };
  } else {
    is_mma_allocation = [](const IterDomain* id) { return false; };
  }

  for (const auto i : c10::irange(alloc_dom.size())) {
    if (skip_indexing.count(alloc_dom[i])) {
      continue;
    }

    auto override_it = override_index.find(alloc_dom[i]);
    const bool is_overriden = override_it != override_index.end();

    NVF_ERROR(
        is_overriden || index_map.find(alloc_dom[i]) != index_map.end(),
        "Couldn't find allocation mapping for ",
        producer_tv->toString(),
        " dim: ",
        i,
        " id: ",
        alloc_dom[i]->toString());

    auto alloc_ind_i =
        is_overriden ? override_it->second : index_map.at(alloc_dom[i]);

    alloc_ind_i = getProducerIndexWithHalo(
        producer_tv, i, alloc_ind_i, consumer_tv, is_overriden);

    alloc_ind_i = getProducerIndexWithGather(
        alloc_ind_i,
        i,
        producer_tv,
        consumer_tv,
        producer_indexing_from_idgraph.concrete_index.indexMap());

    alloc_ind_i = getProducerIndexWithPartialSplit(
        alloc_ind_i, alloc_dom[i], producer_tv, consumer_tv);

    if (alloc_ind_i->isZeroInt()) {
      continue;
    }

    // Compute striding for this index.
    Val* stride = nullptr;
    for (const auto j : c10::irange(i + 1, alloc_dom.size())) {
      if (skip_indexing.count(alloc_dom[j])) {
        continue;
      }

      auto alloc_ext_j = (extent_map.find(alloc_dom[j]) == extent_map.end() ||
                          is_mma_allocation(alloc_dom[j]))
          ? alloc_dom[j]->extent()
          : extent_map.at(alloc_dom[j]);

      alloc_ext_j = getHaloExtentOfRootAxis(alloc_dom[j], alloc_ext_j);

      if (zero_domain_map.count(alloc_dom[j]) == 0 ||
          is_mma_allocation(alloc_dom[j])) {
        if (stride == nullptr) {
          stride = alloc_ext_j;
        } else {
          stride = SimplifyingIrBuilder::mulExpr(stride, alloc_ext_j);
        }
      }
    }

    if (stride != nullptr) {
      strided_inds[i] = SimplifyingIrBuilder::mulExpr(alloc_ind_i, stride);
    } else {
      strided_inds[i] = alloc_ind_i;
    }
  }

  if (producer_tv->isDoubleBuffered() || producer_tv->isCircularBuffered()) {
    auto db_loop = gpu_lower->doubleBufferInfo().getDoubleBufferLoop(
        producer_tv, loops, true);
    if (db_loop != nullptr) {
      const auto stage_depth =
          (int64_t)gpu_lower->doubleBufferInfo().getStageDepthFor(
              db_loop->iter_domain());
      auto loop_index = db_loop->indexOrStartIfTrivial();
      if (rotated_loops.count(db_loop) > 0) {
        loop_index = SimplifyingIrBuilder::addExpr(loop_index, db_loop->step());
      }
      auto db_switch_index = SimplifyingIrBuilder::modExpr(
          loop_index,
          SimplifyingIrBuilder::create<Val>(stage_depth, DataType::Index));
      auto original_alloc_size =
          gpu_lower->doubleBufferInfo().getOriginalAllocSize(producer_tv);
      auto db_strided_index =
          SimplifyingIrBuilder::mulExpr(db_switch_index, original_alloc_size);
      strided_inds.push_back(db_strided_index);
    }
  }

  return strided_inds;
}

Val* Index::getLinearLogicalIndex(
    TensorView* consumer_tv,
    const std::vector<kir::ForLoop*>& loops,
    const std::unordered_set<kir::ForLoop*>& rotated_loops) {
  auto guard = ir_utils::allocateToRFactorDomainGuard(consumer_tv, true);
  return sumVals(
      getGlobalConsumerStridedIndices(consumer_tv, loops, rotated_loops));
}

std::vector<Val*> Index::getConsumerPerDimLogicalIndex(
    TensorView* consumer_tv,
    const std::vector<kir::ForLoop*>& loops,
    const std::unordered_set<kir::ForLoop*>& rotated_loops) {
  auto guard = ir_utils::allocateToRFactorDomainGuard(consumer_tv, false);
  IndexFromIdGraph index_from_id_graph =
      getTensorIndexFromIdGraph(loops, rotated_loops, consumer_tv);
  return getConsumerAllocationIndices(consumer_tv, loops, index_from_id_graph);
}

std::vector<Val*> Index::getProducerPerDimLogicalIndex(
    TensorView* producer_tv,
    const TensorView* consumer_tv,
    const std::vector<kir::ForLoop*>& loops,
    const std::unordered_set<kir::ForLoop*>& rotated_loops,
    const std::unordered_map<IterDomain*, Val*>& override_index) {
  auto guard = ir_utils::allocateToRFactorDomainGuard(producer_tv, false);
  return getProducerAllocationIndices(
      producer_tv, consumer_tv, loops, rotated_loops, override_index);
}

std::vector<Val*> Index::getStrides(TensorView* tv) {
  // Indices should now be mapped onto IterDomains in consumer, so just grab
  // and use them.
  const auto& alloc_dom = tv->getMaybeAllocationDomain();

  std::vector<Val*> strides(
      alloc_dom.size(), GpuLower::current()->kernel()->oneVal());
  {
    int stride_i = 0;
    for (const auto i : c10::irange(alloc_dom.size())) {
      if (alloc_dom[i]->isReduction() || alloc_dom[i]->isStride()) {
        strides[i] = GpuLower::current()->kernel()->oneVal();
        continue;
      }
      strides[i] = IrBuilder::getItemExpr(
          IrBuilder::getAttrExpr(IrBuilder::metadataExpr(tv), "alloc_stride"),
          (int64_t)stride_i++);
    }
  }

  NVF_ERROR(alloc_dom.size() == tv->domain()->contiguity().size());
  Val* cur_contig_stride = GpuLower::current()->kernel()->oneVal();
  for (const auto i : c10::irange(alloc_dom.size())) {
    auto dim = alloc_dom.size() - i - 1;
    if (alloc_dom[dim]->isReduction() || alloc_dom[dim]->isStride()) {
      continue;
    }

    auto dim_contiguity = tv->domain()->contiguity().at(dim);
    if (alloc_dom[dim]->isBroadcast()) {
      strides[dim] = cur_contig_stride->fusion()->zeroVal();
      NVF_ERROR(!dim_contiguity.has_value());
    } else if (!dim_contiguity.has_value()) {
      NVF_ERROR(false, "Expected value for dimension contiguity");
    } else if (dim_contiguity.value()) {
      // If contig, used the stored stride which may be the previous
      // dimensions stride * previous dimensions size
      strides[dim] = cur_contig_stride;
      // Prepare for the next dimension which may also be contiguous, multiply
      // by extent of this dimension
      auto alloc_dim_extent = getHaloExtentOfRootAxis(alloc_dom[dim]);
      cur_contig_stride =
          SimplifyingIrBuilder::mulExpr(cur_contig_stride, alloc_dim_extent);
    } else {
      // If non contiguous dimension, keep local stride information, set cur
      // stride to local stride * local raw extent
      cur_contig_stride = SimplifyingIrBuilder::mulExpr(
          strides[dim], getHaloExtentOfRootAxis(alloc_dom[dim]));
    }
  }
  return strides;
}

std::vector<Val*> Index::getConsumerAllocationIndices(
    const TensorView* tv,
    const std::vector<kir::ForLoop*>& loops,
    const IndexFromIdGraph& index_from_id_graph) {
  const auto& alloc_dom = tv->getMaybeAllocationDomain();
  auto indexing = index_from_id_graph.index;

  std::vector<Val*> alloc_inds(
      alloc_dom.size(), GpuLower::current()->kernel()->zeroVal());
  for (const auto i : c10::irange(alloc_dom.size())) {
    // See a comment in indexing to allocation domains in
    // getGlobalProducerIndex.
    if (alloc_dom[i]->isReduction() || alloc_dom[i]->isBroadcast() ||
        alloc_dom[i]->isStride()) {
      continue;
    }

    NVF_ERROR(
        indexing.indexMap().find(alloc_dom[i]) != indexing.indexMap().end(),
        "Couldn't find allocation mapping for ",
        tv->toString(),
        " dim: ",
        i,
        " id: ",
        alloc_dom[i]->toString());

    auto alloc_ind = indexing.indexMap().at(alloc_dom[i]);

    alloc_ind = SimplifyingIrBuilder::addExpr(
        alloc_ind, getGlobalConsumerOffsetWithPartialSplit(alloc_dom[i]));
    alloc_inds[i] = alloc_ind;
  }
  return alloc_inds;
}

std::vector<Val*> Index::getProducerAllocationIndices(
    TensorView* producer_tv,
    const TensorView* consumer_tv,
    const std::vector<kir::ForLoop*>& loops,
    const std::unordered_set<kir::ForLoop*>& rotated_loops,
    const std::unordered_map<IterDomain*, Val*>& override_index) {
  FUSER_PERF_SCOPE("GpuLower::Lower::getProducerAllocationIndices");
  // Replay producer to look like consumer so we can index on producer since
  // our loop nests look like consumer
  auto pairwise_map =
      PairwiseRootDomainMap(producer_tv, consumer_tv).mapBroadcast(true);

  TensorDomain* producerAsC = TransformReplay::replayPasC(
                                  producer_tv,
                                  consumer_tv,
                                  -1,
                                  pairwise_map,
                                  TransformReplayOptions().replayResize())
                                  .first;

  // Make the producer_tv look like consumer while performing indexing math
  ir_utils::TVDomainGuard domain_guard(producer_tv, producerAsC);

  // Map sent to best effort replay needs to match the exact incantation for
  // compute_at_mode.cpp with MappingMode::Index
  auto c2p_root_map = PairwiseRootDomainMap(producer_tv, consumer_tv)
                          .mapBroadcast(false)
                          .mapConsumerToProducer();

  // This replay has to be consistent with compute at index map.
  BestEffortReplay replay_producer_as_consumer(
      producer_tv->getLeafDomain(), consumer_tv->getLeafDomain(), c2p_root_map);

  auto c2p_map = replay_producer_as_consumer.getReplay();

  // Make sure at least root domains are mapped even when extents may
  // be different. This mapping is important for the indexing lookup
  // tensors of PyTorch gather as a producer. The IDs of a lookup
  // tensor may have larger extents than those of the corresponding
  // output tensor, but the index expressions to those output IDs can
  // still be used for the producer. Note that we always do not map
  // the indirectly accessed ID and its corresponding output ID. The
  // above relaxed mapping is only for the rest of the IDs.
  //
  // Note that when the consumer has swizzle, the swizzle are skipped. For
  // example, if we have:
  //   consumer:
  //     root: I0, I1, I2
  //     leaf: I0, I3, I4
  //   producer:
  //     root I5, I6, I7
  // where I3, I4 = swizzle(I1, I2) , then the c2p map will be I3->I6, I4->I7,
  // I1 and I2 are not mapped. For this case, we should allow the root unmapped,
  // If we add I1->I6 and I2->I7, the c2p map will no longer be injective, which
  // is not what we want.
  const auto p2c_map = invertOneToOneMap(c2p_map);
  for (const auto& kv : PairwiseRootDomainMap(producer_tv, consumer_tv)
                            .mapBroadcast(false)
                            .mapDifferentExtents(true)
                            .mapConsumerToProducer()) {
    auto consumer_root_id = kv.first;
    auto producer_root_id = kv.second;
    if (c2p_map.find(consumer_root_id) == c2p_map.end() &&
        p2c_map.find(producer_root_id) == p2c_map.end()) {
      c2p_map.emplace(consumer_root_id, producer_root_id);
    }
  }

  const auto& producer_indexing_from_idgraph = getTensorIndexFromIdGraph(
      loops, rotated_loops, consumer_tv, producer_tv, true, c2p_map);

  auto producer_indexing = producer_indexing_from_idgraph.index;

  // Indices should now be mapped onto IterDomains in producer, so just grab
  // and use them.
  const auto& alloc_dom = producer_tv->getMaybeAllocationDomain();

  std::vector<Val*> alloc_inds(
      alloc_dom.size(), GpuLower::current()->kernel()->zeroVal());

  for (const auto i : c10::irange(alloc_dom.size())) {
    auto override_it = override_index.find(alloc_dom[i]);
    const bool is_overriden = override_it != override_index.end();

    if (alloc_dom[i]->isReduction() ||
        (alloc_dom[i]->isBroadcast() && !is_overriden)) {
      continue;
    }

    Val* alloc_ind = nullptr;
    if (is_overriden) {
      alloc_ind = override_it->second;
    } else if (
        producer_indexing.indexMap().find(alloc_dom[i]) !=
        producer_indexing.indexMap().end()) {
      alloc_ind = producer_indexing.indexMap().at(alloc_dom[i]);
    }

    NVF_ERROR(
        alloc_ind != nullptr,
        "Couldn't find allocation mapping for ",
        producer_tv->toString(),
        " dim: ",
        i,
        " id: ",
        alloc_dom[i]->toString());

    if (!alloc_dom[i]->isBroadcast() || !is_overriden) {
      // This is an Iteration domain or a non-padded broadcast domain
      alloc_ind = getProducerIndexWithHalo(
          producer_tv, i, alloc_ind, consumer_tv, is_overriden);

      alloc_ind = getProducerIndexWithGather(
          alloc_ind,
          i,
          producer_tv,
          consumer_tv,
          producer_indexing_from_idgraph.concrete_index.indexMap());

      alloc_ind = getProducerIndexWithPartialSplit(
          alloc_ind, alloc_dom[i], producer_tv, consumer_tv);
    }

    alloc_inds.at(i) = alloc_ind;
  }

  return alloc_inds;
}

std::vector<Val*> Index::getGlobalConsumerStridedIndices(
    TensorView* consumer_tv,
    const std::vector<kir::ForLoop*>& loops,
    const std::unordered_set<kir::ForLoop*>& rotated_loops,
    const std::unordered_map<int, Val*>& override_index) {
  FUSER_PERF_SCOPE("GpuLower::Lower::getGlobalConsumerIndex");

  auto index_from_id_graph =
      getTensorIndexFromIdGraph(loops, rotated_loops, consumer_tv);
  auto consumer_indexing = index_from_id_graph.index;
  auto strides = getStrides(consumer_tv);
  // if we need to override index, we need to generate the index from each
  // allocation axis firstly.
  auto alloc_inds =
      getConsumerAllocationIndices(consumer_tv, loops, index_from_id_graph);

  // Global striding
  auto vectorize_shift =
      loops.empty() ? nullptr : loops.back()->vectorize_shift();
  std::vector<Val*> strided_inds(
      alloc_inds.size(), GpuLower::current()->kernel()->zeroVal());
  for (const auto i : c10::irange(alloc_inds.size())) {
    auto override_it = override_index.find((int)i);
    if (override_it != override_index.end()) {
      alloc_inds[i] = override_it->second;
    }
    if (alloc_inds[i]->isZeroInt()) {
      continue;
    } else {
      auto strided_ind =
          SimplifyingIrBuilder::mulExpr(alloc_inds[i], strides[i]);
      if (i == strides.size() - 1 && vectorize_shift != nullptr) {
        strided_inds[i] =
            SimplifyingIrBuilder::addExpr(strided_ind, vectorize_shift);
      } else {
        strided_inds[i] = strided_ind;
      }
    }
  }

  NVF_ERROR(
      strided_inds.size() == consumer_tv->getMaybeAllocationDomain().size());

  return strided_inds;
}

// Consumer index for either shared or local memory
std::vector<Val*> Index::getNonGlobalConsumerStridedIndices(
    const TensorView* consumer_tv,
    const std::vector<kir::ForLoop*>& loops,
    const std::unordered_set<kir::ForLoop*>& rotated_loops,
    const std::unordered_map<IterDomain*, Val*>& override_index) {
  const auto gpu_lower = GpuLower::current();
  // At now, only ScatterOp set override_index, and the output of ScatterOp
  // is on global memory, so in this method, the override_index must be empty.
  NVF_ERROR(override_index.empty());
  auto consumer_indexing_from_idgraph = getTensorIndexFromIdGraph(
      loops,
      rotated_loops,
      consumer_tv,
      // Producer tv
      nullptr,
      // Index global
      false);

  auto consumer_indexing = consumer_indexing_from_idgraph.index;

  IndexSwizzle index_swizzle(
      consumer_tv,
      consumer_indexing.indexMap(),
      consumer_indexing.extentMap(),
      consumer_indexing.zeroDomains(),
      consumer_indexing.zeroMergedIn());

  index_swizzle.run();

  const auto& index_map = index_swizzle.indexMap();
  const auto& extent_map = consumer_indexing.extentMap();
  const auto& zero_domain_map = consumer_indexing.zeroDomains();

  // Indices should now be mapped onto IterDomains in consumer, so just grab
  // and use them.
  const auto& alloc_dom = consumer_tv->getMaybeAllocationDomain();
  std::vector<Val*> strided_inds(
      alloc_dom.size(), GpuLower::current()->kernel()->zeroVal());
  for (const auto i : c10::irange(alloc_dom.size())) {
    if (alloc_dom[i]->isReduction() || alloc_dom[i]->isBroadcast() ||
        alloc_dom[i]->isStride() ||
        (alloc_dom[i]->isThread() &&
         consumer_tv->getMemoryType() == MemoryType::Local)) {
      continue;
    }

    std::stringstream error_msg_loops;
    if (index_map.find(alloc_dom[i]) == index_map.end()) {
      for (auto loop : loops) {
        error_msg_loops << " " << loop->iter_domain()->toString();
      }
    }

    NVF_ERROR(
        index_map.find(alloc_dom[i]) != index_map.end(),
        "Couldn't find allocation mapping for ",
        consumer_tv->toString(),
        " dim: ",
        i,
        " id: ",
        alloc_dom[i]->toString(),
        ", loops: ",
        error_msg_loops.str());

    auto alloc_ind_i = index_map.at(alloc_dom[i]);
    if (alloc_ind_i->isZeroInt()) {
      continue;
    }

    // Compute striding for this index.
    Val* stride = nullptr;
    for (const auto j : c10::irange(i + 1, alloc_dom.size())) {
      if (alloc_dom[j]->isBroadcast() || alloc_dom[j]->isReduction() ||
          alloc_dom[j]->isStride()) {
        continue;
      }

      NVF_ERROR(
          index_map.find(alloc_dom[j]) != index_map.end(),
          "Couldn't find allocation mapping for ",
          consumer_tv->toString(),
          " dim: ",
          j,
          " id: ",
          alloc_dom[j]->toString());

      auto alloc_ext_j = extent_map.find(alloc_dom[j]) == extent_map.end()
          ? alloc_dom[j]->extent()
          : extent_map.at(alloc_dom[j]);

      alloc_ext_j = getHaloExtentOfRootAxis(alloc_dom[j], alloc_ext_j);

      if (zero_domain_map.count(alloc_dom[j]) == 0) {
        if (stride == nullptr) {
          stride = alloc_ext_j;
        } else {
          stride = SimplifyingIrBuilder::mulExpr(stride, alloc_ext_j);
        }
      }
    }

    if (stride != nullptr) {
      strided_inds[i] = SimplifyingIrBuilder::mulExpr(alloc_ind_i, stride);
    } else {
      strided_inds[i] = alloc_ind_i;
    }
  }

  // This check was originally done in getConsumerStridedIndices, but
  // the number of strided index values depends on the loop where the
  // consumer tensor is located. If it's double buffered and not in
  // the prologue loop, strided_inds ends up having one more
  // index, so it's just much simpler to check here before adding the
  // additional index for double buffering.
  NVF_ERROR(
      strided_inds.size() == consumer_tv->getMaybeAllocationDomain().size());

  if (consumer_tv->isDoubleBuffered() || consumer_tv->isCircularBuffered()) {
    auto db_loop =
        gpu_lower->doubleBufferInfo().getDoubleBufferLoop(consumer_tv, loops);
    auto stage_depth = (int64_t)gpu_lower->doubleBufferInfo().getStageDepthFor(
        db_loop->iter_domain());
    bool is_circular_buffer_loop = stage_depth > 2;
    bool is_prolog =
        db_loop->doubleBufferLoopStage() == DoubleBufferLoopStage::Prolog;

    Val* db_switch_index = nullptr;

    // In double buffered we don't materialize the prolog loop as there will
    //  be only one iteration. In circular buffer case we materialize the
    //  prolog loop as well covering the first N-1 iterations, N being the
    //  stage depth.
    if (!is_prolog || is_circular_buffer_loop) {
      if (is_prolog && is_circular_buffer_loop) {
        // The buffer switching logic is the same as original index
        //  in the case of circular buffer prolog.
        db_switch_index = db_loop->indexOrStartIfTrivial();
        if (rotated_loops.count(db_loop)) {
          db_switch_index =
              SimplifyingIrBuilder::addExpr(db_switch_index, db_loop->step());
        }
      } else {
        auto loop_index = db_loop->indexOrStartIfTrivial();
        if (rotated_loops.count(db_loop)) {
          loop_index =
              SimplifyingIrBuilder::addExpr(loop_index, db_loop->step());
        }
        // Switching index generated for main loop or epilog component.
        db_switch_index = SimplifyingIrBuilder::modExpr(
            SimplifyingIrBuilder::addExpr(
                loop_index,
                SimplifyingIrBuilder::create<Val>(
                    stage_depth - 1, DataType::Index)),
            SimplifyingIrBuilder::create<Val>(stage_depth, DataType::Index));
      }

      // Use the generated switching buffer index to access the buffer space.
      auto original_alloc_size =
          gpu_lower->doubleBufferInfo().getOriginalAllocSize(consumer_tv);
      auto db_strided_index =
          SimplifyingIrBuilder::mulExpr(db_switch_index, original_alloc_size);
      strided_inds.push_back(db_strided_index);
    }
  }
  return strided_inds;
}

Val* Index::getProducerStridedIndices(
    TensorView* producer,
    const TensorView* consumer,
    const std::vector<kir::ForLoop*>& loops,
    const std::unordered_set<kir::ForLoop*>& rotated_loops,
    const std::unordered_map<IterDomain*, Val*>& override_index,
    bool generate_pointer) {
  FUSER_PERF_SCOPE("GpuLower::Lower::Index::getProducerStridedIndices");
  if (producer->domain()->noReductions().empty()) {
    if (generate_pointer) {
      return IrBuilder::baseAddressExpr(producer);
    } else {
      return GpuLower::current()->kernel()->zeroVal();
    }
  }

  if (producer->getMemoryType() == MemoryType::Global) {
    auto index = sumVals(getGlobalProducerStridedIndices(
        producer, consumer, loops, rotated_loops, override_index));
    if (generate_pointer) {
      return SimplifyingIrBuilder::addExpr(
          IrBuilder::baseAddressExpr(producer), index);
    } else {
      return index;
    }
  } else {
    auto index = sumVals(getNonGlobalProducerStridedIndices(
        producer, consumer, loops, rotated_loops, override_index));
    if (generate_pointer) {
      auto index_bytes = IrBuilder::mulExpr(
          index,
          IrBuilder::create<Val>(
              dataTypeSize(*producer->getDataType()), *index->getDataType()));
      return IrBuilder::addExpr(
          IrBuilder::baseAddressExpr(producer), index_bytes);
    } else {
      return index;
    }
  }
}

// Producer is the inputs of an expression
kir::TensorIndex* Index::getProducerIndex(
    TensorView* producer,
    const TensorView* consumer,
    const std::vector<kir::ForLoop*>& loops,
    const std::unordered_set<kir::ForLoop*>& rotated_loops,
    const std::unordered_map<IterDomain*, Val*>& override_index,
    bool generate_pointer,
    DataType as_type) {
  auto index = getProducerStridedIndices(
      producer,
      consumer,
      loops,
      rotated_loops,
      override_index,
      generate_pointer);
  index = GpuLower::current()->commonScalarMap().hoistScalar(index, loops);
  if (ir_utils::isLdMatrixOp(consumer->definition()) &&
      at::cuda::getCurrentDeviceProperties()->major < 8) {
    auto items_per_thread = ir_utils::getVectorizeSize(consumer);
    if (items_per_thread != 8) {
      // For Turing, unused indices for ldmatrix needs to be aligned, although
      // they are not used.
      auto orig_index = index;
      index = IrBuilder::create<Val>(index->dtype());
      UnaryOpType op = UnaryOpType::Print;
      if (items_per_thread == 2) {
        op = UnaryOpType::AdjustPartialLdMatrixAddrInTuring8;
      } else if (items_per_thread == 4) {
        op = UnaryOpType::AdjustPartialLdMatrixAddrInTuring16;
      } else {
        NVF_ERROR(
            false,
            "Unexpected output vectorizaiton for ldmatrix, expect 2, 4, or 8, get ",
            items_per_thread);
      }
      IrBuilder::create<UnaryOp>(op, index, orig_index);
    }
  }
  return IrBuilder::create<kir::TensorIndex>(producer, index, as_type);
}

Val* Index::getConsumerStridedIndices(
    TensorView* consumer,
    const std::vector<kir::ForLoop*>& loops,
    const std::unordered_set<kir::ForLoop*>& rotated_loops,
    const std::unordered_map<int, Val*>& override_index,
    bool generate_pointer) {
  FUSER_PERF_SCOPE("GpuLower::Lower::Index::getConsumerStridedIndices");
  if (consumer->domain()->noReductions().empty()) {
    if (generate_pointer) {
      return IrBuilder::baseAddressExpr(consumer);
    } else {
      return GpuLower::current()->kernel()->zeroVal();
    }
  }

  if (consumer->getMemoryType() == MemoryType::Global) {
    auto index = sumVals(getGlobalConsumerStridedIndices(
        consumer, loops, rotated_loops, override_index));
    if (generate_pointer) {
      return SimplifyingIrBuilder::addExpr(
          IrBuilder::baseAddressExpr(consumer), index);
    } else {
      return index;
    }
  } else {
    auto index = sumVals(
        getNonGlobalConsumerStridedIndices(consumer, loops, rotated_loops));
    if (generate_pointer) {
      auto index_bytes = IrBuilder::mulExpr(
          index,
          IrBuilder::create<Val>(
              dataTypeSize(*consumer->getDataType()), *index->getDataType()));
      return IrBuilder::addExpr(
          IrBuilder::baseAddressExpr(consumer), index_bytes);
    } else {
      return index;
    }
  }
}

// Consumer is the output of an expression
kir::TensorIndex* Index::getConsumerIndex(
    TensorView* consumer,
    const std::vector<kir::ForLoop*>& loops,
    const std::unordered_set<kir::ForLoop*>& rotated_loops,
    const std::unordered_map<int, Val*>& override_index,
    bool generate_pointer,
    DataType as_type) {
  auto index = getConsumerStridedIndices(
      consumer, loops, rotated_loops, override_index, generate_pointer);
  index = GpuLower::current()->commonScalarMap().hoistScalar(index, loops);
  return SimplifyingIrBuilder::create<kir::TensorIndex>(
      consumer, index, as_type);
}

namespace {

struct PredicateDomainInfo {
 public:
  // Iteration domain to predicate
  IterDomain* id = nullptr;
  // The set of iteration domains that make up the id. If this is for
  // a non-divisible split, the set only contains the id itself. This
  // set is used to remove redundant predicates when gathering
  // unswitch predicates.
  std::unordered_set<IterDomain*> covered_ids;
  // True if this predicate is for an intermediate domain. Examples
  // include domains with non-divisible split and resized domains.
  bool is_intermediate_domain = false;
};

// Find iteration domains in the history of a consumer to predicate comprised
// only of merge operations. Only return iteration domains that are subsequently
// fed into a split, or are in the provided domain. In other words, we don't
// want to return every IterDomain that's contiguous, just the one closest to
// the leaves. Predicates are not associated with physical memory so we can
// treat all of them as contiguous merges.
//
// TODO: This seems to have a large overlap with ContigIDs. Consider
// refactoring.
std::vector<PredicateDomainInfo> getPredicateContigIds(
    TensorView* consumer_tv,
    const std::unordered_map<IterDomain*, Val*>& consumer_index_map) {
  const auto gpu_lower = GpuLower::current();

  // When there's a resize expr between the root and the rfactor
  // domains, predicate the rfactor domain. Otherwise, predicate the
  // root domain. The actual size of an IterDomain after resize
  // changes, and the output IterDomain needs to be used to generate
  // its predicate.
  const auto& consumer_root_domain = ir_utils::hasResizedRfactor(consumer_tv)
      ? consumer_tv->getMaybeRFactorDomain()
      : consumer_tv->getRootDomain();

  if (consumer_root_domain.empty()) {
    return std::vector<PredicateDomainInfo>();
  }

  std::unordered_map<IterDomain*, Val*> concrete_index_map;
  for (auto entry : consumer_index_map) {
    auto c_id = gpu_lower->caMap()->getConcreteMappedID(
        entry.first, IdMappingMode::EXACT);
    concrete_index_map[c_id] = entry.second;
  }

  std::unordered_set<IterDomain*> final_ids;
  for (auto root_i : c10::irange(consumer_root_domain.size())) {
    auto root_id = consumer_root_domain[root_i];
    if (root_id->maybePartial()) {
      final_ids.insert(root_id);
      continue;
    }
    // Shifted or gathered axes need to be predicated at the root domain
    auto shift_expr = dynamic_cast<ShiftOp*>(consumer_tv->definition());
    auto gather_expr = dynamic_cast<GatherOp*>(consumer_tv->definition());
    if ((shift_expr && shift_expr->offset(root_i) != 0) ||
        (gather_expr && root_i < gather_expr->windowShape().size() &&
         gather_expr->windowShape().at(root_i) != 1)) {
      final_ids.insert(root_id);
    }
  }

  ContigIDs contig_finder(
      consumer_tv->getLeafDomain(),
      consumer_root_domain,
      TensorDomain::getContiguityFilledWith(consumer_root_domain, true),
      final_ids,
      concrete_index_map,
      GpuLower::current()->divisibleSplitSet(),
      GpuLower::current()->caMap(),
      GpuLower::current()->haloInfo(),
      GpuLower::current()->concretizedBroadcastDomains(),
      {},
      false,
      true);

  std::vector<PredicateDomainInfo> contig_id_infos;
  std::unordered_set<IterDomain*> covered_roots;

  // Create entries and return them
  for (auto root_id : consumer_root_domain) {
    if (covered_roots.count(root_id) > 0) {
      continue;
    }

    if (root_id->isBroadcast()) {
      continue;
    }

    auto contig_id_it = contig_finder.allocToIndexedID().find(root_id);

    NVF_ERROR(
        contig_id_it != contig_finder.allocToIndexedID().end(),
        "Error in predicate contiguity analysis, missing index for root ",
        root_id->toString());

    auto contig_id = contig_id_it->second;

    // Pick inputs from the starting domains, i.e.,
    // reference_predicated_root_domain.
    auto contig_alloc_ids = contig_finder.indexedAllocIDs(contig_id);
    covered_roots.insert(contig_alloc_ids.begin(), contig_alloc_ids.end());
    PredicateDomainInfo contig_id_info;
    contig_id_info.id = contig_id;
    contig_id_info.covered_ids = std::unordered_set<IterDomain*>(
        contig_alloc_ids.begin(), contig_alloc_ids.end());
    contig_id_infos.push_back(contig_id_info);
  }
  return contig_id_infos;
}

std::vector<PredicateDomainInfo> getNonDivisibleConsumerDomainsToPredicate(
    TensorView* consumer_tv) {
  const auto& non_divisible_split_info =
      GpuLower::current()->nonDivisibleSplitInfo();

  std::vector<PredicateDomainInfo> pred_info_vec;

  auto it = non_divisible_split_info.splitsToPredicate().find(consumer_tv);
  if (it == non_divisible_split_info.splitsToPredicate().end()) {
    return {};
  }

  const auto& splits_to_predicate = it->second;

  for (auto split : splits_to_predicate) {
    PredicateDomainInfo info{split->in(), {split->in()}, true};
    pred_info_vec.emplace_back(info);
  }

  return pred_info_vec;
}

bool needsPadding(TensorView* tv) {
  auto shift_expr = dynamic_cast<ShiftOp*>(tv->definition());
  auto gather_expr = dynamic_cast<GatherOp*>(tv->definition());

  return (shift_expr != nullptr && shift_expr->hasPadding()) ||
      (gather_expr != nullptr && gather_expr->hasPadding());
}

// Get an additional offset of a stop index when building a predicate
// for unswitch. Initial stop indices generated at
// getPredicateIndexingFromIdGraph do not take halo into account, and the
// adjustment for halo is done as an additional offset to the final index value
// so that unswitch predicates can be compared with each other by just looking
// at the additional offsets.
//
// consumer_root_id: the domain for which a stop predicate is being built.
int64_t getUnswitchStopOffset(
    IterDomain* consumer_root_id,
    TensorView* consumer_tv) {
  const auto gpu_lower = GpuLower::current();

  AxisHaloInfo halo_info =
      gpu_lower->haloInfo()->getRootAxisInfo(consumer_root_id);

  // If the consumer root domain to predicate does not have halo, no
  // adjustment is required.
  if (!halo_info.hasHalo()) {
    return 0;
  }

  // Find if this contig_id is used in the unswitched domains
  auto unswitch_it = std::find_if(
      consumer_tv->getLeafDomain().begin(),
      consumer_tv->getLeafDomain().end(),
      [](IterDomain* id) {
        return id->getParallelType() == ParallelType::Unswitch ||
            id->getParallelType() == ParallelType::Unroll ||
            id->getParallelType() == ParallelType::Vectorize;
      });

  // If any of the unswitched leaf domains inherits the halo from the
  // root domain, the halo width needs to be added to the stop offset
  if (std::any_of(
          unswitch_it,
          consumer_tv->getLeafDomain().end(),
          [&gpu_lower, &consumer_root_id](auto leaf_id) {
            return gpu_lower->haloInfo()->isHaloInherited(
                consumer_root_id, leaf_id);
          })) {
    return halo_info.width();
  } else {
    return 0;
  }
}

std::pair<Val*, Val*> getStartAndStopOffsetsForShift(
    TensorView* consumer_tv,
    IterDomain* consumer_id,
    bool padding_predicate) {
  NVF_ERROR(consumer_id != nullptr);

  auto shift_expr = dynamic_cast<ShiftOp*>(consumer_tv->definition());

  // Adjustment is not necessary if not shift.
  // Even so, padding predicate does not need any adjustment.
  if (shift_expr == nullptr || padding_predicate) {
    return {
        GpuLower::current()->kernel()->zeroVal(),
        GpuLower::current()->kernel()->zeroVal()};
  }

  const auto root_axis_pos = consumer_tv->domain()->rootPosOf(consumer_id);

  // The first or last N elements, where N is the padding width,
  // correspond to the padding predicate.

  const auto shift_offset = shift_expr->offset(root_axis_pos);
  const auto pad_width = shift_expr->padWidth().at(root_axis_pos);

  int64_t start_offset = 0;
  int64_t stop_offset = 0;

  if (shift_offset > 0) {
    start_offset = -pad_width;
  } else if (shift_offset < 0) {
    stop_offset = pad_width;
  }

  return {
      SimplifyingIrBuilder::create<Val>(start_offset, DataType::Index),
      SimplifyingIrBuilder::create<Val>(stop_offset, DataType::Index)};
}

std::pair<Val*, Val*> getStartAndStopOffsetsForGather(
    TensorView* consumer_tv,
    IterDomain* consumer_id,
    const std::unordered_map<IterDomain*, Val*>& ref_start_index_map,
    const std::unordered_map<IterDomain*, Val*>& ref_stop_index_map,
    bool padding_predicate) {
  NVF_ERROR(consumer_id != nullptr);

  // Adjustment is not necessary if not gather. Even so, padding
  // predicate does not need any adjustment.
  if (!consumer_tv->definition()->isA<GatherOp>() || padding_predicate) {
    return {
        GpuLower::current()->kernel()->zeroVal(),
        GpuLower::current()->kernel()->zeroVal()};
  }

  const auto root_axis_pos = consumer_tv->domain()->rootPosOf(consumer_id);

  auto producer_start_offset = getProducerOffsetWithGather(
      root_axis_pos, consumer_tv, ref_start_index_map);

  auto producer_stop_offset = getProducerOffsetWithGather(
      root_axis_pos, consumer_tv, ref_stop_index_map);

  auto consumer_start_offset = GpuLower::current()->kernel()->zeroVal();
  auto consumer_stop_offset = GpuLower::current()->kernel()->zeroVal();

  if (producer_start_offset->isZeroInt() && producer_stop_offset->isZeroInt()) {
    return {consumer_start_offset, consumer_stop_offset};
  }

  Val* start_offset = nullptr;
  Val* stop_offset = nullptr;

  // In the normal case, take the minimum of the start and the
  // maximum of the stop offsets. If there's no padding, the producer
  // offset must be always larger than the consumer
  // offset. So, the consumer and produce offsets can be always used
  // for the start and stop offsets, respectively.
  const auto pad_left =
      consumer_tv->definition()->as<GatherOp>()->padWidth()[root_axis_pos][0];
  const auto pad_right =
      consumer_tv->definition()->as<GatherOp>()->padWidth()[root_axis_pos][1];
  const auto window_size =
      consumer_tv->definition()->as<GatherOp>()->windowShape()[root_axis_pos];

  // consumer index: index
  // producer index: index + window_index - pad_left
  //
  // consumer extent: ext
  // producer extent: ext + window_size - 1 - pad_left - pad_right
  //
  // consumer stop pred: index < ext
  // producer stop pred: index + window_index - pad_left < ext + window_size - 1
  // - pad_left - pad_right
  //                  -> index + window_index - pad_left - (window_size - 1 -
  //                  pad_left - pad_right) < ext
  //                  -> index + window_index - (window_size - 1 - pad_right) <
  //                  ext
  //
  // consumer start pred: index >= 0
  // producer start pred: index + window_index - pad_left >= 0

  const auto producer_ext_adj = window_size - 1 - pad_left - pad_right;
  producer_stop_offset = SimplifyingIrBuilder::subExpr(
      producer_stop_offset,
      SimplifyingIrBuilder::create<Val>(
          (int64_t)producer_ext_adj, DataType::Index));

  // As commented above, when pad_left is zero, the consumer predicate
  // is always more restrictive than the producer predicate.
  if (pad_left == 0) {
    start_offset = consumer_start_offset;
  } else {
    start_offset = SimplifyingIrBuilder::minExpr(
        consumer_start_offset, producer_start_offset);
  }

  // As commented above, when pad_right is zero, the consumer
  // predicate is always more restrictive than the producer
  // predicate.
  if (pad_right == 0) {
    stop_offset = consumer_stop_offset;
  } else {
    stop_offset = SimplifyingIrBuilder::maxExpr(
        consumer_stop_offset, producer_stop_offset);
  }

  NVF_ERROR(start_offset != nullptr);
  NVF_ERROR(stop_offset != nullptr);

  return {start_offset, stop_offset};
}

// Get the start and stop limit offsets that define the valid range to
// compute. In the simplest case, they are just 0 and
// IterDomain::extent. However, IterDomain may have non-zero start and
// stop that's different from extent. Also, when IterDomain has halo,
// the actual offsets of the logical start and stop positions are
// shifted.
std::pair<Val*, Val*> getStartAndStopLimitOffsets(
    IterDomain* consumer_id,
    bool padding_predicate,
    bool intemediate_domain_pred) {
  const auto gpu_lower = GpuLower::current();

  NVF_ERROR(consumer_id != nullptr);

  Val* start_limit = consumer_id->start();
  Val* stop_limit = SimplifyingIrBuilder::negExpr(consumer_id->stopOffset());

  if (!intemediate_domain_pred) {
    AxisHaloInfo halo_info =
        gpu_lower->haloInfo()->getRootAxisInfo(consumer_id);

    // Below, "left" and "right" halo mean halo at offset zero and
    // axis extent, respectively.
    //
    // The consumer axis looks like this:
    //
    // [0, left halo)[start_limit, stop_limit)[0, right halo)
    //
    if (!padding_predicate) {
      start_limit = SimplifyingIrBuilder::addExpr(
          start_limit, (int64_t)halo_info.width(0));
      stop_limit = SimplifyingIrBuilder::addExpr(
          stop_limit, (int64_t)halo_info.width(0));
    } else {
      // In case of the padding predicate, the whole range, including both left
      // and right halo regions, is computed.
      stop_limit =
          SimplifyingIrBuilder::addExpr(stop_limit, (int64_t)halo_info.width());
    }
  } else {
    // For non-divisible predicates, the index must be predicated such
    // that it is less than the extent of the predicated ID +
    // halo. Note that getRootAxisInfo doesn't work since consumer_id
    // isn't a root domain.
    if (gpu_lower->haloInfo()->hasHaloWidth(consumer_id)) {
      auto halo = gpu_lower->haloInfo()->getHaloWidth(consumer_id);
      stop_limit = SimplifyingIrBuilder::addExpr(stop_limit, (int64_t)halo);
    }
  }

  return {start_limit, stop_limit};
}

// Get the offsets for the start and stop predicates. The offsets
// are to be added to the index.
std::pair<Val*, Val*> getStartAndStopOffsets(
    IterDomain* consumer_id,
    TensorView* consumer_tv,
    const std::unordered_map<IterDomain*, Val*>& consumer_start_index_map,
    const std::unordered_map<IterDomain*, Val*>& consumer_stop_index_map,
    bool padding_predicate,
    bool unswitch,
    bool intermediate_domain_pred) {
  // By default, the offsets for the start and stop predicates are
  // just zero. All halo-related adjustments are done at root domains,
  // so consumer_id is not a root domain, no adjustment is required.
  if (consumer_id->definition() != nullptr && !intermediate_domain_pred) {
    return {
        GpuLower::current()->kernel()->zeroVal(),
        GpuLower::current()->kernel()->zeroVal()};
  }

  auto consumer_def = consumer_tv->definition();

  Val* start_offset = GpuLower::current()->kernel()->zeroVal();
  Val* stop_offset = GpuLower::current()->kernel()->zeroVal();

  // These adjustments are not required when predicating non-divisible splits
  if (!intermediate_domain_pred) {
    if (consumer_def->isA<ShiftOp>()) {
      std::tie(start_offset, stop_offset) = getStartAndStopOffsetsForShift(
          consumer_tv, consumer_id, padding_predicate);
    } else if (consumer_def->isA<GatherOp>()) {
      std::tie(start_offset, stop_offset) = getStartAndStopOffsetsForGather(
          consumer_tv,
          consumer_id,
          consumer_start_index_map,
          consumer_stop_index_map,
          padding_predicate);
    }

    // Adjustment for partial split
    auto partial_split_offset =
        getGlobalConsumerOffsetWithPartialSplit(consumer_id);
    start_offset =
        SimplifyingIrBuilder::addExpr(start_offset, partial_split_offset);
    stop_offset =
        SimplifyingIrBuilder::addExpr(stop_offset, partial_split_offset);

    // If generating a predicate for unswitch, adjust the stop offset to
    // accommodate the addition of halo to the loop stop. See the
    // comment in getPredicateIndexingFromIdGraph as well.
    if (unswitch) {
      NVF_ERROR(
          !padding_predicate, "Unswitch should not use the padding predicate");
      auto stop_unswitch_offset =
          getUnswitchStopOffset(consumer_id, consumer_tv);
      stop_offset =
          SimplifyingIrBuilder::addExpr(stop_offset, stop_unswitch_offset);
    }
  }

  // Get the boundaries of two ends
  auto limits = getStartAndStopLimitOffsets(
      consumer_id, padding_predicate, intermediate_domain_pred);

  // At this point, we have everything to create both start and stop
  // predicates as:
  //
  //  index + start_offset >= start_limit
  //  index + stop_offset  < extent + stop_limit
  //
  // In order to enable consolidating unswitch predicates, organize
  // the predicates as:
  //
  //  index + (start_offset - start_limit) >= 0
  //  index + (stop_offset - stop_limit)  < extent

  start_offset = SimplifyingIrBuilder::subExpr(start_offset, limits.first);
  stop_offset = SimplifyingIrBuilder::subExpr(stop_offset, limits.second);

  return {start_offset, stop_offset};
}

bool canOmitStopPredicate(
    Val* stop_index,
    Val* stop_offset,
    IterDomain* contig_id) {
  bool index_simple = stop_index->definition() == nullptr;
  // The definition may be just adding the magic zero, which can be
  // effectively considered "simple"
  if (!index_simple && isProtectedWithMagicZero(stop_index)) {
    // Make sure the lhs of stop_index is simple.
    auto lhs = stop_index->definition()->as<BinaryOp>()->lhs();
    if (lhs->definition() == nullptr) {
      index_simple = true;
    }
  }

  if (!index_simple) {
    return false;
  }

  const auto gpu_lower = GpuLower::current();

  auto stop_offset_val = stop_offset->value();

  // If they are not compile-time constant, can't prove the
  // condition.
  if (!stop_offset_val.hasValue()) {
    return false;
  }

  auto stop_index_val = stop_index->value();

  // If stop_index is a constant, then the expr can be in a trivial loop.
  // Trivial loop is not materialized, so it is not protected under the `for`
  // statement. If this is the case, we omit stop predicate only if we can
  // prove: stop_index + stop_offset < extent
  if (stop_index_val.hasValue()) {
    // Stop predicate: stop_index + stop_offset < extent
    auto lhs = stop_index_val + stop_offset_val;
    auto in_extent = IrBuilder::ltExpr(
        IrBuilder::create<Val>(lhs, *stop_index->getDataType()),
        contig_id->getMaybeExpandedExtent());
    auto expr_val = simplifyExpr(in_extent)->value();
    if (expr_val.hasValue() && expr_val.is<bool>() && expr_val.as<bool>()) {
      return true;
    } else {
      return false;
    }
  }

  // Stop predicate: stop_index + stop_offset < extent, where
  // stop_index ranges from 0 to (extent + halo), so this can be
  // omitted if extent + halo + stop_offset < extent, i.e., halo +
  // stop_offset < 0.

  // Note that when a root domain is halo extended, it is the domain
  // to be predicated, not its merged contig id even if it exists. So,
  // if contig_id does not have root axis info, contig_id is
  // guaranteed to have no halo.
  auto halo_ext = gpu_lower->haloInfo()->hasRootAxisInfo(contig_id)
      ? gpu_lower->haloInfo()->getRootAxisInfo(contig_id).width()
      : 0;

  if (halo_ext + stop_offset_val >= 0) {
    return false;
  }

  // When the domain is parallelized, the parallel dimension must be
  // exact. Otherwise, there would be extra threads/blocks that need
  // to be predicated out.
  if (isParallelTypeThread(contig_id->getParallelType())) {
    if (!lower_utils::isExtentEqualToMaxParallelTypeExtent(contig_id)) {
      return false;
    }
    // If the domain has halo, the loop is expanded by the halo
    // extent, so we can't prove the loop extent is the same as the
    // parallel dimension.
    if (halo_ext != 0) {
      return false;
    }
  }

  return true;
}

// Updates a loop index map with a loop index protected by magic zero
std::unordered_map<IterDomain*, Val*> updateInitialLoopIndexMap(
    const std::unordered_map<IterDomain*, Val*>& initial_loop_index_map,
    const IndexMagicZeroInfo& magic_zero_info) {
  if (magic_zero_info.original_loop_index != nullptr) {
    NVF_ERROR(magic_zero_info.protected_loop_index != nullptr);
    auto concrete_loop_id = GpuLower::current()->caMap()->getConcreteMappedID(
        magic_zero_info.loop_id, IdMappingMode::EXACT);
    auto updated_map = initial_loop_index_map;
    updated_map[concrete_loop_id] = magic_zero_info.protected_loop_index;
    return updated_map;
  } else {
    return initial_loop_index_map;
  }
}

} // namespace

// Returns predicates and the concrete (by loop map) root domains they cover
std::vector<RootPredicateInfo> Index::getReferenceRootPredicates(
    TensorView* consumer_tv,
    const std::vector<kir::ForLoop*>& loops,
    const std::unordered_set<kir::ForLoop*>& rotated_loops,
    kir::ForLoop* unswitch_or_vec_loop,
    bool shift_padding) {
  FUSER_PERF_SCOPE("GpuLower::Lower::Index::getReferenceRootPredicates");

  const auto gpu_lower = GpuLower::current();

  const bool is_unswitch = unswitch_or_vec_loop != nullptr;

  // Nothing needs to be done when padding is not required.
  if (shift_padding && !needsPadding(consumer_tv)) {
    return {RootPredicateInfo::getFalseInfo()};
  }

  auto db_axis = gpu_lower->doubleBufferInfo().getDoubleBufferAxis(consumer_tv);

  // Generate start and stop indexing from idgraph.
  //
  // Both start and stop positions may need to be predicated. Indexing
  // differs when generating predicates for unswitch.
  // NOTE: If we could find-and-replace KIR nodes, we could just
  // generate one index map, clone it and replace the loop-to-index
  // mappings of unswitched loops for the start predicate.

  auto stop_indexing_from_idgraph = getPredicateIndexingFromIdGraph(
      loops, rotated_loops, consumer_tv, unswitch_or_vec_loop, db_axis, false);
  const auto consumer_stop_indexing = stop_indexing_from_idgraph.index;
  const auto& consumer_stop_index_map = consumer_stop_indexing.indexMap();

  // If not unswitch, share the same indexing map as the stop index
  // map
  const auto start_indexing_from_idgraph = is_unswitch
      ? getPredicateIndexingFromIdGraph(
            loops,
            rotated_loops,
            consumer_tv,
            unswitch_or_vec_loop,
            db_axis,
            true)
      : stop_indexing_from_idgraph;
  const auto consumer_start_indexing = start_indexing_from_idgraph.index;
  const auto& consumer_start_index_map = consumer_start_indexing.indexMap();

  // Get the contiguous ids we need to generate predicates for
  auto contig_id_infos =
      getPredicateContigIds(consumer_tv, consumer_stop_index_map);

  auto non_divisible_splits =
      getNonDivisibleConsumerDomainsToPredicate(consumer_tv);
  contig_id_infos.insert(
      contig_id_infos.end(),
      non_divisible_splits.begin(),
      non_divisible_splits.end());

  std::vector<RootPredicateInfo> pred_info_vec;

  for (const auto& contig_id_entry : contig_id_infos) {
    auto contig_id = contig_id_entry.id;
    // No predicates needed for braodcasted indices.
    if (contig_id->isBroadcast()) {
      continue;
    }

    auto root_ids = contig_id_entry.covered_ids;

    const auto consumer_stop_indexing_it =
        consumer_stop_index_map.find(contig_id);

    // First condition below happens with Misaligned predicates, where
    // inner-most vectorized loops are not included in the loops
    // parameter. Predicates involving vectorized loops are separately
    // generated in lower_misaligned_vectorization.
    //
    // Can not omit stop index even if it is zero. This is important for empty
    // tensor support, because in empty tensor the extent of an ID can be zero
    if (consumer_stop_indexing_it == consumer_stop_index_map.end()) {
      continue;
    }

    RootPredicateInfo info;

    // Compute offsets for start and stop predicate. For non-shift,
    // non-gather ops, there's only stop predicate as indices never be
    // negative. However, for shift and gather, the index may need to
    // be predicated so that it is >= zero.
    //
    // Furthermore, in case of gather, both producer and consumer
    // positions may need to be predicated, so there can be multiple
    // offset values.
    //
    // The final predicates will look like:
    // (index + start_offset) >= 0 && (index + stop_offset) < extent.

    std::tie(info.start_offset_, info.stop_offset_) = getStartAndStopOffsets(
        contig_id,
        consumer_tv,
        consumer_start_index_map,
        consumer_stop_index_map,
        shift_padding,
        unswitch_or_vec_loop != nullptr,
        contig_id_entry.is_intermediate_domain);

    auto stop_index = consumer_stop_indexing_it->second;
    auto start_index = consumer_start_index_map.at(contig_id);

    IndexMagicZeroInfo start_magic_zero_info;
    IndexMagicZeroInfo stop_magic_zero_info;

    // When the start and stop indices are not the same, apply the
    // magic-zero protection separately for both of them.
    if (stop_index != start_index) {
      start_magic_zero_info = protectPredicateIndexWithMagicZero(
          start_index, start_indexing_from_idgraph, loops);
      stop_magic_zero_info = protectPredicateIndexWithMagicZero(
          stop_index, stop_indexing_from_idgraph, loops);
    } else {
      stop_magic_zero_info = protectPredicateIndexWithMagicZero(
          stop_index, stop_indexing_from_idgraph, loops);
      start_magic_zero_info = stop_magic_zero_info;
    }

    start_index = start_magic_zero_info.index;
    stop_index = stop_magic_zero_info.index;

    // Build predicates for start positions as:
    //   start_index + start_offset >= 0
    auto offsetted_start_index =
        SimplifyingIrBuilder::addExpr(start_index, info.start_offset_);
    auto start_pred = SimplifyingIrBuilder::geExpr(
        offsetted_start_index, GpuLower::current()->kernel()->zeroVal());
    info.start_predicate_ = start_pred;

    // Build predicates for stop positions as:
    //   stop_index + stop_offset < IterDomain::extent
    auto stop_offset = info.stop_offset_;
    if (canOmitStopPredicate(stop_index, stop_offset, contig_id)) {
      info.stop_predicate_ = GpuLower::current()->kernel()->trueVal();
    } else {
      auto offsetted_stop_index =
          SimplifyingIrBuilder::addExpr(stop_index, stop_offset);
      auto stop_pred = SimplifyingIrBuilder::ltExpr(
          offsetted_stop_index, contig_id->extent());
      info.stop_predicate_ = stop_pred;
    }

    for (auto consumer_id : contig_id_entry.covered_ids) {
      info.root_ids_.insert(consumer_id);
    }
    pred_info_vec.emplace_back(info);
  }

  return pred_info_vec;
}

RootPredicateInfo RootPredicateInfo::getFalseInfo() {
  RootPredicateInfo info;
  info.start_predicate_ = GpuLower::current()->kernel()->falseVal();
  info.stop_predicate_ = GpuLower::current()->kernel()->falseVal();

  return info;
}

Val* Index::iota(
    TensorView* consumer_tv,
    const std::vector<kir::ForLoop*>& loops,
    const std::unordered_set<kir::ForLoop*>& rotated_loops,
    Val* start,
    Val* step,
    DataType dtype) {
  auto linear_index =
      Index::getLinearLogicalIndex(consumer_tv, loops, rotated_loops);
  auto result = add(start, mul(step, linear_index));
  return GpuLower::current()->commonScalarMap().hoistScalar(result, loops);
}

Val* Index::eye(
    TensorView* consumer_tv,
    const std::vector<kir::ForLoop*>& loops,
    const std::unordered_set<kir::ForLoop*>& rotated_loops,
    DataType dtype) {
  auto indices =
      Index::getConsumerPerDimLogicalIndex(consumer_tv, loops, rotated_loops);
  NVF_ERROR(indices.size() == 2);
  auto result = maybeCastOp(dtype, eq(indices[0], indices[1]));
  return GpuLower::current()->commonScalarMap().hoistScalar(result, loops);
}

Val* Index::cpAsyncBulkIndex(
    TensorView* gmem_tv,
    TensorView* smem_tv,
    TensorView* consumer,
    Val* mbarrier,
    const std::vector<kir::ForLoop*>& loops) {
  using namespace tma;

  bool is_load = (gmem_tv != consumer);

  NVF_ERROR(
      gmem_tv->getMemoryType() == MemoryType::Global,
      "cpAsyncBulkIndex is only for global memory tensors");

  int64_t dim = (int64_t)gmem_tv->getMaybeAllocationDomain().size();
  NVF_ERROR(dim > 0);
  int64_t itemsize = dataTypeSize(gmem_tv->dtype());

  int64_t swizzle_size = 1;
  auto exprs = DependencyCheck::getAllExprsBetween(
<<<<<<< HEAD
      {smem_tv->getMaybeRFactorDomain().begin(),
       smem_tv->getMaybeRFactorDomain().end()},
      {smem_tv->getMaybeAllocationDomain().begin(),
       smem_tv->getMaybeAllocationDomain().end()});
=======
      {consumer->getMaybeRFactorDomain().begin(),
       consumer->getMaybeRFactorDomain().end()},
      {consumer->getMaybeAllocationDomain().begin(),
       consumer->getMaybeAllocationDomain().end()});
>>>>>>> a7812187
  for (auto expr : exprs) {
    if (auto s = dynamic_cast<Swizzle*>(expr)) {
      swizzle_size = s->inX()->extent()->evaluate().as<int64_t>();
      break;
    }
  }

  auto metadata = IrBuilder::metadataExpr(gmem_tv);
  auto global_address = IrBuilder::getAttrExpr(metadata, "data");
  // As required by the hardware, tensors used by TMA must be in column major
  // that is, stride[0] must be implicitly 1 (therefore omitted)
  auto global_dim =
      // Reverse array to convert from row major to column major
      IrBuilder::reverseArrayExpr(
          IrBuilder::getAttrExpr(metadata, "alloc_size"));
  auto global_strides = IrBuilder::getAttrExpr(metadata, "alloc_stride");
  if (dim > 1) {
    // Reverse array to convert from row major to column major, multiply by
    // element size to convert to bytes, and remove fastest dim as it is assumed
    // to be one.
    std::vector<Val*> strides;
    for (auto i : c10::irange(dim - 1)) {
      strides.push_back(SimplifyingIrBuilder::mulExpr(
          IrBuilder::getItemExpr(global_strides, dim - 2 - i), itemsize));
    }
    global_strides = IrBuilder::arrayExpr(strides);
  } else {
    global_strides = IrBuilder::create<Val>(
        std::vector<int64_t>{},
        ArrayType{std::make_shared<DataType>(DataType::Index), 0});
  }
  auto box_dim =
      // Reverse array to convert from row major to column major
      IrBuilder::reverseArrayExpr(
          IrBuilder::getAttrExpr(metadata, "alloc_size"));
  auto element_strides =
      IrBuilder::arrayExpr(std::vector<Val*>(dim, gmem_tv->fusion()->oneVal()));
  auto descriptor = encodeTensorMapTiled(
      gmem_tv->dtype(),
      global_address,
      global_dim,
      global_strides,
      box_dim,
      element_strides,
      TensorMapInterleave::NoInterleave,
      getSwizzleFromBytes(swizzle_size * 16),
      TensorMapL2Promotion::NoL2Promotion,
      TensorMapFloatOOBFill::NoOOBFill);

  auto coordinate = IrBuilder::arrayExpr(
      std::vector<Val*>(dim, gmem_tv->fusion()->zeroVal()));

  Val* index = nullptr;

  if (is_load) {
    std::stringstream ss;
    ss << "Hopper::CpAsyncBulkTensorTileG2SIndex<" << dim << ">";
    index = IrBuilder::structExpr(
        {{"descriptor", IrBuilder::addressExpr(descriptor)},
         {"coordinate", coordinate},
         {"mbarrier", mbarrier}},
        ss.str());
  } else {
    std::stringstream ss;
    ss << "Hopper::CpAsyncBulkTensorTileS2GIndex<" << dim << ">";
    index = IrBuilder::structExpr(
        {{"descriptor", IrBuilder::addressExpr(descriptor)},
         {"coordinate", coordinate}},
        ss.str());
  }

  index = GpuLower::current()->commonScalarMap().hoistScalar(index, loops);

  return IrBuilder::create<kir::TensorIndex>(gmem_tv, index);
}

} // namespace nvfuser<|MERGE_RESOLUTION|>--- conflicted
+++ resolved
@@ -3308,17 +3308,10 @@
 
   int64_t swizzle_size = 1;
   auto exprs = DependencyCheck::getAllExprsBetween(
-<<<<<<< HEAD
       {smem_tv->getMaybeRFactorDomain().begin(),
        smem_tv->getMaybeRFactorDomain().end()},
       {smem_tv->getMaybeAllocationDomain().begin(),
        smem_tv->getMaybeAllocationDomain().end()});
-=======
-      {consumer->getMaybeRFactorDomain().begin(),
-       consumer->getMaybeRFactorDomain().end()},
-      {consumer->getMaybeAllocationDomain().begin(),
-       consumer->getMaybeAllocationDomain().end()});
->>>>>>> a7812187
   for (auto expr : exprs) {
     if (auto s = dynamic_cast<Swizzle*>(expr)) {
       swizzle_size = s->inX()->extent()->evaluate().as<int64_t>();
