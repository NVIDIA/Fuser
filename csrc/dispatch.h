--- conflicted
+++ resolved
@@ -77,15 +77,11 @@
 class UnaryOp;
 class BinaryOp;
 class TernaryOp;
-<<<<<<< HEAD
-class ArrayOp;
-=======
 class ArrayConstruct;
 class GetAttr;
 class GetItem;
 class GetMetaData;
 class TensorConstruct;
->>>>>>> b8baa7f6
 class SelectOp;
 class IndexSelectOp;
 class TorchGatherOp;
@@ -174,15 +170,11 @@
   virtual void handle(const UnaryOp* stmt);
   virtual void handle(const BinaryOp* stmt);
   virtual void handle(const TernaryOp* stmt);
-<<<<<<< HEAD
-  virtual void handle(const ArrayOp* stmt);
-=======
   virtual void handle(const ArrayConstruct* stmt);
   virtual void handle(const GetAttr* stmt);
   virtual void handle(const GetItem* stmt);
   virtual void handle(const GetMetaData* stmt);
   virtual void handle(const TensorConstruct* stmt);
->>>>>>> b8baa7f6
   virtual void handle(const SelectOp* stmt);
   virtual void handle(const IndexSelectOp* stmt);
   virtual void handle(const TorchGatherOp* stmt);
@@ -263,15 +255,11 @@
   virtual void handle(UnaryOp* stmt);
   virtual void handle(BinaryOp* stmt);
   virtual void handle(TernaryOp* stmt);
-<<<<<<< HEAD
-  virtual void handle(ArrayOp* stmt);
-=======
   virtual void handle(ArrayConstruct* stmt);
   virtual void handle(GetAttr* stmt);
   virtual void handle(GetItem* stmt);
   virtual void handle(GetMetaData* stmt);
   virtual void handle(TensorConstruct* stmt);
->>>>>>> b8baa7f6
   virtual void handle(SelectOp* stmt);
   virtual void handle(IndexSelectOp* stmt);
   virtual void handle(TorchGatherOp* stmt);
@@ -382,11 +370,7 @@
   virtual void mutate(kir::Predicate*);
   virtual void mutate(kir::TensorIndex*);
 
-<<<<<<< HEAD
-  virtual void mutateUntypedVal(Val*);
-=======
   virtual void mutate(Expr* e);
->>>>>>> b8baa7f6
 
  protected:
   virtual void removeExpr(IrContainer*, Expr*) const;
