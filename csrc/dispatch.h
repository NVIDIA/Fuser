--- conflicted
+++ resolved
@@ -84,12 +84,8 @@
   f(TensorConstruct);             \
   f(SelectOp);                    \
   f(IndexSelectOp);               \
-<<<<<<< HEAD
   f(IndexAccumulateOp);           \
-  f(TorchGatherOp);               \
-=======
   f(GatherOp);                    \
->>>>>>> 50f6ba63
   f(ScatterOp);                   \
   f(RNGOp);                       \
   f(ReductionOp);                 \
