--- conflicted
+++ resolved
@@ -107,11 +107,8 @@
   f(Swizzle);                     \
   f(Swizzle2D);                   \
   f(Resize);                      \
-<<<<<<< HEAD
+  f(MatmulOp);                    \
   f(Communication);
-=======
-  f(MatmulOp);
->>>>>>> d214286b
 #define DISPATCH_FOR_ALL_KIR_EXPRS(f) \
   f(Allocate);                        \
   f(Asm);                             \
