--- conflicted
+++ resolved
@@ -84,13 +84,8 @@
   f(TensorConstruct);             \
   f(SelectOp);                    \
   f(IndexSelectOp);               \
-<<<<<<< HEAD
-  f(IndexAccumulateOp);           \
-  f(TorchGatherOp);               \
-=======
   f(IndexPutAccumulateOp);        \
   f(GatherOp);                    \
->>>>>>> 5dac8bd9
   f(ScatterOp);                   \
   f(RNGOp);                       \
   f(ReductionOp);                 \
