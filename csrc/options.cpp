// clang-format off
/*
 * SPDX-FileCopyrightText: Copyright (c) 2023-present NVIDIA CORPORATION & AFFILIATES.
 * All rights reserved.
 * SPDX-License-Identifier: BSD-3-Clause
 */
// clang-format on
#include <options.h>
#include <utils.h>

namespace nvfuser {

namespace {
// OptionEnum must be an enum like DebugDumpOption
template <typename OptionEnum>
auto parseEnvOptions(
    const char* option_env_name,
    const std::unordered_map<std::string, OptionEnum>& available_options) {
  // Make sure available_options includes all of the enum values
  NVF_ERROR(
      available_options.size() == static_cast<int>(OptionEnum::EndOfOption),
      "Invalid available option map");

  std::unordered_map<OptionEnum, std::vector<std::string>> options;

  if (const char* dump_options = getNvFuserEnv(option_env_name)) {
    std::string_view options_view(dump_options);
    while (!options_view.empty()) {
      const auto comma_pos = options_view.find_first_of(',');
      const auto lparentheses_pos = options_view.find_first_of('(');
      auto end_pos = std::min(comma_pos, lparentheses_pos);
      const auto token = options_view.substr(0, end_pos);

      auto option_it = available_options.find(std::string(token));

      if (option_it == available_options.end()) {
        std::vector<std::string> option_values;
        std::transform(
            available_options.begin(),
            available_options.end(),
            std::back_inserter(option_values),
            [](const auto& kv) { return kv.first; });
        std::sort(option_values.begin(), option_values.end());
        NVF_CHECK(
            false,
            "Parsing ",
            option_env_name,
            " failed. Invalid option: '",
            token,
            "'\nAvailable options: ",
            toDelimitedString(option_values));
      }

      options_view = (end_pos != std::string_view::npos)
          ? options_view.substr(end_pos + 1)
          : "";

      std::vector<std::string> arguments;
      if (lparentheses_pos < comma_pos) {
        bool closed = false;
        while (!closed) {
          const auto comma_pos = options_view.find_first_of(',');
          const auto rparentheses_pos = options_view.find_first_of(')');
          NVF_CHECK(
              rparentheses_pos != std::string_view::npos,
              "Parsing ",
              option_env_name,
              " failed when parsing arguments for ",
              token,
              ". Syntax error: unclosed '('");
          auto end_pos = std::min(comma_pos, rparentheses_pos);
          arguments.emplace_back(options_view.substr(0, end_pos));

          options_view = options_view.substr(end_pos + 1);
          closed = (rparentheses_pos < comma_pos);
        }
        if (!options_view.empty()) {
          NVF_CHECK(
              options_view[0] == ',',
              "Parsing ",
              option_env_name,
              " failed when parsing arguments for ",
              token,
              ". Syntax error: expect a ',' after ')'");
          options_view = options_view.substr(1);
        }
      }

      options[option_it->second] = std::move(arguments);
    }
  }

  return options;
}

} // namespace

template <>
std::unordered_map<DebugDumpOption, std::vector<std::string>> Options<
    DebugDumpOption>::getOptionsFromEnv() {
  const std::unordered_map<std::string, DebugDumpOption> available_options = {
      {"bank_conflict", DebugDumpOption::BankConflictInfo},
      {"buffer_reuse_verbose", DebugDumpOption::BufferReuseInfo},
      {"ca_map", DebugDumpOption::ComputeAtMap},
      {"cubin", DebugDumpOption::Cubin},
      {"cuda_full", DebugDumpOption::CudaFull},
      {"cuda_kernel", DebugDumpOption::CudaKernel},
      {"cuda_to_file", DebugDumpOption::CudaToFile},
      {"debug_info", DebugDumpOption::DebugInfo},
      {"draw_segmented_fusion", DebugDumpOption::FusionSegmentsDrawing},
      {"dump_eff_bandwidth", DebugDumpOption::EffectiveBandwidth},
      {"expr_simplify", DebugDumpOption::ExprSimplification},
      {"expr_sort", DebugDumpOption::ExprSort},
      {"expr_sort_verbose", DebugDumpOption::ExprSortVerbose},
      {"ftrace", DebugDumpOption::FunctionTrace},
      {"fusion_args", DebugDumpOption::FusionArgs},
      {"fusion_ir_original", DebugDumpOption::FusionIrOriginal},
      {"fusion_ir_concretized", DebugDumpOption::FusionIrConcretized},
      {"fusion_ir_preseg", DebugDumpOption::FusionIrPreseg},
      {"fusion_ir_presched", DebugDumpOption::FusionIrPresched},
      {"fusion_ir", DebugDumpOption::FusionIr},
      {"fusion_ir_math", DebugDumpOption::FusionIrMath},
      {"global_zeroed_memory", DebugDumpOption::GlobalZeroedMemory},
      {"index_type", DebugDumpOption::IndexType},
      {"kernel_args", DebugDumpOption::KernelArgs},
      {"kernel_ir", DebugDumpOption::KernelIr},
      {"launch_param", DebugDumpOption::LaunchParam},
      {"loop_rotation", DebugDumpOption::LoopRotation},
      {"lower_verbose", DebugDumpOption::LowerVerbose},
      {"occupancy", DebugDumpOption::Occupancy},
      {"parallel_dimensions", DebugDumpOption::ParallelDimensions},
      {"perf_debug_verbose", DebugDumpOption::PerfDebugVerbose},
      {"pre_segmenter_logging", DebugDumpOption::PreSegmenterLogging},
      {"predicate_elimination", DebugDumpOption::PredicateElimination},
      {"ptx", DebugDumpOption::Ptx},
      {"ptxas_verbose", DebugDumpOption::PrintPtxasLog},
      {"python_definition", DebugDumpOption::PythonDefinition},
      {"python_frontend_debug", DebugDumpOption::PythonFrontendDebug},
      {"sass", DebugDumpOption::Sass},
      {"segmented_fusion", DebugDumpOption::FusionSegments},
      {"segmenter_logging", DebugDumpOption::FusionSegmenterLog},
      {"scheduler_params", DebugDumpOption::SchedulerDebug},
      {"scheduler_verbose", DebugDumpOption::SchedulerVerbose},
      {"sync_map", DebugDumpOption::SyncMap},
      {"transform_propagator", DebugDumpOption::TransformPropagator}};

  return parseEnvOptions("DUMP", available_options);
}

template <>
std::unordered_map<EnableOption, std::vector<std::string>> Options<
    EnableOption>::getOptionsFromEnv() {
  const std::unordered_map<std::string, EnableOption> available_options = {
      {"fuse_matmul", EnableOption::FuseMatmul},
      {"id_model", EnableOption::IdModel},
      {"kernel_db", EnableOption::KernelDb},
      {"kernel_profile", EnableOption::KernelProfile},
      {"memory_promotion", EnableOption::MemoryPromotion},
      {"reuse_zeroed_memory", EnableOption::ReuseZeroedMemory},
      {"static_fusion_count", EnableOption::StaticFusionCount},
      {"warn_register_spill", EnableOption::WarnRegisterSpill},
      {"io_to_lower_precision", EnableOption::IoToLowerPrecision},
  };

  return parseEnvOptions("ENABLE", available_options);
}

template <>
std::unordered_map<DisableOption, std::vector<std::string>> Options<
    DisableOption>::getOptionsFromEnv() {
  const std::unordered_map<std::string, DisableOption> available_options = {
      {"compile_to_sass", DisableOption::CompileToSass},
      {"expr_simplify", DisableOption::ExprSimplify},
      {"fallback", DisableOption::Fallback},
      {"fma", DisableOption::Fma},
      {"grouped_grid_welford_outer_opt",
       DisableOption::GroupedGridWelfordOuterOpt},
      {"index_hoist", DisableOption::IndexHoist},
      {"magic_zero", DisableOption::MagicZero},
      {"matmul_expr_eval", DisableOption::MatmulExprEval},
      {"nvtx", DisableOption::Nvtx},
      {"parallel_compile", DisableOption::ParallelCompile},
      {"parallel_serde", DisableOption::ParallelSerde},
      {"predicate_elimination", DisableOption::PredicateElimination},
      {"kernel_reuse", DisableOption::KernelReuse},
      {"var_name_remapping", DisableOption::VarNameRemapping},
      {"welford_vectorization", DisableOption::WelfordVectorization},
      {"reuse_mismatched_type_registers",
       DisableOption::ReuseMismatchedTypeRegisters}};

  auto options = parseEnvOptions("DISABLE", available_options);

  if (options.count(DisableOption::Fma)) {
    TORCH_WARN(
        "fmad is disabled for nvrtc, which could negatively affect performance. Try removing `fma` from env variable NVFUSER_DISABLE for optimal performance.");
  }

  return options;
}

template <>
std::unordered_map<ProfilerOption, std::vector<std::string>> Options<
    ProfilerOption>::getOptionsFromEnv() {
  const std::unordered_map<std::string, ProfilerOption> available_options = {
      {"enable", ProfilerOption::Enable},
      {"enable.nocupti", ProfilerOption::EnableNocupti},
      {"print", ProfilerOption::Print},
      {"print.nocupti", ProfilerOption::PrintNocupti},
      {"print.verbose", ProfilerOption::PrintVerbose},
  };

  auto options = parseEnvOptions("PROF", available_options);

  return options;
}

namespace {

// These may need to be thread local, or their modifications may need to
// be protected by mutual exclusion for thread safety. At this
// moment, the correctness of modifying option values has to be
// guaranteed by the modifying code.

DebugDumpOptions active_dump_options;

EnableOptions active_enable_options;

DisableOptions active_disable_options;

ProfilerOptions active_profiler_options;

} // namespace

template <>
Options<DebugDumpOption>& OptionsGuard<DebugDumpOption>::getCurOptions() {
  return active_dump_options;
}

template <>
Options<EnableOption>& OptionsGuard<EnableOption>::getCurOptions() {
  return active_enable_options;
}

template <>
Options<DisableOption>& OptionsGuard<DisableOption>::getCurOptions() {
  return active_disable_options;
}

template <>
Options<ProfilerOption>& OptionsGuard<ProfilerOption>::getCurOptions() {
  return active_profiler_options;
}

bool isDebugDumpEnabled(DebugDumpOption option) {
  return DebugDumpOptionsGuard::getCurOptions().has(option);
}

const std::vector<std::string>& getDebugDumpArguments(DebugDumpOption option) {
  return DebugDumpOptionsGuard::getCurOptions().getArgs(option);
}

bool hasDebugDumpArgument(DebugDumpOption option, const std::string& arg) {
<<<<<<< HEAD
  if (!isDebugDumpEnabled(option)) {
    return false;
  }

  const auto& args = getDebugDumpArguments(option);
  return std::find(args.begin(), args.end(), arg) != args.end();
=======
  return DebugDumpOptionsGuard::getCurOptions().hasArg(option, arg);
>>>>>>> 61f99714
}

bool isOptionEnabled(EnableOption option) {
  return EnableOptionsGuard::getCurOptions().has(option);
}

const std::vector<std::string>& getEnableOptionArguments(EnableOption option) {
  return EnableOptionsGuard::getCurOptions().getArgs(option);
}

bool hasEnableOptionArgument(EnableOption option, const std::string& arg) {
<<<<<<< HEAD
  if (!isOptionEnabled(option)) {
    return false;
  }

  const auto& args = getEnableOptionArguments(option);
  return std::find(args.begin(), args.end(), arg) != args.end();
=======
  return EnableOptionsGuard::getCurOptions().hasArg(option, arg);
>>>>>>> 61f99714
}

bool isOptionDisabled(DisableOption option) {
  return DisableOptionsGuard::getCurOptions().has(option);
}

const std::vector<std::string>& getDisableOptionArguments(
    DisableOption option) {
  return DisableOptionsGuard::getCurOptions().getArgs(option);
}

bool hasDisableOptionArguments(DisableOption option, const std::string& arg) {
<<<<<<< HEAD
  if (!isOptionDisabled(option)) {
    return false;
  }

  const auto& args = getDisableOptionArguments(option);
  return std::find(args.begin(), args.end(), arg) != args.end();
=======
  return DisableOptionsGuard::getCurOptions().hasArg(option, arg);
>>>>>>> 61f99714
}

bool isProfilerEnabled() {
  return ProfilerOptionsGuard::getCurOptions().hasAny();
}
bool isProfilerEnabledWithoutCupti() {
  return ProfilerOptionsGuard::getCurOptions().has(
             ProfilerOption::EnableNocupti) ||
      ProfilerOptionsGuard::getCurOptions().has(ProfilerOption::PrintNocupti);
}
bool isProfilerPrintingEnabled() {
  return ProfilerOptionsGuard::getCurOptions().has(ProfilerOption::Print) ||
      ProfilerOptionsGuard::getCurOptions().has(ProfilerOption::PrintNocupti) ||
      ProfilerOptionsGuard::getCurOptions().has(ProfilerOption::PrintVerbose);
}
bool isProfilerPrintingVerbose() {
  return ProfilerOptionsGuard::getCurOptions().has(
      ProfilerOption::PrintVerbose);
}

} // namespace nvfuser<|MERGE_RESOLUTION|>--- conflicted
+++ resolved
@@ -260,16 +260,7 @@
 }
 
 bool hasDebugDumpArgument(DebugDumpOption option, const std::string& arg) {
-<<<<<<< HEAD
-  if (!isDebugDumpEnabled(option)) {
-    return false;
-  }
-
-  const auto& args = getDebugDumpArguments(option);
-  return std::find(args.begin(), args.end(), arg) != args.end();
-=======
   return DebugDumpOptionsGuard::getCurOptions().hasArg(option, arg);
->>>>>>> 61f99714
 }
 
 bool isOptionEnabled(EnableOption option) {
@@ -281,16 +272,7 @@
 }
 
 bool hasEnableOptionArgument(EnableOption option, const std::string& arg) {
-<<<<<<< HEAD
-  if (!isOptionEnabled(option)) {
-    return false;
-  }
-
-  const auto& args = getEnableOptionArguments(option);
-  return std::find(args.begin(), args.end(), arg) != args.end();
-=======
   return EnableOptionsGuard::getCurOptions().hasArg(option, arg);
->>>>>>> 61f99714
 }
 
 bool isOptionDisabled(DisableOption option) {
@@ -303,16 +285,7 @@
 }
 
 bool hasDisableOptionArguments(DisableOption option, const std::string& arg) {
-<<<<<<< HEAD
-  if (!isOptionDisabled(option)) {
-    return false;
-  }
-
-  const auto& args = getDisableOptionArguments(option);
-  return std::find(args.begin(), args.end(), arg) != args.end();
-=======
   return DisableOptionsGuard::getCurOptions().hasArg(option, arg);
->>>>>>> 61f99714
 }
 
 bool isProfilerEnabled() {
