--- conflicted
+++ resolved
@@ -174,11 +174,8 @@
           {"warn_register_spill", EnableOption::WarnRegisterSpill},
           {"ws_normalization", EnableOption::WarpSpecializedNormalization},
           {"host_ir_lowering", EnableOption::HostIrLowering},
-<<<<<<< HEAD
           {"insert_resharding_after", EnableOption::InsertReshardingAfter},
-=======
           {"fast_math", EnableOption::FastMath},
->>>>>>> bd4bd1ef
       };
   return available_options;
 }
