--- conflicted
+++ resolved
@@ -177,11 +177,8 @@
           {"wait_debugger", EnableOption::WaitDebugger},
           {"warn_register_spill", EnableOption::WarnRegisterSpill},
           {"tma_pointwise", EnableOption::TmaPointwise},
-<<<<<<< HEAD
           {"tma_inner_persistent", EnableOption::TmaInnerPersistent},
-=======
           {"tma_reduction", EnableOption::TmaReduction},
->>>>>>> 3265c96d
           {"ws_normalization", EnableOption::WarpSpecializedNormalization},
           {"host_ir_lowering", EnableOption::HostIrLowering},
           {"host_ir_jit", EnableOption::HostIrJit},
