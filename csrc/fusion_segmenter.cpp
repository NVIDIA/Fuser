--- conflicted
+++ resolved
@@ -2612,15 +2612,6 @@
 std::optional<std::unique_ptr<HeuristicParams>> SegmentedGroup::
     getMaybeHeuristicParams(SchedulerRuntimeInfo& runtime_info) {
   FUSER_PERF_SCOPE("SegmentedFusion::getMaybeHeuristicParams");
-<<<<<<< HEAD
-  auto data_cache = segmented_fusion_->getCachedHeuristicDataFor(this);
-  if (!Schedule::canSchedule(
-          schedulerType(), runtime_info.fusion(), runtime_info, data_cache)) {
-    return std::nullopt;
-  }
-  return SchedulerEntry::makeSchedulerInstance(schedulerType())
-      ->computeHeuristics(runtime_info.fusion(), runtime_info, data_cache);
-=======
   auto heuristic_data_cache =
       segmented_fusion_->getCachedHeuristicDataFor(this);
   if (!Schedule::canSchedule(
@@ -2633,7 +2624,6 @@
   return SchedulerEntry::makeSchedulerInstance(schedulerType())
       ->computeHeuristics(
           runtime_info.fusion(), runtime_info, heuristic_data_cache);
->>>>>>> 92b63512
 }
 
 void SegmentedGroup::resetExprList() {
@@ -4419,14 +4409,6 @@
     SchedulerRuntimeInfo& runtime_info) {
   // This will be the first time each group is scheduled. So we'd want to
   //  construct the cache data here.
-<<<<<<< HEAD
-  auto data_cache_ptr = std::make_unique<HeuristicSummary>(
-      runtime_info.fusion(), sg->schedulerType(), runtime_info);
-  auto data_cache = data_cache_ptr.get();
-  setCachedHeuristicDataFor(sg, std::move(data_cache_ptr));
-  return SchedulerEntry::makeSchedulerInstance(sg->schedulerType())
-      ->computeHeuristics(runtime_info.fusion(), runtime_info, data_cache);
-=======
   auto heuristic_data_cache_ptr = std::make_unique<HeuristicDataCache>(
       runtime_info.fusion(), sg->schedulerType(), runtime_info);
   auto heuristic_data_cache = heuristic_data_cache_ptr.get();
@@ -4434,7 +4416,6 @@
   return SchedulerEntry::makeSchedulerInstance(sg->schedulerType())
       ->computeHeuristics(
           runtime_info.fusion(), runtime_info, heuristic_data_cache);
->>>>>>> 92b63512
 }
 
 HeuristicDataCache* SegmentedFusion::getCachedHeuristicDataFor(
