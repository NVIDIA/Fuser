--- conflicted
+++ resolved
@@ -2414,12 +2414,7 @@
       IrBuilder::create<Double>(0.0),
       out_var,
       x_mean_sub_pow);
-<<<<<<< HEAD
-  IrBuilder::create<LoadStoreOp>(
-      LoadStoreOpType::Automatic, out_N, num_features);
-=======
   IrBuilder::create<LoadStoreOp>(LoadStoreOpType::Set, out_N, num_features);
->>>>>>> 8b4ed29f
 
   // out_avg, out_N are now outputs of a pointwise ops and we
   //  need to clear out its reduction domains.
