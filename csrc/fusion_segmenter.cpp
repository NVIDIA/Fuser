// clang-format off
/*
 * SPDX-FileCopyrightText: Copyright (c) 2023-present NVIDIA CORPORATION & AFFILIATES.
 * All rights reserved.
 * SPDX-License-Identifier: BSD-3-Clause
 */
// clang-format on
#include <debug.h>
#include <fusion.h>
#include <fusion_segmenter.h>
#include <instrumentation.h>
#include <ir/all_nodes.h>
#include <ir/cloner.h>
#include <ir/graphviz.h>
#include <ir/iostream.h>
#include <ir/utils.h>
#include <multidevice/utils.h>
#include <ops/arith.h>
#include <options.h>
#include <scheduler/debug_utils.h>
#include <scheduler/normalization_utils.h>
#include <algorithm>

#include <sstream>

namespace nvfuser {

namespace {

using GroupSet = VectorOfUniqueEntries<SegmentedGroup*>;

// This helper function converts selected keys to their corresponding values.
// During serialization, we map pointers to an integer. For deserialization, we
// reverse the mapping from integers to pointers.
template <typename K, typename V, typename ContainerV, typename ContainerK>
std::vector<V> convertContainer(
    const ContainerV& all_values,
    const ContainerK& selected_keys) {
  std::vector<V> result;
  result.reserve(selected_keys.size());
  std::transform(
      selected_keys.begin(),
      selected_keys.end(),
      std::back_inserter(result),
      [&](K key) { return all_values.at(key); });
  return result;
}

} // namespace

flatbuffers::Offset<serde::SegmentedGroup> SegmentedGroup::serialize(
    flatbuffers::FlatBufferBuilder& builder,
    const std::unordered_map<Val*, int64_t>& vals_to_id_map,
    const std::unordered_map<Expr*, int64_t>& exprs_to_id_map,
    const std::unordered_map<SegmentedGroup*, int64_t>& groups_map,
    const std::unordered_map<SegmentedEdge*, int64_t>& edges_map) const {
  FUSER_PERF_SCOPE("SegmentedGroup::serialize");
  std::vector<int64_t> producer_edges_fb =
      convertContainer<SegmentedEdge*, int64_t>(edges_map, producer_edges);

  std::vector<int64_t> consumer_edges_fb =
      convertContainer<SegmentedEdge*, int64_t>(edges_map, consumer_edges);

  std::vector<int64_t> input_vals_fb =
      convertContainer<Val*, int64_t>(vals_to_id_map, input_vals);

  std::vector<int64_t> output_vals_fb =
      convertContainer<Val*, int64_t>(vals_to_id_map, output_vals);

  std::vector<int64_t> exprs_fb =
      convertContainer<Expr*, int64_t>(exprs_to_id_map, exprs_);

  // -1 corresponds with a nullptr value
  int64_t merge_with_segmented_group = -1;
  if (merge_with_ != nullptr) {
    merge_with_segmented_group = groups_map.at(merge_with_);
  }

  // -1 corresponds with a nullptr value
  int64_t merge_through_segmented_edge = -1;
  if (merge_through_ != nullptr) {
    merge_through_segmented_edge = edges_map.at(merge_through_);
  }

  return serde::CreateSegmentedGroupDirect(
      builder,
      &producer_edges_fb,
      &consumer_edges_fb,
      &input_vals_fb,
      &output_vals_fb,
      group_id_,
      toUnderlying(scheduler_type_),
      &exprs_fb,
      level_,
      visited_,
      merge_with_segmented_group,
      merge_through_segmented_edge,
      merged_,
      is_fusion_input_);
}

void SegmentedGroup::deserialize(
    const serde::SegmentedGroup* buffer,
    const std::deque<Val*>& vals,
    const std::deque<Expr*>& exprs,
    const std::vector<SegmentedGroup*>& groups,
    const std::vector<SegmentedEdge*>& edges) {
  FUSER_PERF_SCOPE("SegmentedGroup::deserialize");
  NVF_ERROR(buffer != nullptr, "serde::SegmentedGroup is nullptr.");

  producer_edges = convertContainer<int64_t, SegmentedEdge*>(
      edges, *buffer->producer_edges());

  consumer_edges = convertContainer<int64_t, SegmentedEdge*>(
      edges, *buffer->consumer_edges());

  input_vals = convertContainer<int64_t, Val*>(vals, *buffer->input_vals());

  output_vals = convertContainer<int64_t, Val*>(vals, *buffer->output_vals());

  group_id_ = buffer->group_id();

  scheduler_type_ = static_cast<SchedulerType>(buffer->heuristic());

  exprs_ = convertContainer<int64_t, Expr*>(exprs, *buffer->exprs());

  level_ = buffer->level();
  visited_ = buffer->visited();

  // -1 corresponds with a nullptr value
  if (buffer->merge_with_segmented_group() != -1) {
    merge_with_ = groups.at(buffer->merge_with_segmented_group());
  }

  // -1 corresponds with a nullptr value
  if (buffer->merge_through_segmented_edge() != -1) {
    merge_through_ = edges.at(buffer->merge_through_segmented_edge());
  }

  merged_ = buffer->merged();
  is_fusion_input_ = buffer->is_fusion_input();
}

void SegmentedGroup::makeClonedFusion() {
  auto&& [ir_cloner, fusion_segment] = segmented_fusion_->makeFusion(this);
  NVF_ERROR(fusion_segment != nullptr, "Failed to create segmented fusion.");

  cloned_fusion_ = std::move(fusion_segment);

  // Map inputs for original fusion to the segmented fusion through IrCloner
  const std::vector<Val*>& complete_inputs =
      segmented_fusion_->completeFusion()->inputs();
  original_inputs_in_cloned_fusion_.reserve(complete_inputs.size());
  std::transform(
      complete_inputs.begin(),
      complete_inputs.end(),
      std::back_inserter(original_inputs_in_cloned_fusion_),
      [&complete_to_segment_map = ir_cloner](Val* v) {
        return complete_to_segment_map.clone(v);
      });
}

std::vector<SegmentedGroup::NeighborGroup> SegmentedGroup::getNeighborGroups() {
  std::vector<NeighborGroup> neighbors;
  for (auto inp : producer_edges) {
    if (inp->val->isFusionOutput() || inp->from->isFusionInputGroup()) {
      // Don't fuse across output nodes, would need to find another
      // path. See the comment in finalMerge.
      // Also, a fusion input group doesn't have any expr and should
      // not be merged
      continue;
    }
    neighbors.emplace_back(inp->from, inp);
  }
  for (auto out : consumer_edges) {
    if (out->val->isFusionOutput()) {
      // Don't fuse across output nodes, would need to find another
      // path. See the comment in finalMerge
      continue;
    }
    neighbors.emplace_back(out->to, out);
  }
  return neighbors;
}

std::vector<SegmentedGroup*> SegmentedGroup::getNeighbors() {
  std::vector<SegmentedGroup*> neighbors;
  auto neighbors_pair = getNeighborGroups();

  std::transform(
      neighbors_pair.begin(),
      neighbors_pair.end(),
      std::back_inserter(neighbors),
      [](auto& neighbor_group) { return neighbor_group.group; });
  return neighbors;
}

std::vector<SegmentedGroup::NeighborGroup> SegmentedGroup::
    getMergeCandidates() {
  // Don't look for candidates if already merged. Input groups should
  // be also ignored from the merge process
  if (merged_ || isFusionInputGroup()) {
    return {};
  }

  std::vector<NeighborGroup> neighbors = getNeighborGroups();

  // Can this node be merged with another? Check if neighbors are merged, if
  // so and merged neighbor is within 1 level or node merged with neighbor is
  // within 1 level, can't merge this node with anything else.
  bool can_merge_this = true;
  for (auto& neighbor : neighbors) {
    if (!neighbor.group->merged_) {
      continue;
    }
    if (std::abs(neighbor.group->level_ - level_) <= 1) {
      can_merge_this = false;
    }
    if (std::abs(neighbor.group->merge_with_->level_ - level_) <= 1) {
      can_merge_this = false;
    }
  }
  if (!can_merge_this) {
    return {};
  }

  std::vector<bool> can_merge(neighbors.size(), true);

  // Find neighbors with a level that is only 1 differant than this groups level
  for (const auto i : c10::irange(neighbors.size())) {
    if (std::abs(neighbors[i].group->level_ - level_) > 1) {
      can_merge[i] = false;
    }
  }

  // Check neighbor of neighbors we're considering, if any of them are merged
  // with another node, make sure the resulting edge wouldn't have a level
  // difference of 1
  for (const auto i : c10::irange(neighbors.size())) {
    if (!can_merge[i]) {
      continue;
    }

    for (auto neighbor_neighbor : neighbors[i].group->getNeighbors()) {
      // Don't check self
      if (neighbor_neighbor == neighbors[i].group) {
        continue;
      }
      if (neighbor_neighbor->merged_) {
        // check neighbor_neighbor level
        if (std::abs(neighbor_neighbor->level_ - level_) <= 1) {
          can_merge[i] = false;
        }
        if (std::abs(neighbor_neighbor->level_ - neighbors[i].group->level_) <=
            1) {
          can_merge[i] = false;
        }

        // check neighbor_neighber->merged_->level_
        if (std::abs(neighbor_neighbor->merge_with_->level_ - level_) <= 1) {
          can_merge[i] = false;
        }
        if (std::abs(
                neighbor_neighbor->merge_with_->level_ -
                neighbors[i].group->level_) <= 1) {
          can_merge[i] = false;
        }
      }
    }
  }

  std::vector<NeighborGroup> merge_candidates;
  for (const auto i : c10::irange(neighbors.size())) {
    if (can_merge[i]) {
      merge_candidates.push_back(neighbors[i]);
    }
  }
  return merge_candidates;
}

void SegmentedGroup::clearTraversalInfo() {
  level_ = -1;
  visited_ = false;
  merge_with_ = nullptr;
  merge_through_ = nullptr;
  merged_ = false;
}

std::vector<Val*> SegmentedGroup::edgesToVals(
    const std::vector<SegmentedEdge*>& se_v) {
  std::vector<Val*> ret_v;
  ret_v.reserve(se_v.size());

  std::transform(
      se_v.cbegin(),
      se_v.cend(),
      std::back_inserter(ret_v),
      [](SegmentedEdge* se) { return se->val; });
  return ret_v;
}

template <typename PREDICATE>
void insertUniquePredicated(
    std::vector<Val*>& v,
    const std::vector<SegmentedEdge*>& e,
    PREDICATE pred) {
  VectorOfUniqueEntries<Val*> to_add;
  for (auto edge : e) {
    to_add.pushBack(edge->val);
  }

  std::copy_if(
      to_add.vector().begin(),
      to_add.vector().end(),
      std::back_inserter(v),
      [pred](Val* val) { return pred(val); });
}

void SegmentedGroup::finalize() {
  // Move all the edges to group input/output
  // Inputs
  insertUniquePredicated(
      input_vals, producer_edges, [](Val* v) { return !v->isFusionInput(); });

  std::unordered_set<Val*> input_set(input_vals.begin(), input_vals.end());

  for (auto i : input_vals) {
    if (auto tv = dynamic_cast<TensorView*>(i)) {
      // We do not need to add scalars which are the extents of already-added
      // input TensorViews
      for (auto id : TensorDomain::noReductions(tv->getLogicalDomain())) {
        input_set.insert(id->getMaybeExpandedExtent());
      }
    }
  }

  for (auto expr : exprs_) {
    for (auto i : expr->inputs()) {
      if (i->isIntegralScalar() && i->definition() == nullptr &&
          !i->isConstScalar() && !i->isFusionInput() && !input_set.count(i) &&
          !(i->isA<NamedScalar>() &&
            (i->as<NamedScalar>()->getParallelDim() ||
             i->as<NamedScalar>()->getParallelIndex()))) {
        input_set.insert(i);
        input_vals.push_back(i);
      }
    }
  }

  // Outputs
  insertUniquePredicated(
      output_vals, consumer_edges, [](Val* v) { return !v->isFusionOutput(); });

  // alias aware segmentation. we add inputs that are aliased by output
  // generated in this SegmentedGroup
  for (Val* output : output_vals) {
    if (Val* aliased_input = segmented_fusion_->completeFusion()
                                 ->getOutputAlias(output)
                                 .aliased_io) {
      // aliasing currently only supported as output to input
      NVF_ERROR(
          aliased_input->isFusionInput(),
          "Aliased input ",
          aliased_input->toString(),
          " is not found in the complete fusion.");
      if (!input_set.count(aliased_input)) {
        input_set.insert(aliased_input);
        input_vals.push_back(aliased_input);
      }
    }
  }
}

std::ostream& operator<<(std::ostream& os, const SegmentedGroup* group) {
  os << toString(group->schedulerType()) << "{";
  auto expr_to_print = group->exprs();
  std::sort(
      expr_to_print.begin(),
      expr_to_print.end(),
      [](auto expr_a, auto expr_b) -> bool {
        return expr_a->name() < expr_b->name();
      });
  for (const auto i : c10::irange(expr_to_print.size())) {
    os << expr_to_print[i]->name();
    if (i + 1 != expr_to_print.size()) {
      os << ", ";
    }
  }
  os << "}";
  if (group->isMerged()) {
    os << " (merged)";
  }
  return os;
}

void SegmentedGroup::print() const {
  debug() << this << std::endl;
}

bool SegmentedGroup::isFusionInputGroup() const {
  return is_fusion_input_;
}

std::string toString(const SegmentedGroup* group) {
  std::stringstream ss;
  ss << group;
  return ss.str();
}

std::ostream& operator<<(std::ostream& os, const SegmentedEdge* edge) {
  os << "e{ " << edge->from << " -> " << edge->to << "("
     << edge->val->toString() << ") }";
  return os;
}

void SegmentedEdge::print() const {
  debug() << this << std::endl;
}

std::string toString(const SegmentedEdge* edge) {
  std::stringstream ss;
  ss << edge;
  return ss.str();
}

std::unique_ptr<SegmentedFusion> SegmentedFusion::fromCompleteFusion(
    std::unique_ptr<Fusion> fusion_ptr,
    SchedulerType scheduler_type,
    const KernelArgumentHolder& runtime_inputs) {
  auto fusion = fusion_ptr.get();
  NVF_ERROR(
      !SegmentCandidateFinder::hasSegmentHints(fusion),
      "SegmentedFusion::fromCompleteFusion cannot be called on a fusion with segment hints!");

  // convert Welford to two-pass if option is enabled and the original heuristic
  // is persistent
  auto isPersistentScheduler = [&scheduler_type]() {
    return scheduler_type == SchedulerType::InnerPersistent ||
        scheduler_type == SchedulerType::OuterPersistent ||
        scheduler_type == SchedulerType::InnerOuterPersistent;
  };
  SegmentCandidateFinderOptions scfo;
  if (scfo.run_translate_welford && isPersistentScheduler()) {
    SegmentCandidateFinder::translateWelfordInFusion(fusion, runtime_inputs);
  }

  auto segmented_fusion_ptr =
      std::make_unique<SegmentedFusion>(std::move(fusion_ptr));

  // Make a group for the single fusion
  auto single_group = segmented_fusion_ptr->newGroup();

  // Add input and output vals
  single_group->input_vals = fusion->inputs();
  single_group->output_vals = fusion->outputs();

  // Get ordered expression list
  single_group->resetExprList();

  // Assign heuristics and id for the complete fusion
  //  to share the runtime path of segmented fusion.
  single_group->setSchedulerType(scheduler_type);
  single_group->setID(0);

  // Used to log the number of values and expressions in the fusion for
  // serialization sanity check.
  segmented_fusion_ptr->finalize();
  return segmented_fusion_ptr;
}

SegmentedFusion::SegmentedFusion(std::unique_ptr<Fusion> fusion)
    : segmented_fusion_name_{segmentedFusionName()},
      impl_(this),
      complete_fusion_(std::move(fusion)),
      initial_vals_size_{complete_fusion_->vals().size()},
      initial_exprs_size_{complete_fusion_->unordered_exprs().size()} {
  annotateFP16IntermediateTensors();
}

namespace {

//! A SegmentedGroup is serializable if all its values and expressions are
//! compatible with the statements in the complete fusion provided in the
//! SegmentedFusion constructor.
bool isSerializableSegmentedGroup(
    SegmentedGroup* sg,
    const std::unordered_map<Val*, int64_t>& vals_to_id_map,
    const std::unordered_map<Expr*, int64_t>& exprs_to_id_map,
    int64_t initial_vals_size,
    int64_t initial_exprs_size) {
  auto check_value = [&](Val* v) {
    return vals_to_id_map.at(v) < initial_vals_size;
  };
  auto check_expr = [&](Expr* e) {
    return exprs_to_id_map.at(e) < initial_exprs_size;
  };
  bool all_serializable_inputs =
      std::all_of(sg->inputs().begin(), sg->inputs().end(), check_value);
  bool all_serializable_outputs =
      std::all_of(sg->outputs().begin(), sg->outputs().end(), check_value);
  bool all_serializable_exprs =
      std::all_of(sg->exprs().begin(), sg->exprs().end(), check_expr);
  return (
      all_serializable_inputs && all_serializable_outputs &&
      all_serializable_exprs);
}

} // namespace

flatbuffers::Offset<serde::SegmentedFusion> SegmentedFusion::serialize(
    flatbuffers::FlatBufferBuilder& builder) const {
  FUSER_PERF_SCOPE("SegmentedFusion::serialize");
  const std::unordered_map<Val*, int64_t>& vals_to_id_map =
      completeFusion()->deterministic_vals_map();
  const std::unordered_map<Expr*, int64_t>& exprs_to_id_map =
      completeFusion()->deterministic_exprs_map();
  const std::unordered_map<SegmentedGroup*, int64_t>& groups_map =
      impl_.groups_map();
  const std::unordered_map<SegmentedEdge*, int64_t>& edges_map =
      impl_.edges_map();

  bool all_edges_serializable =
      std::all_of(edges_.begin(), edges_.end(), [&](SegmentedEdge* se) {
        return vals_to_id_map.at(se->val) < (int64_t)initial_vals_size_;
      });

  bool all_groups_serializable =
      std::all_of(groups_.begin(), groups_.end(), [&](SegmentedGroup* sg) {
        return isSerializableSegmentedGroup(
            sg,
            vals_to_id_map,
            exprs_to_id_map,
            (int64_t)initial_vals_size_,
            (int64_t)initial_exprs_size_);
      });

  // SegmentCandidateFinder::findSegments can generate new statements when
  // finding valid sub-fusions, so SegmentedGroup can reference statements that
  // do not exist in the original fusion. If we cannot get all statements from
  // the original fusion, we cannot serialize the segmented fusion.
  if (!all_edges_serializable || !all_groups_serializable) {
    return serde::CreateSegmentedFusionDirect(
        builder,
        /*valid=*/false);
  }

  std::vector<flatbuffers::Offset<serde::SegmentedEdge>> edges_fb;
  edges_fb.reserve(edges_.size());
  for (SegmentedEdge* se : edges_) {
    edges_fb.push_back(serialize(builder, se, vals_to_id_map, groups_map));
  }

  std::vector<flatbuffers::Offset<serde::SegmentedGroup>> groups_fb;
  groups_fb.reserve(groups_.size());
  for (SegmentedGroup* sg : groups_) {
    groups_fb.push_back(sg->serialize(
        builder, vals_to_id_map, exprs_to_id_map, groups_map, edges_map));
  }

  std::vector<int64_t> force_fp16_tv_fb;
  force_fp16_tv_fb.reserve(force_fp16_tv_set_.size());
  for (auto tv : force_fp16_tv_set_) {
    force_fp16_tv_fb.push_back(vals_to_id_map.at(tv));
  }

  return serde::CreateSegmentedFusionDirect(
      builder,
      /*valid=*/true,
      segmented_fusion_name_,
      initial_vals_size_,
      initial_exprs_size_,
      &edges_fb,
      &groups_fb,
      &force_fp16_tv_fb,
      toUnderlying(std::get<PrimDataType>(force_half_precision_type_.type)));
}

void SegmentedFusion::deserialize(const serde::SegmentedFusion* buffer) {
  FUSER_PERF_SCOPE("SegmentedFusion::deserialize");
  NVF_ERROR(buffer != nullptr, "serde::SegmentedFusion is nullptr.");

  // NOTE Schedule::proposeHeuristics can add values and expressions to
  // the fusion. We relax the constraints here because we already know the
  // proposed scheduler for each segmented group.
  NVF_ERROR(
      complete_fusion_->vals().size() <= buffer->num_vals(),
      "The complete fusion has ",
      complete_fusion_->vals().size(),
      " values while serialization expected at least",
      buffer->num_vals(),
      " values.");
  NVF_ERROR(
      complete_fusion_->unordered_exprs().size() <= buffer->num_exprs(),
      "The complete fusion has ",
      complete_fusion_->unordered_exprs().size(),
      " expressions while serialization expected at least",
      buffer->num_exprs(),
      " expressions.");
  const std::deque<Val*>& vals = complete_fusion_->deterministic_vals();
  const std::deque<Expr*>& exprs = complete_fusion_->deterministic_exprs();
  segmented_fusion_name_ = buffer->segmented_fusion_name();

  // Construct segmented groups first because they are necessary for the
  // segmented edge's constructor
  // NOTE: Use regular for-loop to avoid unused variable ‘idx’ error
  for (size_t idx = 0; idx < buffer->groups()->size(); ++idx) {
    newGroup();
  }

  // Create segmented edges
  for (auto idx : c10::irange(buffer->edges()->size())) {
    auto se_fb = buffer->edges()->Get(idx);
    newEdge(
        groups_.at(se_fb->from_segmented_group()),
        groups_.at(se_fb->to_segmented_group()),
        vals.at(se_fb->val()));
  }

  // Deserialize segmented groups
  for (auto idx : c10::irange(buffer->groups()->size())) {
    auto sg_fb = buffer->groups()->Get(idx);
    groups_.at(idx)->deserialize(sg_fb, vals, exprs, groups_, edges_);
  }

  for (auto idx : *buffer->force_fp16_tv_set()) {
    auto val = vals.at(idx);
    NVF_CHECK(
        val->isA<TensorView>(),
        "Segmented Fusion Deserialization: Expected Val to be a TensorView.");
    force_fp16_tv_set_.emplace(val->as<TensorView>());
  }

  force_half_precision_type_ =
      DataType(static_cast<PrimDataType>(buffer->force_half_precision_type()));

  finalize();
}

flatbuffers::Offset<serde::SegmentedEdge> SegmentedFusion::serialize(
    flatbuffers::FlatBufferBuilder& builder,
    const nvfuser::SegmentedEdge* edge,
    const std::unordered_map<Val*, int64_t>& vals_to_id_map,
    const std::unordered_map<SegmentedGroup*, int64_t>& groups_map) const {
  FUSER_PERF_SCOPE("SegmentedEdge::serialize");
  return serde::CreateSegmentedEdge(
      builder,
      groups_map.at(edge->from),
      groups_map.at(edge->to),
      vals_to_id_map.at(edge->val));
}

nvfuser::SegmentedEdge SegmentedFusion::deserialize(
    const serde::SegmentedEdge* buffer,
    const std::deque<Val*>& vals) {
  FUSER_PERF_SCOPE("SegmentedEdge::deserialize");
  NVF_ERROR(buffer != nullptr, "serde::SegmentedEdge is nullptr.");
  NVF_ERROR(
      !groups_.empty(),
      "Expected SegmentedGroup to be populated before deserializing SegmentedEdge.");
  return {
      groups_.at(buffer->from_segmented_group()),
      groups_.at(buffer->to_segmented_group()),
      vals.at(buffer->val())};
}

SegmentedGroup* SegmentedFusion::Impl::makeGroup() {
  groups_.emplace_back(std::make_unique<SegmentedGroup>(owning_fusion_));
  return groups_.back().get();
}

SegmentedGroup* SegmentedFusion::Impl::makeGroup(Expr* expr) {
  groups_.emplace_back(std::make_unique<SegmentedGroup>(expr, owning_fusion_));
  return groups_.back().get();
}

SegmentedGroup* SegmentedFusion::Impl::makeFusionInputGroup() {
  groups_.emplace_back(std::make_unique<SegmentedGroup>(owning_fusion_, true));
  return groups_.back().get();
}

SegmentedEdge* SegmentedFusion::Impl::makeEdge(
    SegmentedGroup* from,
    SegmentedGroup* to,
    Val* val) {
  edges_.emplace_back(std::make_unique<SegmentedEdge>(from, to, val));
  return edges_.back().get();
}

void SegmentedFusion::Impl::cleanUnused() {
  std::unordered_set<SegmentedGroup*> g_used(
      owning_fusion_->groups().begin(), owning_fusion_->groups().end());
  std::unordered_set<SegmentedEdge*> e_used(
      owning_fusion_->edges().begin(), owning_fusion_->edges().end());

  groups_.erase(
      std::remove_if(
          groups_.begin(),
          groups_.end(),
          [&g_used](auto& g) { return g_used.count(g.get()) == 0; }),
      groups_.end());

  edges_.erase(
      std::remove_if(
          edges_.begin(),
          edges_.end(),
          [&e_used](auto& e) { return e_used.count(e.get()) == 0; }),
      edges_.end());
}

//! Return mapping from SegmentedGroup to integer id
std::unordered_map<SegmentedGroup*, int64_t> SegmentedFusion::Impl::groups_map()
    const {
  std::unordered_map<SegmentedGroup*, int64_t> group_map;
  int64_t count = 0;
  std::transform(
      groups_.begin(),
      groups_.end(),
      std::inserter(group_map, group_map.end()),
      [&count](const std::unique_ptr<SegmentedGroup>& group_up) {
        return std::make_pair(group_up.get(), count++);
      });
  return group_map;
}

//! Return mapping from SegmentedEdge to integer id
std::unordered_map<SegmentedEdge*, int64_t> SegmentedFusion::Impl::edges_map()
    const {
  std::unordered_map<SegmentedEdge*, int64_t> edge_map;
  int64_t count = 0;
  std::transform(
      edges_.begin(),
      edges_.end(),
      std::inserter(edge_map, edge_map.end()),
      [&count](const std::unique_ptr<SegmentedEdge>& edge_up) {
        return std::make_pair(edge_up.get(), count++);
      });
  return edge_map;
}

SegmentedGroup* SegmentedFusion::newGroup() {
  SegmentedGroup* g = impl_.makeGroup();
  groups_.push_back(g);
  return g;
}

SegmentedGroup* SegmentedFusion::newGroup(Expr* expr) {
  SegmentedGroup* g = impl_.makeGroup(expr);
  groups_.push_back(g);
  return g;
}

SegmentedGroup* SegmentedFusion::newFusionInputGroup() {
  SegmentedGroup* g = impl_.makeFusionInputGroup();
  groups_.push_back(g);
  return g;
}

SegmentedEdge* SegmentedFusion::newEdge(
    SegmentedGroup* from,
    SegmentedGroup* to,
    Val* val) {
  SegmentedEdge* e = impl_.makeEdge(from, to, val);
  edges_.push_back(e);
  return e;
}

void SegmentedFusion::draw() {
  size_t group_index = 0;
  std::unordered_map<const Expr*, size_t> expr_color_map;

  for (auto group : groups()) {
    for (auto expr : group->exprs()) {
      if (ir_utils::isTvOp(expr)) {
        expr_color_map[expr] = group_index;
      }
    }
    group_index++;
  }

  std::stringstream sstream;
  sstream << "segmented_fusion" << segmented_fusion_name_ << ".dot";
  auto filename = sstream.str();

  IrGraphGenerator::print(
      completeFusion(),
      filename.c_str(),
      IrGraphGenerator::DetailLevel::ComputeOnly,
      &expr_color_map);
}

namespace {

std::vector<Val*> uniqueValConcat(
    const std::vector<std::vector<Val*>>& val_vecs) {
  std::vector<Val*> unique_vals;
  std::unordered_set<Val*> added;
  for (const auto& vec : val_vecs) {
    for (auto val : vec) {
      if (added.find(val) == added.end()) {
        unique_vals.push_back(val);
        added.emplace(val);
      }
    }
  }
  return unique_vals;
}

// Concat's producer edges of sg1 and sg2, but removes any edges
// from/to sg1/sg2. If dedup is true, incoming edges with the same val
// are considered duplicate, and only one of them is returned
std::vector<SegmentedEdge*> getMergedProducerEdges(
    const SegmentedGroup* sg1,
    const SegmentedGroup* sg2,
    bool dedup = true) {
  // At least either of sg1 or sg2 must not be null
  NVF_ERROR(sg1 != nullptr || sg2 != nullptr);
  // If either is null, just return the edges of the other group
  if (sg1 == nullptr) {
    return sg2->producer_edges;
  } else if (sg2 == nullptr) {
    return sg1->producer_edges;
  }

  auto producer_edges = sg1->producer_edges;

  producer_edges.insert(
      producer_edges.end(),
      sg2->producer_edges.begin(),
      sg2->producer_edges.end());

  // Register producers into sg2
  std::unordered_set<Val*> sg2_vals;
  for (auto se : sg2->producer_edges) {
    sg2_vals.emplace(se->val);
  }

  producer_edges.erase(
      std::remove_if(
          producer_edges.begin(),
          producer_edges.end(),
          [&sg1, &sg2, &sg2_vals, dedup](SegmentedEdge* se) {
            // remove edges in between the groups and common uses
            return (se->to == sg1 && se->from == sg2) ||
                (se->to == sg2 && se->from == sg1) ||
                (dedup && (se->to == sg1 && sg2_vals.count(se->val)));
          }),
      producer_edges.end());

  // Remove Duplicate Edges

  return producer_edges;
}

// Concat's consumer edges of sg1 and sg2, but removes any edges from/to sg1/sg2
std::vector<SegmentedEdge*> getMergedConsumerEdges(
    const SegmentedGroup* sg1,
    const SegmentedGroup* sg2) {
  // At least either of sg1 or sg2 must not be null
  NVF_ERROR(sg1 != nullptr || sg2 != nullptr);
  // If either is null, just return the edges of the other group
  if (sg1 == nullptr) {
    return sg2->consumer_edges;
  } else if (sg2 == nullptr) {
    return sg1->consumer_edges;
  }

  auto consumer_edges = sg1->consumer_edges;
  consumer_edges.insert(
      consumer_edges.end(),
      sg2->consumer_edges.begin(),
      sg2->consumer_edges.end());

  consumer_edges.erase(
      std::remove_if(
          consumer_edges.begin(),
          consumer_edges.end(),
          [&sg1, &sg2](SegmentedEdge* se) {
            return (se->to == sg1 && se->from == sg2) ||
                (se->to == sg2 && se->from == sg1);
          }),
      consumer_edges.end());

  return consumer_edges;
}

// Returns a determinstic, unique set of inputs of the segment group, sg1, or
// the combined group sg1 + sg2
std::vector<Val*> getAllInputs(
    const SegmentedGroup* sg1,
    const SegmentedGroup* sg2 = nullptr) {
  std::vector<SegmentedEdge*> merged_producer_edges;

  if (sg1 != nullptr && sg2 != nullptr) {
    merged_producer_edges = getMergedProducerEdges(sg1, sg2);
  } else if (sg1 != nullptr) {
    merged_producer_edges = sg1->producer_edges;
  } else if (sg2 != nullptr) {
    merged_producer_edges = sg2->producer_edges;
  }

  std::vector<Val*> producer_edge_vals;

  std::transform(
      merged_producer_edges.begin(),
      merged_producer_edges.end(),
      std::back_inserter(producer_edge_vals),
      [](SegmentedEdge* se) { return se->val; });

  return uniqueValConcat(
      {sg1 == nullptr ? std::vector<Val*>() : sg1->input_vals,
       sg2 == nullptr ? std::vector<Val*>() : sg2->input_vals,
       producer_edge_vals});
}

// Returns a determinstic, unique set of outputs of the segment group, sg1, or
// the combined group sg1 + sg2
std::vector<Val*> getAllOutputs(
    const SegmentedGroup* sg1,
    const SegmentedGroup* sg2 = nullptr) {
  std::vector<SegmentedEdge*> merged_consumer_edges;

  if (sg1 != nullptr && sg2 != nullptr) {
    merged_consumer_edges = getMergedConsumerEdges(sg1, sg2);
  } else if (sg1 != nullptr) {
    merged_consumer_edges = sg1->consumer_edges;
  } else if (sg2 != nullptr) {
    merged_consumer_edges = sg2->consumer_edges;
  }

  std::vector<Val*> consumer_edge_vals;

  std::transform(
      merged_consumer_edges.begin(),
      merged_consumer_edges.end(),
      std::back_inserter(consumer_edge_vals),
      [](SegmentedEdge* se) { return se->val; });

  auto output_vals = uniqueValConcat(
      {sg1 == nullptr ? std::vector<Val*>() : sg1->output_vals,
       sg2 == nullptr ? std::vector<Val*>() : sg2->output_vals,
       consumer_edge_vals});

  return output_vals;
}

// Set version of getting merged input or output if segmented_groups were
//  merged
//  outputs respects order in segmented_groups for deterministic
//  merge trace
//  will get input if get_inputs otherwise will get ouputs
//  TODO: merge with the binary counter parts
std::vector<Val*> allInputsIfTrueElseOutputs(
    const std::vector<SegmentedGroup*>& segmented_groups,
    bool get_inputs = true) {
  // Get producer edges to get inputs, consumer edges to get outputs
  auto edges_to_process_from_or_to_group =
      [get_inputs](SegmentedGroup* group) -> std::vector<SegmentedEdge*>& {
    return get_inputs ? group->producer_edges : group->consumer_edges;
  };

  // Get the group that is connected to current group
  auto global_vals_from_or_to_group =
      [get_inputs](SegmentedGroup* group) -> std::vector<Val*>& {
    return get_inputs ? group->input_vals : group->output_vals;
  };

  // Get the group that is connected to current group by given edge
  auto opposite_end_of_edge = [get_inputs](SegmentedEdge* edge) {
    return get_inputs ? edge->from : edge->to;
  };

  // Keep track of value and order to ensure deterministic result
  std::vector<Val*> merged_vals;
  std::unordered_set<Val*> merged_vals_set;

  // Put groups in a set for quick look up
  std::unordered_set<SegmentedGroup*> segmented_groups_set(
      segmented_groups.begin(), segmented_groups.end());

  // Collect vals associated with edges
  for (auto group : segmented_groups) {
    for (auto edge : edges_to_process_from_or_to_group(group)) {
      if (
          // Need to de-duplicate values so we don't get multiple of any input
          !merged_vals_set.count(edge->val) &&
          // One side of this edge will be `group`, if the other end is
          //  also in segmented_groups, then this is an internal edge
          //  that we don't want.
          !segmented_groups_set.count(opposite_end_of_edge(edge))) {
        merged_vals.push_back(edge->val);
        merged_vals_set.insert(edge->val);
      }
    }
  }

  // Collect original fusion's inputs/outputs and append at the end
  for (auto group : segmented_groups) {
    for (auto global_val : global_vals_from_or_to_group(group)) {
      // de-duplicate
      if (!merged_vals_set.count(global_val)) {
        merged_vals.push_back(global_val);
        merged_vals_set.insert(global_val);
      }
    }
  }

  return merged_vals;
}

// Grab all producer and consumer edges into and out of a group in a
// given list of groups. Does not include any edges within the given
// groups.
std::vector<SegmentedEdge*> getAllEdges(
    const std::vector<SegmentedGroup*>& segmented_groups) {
  VectorOfUniqueEntries<SegmentedEdge*> all_edges;

  for (auto group : segmented_groups) {
    all_edges.insert(
        group->producer_edges.begin(), group->producer_edges.end());
    all_edges.insert(
        group->consumer_edges.begin(), group->consumer_edges.end());
  }

  const std::unordered_set<SegmentedGroup*> group_set(
      {segmented_groups.begin(), segmented_groups.end()});

  auto unique_edges = all_edges.vector();

  // Remove intra edges
  unique_edges.erase(
      std::remove_if(
          unique_edges.begin(),
          unique_edges.end(),
          [&](auto edge) {
            return group_set.count(edge->from) && group_set.count(edge->to);
          }),
      unique_edges.end());

  return unique_edges;
}

// A sorting utility used for debug printing only
//  sorts the given vector of expressions in topological
//  order, with equal cases respecting the original order
//  in the vector.
std::vector<Expr*> groupExprPrintSorting(const std::vector<Expr*>& exprs) {
  std::vector<Expr*> exprs_to_print(exprs.begin(), exprs.end());
  std::unordered_set<Expr*> exprs_to_print_set(exprs.begin(), exprs.end());
  std::unordered_set<Expr*> exprs_visited;
  std::vector<Expr*> sorted_list;
  while (!std::all_of(
      exprs_to_print.begin(),
      exprs_to_print.end(),
      [&exprs_visited](auto expr) { return exprs_visited.count(expr); })) {
    bool expr_added_to_sorted_list = false;
    for (auto expr : exprs_to_print) {
      if (!exprs_visited.count(expr)) {
        bool add_this_expr = true;
        // Check if any of the inputs of current
        //  expression within the group
        //  hasn't been visited
        for (auto input : expr->inputs()) {
          if (input->definition() &&
              exprs_to_print_set.count(input->definition()) &&
              !exprs_visited.count(input->definition())) {
            add_this_expr = false;
            break;
          }
        }

        // Append the current group to sorted list
        //  and mark visited
        if (add_this_expr) {
          expr_added_to_sorted_list = true;
          exprs_visited.insert(expr);
          sorted_list.push_back(expr);
          break;
        }
      }
    }
    NVF_ERROR(
        expr_added_to_sorted_list,
        "group debug print failed, exprs within given vector not a DAG");
  }
  return sorted_list;
}

// Utility function to list all expressions in a group
void detailGroupPrint(std::ostream& os, const SegmentedGroup* group) {
  IrPrinter irp(os);

  auto sort_val_by_name = [](std::vector<Val*> vals_to_sort) {
    std::sort(vals_to_sort.begin(), vals_to_sort.end(), [](Val* a, Val* b) {
      return a->name() < b->name();
    });
    return vals_to_sort;
  };

  os << "g{";
  if (group->schedulerType() != SchedulerType::None) {
    os << "(" << toString(group->schedulerType()) << ")";
  }
  os << std::endl;
  os << "group id: " << group->groupId() << std::endl;
  os << "inputs:" << std::endl;
  for (auto input : sort_val_by_name(getAllInputs(group))) {
    indent(os, 1) << input << " " << input->getDataType().value() << std::endl;
  }
  os << "outputs:" << std::endl;
  for (auto output : sort_val_by_name(getAllOutputs(group))) {
    indent(os, 1) << output << " " << output->getDataType().value()
                  << std::endl;
  }

  os << std::endl << std::endl;

  auto expr_to_print = groupExprPrintSorting(group->exprs());

  for (const auto i : c10::irange(expr_to_print.size())) {
    os << expr_to_print[i]->toString();
    os << "(" << expr_to_print[i]->name() << ")" << std::endl;
  }
  os << "}" << std::endl << std::endl;
}

//! Insert casts for an intermediate tensorview, i.e. ones
//!  that are in segmentedEdges. The insertion is done on
//!  the complete fusion, which should be owned by a segmented
//!  fusion so that only one segmented fusion will be affected.
//!  The replacement pattern is:
//!                 TV0
//!     replaced as:
//!       fp16_tv = cast(TV0)
//!       fp32_tv = cast(fp16_tv)
//!
//!  The replacement is done only for uses_to_modify exprs. This
//!  function can be called for the same original FP32 tensor multiple
//!  times but with different use exprs. In the second and later
//!  calls, the half-precision tensor should be passed in as well.
//!
//! Returns nullptr if no replacement is done.
TensorView* castIntermediateValueInCompleteFusion(
    Fusion* fusion,
    TensorView* original_fp32_tv,
    const std::vector<Expr*>& uses_to_modify,
    DataType half_type,
    TensorView* half_tv = nullptr) {
  FusionGuard fg(fusion);

  // A utility lambda that creates consumer tensordomain of
  //  the given tv and create a new tensorview around the
  //  new tensordomain with the given data type.
  auto make_consumer_tv = [&](TensorView* from, DataType data_type) {
    // Keep broadcast axes and remove reduction axes
    size_t i = 0;
    auto no_reduction_logical_domain =
        TensorDomain::noReductions(original_fp32_tv->getLogicalDomain());
    std::vector<IterDomain*> new_logical_domain(
        no_reduction_logical_domain.size());
    for (const auto& dom : no_reduction_logical_domain) {
      new_logical_domain[i++] = dom->cloneWithoutRFactor();
    }

    // Create the actual domain and tv.
    return IrBuilder::create<TensorView>(
        IrBuilder::create<TensorDomain>(
            new_logical_domain,
            TensorDomain::getContiguityFilledWith(new_logical_domain, true)),
        data_type);
  };

  TensorView* reverted_fp32_tv = nullptr;
  bool is_replaced = false;

  // replace uses of original tv with fp32_tv in the complete
  //  fusion
  for (auto expr : uses_to_modify) {
    if (reverted_fp32_tv == nullptr) {
      reverted_fp32_tv = make_consumer_tv(original_fp32_tv, DataType::Float);
    }
    auto replaced = ir_utils::replaceValInExprInputs(
        expr, original_fp32_tv, reverted_fp32_tv);
    NVF_ERROR(replaced != expr);
    is_replaced = true;
  }

  if (!is_replaced) {
    return nullptr;
  }

  // create the tv's to cast
  if (half_tv == nullptr) {
    half_tv = make_consumer_tv(original_fp32_tv, half_type);
    IrBuilder::create<UnaryOp>(UnaryOpType::Cast, half_tv, original_fp32_tv);
  }

  // Insert the cast ops.
  IrBuilder::create<UnaryOp>(UnaryOpType::Cast, reverted_fp32_tv, half_tv);

  return half_tv;
}

} // namespace

void SegmentedFusion::finalize() {
  impl_.cleanUnused();
  castInputOutputToLowerPrecision(edges());
}

//! Lower FP precision of inputs and outputs specified by the given
//! edges.
//!
//! The groups_to_merge vector is an optional parameter, and
//! is only used when testing the validity of merging groups. When
//! given, they are treated as a single group, and each edge is
//! either producer or consumer to the group. Uses of cast tensors
//! outside of the groups are not altered.
//!
//! When this is used for a complete fusion after segmentation is completed,
//! groups_to_merge should be empty.
std::vector<SegmentedEdge*> SegmentedFusion::castInputOutputToLowerPrecision(
    const std::vector<SegmentedEdge*>& edges,
    const std::vector<SegmentedGroup*>& groups_to_merge) {
  if (!isOptionEnabled(EnableOption::IoToLowerPrecision)) {
    return {};
  }

  // A map to keep track of the tv's that have been inserted cast
  //  and its fp16 version. Used to avoid cast insertion multiple
  //  times.
  std::unordered_map<TensorView*, TensorView*> fp32_to_half_cast_map;
  // Edges whose associated tensors are cast to lower precision
  std::vector<SegmentedEdge*> affected_edges;

  auto is_to_merge_group = [&groups_to_merge](SegmentedEdge* edge) {
    return std::find(
               groups_to_merge.begin(), groups_to_merge.end(), edge->to) !=
        groups_to_merge.end();
  };

  // Insertions and replacements have to be done carefully when done
  // for a segmented fusion with groups to merge but not merged, i.e.,
  // in the use case of tryMerge. Since the groups to merge are not
  // really merged, they still have their own edges and both of them
  // must be updated accordingly with cast tensors. Insertion of
  // cast-back exprs should be done once for the (virtual) merged
  // group, otherwise there would be multiple same cast exprs in the
  // virtual merged group, which by itself shouldn't be a problem, but
  // the resulting fusion becomes different from the fusion created
  // by actually merging the groups, since in that case the cast
  // should only be inseretd once. Both variations of the original
  // fusion should be functionally correct, but different expressions
  // may trigger different scheduling heuristics or a scheduling
  // failure only in either case.
  //
  // To avoid this discrepancy, when this is done with virtual merged
  // groups, bundle all edges to the merged groups and process them
  // together. This way, only one instance of the cast-back expr should
  // be inserted.
  //
  // Note that this analysis and replacement would be much simpler if we
  // actually created a merged SegmentedGroup for those groups to merge. The
  // merged SegmentedGroup should be temporary, and should be reverted back
  // after this tryMerge is done. However, that would also mean edges would have
  // to be temporary modified and be reverted back to the original state.

  // Edges to the groups to merge. Grouped into vectors by edge vals.
  std::unordered_map<TensorView*, std::vector<SegmentedEdge*>>
      edges_to_merge_groups;
  // Keep track of the edge vals as a vector to apply insertion in a
  // deterministic order
  std::vector<TensorView*> vals_of_edges_to_merge_groups;

  // Bundle edges to the merged groups
  std::vector<std::vector<SegmentedEdge*>> bundled_edges;
  for (auto edge : edges) {
    if (!edge->val->isA<TensorView>()) {
      continue;
    }
    auto edge_tv = edge->val->as<TensorView>();
    // Only look at ones that need to cast to fp16 or bf16
    if (force_fp16_tv_set_.count(edge_tv) == 0) {
      continue;
    }

    if (is_to_merge_group(edge)) {
      if (edges_to_merge_groups.emplace(edge_tv, std::vector<SegmentedEdge*>{})
              .second) {
        vals_of_edges_to_merge_groups.push_back(edge_tv);
      }
      edges_to_merge_groups[edge_tv].push_back(edge);
    } else {
      bundled_edges.push_back({edge});
    }
  }

  for (const auto val : vals_of_edges_to_merge_groups) {
    bundled_edges.emplace_back(edges_to_merge_groups.at(val));
  }

  // Go through all edges of the segmented fusion.
  for (const auto& edges : bundled_edges) {
    auto edge_tv = edges.at(0)->val->as<TensorView>();

    // Gather exprs that should be modified. Start with all use
    // exprs.
    std::vector<Expr*> uses_to_modify;

    for (auto edge_val_use_expr : edge_tv->uses()) {
      if (std::any_of(edges.begin(), edges.end(), [&](SegmentedEdge* edge) {
            return std::find(
                       edge->to->exprs().begin(),
                       edge->to->exprs().end(),
                       edge_val_use_expr) != edge->to->exprs().end();
          })) {
        uses_to_modify.push_back(edge_val_use_expr);
      }
    }

    // Some of SelectOp-like expressions have the limitation that
    // input tensors must be fusion inputs, so even just cast
    // shouldn't be inserted.
    uses_to_modify.erase(
        std::remove_if(
            uses_to_modify.begin(),
            uses_to_modify.end(),
            [&](Expr* edge_val_use_expr) {
              return edge_val_use_expr->isOneOf<
                         SelectOp,
                         SliceOp,
                         IndexSelectOp,
                         TorchGatherOp>() &&
                  edge_val_use_expr->input(0) == edge_tv;
            }),
        uses_to_modify.end());

    if (uses_to_modify.empty()) {
      continue;
    }

    auto cast_tv_it = fp32_to_half_cast_map.find(edge_tv);
    TensorView* cast_tv = nullptr;

    if (cast_tv_it == fp32_to_half_cast_map.end()) {
      // This is the first call to insert cast for this tensor
      cast_tv = castIntermediateValueInCompleteFusion(
          complete_fusion_.get(),
          edge_tv,
          uses_to_modify,
          force_half_precision_type_);
      NVF_ERROR(cast_tv != nullptr);
      fp32_to_half_cast_map[edge_tv] = cast_tv;
    } else {
      // There was cast insertion for this edge_tv, so we already have
      // its half-type tensor. This happens when a tensor is used by
      // different consumer groups. Reuse it to avoid cast edge_tv
      // redundantly.
      cast_tv = cast_tv_it->second;
      cast_tv = castIntermediateValueInCompleteFusion(
          complete_fusion_.get(),
          edge_tv,
          uses_to_modify,
          force_half_precision_type_,
          cast_tv);
    }

    // Update the edge to use the fp16 version
    for (auto edge_to_update : edges) {
      edge_to_update->val = cast_tv;

      // The expr pointers on the group's expr list might have been freed
      //  by now after `ir_utils::replaceValInExprInputs`.
      // Need a valid expression list to continue. Update from and to group.
      edge_to_update->from->resetExprList();
      edge_to_update->to->resetExprList();
      affected_edges.push_back(edge_to_update);
    }
  }
  return affected_edges;
}

std::vector<SegmentedEdge*> SegmentedFusion::getEdgesByVal(Val* val) const {
  std::vector<SegmentedEdge*> edges_with_val;
  std::copy_if(
      cedges().begin(),
      cedges().end(),
      std::back_inserter(edges_with_val),
      [&](auto edge) { return edge->val == val; });
  return edges_with_val;
}

void SegmentedFusion::revertInputOutputPrecisionChanges(
    const std::vector<SegmentedEdge*>& edges) {
  std::unordered_set<Val*> lowered_tv_to_remove;
  std::unordered_set<Val*> same_precision_tv_to_remove;
  for (auto edge : edges) {
    auto lowered_tv = edge->val;
    auto original_tv = lowered_tv->definition()->inputs().at(0);
    for (auto cast_back_expr : lowered_tv->uses()) {
      NVF_ERROR(
          cast_back_expr->isA<UnaryOp>() &&
          cast_back_expr->as<UnaryOp>()->getUnaryOpType() == UnaryOpType::Cast);
      auto same_precision_tv = cast_back_expr->outputs().at(0);
      for (auto expr : complete_fusion_->unordered_uses(same_precision_tv)) {
        ir_utils::replaceValInExprInputs(expr, same_precision_tv, original_tv);
      }
      same_precision_tv_to_remove.insert(same_precision_tv);
    }
    lowered_tv_to_remove.insert(lowered_tv);
    edge->val = original_tv;
  }

  // Any group with an edge with the original TVs may have its
  // expressions replaced.
  std::unordered_set<SegmentedGroup*> groups_to_reset;
  for (auto lowered_tv : lowered_tv_to_remove) {
    auto original_tv = lowered_tv->definition()->inputs().at(0);
    for (auto e : getEdgesByVal(original_tv)) {
      groups_to_reset.insert(e->from);
      groups_to_reset.insert(e->to);
    }
  }
  for (auto group : groups_to_reset) {
    group->resetExprList();
  }

  // Remove the temporary vals
  for (auto v : same_precision_tv_to_remove) {
    v->fusion()->removeVal(v);
  }
  for (auto v : lowered_tv_to_remove) {
    v->fusion()->removeVal(v);
  }
}

//! An utility class to compute and maintain the "producers of"
//!   relationship in a segmented graph. Space heavy and should
//!   avoid use on very large graphs.
//!
//!  Currently trying to move as far as possible with only a
//!   producer map, without transposing it to make a consumer map.
//!  Making it NonCopyable because we should never need to
//!   copy an instance of this class.
//!  TODO: Space efficiency of this class will be important,
//!        because we need it in the pre-merging of segmentedGroups,
//!        currently O(n^2). O(nlogn) would be a reasonable
//!        goal to achieve.
class GroupDependencyAnalysis : public NonCopyable, public SegmenterAnalysis {
 public:
  //! Populate producers of all groups in segmented fusion
  explicit GroupDependencyAnalysis(const SegmentedFusion* segmented_fusion)
      : segmented_fusion_(segmented_fusion) {
    computeAllProducers();
  }

  //! Checks if group is consumer of any group in groups_to_check
  //!  TODO: refactor this similar to isConsumerOf
  bool isConsumerOfAny(
      SegmentedGroup* group,
      const std::vector<SegmentedGroup*>& groups_to_check) {
    auto& producers_of_group = getAllKnownProducersSet(group);
    for (const auto& potential_producer : groups_to_check) {
      if (producers_of_group->has(potential_producer)) {
        return true;
      }
    }
    return false;
  }

  bool isConsumerOf(SegmentedGroup* a, SegmentedGroup* b) {
    auto it = known_producers_of_.find(a);
    if (it == known_producers_of_.end()) {
      return false;
    }
    return it->second->has(b);
  }

  bool isProducerOf(SegmentedGroup* a, SegmentedGroup* b) {
    return isConsumerOf(b, a);
  }

  //! Finds the common producers of given set of groups
  GroupSet getCommonProducersOf(std::vector<SegmentedGroup*> groups);

  //! Update the map when the given two groups have been merged to create `ab`
  //! this method is for book keeping and query only, doesn't implicitly check
  //!  for DAG
  void mergeGroups(SegmentedGroup* a, SegmentedGroup* b, SegmentedGroup* ab);

  //! Update the map when the given two groups have been merged to create
  //! `merged` this method is for book keeping and query only, doesn't
  //! implicitly check
  //!  for DAG
  void mergeGroups(const GroupSet& groups, SegmentedGroup* merged);

  //! Populate all values that is on a path from producer to consumer
  //!  efficiency can be important here. (TODO)
  GroupSet valuesBetween(SegmentedGroup* producer, SegmentedGroup* consumer) {
    if (producer == consumer) {
      return {};
    }

    GroupSet values_between;
    auto& all_producers_of_consumer = known_producers_of_.at(consumer);
    NVF_ERROR(
        all_producers_of_consumer->has(producer),
        "Fusion segment: Trying to compute path between two nodes that are not producer-consumer pairs");

    for (auto producer_of_consumer : *all_producers_of_consumer) {
      if (known_producers_of_.at(producer_of_consumer)->has(producer)) {
        values_between.pushBack(producer_of_consumer);
      }
    }

    return values_between;
  }

  //! Checks if the segmented fusion this class tracks is still a DAG
  //!  used for generating assertions after transforms
  bool isproducerMapDAG() const {
    for (auto& it : known_producers_of_) {
      if (it.second->has(it.first)) {
        return false;
      }
    }
    return true;
  }

 private:
  //! Collect initial producer info using
  //!  a work list algorithm through forward traversal
  //!  a backward DFS would do the same
  void computeAllProducers();

  //! Add all consumers of `producer` to `to_visit`
  void addConsumersToWorkList(SegmentedGroup* producer, GroupSet& to_visit) {
    for (auto e : producer->consumer_edges) {
      // A consumer wouldn't have been worked before any of its producer
      to_visit.pushBack(e->to);
    }
  }

  //! Propagate all known producers of `from` into `into`, used to keep track
  //! of:
  //!  1. `from` is a producer of `into`
  //!  2. `from` has been merged with other group to create `into`
  void mergeAllKnownProducersIntoFrom(
      SegmentedGroup* into,
      SegmentedGroup* from) {
    auto& producer_set_to_merge = *getAllKnownProducersSet(from);
    for (auto group : producer_set_to_merge) {
      getAllKnownProducersSet(into)->pushBack(group);
    }
  }

  //! Utility to access known producers of a group so far
  std::unique_ptr<GroupSet>& getAllKnownProducersSet(SegmentedGroup* group) {
    auto& producer_set_ptr = known_producers_of_[group];
    if (!producer_set_ptr) {
      producer_set_ptr = std::make_unique<GroupSet>();
    }
    return producer_set_ptr;
  }

  // utility to compute the set intersection of group sets a,b
  GroupSet groupSetIntersection(const GroupSet& a, const GroupSet& b) {
    bool a_is_smaller = a.size() < b.size();
    const auto& smaller_group_set = a_is_smaller ? a : b;
    const auto& bigger_group_set = a_is_smaller ? b : a;

    GroupSet intersection;
    for (auto group : smaller_group_set) {
      if (bigger_group_set.has(group)) {
        intersection.pushBack(group);
      }
    }
    return intersection;
  }

 private:
  const SegmentedFusion* segmented_fusion_;
  std::unordered_map<SegmentedGroup*, std::unique_ptr<GroupSet>>
      known_producers_of_;
};

//! Finds the common producers of given set of groups
GroupSet GroupDependencyAnalysis::getCommonProducersOf(
    std::vector<SegmentedGroup*> groups) {
  if (groups.empty()) {
    return {};
  }

  // Optimization: start with the smallest producer set
  std::sort(
      groups.begin(),
      groups.end(),
      [this](SegmentedGroup* a, SegmentedGroup* b) {
        return known_producers_of_.at(a)->size() <
            known_producers_of_.at(b)->size();
      });

  // Get intersection of producers
  GroupSet common_producers = *(known_producers_of_.at(groups[0]));
  for (const auto i : c10::irange(1, groups.size())) {
    common_producers = groupSetIntersection(
        common_producers, *(known_producers_of_.at(groups[i])));
  }

  return common_producers;
}

//! Update the map when the given two groups have been merged to create `ab`
//! this method is for book keeping and query only, doesn't implicitly check
//!  for DAG
void GroupDependencyAnalysis::mergeGroups(
    SegmentedGroup* a,
    SegmentedGroup* b,
    SegmentedGroup* ab) {
  // Access/Create the producer set of ab
  auto& ab_set = getAllKnownProducersSet(ab);

  // propagate a's and b's known producers into ab
  mergeAllKnownProducersIntoFrom(ab, a);
  mergeAllKnownProducersIntoFrom(ab, b);

  // a, b are now merged, so no longer exist
  ab_set->erase(a);
  ab_set->erase(b);

  // a, b no longer exist, remove their producer sets
  known_producers_of_.erase(a);
  known_producers_of_.erase(b);

  // update producer maps of other groups
  for (auto& it : known_producers_of_) {
    // for all groups that are produced by either a or b
    if (it.second->has(a) || it.second->has(b)) {
      // insert ab as the new producer
      it.second->pushBack(ab);
      // all producers of both a and b are now producers of `it`
      mergeAllKnownProducersIntoFrom(it.first, ab);
    }
    // a, b no longer exist, remove them from `it`
    it.second->erase(a);
    it.second->erase(b);
  }
}

//! Update the map when the given two groups have been merged to create
//! `merged` this method is for book keeping and query only, doesn't
//! implicitly check
//!  for DAG
void GroupDependencyAnalysis::mergeGroups(
    const GroupSet& groups,
    SegmentedGroup* merged) {
  // Access/Create the producer set of merged
  auto& merged_set = getAllKnownProducersSet(merged);

  // Populate all producers of groups and
  //  write into producer map of merged
  std::for_each(
      groups.begin(), groups.end(), [this, merged](SegmentedGroup* group) {
        mergeAllKnownProducersIntoFrom(merged, group);
      });

  // Erase all groups that was merged from producer map
  std::for_each(
      groups.begin(), groups.end(), [this, &merged_set](SegmentedGroup* group) {
        // erase inter dependencies
        merged_set->erase(group);
        // erase producer map tracking merged entires
        known_producers_of_.erase(group);
      });

  // Update producer relationships with other groups in producer map
  for (auto& it : known_producers_of_) {
    auto producer_intersection = groupSetIntersection(*(it.second), groups);
    // if current node has any producer that was merged
    if (!producer_intersection.empty()) {
      for (auto merged_producer : producer_intersection) {
        // delete all disappearing producers
        it.second->erase(merged_producer);
      }
      // insert the new group as producer
      it.second->pushBack(merged);
      // all producers of merged are now producers of `it`
      mergeAllKnownProducersIntoFrom(it.first, merged);
    }
  }
}

//! Collect initial producer info using
//!  a work list algorithm through forward traversal
//!  a backward DFS would do the same
void GroupDependencyAnalysis::computeAllProducers() {
  GroupSet visited;
  GroupSet to_visit;

  // Collect source nodes, with no producers we are guaranteed
  //  a source node on a DAG
  for (auto group : segmented_fusion_->cgroups()) {
    if (group->producer_edges.empty()) {
      visited.pushBack(group);
    }
  }

  // visited now only contain source nodes
  //  they can go backward to nowhere
  for (auto group : visited) {
    addConsumersToWorkList(group, to_visit);
  }

  while (!to_visit.empty()) {
    SegmentedGroup* to_update = nullptr;
    for (auto visiting_group : to_visit) {
      if (std::all_of(
              visiting_group->producer_edges.begin(),
              visiting_group->producer_edges.end(),
              [&visited](SegmentedEdge* e) { return visited.has(e->from); })) {
        // filter multi-edges
        GroupSet producers_of_visiting_group;
        for (auto edge : visiting_group->producer_edges) {
          producers_of_visiting_group.pushBack(edge->from);
        }

        // populate all possible paths
        // from producer backward, including
        // the producer
        for (auto producer : producers_of_visiting_group) {
          getAllKnownProducersSet(visiting_group)->pushBack(producer);
          mergeAllKnownProducersIntoFrom(visiting_group, producer);
        }
        to_update = visiting_group;
        break;
      }
    }
    if (to_update) {
      addConsumersToWorkList(to_update, to_visit);
      to_visit.erase(to_update);
      visited.pushBack(to_update);
    } else {
      NVF_THROW("unreachable, original graph not a DAG");
    }
  }
}

std::ostream& operator<<(
    std::ostream& os,
    const SegmentedFusion* segmented_fusion) {
  // Topologically sort groups
  GroupDependencyAnalysis dependency(segmented_fusion);
  std::vector<SegmentedGroup*> groups_to_print(
      segmented_fusion->cgroups().begin(), segmented_fusion->cgroups().end());
  std::vector<SegmentedGroup*> sorted_groups_to_print;

  // Sort groups topologically from producer to consumer before printing
  while (!groups_to_print.empty()) {
    auto group_it_to_append = groups_to_print.begin();
    for (auto group_it_to_compare = groups_to_print.begin();
         group_it_to_compare != groups_to_print.end();
         group_it_to_compare++) {
      if (dependency.isProducerOf(*group_it_to_compare, *group_it_to_append)) {
        group_it_to_append = group_it_to_compare;
      }
    }
    sorted_groups_to_print.push_back(*group_it_to_append);
    groups_to_print.erase(group_it_to_append);
  }

  // Do a reverse look up to check the order of sorted groups
  std::unordered_map<SegmentedGroup*, size_t> group_order;
  for (const auto i : c10::irange(sorted_groups_to_print.size())) {
    group_order[sorted_groups_to_print[i]] = i;
  }

  // Sort edges to print
  std::vector<SegmentedEdge*> sorted_edges_to_print(
      segmented_fusion->cedges().begin(), segmented_fusion->cedges().end());

  std::sort(
      sorted_edges_to_print.begin(),
      sorted_edges_to_print.end(),
      [&group_order](SegmentedEdge* edge_a, SegmentedEdge* edge_b) {
        return group_order.at(edge_a->from) < group_order.at(edge_b->from);
      });

  os << "Segmented_Fusion Dump: -- fusion segments:\n";
  os << "Segmented_Fusion{ \n";
  os << "groups: \n";
  for (const auto g : sorted_groups_to_print) {
    os << "  " << g << "\n";
  }
  os << "edges: \n";
  for (const auto e : sorted_edges_to_print) {
    os << "  " << e << "\n";
  }
  os << "\ngroup details:\n";
  for (const auto g : sorted_groups_to_print) {
    detailGroupPrint(os, g);
  }
  os << "} //Segmented_Fusion\n";
  return os;
}

void SegmentedFusion::print() const {
  debug() << "Segmented_Fusion Dump: -- Re-written complete fusion:{\n";
  completeFusion()->printMath();
  debug() << "} // {Re-written complete fusion}\n";
  debug() << this << "\n";
}

std::string toString(const SegmentedFusion* segmented_fusion) {
  std::stringstream ss;
  ss << segmented_fusion;
  return ss.str();
}

//! Sets the root as logical and erases root of all inputs in fusion. Any
//! non-constant expressions in those extents are replaced by new scalars with
//! no definition. These mutations are performed throughout the Fusion so that
//! downstream expressions dependent on the original inputs' logical extents can
//! be computed properly.
void eraseInputDistinctRootDomains(Fusion* fusion) {
  FusionGuard fg(fusion);

  // Holds all Val replacements across all inputs
  std::unordered_map<Val*, Val*> replacement_map;

  for (auto tv : ir_utils::filterByType<TensorView>(fusion->inputs())) {
    // Create a new logical domain and replacement TensorDomain.
    // Given an logical domain, create a new IterDomain.
    // Otherwise, clone the previous IterDomain
    std::vector<IterDomain*> new_logical_domain;
    auto logical = tv->getLogicalDomain();
    new_logical_domain.reserve(logical.size());

    // Does the logical domain contain all concrete sized extents?
    bool tv_is_concrete = true;
    for (auto id : logical) {
      if (!id->extent()->isConstScalar()) {
        tv_is_concrete = false;
        break;
      }
    }

    for (const auto& id : logical) {
      if (id->isRFactorProduct()) {
        // Create new symbolic extents for logical iterDomains
        auto domain_extent = (!tv_is_concrete)
            ? IrBuilder::create<Val>(DataType::Index)
            : id->extent();
        replacement_map.emplace(id->extent(), domain_extent);
        new_logical_domain.push_back(IterDomainBuilder(id)
                                         .extent(domain_extent)
                                         .resetSchedulingParams()
                                         .build());
      } else {
        new_logical_domain.push_back(id->cloneWithoutRFactor());
      }
    }

    NVF_ERROR(new_logical_domain.size() == tv->domain()->contiguity().size());
    TensorDomain* new_td = nullptr;

    if (tv->domain()->hasAllocation()) {
      // we need to reorder the logical domain into allocation domain
      // consistently with the mapping from the old TensorView logical domain to
      // its allocation domain
      const auto& alloc = tv->getAllocationDomain();
      NVF_ERROR(
          alloc.size() == logical.size(),
          "size between logical and alloc doesn't match");
      const auto rank = alloc.size();
      std::vector<int64_t> stride_order(rank, -1);
      for (auto i : c10::irange(rank)) {
        bool found_match = false;
        for (auto j : c10::irange(rank)) {
          if (alloc[i] == logical[j]) {
            stride_order[j] = static_cast<int64_t>(rank - 1 - i);
            found_match = true;
            break;
          }
        }
        NVF_ERROR(
            found_match,
            "cannot match IterDomain between allocation domain to logical domain");
      }
      new_td = IrBuilder::create<TensorDomain>(
          new_logical_domain, stride_order, tv->domain()->contiguity());
    } else {
      new_td = IrBuilder::create<TensorDomain>(
          new_logical_domain, tv->domain()->contiguity());
    }

    // Remove reduction domains from new_td
    if (new_td->hasReduction()) {
      std::vector<std::optional<bool>> no_red_contiguity;
      for (size_t i : c10::irange(new_td->maybeAllocation().size())) {
        if (new_td->maybeAllocation()[i]->isReduction()) {
          continue;
        }
        no_red_contiguity.push_back(new_td->contiguity()[i]);
      }
      if (new_td->hasAllocation()) {
        const std::vector<IterDomain*> new_logical =
            TensorDomain::noReductions(new_td->logical());
        new_td = IrBuilder::create<TensorDomain>(
            /*root_domain=*/std::vector<IterDomain*>{},
            /*logical_domain=*/new_logical,
            /*allocation=*/TensorDomain::noReductions(new_td->allocation()),
            /*loop_domain=*/new_logical,
            /*contiguity=*/no_red_contiguity);
      } else {
        new_td = IrBuilder::create<TensorDomain>(
            /*logical_domain=*/TensorDomain::noReductions(new_td->logical()),
            /*contiguity=*/no_red_contiguity);
      }
    }

    replacement_map.emplace(tv->domain(), new_td);
  }

  // This will replace the values in the mapping replacement_map throughout the
  // Fusion
  ir_utils::replaceValue(fusion, replacement_map);
}

std::pair<IrCloner, std::unique_ptr<Fusion>> SegmentedFusion::makeFusion(
    SegmentedGroup* sg) {
  // TODO Optimize cloning step by only copying values and expressions between
  // the fusion segment's inputs and outputs.
  auto fusion_segment = std::make_unique<Fusion>();

  IrCloner complete_to_segment_map =
      Fusion::copy(completeFusion(), fusion_segment.get());

  std::vector<Val*> input_list(
      fusion_segment->inputs().begin(), fusion_segment->inputs().end());
  for (auto inp : input_list) {
    fusion_segment->removeInput(inp);
  }

  std::vector<Val*> output_list(
      fusion_segment->outputs().begin(), fusion_segment->outputs().end());
  for (auto out : output_list) {
    fusion_segment->removeOutput(out);
  }

  std::vector<TensorView*> view_tvs;
  for (auto inp : getAllInputs(sg)) {
    auto clone_tv = complete_to_segment_map.clone(inp);
    fusion_segment->addInput(clone_tv);
    if (inp->isDefinitionType<ViewOp>()) {
      NVF_ERROR(clone_tv != nullptr && clone_tv->isA<TensorView>());
      view_tvs.push_back(clone_tv->as<TensorView>());
    }
  }

  // note, we would want to keep output consistent and not artificially drop
  // duplicates.
  for (auto out : sg->output_vals) {
    fusion_segment->addOutput(complete_to_segment_map.clone(out));
  }

  // Replace all vals that are logical extents in fusion_segment->inputs() with
  // new Vals so that they can be bound to the segment inputs.
  eraseInputDistinctRootDomains(fusion_segment.get());

  return std::make_pair(complete_to_segment_map, std::move(fusion_segment));
}

std::unique_ptr<SegmentedFusion> SegmentCandidateFinder::segment(
    std::unique_ptr<Fusion> fusion,
    const KernelArgumentHolder* inputs,
    SchedulerRuntimeInfo& runtime_info) {
  if (!hasSegmentHints(fusion.get())) {
    scheduler_debug_utils::canScheduleMessage(
        "***Runtime***: Try to schedule fusion un-segmented:\n");
    const auto maybe_complete_fusion_heuristic =
        Schedule::proposeHeuristics(fusion.get(), runtime_info);
    if (maybe_complete_fusion_heuristic.has_value()) {
      return SegmentedFusion::fromCompleteFusion(
          std::move(fusion), maybe_complete_fusion_heuristic.value(), *inputs);
    }
  } else {
    scheduler_debug_utils::canScheduleMessage(
        "***Runtime***: Has segment hints, skip un-segmented scheduling.\n");
  }
  if (fusion) {
    scheduler_debug_utils::canScheduleMessage(
        "\n***Runtime***: Try to schedule fusion segmented:\n");
    return SegmentCandidateFinder::segment(std::move(fusion), inputs);
  } else {
    NVF_THROW("unreachable!");
  }
}

bool SegmentCandidateFinder::hasSegmentHints(Fusion* fusion) {
  for (const auto& expr : fusion->exprs()) {
    if (expr->isA<LoadStoreOp>()) {
      auto op = expr->as<LoadStoreOp>();
      // SegmenterSet is a segmenter hint that needs explicit segment call
      if (op->opType() == LoadStoreOpType::SegmenterSet) {
        return true;
      }
    }
  }
  return false;
}

void SegmentCandidateFinder::resetTraversal() {
  for (auto group : groups()) {
    // Start traversal at input groups
    if (group->producer_edges.empty()) {
      to_visit_.push_back(group);
    }
    group->visited_ = false;
    group->level_ = 0;
  }
}

void SegmentCandidateFinder::resetLevels() {
  while (!to_visit_.empty()) {
    auto visit = to_visit_.front();
    to_visit_.pop_front();

    // All inputs processed?
    bool ready = true;
    if (!visit->producer_edges.empty()) {
      ready = std::all_of(
          visit->producer_edges.begin(),
          visit->producer_edges.end(),
          [&](SegmentedEdge* dep) { return dep->from->visited_; });
    }

    if (!ready) {
      // In case traversal doesn't complete because there's an error in the
      // DAG topology.
      next_to_visit_.push_back(visit);
      continue;
    }

    visit->visited_ = true;

    to_visit_.insert(
        to_visit_.end(), next_to_visit_.begin(), next_to_visit_.end());
    next_to_visit_.clear();

    for (auto out : visit->consumer_edges) {
      to_visit_.push_back(out->to);
    }

    visit->level_ = 0;
    for (auto inp : visit->producer_edges) {
      visit->level_ = std::max(visit->level_, inp->from->level_ + 1);
    }
  }
  NVF_ERROR(next_to_visit_.empty(), "Error in graph, is not a DAG.");
}

// Disconect group from neighbors, and return edges that were disconnected
std::unordered_set<SegmentedEdge*> SegmentCandidateFinder::disconnectGroup(
    SegmentedGroup* group) {
  std::unordered_set<SegmentedEdge*> removed_edges(
      group->producer_edges.begin(), group->producer_edges.end());

  for (auto edge : group->producer_edges) {
    auto from = edge->from;
    auto& from_edges = from->consumer_edges;
    auto from_edge_it = std::find(from_edges.begin(), from_edges.end(), edge);
    NVF_ERROR(
        from_edge_it != from_edges.end(), "Could not find edge to remove.");
    from_edges.erase(from_edge_it);
  }

  for (auto edge : group->consumer_edges) {
    removed_edges.insert(edge);
    auto to = edge->to;
    auto& to_edges = to->producer_edges;
    auto to_edge_it = std::find(to_edges.begin(), to_edges.end(), edge);
    NVF_ERROR(to_edge_it != to_edges.end(), "Could not find edge to remove.");
    to_edges.erase(to_edge_it);
  }

  group->producer_edges.clear();
  group->consumer_edges.clear();

  return removed_edges;
}

void SegmentCandidateFinder::eraseGroups(
    std::unordered_set<SegmentedGroup*>& groups_to_erase) {
  std::unordered_set<SegmentedEdge*> edges_to_erase;
  for (auto group : groups_to_erase) {
    auto disconnected_edges = disconnectGroup(group);
    edges_to_erase.insert(disconnected_edges.begin(), disconnected_edges.end());
  }

  edges().erase(
      std::remove_if(
          edges().begin(),
          edges().end(),
          [&edges_to_erase](SegmentedEdge* edge) {
            if (edges_to_erase.find(edge) != edges_to_erase.end()) {
              return true;
            };
            return false;
          }),
      edges().end());

  groups().erase(
      std::remove_if(
          groups().begin(),
          groups().end(),
          [&groups_to_erase](SegmentedGroup* group) {
            if (groups_to_erase.find(group) != groups_to_erase.end()) {
              return true;
            };
            return false;
          }),
      groups().end());
}

SegmentedGroup* SegmentCandidateFinder::mergeNodes() {
  SegmentedGroup* last_merged = nullptr;
  auto it = to_merge_.begin();
  NVF_ERROR(to_merge_.size() % 2 == 0);
  while (it != to_merge_.end()) {
    auto group1 = *it++;
    auto group2 = *it++;

    clean_up_groups_.emplace(group1);
    clean_up_groups_.emplace(group2);

    // Make the new joined node
    auto joined_group = segmented_fusion_->newGroup();

    joined_group->input_vals =
        uniqueValConcat({group1->input_vals, group2->input_vals});

    joined_group->output_vals =
        uniqueValConcat({group1->output_vals, group2->output_vals});

    joined_group->exprs_ = group1->exprs_;
    joined_group->exprs_.insert(
        joined_group->exprs_.end(),
        group2->exprs_.begin(),
        group2->exprs_.end());

    auto producer_edges = getMergedProducerEdges(group1, group2);
    // Connect joined group to resulting neighbors
    for (auto edge : producer_edges) {
      auto from = edge->from;
      auto val = edge->val;

      auto new_edge = segmented_fusion_->newEdge(from, joined_group, val);
      joined_group->producer_edges.push_back(new_edge);
      from->consumer_edges.push_back(new_edge);
    }

    auto consumer_edges = getMergedConsumerEdges(group1, group2);

    for (auto edge : consumer_edges) {
      auto to = edge->to;
      auto val = edge->val;

      auto new_edge = segmented_fusion_->newEdge(joined_group, to, val);
      joined_group->consumer_edges.push_back(new_edge);
      edge->to->producer_edges.push_back(new_edge);
    }

    // Disconnect the merged groups before deriveSchedulerType, which
    // may temporarily inject type cast and can get confused if stale
    // edges exist
    for (auto merged_group : {group1, group2}) {
      auto disconnected_edges = disconnectGroup(merged_group);
      clean_up_edges_.insert(
          disconnected_edges.begin(), disconnected_edges.end());
    }

    joined_group->setSchedulerType(deriveSchedulerType(joined_group));
    // Need to maintain the group dependency data if it has been intialized
    //  by previous merging
    if (group_dependency_) {
      group_dependency_->as<GroupDependencyAnalysis>()->mergeGroups(
          group1, group2, joined_group);
    }
    last_merged = joined_group;
  }

  to_merge_.clear();

  edges().erase(
      std::remove_if(
          edges().begin(),
          edges().end(),
          [this](SegmentedEdge* edge) {
            if (this->clean_up_edges_.find(edge) !=
                this->clean_up_edges_.end()) {
              return true;
            };
            return false;
          }),
      edges().end());

  groups().erase(
      std::remove_if(
          groups().begin(),
          groups().end(),
          [this](SegmentedGroup* group) {
            if (this->clean_up_groups_.find(group) !=
                this->clean_up_groups_.end()) {
              return true;
            };
            return false;
          }),
      groups().end());

  clean_up_edges_.clear();
  clean_up_groups_.clear();

  return last_merged;
}

// Logic largely parallels mergeNodes, but they are used
//  in different phases of segmentation. Should consider
//  a clean up and share the implementations.
SegmentedGroup* SegmentCandidateFinder::mergeAllGivenGroups(
    const std::vector<SegmentedGroup*>& groups_to_merge) {
  NVF_ERROR(
      !groups_to_merge.empty(),
      "fusion segment :(mergeAllGivenGroups) tried to merge no groups")

  // Make a set to detect internal edges
  std::unordered_set<SegmentedGroup*> group_set(
      groups_to_merge.begin(), groups_to_merge.end());

  // Sets to de-duplicate multiple uses of
  //  input/edge values and re-computations of exprs
  std::unordered_set<Val*> used_edge_vals_set;
  std::unordered_set<Val*> used_input_vals_set;
  std::unordered_set<Expr*> exprs_set;

  // Create new group
  auto joined_group = segmented_fusion_->newGroup();

  // Populate edges, exprs, global vals
  //  from each of the groups
  for (auto group : groups_to_merge) {
    // Populate complete fusion inputs to the group
    for (auto input_val : group->input_vals) {
      if (!used_input_vals_set.count(input_val)) {
        used_input_vals_set.insert(input_val);
        joined_group->input_vals.push_back(input_val);
      }
    }

    // Populate complete fusion outputs from the group
    for (auto output_val : group->output_vals) {
      joined_group->output_vals.push_back(output_val);
    }

    // Populate producer edges to the group
    for (auto edge : group->producer_edges) {
      if (
          // Check this is not internal edge
          !group_set.count(edge->from) &&
          // Check this val has been added or not
          !used_edge_vals_set.count(edge->val)) {
        used_edge_vals_set.insert(edge->val);
        auto new_producer_edge =
            segmented_fusion_->newEdge(edge->from, joined_group, edge->val);
        joined_group->producer_edges.push_back(new_producer_edge);
        edge->from->consumer_edges.push_back(new_producer_edge);
      }
    }

    // Populate consumer edges from the group
    for (auto edge : group->consumer_edges) {
      if (
          // Check this is not internal edge
          !group_set.count(edge->to)) {
        auto new_consumer_edge =
            segmented_fusion_->newEdge(joined_group, edge->to, edge->val);
        joined_group->consumer_edges.push_back(new_consumer_edge);
        edge->to->producer_edges.push_back(new_consumer_edge);
      }
    }

    // Populate exprs
    for (auto expr : group->exprs_) {
      if (!exprs_set.count(expr)) {
        joined_group->exprs_.push_back(expr);
        exprs_set.insert(expr);
      }
    }
  }

  // Clean up original groups from segmented fusion
  for (auto group : groups_to_merge) {
    auto disconnected_edges = disconnectGroup(group);
    clean_up_edges_.insert(
        disconnected_edges.begin(), disconnected_edges.end());
  }

  edges().erase(
      std::remove_if(
          edges().begin(),
          edges().end(),
          [this](SegmentedEdge* edge) { return clean_up_edges_.count(edge); }),
      edges().end());

  groups().erase(
      std::remove_if(
          groups().begin(),
          groups().end(),
          [&group_set](SegmentedGroup* group) -> bool {
            return group_set.count(group);
          }),
      groups().end());

  clean_up_edges_.clear();

  joined_group->setSchedulerType(deriveSchedulerType(joined_group));
  return joined_group;
}

namespace {

// SegmenterSet hints a kernel break
bool tryingToMergeSegmenterSet(Fusion* fusion) {
  for (auto expr : fusion->exprs()) {
    if (expr->isA<LoadStoreOp>() &&
        expr->as<LoadStoreOp>()->opType() == LoadStoreOpType::SegmenterSet) {
      auto out = expr->output(0);
      // output from SegmenterSet node should be:
      //   1. an output from the given fusion, and
      //   2. not be used by any node within the graph
      // This ensures no segment spans across the data flow from SegmenterSet
      if (!out->isFusionOutput() || !out->uses().empty()) {
        return true;
      }
    }
  }
  return false;
}

// Guard to temporarily change the inputs and outputs of a
// fusion. Cast expressions to fp32 and fp16 are also inserted. On
// destruction will return fusion to original state.
class FusionSegmentGuard : public NonCopyable {
 public:
  FusionSegmentGuard() = delete;

  // Narrow the fusion to a segment defined by inputs and outputs
  FusionSegmentGuard(
      Fusion* fusion,
      std::vector<Val*> inputs,
      std::vector<Val*> outputs)
      : fusion_(fusion) {
    FUSER_PERF_SCOPE("Segmenter::FusionSegmentGuard");
    NVF_ERROR(fusion_ != nullptr);
#ifndef NDEBUG
    num_original_exprs_ = fusion_->exprs().size();
    original_tvs_ = fusion_->allTvs();
#endif // NDEBUG
    narrowToNewSegment(inputs, outputs);
  }

  // Just insert cast without narrowing
  FusionSegmentGuard(SegmentedFusion* segmented_fusion)
      : segmented_fusion_(segmented_fusion),
        fusion_(segmented_fusion->completeFusion()) {
    FUSER_PERF_SCOPE("Segmenter::FusionSegmentGuard");
#ifndef NDEBUG
    num_original_exprs_ = fusion_->exprs().size();
    original_tvs_ = fusion_->allTvs();
#endif // NDEBUG
    lowered_edges_ = segmented_fusion_->castInputOutputToLowerPrecision(
        segmented_fusion_->edges());
  }

  // Insert cast and narrow the fusion to a merged group of a and b
  FusionSegmentGuard(
      SegmentedFusion* segmented_fusion,
      SegmentedGroup* a,
      SegmentedGroup* b = nullptr)
      : segmented_fusion_(segmented_fusion),
        fusion_(segmented_fusion->completeFusion()) {
    FUSER_PERF_SCOPE("Segmenter::FusionSegmentGuard");
#ifndef NDEBUG
    num_original_exprs_ = fusion_->exprs().size();
    original_tvs_ = fusion_->allTvs();
#endif // NDEBUG

    // Cast inputs and outputs of a merged group consisting of a and
    // b.
    auto all_edges = getMergedProducerEdges(a, b, false);
    auto consumer_edges = getMergedConsumerEdges(a, b);
    std::copy(
        consumer_edges.begin(),
        consumer_edges.end(),
        std::back_inserter(all_edges));
    lowered_edges_ =
        segmented_fusion_->castInputOutputToLowerPrecision(all_edges, {a, b});

    auto new_inputs = getAllInputs(a, b);
    auto new_outputs = getAllOutputs(a, b);

    narrowToNewSegment(new_inputs, new_outputs);
  }

  // Insert cast and narrow the fusion to a merged group of segmented_groups
  FusionSegmentGuard(
      SegmentedFusion* segmented_fusion,
      const std::vector<SegmentedGroup*>& segmented_groups)
      : segmented_fusion_(segmented_fusion),
        fusion_(segmented_fusion->completeFusion()) {
    FUSER_PERF_SCOPE("Segmenter::FusionSegmentGuard");
#ifndef NDEBUG
    num_original_exprs_ = fusion_->exprs().size();
    original_tvs_ = fusion_->allTvs();
#endif // NDEBUG

    // Cast inputs and outputs of a merged group consisting of
    // segmented_groups.
    auto all_edges = getAllEdges(segmented_groups);
    lowered_edges_ = segmented_fusion_->castInputOutputToLowerPrecision(
        all_edges, segmented_groups);

    auto new_inputs = allInputsIfTrueElseOutputs(segmented_groups, true);
    auto new_outputs = allInputsIfTrueElseOutputs(segmented_groups, false);

    narrowToNewSegment(new_inputs, new_outputs);
  }

  // NOLINTNEXTLINE(bugprone-exception-escape)
  ~FusionSegmentGuard() {
    FUSER_PERF_SCOPE("~Segmenter::FusionSegmentGuard");

    if (fusion_ == nullptr) {
      return;
    }

    restoreOriginalSegment();

    // Revert the cast
    if (segmented_fusion_ != nullptr && !lowered_edges_.empty()) {
      segmented_fusion_->revertInputOutputPrecisionChanges(lowered_edges_);
    }

#ifndef NDEBUG
    // fusion_ should now be equivalent to the original fusion. We
    // can't just compare Expr pointers as we replace Exprs. For
    // now, just make sure there are the same number of exprs.
    auto num_current_exprs = fusion_->exprs().size();
    NVF_ERROR(
        num_original_exprs_ == num_current_exprs,
        "Failed to revert temporary changes. Expected: ",
        num_original_exprs_,
        ", actual: ",
        num_current_exprs);
    auto current_tvs = fusion_->allTvs();
    NVF_ERROR(
        original_tvs_ == current_tvs, "Failed to revert temporary changes.");
#endif
  }

 private:
  void narrowToNewSegment(
      const std::vector<Val*>& new_inputs,
      const std::vector<Val*>& new_outputs) {
    NVF_ERROR(fusion_ != nullptr);

    old_inputs_ = fusion_->inputs();
    old_outputs_ = fusion_->outputs();

    for (auto old_inp : old_inputs_) {
      fusion_->removeInput(old_inp);
    }

    for (auto old_out : old_outputs_) {
      fusion_->removeOutput(old_out);
    }

    for (auto new_inp : new_inputs) {
      fusion_->addInput(new_inp);
    }

    for (auto new_out : new_outputs) {
      fusion_->addOutputInternal(new_out);
    }
  }

  void restoreOriginalSegment() {
    NVF_ERROR(fusion_ != nullptr);

    // If both old inputs and outpus are empty, narrowing must have
    // not been done
    if (old_inputs_.empty() && old_outputs_.empty()) {
      return;
    }

    auto cur_inputs = fusion_->inputs();
    for (auto new_inp : cur_inputs) {
      fusion_->removeInput(new_inp);
    }

    auto cur_outputs = fusion_->outputs();
    for (auto new_out : cur_outputs) {
      fusion_->removeOutput(new_out);
    }

    for (auto old_inp : old_inputs_) {
      fusion_->addInput(old_inp);
    }

    for (auto old_out : old_outputs_) {
      fusion_->addOutputInternal(old_out);
    }
  }

 private:
  SegmentedFusion* segmented_fusion_ = nullptr;
  Fusion* const fusion_ = nullptr;
  std::vector<Val*> old_inputs_;
  std::vector<Val*> old_outputs_;
  std::vector<SegmentedEdge*> lowered_edges_;
#ifndef NDEBUG
  size_t num_original_exprs_ = 0;
  std::vector<TensorView*> original_tvs_;
#endif
};

std::optional<SchedulerType> tryMerge(
    SegmentedFusion* segmented_fusion,
    SchedulerRuntimeInfo& runtime_info,
    SegmentedGroup* a,
    SegmentedGroup* b = nullptr) {
  FusionSegmentGuard fsg(segmented_fusion, a, b);

  NVF_ERROR(
      !segmented_fusion->completeFusion()->unordered_exprs().empty(),
      "We shouldn't attempt to merge empty fusions. "
      "This might not indicate a bug, "
      "but it's definitely a change of world view that we should be aware of.");

  scheduler_debug_utils::canScheduleMessage(
      "\n**Segmenter** Considering fusion:\n",
      segmented_fusion->completeFusion());
  if (tryingToMergeSegmenterSet(segmented_fusion->completeFusion())) {
    return std::nullopt;
  }
  return Schedule::proposeHeuristics(
      segmented_fusion->completeFusion(), runtime_info);
}

std::optional<SchedulerType> tryMerge(
    SegmentedFusion* segmented_fusion,
    SchedulerRuntimeInfo& runtime_info,
    const std::vector<SegmentedGroup*>& segmented_groups) {
  FusionSegmentGuard fsg(segmented_fusion, segmented_groups);

  NVF_ERROR(
      !segmented_fusion->completeFusion()->unordered_exprs().empty(),
      "We shouldn't attempt to merge empty fusions. "
      "This might not indicate a bug, "
      "but it's definitely a change of world view that we should be aware of.");

  scheduler_debug_utils::canScheduleMessage(
      "\n**Segmenter** Considering fusion:\n",
      segmented_fusion->completeFusion());
  if (tryingToMergeSegmenterSet(segmented_fusion->completeFusion())) {
    return std::nullopt;
  }
  return Schedule::proposeHeuristics(
      segmented_fusion->completeFusion(), runtime_info);
}

// This function is for cleanup and
//  easier debugging. It shouldn't affect functionality
//  since segmented fusions are compiled with fusion
//  guard on the edges instead of actually looking
//  at the exprs.
void deDuplicateScalarExprs(std::vector<Expr*>& exprs) {
  // Exprs in SegmentedGroup are not ordered
  // so it is ok to insert them from unordered
  // set
  std::unordered_set<Expr*> scalar_expr_set;

  std::copy_if(
      exprs.begin(),
      exprs.end(),
      std::inserter(scalar_expr_set, scalar_expr_set.end()),
      [](Expr* expr) { return ir_utils::isScalarOp(expr); });

  if (!scalar_expr_set.empty()) {
    exprs.erase(
        std::remove_if(
            exprs.begin(),
            exprs.end(),
            [&scalar_expr_set](Expr* expr) {
              return scalar_expr_set.count(expr);
            }),
        exprs.end());
    exprs.insert(exprs.end(), scalar_expr_set.begin(), scalar_expr_set.end());
  }
}

} // namespace

<<<<<<< HEAD
std::optional<std::unique_ptr<SchedulerEntry>> SegmentedGroup::
    getMaybeSchedulerEntry(SchedulerRuntimeInfo& runtime_info) {
  FUSER_PERF_SCOPE("SegmentedFusion::getMaybeSchedulerEntry");
  auto heuristic_data_cache =
      segmented_fusion_->getCachedHeuristicDataFor(this);
  if (!SchedulerEntry::canSchedule(
          heuristic(),
          runtime_info.fusion(),
          runtime_info,
          heuristic_data_cache)) {
    return std::nullopt;
  }
  return SchedulerEntry::makeEntry(
      heuristic(), runtime_info.fusion(), runtime_info, heuristic_data_cache);
=======
std::optional<std::unique_ptr<HeuristicParams>> SegmentedGroup::
    getMaybeHeuristicParams(SchedulerRuntimeInfo& runtime_info) {
  FUSER_PERF_SCOPE("SegmentedFusion::getMaybeHeuristicParams");
  auto data_cache = segmented_fusion_->getCachedHeuristicDataFor(this);
  if (!Schedule::canSchedule(
          schedulerType(), runtime_info.fusion(), runtime_info, data_cache)) {
    return std::nullopt;
  }
  return SchedulerEntry::makeSchedulerInstance(schedulerType())
      ->computeHeuristics(runtime_info.fusion(), runtime_info, data_cache);
>>>>>>> 4abdd87f
}

void SegmentedGroup::resetExprList() {
  auto input_group_vec = getAllInputs(this);
  std::unordered_set<Val*> input_group_set(
      input_group_vec.begin(), input_group_vec.end());
  auto expr_set =
      DependencyCheck::getAllExprsBetween(input_group_set, getAllOutputs(this));
  exprs_ = std::vector<Expr*>(expr_set.begin(), expr_set.end());
}

// Custom merge node passes:
//  These passes are added at the beginning or the end of
//  the node merging process to direct the heuristics of
//  node merging process
//
//  Should consider generalization and make a proper interface
//   if we have more merge node heuristics like this

//! Translate Welford
//!
//! This pass can be inserted at any stages of segmentation,
//!  and it tries to replace welford ops with persistent
//!  mean and var ops.
//!
//! The checking of feasibility of persistent kernels
//!  is through normalization schedulers. The general idea
//!  is to first try to translate on a copy, and see if
//!  normalization scheduler is willing to produce a
//!  persistent kernel.
//!
//! For complete fusion this pass checks if all the
//!  welford ops can be translated simultaneously to
//!  produce a persistent normalization kernel and
//!  will perform translation if checks pass.
//!
//! For segmented fusion, same check is performed within
//!  each segmented group to collect applicable welford ops,
//!  and actual translations are performed on the complete
//!  fusion after all the checks are done.
class TranslateApplicableWelford {
 public:
  //! Try translation on each segmented group of
  //!  given segmented fusion
  //!  returns true if any welford has been translated
  static bool run(
      SegmentedFusion* segmented_fusion,
      const KernelArgumentHolder& runtime_inputs) {
    TranslateApplicableWelford translate_welford(
        segmented_fusion, runtime_inputs);
    return translate_welford.translated_any_welford_;
  }

  //! Try translation on complete fusion,
  //!  returns true if any welford has been translated
  static bool run(Fusion* fusion, const KernelArgumentHolder& runtime_inputs) {
    TranslateApplicableWelford translate_welford(fusion, runtime_inputs);
    return translate_welford.translated_any_welford_;
  }

 private:
  explicit TranslateApplicableWelford(
      SegmentedFusion* segmented_fusion,
      const KernelArgumentHolder& runtime_inputs);

  explicit TranslateApplicableWelford(
      Fusion* fusion,
      const KernelArgumentHolder& runtime_inputs);

  //! Given vector of welford ops from the same fusion,
  //!  checks if translating all of them result in a
  //!  persistent normalization kernel by try-runs on
  //!  a test copy of the original fusion.
  //!
  //! Supported use cases are either un-segmented fusion,
  //!  or all the given welfords are within the same
  //!  segmented group. In the latter case, the segmented
  //!  group containing all the welford ops needs to be
  //!  provided.
  bool wouldTranslateToPersistent(
      const std::vector<WelfordOp*>& original_welfords,
      SegmentedGroup* group = nullptr);

  //! Translate the given welford op into separate
  //! average and standard deviation calculation.
  void translateSingleWelford(WelfordOp* welford);

  //! Utility to test if a translated fusion
  //!  gives a persistent kernel. Uses normalization
  //!  scheduler to do the test.
  bool isValidPersistentFusion(
      Fusion* translated_fusion,
      SchedulerRuntimeInfo& runtime_info);

 private:
  //! Indicates any translation happened.
  bool translated_any_welford_ = false;

  //! a reference to global fusion runtime inputs
  const KernelArgumentHolder& runtime_inputs_;

  //! For translation within group only,
  //!  group boundary at test copy
  //! (see wouldTranslateToPersistent implementation )
  std::vector<Val*> test_group_inputs_;
  std::vector<Val*> test_group_outputs_;
};

TranslateApplicableWelford::TranslateApplicableWelford(
    Fusion* fusion,
    const KernelArgumentHolder& runtime_inputs)
    : runtime_inputs_(runtime_inputs) {
  auto exprs = fusion->exprs();
  std::vector<WelfordOp*> original_welfords(
      ir_utils::filterByType<WelfordOp>(exprs).begin(),
      ir_utils::filterByType<WelfordOp>(exprs).end());

  if (wouldTranslateToPersistent(original_welfords)) {
    for (auto welford : original_welfords) {
      translateSingleWelford(welford);
    }
    translated_any_welford_ = true;
  }
}

TranslateApplicableWelford::TranslateApplicableWelford(
    SegmentedFusion* segmented_fusion,
    const KernelArgumentHolder& runtime_inputs)
    : runtime_inputs_(runtime_inputs) {
  std::vector<SegmentedGroup*> translated_groups;

  {
    // Cast inputs and outputs to lower precision before
    // trying the welford conversion. This could affect the scheduling
    // decision as some runtime parameters such as the vectorization
    // factor and the persistent buffer size would change.
    //
    // To revert the temporary changes before translating welford,
    // this guard is placed inside its own scope. Reverting the
    // changes before the translation is not necessary for
    // correctness, but the sanity check of the FusionSegmentGuard
    // dtor would complain as the number of expressions would change.
    FusionSegmentGuard cast_guard(segmented_fusion);

    // Find welfords that can be translated in each group
    for (auto group : segmented_fusion->groups()) {
      std::vector<WelfordOp*> welford_in_group(
          ir_utils::filterByType<WelfordOp>(group->exprs()).begin(),
          ir_utils::filterByType<WelfordOp>(group->exprs()).end());

      if (wouldTranslateToPersistent(welford_in_group, group)) {
        translated_groups.push_back(group);
      }
    }
  }

  // Actually translate the welford ops
  // and record all the vals that have been
  // replaced by the translation.
  for (auto group : translated_groups) {
    std::vector<WelfordOp*> welford_in_group(
        ir_utils::filterByType<WelfordOp>(group->exprs()).begin(),
        ir_utils::filterByType<WelfordOp>(group->exprs()).end());
    for (auto welford : welford_in_group) {
      translateSingleWelford(welford);
      translated_any_welford_ = true;
    }
  }
}

bool TranslateApplicableWelford::isValidPersistentFusion(
    Fusion* translated_fusion,
    SchedulerRuntimeInfo& runtime_info) {
  // Check reduciton type and get the appropriate heuristic.
  auto reduction_type =
      reduction_scheduler_utils::getReductionType(translated_fusion);
  if (reduction_type == reduction_scheduler_utils::ReductionType::None) {
    return false;
  }
  auto persistent_sh =
      normalization_scheduler_utils::getPersistentHeuristicFor(reduction_type);

  if (!Schedule::canSchedule(persistent_sh, translated_fusion, runtime_info)) {
    return false;
  }
  auto scheduler = SchedulerEntry::makeSchedulerInstance(persistent_sh);
  auto heuristic_params =
      scheduler->computeHeuristics(translated_fusion, runtime_info);

  // Translate welford to two-pass enhances performance for block
  // reductions by reducing instructions and the impact of an extra block
  // synchronization has negligible overhead.
  // However, when it comes to cross grid reduction, the additional grid
  // synchronization carries substantial overhead and does not yield any
  // performance gains.
  return heuristic_params->as<ReductionParams>()->persistent_kernel &&
      !heuristic_params->as<ReductionParams>()->cross_grid_outer_reduction;
}

// Note that when segmented it is assumed that insertion of lower
// precision cast has already been done
bool TranslateApplicableWelford::wouldTranslateToPersistent(
    const std::vector<WelfordOp*>& original_welfords,
    SegmentedGroup* group) {
  if (original_welfords.empty()) {
    return false;
  }

  // Make sure all welford inputs are not already statistics, e.g.
  // FusionSqueezeOnlyWelford_CUDA
  for (auto welford : original_welfords) {
    if (!welford->inN()->isOneInt()) {
      return false;
    }
  }

  // Make sure all welford ops come from the same complete fusion
  auto fusion = original_welfords[0]->fusion();
  NVF_ERROR(
      std::all_of(
          original_welfords.begin(),
          original_welfords.end(),
          [fusion](WelfordOp* welford) { return welford->fusion() == fusion; }),
      "Welfords in given vector not in the same fusion");

  // Make initial `in-progress copy`
  auto test_copy = std::make_unique<Fusion>();
  auto original_to_test_map = Fusion::copy(fusion, test_copy.get());

  std::vector<WelfordOp*> copied_welfords;
  std::transform(
      original_welfords.begin(),
      original_welfords.end(),
      std::back_inserter(copied_welfords),
      [&original_to_test_map](auto welford) {
        return original_to_test_map.clone(welford);
      });
  // Copied welfords will be invalidated on translation, but Vals will be
  // reused, keep a reference to them.
  std::vector<Val*> welford_avgs;
  std::vector<Val*> welford_vars;
  for (auto welford : copied_welfords) {
    welford_avgs.push_back(welford->outAvg());
    welford_vars.push_back(welford->outVar());
  }

  // Translate the welford ops
  for (auto welford_to_translate : copied_welfords) {
    translateSingleWelford(welford_to_translate);
  }

  SchedulerRuntimeInfo runtime_info(test_copy.get(), runtime_inputs_);
  // If we are looking at a segment of fusion,
  //  we maintain the segmented group boundary,
  //  one set for in_progress copy and one set
  //  for `test copy`
  if (group != nullptr) {
    auto original_inputs = getAllInputs(group);
    auto original_outputs = getAllOutputs(group);
    test_group_inputs_.clear();
    test_group_outputs_.clear();
    std::transform(
        original_inputs.begin(),
        original_inputs.end(),
        std::back_inserter(test_group_inputs_),
        [&original_to_test_map](Val* in) {
          return original_to_test_map.clone(in);
        });
    std::transform(
        original_outputs.begin(),
        original_outputs.end(),
        std::back_inserter(test_group_outputs_),
        [&original_to_test_map](Val* out) {
          return original_to_test_map.clone(out);
        });

    // If only average is used from welford, we should still translate, but we
    // might not detect persistence if variance isn't actually used/marked as an
    // output in the test.
    for (auto outs_i : c10::irange(welford_avgs.size())) {
      auto avg = welford_avgs[outs_i];
      auto var = welford_vars[outs_i];
      if (avg->uses().empty()) {
        test_group_outputs_.push_back(avg);
      }

      if (var->uses().empty()) {
        test_group_outputs_.push_back(var);
      }
    }

    // Temporarily localize test copy around
    //  the group boundary
    FusionSegmentGuard fsg(
        test_copy.get(), test_group_inputs_, test_group_outputs_);

    // Test if the translated copy is persistent
    return isValidPersistentFusion(test_copy.get(), runtime_info);
  }
  // In the case where we work on un-segmented
  //  fusion, no group boundary logic, just
  //  translate and test.
  return isValidPersistentFusion(test_copy.get(), runtime_info);
}

void TranslateApplicableWelford::translateSingleWelford(WelfordOp* welford) {
  auto fusion = welford->fusion();
  FusionGuard fg(fusion);
  // Only support translation of welford ops that
  // doesn't take inputs that are already statistics,
  // i.e. an r-factor product.
  // This translation works on un-scheduled fusions so
  //  shouldn't expect to see this.
  NVF_ERROR(welford->inN()->isOneInt());

  // Grab the inputs and outputs of the welford
  auto in_val = welford->in()->as<TensorView>();
  auto out_avg = welford->outAvg()->as<TensorView>();
  auto out_var = welford->outVar()->as<TensorView>();
  auto out_N = welford->outN()->as<TensorView>();

  fusion->removeExpr(welford);
  // Not safe to use welford anymore
  welford = nullptr;

  // Create normalization based welford graph
  //  largely taken from batchnorm cpp benchmark
  const auto& in_logical =
      TensorDomain::noReductions(in_val->getLogicalDomain());
  const auto& out_logical = out_avg->getLogicalDomain();
  std::vector<int64_t> red_axes;

  NVF_ERROR(
      in_logical.size() == out_logical.size(),
      "Invalid root domains of Welford input and output.",
      " Input: ",
      ir_utils::toString(in_logical),
      ". Output: ",
      ir_utils::toString(out_logical));

  // Create scalar version of the feature element
  //  counting.
  Val* num_features = IrBuilder::create<Val>(1.0);
  std::vector<bool> broadcast_mask(in_logical.size(), false);
  for (const auto i : c10::irange((int64_t)in_logical.size())) {
    if (out_logical.at(i)->isReduction()) {
      red_axes.push_back(i);
      broadcast_mask[i] = true;
      num_features = mul(num_features, out_logical.at(i)->extent());
    }
  }

  // Build a normalization expression group that is
  //  equivalent to a welford operation.
  auto x_sum = sum(in_val, red_axes);
  IrBuilder::create<BinaryOp>(BinaryOpType::Div, out_avg, x_sum, num_features);

  // welford.avg may be broadcast. Reuse it if found.
  TensorView* x_avg_bcast = nullptr;
  for (auto& use_expr : out_avg->uses()) {
    if (auto bcast = dynamic_cast<BroadcastOp*>(use_expr)) {
      if (bcast->getBroadcastDimFlags() == broadcast_mask) {
        // Same broadcast found.
        x_avg_bcast = bcast->out()->as<TensorView>();
        break;
      }
    }
  }

  if (x_avg_bcast == nullptr) {
    x_avg_bcast = broadcast(out_avg, broadcast_mask);
  }
  TensorView* x_mean_sub = sub(in_val, x_avg_bcast);

  auto x_mean_sub_pow = mul(x_mean_sub, x_mean_sub);
  IrBuilder::create<ReductionOp>(
      BinaryOpType::Add, IrBuilder::create<Val>(0.0), out_var, x_mean_sub_pow);
  IrBuilder::create<LoadStoreOp>(LoadStoreOpType::Set, out_N, num_features);

  // out_avg, out_N are now outputs of a pointwise ops and we
  //  need to clear out its reduction domains.
  out_avg->clearReductionIterDomains();
  out_N->clearReductionIterDomains();
}

bool SegmentCandidateFinder::translateWelfordInFusion(
    Fusion* fusion,
    const KernelArgumentHolder& runtime_inputs) {
  return TranslateApplicableWelford::run(fusion, runtime_inputs);
}

//! CombineReductions:
//!  This pass works before the main merge node process
//!    It identifies reduction operations that can be combined
//!    together to form a normalization kernel.
//!  Two reductions are considered the same type if they have
//!   the same root domain length, and the reduction axis are the same.
//!   This pass tries to merge nodes with the same reduction type based
//!   on the graph structure.
class CombineReductions {
  using GroupVec = std::vector<SegmentedGroup*>;
  class ReductionSignature;

 public:
  static void run(SegmentCandidateFinder* segment_candidate_finder) {
    CombineReductions combine_reductions(segment_candidate_finder);
  }
  static bool shouldRun(SegmentCandidateFinder* segment_candidate_finder);

 private:
  CombineReductions(SegmentCandidateFinder* segment_candidate_finder)
      : segment_candidate_finder_(segment_candidate_finder) {
    // Run pass over the segments
    // Collect segmented groups with reductions in them,
    //  Assuming running before any merge happened, so
    //  should see exactly one reduction in each group
    for (auto group : segment_candidate_finder_->groups()) {
      if (auto rop_signature =
              ReductionSignature::makeReductionSignature(group)) {
        groups_with_reductions_.push_back(group);
        // Check if this reduction signature is one that we have seen before
        auto signature_match_it = std::find_if(
            known_reduction_signatures_.begin(),
            known_reduction_signatures_.end(),
            [&rop_signature](auto& know_signature) {
              return know_signature->sameAs(rop_signature.get());
            });
        // Unmatched: Create a new signature entry if not known
        if (signature_match_it == known_reduction_signatures_.end()) {
          group_reduction_signature_map_[group] = rop_signature.get();
          known_reduction_signatures_.emplace_back(std::move(rop_signature));
        } else {
          // Matched known signature: Mark that this groups belongs to know
          // signature
          group_reduction_signature_map_[group] = signature_match_it->get();
        }
      }
    }

    // Keep trying to merge groups with compatible reductions and compatible
    // paths
    //  until no more merge opportunity can be identified
    bool merged_groups = true;
    while (merged_groups) {
      merged_groups = false;

      // Merge one pair of reduction groups at a time, and need
      //  the pass to update dependency info along the way to avoid cycles
      for (const auto first_group_index :
           c10::irange(groups_with_reductions_.size())) {
        if (merged_groups) {
          // Need to break and re-enter this loop because
          // groups_with_reductions_ will be updated
          break;
        }

        // Select one of the group to merge and get its reduction signature
        auto first_group = groups_with_reductions_[first_group_index];
        auto first_group_signature =
            group_reduction_signature_map_.at(first_group);

        for (const auto second_group_index : c10::irange(
                 first_group_index + 1, groups_with_reductions_.size())) {
          if (merged_groups) {
            // Need to break and re-enter this loop because
            // groups_with_reductions_ will be updated
            break;
          }
          auto second_group = groups_with_reductions_[second_group_index];
          auto second_group_signature =
              group_reduction_signature_map_.at(second_group);

          // Cannot merge if their signatures are not the same
          if (!first_group_signature->sameAs(second_group_signature)) {
            continue;
          }

          // first try a vertical merge
          merged_groups =
              verticalReductionMerge(first_group, second_group) != nullptr;
          if (!merged_groups) {
            // vertical merge didn't happen, try a horizontal merge
            merged_groups =
                horizontalReductionMerge(first_group, second_group) != nullptr;
          }
        }
      }
    }
  }

  //! Merge a vertical pair of producers and consumers,
  //!  the resulting group will include all nodes that are
  //!  also consumers of producer and producers of consumer,
  //!  i.e. values between the given producer-consumer pair.
  //!  Can be proven that:
  //!   1. Including all of these nodes will be cycle-free
  //!   2. These nodes are the minimal set of nodes to include if
  //!  for producer-consumer pair to be in the same group cycle-free
  //!
  //!  Returns nullptr if such merge cannot be achieved.
  //!  Reasons for not merging will include:
  //!   1. Given groups do not form producer-consumer pair
  //!   2. Merge will create cycle on the graph
  //!   3. The merged joined group cannot be scheduled
  SegmentedGroup* verticalReductionMerge(
      SegmentedGroup* first_group,
      SegmentedGroup* second_group) {
    // This is part of ReductionCombine pass, and we should only call this
    // function on a pair of reduction/normalization groups
    NVF_ERROR(group_reduction_signature_map_.at(first_group)
                  ->sameAs(group_reduction_signature_map_.at(second_group)));
    NVF_ERROR(first_group != second_group);
    // Get the group dependency data from segment finder
    auto dependency_analysis = segment_candidate_finder_->getGroupDependency();

    // Check producer-consumer relationship
    SegmentedGroup* producer = nullptr;
    SegmentedGroup* consumer = nullptr;
    if (dependency_analysis->isConsumerOf(first_group, second_group)) {
      producer = second_group;
      consumer = first_group;
    } else if (dependency_analysis->isProducerOf(first_group, second_group)) {
      producer = first_group;
      consumer = second_group;
    } else {
      // Given groups aren't producer-consumer pair, won't merge
      return nullptr;
    }

    // Collect all groups that we need to merge along with the producer and
    // consumer
    auto all_groups_to_merge =
        getValidMinVerticalMergedGroupSet(producer, consumer);

    if (all_groups_to_merge.empty()) {
      // The vertical paths from producer to consumer have in-compatible
      // reductions
      //   so this vertical merge cannot be done.
      return nullptr;
    }

    // TODO: this step would not be deterministic, because valuesBetween isn't
    //       could fix this by a topological order
    std::vector<SegmentedGroup*> all_groups_to_merge_vec(
        all_groups_to_merge.begin(), all_groups_to_merge.end());

    // Final sanity check: the merged group can actually be scheduled
    if (!tryMerge(
            segment_candidate_finder_->segmented_fusion_.get(),
            segment_candidate_finder_->runtimeInfo(),
            all_groups_to_merge_vec)) {
      return nullptr;
    }

    // Merge this group
    auto joined_group =
        segment_candidate_finder_->mergeAllGivenGroups(all_groups_to_merge_vec);

    // Update dependency analysis
    dependency_analysis->mergeGroups(all_groups_to_merge, joined_group);

    // Update the reduction groups that are merged
    groups_with_reductions_.push_back(joined_group);
    group_reduction_signature_map_[joined_group] =
        group_reduction_signature_map_.at(first_group);
    groups_with_reductions_.erase(
        std::remove_if(
            groups_with_reductions_.begin(),
            groups_with_reductions_.end(),
            [&all_groups_to_merge](SegmentedGroup* group) {
              return all_groups_to_merge.has(group);
            }),
        groups_with_reductions_.end());

    return joined_group;
  }

  //! Horizontal reduction merging:
  //!  merge two horizontal groups with reduction expressions to make a joined
  //!  normalization group. A pair of horizontal groups are ones that are not
  //!  a producer-consumer pair, and share either a common producer or a common
  //!  consumer.
  //!
  //!  TODO: This implementation looks at common producers only, since common
  //!  consumers are not computed easily with current dependency analysis.
  SegmentedGroup* horizontalReductionMerge(
      SegmentedGroup* first_group,
      SegmentedGroup* second_group) {
    // This is part of ReductionCombine pass, and we should only call this
    // function on a pair of
    //  reduction/normalization groups
    NVF_ERROR(group_reduction_signature_map_.at(first_group)
                  ->sameAs(group_reduction_signature_map_.at(second_group)));
    NVF_ERROR(first_group != second_group);

    auto dependency_analysis = segment_candidate_finder_->getGroupDependency();

    // Check that the two groups are not producer-consumer's
    if (dependency_analysis->isConsumerOf(first_group, second_group) ||
        dependency_analysis->isProducerOf(first_group, second_group)) {
      // This merge pass will not handle producer-consumer pairs
      return nullptr;
    }

    // Get common producers of the two group
    auto common_producers_set =
        dependency_analysis->getCommonProducersOf({first_group, second_group});
    if (common_producers_set.empty()) {
      // The given pair doesn't have a common producer.
      //  Either they have a common consumer, which we don't handle for now,
      //  or maybe the two given groups are not connected.
      return nullptr;
    }

    // We are looking for a very specific patterns here. The cases that this
    //  pattern will not capture are ones that reductions of different
    //  signatures are so interleaved that we cannot find a clear cut as
    //  explained below, without graph rewriting. Some graph re-writing on the
    //  segmented groups level could provide extra merging opportunities for
    //  free, which could be part of next step.
    //
    // The specific pattern we look for contains a common producer P with
    // immediate consumers C1, C2 such that all paths from C1 to first_group and
    // all paths from C2 to second_group won't hit a reduction with a different
    // signature.

    // Topologically sort the common producers and start with the topologically
    // minimal,
    //  i.e. one that are closest to the two groups. This will cut the search
    //  space.
    std::vector<SegmentedGroup*> common_producers;
    for (auto producer : common_producers_set) {
      if (!std::any_of(
              common_producers_set.begin(),
              common_producers_set.end(),
              [dependency_analysis, producer](SegmentedGroup* group) {
                return dependency_analysis->isProducerOf(producer, group);
              })) {
        common_producers.push_back(producer);
      }
    }

    // Visit the common producers found, starting from topologically minimum,
    // i.e. the ones closer to the groups
    for (auto common_producer : common_producers) {
      // Visit this common producer
      // Use a double loop in case the schedulers like some patterns
      //  better than the other
      for (auto first_consumer_edge : common_producer->consumer_edges) {
        auto producer_of_first_group = first_consumer_edge->to;
        auto to_merge_with_first_group = getValidMinVerticalMergedGroupSet(
            producer_of_first_group, first_group);
        if (to_merge_with_first_group.empty()) {
          // There's no valid merge path from this consumer of common producer,
          //  either due to a conflicting reduction signature, or simply there's
          //  no path to first group
          continue;
        }
        NVF_ERROR(!dependency_analysis->isProducerOf(
            producer_of_first_group, second_group));
        for (auto second_consumer_edge : common_producer->consumer_edges) {
          auto producer_of_second_group = second_consumer_edge->to;
          auto to_merge_with_second_group = getValidMinVerticalMergedGroupSet(
              producer_of_second_group, second_group);
          if (to_merge_with_second_group.empty()) {
            // There's no valid merge path from this consumer of common
            // producer,
            //  either due to a conflicting reduction signature, or simply
            //  there's no path to second group
            continue;
          }
          NVF_ERROR(!dependency_analysis->isProducerOf(
              producer_of_second_group, first_group));
          // At this point we should have a pair of valid candidates,final check
          // is to see if the combined group
          //  can be scheduled by schedulers
          // merge the two paths and de-duplicate,
          //  re-using container here with to_merge_with_second_group
          auto& groups_to_merge_set = to_merge_with_second_group;
          groups_to_merge_set.insert(
              to_merge_with_first_group.begin(),
              to_merge_with_first_group.end());
          std::vector<SegmentedGroup*> groups_to_merge_vec(
              groups_to_merge_set.begin(), groups_to_merge_set.end());
          if (tryMerge(
                  segment_candidate_finder_->segmented_fusion_.get(),
                  segment_candidate_finder_->runtimeInfo(),
                  groups_to_merge_vec)) {
            // Found a valid horizontal merge, want to proceed with merging here
            auto joined_group = segment_candidate_finder_->mergeAllGivenGroups(
                groups_to_merge_vec);
            dependency_analysis->mergeGroups(groups_to_merge_set, joined_group);

            groups_with_reductions_.push_back(joined_group);
            group_reduction_signature_map_[joined_group] =
                group_reduction_signature_map_.at(first_group);
            groups_with_reductions_.erase(
                std::remove_if(
                    groups_with_reductions_.begin(),
                    groups_with_reductions_.end(),
                    [&groups_to_merge_set](SegmentedGroup* group) {
                      return groups_to_merge_set.has(group);
                    }),
                groups_with_reductions_.end());

            return joined_group;
          }
        }
      }
    }

    // Searched all possibilities and there is no valid horizontal merge pattern
    //  found.
    return nullptr;
  }

  //! This is a utility method that is used in both vertical merging and
  //! horizontal merging.
  //!  It is used to identify the smallest set of groups to merge vertically
  //!  involving the
  //!   two given nodes.
  //!  Given a pair of nodes this utility distinguishes 3 cases:
  //!   1. if maybe_producer is the same as maybe_consumer, then returns
  //!   {maybe_producer}
  //!   2. if maybe_producer is actually a producer of consumer, returns a set
  //!   containing
  //!     the smallest merged group that would contain producer and consumer and
  //!     would not introduce a cycle. Returns empty set if such group has
  //!     a conflicting reduction signature.
  //!   3. returns empty set if neither conditions above apply.
  GroupSet getValidMinVerticalMergedGroupSet(
      SegmentedGroup* maybe_producer,
      SegmentedGroup* maybe_consumer) {
    auto dependency_analysis = segment_candidate_finder_->getGroupDependency();
    if (maybe_consumer == maybe_producer) {
      // maybe producer is the same as maybe_consumer
      return {maybe_consumer};
    } else if (dependency_analysis->isConsumerOf(
                   maybe_consumer, maybe_producer)) {
      auto groups_to_check =
          dependency_analysis->valuesBetween(maybe_producer, maybe_consumer);
      groups_to_check.pushBack(maybe_producer);
      groups_to_check.pushBack(maybe_consumer);

      // Check that either no group has a reduction or all groups have the same
      // reduction signature
      ReductionSignature* reduction_signature = nullptr;

      // Iterate through the minimal group set to see if any conflicts
      for (auto group : groups_to_check) {
        // Check that this group does not involve a output edge contraction
        //  This pass is intended to be a pre-merging pass. Since contracting an
        //   output edge does not generate much saving of global memory access
        //   we want to postpone merging these edges till the very final pass
        for (auto producer_edge_of_group : group->producer_edges) {
          if (groups_to_check.has(producer_edge_of_group->from) &&
              producer_edge_of_group->val->isFusionOutput()) {
            return {};
          }
        }
        for (auto consumer_edge_of_group : group->consumer_edges) {
          if (groups_to_check.has(consumer_edge_of_group->to) &&
              consumer_edge_of_group->val->isFusionOutput()) {
            return {};
          }
        }

        // Check that this group does not have a conflicting reduction signature
        if (group_reduction_signature_map_.count(group)) {
          if (reduction_signature != nullptr) {
            if (!group_reduction_signature_map_.at(group)->sameAs(
                    reduction_signature)) {
              // Found a conflict in reduction signature, cannot do a vertical
              // merge
              return {};
            }
          } else {
            reduction_signature = group_reduction_signature_map_.at(group);
          }
        }
      }
      return groups_to_check;
    }
    // maybe producer is not a producer of maybe consumer
    return {};
  }

 private:
  SegmentCandidateFinder* segment_candidate_finder_;

  // Wrapper class for reduction type
  //  Assuming there wouldn't be too many of them
  //  so won't need to create a hash
  // TODO:
  //   Want to reconsider this for transpose operations,
  //   need refactoring to handle reduction fusions across a transpose operation
  class ReductionSignature {
   public:
    bool sameAs(const ReductionSignature* reduction_signature) {
      if (reduction_signature == this) {
        return true;
      }

      if (root_domain_size_ != reduction_signature->root_domain_size_ ||
          has_reduction_ != reduction_signature->has_reduction_ ||
          reduction_axes_.size() !=
              reduction_signature->reduction_axes_.size()) {
        return false;
      }

      for (const auto i : c10::irange(reduction_axes_.size())) {
        if (reduction_axes_[i] != reduction_signature->reduction_axes_[i]) {
          return false;
        }
      }

      return true;
    }

    bool sameAs(const ReductionSignature& reduction_signature) {
      return sameAs(&reduction_signature);
    }

    bool hasReduction() const {
      return has_reduction_;
    }

    static std::unique_ptr<ReductionSignature> makeReductionSignature(
        SegmentedGroup* group) {
      std::unique_ptr<ReductionSignature> signature = nullptr;

      for (auto expr : group->exprs()) {
        std::unique_ptr<ReductionSignature> new_signature = nullptr;

        if (auto rop = dynamic_cast<ReductionOp*>(expr)) {
          new_signature = std::make_unique<ReductionSignature>(rop);
        }
        if (auto wop = dynamic_cast<WelfordOp*>(expr)) {
          new_signature = std::make_unique<ReductionSignature>(wop);
        }

        if (new_signature != nullptr) {
          NVF_ERROR(
              signature == nullptr || !signature->has_reduction_ ||
                  !new_signature->has_reduction_ ||
                  signature->sameAs(new_signature.get()),
              "Conflicting signature found in this group");
          signature = std::move(new_signature);
        }
      }
      return signature;
    }

    template <typename REDUCTION = ReductionOp>
    ReductionSignature(REDUCTION* rop) {
      auto out_tv = rop->out()->template as<TensorView>();
      NVF_ERROR(out_tv != nullptr);
      has_reduction_ = out_tv->hasReduction();
      auto& root_domain = out_tv->getLogicalDomain();
      root_domain_size_ = root_domain.size();

      for (const auto i : c10::irange(root_domain_size_)) {
        if (root_domain[i]->isReduction()) {
          reduction_axes_.push_back(i);
        }
      }
    }

   private:
    int64_t root_domain_size_ = 0;
    std::vector<int64_t> reduction_axes_;
    bool has_reduction_ = false;
  };

  //! Keeps track of groups with reduction expressions,
  //!  using a vector here to maintain a deterministic ordering
  GroupVec groups_with_reductions_;

  //! Maps groups to their corresponding signature type
  std::unordered_map<SegmentedGroup*, ReductionSignature*>
      group_reduction_signature_map_;

  //! Maintains all reduction signatures seen in the segmented fusion
  std::vector<std::unique_ptr<ReductionSignature>> known_reduction_signatures_;
};

//! This is to be checked
bool CombineReductions::shouldRun(
    SegmentCandidateFinder* segment_candidate_finder) {
  std::vector<std::unique_ptr<ReductionSignature>> known_reductions;
  // Iterate over group segments we have before segment candidate finder
  //  tries to merge any groups
  for (auto group : segment_candidate_finder->groups()) {
    if (auto reduction_signature =
            ReductionSignature::makeReductionSignature(group)) {
      if (reduction_signature->hasReduction() &&
          std::any_of(
              known_reductions.begin(),
              known_reductions.end(),
              [&reduction_signature](auto& know_signature) {
                return know_signature->sameAs(reduction_signature.get());
              })) {
        // Found two reductions with the same signature, run pass
        return true;
      }
      known_reductions.emplace_back(std::move(reduction_signature));
    }
  }
  return false;
}

namespace {

//! Returns true if group1 and group2 are an immediate producer-consumer pair.
bool areDirectlyConnected(SegmentedGroup* group1, SegmentedGroup* group2) {
  // Check if group1 is a immediate consumer of group2
  if (std::any_of(
          group1->producer_edges.begin(),
          group1->producer_edges.end(),
          [group2](SegmentedEdge* edge) { return edge->from == group2; })) {
    return true;
  }

  // Check if group1 is a immediate producer of group2
  if (std::any_of(
          group1->consumer_edges.begin(),
          group1->consumer_edges.end(),
          [group2](SegmentedEdge* edge) { return edge->to == group2; })) {
    return true;
  }

  return false;
}

//! Allow the segmentation algorithm to prefer certain exprs to merge
class PreferredMergeCandidatePicker {
 public:
  static std::vector<std::pair<SegmentedGroup*, SegmentedGroup::NeighborGroup>>
  get(const std::vector<SegmentedGroup*>& groups) {
    return PreferredMergeCandidatePicker(groups).candidates_;
  }

 private:
  PreferredMergeCandidatePicker(const std::vector<SegmentedGroup*>& groups)
      : groups_(groups) {
    for (auto& group : groups_) {
      // Currently there's only one preference for select-like
      // ops. Additional preferences can be added similarly.
      auto neighbor_to_merge = mergeSelectLikeOpsWithProducers(group);
      if (!neighbor_to_merge.has_value()) {
        continue;
      }
      candidates_.emplace_back(group, *neighbor_to_merge);
    }
  }

  //! Prefer merging groups with select-like exprs with producer
  //! groups, including index_select, torch_gather and take_along_axis
  //! where only one element is selected/gathered/taken, producing a
  //! broadcast domain. Fusing these exprs with producers is
  //! straightforward, but may not be always possible with consumers as
  //! consumer reference tensors may not know about the gathered
  //! domain, much like reduction domains. Moreover, if segmentation is
  //! necessary, it would be more efficient to segment a kernel after
  //! these exprs as the segment output tensors would become smaller.
  //!
  //! A motivating example is cross-entropy loss, where softmax is
  //! followed by take_along_axis, and then is followed by a
  //! reduction. Currently, it's not possible to fuse the softmax and
  //! the reduction, so it must be segmented to two groups, and we
  //! want to segment the fusion between the take_along_axis and the
  //! reduction, not between the softmax and take_along_axis.
  std::optional<SegmentedGroup::NeighborGroup> mergeSelectLikeOpsWithProducers(
      SegmentedGroup* group) const;

 private:
  const std::vector<SegmentedGroup*>& groups_;
  std::vector<std::pair<SegmentedGroup*, SegmentedGroup::NeighborGroup>>
      candidates_;
};

std::optional<SegmentedGroup::NeighborGroup> PreferredMergeCandidatePicker::
    mergeSelectLikeOpsWithProducers(SegmentedGroup* group) const {
  const auto& exprs = group->exprs();

  // I *think* it's enough to consider the initial merge of
  // select-like ops.
  if (exprs.size() != 1) {
    return std::nullopt;
  }

  auto expr = exprs.at(0);

  // Select-like exprs have a producer ID that is indirectly
  // accessed with an index input
  if (ir_utils::getIndexedProducerID(expr) == nullptr) {
    return std::nullopt;
  }

  auto lookup_tv = ir_utils::getTvInput(expr);

  // If the lookup tv is a fusion input, there's nothing to do
  if (lookup_tv->isFusionInput()) {
    return std::nullopt;
  }

  auto consumer_of_indexed_id = ir_utils::getConsumerOfIndexedProducerID(expr);

  // There must be a consumer ID unless it's a Select expr
  NVF_ERROR(
      consumer_of_indexed_id != nullptr || expr->isA<SelectOp>(),
      "Consumer of indexed ID not found: ",
      expr->toString());

  // In case of non select expr, make sure the consumer ID is a broadcat
  if (!expr->isA<SelectOp>() && !consumer_of_indexed_id->isBroadcast()) {
    return std::nullopt;
  }

  // Find the producer group that corresponds to the lookup tensor
  // of the expr.
  auto producer_edge_it = std::find_if(
      group->producer_edges.begin(),
      group->producer_edges.end(),
      [&lookup_tv](SegmentedEdge* edge) { return edge->val == lookup_tv; });

  // Not sure this could happen. Just assert for now.
  if (producer_edge_it == group->producer_edges.end()) {
    NVF_THROW("Unexpected");
    return std::nullopt;
  }

  return SegmentedGroup::NeighborGroup(
      (*producer_edge_it)->from, *producer_edge_it);
}

} // namespace

bool SegmentCandidateFinder::codeGenSupportedMerge(
    SegmentedGroup* group1,
    SegmentedGroup* group2) {
  NVF_ERROR(
      areDirectlyConnected(group1, group2),
      "only support testing immediate producer-consumer groups");
  if (options_.only_segment_resharding_exprs) {
    for (auto group : {group1, group2}) {
      for (auto expr : group->exprs()) {
        if (isResharding(expr)) {
          return false;
        }
      }
    }
    return true;
  }
  auto h = tryMerge(segmented_fusion_.get(), runtimeInfo(), group1, group2);
  return h.has_value();
}

// TODO: consider caching the heuristics value so tryMerge doesn't have to be
//       called twice
SchedulerType SegmentCandidateFinder::deriveSchedulerType(
    SegmentedGroup* group) {
  if (options_.only_segment_resharding_exprs) {
    // We don't need to generate a SchedulerType for multidevice segments at
    // this moment
    return SchedulerType::None;
  }
  auto h = tryMerge(segmented_fusion_.get(), runtimeInfo(), group);
  NVF_ERROR(
      h.has_value(), "Can not find a scheduler to schedule fusion segment");
  return h.value();
}

SegmentCandidateFinder::SegmentCandidateFinder(
    std::unique_ptr<Fusion> fusion,
    const KernelArgumentHolder* inputs,
    SegmentCandidateFinderOptions options)
    : options_(options),
      runtime_info_(
          inputs == nullptr ? std::nullopt
                            : std::make_optional<SchedulerRuntimeInfo>(
                                  fusion.get(),
                                  *inputs)),
      runtime_inputs_(inputs) {
  NVF_ERROR(
      !options_.only_segment_resharding_exprs ||
          (!options_.run_translate_welford &&
           !options_.run_combine_reductions && options_.run_herrmann_merge &&
           options_.run_final_merge),
      "Invalid Segmenter options");
  segmented_fusion_ = std::make_unique<SegmentedFusion>(std::move(fusion));
  findSegments();
}

void SegmentCandidateFinder::buildInitialSegments() {
  groups().clear();
  edges().clear();

  // TODO: Make traversal items local to this function.
  // Need this for initialization of the DAG that is process
  std::unordered_map<Expr*, SegmentedGroup*> expr2group;

  // Initialize DAG, convert each expr to a segment group
  auto exprs = completeFusion()->exprs();
  for (auto expr : exprs) {
    if (!ir_utils::isScalarOp(expr)) {
      auto new_group = segmented_fusion_->newGroup(expr);
      expr2group.insert(std::make_pair(expr, new_group));
    }
  }

  // TODO(wujingyue): remove singleton groups that are forwarded. They are
  // useless and cause duplication.
  forwardInputs();

  // Create edges between the Exprs. Mark inputs and outputs of the fusion.
  for (auto expr : exprs) {
    // No group created for scalar ops
    if (ir_utils::isScalarOp(expr)) {
      continue;
    }

    if (excluded_inp_unary_exprs_.has(expr)) {
      continue;
    }

    SegmentedGroup* expr_group = expr2group.at(expr);
    for (auto inp : expr->inputs()) {
      if (isFusionInput(inp)) {
        expr_group->input_vals.push_back(inp);
        auto aux_group = input2group_.at(inp);
        auto new_edge = segmented_fusion_->newEdge(aux_group, expr_group, inp);
        expr_group->producer_edges.push_back(new_edge);
        aux_group->consumer_edges.push_back(new_edge);
        continue;
      }

      // Could be something like a constant scalar, definition is nullptr, but
      // isn't an "input" to the fusion. At least not one provided by an
      // external source.
      if (inp->definition() == nullptr) {
        continue;
      }

      // No group created for scalar ops since they may need to be duplicated
      //  to avoid scalar edges. They are handled in resolveScalarsInGroup
      if (inp->isScalar()) {
        continue;
      }

      auto def_group = expr2group.at(inp->definition());
      auto new_edge = segmented_fusion_->newEdge(def_group, expr_group, inp);
      expr_group->producer_edges.push_back(new_edge);
      def_group->consumer_edges.push_back(new_edge);
    }
    for (auto out : expr->outputs()) {
      if (out->isFusionOutput()) {
        expr_group->output_vals.push_back(out);
      }
    }
  }
}

void SegmentCandidateFinder::trySetUpMerge(
    SegmentedGroup* group,
    std::vector<SegmentedGroup::NeighborGroup> candidates) {
  if (group->merged_ || group->isFusionInputGroup()) {
    return;
  }

  if (candidates.empty()) {
    candidates = group->getMergeCandidates();
  }

  if (candidates.empty()) {
    return;
  }

  auto candidate_it = candidates.begin();
  while (candidate_it != candidates.end() &&
         !codeGenSupportedMerge(group, candidate_it->group)) {
    candidate_it++;
  }
  if (candidate_it == candidates.end()) {
    return;
  }

  to_merge_.emplace_back(group);
  to_merge_.emplace_back(candidate_it->group);

  group->merged_ = true;
  group->merge_with_ = candidate_it->group;
  group->merge_through_ = candidate_it->edge;

  candidate_it->group->merged_ = true;
  candidate_it->group->merge_with_ = group;
  candidate_it->group->merge_through_ = candidate_it->edge;
}

void SegmentCandidateFinder::resolveForwardedInputs() {
  for (Val* forwarded_input : forwarded_fusion_inputs_) {
    if (forwarded_input->isFusionInput()) {
      // Nothing to resolve.
      continue;
    }

    if (forwarded_input->isScalar()) {
      // Scalar forwarded inputs will be resolved after this loop.
      // resolveNonscalarForwardedInput resolves only non-scalar ones because
      // consumer_edges of a scalar input is always empty due to
      // `removeScalarEdges`.
      continue;
    }

    resolveNonscalarForwardedInput(forwarded_input);
    // aux_group will be removed from segmented_fusion_ by
    // cleanupForwardedInputs.
  }

  // Un-forward scalar inputs unconditionally.
  for (SegmentedGroup* group : segmented_fusion_->groups()) {
    std::vector<Val*> forwarded_scalar_inputs;
    for (Val* input_val : group->inputs()) {
      if (!input_val->isFusionInput() && input_val->isScalar()) {
        forwarded_scalar_inputs.push_back(input_val);
      }
    }

    group->input_vals = IterVisitor::getInputsTo(group->inputs());
    auto input_exprs = StmtSort::getExprsTo(forwarded_scalar_inputs);
    // Insert those expressions at the beginning of the group
    group->exprs_.insert(
        group->exprs_.begin(), input_exprs.begin(), input_exprs.end());
  }
}

void SegmentCandidateFinder::findSegments() {
  FUSER_PERF_SCOPE("Finding valid fusion segment solutions");

  buildInitialSegments();

  segmented_fusion_->validateIfDebug();

  auto has_welford_ops =
      ir_utils::hasOpsOfType<WelfordOp>(segmented_fusion_->completeFusion());

  if (options_.run_translate_welford && has_welford_ops) {
    if (TranslateApplicableWelford::run(
            segmented_fusion_.get(), *runtime_inputs_)) {
      // If modified, rebuild segments as existing expressions may be
      // pulled into welford groups
      buildInitialSegments();
    }
  }

  segmented_fusion_->validateIfDebug();

  for (auto group : groups()) {
    if (!group->outputs().empty()) {
      // Set SchedulerType in case single reduction kernels were left out
      group->setSchedulerType(deriveSchedulerType(group));
    }
  }

  // Remove all scalar edges since they do not represent actual
  //  dependency among segmented groups.
  removeScalarEdges();

  // Run pre-merge heuristics
  if (options_.run_combine_reductions && CombineReductions::shouldRun(this)) {
    CombineReductions::run(this);
  }

  segmented_fusion_->validateIfDebug();

  if (options_.run_herrmann_merge) {
    bool merged_nodes = true;
    // Initial merge iteration
    while (merged_nodes) {
      // Reset stateful traversal details in SegmentedGroups
      resetTraversal();

      resetLevels();

      // Try preferred merge first
      for (auto& [group, neighbor] :
           PreferredMergeCandidatePicker::get(groups())) {
        trySetUpMerge(group, {neighbor});
      }

      // If there are preferred groups to merge, merge them first
      // without considering the rest of groups
      if (to_merge_.empty()) {
        for (auto& group : groups()) {
          trySetUpMerge(group);
        }
      }

      if (to_merge_.empty()) {
        merged_nodes = false;
      }

      mergeNodes();

      segmented_fusion_->validateIfDebug();
    }
  }

  segmented_fusion_->validateIfDebug();

  if (options_.run_final_merge) {
    // TODO: consider interleaving herrmman merge and bruteforce merge, as
    // bruteforce merge can introduce opportunities for more herrmann merge
    finalMerge();
  }

  segmented_fusion_->validateIfDebug();

  // Resolve all the input expressions needed in each group
  resolveForwardedInputs();

  // Do not require segments to be disjoint because, due to
  // resolveForwardedInputs, the graph may not be disjoint as some unary exprs
  // from fusion inputs may be shared in multiple groups.
  segmented_fusion_->validateIfDebug(/*require_disjoint=*/false);

  // Forwarded input groups are no longer used. Clean them up.
  cleanupForwardedInputs();

  finalize();

  // Do sanity check on the final graph.
  segmented_fusion_->validate(/*require_disjoint=*/false);

  if (isDebugDumpEnabled(DebugDumpOption::FusionSegmentsDrawing)) {
    segmented_fusion_->draw();
  }
}

// Decides whether we should forward an input (or a forwarded input) of a
// fusion. Currently, we forward an input only when its single use is a UnaryOp.
// Therefore, this function returns `v`'s single unary use or nullptr if it
// decides not to forward.
UnaryOp* shouldForward(Val* v) {
  const std::vector<Expr*>& uses = v->uses();
  // Just allow stripping out input with single use.
  // Stripping out multi-used inputs can lead to:
  // (1) Fragmentation of the DAG, increased segments, see test in #1301.
  // (2) Miss detection of persistent buffers, see issue #1607.
  if (uses.size() != 1) {
    return nullptr;
  }

  auto* unary_use = dynamic_cast<UnaryOp*>(uses.front());
  if (unary_use == nullptr) {
    return nullptr;
  }

  // Don't forward an input to an output yet. Doing that would lead to an empty
  // group that ought to work in theory but doesn't work in practice with the
  // downstream logic. See #1813 for an example.
  if (unary_use->out()->isFusionOutput()) {
    return nullptr;
  }

  // prevent forward to a SegmenterSet, which could cause unary op forward to a
  // no-op segment. See issue: https://github.com/NVIDIA/Fuser/issues/2658
  if (std::any_of(
          unary_use->out()->uses().begin(),
          unary_use->out()->uses().end(),
          [](const Expr* next_use) {
            if (const LoadStoreOp* use =
                    dynamic_cast<const LoadStoreOp*>(next_use)) {
              if (use->opType() == LoadStoreOpType::SegmenterSet) {
                return true;
              }
            }
            return false;
          })) {
    return nullptr;
  }

  return unary_use;
}

void SegmentCandidateFinder::forwardInputs() {
  excluded_inp_unary_exprs_ = {};
  input2group_.clear();

  // "Terminating" outputs from the excluded input unary exprs, these will be
  // treated as complete fusion inputs.
  VectorOfUniqueEntries<Val*> forwarded_inputs;
  {
    std::deque<UnaryOp*> to_visit;
    for (Val* inp : completeFusion()->inputs()) {
      if (UnaryOp* unary_use = shouldForward(inp)) {
        to_visit.push_back(unary_use);
      }
    }

    while (!to_visit.empty()) {
      UnaryOp* uop = to_visit.front();
      to_visit.pop_front();

      if (UnaryOp* unary_use = shouldForward(uop->out())) {
        to_visit.push_back(unary_use);
      } else {
        // We cannot extend the chain of unary ops, so we finalize this chain by
        // saving its output as a forwarded input.
        forwarded_inputs.pushBack(uop->out());
      }
      // Either way, `uop` is excluded from merging until
      // `resolveNonscalarForwardedInput` adds it back to one of the segments.
      excluded_inp_unary_exprs_.pushBack(uop);
    }
  }

  auto excluded_fusion_inputs = IterVisitor::getInputsTo(
      {forwarded_inputs.begin(), forwarded_inputs.end()});

  // List of vals to treat as complete fusion inputs for segmentation
  forwarded_fusion_inputs_ = completeFusion()->inputs();

  forwarded_fusion_inputs_.erase(
      std::remove_if(
          forwarded_fusion_inputs_.begin(),
          forwarded_fusion_inputs_.end(),
          [&excluded_fusion_inputs](Val* inp) {
            return std::find(
                       excluded_fusion_inputs.begin(),
                       excluded_fusion_inputs.end(),
                       inp) != excluded_fusion_inputs.end();
          }),
      forwarded_fusion_inputs_.end());

  forwarded_fusion_inputs_.insert(
      forwarded_fusion_inputs_.end(),
      forwarded_inputs.begin(),
      forwarded_inputs.end());

  // Insert auxiliary groups to use group dependency on inputs as well
  for (auto input : forwarded_fusion_inputs_) {
    auto new_group = segmented_fusion_->newFusionInputGroup();
    input2group_.insert({input, new_group});
  }
}

void SegmentCandidateFinder::cleanupForwardedInputs() {
  std::unordered_set<SegmentedGroup*> input_groups;
  for (auto input : forwarded_fusion_inputs_) {
    input_groups.insert(input2group_.at(input));
  }
  eraseGroups(input_groups);

  excluded_inp_unary_exprs_ = {};
  forwarded_fusion_inputs_.clear();
  input2group_.clear();
}

void SegmentCandidateFinder::finalMerge() {
  auto producer_check = getGroupDependency();

  bool merged_nodes = true;
  while (merged_nodes) {
    // Iterate all groups and check if a group
    //  can merge with one of its consumers
    for (auto producer_group : groups()) {
      if (producer_group->isFusionInputGroup()) {
        continue;
      }
      // Populate consumers and their corresponding consumer edges
      std::unordered_map<SegmentedGroup*, SegmentedEdge*> consumer_edge_map;
      std::vector<SegmentedGroup*> all_consumers_of_producer_group;
      for (auto consumer : producer_group->consumer_edges) {
        // Since this is the last fusion pass, we can enable fusion through
        // outputs. Priority of this was decreased because if the only
        // connection between groups is an output node, best case scenario we
        // can save a single pass in memory. Where if it wasn't an output it
        // would be two passes.
        consumer_edge_map.insert({consumer->to, consumer});
      }
      // Populate all consumers from the map to avoid duplicate
      std::transform(
          consumer_edge_map.begin(),
          consumer_edge_map.end(),
          std::back_inserter(all_consumers_of_producer_group),
          [](auto& it) { return it.first; });

      for (auto consumer : all_consumers_of_producer_group) {
        if (!producer_check->isConsumerOfAny(
                consumer, all_consumers_of_producer_group) &&
            codeGenSupportedMerge(producer_group, consumer)) {
          to_merge_.emplace_back(producer_group);
          to_merge_.emplace_back(consumer);
          producer_group->merged_ = true;
          producer_group->merge_with_ = consumer;
          producer_group->merge_through_ = consumer_edge_map.at(consumer);
          consumer->merged_ = true;
          consumer->merge_with_ = producer_group;
          consumer->merge_through_ = producer_group->merge_through_;
          break;
        }
      }

      // Only want to merge one pair at a time so break if found any
      if (!to_merge_.empty()) {
        break;
      }
    }

    if (to_merge_.empty()) {
      merged_nodes = false;
    } else {
      NVF_ERROR(
          to_merge_.size() == 2, "merging more than 2 nodes in final iter");
      mergeNodes();
    }
  }
}

void SegmentCandidateFinder::resolveScalarsInGroup(SegmentedGroup* group) {
  std::vector<Val*> to_visit;
  std::unordered_set<Val*> visited;

  const auto processTV = [&to_visit](TensorView* tv) {
    for (auto id : TensorDomain::noReductions(tv->getMaybeRootDomain())) {
      to_visit.push_back(id->getMaybeExpandedExtent());
    }
    if (tv->domain()->hasRoot()) {
      // traverse from root to logical and inspect all Expr attrs and outputs
      std::vector<Val*> all_vals;
      for (const auto id_expr : StmtSort::getExprsBetween(
               {tv->getRootDomain().begin(), tv->getRootDomain().end()},
               {tv->getLogicalDomain().begin(),
                tv->getLogicalDomain().end()})) {
        all_vals.insert(
            all_vals.end(), id_expr->inputs().begin(), id_expr->inputs().end());
        all_vals.insert(
            all_vals.end(),
            id_expr->outputs().begin(),
            id_expr->outputs().end());
        for (const auto attr : id_expr->attributes()) {
          if (attr && attr->isVal()) {
            all_vals.push_back(attr->asVal());
          }
        }
        for (const auto val : all_vals) {
          if (val->isScalar()) {
            to_visit.push_back(val);
          } else if (const auto id = dynamic_cast<IterDomain*>(val)) {
            to_visit.push_back(id->getMaybeExpandedExtent());
          }
        }
      }
    }
  };

  // Segment TensorView inputs will have their logical extents available, so we
  // avoid adding them as separate scalar inputs.
  for (auto e : group->producer_edges) {
    if (const auto tv = dynamic_cast<TensorView*>(e->val)) {
      for (auto id : TensorDomain::noReductions(tv->getLogicalDomain())) {
        visited.insert(id->getMaybeExpandedExtent());
      }
    }
  }

  // Collect all scalar uses in the group
  for (auto expr : group->exprs()) {
    for (auto input : expr->inputs()) {
      if (input->isScalar()) {
        to_visit.push_back(input);
      } else if (auto tv = dynamic_cast<TensorView*>(input); tv &&
                 std::none_of(group->producer_edges.begin(),
                              group->producer_edges.end(),
                              [&tv](SegmentedEdge* e) {
                                return e->val == tv;
                              })) {
        // Intermediate group inputs (producer edges) will have their logical
        // domain reassigned as the root domain, so there is no need to process
        // them. Tensors computed inside this group will need processing,
        // however, as their root->logical transforms must be computed in this
        // group.
        processTV(tv);
      }
    }
    for (auto attr : expr->attributes()) {
      auto attr_val = dynamic_cast<Val*>(attr);
      if (!attr_val) {
        continue;
      }
      if (attr_val->isScalar()) {
        to_visit.push_back(attr_val);
      } else if (auto tv = dynamic_cast<TensorView*>(attr_val)) {
        processTV(tv);
      }
    }
    for (auto output : expr->outputs()) {
      // We must be able to compute output extents for expression, so here we
      // ensure the scalars involved are all available to this group
      if (auto tv = dynamic_cast<TensorView*>(output)) {
        processTV(tv);
      }
    }
  }

  // Keep track of composite fusion inputs used in this group
  std::unordered_set<Val*> input_set;
  for (auto inp : group->input_vals) {
    input_set.insert(inp);
    if (auto tv = dynamic_cast<TensorView*>(inp)) {
      for (IterDomain* id :
           TensorDomain::noReductions(tv->getLogicalDomain())) {
        // Extents of inputs will already be bound. This prevents adding them
        // as redundant inputs.
        input_set.insert(id->getMaybeExpandedExtent());
      }
    }
  }

  // Record and append all missing scalar exprs at the end.
  std::vector<Expr*> exprs_to_add;

  // Do a stack based traversal of the scalar ops to avoid
  //  combinatorial duplication of exprs.
  while (!to_visit.empty()) {
    auto stack_top_val = to_visit.back();
    if (visited.count(stack_top_val)) {
      to_visit.pop_back();
    } else if (stack_top_val->definition() == nullptr) {
      // A scalar without def can be a scalar, a tensor dim,
      //  or a composite fusion input
      // The first two cases are handled in finalize(),
      //  the last case needs to add new input_val to this group.
      visited.insert(stack_top_val);
      // If this is a composite fusion scalar input, make sure this group has it
      if (stack_top_val->isFusionInput() && !input_set.count(stack_top_val)) {
        group->input_vals.push_back(stack_top_val);
        input_set.insert(stack_top_val);
      }
      to_visit.pop_back();
    } else {
      // A scalar with an actual definition
      auto definition_expr = stack_top_val->definition();
      bool all_inputs_visited = true;
      // If any of the inputs are not visited, visit them first
      for (auto input : definition_expr->inputs()) {
        if (!visited.count(input)) {
          all_inputs_visited = false;
          to_visit.push_back(input);
        }
      }
      // This node is ready to be visited
      if (all_inputs_visited) {
        // Collect the defining expr to insert into group
        exprs_to_add.push_back(definition_expr);
        visited.insert(stack_top_val);
        to_visit.pop_back();
      }
    }
  }

  // Add all the defining expr to the group
  for (auto expr : exprs_to_add) {
    group->exprs_.push_back(expr);
  }
}

SegmentedGroup* SegmentCandidateFinder::createInputGroup(Val* forwarded_input) {
  SegmentedGroup* group = segmented_fusion_->newGroup();
  group->input_vals = IterVisitor::getInputsTo({forwarded_input});
  group->exprs_ = StmtSort::getExprsTo({forwarded_input});
  return group;
}

void SegmentCandidateFinder::resolveNonscalarForwardedInput(
    Val* forwarded_input) {
  SegmentedGroup* aux_group = input2group_.at(forwarded_input);
  NVF_ERROR(aux_group->producer_edges.empty());

  // use unordered_set to avoid duplicated group in consumers.
  // duplicated entry in consumer would make use call
  // codeGenSupportedMerge(input_group, consumer) twice. Where the second time
  // the connection has already been severed by mergeNodes().
  GroupSet consumers;
  for (SegmentedEdge* edge : aux_group->consumer_edges) {
    consumers.pushBack(edge->to);
  }
  aux_group->consumer_edges.clear();

  for (SegmentedGroup* consumer : consumers) {
    SegmentedGroup* input_group = createInputGroup(forwarded_input);

    for (SegmentedEdge*& edge : consumer->producer_edges) {
      if (edge->from == aux_group && edge->val == forwarded_input) {
        edge->from = input_group;
        input_group->consumer_edges.push_back(edge);
      }
    }

    auto remove_from_vector = [](Val* e, std::vector<Val*>& v) {
      v.erase(std::remove(v.begin(), v.end(), e), v.end());
    };
    remove_from_vector(forwarded_input, std::ref(consumer->input_vals));

    if (codeGenSupportedMerge(input_group, consumer)) {
      NVF_ERROR(to_merge_.empty());
      to_merge_.push_back(input_group);
      to_merge_.push_back(consumer);
      mergeNodes();
    }
  }
}

void SegmentCandidateFinder::removeScalarEdges() {
  // Remove all scalar edges between groups
  //  They may have been created by welford
  //   translation.
  //  we will not need them after scalar
  //  resolution
  auto remove_scalar_edges_from_vec = [](std::vector<SegmentedEdge*>& edges) {
    edges.erase(
        std::remove_if(
            edges.begin(),
            edges.end(),
            [](SegmentedEdge* segmented_edge) {
              return segmented_edge->val->isScalar();
            }),
        edges.end());
  };

  remove_scalar_edges_from_vec(edges());
  for (auto group : groups()) {
    remove_scalar_edges_from_vec(group->producer_edges);
    remove_scalar_edges_from_vec(group->consumer_edges);
  }
}

void SegmentCandidateFinder::finalize() {
  // Remove unconnected groups
  groups().erase(
      std::remove_if(
          groups().begin(),
          groups().end(),
          [](SegmentedGroup* sg) { return !sg->isConnected(); }),
      groups().end());

  // Add group labeling
  int i = 0;
  for (auto it = groups().begin(); it != groups().end(); it++, i++) {
    deDuplicateScalarExprs((*it)->exprs_);
    (*it)->setID(i);
  }

  // TODO: too many things are currently abstracted under the term
  //  finalize. Need to re-structure in a follow up.

  // Finalize connections between segmented groups
  segmented_fusion_->finalize();

  // Resolve all the scalar expressions needed in each group
  for (auto group : segmented_fusion_->groups()) {
    resolveScalarsInGroup(group);
  }

  // Finalize each group, fill in the missing inputs, i.e. tensor dims.
  for (auto g : groups()) {
    g->setSchedulerType(deriveSchedulerType(g));
    g->finalize();
  }
}

GroupDependencyAnalysis* SegmentCandidateFinder::getGroupDependency() {
  if (!group_dependency_) {
    group_dependency_ =
        std::make_unique<GroupDependencyAnalysis>(segmented_fusion_.get());
  }
  return group_dependency_->as<GroupDependencyAnalysis>();
}

std::unique_ptr<HeuristicParams> SegmentedFusion::makeInitialHeuristicParams(
    SegmentedGroup* sg,
    SchedulerRuntimeInfo& runtime_info) {
  // This will be the first time each group is scheduled. So we'd want to
  //  construct the cache data here.
<<<<<<< HEAD
  auto heuristic_data_cache_ptr = std::make_unique<HeuristicDataCache>(
      runtime_info.fusion(), sg->heuristic(), runtime_info);
  auto heuristic_data_cache = heuristic_data_cache_ptr.get();
  setCachedHeuristicDataFor(sg, std::move(heuristic_data_cache_ptr));
  return SchedulerEntry::makeEntry(
      sg->heuristic(),
      runtime_info.fusion(),
      runtime_info,
      heuristic_data_cache);
=======
  auto data_cache_ptr = std::make_unique<HeuristicSummary>(
      runtime_info.fusion(), sg->schedulerType(), runtime_info);
  auto data_cache = data_cache_ptr.get();
  setCachedHeuristicDataFor(sg, std::move(data_cache_ptr));
  return SchedulerEntry::makeSchedulerInstance(sg->schedulerType())
      ->computeHeuristics(runtime_info.fusion(), runtime_info, data_cache);
>>>>>>> 4abdd87f
}

HeuristicDataCache* SegmentedFusion::getCachedHeuristicDataFor(
    SegmentedGroup* group) {
  auto data_it = heuristic_data_cache_.find(group);
  if (data_it == heuristic_data_cache_.end()) {
    return nullptr;
  }
  return data_it->second.get();
}

void SegmentedFusion::setCachedHeuristicDataFor(
    SegmentedGroup* group,
    std::unique_ptr<HeuristicDataCache> data) {
  NVF_ERROR(!heuristic_data_cache_.count(group));
  heuristic_data_cache_[group] = std::move(data);
}

void SegmentedFusion::validateDAG() const {
  // Make sure the groups are a DAG
  std::unordered_set<SegmentedGroup*> input_groups;
  std::copy_if(
      groups().begin(),
      groups().end(),
      std::inserter(input_groups, input_groups.end()),
      [](SegmentedGroup* group) { return group->isInputGroup(); });

  // DFS traversal from each input group. If a group is visited
  // multiple times in any of the DFS traversal paths, there must be a
  // cycle.
  for (auto input_group : input_groups) {
    std::unordered_set<SegmentedGroup*> visited_groups;

    // Traversal stack to represent frontier groups to visit
    std::deque<std::deque<SegmentedGroup*>> dfs_stack(
        {std::deque<SegmentedGroup*>({input_group})});

    while (!dfs_stack.empty()) {
      auto& cur_frontiers = dfs_stack.back();

      // If cur_frontiers is empty, it means the traversal to the
      // frontiers from their parent group is completed.
      if (cur_frontiers.empty()) {
        dfs_stack.pop_back();
        // Traversal from the parent group is done. Remove the parent
        // group from the visited group set
        if (!dfs_stack.empty()) {
          auto& parent_frame = dfs_stack.back();
          NVF_ERROR(!parent_frame.empty());
          auto parent_group = parent_frame.back();
          parent_frame.pop_back();
          // Remove parent group from visited
          NVF_ERROR(visited_groups.erase(parent_group) == 1);
        }
      } else {
        // DFS traversal to one of the frontier groups
        auto group_to_visit = cur_frontiers.back();
        NVF_ERROR(
            visited_groups.count(group_to_visit) == 0,
            "Cycle detected at ",
            group_to_visit);
        // If no outgoing edge exists, the traversal to this group is done
        if (group_to_visit->consumer_edges.empty()) {
          cur_frontiers.pop_back();
        } else {
          // If there are further groups to visit, mark this group as
          // visited and create a new frame with the consumer groups
          visited_groups.insert(group_to_visit);
          // Creates a new frame for traversals from group_to_visit
          std::deque<SegmentedGroup*> next_frame;
          std::transform(
              group_to_visit->consumer_edges.begin(),
              group_to_visit->consumer_edges.end(),
              std::back_inserter(next_frame),
              [](SegmentedEdge* edge) { return edge->to; });
          dfs_stack.emplace_back(next_frame);
        }
      }
    }
  }
}

void SegmentedFusion::validateDisjoint() const {
  // Make sure it's disjoint. This property is not maintained after
  // the finalization as some of UnaryOp exprs using inputs may be
  // shared between multiple groups.
  std::unordered_set<Expr*> exprs;

  for (auto group : groups()) {
    if (group->merged_ || group->exprs().empty()) {
      continue;
    }

    for (auto expr : group->exprs()) {
      // Allow scalar exprs to exist in multiple groups
      if (ir_utils::isScalarOp(expr)) {
        continue;
      }
      NVF_ERROR(
          exprs.insert(expr).second,
          "Duplicate expression detected: ",
          expr->toString());
    }
  }
}

void SegmentedFusion::validate(bool require_disjoint) const {
  validateDAG();

  if (require_disjoint) {
    validateDisjoint();
  }

  // No error detected
}

void SegmentedFusion::validateIfDebug(bool require_disjoint) const {
#ifndef NDEBUG
  validate(require_disjoint);
#endif // NDEBUG
}

namespace {

//! A thin traversal class that collects all the tensorviews
//!  that could cast to fp16 or bf16 if they were segmented edges.
//!  The selected values are currently defined as all the
//!  tensorviews that
//!     1. are not complete fusion input/output,
//!     2. have a use chain that ends with a fp16
//!         complete fusion output
//!     3. are fp32 datatype
class ForceHalfAnnotation : public IterVisitor {
 public:
  static std::unordered_set<TensorView*> getFP16AnnotatedSet(Fusion* fusion) {
    ForceHalfAnnotation annotation;
    std::vector<Val*> fp16_outputs;
    auto& cast_to_type = annotation.cast_to_type_;
    auto other_half_type =
        cast_to_type == DataType::Half ? DataType::BFloat16 : DataType::Half;
    std::copy_if(
        fusion->outputs().begin(),
        fusion->outputs().end(),
        std::back_inserter(fp16_outputs),
        [&cast_to_type, &other_half_type](auto* val) {
          auto dtype = val->getDataType().value();
          if (cast_to_type) {
            NVF_ERROR(
                other_half_type != dtype,
                "Mix of BFloat16 and Float16 in the same graph is not supported.");
          }
          return val->template isA<TensorView>() &&
              val->getDataType().has_value() &&
              (val->getDataType().value() == DataType::Half ||
               val->getDataType().value() == DataType::BFloat16);
        });

    annotation.traverseTo(fp16_outputs);
    return annotation.force_fp16_tv_set_;
  }

 private:
  using IterVisitor::handle;

  void handle(TensorView* tv) override {
    auto dtype = tv->getDataType();
    if (dtype.has_value() && dtype.value() == DataType::Float &&
        !tv->isFusionOutput() && !tv->isFusionInput()) {
      force_fp16_tv_set_.insert(tv);
    }
  }

  std::unordered_set<TensorView*> force_fp16_tv_set_;
  std::optional<DataType> cast_to_type_ = std::nullopt;
};

} // namespace

void SegmentedFusion::annotateFP16IntermediateTensors() {
  force_fp16_tv_set_ =
      ForceHalfAnnotation::getFP16AnnotatedSet(complete_fusion_.get());
  for (auto out_tv :
       ir_utils::filterByType<TensorView>(complete_fusion_->outputs())) {
    if (out_tv) {
      auto dtype = out_tv->getDataType().value();
      if (dtype == DataType::Half || dtype == DataType::BFloat16) {
        force_half_precision_type_ = dtype;
      }
    }
  }
}

std::string toString(const SegmentCandidateFinderOptions& segment_options) {
  std::stringstream ss;
  ss << "segmentation phases {\n";
  if (segment_options.run_combine_reductions) {
    ss << "combine reductions\n";
  }
  if (segment_options.run_herrmann_merge) {
    ss << "herrmann merging\n";
  }
  if (segment_options.run_final_merge) {
    ss << "final merging\n";
  }
  ss << "\n}\n";
  return ss.str();
}

} // namespace nvfuser<|MERGE_RESOLUTION|>--- conflicted
+++ resolved
@@ -2609,33 +2609,21 @@
 
 } // namespace
 
-<<<<<<< HEAD
-std::optional<std::unique_ptr<SchedulerEntry>> SegmentedGroup::
-    getMaybeSchedulerEntry(SchedulerRuntimeInfo& runtime_info) {
-  FUSER_PERF_SCOPE("SegmentedFusion::getMaybeSchedulerEntry");
+std::optional<std::unique_ptr<HeuristicParams>> SegmentedGroup::
+    getMaybeHeuristicParams(SchedulerRuntimeInfo& runtime_info) {
+  FUSER_PERF_SCOPE("SegmentedFusion::getMaybeHeuristicParams");
   auto heuristic_data_cache =
       segmented_fusion_->getCachedHeuristicDataFor(this);
-  if (!SchedulerEntry::canSchedule(
-          heuristic(),
+  if (!Schedule::canSchedule(
+          schedulerType(),
           runtime_info.fusion(),
           runtime_info,
           heuristic_data_cache)) {
     return std::nullopt;
   }
-  return SchedulerEntry::makeEntry(
-      heuristic(), runtime_info.fusion(), runtime_info, heuristic_data_cache);
-=======
-std::optional<std::unique_ptr<HeuristicParams>> SegmentedGroup::
-    getMaybeHeuristicParams(SchedulerRuntimeInfo& runtime_info) {
-  FUSER_PERF_SCOPE("SegmentedFusion::getMaybeHeuristicParams");
-  auto data_cache = segmented_fusion_->getCachedHeuristicDataFor(this);
-  if (!Schedule::canSchedule(
-          schedulerType(), runtime_info.fusion(), runtime_info, data_cache)) {
-    return std::nullopt;
-  }
   return SchedulerEntry::makeSchedulerInstance(schedulerType())
-      ->computeHeuristics(runtime_info.fusion(), runtime_info, data_cache);
->>>>>>> 4abdd87f
+      ->computeHeuristics(
+          runtime_info.fusion(), runtime_info, heuristic_data_cache);
 }
 
 void SegmentedGroup::resetExprList() {
@@ -4421,24 +4409,13 @@
     SchedulerRuntimeInfo& runtime_info) {
   // This will be the first time each group is scheduled. So we'd want to
   //  construct the cache data here.
-<<<<<<< HEAD
   auto heuristic_data_cache_ptr = std::make_unique<HeuristicDataCache>(
-      runtime_info.fusion(), sg->heuristic(), runtime_info);
+      runtime_info.fusion(), sg->schedulerType(), runtime_info);
   auto heuristic_data_cache = heuristic_data_cache_ptr.get();
   setCachedHeuristicDataFor(sg, std::move(heuristic_data_cache_ptr));
-  return SchedulerEntry::makeEntry(
-      sg->heuristic(),
-      runtime_info.fusion(),
-      runtime_info,
-      heuristic_data_cache);
-=======
-  auto data_cache_ptr = std::make_unique<HeuristicSummary>(
-      runtime_info.fusion(), sg->schedulerType(), runtime_info);
-  auto data_cache = data_cache_ptr.get();
-  setCachedHeuristicDataFor(sg, std::move(data_cache_ptr));
   return SchedulerEntry::makeSchedulerInstance(sg->schedulerType())
-      ->computeHeuristics(runtime_info.fusion(), runtime_info, data_cache);
->>>>>>> 4abdd87f
+      ->computeHeuristics(
+          runtime_info.fusion(), runtime_info, heuristic_data_cache);
 }
 
 HeuristicDataCache* SegmentedFusion::getCachedHeuristicDataFor(
