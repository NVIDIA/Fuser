// clang-format off
/*
 * SPDX-FileCopyrightText: Copyright (c) 2023-present NVIDIA CORPORATION & AFFILIATES.
 * All rights reserved.
 * SPDX-License-Identifier: BSD-3-Clause
 */
// clang-format on
#include <algorithm>
#include <sstream>

#include <debug.h>
#include <fusion.h>
#include <fusion_segmenter.h>
#include <instrumentation.h>
#include <ir/all_nodes.h>
#include <ir/cloner.h>
#include <ir/graphviz.h>
#include <ir/iostream.h>
#include <ir/utils.h>
#include <multidevice/utils.h>
#include <ops/alias.h>
#include <ops/arith.h>
#include <options.h>
#include <scheduler/debug_utils.h>
#include <scheduler/normalization_utils.h>
#include <transform_iter.h>

namespace nvfuser {

namespace {

using GroupSet = VectorOfUniqueEntries<SegmentedGroup*>;

// This helper function converts selected keys to their corresponding values.
// During serialization, we map pointers to an integer. For deserialization, we
// reverse the mapping from integers to pointers.
template <typename K, typename V, typename ContainerV, typename ContainerK>
std::vector<V> convertContainer(
    const ContainerV& all_values,
    const ContainerK& selected_keys) {
  std::vector<V> result;
  result.reserve(selected_keys.size());
  std::transform(
      selected_keys.begin(),
      selected_keys.end(),
      std::back_inserter(result),
      [&](K key) { return all_values.at(key); });
  return result;
}

} // namespace

flatbuffers::Offset<serde::SegmentedGroup> SegmentedGroup::serialize(
    flatbuffers::FlatBufferBuilder& builder,
    const std::unordered_map<Val*, int64_t>& vals_to_id_map,
    const std::unordered_map<Expr*, int64_t>& exprs_to_id_map,
    const std::unordered_map<SegmentedGroup*, int64_t>& groups_map,
    const std::unordered_map<SegmentedEdge*, int64_t>& edges_map) const {
  FUSER_PERF_SCOPE("SegmentedGroup::serialize");
  std::vector<int64_t> producer_edges_fb =
      convertContainer<SegmentedEdge*, int64_t>(edges_map, producer_edges);

  std::vector<int64_t> consumer_edges_fb =
      convertContainer<SegmentedEdge*, int64_t>(edges_map, consumer_edges);

  std::vector<int64_t> input_vals_fb =
      convertContainer<Val*, int64_t>(vals_to_id_map, input_vals_.vector());

  std::vector<int64_t> output_vals_fb =
      convertContainer<Val*, int64_t>(vals_to_id_map, output_vals_.vector());

  std::vector<int64_t> exprs_fb =
      convertContainer<Expr*, int64_t>(exprs_to_id_map, exprs_);

  // -1 corresponds with a nullptr value
  int64_t merge_with_segmented_group = -1;
  if (merge_with_ != nullptr) {
    merge_with_segmented_group = groups_map.at(merge_with_);
  }

  // -1 corresponds with a nullptr value
  int64_t merge_through_segmented_edge = -1;
  if (merge_through_ != nullptr) {
    merge_through_segmented_edge = edges_map.at(merge_through_);
  }

  return serde::CreateSegmentedGroupDirect(
      builder,
      &producer_edges_fb,
      &consumer_edges_fb,
      &input_vals_fb,
      &output_vals_fb,
      group_id_,
      toUnderlying(scheduler_type_),
      &exprs_fb,
      level_,
      merge_with_segmented_group,
      merge_through_segmented_edge,
      merged_);
}

void SegmentedGroup::deserialize(
    const serde::SegmentedGroup* buffer,
    const std::deque<Val*>& vals,
    const std::deque<Expr*>& exprs,
    const std::vector<SegmentedGroup*>& groups,
    const std::vector<SegmentedEdge*>& edges) {
  FUSER_PERF_SCOPE("SegmentedGroup::deserialize");
  NVF_ERROR(buffer != nullptr, "serde::SegmentedGroup is nullptr.");

  producer_edges = convertContainer<int64_t, SegmentedEdge*>(
      edges, *buffer->producer_edges());

  consumer_edges = convertContainer<int64_t, SegmentedEdge*>(
      edges, *buffer->consumer_edges());

  input_vals_ = convertContainer<int64_t, Val*>(vals, *buffer->input_vals());

  output_vals_ = convertContainer<int64_t, Val*>(vals, *buffer->output_vals());

  group_id_ = buffer->group_id();

  scheduler_type_ = static_cast<SchedulerType>(buffer->heuristic());

  exprs_ = convertContainer<int64_t, Expr*>(exprs, *buffer->exprs());

  level_ = buffer->level();

  // -1 corresponds with a nullptr value
  if (buffer->merge_with_segmented_group() != -1) {
    merge_with_ = groups.at(buffer->merge_with_segmented_group());
  }

  // -1 corresponds with a nullptr value
  if (buffer->merge_through_segmented_edge() != -1) {
    merge_through_ = edges.at(buffer->merge_through_segmented_edge());
  }

  merged_ = buffer->merged();
}

void SegmentedGroup::makeClonedFusion() {
  auto&& [ir_cloner, fusion_segment] = segmented_fusion_->makeFusion(this);
  NVF_ERROR(fusion_segment != nullptr, "Failed to create segmented fusion.");

  cloned_fusion_ = std::move(fusion_segment);

  // Map inputs for original fusion to the segmented fusion through IrCloner
  const std::vector<Val*>& complete_inputs =
      segmented_fusion_->completeFusion()->inputs();
  original_inputs_in_cloned_fusion_.reserve(complete_inputs.size());
  std::transform(
      complete_inputs.begin(),
      complete_inputs.end(),
      std::back_inserter(original_inputs_in_cloned_fusion_),
      [&complete_to_segment_map = ir_cloner](Val* v) {
        return complete_to_segment_map.clone(v);
      });
}

std::vector<SegmentedGroup::NeighborGroup> SegmentedGroup::getNeighborGroups() {
  std::vector<NeighborGroup> neighbors;
  for (auto inp : producer_edges) {
    if (inp->val->isFusionOutput() || inp->from->exprs_.empty()) {
      // Don't fuse across output nodes, would need to find another
      // path. See the comment in finalMerge.
      // Also, a fusion input group doesn't have any expr and should
      // not be merged
      continue;
    }
    neighbors.emplace_back(inp->from, inp);
  }
  for (auto out : consumer_edges) {
    if (out->val->isFusionOutput()) {
      // Don't fuse across output nodes, would need to find another
      // path. See the comment in finalMerge
      continue;
    }
    neighbors.emplace_back(out->to, out);
  }
  return neighbors;
}

std::vector<SegmentedGroup*> SegmentedGroup::getNeighbors() {
  std::vector<SegmentedGroup*> neighbors;
  auto neighbors_pair = getNeighborGroups();

  std::transform(
      neighbors_pair.begin(),
      neighbors_pair.end(),
      std::back_inserter(neighbors),
      [](auto& neighbor_group) { return neighbor_group.group; });
  return neighbors;
}

std::vector<SegmentedGroup::NeighborGroup> SegmentedGroup::
    getMergeCandidates() {
  // Don't look for candidates if already merged. Input groups should
  // be also ignored from the merge process
  if (merged_ || exprs_.empty()) {
    return {};
  }

  std::vector<NeighborGroup> neighbors = getNeighborGroups();

  // Can this node be merged with another? Check if neighbors are merged, if
  // so and merged neighbor is within 1 level or node merged with neighbor is
  // within 1 level, can't merge this node with anything else.
  bool can_merge_this = true;
  for (auto& neighbor : neighbors) {
    if (!neighbor.group->merged_) {
      continue;
    }
    if (std::abs(neighbor.group->level_ - level_) <= 1) {
      can_merge_this = false;
    }
    if (std::abs(neighbor.group->merge_with_->level_ - level_) <= 1) {
      can_merge_this = false;
    }
  }
  if (!can_merge_this) {
    return {};
  }

  std::vector<bool> can_merge(neighbors.size(), true);

  // Find neighbors with a level that is only 1 differant than this groups level
  for (const auto i : arange(neighbors.size())) {
    if (std::abs(neighbors[i].group->level_ - level_) > 1) {
      can_merge[i] = false;
    }
  }

  // Check neighbor of neighbors we're considering, if any of them are merged
  // with another node, make sure the resulting edge wouldn't have a level
  // difference of 1
  for (const auto i : arange(neighbors.size())) {
    if (!can_merge[i]) {
      continue;
    }

    for (auto neighbor_neighbor : neighbors[i].group->getNeighbors()) {
      // Don't check self
      if (neighbor_neighbor == neighbors[i].group) {
        continue;
      }
      if (neighbor_neighbor->merged_) {
        // check neighbor_neighbor level
        if (std::abs(neighbor_neighbor->level_ - level_) <= 1) {
          can_merge[i] = false;
        }
        if (std::abs(neighbor_neighbor->level_ - neighbors[i].group->level_) <=
            1) {
          can_merge[i] = false;
        }

        // check neighbor_neighber->merged_->level_
        if (std::abs(neighbor_neighbor->merge_with_->level_ - level_) <= 1) {
          can_merge[i] = false;
        }
        if (std::abs(
                neighbor_neighbor->merge_with_->level_ -
                neighbors[i].group->level_) <= 1) {
          can_merge[i] = false;
        }
      }
    }
  }

  std::vector<NeighborGroup> merge_candidates;
  for (const auto i : arange(neighbors.size())) {
    if (can_merge[i]) {
      merge_candidates.push_back(neighbors[i]);
    }
  }
  return merge_candidates;
}

// TODO: Reevaluate what's being done in finalize
void SegmentedGroup::finalize() {
  // Make sure all inputs and outputs of the group are now in input and output
  // vals respectively as they will be used to figure out ordering of groups for
  // the runtime

  for (auto producer_edge : producer_edges) {
    if (!producer_edge->val->isFusionInput()) {
      input_vals_.pushBack(producer_edge->val);
    }
  }

  std::unordered_set<Val*> input_set(input_vals_.begin(), input_vals_.end());

  for (auto i : input_vals_) {
    if (auto tv = dynamic_cast<TensorView*>(i)) {
      // We do not need to add scalars which are the extents of already-added
      // input TensorViews
      for (auto id : TensorDomain::noReductions(tv->getLogicalDomain())) {
        input_set.insert(id->getMaybeExpandedExtent());
      }
    }
  }

  for (auto expr : exprs_) {
    for (auto i : expr->inputs()) {
      if (i->isIntegralScalar() && i->definition() == nullptr &&
          !i->isConstScalar() && !i->isFusionInput() && !input_set.count(i) &&
          !(i->isA<NamedScalar>() &&
            (i->as<NamedScalar>()->getParallelDim() ||
             i->as<NamedScalar>()->getParallelIndex()))) {
        input_set.insert(i);
        input_vals_.pushBack(i);
      }
    }
  }

  // Outputs
  for (auto consumer_edge : consumer_edges) {
    if (!consumer_edge->val->isFusionOutput()) {
      output_vals_.pushBack(consumer_edge->val);
    }
  }

  // alias aware segmentation. we add inputs that are aliased by output
  // generated in this SegmentedGroup
  for (Val* output : output_vals_) {
    if (Val* aliased_input = segmented_fusion_->completeFusion()
                                 ->getOutputAlias(output)
                                 .aliased_io) {
      // aliasing currently only supported as output to input
      NVF_ERROR(
          aliased_input->isFusionInput(),
          "Aliased input ",
          aliased_input->toString(),
          " is not found in the complete fusion.");
      if (!input_set.count(aliased_input)) {
        input_set.insert(aliased_input);
        input_vals_.pushBack(aliased_input);
      }
    }
  }
}

std::ostream& operator<<(std::ostream& os, const SegmentedGroup* group) {
  os << toString(group->schedulerType()) << "{";
  auto expr_to_print = group->exprs();
  std::sort(
      expr_to_print.begin(),
      expr_to_print.end(),
      [](auto expr_a, auto expr_b) -> bool {
        return expr_a->name() < expr_b->name();
      });
  for (const auto i : arange(expr_to_print.size())) {
    os << expr_to_print[i]->name();
    if (i + 1 != expr_to_print.size()) {
      os << ", ";
    }
  }
  os << "}";
  if (group->isMerged()) {
    os << " (merged)";
  }
  return os;
}

void SegmentedGroup::print() const {
  debug() << this << std::endl;
}

std::string toString(const SegmentedGroup* group) {
  std::stringstream ss;
  ss << group;
  return ss.str();
}

std::ostream& operator<<(std::ostream& os, const SegmentedEdge* edge) {
  os << "e{ " << edge->from << " -> " << edge->to << "("
     << edge->val->toString() << ") }";
  return os;
}

void SegmentedEdge::print() const {
  debug() << this << std::endl;
}

std::string toString(const SegmentedEdge* edge) {
  std::stringstream ss;
  ss << edge;
  return ss.str();
}

std::unique_ptr<SegmentedFusion> SegmentedFusion::fromCompleteFusion(
    std::unique_ptr<Fusion> fusion_ptr,
    SchedulerType scheduler_type,
    const KernelArgumentHolder& runtime_inputs) {
  auto fusion = fusion_ptr.get();
  NVF_ERROR(
      !SegmentCandidateFinder::hasSegmentHints(fusion),
      "SegmentedFusion::fromCompleteFusion cannot be called on a fusion with segment hints!");

  // convert Welford to two-pass if option is enabled and the original heuristic
  // is persistent
  auto isPersistentScheduler = [&scheduler_type]() {
    return scheduler_type == SchedulerType::InnerPersistent ||
        scheduler_type == SchedulerType::OuterPersistent ||
        scheduler_type == SchedulerType::InnerOuterPersistent;
  };
  SegmentCandidateFinderOptions scfo;
  if (scfo.run_translate_welford && isPersistentScheduler()) {
    SegmentCandidateFinder::translateWelfordInFusion(fusion, runtime_inputs);
  }

  auto segmented_fusion_ptr =
      std::make_unique<SegmentedFusion>(std::move(fusion_ptr));

  // Make a group for the single fusion
  auto single_group = segmented_fusion_ptr->newGroup();

  // Add input and output vals
  single_group->input_vals_.pushBack(fusion->inputs());
  single_group->output_vals_.pushBack(fusion->outputs());

  // Get ordered expression list
  single_group->resetExprList();

  // Assign heuristics and id for the complete fusion
  //  to share the runtime path of segmented fusion.
  single_group->setSchedulerType(scheduler_type);
  single_group->setID(0);

  // Used to log the number of values and expressions in the fusion for
  // serialization sanity check.
  segmented_fusion_ptr->finalize();
  return segmented_fusion_ptr;
}

SegmentedFusion::SegmentedFusion(std::unique_ptr<Fusion> fusion)
    : segmented_fusion_name_{segmentedFusionName()},
      impl_(this),
      complete_fusion_(std::move(fusion)),
      initial_vals_size_{complete_fusion_->vals().size()},
      initial_exprs_size_{complete_fusion_->unordered_exprs().size()} {
  annotateFP16IntermediateTensors();
}

namespace {

//! A SegmentedGroup is serializable if all its values and expressions are
//! compatible with the statements in the complete fusion provided in the
//! SegmentedFusion constructor.
bool isSerializableSegmentedGroup(
    SegmentedGroup* sg,
    const std::unordered_map<Val*, int64_t>& vals_to_id_map,
    const std::unordered_map<Expr*, int64_t>& exprs_to_id_map,
    int64_t initial_vals_size,
    int64_t initial_exprs_size) {
  auto check_value = [&](Val* v) {
    return vals_to_id_map.at(v) < initial_vals_size;
  };
  auto check_expr = [&](Expr* e) {
    return exprs_to_id_map.at(e) < initial_exprs_size;
  };
  bool all_serializable_inputs =
      std::all_of(sg->inputs().begin(), sg->inputs().end(), check_value);
  bool all_serializable_outputs =
      std::all_of(sg->outputs().begin(), sg->outputs().end(), check_value);
  bool all_serializable_exprs =
      std::all_of(sg->exprs().begin(), sg->exprs().end(), check_expr);
  return (
      all_serializable_inputs && all_serializable_outputs &&
      all_serializable_exprs);
}

} // namespace

flatbuffers::Offset<serde::SegmentedFusion> SegmentedFusion::serialize(
    flatbuffers::FlatBufferBuilder& builder) const {
  FUSER_PERF_SCOPE("SegmentedFusion::serialize");
  const std::unordered_map<Val*, int64_t>& vals_to_id_map =
      completeFusion()->deterministic_vals_map();
  const std::unordered_map<Expr*, int64_t>& exprs_to_id_map =
      completeFusion()->deterministic_exprs_map();
  const std::unordered_map<SegmentedGroup*, int64_t>& groups_map =
      impl_.groups_map();
  const std::unordered_map<SegmentedEdge*, int64_t>& edges_map =
      impl_.edges_map();

  bool all_edges_serializable =
      std::all_of(edges_.begin(), edges_.end(), [&](SegmentedEdge* se) {
        return vals_to_id_map.at(se->val) < (int64_t)initial_vals_size_;
      });

  bool all_groups_serializable =
      std::all_of(groups_.begin(), groups_.end(), [&](SegmentedGroup* sg) {
        return isSerializableSegmentedGroup(
            sg,
            vals_to_id_map,
            exprs_to_id_map,
            (int64_t)initial_vals_size_,
            (int64_t)initial_exprs_size_);
      });

  // SegmentCandidateFinder::findSegments can generate new statements when
  // finding valid sub-fusions, so SegmentedGroup can reference statements that
  // do not exist in the original fusion. If we cannot get all statements from
  // the original fusion, we cannot serialize the segmented fusion.
  if (!all_edges_serializable || !all_groups_serializable) {
    return serde::CreateSegmentedFusionDirect(
        builder,
        /*valid=*/false);
  }

  std::vector<flatbuffers::Offset<serde::SegmentedEdge>> edges_fb;
  edges_fb.reserve(edges_.size());
  for (SegmentedEdge* se : edges_) {
    edges_fb.push_back(serialize(builder, se, vals_to_id_map, groups_map));
  }

  std::vector<flatbuffers::Offset<serde::SegmentedGroup>> groups_fb;
  groups_fb.reserve(groups_.size());
  for (SegmentedGroup* sg : groups_) {
    groups_fb.push_back(sg->serialize(
        builder, vals_to_id_map, exprs_to_id_map, groups_map, edges_map));
  }

  std::vector<int64_t> force_fp16_tv_fb;
  force_fp16_tv_fb.reserve(force_fp16_tv_set_.size());
  for (auto tv : force_fp16_tv_set_) {
    force_fp16_tv_fb.push_back(vals_to_id_map.at(tv));
  }

  return serde::CreateSegmentedFusionDirect(
      builder,
      /*valid=*/true,
      segmented_fusion_name_,
      initial_vals_size_,
      initial_exprs_size_,
      &edges_fb,
      &groups_fb,
      &force_fp16_tv_fb,
      toUnderlying(std::get<PrimDataType>(force_half_precision_type_.type)));
}

void SegmentedFusion::deserialize(const serde::SegmentedFusion* buffer) {
  FUSER_PERF_SCOPE("SegmentedFusion::deserialize");
  NVF_ERROR(buffer != nullptr, "serde::SegmentedFusion is nullptr.");

  // NOTE Schedule::proposeHeuristics can add values and expressions to
  // the fusion. We relax the constraints here because we already know the
  // proposed scheduler for each segmented group.
  NVF_ERROR(
      complete_fusion_->vals().size() <= buffer->num_vals(),
      "The complete fusion has ",
      complete_fusion_->vals().size(),
      " values while serialization expected at least",
      buffer->num_vals(),
      " values.");
  NVF_ERROR(
      complete_fusion_->unordered_exprs().size() <= buffer->num_exprs(),
      "The complete fusion has ",
      complete_fusion_->unordered_exprs().size(),
      " expressions while serialization expected at least",
      buffer->num_exprs(),
      " expressions.");
  const std::deque<Val*>& vals = complete_fusion_->deterministic_vals();
  const std::deque<Expr*>& exprs = complete_fusion_->deterministic_exprs();
  segmented_fusion_name_ = buffer->segmented_fusion_name();

  // Construct segmented groups first because they are necessary for the
  // segmented edge's constructor
  // NOTE: Use regular for-loop to avoid unused variable 'idx' error
  for (size_t idx = 0; idx < buffer->groups()->size(); ++idx) {
    newGroup();
  }

  // Create segmented edges
  for (auto idx : arange(buffer->edges()->size())) {
    auto se_fb = buffer->edges()->Get(idx);
    newEdge(
        groups_.at(se_fb->from_segmented_group()),
        groups_.at(se_fb->to_segmented_group()),
        vals.at(se_fb->val()));
  }

  // Deserialize segmented groups
  for (auto idx : arange(buffer->groups()->size())) {
    auto sg_fb = buffer->groups()->Get(idx);
    groups_.at(idx)->deserialize(sg_fb, vals, exprs, groups_, edges_);
  }

  for (auto idx : *buffer->force_fp16_tv_set()) {
    auto val = vals.at(idx);
    NVF_CHECK(
        val->isA<TensorView>(),
        "Segmented Fusion Deserialization: Expected Val to be a TensorView.");
    force_fp16_tv_set_.emplace(val->as<TensorView>());
  }

  force_half_precision_type_ =
      DataType(static_cast<PrimDataType>(buffer->force_half_precision_type()));

  finalize();
}

flatbuffers::Offset<serde::SegmentedEdge> SegmentedFusion::serialize(
    flatbuffers::FlatBufferBuilder& builder,
    const nvfuser::SegmentedEdge* edge,
    const std::unordered_map<Val*, int64_t>& vals_to_id_map,
    const std::unordered_map<SegmentedGroup*, int64_t>& groups_map) const {
  FUSER_PERF_SCOPE("SegmentedEdge::serialize");
  return serde::CreateSegmentedEdge(
      builder,
      groups_map.at(edge->from),
      groups_map.at(edge->to),
      vals_to_id_map.at(edge->val));
}

nvfuser::SegmentedEdge SegmentedFusion::deserialize(
    const serde::SegmentedEdge* buffer,
    const std::deque<Val*>& vals) {
  FUSER_PERF_SCOPE("SegmentedEdge::deserialize");
  NVF_ERROR(buffer != nullptr, "serde::SegmentedEdge is nullptr.");
  NVF_ERROR(
      !groups_.empty(),
      "Expected SegmentedGroup to be populated before deserializing SegmentedEdge.");
  return {
      groups_.at(buffer->from_segmented_group()),
      groups_.at(buffer->to_segmented_group()),
      vals.at(buffer->val())};
}

SegmentedGroup* SegmentedFusion::Impl::makeGroup() {
  groups_.emplace_back(std::make_unique<SegmentedGroup>(owning_fusion_));
  return groups_.back().get();
}

SegmentedGroup* SegmentedFusion::Impl::makeGroup(Expr* expr) {
  groups_.emplace_back(std::make_unique<SegmentedGroup>(expr, owning_fusion_));
  return groups_.back().get();
}

SegmentedEdge* SegmentedFusion::Impl::makeEdge(
    SegmentedGroup* from,
    SegmentedGroup* to,
    Val* val) {
  edges_.emplace_back(std::make_unique<SegmentedEdge>(from, to, val));
  return edges_.back().get();
}

void SegmentedFusion::removeEdge(SegmentedEdge* edge) {
  NVF_ERROR(edge != nullptr, "Edge is nullptr");
  // Validate edge exists in all expected locations
  SegmentedGroup* producer = edge->from;
  SegmentedGroup* consumer = edge->to;
  auto& producer_consumer_edges = producer->consumer_edges;
  auto& consumer_producer_edges = consumer->producer_edges;

  // Remove edge from producer's consumer edges
  auto producer_edge_it = std::find(
      producer_consumer_edges.begin(), producer_consumer_edges.end(), edge);
  NVF_ERROR(
      producer_edge_it != producer_consumer_edges.end(),
      "Edge not found in producer's consumer edges");
  producer_consumer_edges.erase(producer_edge_it);

  // Remove edge from consumer's producer edges
  auto consumer_edge_it = std::find(
      consumer_producer_edges.begin(), consumer_producer_edges.end(), edge);
  NVF_ERROR(
      consumer_edge_it != consumer_producer_edges.end(),
      "Edge not found in consumer's producer edges");
  consumer_producer_edges.erase(consumer_edge_it);

  // Remove edge from global edge list
  auto edge_it = std::find(edges_.begin(), edges_.end(), edge);
  NVF_ERROR(edge_it != edges_.end(), "Edge not found in global edge list");
  edges_.erase(edge_it);
}

void SegmentedFusion::Impl::cleanUnused() {
  std::unordered_set<SegmentedGroup*> g_used(
      owning_fusion_->groups().begin(), owning_fusion_->groups().end());
  std::unordered_set<SegmentedEdge*> e_used(
      owning_fusion_->edges().begin(), owning_fusion_->edges().end());

  // Remove any edges that are no longer in use
  edges_.erase(
      std::remove_if(
          edges_.begin(),
          edges_.end(),
          [&e_used](auto& e) { return e_used.count(e.get()) == 0; }),
      edges_.end());

  // Remove any groups that are no longer in use
  groups_.erase(
      std::remove_if(
          groups_.begin(),
          groups_.end(),
          [&g_used](auto& g) { return g_used.count(g.get()) == 0; }),
      groups_.end());
}

//! Return mapping from SegmentedGroup to integer id
std::unordered_map<SegmentedGroup*, int64_t> SegmentedFusion::Impl::groups_map()
    const {
  std::unordered_map<SegmentedGroup*, int64_t> group_map;
  int64_t count = 0;
  std::transform(
      groups_.begin(),
      groups_.end(),
      std::inserter(group_map, group_map.end()),
      [&count](const std::unique_ptr<SegmentedGroup>& group_up) {
        return std::make_pair(group_up.get(), count++);
      });
  return group_map;
}

//! Return mapping from SegmentedEdge to integer id
std::unordered_map<SegmentedEdge*, int64_t> SegmentedFusion::Impl::edges_map()
    const {
  std::unordered_map<SegmentedEdge*, int64_t> edge_map;
  int64_t count = 0;
  std::transform(
      edges_.begin(),
      edges_.end(),
      std::inserter(edge_map, edge_map.end()),
      [&count](const std::unique_ptr<SegmentedEdge>& edge_up) {
        return std::make_pair(edge_up.get(), count++);
      });
  return edge_map;
}

SegmentedGroup* SegmentedFusion::newGroup() {
  SegmentedGroup* g = impl_.makeGroup();
  groups_.push_back(g);
  return g;
}

SegmentedGroup* SegmentedFusion::newGroup(Expr* expr) {
  SegmentedGroup* g = impl_.makeGroup(expr);
  groups_.push_back(g);
  return g;
}

SegmentedEdge* SegmentedFusion::newEdge(
    SegmentedGroup* from,
    SegmentedGroup* to,
    Val* val) {
  SegmentedEdge* e = impl_.makeEdge(from, to, val);
  edges_.push_back(e);
  return e;
}

void SegmentedFusion::draw() {
  size_t group_index = 0;
  std::unordered_map<const Expr*, size_t> expr_color_map;

  for (auto group : groups()) {
    for (auto expr : group->exprs()) {
      if (ir_utils::isTvOp(expr)) {
        expr_color_map[expr] = group_index;
      }
    }
    group_index++;
  }

  std::stringstream sstream;
  sstream << "segmented_fusion" << segmented_fusion_name_ << ".dot";
  auto filename = sstream.str();

  IrGraphGenerator::print(
      completeFusion(),
      filename.c_str(),
      IrGraphGenerator::DetailLevel::ComputeOnly,
      &expr_color_map);
}

namespace {

// Concat's producer edges of sg1 and sg2, but removes any edges
// from/to sg1/sg2. If dedup is true, incoming edges with the same val
// are considered duplicate, and only one of them is returned
std::vector<SegmentedEdge*> getMergedProducerEdges(
    const SegmentedGroup* sg1,
    const SegmentedGroup* sg2,
    bool dedup = true) {
  // At least either of sg1 or sg2 must not be null
  NVF_ERROR(sg1 != nullptr || sg2 != nullptr);
  // If either is null, just return the edges of the other group
  if (sg1 == nullptr) {
    return sg2->producer_edges;
  } else if (sg2 == nullptr) {
    return sg1->producer_edges;
  }

  auto producer_edges = sg1->producer_edges;

  producer_edges.insert(
      producer_edges.end(),
      sg2->producer_edges.begin(),
      sg2->producer_edges.end());

  // Register producers into sg2
  std::unordered_set<Val*> sg2_vals;
  for (auto se : sg2->producer_edges) {
    sg2_vals.emplace(se->val);
  }

  producer_edges.erase(
      std::remove_if(
          producer_edges.begin(),
          producer_edges.end(),
          [&sg1, &sg2, &sg2_vals, dedup](SegmentedEdge* se) {
            // remove edges in between the groups and common uses
            return (se->to == sg1 && se->from == sg2) ||
                (se->to == sg2 && se->from == sg1) ||
                (dedup && (se->to == sg1 && sg2_vals.count(se->val)));
          }),
      producer_edges.end());

  // Remove Duplicate Edges

  return producer_edges;
}

// Concat's consumer edges of sg1 and sg2, but removes any edges from/to sg1/sg2
std::vector<SegmentedEdge*> getMergedConsumerEdges(
    const SegmentedGroup* sg1,
    const SegmentedGroup* sg2) {
  // At least either of sg1 or sg2 must not be null
  NVF_ERROR(sg1 != nullptr || sg2 != nullptr);
  // If either is null, just return the edges of the other group
  if (sg1 == nullptr) {
    return sg2->consumer_edges;
  } else if (sg2 == nullptr) {
    return sg1->consumer_edges;
  }

  auto consumer_edges = sg1->consumer_edges;
  consumer_edges.insert(
      consumer_edges.end(),
      sg2->consumer_edges.begin(),
      sg2->consumer_edges.end());

  consumer_edges.erase(
      std::remove_if(
          consumer_edges.begin(),
          consumer_edges.end(),
          [&sg1, &sg2](SegmentedEdge* se) {
            return (se->to == sg1 && se->from == sg2) ||
                (se->to == sg2 && se->from == sg1);
          }),
      consumer_edges.end());

  return consumer_edges;
}

// Returns a determinstic, unique set of inputs of the segment group, sg1, or
// the combined group sg1 + sg2
std::vector<Val*> getAllInputs(
    const SegmentedGroup* sg1,
    const SegmentedGroup* sg2 = nullptr) {
  std::vector<SegmentedEdge*> merged_producer_edges;

  if (sg1 != nullptr && sg2 != nullptr) {
    merged_producer_edges = getMergedProducerEdges(sg1, sg2);
  } else if (sg1 != nullptr) {
    merged_producer_edges = sg1->producer_edges;
  } else if (sg2 != nullptr) {
    merged_producer_edges = sg2->producer_edges;
  }

  VectorOfUniqueEntries<Val*> producer_edge_vals;

  for (auto edge : merged_producer_edges) {
    producer_edge_vals.pushBack(edge->val);
  }

  VectorOfUniqueEntries<Val*> return_vals;
  if (sg1 != nullptr) {
    return_vals.pushBack(sg1->input_vals_);
  }
  if (sg2 != nullptr) {
    return_vals.pushBack(sg2->input_vals_);
  }
  return_vals.pushBack(producer_edge_vals);
  return return_vals.vector();
}

// Returns a determinstic, unique set of outputs of the segment group, sg1, or
// the combined group sg1 + sg2
std::vector<Val*> getAllOutputs(
    const SegmentedGroup* sg1,
    const SegmentedGroup* sg2 = nullptr) {
  std::vector<SegmentedEdge*> merged_consumer_edges;

  if (sg1 != nullptr && sg2 != nullptr) {
    merged_consumer_edges = getMergedConsumerEdges(sg1, sg2);
  } else if (sg1 != nullptr) {
    merged_consumer_edges = sg1->consumer_edges;
  } else if (sg2 != nullptr) {
    merged_consumer_edges = sg2->consumer_edges;
  }

  VectorOfUniqueEntries<Val*> consumer_edge_vals;
  for (auto edge : merged_consumer_edges) {
    consumer_edge_vals.pushBack(edge->val);
  }

  VectorOfUniqueEntries<Val*> return_vals;
  if (sg1 != nullptr) {
    return_vals.pushBack(sg1->output_vals_);
  }
  if (sg2 != nullptr) {
    return_vals.pushBack(sg2->output_vals_);
  }
  return_vals.pushBack(consumer_edge_vals);
  return return_vals.vector();
}

// Set version of getting merged input or output if segmented_groups were
//  merged
//  outputs respects order in segmented_groups for deterministic
//  merge trace
//  will get input if get_inputs otherwise will get ouputs
//  TODO: merge with the binary counter parts
std::vector<Val*> allInputsIfTrueElseOutputs(
    const std::vector<SegmentedGroup*>& segmented_groups,
    bool get_inputs = true) {
  // Get producer edges to get inputs, consumer edges to get outputs
  auto edges_to_process_from_or_to_group =
      [get_inputs](SegmentedGroup* group) -> std::vector<SegmentedEdge*>& {
    return get_inputs ? group->producer_edges : group->consumer_edges;
  };

  // Get the group that is connected to current group
  auto global_vals_from_or_to_group =
      [get_inputs](SegmentedGroup* group) -> const std::vector<Val*>& {
    return get_inputs ? group->input_vals_.vector()
                      : group->output_vals_.vector();
  };

  // Get the group that is connected to current group by given edge
  auto opposite_end_of_edge = [get_inputs](SegmentedEdge* edge) {
    return get_inputs ? edge->from : edge->to;
  };

  // Keep track of value and order to ensure deterministic result
  VectorOfUniqueEntries<Val*> merged_vals;

  // Put groups in a set for quick look up
  std::unordered_set<SegmentedGroup*> segmented_groups_set(
      segmented_groups.begin(), segmented_groups.end());

  // Collect vals associated with edges
  for (auto group : segmented_groups) {
    for (auto edge : edges_to_process_from_or_to_group(group)) {
      if ( // One side of this edge will be `group`, if the other end is
           //  also in segmented_groups, then this is an internal edge
           //  that we don't want.
          !segmented_groups_set.count(opposite_end_of_edge(edge))) {
        merged_vals.pushBack(edge->val);
      }
    }
  }

  // Collect original fusion's inputs/outputs and append at the end
  for (auto group : segmented_groups) {
    for (auto global_val : global_vals_from_or_to_group(group)) {
      merged_vals.pushBack(global_val);
    }
  }

  return merged_vals.vector();
}

// Grab all producer and consumer edges into and out of a group in a
// given list of groups. Does not include any edges within the given
// groups.
std::vector<SegmentedEdge*> getAllEdges(
    const std::vector<SegmentedGroup*>& segmented_groups) {
  VectorOfUniqueEntries<SegmentedEdge*> all_edges;

  for (auto group : segmented_groups) {
    all_edges.insert(
        group->producer_edges.begin(), group->producer_edges.end());
    all_edges.insert(
        group->consumer_edges.begin(), group->consumer_edges.end());
  }

  const std::unordered_set<SegmentedGroup*> group_set(
      {segmented_groups.begin(), segmented_groups.end()});

  auto unique_edges = all_edges.vector();

  // Remove intra edges
  unique_edges.erase(
      std::remove_if(
          unique_edges.begin(),
          unique_edges.end(),
          [&](auto edge) {
            return group_set.count(edge->from) && group_set.count(edge->to);
          }),
      unique_edges.end());

  return unique_edges;
}

// Utility function to list all expressions in a group
void detailGroupPrint(std::ostream& os, const SegmentedGroup* group) {
  IrPrinter irp(os);

  auto sort_val_by_name = [](std::vector<Val*> vals_to_sort) {
    std::sort(vals_to_sort.begin(), vals_to_sort.end(), [](Val* a, Val* b) {
      return a->name() < b->name();
    });
    return vals_to_sort;
  };

  os << "g{";
  if (group->schedulerType() != SchedulerType::None) {
    os << "(" << toString(group->schedulerType()) << ")";
  }
  os << std::endl;
  os << "group id: " << group->groupId() << std::endl;
  os << "inputs:" << std::endl;
  for (auto input : sort_val_by_name(getAllInputs(group))) {
    indent(os, 1) << input << " " << input->getDataType().value() << std::endl;
  }
  os << "outputs:" << std::endl;
  for (auto output : sort_val_by_name(getAllOutputs(group))) {
    indent(os, 1) << output << " " << output->getDataType().value()
                  << std::endl;
  }

  os << std::endl << std::endl;

  for (Expr* e : group->stablyOrderedExprs()) {
    os << e->toString();
    os << "(" << e->name() << ")" << std::endl;
  }
  os << "}" << std::endl << std::endl;
}

//! Insert casts for an intermediate tensorview, i.e. ones
//!  that are in segmentedEdges. The insertion is done on
//!  the complete fusion, which should be owned by a segmented
//!  fusion so that only one segmented fusion will be affected.
//!  The replacement pattern is:
//!                 TV0
//!     replaced as:
//!       fp16_tv = cast(TV0)
//!       fp32_tv = cast(fp16_tv)
//!
//!  The replacement is done only for uses_to_modify exprs. This
//!  function can be called for the same original FP32 tensor multiple
//!  times but with different use exprs. In the second and later
//!  calls, the half-precision tensor should be passed in as well.
//!
//! Returns nullptr if no replacement is done.
TensorView* castIntermediateValueInCompleteFusion(
    Fusion* fusion,
    TensorView* original_fp32_tv,
    const std::vector<Expr*>& uses_to_modify,
    DataType half_type,
    TensorView* half_tv = nullptr) {
  FusionGuard fg(fusion);

  // A utility lambda that creates consumer tensordomain of
  //  the given tv and create a new tensorview around the
  //  new tensordomain with the given data type.
  auto make_consumer_tv = [&](TensorView* from, DataType data_type) {
    // Keep broadcast axes and remove reduction axes
    size_t i = 0;
    auto no_reduction_logical_domain =
        TensorDomain::noReductions(original_fp32_tv->getLogicalDomain());
    std::vector<IterDomain*> new_logical_domain(
        no_reduction_logical_domain.size());
    for (const auto& dom : no_reduction_logical_domain) {
      new_logical_domain[i++] = dom->cloneWithoutRFactor();
    }

    // Create the actual domain and tv.
    return IrBuilder::create<TensorView>(
        IrBuilder::create<TensorDomain>(
            new_logical_domain,
            TensorDomain::getContiguityFilledWith(new_logical_domain, true)),
        data_type);
  };

  TensorView* reverted_fp32_tv = nullptr;
  bool is_replaced = false;

  // replace uses of original tv with fp32_tv in the complete
  //  fusion
  for (auto expr : uses_to_modify) {
    if (reverted_fp32_tv == nullptr) {
      reverted_fp32_tv = make_consumer_tv(original_fp32_tv, DataType::Float);
    }
    auto replaced = ir_utils::replaceValInExprInputs(
        expr, original_fp32_tv, reverted_fp32_tv);
    NVF_ERROR(replaced != expr);
    is_replaced = true;
  }

  if (!is_replaced) {
    return nullptr;
  }

  // create the tv's to cast
  if (half_tv == nullptr) {
    half_tv = make_consumer_tv(original_fp32_tv, half_type);
    IrBuilder::create<UnaryOp>(UnaryOpType::Cast, half_tv, original_fp32_tv);
  }

  // Insert the cast ops.
  IrBuilder::create<UnaryOp>(UnaryOpType::Cast, reverted_fp32_tv, half_tv);

  return half_tv;
}

} // namespace

void SegmentedFusion::finalize() {
  impl_.cleanUnused();
  castInputOutputToLowerPrecision(edges());
}

//! Lower FP precision of inputs and outputs specified by the given
//! edges.
//!
//! The groups_to_merge vector is an optional parameter, and
//! is only used when testing the validity of merging groups. When
//! given, they are treated as a single group, and each edge is
//! either producer or consumer to the group. Uses of cast tensors
//! outside of the groups are not altered.
//!
//! When this is used for a complete fusion after segmentation is completed,
//! groups_to_merge should be empty.
std::vector<SegmentedEdge*> SegmentedFusion::castInputOutputToLowerPrecision(
    const std::vector<SegmentedEdge*>& edges,
    const std::vector<SegmentedGroup*>& groups_to_merge) {
  if (!isOptionEnabled(EnableOption::IoToLowerPrecision)) {
    return {};
  }

  // A map to keep track of the tv's that have been inserted cast
  //  and its fp16 version. Used to avoid cast insertion multiple
  //  times.
  std::unordered_map<TensorView*, TensorView*> fp32_to_half_cast_map;
  // Edges whose associated tensors are cast to lower precision
  std::vector<SegmentedEdge*> affected_edges;

  auto is_to_merge_group = [&groups_to_merge](SegmentedEdge* edge) {
    return std::find(
               groups_to_merge.begin(), groups_to_merge.end(), edge->to) !=
        groups_to_merge.end();
  };

  // Insertions and replacements have to be done carefully when done
  // for a segmented fusion with groups to merge but not merged, i.e.,
  // in the use case of tryMerge. Since the groups to merge are not
  // really merged, they still have their own edges and both of them
  // must be updated accordingly with cast tensors. Insertion of
  // cast-back exprs should be done once for the (virtual) merged
  // group, otherwise there would be multiple same cast exprs in the
  // virtual merged group, which by itself shouldn't be a problem, but
  // the resulting fusion becomes different from the fusion created
  // by actually merging the groups, since in that case the cast
  // should only be inseretd once. Both variations of the original
  // fusion should be functionally correct, but different expressions
  // may trigger different scheduling heuristics or a scheduling
  // failure only in either case.
  //
  // To avoid this discrepancy, when this is done with virtual merged
  // groups, bundle all edges to the merged groups and process them
  // together. This way, only one instance of the cast-back expr should
  // be inserted.
  //
  // Note that this analysis and replacement would be much simpler if we
  // actually created a merged SegmentedGroup for those groups to merge. The
  // merged SegmentedGroup should be temporary, and should be reverted back
  // after this tryMerge is done. However, that would also mean edges would have
  // to be temporary modified and be reverted back to the original state.

  // Edges to the groups to merge. Grouped into vectors by edge vals.
  std::unordered_map<TensorView*, std::vector<SegmentedEdge*>>
      edges_to_merge_groups;
  // Keep track of the edge vals as a vector to apply insertion in a
  // deterministic order
  std::vector<TensorView*> vals_of_edges_to_merge_groups;

  // Bundle edges to the merged groups
  std::vector<std::vector<SegmentedEdge*>> bundled_edges;
  for (auto edge : edges) {
    if (!edge->val->isA<TensorView>()) {
      continue;
    }
    auto edge_tv = edge->val->as<TensorView>();
    // Only look at ones that need to cast to fp16 or bf16
    if (force_fp16_tv_set_.count(edge_tv) == 0) {
      continue;
    }

    if (is_to_merge_group(edge)) {
      if (edges_to_merge_groups.emplace(edge_tv, std::vector<SegmentedEdge*>{})
              .second) {
        vals_of_edges_to_merge_groups.push_back(edge_tv);
      }
      edges_to_merge_groups[edge_tv].push_back(edge);
    } else {
      bundled_edges.push_back({edge});
    }
  }

  for (const auto val : vals_of_edges_to_merge_groups) {
    bundled_edges.emplace_back(edges_to_merge_groups.at(val));
  }

  // Go through all edges of the segmented fusion.
  for (const auto& edges : bundled_edges) {
    auto edge_tv = edges.at(0)->val->as<TensorView>();

    // Gather exprs that should be modified. Start with all use
    // exprs.
    std::vector<Expr*> uses_to_modify;

    for (auto edge_val_use_expr : edge_tv->uses()) {
      if (std::any_of(edges.begin(), edges.end(), [&](SegmentedEdge* edge) {
            return std::find(
                       edge->to->exprs().begin(),
                       edge->to->exprs().end(),
                       edge_val_use_expr) != edge->to->exprs().end();
          })) {
        uses_to_modify.push_back(edge_val_use_expr);
      }
    }

    // Some of SelectOp-like expressions have the limitation that
    // input tensors must be fusion inputs, so even just cast
    // shouldn't be inserted.
    uses_to_modify.erase(
        std::remove_if(
            uses_to_modify.begin(),
            uses_to_modify.end(),
            [&](Expr* edge_val_use_expr) {
              return edge_val_use_expr->isOneOf<
                         SelectOp,
                         SliceOp,
                         IndexSelectOp,
                         GatherOp>() &&
                  edge_val_use_expr->input(0) == edge_tv;
            }),
        uses_to_modify.end());

    if (uses_to_modify.empty()) {
      continue;
    }

    auto cast_tv_it = fp32_to_half_cast_map.find(edge_tv);
    TensorView* cast_tv = nullptr;

    if (cast_tv_it == fp32_to_half_cast_map.end()) {
      // This is the first call to insert cast for this tensor
      cast_tv = castIntermediateValueInCompleteFusion(
          complete_fusion_.get(),
          edge_tv,
          uses_to_modify,
          force_half_precision_type_);
      NVF_ERROR(cast_tv != nullptr);
      fp32_to_half_cast_map[edge_tv] = cast_tv;
    } else {
      // There was cast insertion for this edge_tv, so we already have
      // its half-type tensor. This happens when a tensor is used by
      // different consumer groups. Reuse it to avoid cast edge_tv
      // redundantly.
      cast_tv = cast_tv_it->second;
      cast_tv = castIntermediateValueInCompleteFusion(
          complete_fusion_.get(),
          edge_tv,
          uses_to_modify,
          force_half_precision_type_,
          cast_tv);
    }

    // Update the edge to use the fp16 version
    for (auto edge_to_update : edges) {
      edge_to_update->val = cast_tv;

      // The expr pointers on the group's expr list might have been freed
      //  by now after `ir_utils::replaceValInExprInputs`.
      // Need a valid expression list to continue. Update from and to group.
      edge_to_update->from->resetExprList();
      edge_to_update->to->resetExprList();
      affected_edges.push_back(edge_to_update);
    }
  }
  return affected_edges;
}

std::vector<SegmentedEdge*> SegmentedFusion::getEdgesByVal(Val* val) const {
  std::vector<SegmentedEdge*> edges_with_val;
  std::copy_if(
      cedges().begin(),
      cedges().end(),
      std::back_inserter(edges_with_val),
      [&](auto edge) { return edge->val == val; });
  return edges_with_val;
}

void SegmentedFusion::revertInputOutputPrecisionChanges(
    const std::vector<SegmentedEdge*>& edges) {
  std::unordered_set<Val*> lowered_tv_to_remove;
  std::unordered_set<Val*> same_precision_tv_to_remove;
  for (auto edge : edges) {
    auto lowered_tv = edge->val;
    auto original_tv = lowered_tv->definition()->inputs().at(0);
    for (auto cast_back_expr : lowered_tv->uses()) {
      NVF_ERROR(
          cast_back_expr->isA<UnaryOp>() &&
          cast_back_expr->as<UnaryOp>()->getUnaryOpType() == UnaryOpType::Cast);
      auto same_precision_tv = cast_back_expr->outputs().at(0);
      for (auto expr : complete_fusion_->unordered_uses(same_precision_tv)) {
        ir_utils::replaceValInExprInputs(expr, same_precision_tv, original_tv);
      }
      same_precision_tv_to_remove.insert(same_precision_tv);
    }
    lowered_tv_to_remove.insert(lowered_tv);
    edge->val = original_tv;
  }

  // Any group with an edge with the original TVs may have its
  // expressions replaced.
  std::unordered_set<SegmentedGroup*> groups_to_reset;
  for (auto lowered_tv : lowered_tv_to_remove) {
    auto original_tv = lowered_tv->definition()->inputs().at(0);
    for (auto e : getEdgesByVal(original_tv)) {
      groups_to_reset.insert(e->from);
      groups_to_reset.insert(e->to);
    }
  }
  for (auto group : groups_to_reset) {
    group->resetExprList();
  }

  // Remove the temporary vals
  for (auto v : same_precision_tv_to_remove) {
    v->fusion()->removeVal(v);
  }
  for (auto v : lowered_tv_to_remove) {
    v->fusion()->removeVal(v);
  }
}

//! An utility class to compute and maintain the "producers of"
//!   relationship in a segmented graph. Space heavy and should
//!   avoid use on very large graphs.
//!
//!  Currently trying to move as far as possible with only a
//!   producer map, without transposing it to make a consumer map.
//!  Making it NonCopyable because we should never need to
//!   copy an instance of this class.
//!  TODO: Space efficiency of this class will be important,
//!        because we need it in the pre-merging of segmentedGroups,
//!        currently O(n^2). O(nlogn) would be a reasonable
//!        goal to achieve.
class GroupDependencyAnalysis : public NonCopyable, public SegmenterAnalysis {
 public:
  //! Populate producers of all groups in segmented fusion
  explicit GroupDependencyAnalysis(const SegmentedFusion* segmented_fusion)
      : segmented_fusion_(segmented_fusion) {
    computeAllProducers();
  }

  //! Checks if group is consumer of any group in groups_to_check
  //!  TODO: refactor this similar to isConsumerOf
  bool isConsumerOfAny(
      SegmentedGroup* group,
      const std::vector<SegmentedGroup*>& groups_to_check) {
    auto& producers_of_group = getAllKnownProducersSet(group);
    for (const auto& potential_producer : groups_to_check) {
      if (producers_of_group->has(potential_producer)) {
        return true;
      }
    }
    return false;
  }

  bool isConsumerOf(SegmentedGroup* a, SegmentedGroup* b) {
    auto it = known_producers_of_.find(a);
    if (it == known_producers_of_.end()) {
      return false;
    }
    return it->second->has(b);
  }

  bool isProducerOf(SegmentedGroup* a, SegmentedGroup* b) {
    return isConsumerOf(b, a);
  }

  //! Finds the common producers of given set of groups
  GroupSet getCommonProducersOf(std::vector<SegmentedGroup*> groups);

  //! Update the map when the given two groups have been merged to create `ab`
  //! this method is for book keeping and query only, doesn't implicitly check
  //!  for DAG
  void mergeGroups(SegmentedGroup* a, SegmentedGroup* b, SegmentedGroup* ab);

  //! Update the map when the given two groups have been merged to create
  //! `merged` this method is for book keeping and query only, doesn't
  //! implicitly check
  //!  for DAG
  void mergeGroups(const GroupSet& groups, SegmentedGroup* merged);

  //! Populate all values that is on a path from producer to consumer
  //!  efficiency can be important here. (TODO)
  GroupSet valuesBetween(SegmentedGroup* producer, SegmentedGroup* consumer) {
    if (producer == consumer) {
      return {};
    }

    GroupSet values_between;
    auto& all_producers_of_consumer = known_producers_of_.at(consumer);
    NVF_ERROR(
        all_producers_of_consumer->has(producer),
        "Fusion segment: Trying to compute path between two nodes that are not producer-consumer pairs");

    for (auto producer_of_consumer : *all_producers_of_consumer) {
      if (known_producers_of_.at(producer_of_consumer)->has(producer)) {
        values_between.pushBack(producer_of_consumer);
      }
    }

    return values_between;
  }

  //! Checks if the segmented fusion this class tracks is still a DAG
  //!  used for generating assertions after transforms
  bool isproducerMapDAG() const {
    for (auto& it : known_producers_of_) {
      if (it.second->has(it.first)) {
        return false;
      }
    }
    return true;
  }

 private:
  //! Collect initial producer info using
  //!  a work list algorithm through forward traversal
  //!  a backward DFS would do the same
  void computeAllProducers();

  //! Add all consumers of `producer` to `to_visit`
  void addConsumersToWorkList(SegmentedGroup* producer, GroupSet& to_visit) {
    for (auto e : producer->consumer_edges) {
      // A consumer wouldn't have been worked before any of its producer
      to_visit.pushBack(e->to);
    }
  }

  //! Propagate all known producers of `from` into `into`, used to keep track
  //! of:
  //!  1. `from` is a producer of `into`
  //!  2. `from` has been merged with other group to create `into`
  void mergeAllKnownProducersIntoFrom(
      SegmentedGroup* into,
      SegmentedGroup* from) {
    auto& producer_set_to_merge = *getAllKnownProducersSet(from);
    for (auto group : producer_set_to_merge) {
      getAllKnownProducersSet(into)->pushBack(group);
    }
  }

  //! Utility to access known producers of a group so far
  std::unique_ptr<GroupSet>& getAllKnownProducersSet(SegmentedGroup* group) {
    auto& producer_set_ptr = known_producers_of_[group];
    if (!producer_set_ptr) {
      producer_set_ptr = std::make_unique<GroupSet>();
    }
    return producer_set_ptr;
  }

  // utility to compute the set intersection of group sets a,b
  GroupSet groupSetIntersection(const GroupSet& a, const GroupSet& b) {
    bool a_is_smaller = a.size() < b.size();
    const auto& smaller_group_set = a_is_smaller ? a : b;
    const auto& bigger_group_set = a_is_smaller ? b : a;

    GroupSet intersection;
    for (auto group : smaller_group_set) {
      if (bigger_group_set.has(group)) {
        intersection.pushBack(group);
      }
    }
    return intersection;
  }

 private:
  const SegmentedFusion* segmented_fusion_;
  std::unordered_map<SegmentedGroup*, std::unique_ptr<GroupSet>>
      known_producers_of_;
};

//! Finds the common producers of given set of groups
GroupSet GroupDependencyAnalysis::getCommonProducersOf(
    std::vector<SegmentedGroup*> groups) {
  if (groups.empty()) {
    return {};
  }

  // Optimization: start with the smallest producer set
  std::sort(
      groups.begin(),
      groups.end(),
      [this](SegmentedGroup* a, SegmentedGroup* b) {
        return known_producers_of_.at(a)->size() <
            known_producers_of_.at(b)->size();
      });

  // Get intersection of producers
  GroupSet common_producers = *(known_producers_of_.at(groups[0]));
  for (const auto i : arange(1, groups.size())) {
    common_producers = groupSetIntersection(
        common_producers, *(known_producers_of_.at(groups[i])));
  }

  return common_producers;
}

//! Update the map when the given two groups have been merged to create `ab`
//! this method is for book keeping and query only, doesn't implicitly check
//!  for DAG
void GroupDependencyAnalysis::mergeGroups(
    SegmentedGroup* a,
    SegmentedGroup* b,
    SegmentedGroup* ab) {
  // Access/Create the producer set of ab
  auto& ab_set = getAllKnownProducersSet(ab);

  // propagate a's and b's known producers into ab
  mergeAllKnownProducersIntoFrom(ab, a);
  mergeAllKnownProducersIntoFrom(ab, b);

  // a, b are now merged, so no longer exist
  ab_set->erase(a);
  ab_set->erase(b);

  // a, b no longer exist, remove their producer sets
  known_producers_of_.erase(a);
  known_producers_of_.erase(b);

  // update producer maps of other groups
  for (auto& it : known_producers_of_) {
    // for all groups that are produced by either a or b
    if (it.second->has(a) || it.second->has(b)) {
      // insert ab as the new producer
      it.second->pushBack(ab);
      // all producers of both a and b are now producers of `it`
      mergeAllKnownProducersIntoFrom(it.first, ab);
    }
    // a, b no longer exist, remove them from `it`
    it.second->erase(a);
    it.second->erase(b);
  }
}

//! Update the map when the given two groups have been merged to create
//! `merged` this method is for book keeping and query only, doesn't
//! implicitly check
//!  for DAG
void GroupDependencyAnalysis::mergeGroups(
    const GroupSet& groups,
    SegmentedGroup* merged) {
  // Access/Create the producer set of merged
  auto& merged_set = getAllKnownProducersSet(merged);

  // Populate all producers of groups and
  //  write into producer map of merged
  std::for_each(
      groups.begin(), groups.end(), [this, merged](SegmentedGroup* group) {
        mergeAllKnownProducersIntoFrom(merged, group);
      });

  // Erase all groups that was merged from producer map
  std::for_each(
      groups.begin(), groups.end(), [this, &merged_set](SegmentedGroup* group) {
        // erase inter dependencies
        merged_set->erase(group);
        // erase producer map tracking merged entires
        known_producers_of_.erase(group);
      });

  // Update producer relationships with other groups in producer map
  for (auto& it : known_producers_of_) {
    auto producer_intersection = groupSetIntersection(*(it.second), groups);
    // if current node has any producer that was merged
    if (!producer_intersection.empty()) {
      for (auto merged_producer : producer_intersection) {
        // delete all disappearing producers
        it.second->erase(merged_producer);
      }
      // insert the new group as producer
      it.second->pushBack(merged);
      // all producers of merged are now producers of `it`
      mergeAllKnownProducersIntoFrom(it.first, merged);
    }
  }
}

//! Collect initial producer info using
//!  a work list algorithm through forward traversal
//!  a backward DFS would do the same
void GroupDependencyAnalysis::computeAllProducers() {
  GroupSet visited;
  GroupSet to_visit;

  // Collect source nodes, with no producers we are guaranteed
  //  a source node on a DAG
  for (auto group : segmented_fusion_->cgroups()) {
    if (group->producer_edges.empty()) {
      visited.pushBack(group);
    }
  }

  // visited now only contain source nodes
  //  they can go backward to nowhere
  for (auto group : visited) {
    addConsumersToWorkList(group, to_visit);
  }

  while (!to_visit.empty()) {
    SegmentedGroup* to_update = nullptr;
    for (auto visiting_group : to_visit) {
      if (std::all_of(
              visiting_group->producer_edges.begin(),
              visiting_group->producer_edges.end(),
              [&visited](SegmentedEdge* e) { return visited.has(e->from); })) {
        // filter multi-edges
        GroupSet producers_of_visiting_group;
        for (auto edge : visiting_group->producer_edges) {
          producers_of_visiting_group.pushBack(edge->from);
        }

        // populate all possible paths
        // from producer backward, including
        // the producer
        for (auto producer : producers_of_visiting_group) {
          getAllKnownProducersSet(visiting_group)->pushBack(producer);
          mergeAllKnownProducersIntoFrom(visiting_group, producer);
        }
        to_update = visiting_group;
        break;
      }
    }
    if (to_update) {
      addConsumersToWorkList(to_update, to_visit);
      to_visit.erase(to_update);
      visited.pushBack(to_update);
    } else {
      NVF_THROW("unreachable, original graph not a DAG");
    }
  }
}

std::ostream& operator<<(
    std::ostream& os,
    const SegmentedFusion* segmented_fusion) {
  // Topologically sort groups
  GroupDependencyAnalysis dependency(segmented_fusion);
  std::vector<SegmentedGroup*> groups_to_print(
      segmented_fusion->cgroups().begin(), segmented_fusion->cgroups().end());
  std::vector<SegmentedGroup*> sorted_groups_to_print;

  // Sort groups topologically from producer to consumer before printing
  while (!groups_to_print.empty()) {
    auto group_it_to_append = groups_to_print.begin();
    for (auto group_it_to_compare = groups_to_print.begin();
         group_it_to_compare != groups_to_print.end();
         group_it_to_compare++) {
      if (dependency.isProducerOf(*group_it_to_compare, *group_it_to_append)) {
        group_it_to_append = group_it_to_compare;
      }
    }
    sorted_groups_to_print.push_back(*group_it_to_append);
    groups_to_print.erase(group_it_to_append);
  }

  // Do a reverse look up to check the order of sorted groups
  std::unordered_map<SegmentedGroup*, size_t> group_order;
  for (const auto i : arange(sorted_groups_to_print.size())) {
    group_order[sorted_groups_to_print[i]] = i;
  }

  // Sort edges to print
  std::vector<SegmentedEdge*> sorted_edges_to_print(
      segmented_fusion->cedges().begin(), segmented_fusion->cedges().end());

  std::sort(
      sorted_edges_to_print.begin(),
      sorted_edges_to_print.end(),
      [&group_order](SegmentedEdge* edge_a, SegmentedEdge* edge_b) {
        return group_order.at(edge_a->from) < group_order.at(edge_b->from);
      });

  os << "Segmented_Fusion Dump: -- fusion segments:\n";
  os << "Segmented_Fusion{ \n";
  os << "groups: \n";
  for (const auto g : sorted_groups_to_print) {
    os << "  " << g << "\n";
  }
  os << "edges: \n";
  for (const auto e : sorted_edges_to_print) {
    os << "  " << e << "\n";
  }
  os << "\ngroup details:\n";
  for (const auto g : sorted_groups_to_print) {
    detailGroupPrint(os, g);
  }
  os << "} //Segmented_Fusion\n";
  return os;
}

void SegmentedFusion::print() const {
  debug() << "Segmented_Fusion Dump: -- Re-written complete fusion:{\n";
  completeFusion()->printMath();
  debug() << "} // {Re-written complete fusion}\n";
  debug() << this << "\n";
}

std::string toString(const SegmentedFusion* segmented_fusion) {
  std::stringstream ss;
  ss << segmented_fusion;
  return ss.str();
}

//! Sets the root as logical and erases root of all inputs in fusion. Any
//! non-constant expressions in those extents are replaced by new scalars with
//! no definition. These mutations are performed throughout the Fusion so that
//! downstream expressions dependent on the original inputs' logical extents can
//! be computed properly.
void eraseInputDistinctRootDomains(Fusion* fusion) {
  FusionGuard fg(fusion);

  // Holds all Val replacements across all inputs
  std::unordered_map<Val*, Val*> replacement_map;

  for (auto tv : ir_utils::filterByType<TensorView>(fusion->inputs())) {
    // Create a new logical domain and replacement TensorDomain.
    // Given an logical domain, create a new IterDomain.
    // Otherwise, clone the previous IterDomain
    std::vector<IterDomain*> new_logical_domain;
    auto logical = tv->getLogicalDomain();
    new_logical_domain.reserve(logical.size());

    // Does the logical domain contain all concrete sized extents?
    bool tv_is_concrete = true;
    for (auto id : logical) {
      if (!id->extent()->isConstScalar()) {
        tv_is_concrete = false;
        break;
      }
    }

    for (const auto& id : logical) {
      if (id->isRFactorProduct()) {
        // Create new symbolic extents for logical iterDomains
        auto domain_extent = (!tv_is_concrete)
            ? IrBuilder::create<Val>(DataType::Index)
            : id->extent();
        replacement_map.emplace(id->extent(), domain_extent);
        new_logical_domain.push_back(IterDomainBuilder(id)
                                         .extent(domain_extent)
                                         .resetSchedulingParams()
                                         .build());
      } else {
        new_logical_domain.push_back(id->cloneWithoutRFactor());
      }
    }

    TensorDomain* new_td = nullptr;
    if (tv->domain()->hasAllocation()) {
      // we need to reorder the logical domain into allocation domain
      // consistently with the mapping from the old TensorView logical domain to
      // its allocation domain
      std::unordered_map<IterDomain*, IterDomain*> old_to_new;
      for (const auto i : arange(logical.size())) {
        old_to_new.emplace(logical[i], new_logical_domain[i]);
      }

      ReplayTransformations replay(tv->getAllocationDomain(), old_to_new);
      // Without this,
      // https://github.com/NVIDIA/Fuser/blob/e613929a6c21b3095c8817b01b8f177096a26e60/csrc/transform_iter.cpp#L299
      // tries to look for root IDs in the map, which shouldn't exist because
      // the whole purpose of this function is to remove the root domain.
      replay.setErrorOnFailure(false);
      // We don't need replay.setReplayRFactor(true). The new root is the same
      // as the new logical so there aren't any expressions between them.

      std::vector<IterDomain*> new_alloc;
      new_alloc.reserve(tv->getAllocationDomain().size());
      for (IterDomain* alloc_id : tv->getAllocationDomain()) {
        IterDomain* new_alloc_id = replay.getReplay().at(alloc_id);
        // ReplayTransformations replay transforms but not paralelization, so
        // we have to manually parallelize the new allocation ID. In other
        // places, parallelization is usually done through parallelizeAllLike.
        new_alloc_id->parallelize(alloc_id->getParallelType());
        new_alloc.push_back(new_alloc_id);
      }

      std::vector<IterDomain*> new_loop;
      if (tv->getLoopDomain() == tv->getAllocationDomain()) {
        new_loop = new_alloc;
      } else {
        NVF_ERROR(
            tv->getLoopDomain() == tv->getLogicalDomain(),
            tv,
            " has an unexpected loop domain:\n",
            tv->domain()->toString(0, /*loop_only=*/false));

        new_loop = new_logical_domain;
      }

      new_td = IrBuilder::create<TensorDomain>(
          /*root_domain=*/std::vector<IterDomain*>(),
          new_logical_domain,
          new_alloc,
          new_loop,
          tv->domain()->contiguity());
    } else {
      NVF_ERROR(
          tv->getLoopDomain() == tv->getLogicalDomain(),
          tv,
          " has an unexpected loop domain:\n",
          tv->domain()->toString(0, /*loop_only=*/false));
      new_td = IrBuilder::create<TensorDomain>(
          new_logical_domain, tv->domain()->contiguity());
    }

    // Remove reduction domains from new_td
    if (new_td->hasReduction()) {
      std::vector<std::optional<bool>> no_red_contiguity;
      for (size_t i : arange(new_td->maybeAllocation().size())) {
        if (new_td->maybeAllocation()[i]->isReduction()) {
          continue;
        }
        no_red_contiguity.push_back(new_td->contiguity()[i]);
      }
      if (new_td->hasAllocation()) {
        const std::vector<IterDomain*> new_logical =
            TensorDomain::noReductions(new_td->logical());
        new_td = IrBuilder::create<TensorDomain>(
            /*root_domain=*/std::vector<IterDomain*>{},
            /*logical_domain=*/new_logical,
            /*allocation=*/TensorDomain::noReductions(new_td->allocation()),
            /*loop_domain=*/TensorDomain::noReductions(new_td->loop()),
            /*contiguity=*/no_red_contiguity);
      } else {
        new_td = IrBuilder::create<TensorDomain>(
            /*logical_domain=*/TensorDomain::noReductions(new_td->logical()),
            /*contiguity=*/no_red_contiguity);
      }
    }

    replacement_map.emplace(tv->domain(), new_td);
  }

  // This will replace the values in the mapping replacement_map throughout the
  // Fusion
  ir_utils::replaceValue(fusion, replacement_map);
}

std::pair<IrCloner, std::unique_ptr<Fusion>> SegmentedFusion::makeFusion(
    SegmentedGroup* sg) {
  // TODO Optimize cloning step by only copying values and expressions between
  // the fusion segment's inputs and outputs.
  auto fusion_segment = std::make_unique<Fusion>();

  IrCloner complete_to_segment_map =
      Fusion::copy(completeFusion(), fusion_segment.get());

  std::vector<Val*> input_list(
      fusion_segment->inputs().begin(), fusion_segment->inputs().end());
  for (auto inp : input_list) {
    fusion_segment->removeInput(inp);
  }

  std::vector<Val*> output_list(
      fusion_segment->outputs().begin(), fusion_segment->outputs().end());
  for (auto out : output_list) {
    fusion_segment->removeOutput(out);
  }

  std::vector<TensorView*> view_tvs;
  for (auto inp : getAllInputs(sg)) {
    auto clone_tv = complete_to_segment_map.clone(inp);
    fusion_segment->addInput(clone_tv);
    if (inp->isDefinitionType<ViewOp>()) {
      NVF_ERROR(clone_tv != nullptr && clone_tv->isA<TensorView>());
      view_tvs.push_back(clone_tv->as<TensorView>());
    }
  }

  // note, we would want to keep output consistent and not artificially drop
  // duplicates.
  for (auto out : sg->output_vals_) {
    fusion_segment->addOutput(complete_to_segment_map.clone(out));
  }

  // Replace all vals that are logical extents in fusion_segment->inputs() with
  // new Vals so that they can be bound to the segment inputs.
  eraseInputDistinctRootDomains(fusion_segment.get());

  return std::make_pair(complete_to_segment_map, std::move(fusion_segment));
}

std::unique_ptr<SegmentedFusion> SegmentCandidateFinder::segment(
    const Fusion* fusion,
    const KernelArgumentHolder& inputs,
    SegmentCandidateFinderOptions options) {
  auto fusion_copy = std::make_unique<Fusion>(*fusion);
  return segment(std::move(fusion_copy), inputs, options);
}

// Perform segmentation on and take ownership of the given fusion
std::unique_ptr<SegmentedFusion> SegmentCandidateFinder::segment(
    std::unique_ptr<Fusion> fusion,
    const KernelArgumentHolder& inputs,
    SegmentCandidateFinderOptions options,
    bool multi_device) {
  if (isDebugDumpEnabled(DebugDumpOption::FusionSegments)) {
    debug() << "Segment the fusion (Original Fusion Un-modified): "
            << std::endl;
    fusion->printMath();
  }
  SegmentCandidateFinder scf(std::move(fusion), inputs, options, multi_device);
  return std::move(scf.segmented_fusion_);
}

std::unique_ptr<SegmentedFusion> SegmentCandidateFinder::segment(
    std::unique_ptr<Fusion> fusion,
    const KernelArgumentHolder& inputs,
    SchedulerRuntimeInfo& runtime_info) {
  if (!hasSegmentHints(fusion.get())) {
    scheduler_debug_utils::canScheduleMessage(
        "***Runtime***: Try to schedule fusion un-segmented:\n");
    const auto fusion_heuristic_type =
        Schedule::proposeHeuristics(fusion.get(), runtime_info);
    if (fusion_heuristic_type != SchedulerType::None) {
      return SegmentedFusion::fromCompleteFusion(
          std::move(fusion), fusion_heuristic_type, inputs);
    }
  } else {
    scheduler_debug_utils::canScheduleMessage(
        "***Runtime***: Has segment hints, skip un-segmented scheduling.\n");
  }
  if (fusion) {
    scheduler_debug_utils::canScheduleMessage(
        "\n***Runtime***: Try to schedule fusion segmented:\n");
    return SegmentCandidateFinder::segment(std::move(fusion), inputs);
  } else {
    NVF_THROW("unreachable!");
  }
}

bool SegmentCandidateFinder::hasSegmentHints(Fusion* fusion) {
  for (const auto& expr : fusion->exprs()) {
    if (expr->isA<LoadStoreOp>()) {
      auto op = expr->as<LoadStoreOp>();
      // SegmenterSet is a segmenter hint that needs explicit segment call
      if (op->opType() == LoadStoreOpType::SegmenterSet) {
        return true;
      }
    }
  }
  return false;
}

void SegmentCandidateFinder::resetLevels() {
  FUSER_PERF_SCOPE("SegmentCandidateFinder::resetLevels");

  std::deque<SegmentedGroup*> to_visit;
  std::unordered_map<SegmentedGroup*, int64_t> num_producer_edges;
  for (SegmentedGroup* group : groups()) {
    group->level_ = 0;
    if ((num_producer_edges[group] = std::ssize(group->producer_edges)) == 0) {
      // Start by visiting groups that have no producer edges.
      to_visit.push_back(group);
    }
  }

  int64_t num_visited = 0;
  while (!to_visit.empty()) {
    SegmentedGroup* visiting = to_visit.front();
    to_visit.pop_front();
    num_visited++;

    for (SegmentedEdge* out : visiting->consumer_edges) {
      SegmentedGroup* consumer = out->to;
      consumer->level_ = std::max(consumer->level_, visiting->level_ + 1);
      // After visiting a group, decrement the number of producer edges of each
      // consumer. When that number reaches 0, add the consumer to the visit
      // list.
      if ((--num_producer_edges.at(consumer)) == 0) {
        to_visit.push_back(consumer);
      }
    }
  }

  NVF_ERROR(
      num_visited == std::ssize(groups()), "Error in graph, is not a DAG.");
}

// Disconect group from neighbors, and return edges that were disconnected
void SegmentCandidateFinder::disconnectGroup(SegmentedGroup* group) {
  // Remove producer edges
  std::vector<SegmentedEdge*> producer_edges(
      group->producer_edges.begin(), group->producer_edges.end());
  for (auto edge : producer_edges) {
    segmented_fusion_->removeEdge(edge);
  }

  // Remove consumer edges
  std::vector<SegmentedEdge*> consumer_edges(
      group->consumer_edges.begin(), group->consumer_edges.end());
  for (auto edge : consumer_edges) {
    segmented_fusion_->removeEdge(edge);
  }
}

void SegmentCandidateFinder::eraseGroups(
    std::unordered_set<SegmentedGroup*>& groups_to_erase) {
  for (auto group : groups_to_erase) {
    disconnectGroup(group);
  }

  groups().erase(
      std::remove_if(
          groups().begin(),
          groups().end(),
          [&groups_to_erase](SegmentedGroup* group) {
            if (groups_to_erase.find(group) != groups_to_erase.end()) {
              return true;
            };
            return false;
          }),
      groups().end());
}

std::vector<SegmentedEdge*> SegmentedFusion::getEdgesBetween(
    const SegmentedGroup* producer,
    const SegmentedGroup* consumer) const {
  std::vector<SegmentedEdge*> edges_between;

  // Look through producer's consumer edges
  for (SegmentedEdge* edge : producer->consumer_edges) {
    if (edge->to == consumer) {
      edges_between.push_back(edge);
    }
  }

  return edges_between;
}

void SegmentedFusion::connectGroups(
    SegmentedGroup* producer,
    SegmentedGroup* consumer,
    Val* val) {
  SegmentedEdge* new_edge = newEdge(producer, consumer, val);
  producer->consumer_edges.push_back(new_edge);
  consumer->producer_edges.push_back(new_edge);
}

SegmentedGroup* SegmentCandidateFinder::mergeNodes() {
  FUSER_PERF_SCOPE("SegmentCandidateFinder::mergeNodes");
  SegmentedGroup* last_merged = nullptr;
  auto it = to_merge_.begin();
  NVF_ERROR(to_merge_.size() % 2 == 0);
  while (it != to_merge_.end()) {
    auto group1 = *it++;
    auto group2 = *it++;

    clean_up_groups_.emplace(group1);
    clean_up_groups_.emplace(group2);

    // Make the new joined node
    auto joined_group = segmented_fusion_->newGroup();

    // Merge input and output vals
    joined_group->input_vals_ =
        group1->input_vals_.computeUnion(group2->input_vals_);
    joined_group->output_vals_ =
        group1->output_vals_.computeUnion(group2->output_vals_);

    // Merge expressions
    joined_group->exprs_ = group1->exprs_;
    joined_group->exprs_.insert(
        joined_group->exprs_.end(),
        group2->exprs_.begin(),
        group2->exprs_.end());

    // Get all edges that will connect to the new joined group
    auto producer_edges = getMergedProducerEdges(group1, group2);
    auto consumer_edges = getMergedConsumerEdges(group1, group2);

    // Connect all producer edges to the new joined group
    for (auto edge : producer_edges) {
      segmented_fusion_->connectGroups(edge->from, joined_group, edge->val);
    }

    // Connect all consumer edges from the new joined group
    for (auto edge : consumer_edges) {
      segmented_fusion_->connectGroups(joined_group, edge->to, edge->val);
    }

    // Now that all new connections are made, disconnect the old groups, this
    // invalidates producer_edges and consumer_edges
    for (auto merged_group : {group1, group2}) {
      disconnectGroup(merged_group);
    }

    // Set scheduler type for the new group
    joined_group->setSchedulerType(deriveSchedulerType(joined_group));

    // Update group dependency data if initialized
    if (group_dependency_) {
      group_dependency_->as<GroupDependencyAnalysis>()->mergeGroups(
          group1, group2, joined_group);
    }

    last_merged = joined_group;
  }

  to_merge_.clear();

  // Clean up merged groups
  groups().erase(
      std::remove_if(
          groups().begin(),
          groups().end(),
          [this](SegmentedGroup* group) {
            return this->clean_up_groups_.find(group) !=
                this->clean_up_groups_.end();
          }),
      groups().end());

  clean_up_groups_.clear();
  return last_merged;
}

// Logic largely parallels mergeNodes, but they are used
//  in different phases of segmentation. Should consider
//  a clean up and share the implementations.
SegmentedGroup* SegmentCandidateFinder::mergeAllGivenGroups(
    const std::vector<SegmentedGroup*>& groups_to_merge) {
  NVF_ERROR(
      !groups_to_merge.empty(),
      "fusion segment :(mergeAllGivenGroups) tried to merge no groups");
<<<<<<< HEAD

  const auto& aux_input_groups = getAuxiliaryInputGroups();
  std::vector<SegmentedGroup*> aux_groups_to_merge;
  std::ranges::copy_if(
      groups_to_merge,
      std::back_inserter(aux_groups_to_merge),
      [&](SegmentedGroup* group) {
        return std::ranges::find(aux_input_groups, group) !=
            aux_input_groups.end();
      });
  NVF_ERROR(
      aux_groups_to_merge.empty(),
      "Trying to merge auxiliary input groups: ",
      toDelimitedString(aux_groups_to_merge));
=======
>>>>>>> e697ec92

  // Make a set to detect internal edges
  std::unordered_set<SegmentedGroup*> group_set(
      groups_to_merge.begin(), groups_to_merge.end());

  // Create new group
  auto joined_group = segmented_fusion_->newGroup();

  // Track unique vals and exprs to avoid duplicates
  std::unordered_set<Val*> used_edge_vals_set;
  std::unordered_set<Expr*> exprs_set;

  // Merge inputs and outputs from all groups
  for (auto group : groups_to_merge) {
    joined_group->input_vals_.pushBack(group->input_vals_);
    joined_group->output_vals_.pushBack(group->output_vals_);
  }

  // Get all edges that will connect to the new joined group
  auto all_edges = getAllEdges(groups_to_merge);

  // Connect all external edges to the new joined group
  for (auto edge : all_edges) {
    if (group_set.count(edge->from)) {
      // This is a consumer edge from the merged group
      segmented_fusion_->connectGroups(joined_group, edge->to, edge->val);
    } else {
      // This is a producer edge to the merged group
      segmented_fusion_->connectGroups(edge->from, joined_group, edge->val);
    }
  }

  // Disconnect all original groups before connecting the new one, this
  // invalidates all_edges
  for (auto group : groups_to_merge) {
    disconnectGroup(group);
  }

  // Merge all expressions from the groups
  for (auto group : groups_to_merge) {
    for (auto expr : group->exprs_) {
      if (exprs_set.insert(expr).second) {
        joined_group->exprs_.push_back(expr);
      }
    }
  }

  // Clean up original groups
  groups().erase(
      std::remove_if(
          groups().begin(),
          groups().end(),
          [&group_set](SegmentedGroup* group) -> bool {
            return group_set.count(group);
          }),
      groups().end());

  joined_group->setSchedulerType(deriveSchedulerType(joined_group));
  return joined_group;
}

namespace {

// SegmenterSet hints a kernel break
bool tryingToMergeSegmenterSet(Fusion* fusion) {
  for (auto expr : fusion->exprs()) {
    if (expr->isA<LoadStoreOp>() &&
        expr->as<LoadStoreOp>()->opType() == LoadStoreOpType::SegmenterSet) {
      auto out = expr->output(0);
      // output from SegmenterSet node should be:
      //   1. an output from the given fusion, and
      //   2. not be used by any node within the graph
      // This ensures no segment spans across the data flow from SegmenterSet
      if (!out->isFusionOutput() || !out->uses().empty()) {
        return true;
      }
    }
  }
  return false;
}

// Guard to temporarily change the inputs and outputs of a
// fusion. Cast expressions to fp32 and fp16 are also inserted. On
// destruction will return fusion to original state.
class FusionSegmentGuard : public NonCopyable {
 public:
  FusionSegmentGuard() = delete;

  // Narrow the fusion to a segment defined by inputs and outputs
  FusionSegmentGuard(
      Fusion* fusion,
      std::vector<Val*> inputs,
      std::vector<Val*> outputs)
      : fusion_(fusion) {
    FUSER_PERF_SCOPE("Segmenter::FusionSegmentGuard");
    NVF_ERROR(fusion_ != nullptr);
#ifndef NDEBUG
    num_original_exprs_ = fusion_->exprs().size();
    original_tvs_ = fusion_->allTvs();
#endif // NDEBUG
    narrowToNewSegment(inputs, outputs);
  }

  // Just insert cast without narrowing
  FusionSegmentGuard(SegmentedFusion* segmented_fusion)
      : segmented_fusion_(segmented_fusion),
        fusion_(segmented_fusion->completeFusion()) {
    FUSER_PERF_SCOPE("Segmenter::FusionSegmentGuard");
#ifndef NDEBUG
    num_original_exprs_ = fusion_->exprs().size();
    original_tvs_ = fusion_->allTvs();
#endif // NDEBUG
    lowered_precision_edges_ =
        segmented_fusion_->castInputOutputToLowerPrecision(
            segmented_fusion_->edges());
  }

  // Insert cast and narrow the fusion to a merged group of a and b
  FusionSegmentGuard(
      SegmentedFusion* segmented_fusion,
      SegmentedGroup* a,
      SegmentedGroup* b = nullptr)
      : segmented_fusion_(segmented_fusion),
        fusion_(segmented_fusion->completeFusion()) {
    FUSER_PERF_SCOPE("Segmenter::FusionSegmentGuard");
#ifndef NDEBUG
    num_original_exprs_ = fusion_->exprs().size();
    original_tvs_ = fusion_->allTvs();
#endif // NDEBUG

    // Cast inputs and outputs of a merged group consisting of a and
    // b.
    auto all_edges = getMergedProducerEdges(a, b, false);
    auto consumer_edges = getMergedConsumerEdges(a, b);
    std::copy(
        consumer_edges.begin(),
        consumer_edges.end(),
        std::back_inserter(all_edges));
    lowered_precision_edges_ =
        segmented_fusion_->castInputOutputToLowerPrecision(all_edges, {a, b});

    auto new_inputs = getAllInputs(a, b);
    auto new_outputs = getAllOutputs(a, b);

    narrowToNewSegment(new_inputs, new_outputs);
  }

  // Insert cast and narrow the fusion to a merged group of segmented_groups
  FusionSegmentGuard(
      SegmentedFusion* segmented_fusion,
      const std::vector<SegmentedGroup*>& segmented_groups)
      : segmented_fusion_(segmented_fusion),
        fusion_(segmented_fusion->completeFusion()) {
    FUSER_PERF_SCOPE("Segmenter::FusionSegmentGuard");
#ifndef NDEBUG
    num_original_exprs_ = fusion_->exprs().size();
    original_tvs_ = fusion_->allTvs();
#endif // NDEBUG

    // Cast inputs and outputs of a merged group consisting of
    // segmented_groups.
    auto all_edges = getAllEdges(segmented_groups);
    lowered_precision_edges_ =
        segmented_fusion_->castInputOutputToLowerPrecision(
            all_edges, segmented_groups);

    auto new_inputs = allInputsIfTrueElseOutputs(segmented_groups, true);
    auto new_outputs = allInputsIfTrueElseOutputs(segmented_groups, false);

    narrowToNewSegment(new_inputs, new_outputs);
  }

  // NOLINTNEXTLINE(bugprone-exception-escape)
  ~FusionSegmentGuard() {
    FUSER_PERF_SCOPE("~Segmenter::FusionSegmentGuard");

    if (fusion_ == nullptr) {
      return;
    }

    restoreOriginalSegment();

    // Revert the cast
    if (segmented_fusion_ != nullptr && !lowered_precision_edges_.empty()) {
      segmented_fusion_->revertInputOutputPrecisionChanges(
          lowered_precision_edges_);
    }

#ifndef NDEBUG
    // fusion_ should now be equivalent to the original fusion. We
    // can't just compare Expr pointers as we replace Exprs. For
    // now, just make sure there are the same number of exprs.
    auto num_current_exprs = fusion_->exprs().size();
    NVF_ERROR(
        num_original_exprs_ == num_current_exprs,
        "Failed to revert temporary changes. Expected: ",
        num_original_exprs_,
        ", actual: ",
        num_current_exprs);
    auto current_tvs = fusion_->allTvs();
    NVF_ERROR(
        original_tvs_ == current_tvs, "Failed to revert temporary changes.");
#endif
  }

 private:
  void narrowToNewSegment(
      const std::vector<Val*>& new_inputs,
      const std::vector<Val*>& new_outputs) {
    NVF_ERROR(fusion_ != nullptr);

    old_inputs_ = fusion_->inputs();
    old_outputs_ = fusion_->outputs();

    for (auto old_inp : old_inputs_) {
      fusion_->removeInput(old_inp);
    }

    for (auto old_out : old_outputs_) {
      fusion_->removeOutput(old_out);
    }

    for (auto new_inp : new_inputs) {
      fusion_->addInput(new_inp);
    }

    for (auto new_out : new_outputs) {
      fusion_->addOutputInternal(new_out);
    }
  }

  void restoreOriginalSegment() {
    NVF_ERROR(fusion_ != nullptr);

    // If both old inputs and outpus are empty, narrowing must have
    // not been done
    if (old_inputs_.empty() && old_outputs_.empty()) {
      return;
    }

    auto cur_inputs = fusion_->inputs();
    for (auto new_inp : cur_inputs) {
      fusion_->removeInput(new_inp);
    }

    auto cur_outputs = fusion_->outputs();
    for (auto new_out : cur_outputs) {
      fusion_->removeOutput(new_out);
    }

    for (auto old_inp : old_inputs_) {
      fusion_->addInput(old_inp);
    }

    for (auto old_out : old_outputs_) {
      fusion_->addOutputInternal(old_out);
    }
  }

 private:
  SegmentedFusion* segmented_fusion_ = nullptr;
  Fusion* const fusion_ = nullptr;
  std::vector<Val*> old_inputs_;
  std::vector<Val*> old_outputs_;
  std::vector<SegmentedEdge*> lowered_precision_edges_;
#ifndef NDEBUG
  size_t num_original_exprs_ = 0;
  std::vector<TensorView*> original_tvs_;
#endif
};

SchedulerType tryMerge(
    SegmentedFusion* segmented_fusion,
    SchedulerRuntimeInfo& runtime_info,
    SegmentedGroup* a,
    SegmentedGroup* b = nullptr) {
  FusionSegmentGuard fsg(segmented_fusion, a, b);

  NVF_ERROR(
      !segmented_fusion->completeFusion()->unordered_exprs().empty(),
      "We shouldn't attempt to merge empty fusions. "
      "This might not indicate a bug, "
      "but it's definitely a change of world view that we should be aware of.");

  scheduler_debug_utils::canScheduleMessage(
      "\n**Segmenter** Considering fusion:\n",
      segmented_fusion->completeFusion());
  if (tryingToMergeSegmenterSet(segmented_fusion->completeFusion())) {
    return SchedulerType::None;
  }
  return Schedule::proposeHeuristics(
      segmented_fusion->completeFusion(), runtime_info);
}

SchedulerType tryMerge(
    SegmentedFusion* segmented_fusion,
    SchedulerRuntimeInfo& runtime_info,
    const std::vector<SegmentedGroup*>& segmented_groups) {
  FusionSegmentGuard fsg(segmented_fusion, segmented_groups);

  NVF_ERROR(
      !segmented_fusion->completeFusion()->unordered_exprs().empty(),
      "We shouldn't attempt to merge empty fusions. "
      "This might not indicate a bug, "
      "but it's definitely a change of world view that we should be aware of.");

  scheduler_debug_utils::canScheduleMessage(
      "\n**Segmenter** Considering fusion:\n",
      segmented_fusion->completeFusion());
  if (tryingToMergeSegmenterSet(segmented_fusion->completeFusion())) {
    return SchedulerType::None;
  }
  return Schedule::proposeHeuristics(
      segmented_fusion->completeFusion(), runtime_info);
}

// This function is for cleanup and
//  easier debugging. It shouldn't affect functionality
//  since segmented fusions are compiled with fusion
//  guard on the edges instead of actually looking
//  at the exprs.
void deDuplicateScalarExprs(std::vector<Expr*>& exprs) {
  // Exprs in SegmentedGroup are not ordered
  // so it is ok to insert them from unordered
  // set
  std::unordered_set<Expr*> scalar_expr_set;

  std::copy_if(
      exprs.begin(),
      exprs.end(),
      std::inserter(scalar_expr_set, scalar_expr_set.end()),
      [](Expr* expr) { return ir_utils::isScalarOp(expr); });

  if (!scalar_expr_set.empty()) {
    exprs.erase(
        std::remove_if(
            exprs.begin(),
            exprs.end(),
            [&scalar_expr_set](Expr* expr) {
              return scalar_expr_set.count(expr);
            }),
        exprs.end());
    exprs.insert(exprs.end(), scalar_expr_set.begin(), scalar_expr_set.end());
  }
}

} // namespace

std::vector<Expr*> SegmentedGroup::stablyOrderedExprs() const {
  // The time complexity is O((V+E)LogV) where V is the number of nodes and E
  // is the number of edges. LogV is due to the use of std::priority_queue to
  // break ties by the original order.
  std::unordered_map<Expr*, int64_t> original_order;
  for (auto&& [i, e] : enumerate(exprs())) {
    original_order[e] = i;
  }

  const std::unordered_set<Expr*> exprs_to_sort(exprs().begin(), exprs().end());

  std::vector<Expr*> ordered_exprs;
  ordered_exprs.reserve(exprs().size());

  auto compare_by_original_order = [&original_order](Expr* a, Expr* b) {
    // std::priority_queue implements a max heap, so this comparor returns true
    // when RHS is originally ordered before LHS.
    return original_order.at(a) > original_order.at(b);
  };
  std::priority_queue<
      Expr*,
      std::vector<Expr*>,
      decltype(compare_by_original_order)>
      to_visit(compare_by_original_order);

  std::unordered_map<Expr*, int64_t> num_producers;
  for (Expr* e : exprs()) {
    int64_t& n = num_producers[e];
    for (Val* in : e->inputs()) {
      Expr* def = in->definition();
      // Exprs in a SegmentedGroup come from the complete fusion, so the
      // producer/consumer of an Expr may be outside the group. Therefore, we
      // check exprs_to_sort.count.
      if (exprs_to_sort.count(def) > 0) {
        n++;
      }
    }

    if (n == 0) {
      to_visit.push(e);
    }
  }

  while (!to_visit.empty()) {
    Expr* e = to_visit.top();
    to_visit.pop();

    ordered_exprs.push_back(e);

    for (Val* out : e->outputs()) {
      for (Expr* user : out->uses()) {
        if (exprs_to_sort.count(user) > 0 && (--num_producers[user]) == 0) {
          to_visit.push(user);
        }
      }
    }
  }

#if 0
  NVF_ERROR_EQ(
      ordered_exprs.size(), exprs().size(), "exprs() doesn't form a DAG.");
#endif

  return ordered_exprs;
}

std::optional<std::unique_ptr<HeuristicParams>> SegmentedGroup::
    getMaybeHeuristicParams(SchedulerRuntimeInfo& runtime_info) {
  FUSER_PERF_SCOPE("SegmentedFusion::getMaybeHeuristicParams");
  auto heuristic_data_cache =
      segmented_fusion_->getCachedHeuristicDataFor(this);
  if (!Schedule::canSchedule(
          schedulerType(),
          runtime_info.fusion(),
          runtime_info,
          heuristic_data_cache,
          /*skip_compile_time_checks=*/true)) {
    return std::nullopt;
  }
  return SchedulerEntry::makeSchedulerInstance(schedulerType())
      ->computeHeuristics(
          runtime_info.fusion(), runtime_info, heuristic_data_cache);
}

void SegmentedGroup::resetExprList() {
  auto input_group_vec = getAllInputs(this);
  std::unordered_set<Val*> input_group_set(
      input_group_vec.begin(), input_group_vec.end());
  auto expr_set =
      DependencyCheck::getAllExprsBetween(input_group_set, getAllOutputs(this));
  exprs_ = std::vector<Expr*>(expr_set.begin(), expr_set.end());
}

// Custom merge node passes:
//  These passes are added at the beginning or the end of
//  the node merging process to direct the heuristics of
//  node merging process
//
//  Should consider generalization and make a proper interface
//   if we have more merge node heuristics like this

//! Translate Welford
//!
//! This pass can be inserted at any stages of segmentation,
//!  and it tries to replace welford ops with persistent
//!  mean and var ops.
//!
//! The checking of feasibility of persistent kernels
//!  is through normalization schedulers. The general idea
//!  is to first try to translate on a copy, and see if
//!  normalization scheduler is willing to produce a
//!  persistent kernel.
//!
//! For complete fusion this pass checks if all the
//!  welford ops can be translated simultaneously to
//!  produce a persistent normalization kernel and
//!  will perform translation if checks pass.
//!
//! For segmented fusion, same check is performed within
//!  each segmented group to collect applicable welford ops,
//!  and actual translations are performed on the complete
//!  fusion after all the checks are done.
class TranslateApplicableWelford {
 public:
  //! Try translation on each segmented group of
  //!  given segmented fusion
  //!  returns true if any welford has been translated
  static bool run(
      SegmentedFusion* segmented_fusion,
      const KernelArgumentHolder& runtime_inputs) {
    FUSER_PERF_SCOPE("TranslateApplicableWelford::run");
    TranslateApplicableWelford translate_welford(
        segmented_fusion, runtime_inputs);
    return translate_welford.translated_any_welford_;
  }

  //! Try translation on complete fusion,
  //!  returns true if any welford has been translated
  static bool run(Fusion* fusion, const KernelArgumentHolder& runtime_inputs) {
    FUSER_PERF_SCOPE("TranslateApplicableWelford::run");
    TranslateApplicableWelford translate_welford(fusion, runtime_inputs);
    return translate_welford.translated_any_welford_;
  }

 private:
  explicit TranslateApplicableWelford(
      SegmentedFusion* segmented_fusion,
      const KernelArgumentHolder& runtime_inputs);

  explicit TranslateApplicableWelford(
      Fusion* fusion,
      const KernelArgumentHolder& runtime_inputs);

  //! Given vector of welford ops from the same fusion,
  //!  checks if translating all of them result in a
  //!  persistent normalization kernel by try-runs on
  //!  a test copy of the original fusion.
  //!
  //! Supported use cases are either un-segmented fusion,
  //!  or all the given welfords are within the same
  //!  segmented group. In the latter case, the segmented
  //!  group containing all the welford ops needs to be
  //!  provided.
  bool wouldTranslateToPersistent(
      const std::vector<WelfordOp*>& original_welfords,
      SegmentedGroup* group = nullptr);

  //! Translate the given welford op into separate
  //! average and standard deviation calculation.
  void translateSingleWelford(WelfordOp* welford);

  //! Utility to test if a translated fusion
  //!  gives a persistent kernel. Uses normalization
  //!  scheduler to do the test.
  bool isValidPersistentFusion(
      Fusion* translated_fusion,
      SchedulerRuntimeInfo& runtime_info);

 private:
  //! Indicates any translation happened.
  bool translated_any_welford_ = false;

  //! a reference to global fusion runtime inputs
  const KernelArgumentHolder& runtime_inputs_;

  //! For translation within group only,
  //!  group boundary at test copy
  //! (see wouldTranslateToPersistent implementation )
  std::vector<Val*> test_group_inputs_;
  std::vector<Val*> test_group_outputs_;
};

TranslateApplicableWelford::TranslateApplicableWelford(
    Fusion* fusion,
    const KernelArgumentHolder& runtime_inputs)
    : runtime_inputs_(runtime_inputs) {
  auto exprs = fusion->exprs();
  std::vector<WelfordOp*> original_welfords(
      ir_utils::filterByType<WelfordOp>(exprs).begin(),
      ir_utils::filterByType<WelfordOp>(exprs).end());

  if (wouldTranslateToPersistent(original_welfords)) {
    for (auto welford : original_welfords) {
      translateSingleWelford(welford);
    }
    translated_any_welford_ = true;
  }
}

TranslateApplicableWelford::TranslateApplicableWelford(
    SegmentedFusion* segmented_fusion,
    const KernelArgumentHolder& runtime_inputs)
    : runtime_inputs_(runtime_inputs) {
  std::vector<SegmentedGroup*> translated_groups;

  {
    // Cast inputs and outputs to lower precision before
    // trying the welford conversion. This could affect the scheduling
    // decision as some runtime parameters such as the vectorization
    // factor and the persistent buffer size would change.
    //
    // To revert the temporary changes before translating welford,
    // this guard is placed inside its own scope. Reverting the
    // changes before the translation is not necessary for
    // correctness, but the sanity check of the FusionSegmentGuard
    // dtor would complain as the number of expressions would change.
    FusionSegmentGuard cast_guard(segmented_fusion);

    // Find welfords that can be translated in each group
    for (auto group : segmented_fusion->groups()) {
      std::vector<WelfordOp*> welford_in_group(
          ir_utils::filterByType<WelfordOp>(group->exprs()).begin(),
          ir_utils::filterByType<WelfordOp>(group->exprs()).end());

      if (wouldTranslateToPersistent(welford_in_group, group)) {
        translated_groups.push_back(group);
      }
    }
  }

  // Actually translate the welford ops
  // and record all the vals that have been
  // replaced by the translation.
  for (auto group : translated_groups) {
    std::vector<WelfordOp*> welford_in_group(
        ir_utils::filterByType<WelfordOp>(group->exprs()).begin(),
        ir_utils::filterByType<WelfordOp>(group->exprs()).end());
    for (auto welford : welford_in_group) {
      translateSingleWelford(welford);
      translated_any_welford_ = true;
    }
  }
}

bool TranslateApplicableWelford::isValidPersistentFusion(
    Fusion* translated_fusion,
    SchedulerRuntimeInfo& runtime_info) {
  // Check reduciton type and get the appropriate heuristic.
  auto reduction_type =
      reduction_scheduler_utils::getReductionType(translated_fusion);
  if (reduction_type == reduction_scheduler_utils::ReductionType::None) {
    return false;
  }
  auto persistent_sh =
      normalization_scheduler_utils::getPersistentHeuristicFor(reduction_type);

  if (!Schedule::canSchedule(persistent_sh, translated_fusion, runtime_info)) {
    return false;
  }
  auto scheduler = SchedulerEntry::makeSchedulerInstance(persistent_sh);
  auto heuristic_params =
      scheduler->computeHeuristics(translated_fusion, runtime_info);

  // Translate welford to two-pass enhances performance for block
  // reductions by reducing instructions and the impact of an extra block
  // synchronization has negligible overhead.
  // However, when it comes to cross grid reduction, the additional grid
  // synchronization carries substantial overhead and does not yield any
  // performance gains.
  return heuristic_params->as<ReductionParams>()->persistent_kernel &&
      !heuristic_params->as<ReductionParams>()->cross_grid_outer_reduction;
}

// Note that when segmented it is assumed that insertion of lower
// precision cast has already been done
bool TranslateApplicableWelford::wouldTranslateToPersistent(
    const std::vector<WelfordOp*>& original_welfords,
    SegmentedGroup* group) {
  if (original_welfords.empty()) {
    return false;
  }

  // Make sure all welford inputs are not already statistics, e.g.
  // FusionSqueezeOnlyWelford_CUDA
  for (auto welford : original_welfords) {
    if (!welford->inN()->isOneInt()) {
      return false;
    }
  }

  // Make sure all welford ops come from the same complete fusion
  auto fusion = original_welfords[0]->fusion();
  NVF_ERROR(
      std::all_of(
          original_welfords.begin(),
          original_welfords.end(),
          [fusion](WelfordOp* welford) { return welford->fusion() == fusion; }),
      "Welfords in given vector not in the same fusion");

  // Make initial `in-progress copy`
  auto test_copy = std::make_unique<Fusion>();
  auto original_to_test_map = Fusion::copy(fusion, test_copy.get());

  std::vector<WelfordOp*> copied_welfords;
  std::transform(
      original_welfords.begin(),
      original_welfords.end(),
      std::back_inserter(copied_welfords),
      [&original_to_test_map](auto welford) {
        return original_to_test_map.clone(welford);
      });
  // Copied welfords will be invalidated on translation, but Vals will be
  // reused, keep a reference to them.
  std::vector<Val*> welford_avgs;
  std::vector<Val*> welford_vars;
  for (auto welford : copied_welfords) {
    welford_avgs.push_back(welford->outAvg());
    welford_vars.push_back(welford->outVar());
  }

  // Translate the welford ops
  for (auto welford_to_translate : copied_welfords) {
    translateSingleWelford(welford_to_translate);
  }

  SchedulerRuntimeInfo runtime_info(test_copy.get(), runtime_inputs_);
  // If we are looking at a segment of fusion,
  //  we maintain the segmented group boundary,
  //  one set for in_progress copy and one set
  //  for `test copy`
  if (group != nullptr) {
    auto original_inputs = getAllInputs(group);
    auto original_outputs = getAllOutputs(group);
    test_group_inputs_.clear();
    test_group_outputs_.clear();
    std::transform(
        original_inputs.begin(),
        original_inputs.end(),
        std::back_inserter(test_group_inputs_),
        [&original_to_test_map](Val* in) {
          return original_to_test_map.clone(in);
        });
    std::transform(
        original_outputs.begin(),
        original_outputs.end(),
        std::back_inserter(test_group_outputs_),
        [&original_to_test_map](Val* out) {
          return original_to_test_map.clone(out);
        });

    // If only average is used from welford, we should still translate, but we
    // might not detect persistence if variance isn't actually used/marked as an
    // output in the test.
    for (auto outs_i : arange(welford_avgs.size())) {
      auto avg = welford_avgs[outs_i];
      auto var = welford_vars[outs_i];
      if (avg->uses().empty()) {
        test_group_outputs_.push_back(avg);
      }

      if (var->uses().empty()) {
        test_group_outputs_.push_back(var);
      }
    }

    // Temporarily localize test copy around
    //  the group boundary
    FusionSegmentGuard fsg(
        test_copy.get(), test_group_inputs_, test_group_outputs_);

    // Test if the translated copy is persistent
    return isValidPersistentFusion(test_copy.get(), runtime_info);
  }
  // In the case where we work on un-segmented
  //  fusion, no group boundary logic, just
  //  translate and test.
  return isValidPersistentFusion(test_copy.get(), runtime_info);
}

void TranslateApplicableWelford::translateSingleWelford(WelfordOp* welford) {
  auto fusion = welford->fusion();
  FusionGuard fg(fusion);
  // Only support translation of welford ops that
  // doesn't take inputs that are already statistics,
  // i.e. an r-factor product.
  // This translation works on un-scheduled fusions so
  //  shouldn't expect to see this.
  NVF_ERROR(welford->inN()->isOneInt());

  // Grab the inputs and outputs of the welford
  auto in_val = welford->in()->as<TensorView>();
  auto out_avg = welford->outAvg()->as<TensorView>();
  auto out_var = welford->outVar()->as<TensorView>();
  auto out_N = welford->outN()->as<TensorView>();

  fusion->removeExpr(welford);
  // Not safe to use welford anymore
  welford = nullptr;

  // Create normalization based welford graph
  //  largely taken from batchnorm cpp benchmark
  const auto& in_logical =
      TensorDomain::noReductions(in_val->getLogicalDomain());
  const auto& out_logical = out_avg->getLogicalDomain();
  std::vector<int64_t> red_axes;

  NVF_ERROR(
      in_logical.size() == out_logical.size(),
      "Invalid root domains of Welford input and output.",
      " Input: ",
      ir_utils::toString(in_logical),
      ". Output: ",
      ir_utils::toString(out_logical));

  // Create scalar version of the feature element
  //  counting.
  Val* num_features = IrBuilder::create<Val>(1.0);
  std::vector<bool> broadcast_mask(in_logical.size(), false);
  for (const auto i : arange((int64_t)in_logical.size())) {
    if (out_logical.at(i)->isReduction()) {
      red_axes.push_back(i);
      broadcast_mask[i] = true;
      num_features = mul(num_features, out_logical.at(i)->extent());
    }
  }

  // Build a normalization expression group that is
  //  equivalent to a welford operation.
  auto x_sum = sum(in_val, red_axes);
  IrBuilder::create<BinaryOp>(BinaryOpType::Div, out_avg, x_sum, num_features);

  // welford.avg may be broadcast. Reuse it if found.
  TensorView* x_avg_bcast = nullptr;
  for (auto& use_expr : out_avg->uses()) {
    if (auto bcast = dynamic_cast<BroadcastOp*>(use_expr)) {
      if (bcast->getBroadcastDimFlags() == broadcast_mask) {
        // Same broadcast found.
        x_avg_bcast = bcast->out()->as<TensorView>();
        break;
      }
    }
  }

  if (x_avg_bcast == nullptr) {
    x_avg_bcast = broadcast(out_avg, broadcast_mask);
  }
  TensorView* x_mean_sub = sub(in_val, x_avg_bcast);

  auto x_mean_sub_pow = mul(x_mean_sub, x_mean_sub);
  IrBuilder::create<ReductionOp>(
      BinaryOpType::Add, IrBuilder::create<Val>(0.0), out_var, x_mean_sub_pow);
  IrBuilder::create<LoadStoreOp>(LoadStoreOpType::Set, out_N, num_features);

  // out_avg, out_N are now outputs of a pointwise ops and we
  //  need to clear out its reduction domains.
  out_avg->clearReductionIterDomains();
  out_N->clearReductionIterDomains();
}

bool SegmentCandidateFinder::translateWelfordInFusion(
    Fusion* fusion,
    const KernelArgumentHolder& runtime_inputs) {
  return TranslateApplicableWelford::run(fusion, runtime_inputs);
}

void SegmentCandidateFinder::validateIfDebug(bool require_disjoint) {
#ifndef NDEBUG
  resetLevels();
  if (require_disjoint) {
    segmented_fusion_->validateDisjoint();
  }
#endif // NDEBUG
}

//! CombineReductions:
//!  This pass works before the main merge node process
//!    It identifies reduction operations that can be combined
//!    together to form a normalization kernel.
//!  Two reductions are considered the same type if they have
//!   the same root domain length, and the reduction axis are the same.
//!   This pass tries to merge nodes with the same reduction type based
//!   on the graph structure.
class CombineReductions {
  using GroupVec = std::vector<SegmentedGroup*>;
  class ReductionSignature;

 public:
  static void run(SegmentCandidateFinder* segment_candidate_finder) {
    CombineReductions combine_reductions(segment_candidate_finder);
  }
  static bool shouldRun(SegmentCandidateFinder* segment_candidate_finder);

 private:
  CombineReductions(SegmentCandidateFinder* segment_candidate_finder)
      : segment_candidate_finder_(segment_candidate_finder) {
    // Run pass over the segments
    // Collect segmented groups with reductions in them,
    //  Assuming running before any merge happened, so
    //  should see exactly one reduction in each group
    for (auto group : segment_candidate_finder_->groups()) {
      if (auto rop_signature =
              ReductionSignature::makeReductionSignature(group)) {
        groups_with_reductions_.push_back(group);
        // Check if this reduction signature is one that we have seen before
        auto signature_match_it = std::find_if(
            known_reduction_signatures_.begin(),
            known_reduction_signatures_.end(),
            [&rop_signature](auto& know_signature) {
              return know_signature->sameAs(rop_signature.get());
            });
        // Unmatched: Create a new signature entry if not known
        if (signature_match_it == known_reduction_signatures_.end()) {
          group_reduction_signature_map_[group] = rop_signature.get();
          known_reduction_signatures_.emplace_back(std::move(rop_signature));
        } else {
          // Matched known signature: Mark that this groups belongs to know
          // signature
          group_reduction_signature_map_[group] = signature_match_it->get();
        }
      }
    }

    // Keep trying to merge groups with compatible reductions and compatible
    // paths
    //  until no more merge opportunity can be identified
    bool merged_groups = true;
    while (merged_groups) {
      merged_groups = false;

      // Merge one pair of reduction groups at a time, and need
      //  the pass to update dependency info along the way to avoid cycles
      for (const auto first_group_index :
           arange(groups_with_reductions_.size())) {
        if (merged_groups) {
          // Need to break and re-enter this loop because
          // groups_with_reductions_ will be updated
          break;
        }

        // Select one of the group to merge and get its reduction signature
        auto first_group = groups_with_reductions_[first_group_index];
        auto first_group_signature =
            group_reduction_signature_map_.at(first_group);

        for (const auto second_group_index :
             arange(first_group_index + 1, groups_with_reductions_.size())) {
          if (merged_groups) {
            // Need to break and re-enter this loop because
            // groups_with_reductions_ will be updated
            break;
          }
          auto second_group = groups_with_reductions_[second_group_index];
          auto second_group_signature =
              group_reduction_signature_map_.at(second_group);

          // Cannot merge if their signatures are not the same
          if (!first_group_signature->sameAs(second_group_signature)) {
            continue;
          }

          // first try a vertical merge
          merged_groups =
              verticalReductionMerge(first_group, second_group) != nullptr;
          if (!merged_groups) {
            // vertical merge didn't happen, try a horizontal merge
            merged_groups =
                horizontalReductionMerge(first_group, second_group) != nullptr;
          }
        }
      }
    }
  }

  //! Merge a vertical pair of producers and consumers,
  //!  the resulting group will include all nodes that are
  //!  also consumers of producer and producers of consumer,
  //!  i.e. values between the given producer-consumer pair.
  //!  Can be proven that:
  //!   1. Including all of these nodes will be cycle-free
  //!   2. These nodes are the minimal set of nodes to include if
  //!  for producer-consumer pair to be in the same group cycle-free
  //!
  //!  Returns nullptr if such merge cannot be achieved.
  //!  Reasons for not merging will include:
  //!   1. Given groups do not form producer-consumer pair
  //!   2. Merge will create cycle on the graph
  //!   3. The merged joined group cannot be scheduled
  SegmentedGroup* verticalReductionMerge(
      SegmentedGroup* first_group,
      SegmentedGroup* second_group) {
    // This is part of ReductionCombine pass, and we should only call this
    // function on a pair of reduction/normalization groups
    NVF_ERROR(group_reduction_signature_map_.at(first_group)
                  ->sameAs(group_reduction_signature_map_.at(second_group)));
    NVF_ERROR(first_group != second_group);
    // Get the group dependency data from segment finder
    auto dependency_analysis = segment_candidate_finder_->getGroupDependency();

    // Check producer-consumer relationship
    SegmentedGroup* producer = nullptr;
    SegmentedGroup* consumer = nullptr;
    if (dependency_analysis->isConsumerOf(first_group, second_group)) {
      producer = second_group;
      consumer = first_group;
    } else if (dependency_analysis->isProducerOf(first_group, second_group)) {
      producer = first_group;
      consumer = second_group;
    } else {
      // Given groups aren't producer-consumer pair, won't merge
      return nullptr;
    }

    // Collect all groups that we need to merge along with the producer and
    // consumer
    auto all_groups_to_merge =
        getValidMinVerticalMergedGroupSet(producer, consumer);

    if (all_groups_to_merge.empty()) {
      // The vertical paths from producer to consumer have in-compatible
      // reductions
      //   so this vertical merge cannot be done.
      return nullptr;
    }

    // TODO: this step would not be deterministic, because valuesBetween isn't
    //       could fix this by a topological order
    std::vector<SegmentedGroup*> all_groups_to_merge_vec(
        all_groups_to_merge.begin(), all_groups_to_merge.end());

    // Final sanity check: the merged group can actually be scheduled
    if (tryMerge(
            segment_candidate_finder_->segmented_fusion_.get(),
            segment_candidate_finder_->runtimeInfo(),
            all_groups_to_merge_vec) == SchedulerType::None) {
      return nullptr;
    }

    // Merge this group
    auto joined_group =
        segment_candidate_finder_->mergeAllGivenGroups(all_groups_to_merge_vec);

    // Update dependency analysis
    dependency_analysis->mergeGroups(all_groups_to_merge, joined_group);

    // Update the reduction groups that are merged
    groups_with_reductions_.push_back(joined_group);
    group_reduction_signature_map_[joined_group] =
        group_reduction_signature_map_.at(first_group);
    groups_with_reductions_.erase(
        std::remove_if(
            groups_with_reductions_.begin(),
            groups_with_reductions_.end(),
            [&all_groups_to_merge](SegmentedGroup* group) {
              return all_groups_to_merge.has(group);
            }),
        groups_with_reductions_.end());

    return joined_group;
  }

  //! Horizontal reduction merging:
  //!  merge two horizontal groups with reduction expressions to make a joined
  //!  normalization group. A pair of horizontal groups are ones that are not
  //!  a producer-consumer pair, and share either a common producer or a common
  //!  consumer.
  //!
  //!  TODO: This implementation looks at common producers only, since common
  //!  consumers are not computed easily with current dependency analysis.
  SegmentedGroup* horizontalReductionMerge(
      SegmentedGroup* first_group,
      SegmentedGroup* second_group) {
    // This is part of ReductionCombine pass, and we should only call this
    // function on a pair of
    //  reduction/normalization groups
    NVF_ERROR(group_reduction_signature_map_.at(first_group)
                  ->sameAs(group_reduction_signature_map_.at(second_group)));
    NVF_ERROR(first_group != second_group);

    auto dependency_analysis = segment_candidate_finder_->getGroupDependency();

    // Check that the two groups are not producer-consumer's
    if (dependency_analysis->isConsumerOf(first_group, second_group) ||
        dependency_analysis->isProducerOf(first_group, second_group)) {
      // This merge pass will not handle producer-consumer pairs
      return nullptr;
    }

    // Get common producers of the two group
    auto common_producers_set =
        dependency_analysis->getCommonProducersOf({first_group, second_group});
    if (common_producers_set.empty()) {
      // The given pair doesn't have a common producer.
      //  Either they have a common consumer, which we don't handle for now,
      //  or maybe the two given groups are not connected.
      return nullptr;
    }

    // We are looking for a very specific patterns here. The cases that this
    //  pattern will not capture are ones that reductions of different
    //  signatures are so interleaved that we cannot find a clear cut as
    //  explained below, without graph rewriting. Some graph re-writing on the
    //  segmented groups level could provide extra merging opportunities for
    //  free, which could be part of next step.
    //
    // The specific pattern we look for contains a common producer P with
    // immediate consumers C1, C2 such that all paths from C1 to first_group and
    // all paths from C2 to second_group won't hit a reduction with a different
    // signature.

    // Topologically sort the common producers and start with the topologically
    // minimal,
    //  i.e. one that are closest to the two groups. This will cut the search
    //  space.
    std::vector<SegmentedGroup*> common_producers;
    for (auto producer : common_producers_set) {
      if (!std::any_of(
              common_producers_set.begin(),
              common_producers_set.end(),
              [dependency_analysis, producer](SegmentedGroup* group) {
                return dependency_analysis->isProducerOf(producer, group);
              })) {
        common_producers.push_back(producer);
      }
    }

    // Visit the common producers found, starting from topologically minimum,
    // i.e. the ones closer to the groups
    for (auto common_producer : common_producers) {
      // Visit this common producer
      // Use a double loop in case the schedulers like some patterns
      //  better than the other
      for (auto first_consumer_edge : common_producer->consumer_edges) {
        auto producer_of_first_group = first_consumer_edge->to;
        auto to_merge_with_first_group = getValidMinVerticalMergedGroupSet(
            producer_of_first_group, first_group);
        if (to_merge_with_first_group.empty()) {
          // There's no valid merge path from this consumer of common producer,
          //  either due to a conflicting reduction signature, or simply there's
          //  no path to first group
          continue;
        }
        NVF_ERROR(!dependency_analysis->isProducerOf(
            producer_of_first_group, second_group));
        for (auto second_consumer_edge : common_producer->consumer_edges) {
          auto producer_of_second_group = second_consumer_edge->to;
          auto to_merge_with_second_group = getValidMinVerticalMergedGroupSet(
              producer_of_second_group, second_group);
          if (to_merge_with_second_group.empty()) {
            // There's no valid merge path from this consumer of common
            // producer,
            //  either due to a conflicting reduction signature, or simply
            //  there's no path to second group
            continue;
          }
          NVF_ERROR(!dependency_analysis->isProducerOf(
              producer_of_second_group, first_group));
          // At this point we should have a pair of valid candidates,final check
          // is to see if the combined group
          //  can be scheduled by schedulers
          // merge the two paths and de-duplicate,
          //  re-using container here with to_merge_with_second_group
          auto& groups_to_merge_set = to_merge_with_second_group;
          groups_to_merge_set.insert(
              to_merge_with_first_group.begin(),
              to_merge_with_first_group.end());
          std::vector<SegmentedGroup*> groups_to_merge_vec(
              groups_to_merge_set.begin(), groups_to_merge_set.end());
          if (tryMerge(
                  segment_candidate_finder_->segmented_fusion_.get(),
                  segment_candidate_finder_->runtimeInfo(),
                  groups_to_merge_vec) != SchedulerType::None) {
            // Found a valid horizontal merge, want to proceed with merging here
            auto joined_group = segment_candidate_finder_->mergeAllGivenGroups(
                groups_to_merge_vec);
            dependency_analysis->mergeGroups(groups_to_merge_set, joined_group);

            groups_with_reductions_.push_back(joined_group);
            group_reduction_signature_map_[joined_group] =
                group_reduction_signature_map_.at(first_group);
            groups_with_reductions_.erase(
                std::remove_if(
                    groups_with_reductions_.begin(),
                    groups_with_reductions_.end(),
                    [&groups_to_merge_set](SegmentedGroup* group) {
                      return groups_to_merge_set.has(group);
                    }),
                groups_with_reductions_.end());
            return joined_group;
          }
        }
      }
    }

    // Searched all possibilities and there is no valid horizontal merge pattern
    //  found.
    return nullptr;
  }

  //! This is a utility method that is used in both vertical merging and
  //! horizontal merging.
  //!  It is used to identify the smallest set of groups to merge vertically
  //!  involving the
  //!   two given nodes.
  //!  Given a pair of nodes this utility distinguishes 3 cases:
  //!   1. if maybe_producer is the same as maybe_consumer, then returns
  //!   {maybe_producer}
  //!   2. if maybe_producer is actually a producer of consumer, returns a set
  //!   containing
  //!     the smallest merged group that would contain producer and consumer and
  //!     would not introduce a cycle. Returns empty set if such group has
  //!     a conflicting reduction signature.
  //!   3. returns empty set if neither conditions above apply.
  GroupSet getValidMinVerticalMergedGroupSet(
      SegmentedGroup* maybe_producer,
      SegmentedGroup* maybe_consumer) {
    auto dependency_analysis = segment_candidate_finder_->getGroupDependency();
    if (maybe_consumer == maybe_producer) {
      // maybe producer is the same as maybe_consumer
      return {maybe_consumer};
    } else if (dependency_analysis->isConsumerOf(
                   maybe_consumer, maybe_producer)) {
      auto groups_to_check =
          dependency_analysis->valuesBetween(maybe_producer, maybe_consumer);
      groups_to_check.pushBack(maybe_producer);
      groups_to_check.pushBack(maybe_consumer);

      // Check that either no group has a reduction or all groups have the same
      // reduction signature
      ReductionSignature* reduction_signature = nullptr;

      // Iterate through the minimal group set to see if any conflicts
      for (auto group : groups_to_check) {
        // Check that this group does not involve a output edge contraction
        //  This pass is intended to be a pre-merging pass. Since contracting an
        //   output edge does not generate much saving of global memory access
        //   we want to postpone merging these edges till the very final pass
        for (auto producer_edge_of_group : group->producer_edges) {
          if (groups_to_check.has(producer_edge_of_group->from) &&
              producer_edge_of_group->val->isFusionOutput()) {
            return {};
          }
        }
        for (auto consumer_edge_of_group : group->consumer_edges) {
          if (groups_to_check.has(consumer_edge_of_group->to) &&
              consumer_edge_of_group->val->isFusionOutput()) {
            return {};
          }
        }

        // Check that this group does not have a conflicting reduction signature
        if (group_reduction_signature_map_.count(group)) {
          if (reduction_signature != nullptr) {
            if (!group_reduction_signature_map_.at(group)->sameAs(
                    reduction_signature)) {
              // Found a conflict in reduction signature, cannot do a vertical
              // merge
              return {};
            }
          } else {
            reduction_signature = group_reduction_signature_map_.at(group);
          }
        }
      }
      return groups_to_check;
    }
    // maybe producer is not a producer of maybe consumer
    return {};
  }

 private:
  SegmentCandidateFinder* segment_candidate_finder_;

  // Wrapper class for reduction type
  //  Assuming there wouldn't be too many of them
  //  so won't need to create a hash
  // TODO:
  //   Want to reconsider this for transpose operations,
  //   need refactoring to handle reduction fusions across a transpose operation
  class ReductionSignature {
   public:
    bool sameAs(const ReductionSignature* reduction_signature) {
      if (reduction_signature == this) {
        return true;
      }

      if (root_domain_size_ != reduction_signature->root_domain_size_ ||
          has_reduction_ != reduction_signature->has_reduction_ ||
          reduction_axes_.size() !=
              reduction_signature->reduction_axes_.size()) {
        return false;
      }

      for (const auto i : arange(reduction_axes_.size())) {
        if (reduction_axes_[i] != reduction_signature->reduction_axes_[i]) {
          return false;
        }
      }

      return true;
    }

    bool sameAs(const ReductionSignature& reduction_signature) {
      return sameAs(&reduction_signature);
    }

    bool hasReduction() const {
      return has_reduction_;
    }

    static std::unique_ptr<ReductionSignature> makeReductionSignature(
        SegmentedGroup* group) {
      std::unique_ptr<ReductionSignature> signature = nullptr;

      for (auto expr : group->exprs()) {
        std::unique_ptr<ReductionSignature> new_signature = nullptr;

        if (auto rop = dynamic_cast<ReductionOp*>(expr)) {
          new_signature = std::make_unique<ReductionSignature>(rop);
        }
        if (auto wop = dynamic_cast<WelfordOp*>(expr)) {
          new_signature = std::make_unique<ReductionSignature>(wop);
        }

        if (new_signature != nullptr) {
          NVF_ERROR(
              signature == nullptr || !signature->has_reduction_ ||
                  !new_signature->has_reduction_ ||
                  signature->sameAs(new_signature.get()),
              "Conflicting signature found in this group");
          signature = std::move(new_signature);
        }
      }
      return signature;
    }

    template <typename REDUCTION = ReductionOp>
    ReductionSignature(REDUCTION* rop) {
      auto out_tv = rop->out()->template as<TensorView>();
      NVF_ERROR(out_tv != nullptr);
      has_reduction_ = out_tv->hasReduction();
      auto& root_domain = out_tv->getLogicalDomain();
      root_domain_size_ = root_domain.size();

      for (const auto i : arange(root_domain_size_)) {
        if (root_domain[i]->isReduction()) {
          reduction_axes_.push_back(i);
        }
      }
    }

   private:
    int64_t root_domain_size_ = 0;
    std::vector<int64_t> reduction_axes_;
    bool has_reduction_ = false;
  };

  //! Keeps track of groups with reduction expressions,
  //!  using a vector here to maintain a deterministic ordering
  GroupVec groups_with_reductions_;

  //! Maps groups to their corresponding signature type
  std::unordered_map<SegmentedGroup*, ReductionSignature*>
      group_reduction_signature_map_;

  //! Maintains all reduction signatures seen in the segmented fusion
  std::vector<std::unique_ptr<ReductionSignature>> known_reduction_signatures_;
};

//! This is to be checked
bool CombineReductions::shouldRun(
    SegmentCandidateFinder* segment_candidate_finder) {
  std::vector<std::unique_ptr<ReductionSignature>> known_reductions;
  // Iterate over group segments we have before segment candidate finder
  //  tries to merge any groups
  for (auto group : segment_candidate_finder->groups()) {
    if (auto reduction_signature =
            ReductionSignature::makeReductionSignature(group)) {
      if (reduction_signature->hasReduction() &&
          std::any_of(
              known_reductions.begin(),
              known_reductions.end(),
              [&reduction_signature](auto& know_signature) {
                return know_signature->sameAs(reduction_signature.get());
              })) {
        // Found two reductions with the same signature, run pass
        return true;
      }
      known_reductions.emplace_back(std::move(reduction_signature));
    }
  }
  return false;
}

// This preprocessing attempts to find groups of exprs consist of an
// up-cast, followed by some ops and ended by a downcast. It is highly
// likely that such sequences of ops should never be segmented
// out. This is particularly commonly seen in fusions given by Thunder
// as it inserts fine-grained downcasting and upcasting ops. Without
// this preprocessing, a fusion may be segmented right after an
// up-cast op, for example, and in fact it happened quite frequently
// in some of the RoPE cases. This preprocessing does not completely
// avoid such segmentation boundaries, but it should become less
// likely. See also https://github.com/NVIDIA/Fuser/pull/3699.
class MergeUpAndDownCast {
 public:
  static void run(SegmentCandidateFinder* segment_candidate_finder) {
    MergeUpAndDownCast group_cast(segment_candidate_finder);
  }

 private:
  MergeUpAndDownCast(SegmentCandidateFinder* segment_candidate_finder)
      : segment_candidate_finder_(segment_candidate_finder) {
    merge();
  }

  void merge() {
    bool merged = true;
    while (merged) {
      merged = false;
      std::unordered_set<SegmentedGroup*> considered_groups;

      for (SegmentedGroup* group : segment_candidate_finder_->groups()) {
        // If the group is an up-cast group, see if there's a
        // candidate group starting with the group.
        if (!isUpCast(group) || considered_groups.count(group)) {
          continue;
        }

        auto groups_to_merge = getCandidateCastGroup(group);
        if (groups_to_merge.size() < 2) {
          continue;
        }

        for (auto group : groups_to_merge) {
          considered_groups.insert(group);
        }

        // Try merging the detected group
        if (mergeCastGroup(groups_to_merge)) {
          merged = true;
          break;
        }
      }
    }
  }

  // Try to detect a set of groups that could be merged as a cast
  // group. The analysis starts with an initial group that solely
  // consists of an up-cast expression. From the initial group, it
  // traverses its neighbor groups. If the group is an down-cast group,
  // it only traverses through the consumer edges. If it's an up-cast
  // group, it only traverses through the producer edges.
  //
  // Additionaly, this traversal has several safeguards to keep the
  // DAG property intact:
  //
  // - For a given group, it does not visit its consumers if it has
  //   multiple consumers, even if the group is not a down-cast
  //   group.
  // - Similarly, it does not visit a producer if the producer has
  //   multiple cosumers.
  //
  // The basic form of this set of groups should look like an up-cast
  // group, followed by some op groups and ended by a down-cast
  // group. However, it is not always the case because of the above
  // safeguards. For example, the following groups would be detected
  // as a cast group.
  //
  // t1 = bf16ToFp32(t0)
  // t2 = neg(t1)
  // t3 = sin(t2)
  // t4 = cos(t2)
  // t5 = fp32ToBf16(t3)
  // t6 = fp32ToBf16(t4)
  //
  // In this case, t1 and t2 would be detected as a candidate group,
  // but t3 and t4 would not be included. While we could certainly
  // extend the analysis, it would need to make sure the DAG property
  // is not violated.
  std::vector<SegmentedGroup*> getCandidateCastGroup(
      SegmentedGroup* initial_group) {
    std::vector<SegmentedGroup*> groups_to_merge;
    std::unordered_set<SegmentedGroup*> groups_to_merge_set;

    std::deque<SegmentedGroup*> to_visit;
    to_visit.push_back(initial_group);

    while (!to_visit.empty()) {
      SegmentedGroup* group = to_visit.front();
      to_visit.pop_front();

      if (group->exprs().empty()) {
        continue;
      }

      if (groups_to_merge_set.count(group)) {
        continue;
      }

      // For simplicity, all groups are assumed to be the initial
      // single-expr groups. Skip if not

      groups_to_merge.push_back(group);
      groups_to_merge_set.insert(group);

      // Consumer traversal. Stop if this group is a down cast
      // group. Also stop if there are multiple consumer edges to
      // simplify keeping the DAG property.
      if (!isDownCast(group) && group->consumer_edges.size() == 1) {
        auto consumer_edge = group->consumer_edges.at(0);
        SegmentedGroup* consumer_group = consumer_edge->to;
        if (!groups_to_merge_set.count(consumer_group)) {
          to_visit.push_back(consumer_group);
        }
      }

      if (!isUpCast(group)) {
        for (const auto producer_edge : group->producer_edges) {
          SegmentedGroup* producer_group = producer_edge->from;
          // Don't add producers that have more than multiple consumers
          if (producer_group->consumer_edges.size() > 1) {
            continue;
          }
          if (!groups_to_merge_set.count(producer_group)) {
            to_visit.push_back(producer_group);
          }
        }
      }
    }

    return groups_to_merge;
  }

  // Try merging a candidate cast group. Return true if merged.
  bool mergeCastGroup(const std::vector<SegmentedGroup*>& groups) {
    auto sched_type = tryMerge(
        segment_candidate_finder_->segmented_fusion_.get(),
        segment_candidate_finder_->runtimeInfo(),
        groups);

    if (sched_type == SchedulerType::None) {
      return false;
    }

    segment_candidate_finder_->mergeAllGivenGroups(groups);

    return true;
  }

  bool isUpCast(SegmentedGroup* group) const {
    if (auto precision_bits = getProducerConsumerPrecision(group);
        precision_bits.has_value()) {
      return precision_bits->first < precision_bits->second;
    } else {
      return false;
    }
  }

  bool isDownCast(SegmentedGroup* group) const {
    if (auto precision_bits = getProducerConsumerPrecision(group);
        precision_bits.has_value()) {
      return precision_bits->first > precision_bits->second;
    } else {
      return false;
    }
  }

  std::optional<std::pair<int64_t, int64_t>> getProducerConsumerPrecision(
      SegmentedGroup* group) const {
    if (group->exprs().size() != 1) {
      return std::nullopt;
    }

    auto uop = dynamic_cast<UnaryOp*>(group->exprs().front());
    if (uop == nullptr || uop->getUnaryOpType() != UnaryOpType::Cast) {
      return std::nullopt;
    }

    return ir_utils::getPrecisionOfProducerConsumerTensors(uop);
  }

 private:
  SegmentCandidateFinder* segment_candidate_finder_ = nullptr;
};

namespace {

//! Allow the segmentation algorithm to prefer certain exprs to merge
class PreferredMergeCandidatePicker {
 public:
  static std::vector<std::pair<SegmentedGroup*, SegmentedGroup::NeighborGroup>>
  get(const std::vector<SegmentedGroup*>& groups) {
    return PreferredMergeCandidatePicker(groups).candidates_;
  }

 private:
  PreferredMergeCandidatePicker(const std::vector<SegmentedGroup*>& groups)
      : groups_(groups) {
    for (auto& group : groups_) {
      // Currently there's only one preference for select-like
      // ops. Additional preferences can be added similarly.
      auto neighbor_to_merge = mergeSelectLikeOpsWithProducers(group);
      if (!neighbor_to_merge.has_value()) {
        continue;
      }
      candidates_.emplace_back(group, *neighbor_to_merge);
    }
  }

  //! Prefer merging groups with select-like exprs with producer
  //! groups, including indexSelect, torchGather and takeAlongAxis
  //! where only one element is selected/gathered/taken, producing a
  //! broadcast domain. Fusing these exprs with producers is
  //! straightforward, but may not be always possible with consumers as
  //! consumer reference tensors may not know about the gathered
  //! domain, much like reduction domains. Moreover, if segmentation is
  //! necessary, it would be more efficient to segment a kernel after
  //! these exprs as the segment output tensors would become smaller.
  //!
  //! A motivating example is cross-entropy loss, where softmax is
  //! followed by takeAlongAxis, and then is followed by a
  //! reduction. Currently, it's not possible to fuse the softmax and
  //! the reduction, so it must be segmented to two groups, and we
  //! want to segment the fusion between the takeAlongAxis and the
  //! reduction, not between the softmax and takeAlongAxis.
  std::optional<SegmentedGroup::NeighborGroup> mergeSelectLikeOpsWithProducers(
      SegmentedGroup* group) const;

 private:
  const std::vector<SegmentedGroup*>& groups_;
  std::vector<std::pair<SegmentedGroup*, SegmentedGroup::NeighborGroup>>
      candidates_;
};

std::optional<SegmentedGroup::NeighborGroup> PreferredMergeCandidatePicker::
    mergeSelectLikeOpsWithProducers(SegmentedGroup* group) const {
  const auto& exprs = group->exprs();

  // I *think* it's enough to consider the initial merge of
  // select-like ops.
  if (exprs.size() != 1) {
    return std::nullopt;
  }

  auto expr = exprs.at(0);

  // Select-like exprs have a producer ID that is indirectly
  // accessed with an index input
  if (ir_utils::getIndexedProducerID(expr) == nullptr) {
    return std::nullopt;
  }

  auto lookup_tv = ir_utils::getTvInput(expr);

  // If the lookup tv is a fusion input, there's nothing to do
  if (lookup_tv->isFusionInput()) {
    return std::nullopt;
  }

  auto consumer_of_indexed_id = ir_utils::getConsumerOfIndexedProducerID(expr);

  // There must be a consumer ID unless it's a Select expr
  NVF_ERROR(
      consumer_of_indexed_id != nullptr || expr->isA<SelectOp>(),
      "Consumer of indexed ID not found: ",
      expr->toString());

  // In case of non select expr, make sure the consumer ID is a broadcat
  if (!expr->isA<SelectOp>() && !consumer_of_indexed_id->isBroadcast()) {
    return std::nullopt;
  }

  // Find the producer group that corresponds to the lookup tensor
  // of the expr.
  auto producer_edge_it = std::find_if(
      group->producer_edges.begin(),
      group->producer_edges.end(),
      [&lookup_tv](SegmentedEdge* edge) { return edge->val == lookup_tv; });

  // Not sure this could happen. Just assert for now.
  if (producer_edge_it == group->producer_edges.end()) {
    NVF_THROW("Unexpected");
    return std::nullopt;
  }

  return SegmentedGroup::NeighborGroup(
      (*producer_edge_it)->from, *producer_edge_it);
}

} // namespace

bool SegmentCandidateFinder::codeGenSupportedMerge(
    SegmentedGroup* group1,
    SegmentedGroup* group2) {
  FUSER_PERF_SCOPE("SegmentCandidateFinder::codeGenSupportedMerge");
  NVF_ERROR(
      !segmented_fusion_->getEdgesBetween(group1, group2).empty() ||
          !segmented_fusion_->getEdgesBetween(group2, group1).empty(),
      "only support testing immediate producer-consumer groups");
  // The segmemter should ideally be redesigned to be more flexible and
  // decoupled from the schedulers, but for now, we just return
  // `SchedulerType::None` as it is not relevant when the segmenter is
  // used with a custom should-merge function.
  if (options_.custom_should_merge_groups != nullptr) {
    return (options_.custom_should_merge_groups)(group1, group2);
  }
  return tryMerge(segmented_fusion_.get(), runtimeInfo(), group1, group2) !=
      SchedulerType::None;
}

// TODO: consider caching the heuristics value so tryMerge doesn't have to be
//       called twice
SchedulerType SegmentCandidateFinder::deriveSchedulerType(
    SegmentedGroup* group) {
  FUSER_PERF_SCOPE("SegmentCandidateFinder::deriveSchedulerType");
  if (options_.custom_should_merge_groups != nullptr) {
    // We don't need to generate a SchedulerType for multidevice segments at
    // this moment
    return SchedulerType::None;
  }
  auto scheduler_type = tryMerge(segmented_fusion_.get(), runtimeInfo(), group);
  NVF_ERROR(
      scheduler_type != SchedulerType::None,
      "Can not find a scheduler to schedule fusion segment");
  return scheduler_type;
}

SegmentCandidateFinder::SegmentCandidateFinder(
    std::unique_ptr<Fusion> fusion,
    const KernelArgumentHolder& inputs,
    SegmentCandidateFinderOptions options,
    bool multi_device)
    : options_(options), runtime_inputs_(inputs) {
  FUSER_PERF_SCOPE("SegmentCandidateFinder::SegmentCandidateFinder");
  NVF_ERROR(
      options_.custom_should_merge_groups == nullptr ||
          (!options_.run_translate_welford &&
           !options_.run_combine_reductions && options_.run_herrmann_merge &&
           options_.run_final_merge),
      "Invalid Segmenter options");
  segmented_fusion_ = std::make_unique<SegmentedFusion>(std::move(fusion));

  // Conditionally initialize runtime_info_ based on multi_device
  if (!multi_device) {
    runtime_info_.emplace(segmented_fusion_->completeFusion(), inputs);
  }

  privatizeUpcast();
  findSegments();
}

// Add runtimeInfo() accessor with validation
SchedulerRuntimeInfo& SegmentCandidateFinder::runtimeInfo() {
  NVF_ERROR(
      runtime_info_.has_value(),
      "runtime_info_ is not available. This function should not be called in multi-device segmentation.");
  return *runtime_info_;
}

void SegmentCandidateFinder::buildInitialSegments() {
  FUSER_PERF_SCOPE("SegmentCandidateFinder::buildInitialSegments");
  groups().clear();
  edges().clear();

  // TODO: Make traversal items local to this function.
  // Need this for initialization of the DAG that is process
  std::unordered_map<Expr*, SegmentedGroup*> expr2group;

  // Initialize DAG, convert each expr to a segment group
  auto exprs = completeFusion()->exprs();
  for (auto expr : exprs) {
    if (!ir_utils::isScalarOp(expr)) {
      auto new_group = segmented_fusion_->newGroup(expr);
      expr2group.insert(std::make_pair(expr, new_group));
    }
  }

  // TODO(wujingyue): remove singleton groups that are forwarded. They are
  // useless and cause duplication.
  forwardInputs();

  // Create edges between the Exprs. Mark inputs and outputs of the fusion.
  for (auto expr : exprs) {
    // No group created for scalar ops
    if (ir_utils::isScalarOp(expr)) {
      continue;
    }

    if (excluded_inp_unary_exprs_.has(expr)) {
      continue;
    }

    SegmentedGroup* expr_group = expr2group.at(expr);
    for (auto inp : expr->inputs()) {
      if (isFusionInput(inp)) {
        expr_group->input_vals_.pushBack(inp);
        auto aux_group = input2group_.at(inp);
        segmented_fusion_->connectGroups(aux_group, expr_group, inp);
        continue;
      }

      // Could be something like a constant scalar, definition is nullptr, but
      // isn't an "input" to the fusion. At least not one provided by an
      // external source.
      if (inp->definition() == nullptr) {
        continue;
      }

      // No group created for scalar ops since they may need to be duplicated
      //  to avoid scalar edges. They are handled in resolveScalarsInGroup
      if (inp->isScalar()) {
        continue;
      }

      auto def_group = expr2group.at(inp->definition());
      segmented_fusion_->connectGroups(def_group, expr_group, inp);
    }
    for (auto out : expr->outputs()) {
      if (out->isFusionOutput()) {
        expr_group->output_vals_.pushBack(out);
      }
    }
  }
}

void SegmentCandidateFinder::trySetUpMerge(
    SegmentedGroup* group,
    std::vector<SegmentedGroup::NeighborGroup> candidates) {
  FUSER_PERF_SCOPE("SegmentCandidateFinder::trySetUpMerge");
  if (group->merged_ || group->exprs_.empty()) {
    return;
  }

  if (candidates.empty()) {
    candidates = group->getMergeCandidates();
  }

  if (candidates.empty()) {
    return;
  }

  auto candidate_it = candidates.begin();
  while (candidate_it != candidates.end() &&
         !codeGenSupportedMerge(group, candidate_it->group)) {
    candidate_it++;
  }
  if (candidate_it == candidates.end()) {
    return;
  }

  to_merge_.emplace_back(group);
  to_merge_.emplace_back(candidate_it->group);

  group->merged_ = true;
  group->merge_with_ = candidate_it->group;
  group->merge_through_ = candidate_it->edge;

  candidate_it->group->merged_ = true;
  candidate_it->group->merge_with_ = group;
  candidate_it->group->merge_through_ = candidate_it->edge;
}

void SegmentCandidateFinder::resolveForwardedInputs() {
  FUSER_PERF_SCOPE("SegmentCandidateFinder::resolveForwardedInputs");
  for (Val* forwarded_input : forwarded_fusion_inputs_) {
    if (forwarded_input->isFusionInput()) {
      // Nothing to resolve.
      continue;
    }

    if (forwarded_input->isScalar()) {
      // Scalar forwarded inputs will be resolved after this loop.
      // resolveNonscalarForwardedInput resolves only non-scalar ones because
      // consumer_edges of a scalar input is always empty due to
      // `removeScalarEdges`.
      continue;
    }

    resolveNonscalarForwardedInput(forwarded_input);
    // aux_group will be removed from segmented_fusion_ by
    // cleanupForwardedInputs.
  }

  // Un-forward scalar inputs unconditionally.
  for (SegmentedGroup* group : segmented_fusion_->groups()) {
    std::vector<Val*> forwarded_scalar_inputs;
    for (Val* input_val : group->input_vals_) {
      if (!input_val->isFusionInput() && input_val->isScalar()) {
        forwarded_scalar_inputs.push_back(input_val);
      }
    }

    group->input_vals_ = IterVisitor::getInputsTo(group->inputs());
    auto input_exprs = StmtSort::getExprsTo(forwarded_scalar_inputs);
    // Insert those expressions at the beginning of the group
    group->exprs_.insert(
        group->exprs_.begin(), input_exprs.begin(), input_exprs.end());
  }
}

void SegmentCandidateFinder::findSegments() {
  FUSER_PERF_SCOPE("SegmentCandidateFinder::findSegments");

  buildInitialSegments();

  validateIfDebug();

  auto has_welford_ops =
      ir_utils::hasOpsOfType<WelfordOp>(segmented_fusion_->completeFusion());

  if (options_.run_translate_welford && has_welford_ops) {
    if (TranslateApplicableWelford::run(
            segmented_fusion_.get(), runtime_inputs_)) {
      // If modified, rebuild segments as existing expressions may be
      // pulled into welford groups
      buildInitialSegments();
    }
  }

  validateIfDebug();

  for (auto group : groups()) {
    if (!group->outputs().empty()) {
      // Set SchedulerType in case single reduction kernels were left out
      group->setSchedulerType(deriveSchedulerType(group));
    }
  }

  // Remove all scalar edges since they do not represent actual
  //  dependency among segmented groups.
  removeScalarEdges();

  // Run pre-merge heuristics
  MergeUpAndDownCast::run(this);
  validateIfDebug(true);

  if (options_.run_combine_reductions && CombineReductions::shouldRun(this)) {
    CombineReductions::run(this);
  }

  validateIfDebug();

  if (options_.run_herrmann_merge) {
    bool merged_nodes = true;
    // Initial merge iteration
    while (merged_nodes) {
      resetLevels();

      // Try preferred merge first
      for (auto& [group, neighbor] :
           PreferredMergeCandidatePicker::get(groups())) {
        trySetUpMerge(group, {neighbor});
      }

      // If there are preferred groups to merge, merge them first
      // without considering the rest of groups
      if (to_merge_.empty()) {
        for (auto& group : groups()) {
          trySetUpMerge(group);
        }
      }

      if (to_merge_.empty()) {
        merged_nodes = false;
      }

      mergeNodes();

      validateIfDebug();
    }
  }

  validateIfDebug();

  if (options_.run_final_merge) {
    // TODO: consider interleaving herrmman merge and bruteforce merge, as
    // bruteforce merge can introduce opportunities for more herrmann merge
    finalMerge();
  }

  validateIfDebug();

  // Resolve all the input expressions needed in each group
  resolveForwardedInputs();

  // Do not require segments to be disjoint because, due to
  // resolveForwardedInputs, the graph may not be disjoint as some unary exprs
  // from fusion inputs may be shared in multiple groups.
  validateIfDebug(/*require_disjoint=*/false);

  // Forwarded input groups are no longer used. Clean them up.
  cleanupForwardedInputs();

  finalize();

  // run reset levels to validate the final graph is a DAG. reset levels will
  // fail if not.
  resetLevels();

  if (isDebugDumpEnabled(DebugDumpOption::FusionSegmentsDrawing)) {
    segmented_fusion_->draw();
  }
}

void SegmentCandidateFinder::privatizeUpcast() {
  // Insert castOp to complete_fusion_
  FusionGuard fg(segmented_fusion_->complete_fusion_.get());

  const auto exprs = segmented_fusion_->complete_fusion_->exprs();

  for (auto expr : exprs) {
    if (!ir_utils::isTvOp(expr)) {
      continue;
    }

    for (const auto i : arange(expr->inputs().size())) {
      auto maybe_upcast_out_tv = dynamic_cast<TensorView*>(expr->input(i));
      if (maybe_upcast_out_tv == nullptr) {
        continue;
      }

      // Check if the input is an output of an upcast op
      auto maybe_upcast_op =
          dynamic_cast<UnaryOp*>(maybe_upcast_out_tv->definition());
      if (maybe_upcast_op == nullptr ||
          maybe_upcast_op->getUnaryOpType() != UnaryOpType::Cast) {
        continue;
      }

      auto precisions =
          ir_utils::getPrecisionOfProducerConsumerTensors(maybe_upcast_op);
      if (!precisions.has_value() || precisions->first >= precisions->second) {
        continue;
      }

      // Check if there's multiple uses of the upcast output
      auto uses_of_upcast_out_tv = maybe_upcast_out_tv->uses();
      if (uses_of_upcast_out_tv.size() < 2) {
        continue;
      }

      // If this is the first use of the upcast output, keep it as is
      if (expr == uses_of_upcast_out_tv.front()) {
        continue;
      }

      auto upcast_out_tv_clone =
          castOp(maybe_upcast_out_tv->dtype(), maybe_upcast_op->input(0));
      expr = ir_utils::replaceValInExprInputs(
          expr, maybe_upcast_out_tv, upcast_out_tv_clone);

      privatized_upcast_ops_[maybe_upcast_op].insert(
          upcast_out_tv_clone->definition()->as<UnaryOp>());
    }
  }
}

void SegmentCandidateFinder::revertPrivatizedUpcast(SegmentedGroup* group) {
  // If a given consumer edge is a duplicate of another edge of the
  // same producer group, remove the given edge from both the producer
  // and consumer groups.
  auto maybe_deduplicate_edge =
      [](SegmentedEdge* maybe_duplicated_consumer_edge) {
        SegmentedGroup* producer_group = maybe_duplicated_consumer_edge->from;

        auto same_edge_it = std::find_if(
            producer_group->consumer_edges.begin(),
            producer_group->consumer_edges.end(),
            [&](SegmentedEdge* consumer_edge) {
              return consumer_edge != maybe_duplicated_consumer_edge &&
                  *consumer_edge == *maybe_duplicated_consumer_edge;
            });

        if (same_edge_it == producer_group->consumer_edges.end()) {
          return;
        }

        // maybe_duplicated_consumer_edge is redundant. Remove it from the
        // from and the two groups
        auto consumer_edge_to_remove = std::find(
            producer_group->consumer_edges.begin(),
            producer_group->consumer_edges.end(),
            maybe_duplicated_consumer_edge);
        NVF_ERROR(
            consumer_edge_to_remove != producer_group->consumer_edges.end());
        producer_group->consumer_edges.erase(consumer_edge_to_remove);

        SegmentedGroup* consumer_group = maybe_duplicated_consumer_edge->to;
        auto producer_edge_to_remove = std::find(
            consumer_group->producer_edges.begin(),
            consumer_group->producer_edges.end(),
            maybe_duplicated_consumer_edge);
        NVF_ERROR(
            producer_edge_to_remove != consumer_group->producer_edges.end());
        consumer_group->producer_edges.erase(producer_edge_to_remove);
      };

  // Replace old_expr with new_expr if found in a given group. Return
  // true if replaced.
  auto maybe_replace =
      [](SegmentedGroup* group, Expr* old_expr, Expr* new_expr) -> bool {
    auto it = std::find(group->exprs_.begin(), group->exprs_.end(), old_expr);
    if (it != group->exprs_.end()) {
      *it = new_expr;
      return true;
    } else {
      return false;
    }
  };

  for (const auto& [original_upcast, clones] : privatized_upcast_ops_) {
    std::vector<UnaryOp*> upcast_in_group;
    Val* upcast_val_to_keep = nullptr;
    for (auto uop : ir_utils::filterByType<UnaryOp>(group->exprs())) {
      if (uop != original_upcast && !clones.count(uop)) {
        continue;
      }

      upcast_in_group.push_back(uop);

      auto upcast_tv = uop->out();

      // Prefer the original upcast if found
      if (upcast_val_to_keep == nullptr ||
          upcast_tv == original_upcast->out()) {
        upcast_val_to_keep = upcast_tv;
      }
    }

    if (upcast_in_group.size() < 2) {
      continue;
    }

    for (auto uop : upcast_in_group) {
      Val* upcast_val_to_replace = uop->out();
      if (upcast_val_to_replace == upcast_val_to_keep) {
        // Keep this uop as is since its output replaces the other
        // upcast outputs
        continue;
      }

      NVF_ERROR(
          upcast_val_to_replace->uses().size() == 1,
          "Multiple use of replicated upcast tensor found: ",
          toDelimitedString(upcast_val_to_replace->uses()));

      auto use_of_upcast_val_to_replace = upcast_val_to_replace->uses().at(0);

      auto updated_expr = ir_utils::replaceValInExprInputs(
          use_of_upcast_val_to_replace,
          upcast_val_to_replace,
          upcast_val_to_keep);

      // Replace use_of_upcast_val_to_replace with
      // updated_expr. use_of_upcast_val_to_replace must be in the
      // same group of its consumer groups
      if (!maybe_replace(group, use_of_upcast_val_to_replace, updated_expr)) {
        for (auto consumer_edge : group->consumer_edges) {
          if (maybe_replace(
                  consumer_edge->to,
                  use_of_upcast_val_to_replace,
                  updated_expr)) {
            break;
          }
        }
      }

      // Update a consumer edge if its val is
      // upcast_val_to_replace. Again, there must be at most one such
      // edge.
      SegmentedEdge* consumer_edge_to_update = nullptr;
      for (auto consumer_edge : group->consumer_edges) {
        if (consumer_edge->val == upcast_val_to_replace) {
          NVF_ERROR(
              consumer_edge_to_update == nullptr,
              "Multiple consumer edges using ",
              upcast_val_to_replace->toString(),
              " found");
          consumer_edge->val = upcast_val_to_keep;
          consumer_edge_to_update = consumer_edge;
        }
      }

      // Now that the consumer edge is updated, it may be a duplicate
      // of an exising edge. Remove if so.
      if (consumer_edge_to_update != nullptr) {
        maybe_deduplicate_edge(consumer_edge_to_update);
      }

      std::erase(group->exprs_, uop);

      // Note that it should not be necessary to do anything with
      // group->output_vals since the inserted upcast ops should never produce
      // fusion outputs.
    }
  }
}

// Decides whether we should forward an input (or a forwarded input) of a
// fusion. Currently, we forward an input only when its single use is a UnaryOp.
// Therefore, this function returns `v`'s single unary use or nullptr if it
// decides not to forward.
UnaryOp* shouldForward(Val* v) {
  const std::vector<Expr*>& uses = v->uses();
  // Just allow stripping out input with single use.
  // Stripping out multi-used inputs can lead to:
  // (1) Fragmentation of the DAG, increased segments, see test in #1301.
  // (2) Miss detection of persistent buffers, see issue #1607.
  if (uses.size() != 1) {
    return nullptr;
  }

  auto* unary_use = dynamic_cast<UnaryOp*>(uses.front());
  if (unary_use == nullptr) {
    return nullptr;
  }

  // Don't forward an input to an output yet. Doing that would lead to an empty
  // group that ought to work in theory but doesn't work in practice with the
  // downstream logic. See #1813 for an example.
  if (unary_use->out()->isFusionOutput()) {
    return nullptr;
  }

  // prevent forward to a SegmenterSet, which could cause unary op forward to a
  // no-op segment. See issue: https://github.com/NVIDIA/Fuser/issues/2658
  if (std::any_of(
          unary_use->out()->uses().begin(),
          unary_use->out()->uses().end(),
          [](const Expr* next_use) {
            if (const LoadStoreOp* use =
                    dynamic_cast<const LoadStoreOp*>(next_use)) {
              if (use->opType() == LoadStoreOpType::SegmenterSet) {
                return true;
              }
            }
            return false;
          })) {
    return nullptr;
  }

  return unary_use;
}

void SegmentCandidateFinder::forwardInputs() {
  excluded_inp_unary_exprs_ = {};
  input2group_.clear();

  std::vector<Val*> original_fusion_inputs = completeFusion()->inputs();

  std::vector<Val*> factory_created_vals;
  for (auto expr : completeFusion()->exprs()) {
    if (!getenv("DISABLE_FORWARD_FULL") && expr->isA<FullOp>() &&
        !expr->as<FullOp>()->output(0)->isFusionOutput()) {
      original_fusion_inputs.push_back(expr->output(0));
      excluded_inp_unary_exprs_.pushBack(expr);
      factory_created_vals.push_back(expr->output(0));
    }
  }

  // "Terminating" outputs from the excluded input unary exprs, these will be
  // treated as complete fusion inputs.
  VectorOfUniqueEntries<Val*> forwarded_inputs;
  {
    std::deque<UnaryOp*> to_visit;
    for (Val* inp : original_fusion_inputs) {
      if (UnaryOp* unary_use = shouldForward(inp)) {
        to_visit.push_back(unary_use);
      }
    }

    while (!to_visit.empty()) {
      UnaryOp* uop = to_visit.front();
      to_visit.pop_front();

      if (UnaryOp* unary_use = shouldForward(uop->out())) {
        to_visit.push_back(unary_use);
      } else {
        // We cannot extend the chain of unary ops, so we finalize this chain by
        // saving its output as a forwarded input.
        forwarded_inputs.pushBack(uop->out());
      }
      // Either way, `uop` is excluded from merging until
      // `resolveNonscalarForwardedInput` adds it back to one of the segments.
      excluded_inp_unary_exprs_.pushBack(uop);
    }
  }

  // Stop traversing back at factory vals (and fusion inputs)
  auto excluded_fusion_inputs = InputsOf::getInputsTo(
      {forwarded_inputs.begin(), forwarded_inputs.end()},
      original_fusion_inputs);

  // List of vals to treat as complete fusion inputs for segmentation
  // forwarded_fusion_inputs_ = completeFusion()->inputs();
  forwarded_fusion_inputs_ = original_fusion_inputs;

  forwarded_fusion_inputs_.erase(
      std::remove_if(
          forwarded_fusion_inputs_.begin(),
          forwarded_fusion_inputs_.end(),
          [&excluded_fusion_inputs](Val* inp) {
            return std::find(
                       excluded_fusion_inputs.begin(),
                       excluded_fusion_inputs.end(),
                       inp) != excluded_fusion_inputs.end();
          }),
      forwarded_fusion_inputs_.end());

  forwarded_fusion_inputs_.insert(
      forwarded_fusion_inputs_.end(),
      forwarded_inputs.begin(),
      forwarded_inputs.end());

  // Insert auxiliary groups to use group dependency on inputs as well
  for (auto input : forwarded_fusion_inputs_) {
    auto new_group = segmented_fusion_->newGroup();
    input2group_.insert({input, new_group});
  }
}

void SegmentCandidateFinder::cleanupForwardedInputs() {
  FUSER_PERF_SCOPE("SegmentCandidateFinder::cleanupForwardedInputs");
  std::unordered_set<SegmentedGroup*> input_groups;
  for (auto input : forwarded_fusion_inputs_) {
    input_groups.insert(input2group_.at(input));
  }
  eraseGroups(input_groups);

  excluded_inp_unary_exprs_ = {};
  forwarded_fusion_inputs_.clear();
  input2group_.clear();
}

std::vector<SegmentedGroup*> SegmentCandidateFinder::getAuxiliaryInputGroups()
    const {
  std::vector<SegmentedGroup*> aux_groups;
  aux_groups.reserve(input2group_.size());
  std::ranges::transform(input2group_, aux_groups.begin(), [](const auto& kv) {
    return kv.second;
  });
  return aux_groups;
}

void SegmentCandidateFinder::finalMerge() {
  FUSER_PERF_SCOPE("SegmentCandidateFinder::finalMerge");
  auto producer_check = getGroupDependency();

  bool merged_nodes = true;
  while (merged_nodes) {
    // Iterate all groups and check if a group
    //  can merge with one of its consumers
    for (auto producer_group : groups()) {
      if (producer_group->exprs_.empty()) {
        continue;
      }
      // Populate consumers and their corresponding consumer edges
      std::unordered_map<SegmentedGroup*, SegmentedEdge*> consumer_edge_map;
      std::vector<SegmentedGroup*> all_consumers_of_producer_group;
      for (auto consumer : producer_group->consumer_edges) {
        // Since this is the last fusion pass, we can enable fusion through
        // outputs. Priority of this was decreased because if the only
        // connection between groups is an output node, best case scenario we
        // can save a single pass in memory. Where if it wasn't an output it
        // would be two passes.
        consumer_edge_map.insert({consumer->to, consumer});
      }
      // Populate all consumers from the map to avoid duplicate
      std::transform(
          consumer_edge_map.begin(),
          consumer_edge_map.end(),
          std::back_inserter(all_consumers_of_producer_group),
          [](auto& it) { return it.first; });

      for (auto consumer : all_consumers_of_producer_group) {
        if (!producer_check->isConsumerOfAny(
                consumer, all_consumers_of_producer_group) &&
            codeGenSupportedMerge(producer_group, consumer)) {
          to_merge_.emplace_back(producer_group);
          to_merge_.emplace_back(consumer);
          producer_group->merged_ = true;
          producer_group->merge_with_ = consumer;
          producer_group->merge_through_ = consumer_edge_map.at(consumer);
          consumer->merged_ = true;
          consumer->merge_with_ = producer_group;
          consumer->merge_through_ = producer_group->merge_through_;
          break;
        }
      }

      // Only want to merge one pair at a time so break if found any
      if (!to_merge_.empty()) {
        break;
      }
    }

    if (to_merge_.empty()) {
      merged_nodes = false;
    } else {
      NVF_ERROR(
          to_merge_.size() == 2, "merging more than 2 nodes in final iter");
      mergeNodes();
    }
  }
}

void SegmentCandidateFinder::resolveScalarsInGroup(SegmentedGroup* group) {
  std::vector<Val*> to_visit;
  std::unordered_set<Val*> visited;

  const auto processTV = [&to_visit](TensorView* tv) {
    for (auto id : TensorDomain::noReductions(tv->getMaybeRootDomain())) {
      to_visit.push_back(id->getMaybeExpandedExtent());
    }
    if (tv->domain()->hasRoot()) {
      // traverse from root to logical and inspect all Expr attrs and outputs
      std::vector<Val*> all_vals;
      for (const auto id_expr : StmtSort::getExprsBetween(
               {tv->getRootDomain().begin(), tv->getRootDomain().end()},
               {tv->getLogicalDomain().begin(),
                tv->getLogicalDomain().end()})) {
        all_vals.insert(
            all_vals.end(), id_expr->inputs().begin(), id_expr->inputs().end());
        all_vals.insert(
            all_vals.end(),
            id_expr->outputs().begin(),
            id_expr->outputs().end());
        for (const auto attr : id_expr->attributes()) {
          if (attr && attr->isVal()) {
            all_vals.push_back(attr->asVal());
          }
        }
        for (const auto val : all_vals) {
          if (val->isScalar()) {
            to_visit.push_back(val);
          } else if (const auto id = dynamic_cast<IterDomain*>(val)) {
            to_visit.push_back(id->getMaybeExpandedExtent());
          }
        }
      }
    }
  };

  // Segment TensorView inputs will have their logical extents available, so we
  // avoid adding them as separate scalar inputs.
  for (auto e : group->producer_edges) {
    if (const auto tv = dynamic_cast<TensorView*>(e->val)) {
      for (auto id : TensorDomain::noReductions(tv->getLogicalDomain())) {
        visited.insert(id->getMaybeExpandedExtent());
      }
    }
  }

  // Collect all scalar uses in the group
  for (auto expr : group->exprs()) {
    for (auto input : expr->inputs()) {
      if (input->isScalar()) {
        to_visit.push_back(input);
      } else if (auto tv = dynamic_cast<TensorView*>(input); tv &&
                 std::none_of(group->producer_edges.begin(),
                              group->producer_edges.end(),
                              [&tv](SegmentedEdge* e) {
                                return e->val == tv;
                              })) {
        // Intermediate group inputs (producer edges) will have their logical
        // domain reassigned as the root domain, so there is no need to process
        // them. Tensors computed inside this group will need processing,
        // however, as their root->logical transforms must be computed in this
        // group.
        processTV(tv);
      }
    }
    for (auto attr : expr->attributes()) {
      auto attr_val = dynamic_cast<Val*>(attr);
      if (!attr_val) {
        continue;
      }
      if (attr_val->isScalar()) {
        to_visit.push_back(attr_val);
      } else if (auto tv = dynamic_cast<TensorView*>(attr_val)) {
        processTV(tv);
      }
    }
    for (auto output : expr->outputs()) {
      // We must be able to compute output extents for expression, so here we
      // ensure the scalars involved are all available to this group
      if (auto tv = dynamic_cast<TensorView*>(output)) {
        processTV(tv);
      }
    }
  }

  // Keep track of composite fusion inputs used in this group
  std::unordered_set<Val*> input_set;
  for (auto inp : group->input_vals_) {
    input_set.insert(inp);
    if (auto tv = dynamic_cast<TensorView*>(inp)) {
      for (IterDomain* id :
           TensorDomain::noReductions(tv->getLogicalDomain())) {
        // Extents of inputs will already be bound. This prevents adding them
        // as redundant inputs.
        input_set.insert(id->getMaybeExpandedExtent());
      }
    }
  }

  // Record and append all missing scalar exprs at the end.
  std::vector<Expr*> exprs_to_add;

  // Do a stack based traversal of the scalar ops to avoid
  //  combinatorial duplication of exprs.
  while (!to_visit.empty()) {
    auto stack_top_val = to_visit.back();
    if (visited.count(stack_top_val)) {
      to_visit.pop_back();
    } else if (stack_top_val->definition() == nullptr) {
      // A scalar without def can be a scalar, a tensor dim,
      //  or a composite fusion input
      // The first two cases are handled in finalize(),
      //  the last case needs to add new input_val to this group.
      visited.insert(stack_top_val);
      // If this is a composite fusion scalar input, make sure this group has it
      if (stack_top_val->isFusionInput() && !input_set.count(stack_top_val)) {
        group->input_vals_.pushBack(stack_top_val);
        input_set.insert(stack_top_val);
      }
      to_visit.pop_back();
    } else {
      // A scalar with an actual definition
      auto definition_expr = stack_top_val->definition();
      bool all_inputs_visited = true;
      // If any of the inputs are not visited, visit them first
      for (auto input : definition_expr->inputs()) {
        if (!visited.count(input)) {
          all_inputs_visited = false;
          to_visit.push_back(input);
        }
      }
      // This node is ready to be visited
      if (all_inputs_visited) {
        // Collect the defining expr to insert into group
        exprs_to_add.push_back(definition_expr);
        visited.insert(stack_top_val);
        to_visit.pop_back();
      }
    }
  }

  // Add all the defining expr to the group
  for (auto expr : exprs_to_add) {
    group->exprs_.push_back(expr);
  }
}

SegmentedGroup* SegmentCandidateFinder::createInputGroup(Val* forwarded_input) {
  SegmentedGroup* group = segmented_fusion_->newGroup();
  for (auto inp : IterVisitor::getInputsTo({forwarded_input})) {
    if (std::ranges::find(completeFusion()->inputs(), inp) !=
        completeFusion()->inputs().end()) {
      group->input_vals_.pushBack(inp);
    }
  }
  group->exprs_ = StmtSort::getExprsTo({forwarded_input});
  return group;
}

void SegmentCandidateFinder::resolveNonscalarForwardedInput(
    Val* forwarded_input) {
  SegmentedGroup* aux_group = input2group_.at(forwarded_input);
  NVF_ERROR(aux_group->producer_edges.empty());

  GroupSet consumers;
  for (SegmentedEdge* edge : aux_group->consumer_edges) {
    consumers.pushBack(edge->to);
  }

  for (SegmentedGroup* consumer : consumers) {
    SegmentedGroup* input_group = createInputGroup(forwarded_input);
    std::vector<SegmentedEdge*> edges_to_remove;
    std::vector<SegmentedEdge*> producer_edge_copy = consumer->producer_edges;
    // Use a copy to iterate over edges as connect group can invalidate the
    // original iterator
    for (SegmentedEdge* edge : producer_edge_copy) {
      if (edge->from == aux_group && edge->val == forwarded_input) {
        // Create new edges before removing old ones
        segmented_fusion_->connectGroups(
            input_group, consumer, forwarded_input);
        // Now safe to remove old edges
        edges_to_remove.push_back(edge);
      }
    }
    for (auto edge_to_remove : edges_to_remove) {
      segmented_fusion_->removeEdge(edge_to_remove);
    }
    consumer->input_vals_.erase(forwarded_input);

    if (codeGenSupportedMerge(input_group, consumer)) {
      NVF_ERROR(to_merge_.empty());
      to_merge_.push_back(input_group);
      to_merge_.push_back(consumer);
      mergeNodes();
    }
  }
}

void SegmentCandidateFinder::removeScalarEdges() {
  FUSER_PERF_SCOPE("SegmentCandidateFinder::removeScalarEdges");
  // Remove all scalar edges between groups
  //  They may have been created by welford
  //   translation.
  //  we will not need them after scalar
  //  resolution

  // Collect all scalar edges first since removeEdge modifies the edge lists
  std::vector<SegmentedEdge*> scalar_edges;
  for (auto edge : edges()) {
    if (edge->val->isScalar()) {
      scalar_edges.push_back(edge);
    }
  }

  // Remove each scalar edge through the proper API
  for (auto edge : scalar_edges) {
    segmented_fusion_->removeEdge(edge);
  }
}

void SegmentCandidateFinder::finalize() {
  FUSER_PERF_SCOPE("SegmentCandidateFinder::finalize");
  // Remove unconnected groups
  groups().erase(
      std::remove_if(
          groups().begin(),
          groups().end(),
          [](SegmentedGroup* sg) {
            return sg->producer_edges.empty() && sg->consumer_edges.empty() &&
                sg->output_vals_.empty();
          }),
      groups().end());

  // Add group labeling
  int i = 0;
  for (auto it = groups().begin(); it != groups().end(); it++, i++) {
    deDuplicateScalarExprs((*it)->exprs_);
    (*it)->setID(i);
  }

  // TODO: too many things are currently abstracted under the term
  //  finalize. Need to re-structure in a follow up.

  // Finalize connections between segmented groups
  segmented_fusion_->finalize();

  // Resolve all the scalar expressions needed in each group
  for (auto group : segmented_fusion_->groups()) {
    resolveScalarsInGroup(group);
  }

  for (auto group : segmented_fusion_->groups()) {
    revertPrivatizedUpcast(group);
  }

  // Finalize each group, fill in the missing inputs, i.e. tensor dims.
  for (auto g : groups()) {
    g->setSchedulerType(deriveSchedulerType(g));
    g->finalize();
  }
}

GroupDependencyAnalysis* SegmentCandidateFinder::getGroupDependency() {
  if (!group_dependency_) {
    group_dependency_ =
        std::make_unique<GroupDependencyAnalysis>(segmented_fusion_.get());
  }
  return group_dependency_->as<GroupDependencyAnalysis>();
}

std::unique_ptr<HeuristicParams> SegmentedFusion::makeInitialHeuristicParams(
    SegmentedGroup* sg,
    SchedulerRuntimeInfo& runtime_info) {
  // This will be the first time each group is scheduled. So we'd want to
  //  construct the cache data here.
  auto heuristic_data_cache_ptr = std::make_unique<HeuristicDataCache>();
  auto heuristic_data_cache = heuristic_data_cache_ptr.get();
  setCachedHeuristicDataFor(sg, std::move(heuristic_data_cache_ptr));
  return SchedulerEntry::makeSchedulerInstance(sg->schedulerType())
      ->computeHeuristics(
          runtime_info.fusion(), runtime_info, heuristic_data_cache);
}

HeuristicDataCache* SegmentedFusion::getCachedHeuristicDataFor(
    SegmentedGroup* group) {
  auto data_it = heuristic_data_cache_.find(group);
  if (data_it == heuristic_data_cache_.end()) {
    return nullptr;
  }
  return data_it->second.get();
}

void SegmentedFusion::setCachedHeuristicDataFor(
    SegmentedGroup* group,
    std::unique_ptr<HeuristicDataCache> data) {
  NVF_ERROR(!heuristic_data_cache_.count(group));
  heuristic_data_cache_[group] = std::move(data);
}

void SegmentedFusion::validateDisjoint() const {
  FUSER_PERF_SCOPE("SegmentCandidateFinder::validateDisjoint");
  // Make sure it's disjoint. This property is not maintained after
  // the finalization as some of UnaryOp exprs using inputs may be
  // shared between multiple groups.
  std::unordered_set<Expr*> exprs;

  for (auto group : groups()) {
    if (group->merged_ || group->exprs().empty()) {
      continue;
    }

    for (auto expr : group->exprs()) {
      // Allow scalar exprs to exist in multiple groups
      if (ir_utils::isScalarOp(expr)) {
        continue;
      }
      NVF_ERROR(
          exprs.insert(expr).second,
          "Duplicate expression detected: ",
          expr->toString());
    }
  }
}

namespace {

//! A thin traversal class that collects all the tensorviews
//!  that could cast to fp16 or bf16 if they were segmented edges.
//!  The selected values are currently defined as all the
//!  tensorviews that
//!     1. are not complete fusion input/output,
//!     2. have a use chain that ends with a fp16
//!         complete fusion output
//!     3. are fp32 datatype
class ForceHalfAnnotation : public IterVisitor {
 public:
  static std::unordered_set<TensorView*> getFP16AnnotatedSet(Fusion* fusion) {
    ForceHalfAnnotation annotation;
    std::vector<Val*> fp16_outputs;
    auto& cast_to_type = annotation.cast_to_type_;
    auto other_half_type =
        cast_to_type == DataType::Half ? DataType::BFloat16 : DataType::Half;
    std::copy_if(
        fusion->outputs().begin(),
        fusion->outputs().end(),
        std::back_inserter(fp16_outputs),
        [&cast_to_type, &other_half_type](auto* val) {
          auto dtype = val->getDataType().value();
          if (cast_to_type) {
            NVF_ERROR(
                other_half_type != dtype,
                "Mix of BFloat16 and Float16 in the same graph is not supported.");
          }
          return val->template isA<TensorView>() &&
              val->getDataType().has_value() &&
              (val->getDataType().value() == DataType::Half ||
               val->getDataType().value() == DataType::BFloat16);
        });

    annotation.traverseTo(fp16_outputs);
    return annotation.force_fp16_tv_set_;
  }

 private:
  using IterVisitor::handle;

  void handle(TensorView* tv) override {
    auto dtype = tv->getDataType();
    if (dtype.has_value() && dtype.value() == DataType::Float &&
        !tv->isFusionOutput() && !tv->isFusionInput()) {
      force_fp16_tv_set_.insert(tv);
    }
  }

  std::unordered_set<TensorView*> force_fp16_tv_set_;
  std::optional<DataType> cast_to_type_ = std::nullopt;
};

} // namespace

void SegmentedFusion::annotateFP16IntermediateTensors() {
  force_fp16_tv_set_ =
      ForceHalfAnnotation::getFP16AnnotatedSet(complete_fusion_.get());
  for (auto out_tv :
       ir_utils::filterByType<TensorView>(complete_fusion_->outputs())) {
    if (out_tv) {
      auto dtype = out_tv->getDataType().value();
      if (dtype == DataType::Half || dtype == DataType::BFloat16) {
        force_half_precision_type_ = dtype;
      }
    }
  }
}

std::string toString(const SegmentCandidateFinderOptions& segment_options) {
  std::stringstream ss;
  ss << "segmentation phases {\n";
  if (segment_options.run_combine_reductions) {
    ss << "combine reductions\n";
  }
  if (segment_options.run_herrmann_merge) {
    ss << "herrmann merging\n";
  }
  if (segment_options.run_final_merge) {
    ss << "final merging\n";
  }
  ss << "\n}\n";
  return ss.str();
}

} // namespace nvfuser<|MERGE_RESOLUTION|>--- conflicted
+++ resolved
@@ -2155,7 +2155,6 @@
   NVF_ERROR(
       !groups_to_merge.empty(),
       "fusion segment :(mergeAllGivenGroups) tried to merge no groups");
-<<<<<<< HEAD
 
   const auto& aux_input_groups = getAuxiliaryInputGroups();
   std::vector<SegmentedGroup*> aux_groups_to_merge;
@@ -2170,8 +2169,6 @@
       aux_groups_to_merge.empty(),
       "Trying to merge auxiliary input groups: ",
       toDelimitedString(aux_groups_to_merge));
-=======
->>>>>>> e697ec92
 
   // Make a set to detect internal edges
   std::unordered_set<SegmentedGroup*> group_set(
