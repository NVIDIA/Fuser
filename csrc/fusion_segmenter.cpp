// clang-format off
/*
 * SPDX-FileCopyrightText: Copyright (c) 2023-present NVIDIA CORPORATION & AFFILIATES.
 * All rights reserved.
 * SPDX-License-Identifier: BSD-3-Clause
 */
// clang-format on
#include <algorithm>
#include <sstream>

#include <debug.h>
#include <disjoint_set.h>
#include <fusion.h>
#include <fusion_segmenter.h>
#include <instrumentation.h>
#include <ir/all_nodes.h>
#include <ir/cloner.h>
#include <ir/graphviz.h>
#include <ir/iostream.h>
#include <ir/utils.h>
#include <multidevice/utils.h>
#include <ops/alias.h>
#include <ops/arith.h>
#include <options.h>
#include <scheduler/debug_utils.h>
#include <scheduler/normalization_utils.h>
#include <transform_iter.h>

namespace nvfuser {

namespace {

using GroupSet = VectorOfUniqueEntries<SegmentedGroup*>;

// This helper function converts selected keys to their corresponding values.
// During serialization, we map pointers to an integer. For deserialization, we
// reverse the mapping from integers to pointers.
template <typename K, typename V, typename ContainerV, typename ContainerK>
std::vector<V> convertContainer(
    const ContainerV& all_values,
    const ContainerK& selected_keys) {
  std::vector<V> result;
  result.reserve(selected_keys.size());
  std::transform(
      selected_keys.begin(),
      selected_keys.end(),
      std::back_inserter(result),
      [&](K key) { return all_values.at(key); });
  return result;
}

} // namespace

flatbuffers::Offset<serde::SegmentedGroup> SegmentedGroup::serialize(
    flatbuffers::FlatBufferBuilder& builder,
    const std::unordered_map<Val*, int64_t>& vals_to_id_map,
    const std::unordered_map<Expr*, int64_t>& exprs_to_id_map,
    const std::unordered_map<SegmentedGroup*, int64_t>& groups_map,
    const std::unordered_map<SegmentedEdge*, int64_t>& edges_map) const {
  FUSER_PERF_SCOPE("SegmentedGroup::serialize");
  std::vector<int64_t> producer_edges_fb =
      convertContainer<SegmentedEdge*, int64_t>(edges_map, producer_edges);

  std::vector<int64_t> consumer_edges_fb =
      convertContainer<SegmentedEdge*, int64_t>(edges_map, consumer_edges);

  std::vector<int64_t> input_vals_fb =
      convertContainer<Val*, int64_t>(vals_to_id_map, input_vals_.vector());

  std::vector<int64_t> output_vals_fb =
      convertContainer<Val*, int64_t>(vals_to_id_map, output_vals_.vector());

  std::vector<int64_t> exprs_fb =
      convertContainer<Expr*, int64_t>(exprs_to_id_map, exprs_);

  // -1 corresponds with a nullptr value
  int64_t merge_with_segmented_group = -1;
  if (merge_with_ != nullptr) {
    merge_with_segmented_group = groups_map.at(merge_with_);
  }

  // -1 corresponds with a nullptr value
  int64_t merge_through_segmented_edge = -1;
  if (merge_through_ != nullptr) {
    merge_through_segmented_edge = edges_map.at(merge_through_);
  }

  return serde::CreateSegmentedGroupDirect(
      builder,
      &producer_edges_fb,
      &consumer_edges_fb,
      &input_vals_fb,
      &output_vals_fb,
      group_id_,
      toUnderlying(scheduler_type_),
      &exprs_fb,
      level_,
      merge_with_segmented_group,
      merge_through_segmented_edge,
      merged_);
}

void SegmentedGroup::deserialize(
    const serde::SegmentedGroup* buffer,
    const std::deque<Val*>& vals,
    const std::deque<Expr*>& exprs,
    const std::vector<SegmentedGroup*>& groups,
    const std::vector<SegmentedEdge*>& edges) {
  FUSER_PERF_SCOPE("SegmentedGroup::deserialize");
  NVF_ERROR(buffer != nullptr, "serde::SegmentedGroup is nullptr.");

  producer_edges = convertContainer<int64_t, SegmentedEdge*>(
      edges, *buffer->producer_edges());

  consumer_edges = convertContainer<int64_t, SegmentedEdge*>(
      edges, *buffer->consumer_edges());

  input_vals_ = convertContainer<int64_t, Val*>(vals, *buffer->input_vals());

  output_vals_ = convertContainer<int64_t, Val*>(vals, *buffer->output_vals());

  group_id_ = buffer->group_id();

  scheduler_type_ = static_cast<SchedulerType>(buffer->heuristic());

  exprs_ = convertContainer<int64_t, Expr*>(exprs, *buffer->exprs());

  level_ = buffer->level();

  // -1 corresponds with a nullptr value
  if (buffer->merge_with_segmented_group() != -1) {
    merge_with_ = groups.at(buffer->merge_with_segmented_group());
  }

  // -1 corresponds with a nullptr value
  if (buffer->merge_through_segmented_edge() != -1) {
    merge_through_ = edges.at(buffer->merge_through_segmented_edge());
  }

  merged_ = buffer->merged();
}

void SegmentedGroup::makeClonedFusion() {
  auto&& [ir_cloner, fusion_segment] = segmented_fusion_->makeFusion(this);
  NVF_ERROR(fusion_segment != nullptr, "Failed to create segmented fusion.");

  cloned_fusion_ = std::move(fusion_segment);

  // Map inputs for original fusion to the segmented fusion through IrCloner
  const std::vector<Val*>& complete_inputs =
      segmented_fusion_->completeFusion()->inputs();
  original_inputs_in_cloned_fusion_.reserve(complete_inputs.size());
  std::transform(
      complete_inputs.begin(),
      complete_inputs.end(),
      std::back_inserter(original_inputs_in_cloned_fusion_),
      [&complete_to_segment_map = ir_cloner](Val* v) {
        return complete_to_segment_map.clone(v);
      });
}

std::vector<SegmentedGroup::NeighborGroup> SegmentedGroup::getNeighborGroups() {
  std::vector<NeighborGroup> neighbors;
  for (auto inp : producer_edges) {
    if (inp->val->isFusionOutput() || inp->from->exprs_.empty()) {
      // Don't fuse across output nodes, would need to find another
      // path. See the comment in finalMerge.
      // Also, a fusion input group doesn't have any expr and should
      // not be merged
      continue;
    }
    neighbors.emplace_back(inp->from, inp);
  }
  for (auto out : consumer_edges) {
    if (out->val->isFusionOutput()) {
      // Don't fuse across output nodes, would need to find another
      // path. See the comment in finalMerge
      continue;
    }
    neighbors.emplace_back(out->to, out);
  }
  return neighbors;
}

std::vector<SegmentedGroup*> SegmentedGroup::getNeighbors() {
  std::vector<SegmentedGroup*> neighbors;
  auto neighbors_pair = getNeighborGroups();

  std::transform(
      neighbors_pair.begin(),
      neighbors_pair.end(),
      std::back_inserter(neighbors),
      [](auto& neighbor_group) { return neighbor_group.group; });
  return neighbors;
}

std::vector<SegmentedGroup::NeighborGroup> SegmentedGroup::
    getMergeCandidates() {
  // Don't look for candidates if already merged. Input groups should
  // be also ignored from the merge process
  if (merged_ || exprs_.empty()) {
    return {};
  }

  std::vector<NeighborGroup> neighbors = getNeighborGroups();

  // Can this node be merged with another? Check if neighbors are merged, if
  // so and merged neighbor is within 1 level or node merged with neighbor is
  // within 1 level, can't merge this node with anything else.
  bool can_merge_this = true;
  for (auto& neighbor : neighbors) {
    if (!neighbor.group->merged_) {
      continue;
    }
    if (std::abs(neighbor.group->level_ - level_) <= 1) {
      can_merge_this = false;
    }
    if (std::abs(neighbor.group->merge_with_->level_ - level_) <= 1) {
      can_merge_this = false;
    }
  }
  if (!can_merge_this) {
    return {};
  }

  std::vector<bool> can_merge(neighbors.size(), true);

  // Find neighbors with a level that is only 1 differant than this groups level
  for (const auto i : arange(neighbors.size())) {
    if (std::abs(neighbors[i].group->level_ - level_) > 1) {
      can_merge[i] = false;
    }
  }

  // Check neighbor of neighbors we're considering, if any of them are merged
  // with another node, make sure the resulting edge wouldn't have a level
  // difference of 1
  for (const auto i : arange(neighbors.size())) {
    if (!can_merge[i]) {
      continue;
    }

    for (auto neighbor_neighbor : neighbors[i].group->getNeighbors()) {
      // Don't check self
      if (neighbor_neighbor == neighbors[i].group) {
        continue;
      }
      if (neighbor_neighbor->merged_) {
        // check neighbor_neighbor level
        if (std::abs(neighbor_neighbor->level_ - level_) <= 1) {
          can_merge[i] = false;
        }
        if (std::abs(neighbor_neighbor->level_ - neighbors[i].group->level_) <=
            1) {
          can_merge[i] = false;
        }

        // check neighbor_neighber->merged_->level_
        if (std::abs(neighbor_neighbor->merge_with_->level_ - level_) <= 1) {
          can_merge[i] = false;
        }
        if (std::abs(
                neighbor_neighbor->merge_with_->level_ -
                neighbors[i].group->level_) <= 1) {
          can_merge[i] = false;
        }
      }
    }
  }

  std::vector<NeighborGroup> merge_candidates;
  for (const auto i : arange(neighbors.size())) {
    if (can_merge[i]) {
      merge_candidates.push_back(neighbors[i]);
    }
  }
  return merge_candidates;
}

// TODO: Reevaluate what's being done in finalize
void SegmentedGroup::finalize() {
  // Make sure all inputs and outputs of the group are now in input and output
  // vals respectively as they will be used to figure out ordering of groups for
  // the runtime

  for (auto producer_edge : producer_edges) {
    if (!producer_edge->val->isFusionInput()) {
      input_vals_.pushBack(producer_edge->val);
    }
  }

  std::unordered_set<Val*> input_set(input_vals_.begin(), input_vals_.end());

  for (auto i : input_vals_) {
    if (auto tv = dynamic_cast<TensorView*>(i)) {
      // We do not need to add scalars which are the extents of already-added
      // input TensorViews
      for (auto id : TensorDomain::noReductions(tv->getLogicalDomain())) {
        input_set.insert(id->getMaybeExpandedExtent());
      }
    }
  }

  for (auto expr : exprs_) {
    for (auto i : expr->inputs()) {
      if (i->isIntegralScalar() && i->definition() == nullptr &&
          !i->isConstScalar() && !i->isFusionInput() && !input_set.count(i) &&
          !(i->isA<NamedScalar>() &&
            (i->as<NamedScalar>()->getParallelDim() ||
             i->as<NamedScalar>()->getParallelIndex()))) {
        input_set.insert(i);
        input_vals_.pushBack(i);
      }
    }
  }

  // Outputs
  for (auto consumer_edge : consumer_edges) {
    if (!consumer_edge->val->isFusionOutput()) {
      output_vals_.pushBack(consumer_edge->val);
    }
  }

  // alias aware segmentation. we add inputs that are aliased by output
  // generated in this SegmentedGroup
  for (Val* output : output_vals_) {
    if (Val* aliased_input = segmented_fusion_->completeFusion()
                                 ->getOutputAlias(output)
                                 .aliased_io) {
      // aliasing currently only supported as output to input
      NVF_ERROR(
          aliased_input->isFusionInput(),
          "Aliased input ",
          aliased_input->toString(),
          " is not found in the complete fusion.");
      if (!input_set.count(aliased_input)) {
        input_set.insert(aliased_input);
        input_vals_.pushBack(aliased_input);
      }
    }
  }
}

std::ostream& operator<<(std::ostream& os, const SegmentedGroup* group) {
  os << toString(group->schedulerType()) << "{";
  auto expr_to_print = group->exprs();
  std::sort(
      expr_to_print.begin(),
      expr_to_print.end(),
      [](auto expr_a, auto expr_b) -> bool {
        return expr_a->name() < expr_b->name();
      });
  for (const auto i : arange(expr_to_print.size())) {
    os << expr_to_print[i]->name();
    if (i + 1 != expr_to_print.size()) {
      os << ", ";
    }
  }
  os << "}";
  if (group->isMerged()) {
    os << " (merged)";
  }
  return os;
}

void SegmentedGroup::print() const {
  debug() << this << std::endl;
}

std::string toString(const SegmentedGroup* group) {
  std::stringstream ss;
  ss << group;
  return ss.str();
}

std::ostream& operator<<(std::ostream& os, const SegmentedEdge* edge) {
  os << "e{ " << edge->from << " -> " << edge->to << "("
     << edge->val->toString() << ") }";
  return os;
}

void SegmentedEdge::print() const {
  debug() << this << std::endl;
}

std::string toString(const SegmentedEdge* edge) {
  std::stringstream ss;
  ss << edge;
  return ss.str();
}

std::unique_ptr<SegmentedFusion> SegmentedFusion::fromCompleteFusion(
    std::unique_ptr<Fusion> fusion_ptr,
    SchedulerType scheduler_type,
    const KernelArgumentHolder& runtime_inputs) {
  auto fusion = fusion_ptr.get();
  NVF_ERROR(
      !SegmentCandidateFinder::hasSegmentHints(fusion),
      "SegmentedFusion::fromCompleteFusion cannot be called on a fusion with segment hints!");

  // convert Welford to two-pass if option is enabled and the original heuristic
  // is persistent
  auto isPersistentScheduler = [&scheduler_type]() {
    return scheduler_type == SchedulerType::InnerPersistent ||
        scheduler_type == SchedulerType::OuterPersistent ||
        scheduler_type == SchedulerType::InnerOuterPersistent;
  };
  SegmentCandidateFinderOptions scfo;
  if (scfo.run_translate_welford && isPersistentScheduler()) {
    SegmentCandidateFinder::translateWelfordInFusion(fusion, runtime_inputs);
  }

  auto segmented_fusion_ptr =
      std::make_unique<SegmentedFusion>(std::move(fusion_ptr));

  // Make a group for the single fusion
  auto single_group = segmented_fusion_ptr->newGroup();

  // Add input and output vals
  single_group->input_vals_.pushBack(fusion->inputs());
  single_group->output_vals_.pushBack(fusion->outputs());

  // Get ordered expression list
  single_group->resetExprList();

  // Assign heuristics and id for the complete fusion
  //  to share the runtime path of segmented fusion.
  single_group->setSchedulerType(scheduler_type);
  single_group->setID(0);

  // Used to log the number of values and expressions in the fusion for
  // serialization sanity check.
  segmented_fusion_ptr->finalize();
  return segmented_fusion_ptr;
}

SegmentedFusion::SegmentedFusion(std::unique_ptr<Fusion> fusion)
    : segmented_fusion_name_{segmentedFusionName()},
      impl_(this),
      complete_fusion_(std::move(fusion)),
      initial_vals_size_{complete_fusion_->vals().size()},
      initial_exprs_size_{complete_fusion_->unordered_exprs().size()} {
  annotateFP16IntermediateTensors();
}

namespace {

//! A SegmentedGroup is serializable if all its values and expressions are
//! compatible with the statements in the complete fusion provided in the
//! SegmentedFusion constructor.
bool isSerializableSegmentedGroup(
    SegmentedGroup* sg,
    const std::unordered_map<Val*, int64_t>& vals_to_id_map,
    const std::unordered_map<Expr*, int64_t>& exprs_to_id_map,
    int64_t initial_vals_size,
    int64_t initial_exprs_size) {
  auto check_value = [&](Val* v) {
    return vals_to_id_map.at(v) < initial_vals_size;
  };
  auto check_expr = [&](Expr* e) {
    return exprs_to_id_map.at(e) < initial_exprs_size;
  };
  bool all_serializable_inputs =
      std::all_of(sg->inputs().begin(), sg->inputs().end(), check_value);
  bool all_serializable_outputs =
      std::all_of(sg->outputs().begin(), sg->outputs().end(), check_value);
  bool all_serializable_exprs =
      std::all_of(sg->exprs().begin(), sg->exprs().end(), check_expr);
  return (
      all_serializable_inputs && all_serializable_outputs &&
      all_serializable_exprs);
}

} // namespace

flatbuffers::Offset<serde::SegmentedFusion> SegmentedFusion::serialize(
    flatbuffers::FlatBufferBuilder& builder) const {
  FUSER_PERF_SCOPE("SegmentedFusion::serialize");
  const std::unordered_map<Val*, int64_t>& vals_to_id_map =
      completeFusion()->deterministic_vals_map();
  const std::unordered_map<Expr*, int64_t>& exprs_to_id_map =
      completeFusion()->deterministic_exprs_map();
  const std::unordered_map<SegmentedGroup*, int64_t>& groups_map =
      impl_.groups_map();
  const std::unordered_map<SegmentedEdge*, int64_t>& edges_map =
      impl_.edges_map();

  bool all_edges_serializable =
      std::all_of(edges_.begin(), edges_.end(), [&](SegmentedEdge* se) {
        return vals_to_id_map.at(se->val) < (int64_t)initial_vals_size_;
      });

  bool all_groups_serializable =
      std::all_of(groups_.begin(), groups_.end(), [&](SegmentedGroup* sg) {
        return isSerializableSegmentedGroup(
            sg,
            vals_to_id_map,
            exprs_to_id_map,
            (int64_t)initial_vals_size_,
            (int64_t)initial_exprs_size_);
      });

  // SegmentCandidateFinder::findSegments can generate new statements when
  // finding valid sub-fusions, so SegmentedGroup can reference statements that
  // do not exist in the original fusion. If we cannot get all statements from
  // the original fusion, we cannot serialize the segmented fusion.
  if (!all_edges_serializable || !all_groups_serializable) {
    return serde::CreateSegmentedFusionDirect(
        builder,
        /*valid=*/false);
  }

  std::vector<flatbuffers::Offset<serde::SegmentedEdge>> edges_fb;
  edges_fb.reserve(edges_.size());
  for (SegmentedEdge* se : edges_) {
    edges_fb.push_back(serialize(builder, se, vals_to_id_map, groups_map));
  }

  std::vector<flatbuffers::Offset<serde::SegmentedGroup>> groups_fb;
  groups_fb.reserve(groups_.size());
  for (SegmentedGroup* sg : groups_) {
    groups_fb.push_back(sg->serialize(
        builder, vals_to_id_map, exprs_to_id_map, groups_map, edges_map));
  }

  std::vector<int64_t> force_fp16_tv_fb;
  force_fp16_tv_fb.reserve(force_fp16_tv_set_.size());
  for (auto tv : force_fp16_tv_set_) {
    force_fp16_tv_fb.push_back(vals_to_id_map.at(tv));
  }

  return serde::CreateSegmentedFusionDirect(
      builder,
      /*valid=*/true,
      segmented_fusion_name_,
      initial_vals_size_,
      initial_exprs_size_,
      &edges_fb,
      &groups_fb,
      &force_fp16_tv_fb,
      toUnderlying(std::get<PrimDataType>(force_half_precision_type_.type)));
}

void SegmentedFusion::deserialize(const serde::SegmentedFusion* buffer) {
  FUSER_PERF_SCOPE("SegmentedFusion::deserialize");
  NVF_ERROR(buffer != nullptr, "serde::SegmentedFusion is nullptr.");

  // NOTE Schedule::proposeHeuristics can add values and expressions to
  // the fusion. We relax the constraints here because we already know the
  // proposed scheduler for each segmented group.
  NVF_ERROR(
      complete_fusion_->vals().size() <= buffer->num_vals(),
      "The complete fusion has ",
      complete_fusion_->vals().size(),
      " values while serialization expected at least",
      buffer->num_vals(),
      " values.");
  NVF_ERROR(
      complete_fusion_->unordered_exprs().size() <= buffer->num_exprs(),
      "The complete fusion has ",
      complete_fusion_->unordered_exprs().size(),
      " expressions while serialization expected at least",
      buffer->num_exprs(),
      " expressions.");
  const std::deque<Val*>& vals = complete_fusion_->deterministic_vals();
  const std::deque<Expr*>& exprs = complete_fusion_->deterministic_exprs();
  segmented_fusion_name_ = buffer->segmented_fusion_name();

  // Construct segmented groups first because they are necessary for the
  // segmented edge's constructor
  // NOTE: Use regular for-loop to avoid unused variable 'idx' error
  for (size_t idx = 0; idx < buffer->groups()->size(); ++idx) {
    newGroup();
  }

  // Create segmented edges
  for (auto idx : arange(buffer->edges()->size())) {
    auto se_fb = buffer->edges()->Get(idx);
    newEdge(
        groups_.at(se_fb->from_segmented_group()),
        groups_.at(se_fb->to_segmented_group()),
        vals.at(se_fb->val()));
  }

  // Deserialize segmented groups
  for (auto idx : arange(buffer->groups()->size())) {
    auto sg_fb = buffer->groups()->Get(idx);
    groups_.at(idx)->deserialize(sg_fb, vals, exprs, groups_, edges_);
  }

  for (auto idx : *buffer->force_fp16_tv_set()) {
    auto val = vals.at(idx);
    NVF_CHECK(
        val->isA<TensorView>(),
        "Segmented Fusion Deserialization: Expected Val to be a TensorView.");
    force_fp16_tv_set_.emplace(val->as<TensorView>());
  }

  force_half_precision_type_ =
      DataType(static_cast<PrimDataType>(buffer->force_half_precision_type()));

  finalize();
}

flatbuffers::Offset<serde::SegmentedEdge> SegmentedFusion::serialize(
    flatbuffers::FlatBufferBuilder& builder,
    const nvfuser::SegmentedEdge* edge,
    const std::unordered_map<Val*, int64_t>& vals_to_id_map,
    const std::unordered_map<SegmentedGroup*, int64_t>& groups_map) const {
  FUSER_PERF_SCOPE("SegmentedEdge::serialize");
  return serde::CreateSegmentedEdge(
      builder,
      groups_map.at(edge->from),
      groups_map.at(edge->to),
      vals_to_id_map.at(edge->val));
}

nvfuser::SegmentedEdge SegmentedFusion::deserialize(
    const serde::SegmentedEdge* buffer,
    const std::deque<Val*>& vals) {
  FUSER_PERF_SCOPE("SegmentedEdge::deserialize");
  NVF_ERROR(buffer != nullptr, "serde::SegmentedEdge is nullptr.");
  NVF_ERROR(
      !groups_.empty(),
      "Expected SegmentedGroup to be populated before deserializing SegmentedEdge.");
  return {
      groups_.at(buffer->from_segmented_group()),
      groups_.at(buffer->to_segmented_group()),
      vals.at(buffer->val())};
}

SegmentedGroup* SegmentedFusion::Impl::makeGroup() {
  groups_.emplace_back(std::make_unique<SegmentedGroup>(owning_fusion_));
  return groups_.back().get();
}

SegmentedGroup* SegmentedFusion::Impl::makeGroup(Expr* expr) {
  groups_.emplace_back(std::make_unique<SegmentedGroup>(expr, owning_fusion_));
  return groups_.back().get();
}

SegmentedEdge* SegmentedFusion::Impl::makeEdge(
    SegmentedGroup* from,
    SegmentedGroup* to,
    Val* val) {
  edges_.emplace_back(std::make_unique<SegmentedEdge>(from, to, val));
  return edges_.back().get();
}

void SegmentedFusion::removeEdge(SegmentedEdge* edge) {
  NVF_ERROR(edge != nullptr, "Edge is nullptr");
  // Validate edge exists in all expected locations
  SegmentedGroup* producer = edge->from;
  SegmentedGroup* consumer = edge->to;
  auto& producer_consumer_edges = producer->consumer_edges;
  auto& consumer_producer_edges = consumer->producer_edges;

  // Remove edge from producer's consumer edges
  auto producer_edge_it = std::find(
      producer_consumer_edges.begin(), producer_consumer_edges.end(), edge);
  NVF_ERROR(
      producer_edge_it != producer_consumer_edges.end(),
      "Edge not found in producer's consumer edges");
  producer_consumer_edges.erase(producer_edge_it);

  // Remove edge from consumer's producer edges
  auto consumer_edge_it = std::find(
      consumer_producer_edges.begin(), consumer_producer_edges.end(), edge);
  NVF_ERROR(
      consumer_edge_it != consumer_producer_edges.end(),
      "Edge not found in consumer's producer edges");
  consumer_producer_edges.erase(consumer_edge_it);

  // Remove edge from global edge list
  auto edge_it = std::find(edges_.begin(), edges_.end(), edge);
  NVF_ERROR(edge_it != edges_.end(), "Edge not found in global edge list");
  edges_.erase(edge_it);
}

void SegmentedFusion::Impl::cleanUnused() {
  std::unordered_set<SegmentedGroup*> g_used(
      owning_fusion_->groups().begin(), owning_fusion_->groups().end());
  std::unordered_set<SegmentedEdge*> e_used(
      owning_fusion_->edges().begin(), owning_fusion_->edges().end());

  // Remove any edges that are no longer in use
  edges_.erase(
      std::remove_if(
          edges_.begin(),
          edges_.end(),
          [&e_used](auto& e) { return e_used.count(e.get()) == 0; }),
      edges_.end());

  // Remove any groups that are no longer in use
  groups_.erase(
      std::remove_if(
          groups_.begin(),
          groups_.end(),
          [&g_used](auto& g) { return g_used.count(g.get()) == 0; }),
      groups_.end());
}

//! Return mapping from SegmentedGroup to integer id
std::unordered_map<SegmentedGroup*, int64_t> SegmentedFusion::Impl::groups_map()
    const {
  std::unordered_map<SegmentedGroup*, int64_t> group_map;
  int64_t count = 0;
  std::transform(
      groups_.begin(),
      groups_.end(),
      std::inserter(group_map, group_map.end()),
      [&count](const std::unique_ptr<SegmentedGroup>& group_up) {
        return std::make_pair(group_up.get(), count++);
      });
  return group_map;
}

//! Return mapping from SegmentedEdge to integer id
std::unordered_map<SegmentedEdge*, int64_t> SegmentedFusion::Impl::edges_map()
    const {
  std::unordered_map<SegmentedEdge*, int64_t> edge_map;
  int64_t count = 0;
  std::transform(
      edges_.begin(),
      edges_.end(),
      std::inserter(edge_map, edge_map.end()),
      [&count](const std::unique_ptr<SegmentedEdge>& edge_up) {
        return std::make_pair(edge_up.get(), count++);
      });
  return edge_map;
}

SegmentedGroup* SegmentedFusion::newGroup() {
  SegmentedGroup* g = impl_.makeGroup();
  groups_.push_back(g);
  return g;
}

SegmentedGroup* SegmentedFusion::newGroup(Expr* expr) {
  SegmentedGroup* g = impl_.makeGroup(expr);
  groups_.push_back(g);
  return g;
}

SegmentedEdge* SegmentedFusion::newEdge(
    SegmentedGroup* from,
    SegmentedGroup* to,
    Val* val) {
  SegmentedEdge* e = impl_.makeEdge(from, to, val);
  edges_.push_back(e);
  return e;
}

void SegmentedFusion::draw() {
  size_t group_index = 0;
  std::unordered_map<const Expr*, size_t> expr_color_map;

  for (auto group : groups()) {
    for (auto expr : group->exprs()) {
      if (ir_utils::isTvOp(expr)) {
        expr_color_map[expr] = group_index;
      }
    }
    group_index++;
  }

  std::stringstream sstream;
  sstream << "segmented_fusion" << segmented_fusion_name_ << ".dot";
  auto filename = sstream.str();

  IrGraphGenerator::print(
      completeFusion(),
      filename.c_str(),
      IrGraphGenerator::DetailLevel::ComputeOnly,
      &expr_color_map);
}

namespace {

// Concat's producer edges of sg1 and sg2, but removes any edges
// from/to sg1/sg2. If dedup is true, incoming edges with the same val
// are considered duplicate, and only one of them is returned
std::vector<SegmentedEdge*> getMergedProducerEdges(
    const SegmentedGroup* sg1,
    const SegmentedGroup* sg2,
    bool dedup = true) {
  // At least either of sg1 or sg2 must not be null
  NVF_ERROR(sg1 != nullptr || sg2 != nullptr);
  // If either is null, just return the edges of the other group
  if (sg1 == nullptr) {
    return sg2->producer_edges;
  } else if (sg2 == nullptr) {
    return sg1->producer_edges;
  }

  auto producer_edges = sg1->producer_edges;

  producer_edges.insert(
      producer_edges.end(),
      sg2->producer_edges.begin(),
      sg2->producer_edges.end());

  // Register producers into sg2
  std::unordered_set<Val*> sg2_vals;
  for (auto se : sg2->producer_edges) {
    sg2_vals.emplace(se->val);
  }

  producer_edges.erase(
      std::remove_if(
          producer_edges.begin(),
          producer_edges.end(),
          [&sg1, &sg2, &sg2_vals, dedup](SegmentedEdge* se) {
            // remove edges in between the groups and common uses
            return (se->to == sg1 && se->from == sg2) ||
                (se->to == sg2 && se->from == sg1) ||
                (dedup && (se->to == sg1 && sg2_vals.count(se->val)));
          }),
      producer_edges.end());

  // Remove Duplicate Edges

  return producer_edges;
}

// Concat's consumer edges of sg1 and sg2, but removes any edges from/to sg1/sg2
std::vector<SegmentedEdge*> getMergedConsumerEdges(
    const SegmentedGroup* sg1,
    const SegmentedGroup* sg2) {
  // At least either of sg1 or sg2 must not be null
  NVF_ERROR(sg1 != nullptr || sg2 != nullptr);
  // If either is null, just return the edges of the other group
  if (sg1 == nullptr) {
    return sg2->consumer_edges;
  } else if (sg2 == nullptr) {
    return sg1->consumer_edges;
  }

  auto consumer_edges = sg1->consumer_edges;
  consumer_edges.insert(
      consumer_edges.end(),
      sg2->consumer_edges.begin(),
      sg2->consumer_edges.end());

  consumer_edges.erase(
      std::remove_if(
          consumer_edges.begin(),
          consumer_edges.end(),
          [&sg1, &sg2](SegmentedEdge* se) {
            return (se->to == sg1 && se->from == sg2) ||
                (se->to == sg2 && se->from == sg1);
          }),
      consumer_edges.end());

  return consumer_edges;
}

// Returns a determinstic, unique set of inputs of the segment group, sg1, or
// the combined group sg1 + sg2
std::vector<Val*> getAllInputs(
    const SegmentedGroup* sg1,
    const SegmentedGroup* sg2 = nullptr) {
  std::vector<SegmentedEdge*> merged_producer_edges;

  if (sg1 != nullptr && sg2 != nullptr) {
    merged_producer_edges = getMergedProducerEdges(sg1, sg2);
  } else if (sg1 != nullptr) {
    merged_producer_edges = sg1->producer_edges;
  } else if (sg2 != nullptr) {
    merged_producer_edges = sg2->producer_edges;
  }

  VectorOfUniqueEntries<Val*> producer_edge_vals;

  for (auto edge : merged_producer_edges) {
    producer_edge_vals.pushBack(edge->val);
  }

  VectorOfUniqueEntries<Val*> return_vals;
  if (sg1 != nullptr) {
    return_vals.pushBack(sg1->input_vals_);
  }
  if (sg2 != nullptr) {
    return_vals.pushBack(sg2->input_vals_);
  }
  return_vals.pushBack(producer_edge_vals);
  return return_vals.vector();
}

// Returns a determinstic, unique set of outputs of the segment group, sg1, or
// the combined group sg1 + sg2
std::vector<Val*> getAllOutputs(
    const SegmentedGroup* sg1,
    const SegmentedGroup* sg2 = nullptr) {
  std::vector<SegmentedEdge*> merged_consumer_edges;

  if (sg1 != nullptr && sg2 != nullptr) {
    merged_consumer_edges = getMergedConsumerEdges(sg1, sg2);
  } else if (sg1 != nullptr) {
    merged_consumer_edges = sg1->consumer_edges;
  } else if (sg2 != nullptr) {
    merged_consumer_edges = sg2->consumer_edges;
  }

  VectorOfUniqueEntries<Val*> consumer_edge_vals;
  for (auto edge : merged_consumer_edges) {
    consumer_edge_vals.pushBack(edge->val);
  }

  VectorOfUniqueEntries<Val*> return_vals;
  if (sg1 != nullptr) {
    return_vals.pushBack(sg1->output_vals_);
  }
  if (sg2 != nullptr) {
    return_vals.pushBack(sg2->output_vals_);
  }
  return_vals.pushBack(consumer_edge_vals);
  return return_vals.vector();
}

// Set version of getting merged input or output if segmented_groups were
//  merged
//  outputs respects order in segmented_groups for deterministic
//  merge trace
//  will get input if get_inputs otherwise will get ouputs
//  TODO: merge with the binary counter parts
std::vector<Val*> allInputsIfTrueElseOutputs(
    const std::vector<SegmentedGroup*>& segmented_groups,
    bool get_inputs = true) {
  // Get producer edges to get inputs, consumer edges to get outputs
  auto edges_to_process_from_or_to_group =
      [get_inputs](SegmentedGroup* group) -> std::vector<SegmentedEdge*>& {
    return get_inputs ? group->producer_edges : group->consumer_edges;
  };

  // Get the group that is connected to current group
  auto global_vals_from_or_to_group =
      [get_inputs](SegmentedGroup* group) -> const std::vector<Val*>& {
    return get_inputs ? group->input_vals_.vector()
                      : group->output_vals_.vector();
  };

  // Get the group that is connected to current group by given edge
  auto opposite_end_of_edge = [get_inputs](SegmentedEdge* edge) {
    return get_inputs ? edge->from : edge->to;
  };

  // Keep track of value and order to ensure deterministic result
  VectorOfUniqueEntries<Val*> merged_vals;

  // Put groups in a set for quick look up
  std::unordered_set<SegmentedGroup*> segmented_groups_set(
      segmented_groups.begin(), segmented_groups.end());

  // Collect vals associated with edges
  for (auto group : segmented_groups) {
    for (auto edge : edges_to_process_from_or_to_group(group)) {
      if ( // One side of this edge will be `group`, if the other end is
           //  also in segmented_groups, then this is an internal edge
           //  that we don't want.
          !segmented_groups_set.count(opposite_end_of_edge(edge))) {
        merged_vals.pushBack(edge->val);
      }
    }
  }

  // Collect original fusion's inputs/outputs and append at the end
  for (auto group : segmented_groups) {
    for (auto global_val : global_vals_from_or_to_group(group)) {
      merged_vals.pushBack(global_val);
    }
  }

  return merged_vals.vector();
}

// Grab all producer and consumer edges into and out of a group in a
// given list of groups. Does not include any edges within the given
// groups.
std::vector<SegmentedEdge*> getAllEdges(
    const std::vector<SegmentedGroup*>& segmented_groups) {
  VectorOfUniqueEntries<SegmentedEdge*> all_edges;

  for (auto group : segmented_groups) {
    all_edges.insert(
        group->producer_edges.begin(), group->producer_edges.end());
    all_edges.insert(
        group->consumer_edges.begin(), group->consumer_edges.end());
  }

  const std::unordered_set<SegmentedGroup*> group_set(
      {segmented_groups.begin(), segmented_groups.end()});

  auto unique_edges = all_edges.vector();

  // Remove intra edges
  unique_edges.erase(
      std::remove_if(
          unique_edges.begin(),
          unique_edges.end(),
          [&](auto edge) {
            return group_set.count(edge->from) && group_set.count(edge->to);
          }),
      unique_edges.end());

  return unique_edges;
}

// Utility function to list all expressions in a group
void detailGroupPrint(std::ostream& os, const SegmentedGroup* group) {
  IrPrinter irp(os);

  auto sort_val_by_name = [](std::vector<Val*> vals_to_sort) {
    std::sort(vals_to_sort.begin(), vals_to_sort.end(), [](Val* a, Val* b) {
      return a->name() < b->name();
    });
    return vals_to_sort;
  };

  os << "g{";
  if (group->schedulerType() != SchedulerType::None) {
    os << "(" << toString(group->schedulerType()) << ")";
  }
  os << std::endl;
  os << "group id: " << group->groupId() << std::endl;
  os << "inputs:" << std::endl;
  for (auto input : sort_val_by_name(getAllInputs(group))) {
    indent(os, 1) << input << " " << input->getDataType().value() << std::endl;
  }
  os << "outputs:" << std::endl;
  for (auto output : sort_val_by_name(getAllOutputs(group))) {
    indent(os, 1) << output << " " << output->getDataType().value()
                  << std::endl;
  }

  os << std::endl << std::endl;

  for (Expr* e : group->stablyOrderedExprs()) {
    os << e->toString();
    os << "(" << e->name() << ")" << std::endl;
  }
  os << "}" << std::endl << std::endl;
}

//! Insert casts for an intermediate tensorview, i.e. ones
//!  that are in segmentedEdges. The insertion is done on
//!  the complete fusion, which should be owned by a segmented
//!  fusion so that only one segmented fusion will be affected.
//!  The replacement pattern is:
//!                 TV0
//!     replaced as:
//!       fp16_tv = cast(TV0)
//!       fp32_tv = cast(fp16_tv)
//!
//!  The replacement is done only for uses_to_modify exprs. This
//!  function can be called for the same original FP32 tensor multiple
//!  times but with different use exprs. In the second and later
//!  calls, the half-precision tensor should be passed in as well.
//!
//! Returns nullptr if no replacement is done.
TensorView* castIntermediateValueInCompleteFusion(
    Fusion* fusion,
    TensorView* original_fp32_tv,
    const std::vector<Expr*>& uses_to_modify,
    DataType half_type,
    TensorView* half_tv = nullptr) {
  FusionGuard fg(fusion);

  // A utility lambda that creates consumer tensordomain of
  //  the given tv and create a new tensorview around the
  //  new tensordomain with the given data type.
  auto make_consumer_tv = [&](TensorView* from, DataType data_type) {
    // Keep broadcast axes and remove reduction axes
    size_t i = 0;
    auto no_reduction_logical_domain =
        TensorDomain::noReductions(original_fp32_tv->getLogicalDomain());
    std::vector<IterDomain*> new_logical_domain(
        no_reduction_logical_domain.size());
    for (const auto& dom : no_reduction_logical_domain) {
      new_logical_domain[i++] = dom->cloneWithoutRFactor();
    }

    // Create the actual domain and tv.
    return IrBuilder::create<TensorView>(
        IrBuilder::create<TensorDomain>(
            new_logical_domain,
            TensorDomain::getContiguityFilledWith(new_logical_domain, true)),
        data_type);
  };

  TensorView* reverted_fp32_tv = nullptr;
  bool is_replaced = false;

  // replace uses of original tv with fp32_tv in the complete
  //  fusion
  for (auto expr : uses_to_modify) {
    if (reverted_fp32_tv == nullptr) {
      reverted_fp32_tv = make_consumer_tv(original_fp32_tv, DataType::Float);
    }
    auto replaced = ir_utils::replaceValInExprInputs(
        expr, original_fp32_tv, reverted_fp32_tv);
    NVF_ERROR(replaced != expr);
    is_replaced = true;
  }

  if (!is_replaced) {
    return nullptr;
  }

  // create the tv's to cast
  if (half_tv == nullptr) {
    half_tv = make_consumer_tv(original_fp32_tv, half_type);
    IrBuilder::create<UnaryOp>(UnaryOpType::Cast, half_tv, original_fp32_tv);
  }

  // Insert the cast ops.
  IrBuilder::create<UnaryOp>(UnaryOpType::Cast, reverted_fp32_tv, half_tv);

  return half_tv;
}

} // namespace

void SegmentedFusion::finalize() {
  impl_.cleanUnused();
  castInputOutputToLowerPrecision(edges());
}

//! Lower FP precision of inputs and outputs specified by the given
//! edges.
//!
//! The groups_to_merge vector is an optional parameter, and
//! is only used when testing the validity of merging groups. When
//! given, they are treated as a single group, and each edge is
//! either producer or consumer to the group. Uses of cast tensors
//! outside of the groups are not altered.
//!
//! When this is used for a complete fusion after segmentation is completed,
//! groups_to_merge should be empty.
std::vector<SegmentedEdge*> SegmentedFusion::castInputOutputToLowerPrecision(
    const std::vector<SegmentedEdge*>& edges,
    const std::vector<SegmentedGroup*>& groups_to_merge) {
  if (!isOptionEnabled(EnableOption::IoToLowerPrecision)) {
    return {};
  }

  // A map to keep track of the tv's that have been inserted cast
  //  and its fp16 version. Used to avoid cast insertion multiple
  //  times.
  std::unordered_map<TensorView*, TensorView*> fp32_to_half_cast_map;
  // Edges whose associated tensors are cast to lower precision
  std::vector<SegmentedEdge*> affected_edges;

  auto is_to_merge_group = [&groups_to_merge](SegmentedEdge* edge) {
    return std::find(
               groups_to_merge.begin(), groups_to_merge.end(), edge->to) !=
        groups_to_merge.end();
  };

  // Insertions and replacements have to be done carefully when done
  // for a segmented fusion with groups to merge but not merged, i.e.,
  // in the use case of tryMerge. Since the groups to merge are not
  // really merged, they still have their own edges and both of them
  // must be updated accordingly with cast tensors. Insertion of
  // cast-back exprs should be done once for the (virtual) merged
  // group, otherwise there would be multiple same cast exprs in the
  // virtual merged group, which by itself shouldn't be a problem, but
  // the resulting fusion becomes different from the fusion created
  // by actually merging the groups, since in that case the cast
  // should only be inseretd once. Both variations of the original
  // fusion should be functionally correct, but different expressions
  // may trigger different scheduling heuristics or a scheduling
  // failure only in either case.
  //
  // To avoid this discrepancy, when this is done with virtual merged
  // groups, bundle all edges to the merged groups and process them
  // together. This way, only one instance of the cast-back expr should
  // be inserted.
  //
  // Note that this analysis and replacement would be much simpler if we
  // actually created a merged SegmentedGroup for those groups to merge. The
  // merged SegmentedGroup should be temporary, and should be reverted back
  // after this tryMerge is done. However, that would also mean edges would have
  // to be temporary modified and be reverted back to the original state.

  // Edges to the groups to merge. Grouped into vectors by edge vals.
  std::unordered_map<TensorView*, std::vector<SegmentedEdge*>>
      edges_to_merge_groups;
  // Keep track of the edge vals as a vector to apply insertion in a
  // deterministic order
  std::vector<TensorView*> vals_of_edges_to_merge_groups;

  // Bundle edges to the merged groups
  std::vector<std::vector<SegmentedEdge*>> bundled_edges;
  for (auto edge : edges) {
    if (!edge->val->isA<TensorView>()) {
      continue;
    }
    auto edge_tv = edge->val->as<TensorView>();
    // Only look at ones that need to cast to fp16 or bf16
    if (force_fp16_tv_set_.count(edge_tv) == 0) {
      continue;
    }

    if (is_to_merge_group(edge)) {
      if (edges_to_merge_groups.emplace(edge_tv, std::vector<SegmentedEdge*>{})
              .second) {
        vals_of_edges_to_merge_groups.push_back(edge_tv);
      }
      edges_to_merge_groups[edge_tv].push_back(edge);
    } else {
      bundled_edges.push_back({edge});
    }
  }

  for (const auto val : vals_of_edges_to_merge_groups) {
    bundled_edges.emplace_back(edges_to_merge_groups.at(val));
  }

  // Go through all edges of the segmented fusion.
  for (const auto& edges : bundled_edges) {
    auto edge_tv = edges.at(0)->val->as<TensorView>();

    // Gather exprs that should be modified. Start with all use
    // exprs.
    std::vector<Expr*> uses_to_modify;

    for (auto edge_val_use_expr : edge_tv->uses()) {
      if (std::any_of(edges.begin(), edges.end(), [&](SegmentedEdge* edge) {
            return std::find(
                       edge->to->exprs().begin(),
                       edge->to->exprs().end(),
                       edge_val_use_expr) != edge->to->exprs().end();
          })) {
        uses_to_modify.push_back(edge_val_use_expr);
      }
    }

    // Some of SelectOp-like expressions have the limitation that
    // input tensors must be fusion inputs, so even just cast
    // shouldn't be inserted.
    uses_to_modify.erase(
        std::remove_if(
            uses_to_modify.begin(),
            uses_to_modify.end(),
            [&](Expr* edge_val_use_expr) {
              return edge_val_use_expr->isOneOf<
                         SelectOp,
                         SliceOp,
                         IndexSelectOp,
                         GatherOp>() &&
                  edge_val_use_expr->input(0) == edge_tv;
            }),
        uses_to_modify.end());

    if (uses_to_modify.empty()) {
      continue;
    }

    auto cast_tv_it = fp32_to_half_cast_map.find(edge_tv);
    TensorView* cast_tv = nullptr;

    if (cast_tv_it == fp32_to_half_cast_map.end()) {
      // This is the first call to insert cast for this tensor
      cast_tv = castIntermediateValueInCompleteFusion(
          complete_fusion_.get(),
          edge_tv,
          uses_to_modify,
          force_half_precision_type_);
      NVF_ERROR(cast_tv != nullptr);
      fp32_to_half_cast_map[edge_tv] = cast_tv;
    } else {
      // There was cast insertion for this edge_tv, so we already have
      // its half-type tensor. This happens when a tensor is used by
      // different consumer groups. Reuse it to avoid cast edge_tv
      // redundantly.
      cast_tv = cast_tv_it->second;
      cast_tv = castIntermediateValueInCompleteFusion(
          complete_fusion_.get(),
          edge_tv,
          uses_to_modify,
          force_half_precision_type_,
          cast_tv);
    }

    // Update the edge to use the fp16 version
    for (auto edge_to_update : edges) {
      edge_to_update->val = cast_tv;

      // The expr pointers on the group's expr list might have been freed
      //  by now after `ir_utils::replaceValInExprInputs`.
      // Need a valid expression list to continue. Update from and to group.
      edge_to_update->from->resetExprList();
      edge_to_update->to->resetExprList();
      affected_edges.push_back(edge_to_update);
    }
  }
  return affected_edges;
}

std::vector<SegmentedEdge*> SegmentedFusion::getEdgesByVal(Val* val) const {
  std::vector<SegmentedEdge*> edges_with_val;
  std::copy_if(
      cedges().begin(),
      cedges().end(),
      std::back_inserter(edges_with_val),
      [&](auto edge) { return edge->val == val; });
  return edges_with_val;
}

void SegmentedFusion::revertInputOutputPrecisionChanges(
    const std::vector<SegmentedEdge*>& edges) {
  std::unordered_set<Val*> lowered_tv_to_remove;
  std::unordered_set<Val*> same_precision_tv_to_remove;
  for (auto edge : edges) {
    auto lowered_tv = edge->val;
    auto original_tv = lowered_tv->definition()->inputs().at(0);
    for (auto cast_back_expr : lowered_tv->uses()) {
      NVF_ERROR(
          cast_back_expr->isA<UnaryOp>() &&
          cast_back_expr->as<UnaryOp>()->getUnaryOpType() == UnaryOpType::Cast);
      auto same_precision_tv = cast_back_expr->outputs().at(0);
      for (auto expr : complete_fusion_->unordered_uses(same_precision_tv)) {
        ir_utils::replaceValInExprInputs(expr, same_precision_tv, original_tv);
      }
      same_precision_tv_to_remove.insert(same_precision_tv);
    }
    lowered_tv_to_remove.insert(lowered_tv);
    edge->val = original_tv;
  }

  // Any group with an edge with the original TVs may have its
  // expressions replaced.
  std::unordered_set<SegmentedGroup*> groups_to_reset;
  for (auto lowered_tv : lowered_tv_to_remove) {
    auto original_tv = lowered_tv->definition()->inputs().at(0);
    for (auto e : getEdgesByVal(original_tv)) {
      groups_to_reset.insert(e->from);
      groups_to_reset.insert(e->to);
    }
  }
  for (auto group : groups_to_reset) {
    group->resetExprList();
  }

  // Remove the temporary vals
  for (auto v : same_precision_tv_to_remove) {
    v->fusion()->removeVal(v);
  }
  for (auto v : lowered_tv_to_remove) {
    v->fusion()->removeVal(v);
  }
}

//! An utility class to compute and maintain the "producers of"
//!   relationship in a segmented graph. Space heavy and should
//!   avoid use on very large graphs.
//!
//!  Currently trying to move as far as possible with only a
//!   producer map, without transposing it to make a consumer map.
//!  Making it NonCopyable because we should never need to
//!   copy an instance of this class.
//!  TODO: Space efficiency of this class will be important,
//!        because we need it in the pre-merging of segmentedGroups,
//!        currently O(n^2). O(nlogn) would be a reasonable
//!        goal to achieve.
class GroupDependencyAnalysis : public NonCopyable, public SegmenterAnalysis {
 public:
  //! Populate producers of all groups in segmented fusion
  explicit GroupDependencyAnalysis(const SegmentedFusion* segmented_fusion)
      : segmented_fusion_(segmented_fusion) {
    computeAllProducers();
  }

  //! Checks if group is consumer of any group in groups_to_check
  //!  TODO: refactor this similar to isConsumerOf
  bool isConsumerOfAny(
      SegmentedGroup* group,
      const std::vector<SegmentedGroup*>& groups_to_check) {
    auto& producers_of_group = getAllKnownProducersSet(group);
    for (const auto& potential_producer : groups_to_check) {
      if (producers_of_group->has(potential_producer)) {
        return true;
      }
    }
    return false;
  }

  bool isConsumerOf(SegmentedGroup* a, SegmentedGroup* b) {
    auto it = known_producers_of_.find(a);
    if (it == known_producers_of_.end()) {
      return false;
    }
    return it->second->has(b);
  }

  bool isProducerOf(SegmentedGroup* a, SegmentedGroup* b) {
    return isConsumerOf(b, a);
  }

  //! Finds the common producers of given set of groups
  GroupSet getCommonProducersOf(std::vector<SegmentedGroup*> groups);

  //! Update the map when the given two groups have been merged to create `ab`
  //! this method is for book keeping and query only, doesn't implicitly check
  //!  for DAG
  void mergeGroups(SegmentedGroup* a, SegmentedGroup* b, SegmentedGroup* ab);

  //! Update the map when the given two groups have been merged to create
  //! `merged` this method is for book keeping and query only, doesn't
  //! implicitly check
  //!  for DAG
  void mergeGroups(const GroupSet& groups, SegmentedGroup* merged);

  //! Populate all values that is on a path from producer to consumer
  //!  efficiency can be important here. (TODO)
  GroupSet valuesBetween(SegmentedGroup* producer, SegmentedGroup* consumer) {
    if (producer == consumer) {
      return {};
    }

    GroupSet values_between;
    auto& all_producers_of_consumer = known_producers_of_.at(consumer);
    NVF_ERROR(
        all_producers_of_consumer->has(producer),
        "Fusion segment: Trying to compute path between two nodes that are not producer-consumer pairs");

    for (auto producer_of_consumer : *all_producers_of_consumer) {
      if (known_producers_of_.at(producer_of_consumer)->has(producer)) {
        values_between.pushBack(producer_of_consumer);
      }
    }

    return values_between;
  }

  //! Checks if the segmented fusion this class tracks is still a DAG
  //!  used for generating assertions after transforms
  bool isproducerMapDAG() const {
    for (auto& it : known_producers_of_) {
      if (it.second->has(it.first)) {
        return false;
      }
    }
    return true;
  }

 private:
  //! Collect initial producer info using
  //!  a work list algorithm through forward traversal
  //!  a backward DFS would do the same
  void computeAllProducers();

  //! Add all consumers of `producer` to `to_visit`
  void addConsumersToWorkList(SegmentedGroup* producer, GroupSet& to_visit) {
    for (auto e : producer->consumer_edges) {
      // A consumer wouldn't have been worked before any of its producer
      to_visit.pushBack(e->to);
    }
  }

  //! Propagate all known producers of `from` into `into`, used to keep track
  //! of:
  //!  1. `from` is a producer of `into`
  //!  2. `from` has been merged with other group to create `into`
  void mergeAllKnownProducersIntoFrom(
      SegmentedGroup* into,
      SegmentedGroup* from) {
    auto& producer_set_to_merge = *getAllKnownProducersSet(from);
    for (auto group : producer_set_to_merge) {
      getAllKnownProducersSet(into)->pushBack(group);
    }
  }

  //! Utility to access known producers of a group so far
  std::unique_ptr<GroupSet>& getAllKnownProducersSet(SegmentedGroup* group) {
    auto& producer_set_ptr = known_producers_of_[group];
    if (!producer_set_ptr) {
      producer_set_ptr = std::make_unique<GroupSet>();
    }
    return producer_set_ptr;
  }

  // utility to compute the set intersection of group sets a,b
  GroupSet groupSetIntersection(const GroupSet& a, const GroupSet& b) {
    bool a_is_smaller = a.size() < b.size();
    const auto& smaller_group_set = a_is_smaller ? a : b;
    const auto& bigger_group_set = a_is_smaller ? b : a;

    GroupSet intersection;
    for (auto group : smaller_group_set) {
      if (bigger_group_set.has(group)) {
        intersection.pushBack(group);
      }
    }
    return intersection;
  }

 private:
  const SegmentedFusion* segmented_fusion_;
  std::unordered_map<SegmentedGroup*, std::unique_ptr<GroupSet>>
      known_producers_of_;
};

//! Finds the common producers of given set of groups
GroupSet GroupDependencyAnalysis::getCommonProducersOf(
    std::vector<SegmentedGroup*> groups) {
  if (groups.empty()) {
    return {};
  }

  // Optimization: start with the smallest producer set
  std::sort(
      groups.begin(),
      groups.end(),
      [this](SegmentedGroup* a, SegmentedGroup* b) {
        return known_producers_of_.at(a)->size() <
            known_producers_of_.at(b)->size();
      });

  // Get intersection of producers
  GroupSet common_producers = *(known_producers_of_.at(groups[0]));
  for (const auto i : arange(1, groups.size())) {
    common_producers = groupSetIntersection(
        common_producers, *(known_producers_of_.at(groups[i])));
  }

  return common_producers;
}

//! Update the map when the given two groups have been merged to create `ab`
//! this method is for book keeping and query only, doesn't implicitly check
//!  for DAG
void GroupDependencyAnalysis::mergeGroups(
    SegmentedGroup* a,
    SegmentedGroup* b,
    SegmentedGroup* ab) {
  // Access/Create the producer set of ab
  auto& ab_set = getAllKnownProducersSet(ab);

  // propagate a's and b's known producers into ab
  mergeAllKnownProducersIntoFrom(ab, a);
  mergeAllKnownProducersIntoFrom(ab, b);

  // a, b are now merged, so no longer exist
  ab_set->erase(a);
  ab_set->erase(b);

  // a, b no longer exist, remove their producer sets
  known_producers_of_.erase(a);
  known_producers_of_.erase(b);

  // update producer maps of other groups
  for (auto& it : known_producers_of_) {
    // for all groups that are produced by either a or b
    if (it.second->has(a) || it.second->has(b)) {
      // insert ab as the new producer
      it.second->pushBack(ab);
      // all producers of both a and b are now producers of `it`
      mergeAllKnownProducersIntoFrom(it.first, ab);
    }
    // a, b no longer exist, remove them from `it`
    it.second->erase(a);
    it.second->erase(b);
  }
}

//! Update the map when the given two groups have been merged to create
//! `merged` this method is for book keeping and query only, doesn't
//! implicitly check
//!  for DAG
void GroupDependencyAnalysis::mergeGroups(
    const GroupSet& groups,
    SegmentedGroup* merged) {
  // Access/Create the producer set of merged
  auto& merged_set = getAllKnownProducersSet(merged);

  // Populate all producers of groups and
  //  write into producer map of merged
  std::for_each(
      groups.begin(), groups.end(), [this, merged](SegmentedGroup* group) {
        mergeAllKnownProducersIntoFrom(merged, group);
      });

  // Erase all groups that was merged from producer map
  std::for_each(
      groups.begin(), groups.end(), [this, &merged_set](SegmentedGroup* group) {
        // erase inter dependencies
        merged_set->erase(group);
        // erase producer map tracking merged entires
        known_producers_of_.erase(group);
      });

  // Update producer relationships with other groups in producer map
  for (auto& it : known_producers_of_) {
    auto producer_intersection = groupSetIntersection(*(it.second), groups);
    // if current node has any producer that was merged
    if (!producer_intersection.empty()) {
      for (auto merged_producer : producer_intersection) {
        // delete all disappearing producers
        it.second->erase(merged_producer);
      }
      // insert the new group as producer
      it.second->pushBack(merged);
      // all producers of merged are now producers of `it`
      mergeAllKnownProducersIntoFrom(it.first, merged);
    }
  }
}

//! Collect initial producer info using
//!  a work list algorithm through forward traversal
//!  a backward DFS would do the same
void GroupDependencyAnalysis::computeAllProducers() {
  GroupSet visited;
  GroupSet to_visit;

  // Collect source nodes, with no producers we are guaranteed
  //  a source node on a DAG
  for (auto group : segmented_fusion_->cgroups()) {
    if (group->producer_edges.empty()) {
      visited.pushBack(group);
    }
  }

  // visited now only contain source nodes
  //  they can go backward to nowhere
  for (auto group : visited) {
    addConsumersToWorkList(group, to_visit);
  }

  while (!to_visit.empty()) {
    SegmentedGroup* to_update = nullptr;
    for (auto visiting_group : to_visit) {
      if (std::all_of(
              visiting_group->producer_edges.begin(),
              visiting_group->producer_edges.end(),
              [&visited](SegmentedEdge* e) { return visited.has(e->from); })) {
        // filter multi-edges
        GroupSet producers_of_visiting_group;
        for (auto edge : visiting_group->producer_edges) {
          producers_of_visiting_group.pushBack(edge->from);
        }

        // populate all possible paths
        // from producer backward, including
        // the producer
        for (auto producer : producers_of_visiting_group) {
          getAllKnownProducersSet(visiting_group)->pushBack(producer);
          mergeAllKnownProducersIntoFrom(visiting_group, producer);
        }
        to_update = visiting_group;
        break;
      }
    }
    if (to_update) {
      addConsumersToWorkList(to_update, to_visit);
      to_visit.erase(to_update);
      visited.pushBack(to_update);
    } else {
      NVF_THROW("unreachable, original graph not a DAG");
    }
  }
}

std::ostream& operator<<(
    std::ostream& os,
    const SegmentedFusion* segmented_fusion) {
  // Topologically sort groups
  GroupDependencyAnalysis dependency(segmented_fusion);
  std::vector<SegmentedGroup*> groups_to_print(
      segmented_fusion->cgroups().begin(), segmented_fusion->cgroups().end());
  std::vector<SegmentedGroup*> sorted_groups_to_print;

  // Sort groups topologically from producer to consumer before printing
  while (!groups_to_print.empty()) {
    auto group_it_to_append = groups_to_print.begin();
    for (auto group_it_to_compare = groups_to_print.begin();
         group_it_to_compare != groups_to_print.end();
         group_it_to_compare++) {
      if (dependency.isProducerOf(*group_it_to_compare, *group_it_to_append)) {
        group_it_to_append = group_it_to_compare;
      }
    }
    sorted_groups_to_print.push_back(*group_it_to_append);
    groups_to_print.erase(group_it_to_append);
  }

  // Do a reverse look up to check the order of sorted groups
  std::unordered_map<SegmentedGroup*, size_t> group_order;
  for (const auto i : arange(sorted_groups_to_print.size())) {
    group_order[sorted_groups_to_print[i]] = i;
  }

  // Sort edges to print
  std::vector<SegmentedEdge*> sorted_edges_to_print(
      segmented_fusion->cedges().begin(), segmented_fusion->cedges().end());

  std::sort(
      sorted_edges_to_print.begin(),
      sorted_edges_to_print.end(),
      [&group_order](SegmentedEdge* edge_a, SegmentedEdge* edge_b) {
        return group_order.at(edge_a->from) < group_order.at(edge_b->from);
      });

  os << "Segmented_Fusion Dump: -- fusion segments:\n";
  os << "Segmented_Fusion{ \n";
  os << "groups: \n";
  for (const auto g : sorted_groups_to_print) {
    os << "  " << g << "\n";
  }
  os << "edges: \n";
  for (const auto e : sorted_edges_to_print) {
    os << "  " << e << "\n";
  }
  os << "\ngroup details:\n";
  for (const auto g : sorted_groups_to_print) {
    detailGroupPrint(os, g);
  }
  os << "} //Segmented_Fusion\n";
  return os;
}

void SegmentedFusion::print() const {
  debug() << "Segmented_Fusion Dump: -- Re-written complete fusion:{\n";
  completeFusion()->printMath();
  debug() << "} // {Re-written complete fusion}\n";
  debug() << this << "\n";
}

std::string toString(const SegmentedFusion* segmented_fusion) {
  std::stringstream ss;
  ss << segmented_fusion;
  return ss.str();
}

//! Sets the root as logical and erases root of all inputs in fusion. Any
//! non-constant expressions in those extents are replaced by new scalars with
//! no definition. These mutations are performed throughout the Fusion so that
//! downstream expressions dependent on the original inputs' logical extents can
//! be computed properly.
void eraseInputDistinctRootDomains(Fusion* fusion) {
  FusionGuard fg(fusion);

  // Holds all Val replacements across all inputs
  std::unordered_map<Val*, Val*> replacement_map;

  for (auto tv : ir_utils::filterByType<TensorView>(fusion->inputs())) {
    // Create a new logical domain and replacement TensorDomain.
    // Given an logical domain, create a new IterDomain.
    // Otherwise, clone the previous IterDomain
    std::vector<IterDomain*> new_logical_domain;
    auto logical = tv->getLogicalDomain();
    new_logical_domain.reserve(logical.size());

    // Does the logical domain contain all concrete sized extents?
    bool tv_is_concrete = true;
    for (auto id : logical) {
      if (!id->extent()->isConstScalar()) {
        tv_is_concrete = false;
        break;
      }
    }

    for (const auto& id : logical) {
      if (id->isRFactorProduct()) {
        // Create new symbolic extents for logical iterDomains
        auto domain_extent = (!tv_is_concrete)
            ? IrBuilder::create<Val>(DataType::Index)
            : id->extent();
        replacement_map.emplace(id->extent(), domain_extent);
        new_logical_domain.push_back(IterDomainBuilder(id)
                                         .extent(domain_extent)
                                         .resetSchedulingParams()
                                         .build());
      } else {
        new_logical_domain.push_back(id->cloneWithoutRFactor());
      }
    }

    TensorDomain* new_td = nullptr;
    if (tv->domain()->hasAllocation()) {
      // we need to reorder the logical domain into allocation domain
      // consistently with the mapping from the old TensorView logical domain to
      // its allocation domain
      std::unordered_map<IterDomain*, IterDomain*> old_to_new;
      for (const auto i : arange(logical.size())) {
        old_to_new.emplace(logical[i], new_logical_domain[i]);
      }

      ReplayTransformations replay(tv->getAllocationDomain(), old_to_new);
      // Without this,
      // https://github.com/NVIDIA/Fuser/blob/e613929a6c21b3095c8817b01b8f177096a26e60/csrc/transform_iter.cpp#L299
      // tries to look for root IDs in the map, which shouldn't exist because
      // the whole purpose of this function is to remove the root domain.
      replay.setErrorOnFailure(false);
      // We don't need replay.setReplayRFactor(true). The new root is the same
      // as the new logical so there aren't any expressions between them.

      std::vector<IterDomain*> new_alloc;
      new_alloc.reserve(tv->getAllocationDomain().size());
      for (IterDomain* alloc_id : tv->getAllocationDomain()) {
        IterDomain* new_alloc_id = replay.getReplay().at(alloc_id);
        // ReplayTransformations replay transforms but not paralelization, so
        // we have to manually parallelize the new allocation ID. In other
        // places, parallelization is usually done through parallelizeAllLike.
        new_alloc_id->parallelize(alloc_id->getParallelType());
        new_alloc.push_back(new_alloc_id);
      }

      std::vector<IterDomain*> new_loop;
      if (tv->getLoopDomain() == tv->getAllocationDomain()) {
        new_loop = new_alloc;
      } else {
        NVF_ERROR(
            tv->getLoopDomain() == tv->getLogicalDomain(),
            tv,
            " has an unexpected loop domain:\n",
            tv->domain()->toString(0, /*loop_only=*/false));

        new_loop = new_logical_domain;
      }

      new_td = IrBuilder::create<TensorDomain>(
          /*root_domain=*/std::vector<IterDomain*>(),
          new_logical_domain,
          new_alloc,
          new_loop,
          tv->domain()->contiguity());
    } else {
      NVF_ERROR(
          tv->getLoopDomain() == tv->getLogicalDomain(),
          tv,
          " has an unexpected loop domain:\n",
          tv->domain()->toString(0, /*loop_only=*/false));
      new_td = IrBuilder::create<TensorDomain>(
          new_logical_domain, tv->domain()->contiguity());
    }

    // Remove reduction domains from new_td
    if (new_td->hasReduction()) {
      std::vector<std::optional<bool>> no_red_contiguity;
      for (size_t i : arange(new_td->maybeAllocation().size())) {
        if (new_td->maybeAllocation()[i]->isReduction()) {
          continue;
        }
        no_red_contiguity.push_back(new_td->contiguity()[i]);
      }
      if (new_td->hasAllocation()) {
        const std::vector<IterDomain*> new_logical =
            TensorDomain::noReductions(new_td->logical());
        new_td = IrBuilder::create<TensorDomain>(
            /*root_domain=*/std::vector<IterDomain*>{},
            /*logical_domain=*/new_logical,
            /*allocation=*/TensorDomain::noReductions(new_td->allocation()),
            /*loop_domain=*/TensorDomain::noReductions(new_td->loop()),
            /*contiguity=*/no_red_contiguity);
      } else {
        new_td = IrBuilder::create<TensorDomain>(
            /*logical_domain=*/TensorDomain::noReductions(new_td->logical()),
            /*contiguity=*/no_red_contiguity);
      }
    }

    replacement_map.emplace(tv->domain(), new_td);
  }

  // This will replace the values in the mapping replacement_map throughout the
  // Fusion
  ir_utils::replaceValue(fusion, replacement_map);
}

std::pair<IrCloner, std::unique_ptr<Fusion>> SegmentedFusion::makeFusion(
    SegmentedGroup* sg) {
  // TODO Optimize cloning step by only copying values and expressions between
  // the fusion segment's inputs and outputs.
  auto fusion_segment = std::make_unique<Fusion>();

  IrCloner complete_to_segment_map =
      Fusion::copy(completeFusion(), fusion_segment.get());

  std::vector<Val*> input_list(
      fusion_segment->inputs().begin(), fusion_segment->inputs().end());
  for (auto inp : input_list) {
    fusion_segment->removeInput(inp);
  }

  std::vector<Val*> output_list(
      fusion_segment->outputs().begin(), fusion_segment->outputs().end());
  for (auto out : output_list) {
    fusion_segment->removeOutput(out);
  }

  std::vector<TensorView*> view_tvs;
  for (auto inp : getAllInputs(sg)) {
    auto clone_tv = complete_to_segment_map.clone(inp);
    fusion_segment->addInput(clone_tv);
    if (inp->isDefinitionType<ViewOp>()) {
      NVF_ERROR(clone_tv != nullptr && clone_tv->isA<TensorView>());
      view_tvs.push_back(clone_tv->as<TensorView>());
    }
  }

  // note, we would want to keep output consistent and not artificially drop
  // duplicates.
  for (auto out : sg->output_vals_) {
    fusion_segment->addOutput(complete_to_segment_map.clone(out));
  }

  // Replace all vals that are logical extents in fusion_segment->inputs() with
  // new Vals so that they can be bound to the segment inputs.
  eraseInputDistinctRootDomains(fusion_segment.get());

  return std::make_pair(complete_to_segment_map, std::move(fusion_segment));
}

std::unique_ptr<SegmentedFusion> SegmentCandidateFinder::segment(
    const Fusion* fusion,
    const KernelArgumentHolder& inputs,
    SegmentCandidateFinderOptions options) {
  auto fusion_copy = std::make_unique<Fusion>(*fusion);
  return segment(std::move(fusion_copy), inputs, options);
}

// Perform segmentation on and take ownership of the given fusion
std::unique_ptr<SegmentedFusion> SegmentCandidateFinder::segment(
    std::unique_ptr<Fusion> fusion,
    const KernelArgumentHolder& inputs,
    SegmentCandidateFinderOptions options,
    bool multi_device) {
  if (isDebugDumpEnabled(DebugDumpOption::FusionSegments)) {
    debug() << "Segment the fusion (Original Fusion Un-modified): "
            << std::endl;
    fusion->printMath();
  }
  SegmentCandidateFinder scf(std::move(fusion), inputs, options, multi_device);
  return std::move(scf.segmented_fusion_);
}

std::unique_ptr<SegmentedFusion> SegmentCandidateFinder::segment(
    std::unique_ptr<Fusion> fusion,
    const KernelArgumentHolder& inputs,
    SchedulerRuntimeInfo& runtime_info) {
  if (!hasSegmentHints(fusion.get())) {
    scheduler_debug_utils::canScheduleMessage(
        "***Runtime***: Try to schedule fusion un-segmented:\n");
    const auto fusion_heuristic_type =
        Schedule::proposeHeuristics(fusion.get(), runtime_info);
    if (fusion_heuristic_type != SchedulerType::None) {
      return SegmentedFusion::fromCompleteFusion(
          std::move(fusion), fusion_heuristic_type, inputs);
    }
  } else {
    scheduler_debug_utils::canScheduleMessage(
        "***Runtime***: Has segment hints, skip un-segmented scheduling.\n");
  }
  if (fusion) {
    scheduler_debug_utils::canScheduleMessage(
        "\n***Runtime***: Try to schedule fusion segmented:\n");
    return SegmentCandidateFinder::segment(std::move(fusion), inputs);
  } else {
    NVF_THROW("unreachable!");
  }
}

bool SegmentCandidateFinder::hasSegmentHints(Fusion* fusion) {
  for (const auto& expr : fusion->exprs()) {
    if (expr->isA<LoadStoreOp>()) {
      auto op = expr->as<LoadStoreOp>();
      // SegmenterSet is a segmenter hint that needs explicit segment call
      if (op->opType() == LoadStoreOpType::SegmenterSet) {
        return true;
      }
    }
  }
  return false;
}

void SegmentCandidateFinder::resetLevels() {
  FUSER_PERF_SCOPE("SegmentCandidateFinder::resetLevels");

  std::deque<SegmentedGroup*> to_visit;
  std::unordered_map<SegmentedGroup*, int64_t> num_producer_edges;
  for (SegmentedGroup* group : groups()) {
    group->level_ = 0;
    if ((num_producer_edges[group] = std::ssize(group->producer_edges)) == 0) {
      // Start by visiting groups that have no producer edges.
      to_visit.push_back(group);
    }
  }

  int64_t num_visited = 0;
  while (!to_visit.empty()) {
    SegmentedGroup* visiting = to_visit.front();
    to_visit.pop_front();
    num_visited++;

    for (SegmentedEdge* out : visiting->consumer_edges) {
      SegmentedGroup* consumer = out->to;
      consumer->level_ = std::max(consumer->level_, visiting->level_ + 1);
      // After visiting a group, decrement the number of producer edges of each
      // consumer. When that number reaches 0, add the consumer to the visit
      // list.
      if ((--num_producer_edges.at(consumer)) == 0) {
        to_visit.push_back(consumer);
      }
    }
  }

  NVF_ERROR(
      num_visited == std::ssize(groups()), "Error in graph, is not a DAG.");
}

// Disconect group from neighbors, and return edges that were disconnected
void SegmentCandidateFinder::disconnectGroup(SegmentedGroup* group) {
  // Remove producer edges
  std::vector<SegmentedEdge*> producer_edges(
      group->producer_edges.begin(), group->producer_edges.end());
  for (auto edge : producer_edges) {
    segmented_fusion_->removeEdge(edge);
  }

  // Remove consumer edges
  std::vector<SegmentedEdge*> consumer_edges(
      group->consumer_edges.begin(), group->consumer_edges.end());
  for (auto edge : consumer_edges) {
    segmented_fusion_->removeEdge(edge);
  }
}

void SegmentCandidateFinder::eraseGroups(
    std::unordered_set<SegmentedGroup*>& groups_to_erase) {
  for (auto group : groups_to_erase) {
    disconnectGroup(group);
  }

  groups().erase(
      std::remove_if(
          groups().begin(),
          groups().end(),
          [&groups_to_erase](SegmentedGroup* group) {
            if (groups_to_erase.find(group) != groups_to_erase.end()) {
              return true;
            };
            return false;
          }),
      groups().end());
}

std::vector<SegmentedEdge*> SegmentedFusion::getEdgesBetween(
    const SegmentedGroup* producer,
    const SegmentedGroup* consumer) const {
  std::vector<SegmentedEdge*> edges_between;

  // Look through producer's consumer edges
  for (SegmentedEdge* edge : producer->consumer_edges) {
    if (edge->to == consumer) {
      edges_between.push_back(edge);
    }
  }

  return edges_between;
}

void SegmentedFusion::connectGroups(
    SegmentedGroup* producer,
    SegmentedGroup* consumer,
    Val* val) {
  SegmentedEdge* new_edge = newEdge(producer, consumer, val);
  producer->consumer_edges.push_back(new_edge);
  consumer->producer_edges.push_back(new_edge);
}

SegmentedGroup* SegmentCandidateFinder::mergeNodes() {
  FUSER_PERF_SCOPE("SegmentCandidateFinder::mergeNodes");
  SegmentedGroup* last_merged = nullptr;
  auto it = to_merge_.begin();
  NVF_ERROR(to_merge_.size() % 2 == 0);
  while (it != to_merge_.end()) {
    auto group1 = *it++;
    auto group2 = *it++;

    clean_up_groups_.emplace(group1);
    clean_up_groups_.emplace(group2);

    // Make the new joined node
    auto joined_group = segmented_fusion_->newGroup();

    // Merge input and output vals
    joined_group->input_vals_ =
        group1->input_vals_.computeUnion(group2->input_vals_);
    joined_group->output_vals_ =
        group1->output_vals_.computeUnion(group2->output_vals_);

    // Merge expressions
    joined_group->exprs_ = group1->exprs_;
    joined_group->exprs_.insert(
        joined_group->exprs_.end(),
        group2->exprs_.begin(),
        group2->exprs_.end());

    // Get all edges that will connect to the new joined group
    auto producer_edges = getMergedProducerEdges(group1, group2);
    auto consumer_edges = getMergedConsumerEdges(group1, group2);

    // Connect all producer edges to the new joined group
    for (auto edge : producer_edges) {
      segmented_fusion_->connectGroups(edge->from, joined_group, edge->val);
    }

    // Connect all consumer edges from the new joined group
    for (auto edge : consumer_edges) {
      segmented_fusion_->connectGroups(joined_group, edge->to, edge->val);
    }

    // Now that all new connections are made, disconnect the old groups, this
    // invalidates producer_edges and consumer_edges
    for (auto merged_group : {group1, group2}) {
      disconnectGroup(merged_group);
    }

    // Set scheduler type for the new group
    joined_group->setSchedulerType(deriveSchedulerType(joined_group));

    // Update group dependency data if initialized
    if (group_dependency_) {
      group_dependency_->as<GroupDependencyAnalysis>()->mergeGroups(
          group1, group2, joined_group);
    }

    last_merged = joined_group;
  }

  to_merge_.clear();

  // Clean up merged groups
  groups().erase(
      std::remove_if(
          groups().begin(),
          groups().end(),
          [this](SegmentedGroup* group) {
            return this->clean_up_groups_.find(group) !=
                this->clean_up_groups_.end();
          }),
      groups().end());

  clean_up_groups_.clear();
  return last_merged;
}

// Logic largely parallels mergeNodes, but they are used
//  in different phases of segmentation. Should consider
//  a clean up and share the implementations.
SegmentedGroup* SegmentCandidateFinder::mergeAllGivenGroups(
    const std::vector<SegmentedGroup*>& groups_to_merge) {
  NVF_ERROR(
      !groups_to_merge.empty(),
      "fusion segment :(mergeAllGivenGroups) tried to merge no groups");

  // The fusion input auxiliary groups should never be merged.
  const auto& aux_input_groups = getAuxiliaryInputGroups();
  std::vector<SegmentedGroup*> aux_groups_to_merge;
  std::ranges::copy_if(
      groups_to_merge,
      std::back_inserter(aux_groups_to_merge),
      [&](SegmentedGroup* group) {
        return std::ranges::find(aux_input_groups, group) !=
            aux_input_groups.end();
      });
  NVF_ERROR(
      aux_groups_to_merge.empty(),
      "Trying to merge auxiliary input groups: ",
      toDelimitedString(aux_groups_to_merge));

  // Make a set to detect internal edges
  std::unordered_set<SegmentedGroup*> group_set(
      groups_to_merge.begin(), groups_to_merge.end());

  // Create new group
  auto joined_group = segmented_fusion_->newGroup();

  // Track unique vals and exprs to avoid duplicates
  std::unordered_set<Val*> used_edge_vals_set;
  std::unordered_set<Expr*> exprs_set;

  // Merge inputs and outputs from all groups
  for (auto group : groups_to_merge) {
    joined_group->input_vals_.pushBack(group->input_vals_);
    joined_group->output_vals_.pushBack(group->output_vals_);
  }

  // Get all edges that will connect to the new joined group
  auto all_edges = getAllEdges(groups_to_merge);

  // Connect all external edges to the new joined group
  for (auto edge : all_edges) {
    if (group_set.count(edge->from)) {
      // This is a consumer edge from the merged group
      segmented_fusion_->connectGroups(joined_group, edge->to, edge->val);
    } else {
      // This is a producer edge to the merged group
      segmented_fusion_->connectGroups(edge->from, joined_group, edge->val);
    }
  }

  // Disconnect all original groups before connecting the new one, this
  // invalidates all_edges
  for (auto group : groups_to_merge) {
    disconnectGroup(group);
  }

  // Merge all expressions from the groups
  for (auto group : groups_to_merge) {
    for (auto expr : group->exprs_) {
      if (exprs_set.insert(expr).second) {
        joined_group->exprs_.push_back(expr);
      }
    }
  }

  // Clean up original groups
  groups().erase(
      std::remove_if(
          groups().begin(),
          groups().end(),
          [&group_set](SegmentedGroup* group) -> bool {
            return group_set.count(group);
          }),
      groups().end());

  joined_group->setSchedulerType(deriveSchedulerType(joined_group));
  return joined_group;
}

namespace {

// SegmenterSet hints a kernel break
bool tryingToMergeSegmenterSet(Fusion* fusion) {
  for (auto expr : fusion->exprs()) {
    if (expr->isA<LoadStoreOp>() &&
        expr->as<LoadStoreOp>()->opType() == LoadStoreOpType::SegmenterSet) {
      auto out = expr->output(0);
      // output from SegmenterSet node should be:
      //   1. an output from the given fusion, and
      //   2. not be used by any node within the graph
      // This ensures no segment spans across the data flow from SegmenterSet
      if (!out->isFusionOutput() || !out->uses().empty()) {
        return true;
      }
    }
  }
  return false;
}

// Guard to temporarily change the inputs and outputs of a
// fusion. Cast expressions to fp32 and fp16 are also inserted. On
// destruction will return fusion to original state.
class FusionSegmentGuard : public NonCopyable {
 public:
  FusionSegmentGuard() = delete;

  // Narrow the fusion to a segment defined by inputs and outputs
  FusionSegmentGuard(
      Fusion* fusion,
      std::vector<Val*> inputs,
      std::vector<Val*> outputs)
      : fusion_(fusion) {
    FUSER_PERF_SCOPE("Segmenter::FusionSegmentGuard");
    NVF_ERROR(fusion_ != nullptr);
#ifndef NDEBUG
    num_original_exprs_ = fusion_->exprs().size();
    original_tvs_ = fusion_->allTvs();
#endif // NDEBUG
    narrowToNewSegment(inputs, outputs);
  }

  // Just insert cast without narrowing
  FusionSegmentGuard(SegmentedFusion* segmented_fusion)
      : segmented_fusion_(segmented_fusion),
        fusion_(segmented_fusion->completeFusion()) {
    FUSER_PERF_SCOPE("Segmenter::FusionSegmentGuard");
#ifndef NDEBUG
    num_original_exprs_ = fusion_->exprs().size();
    original_tvs_ = fusion_->allTvs();
#endif // NDEBUG
    lowered_precision_edges_ =
        segmented_fusion_->castInputOutputToLowerPrecision(
            segmented_fusion_->edges());
  }

  // Insert cast and narrow the fusion to a merged group of a and b
  FusionSegmentGuard(
      SegmentedFusion* segmented_fusion,
      SegmentedGroup* a,
      SegmentedGroup* b = nullptr)
      : segmented_fusion_(segmented_fusion),
        fusion_(segmented_fusion->completeFusion()) {
    FUSER_PERF_SCOPE("Segmenter::FusionSegmentGuard");
#ifndef NDEBUG
    num_original_exprs_ = fusion_->exprs().size();
    original_tvs_ = fusion_->allTvs();
#endif // NDEBUG

    // Cast inputs and outputs of a merged group consisting of a and
    // b.
    auto all_edges = getMergedProducerEdges(a, b, false);
    auto consumer_edges = getMergedConsumerEdges(a, b);
    std::copy(
        consumer_edges.begin(),
        consumer_edges.end(),
        std::back_inserter(all_edges));
    lowered_precision_edges_ =
        segmented_fusion_->castInputOutputToLowerPrecision(all_edges, {a, b});

    auto new_inputs = getAllInputs(a, b);
    auto new_outputs = getAllOutputs(a, b);

    narrowToNewSegment(new_inputs, new_outputs);
  }

  // Insert cast and narrow the fusion to a merged group of segmented_groups
  FusionSegmentGuard(
      SegmentedFusion* segmented_fusion,
      const std::vector<SegmentedGroup*>& segmented_groups)
      : segmented_fusion_(segmented_fusion),
        fusion_(segmented_fusion->completeFusion()) {
    FUSER_PERF_SCOPE("Segmenter::FusionSegmentGuard");
#ifndef NDEBUG
    num_original_exprs_ = fusion_->exprs().size();
    original_tvs_ = fusion_->allTvs();
#endif // NDEBUG

    // Cast inputs and outputs of a merged group consisting of
    // segmented_groups.
    auto all_edges = getAllEdges(segmented_groups);
    lowered_precision_edges_ =
        segmented_fusion_->castInputOutputToLowerPrecision(
            all_edges, segmented_groups);

    auto new_inputs = allInputsIfTrueElseOutputs(segmented_groups, true);
    auto new_outputs = allInputsIfTrueElseOutputs(segmented_groups, false);

    narrowToNewSegment(new_inputs, new_outputs);
  }

  // NOLINTNEXTLINE(bugprone-exception-escape)
  ~FusionSegmentGuard() {
    FUSER_PERF_SCOPE("~Segmenter::FusionSegmentGuard");

    if (fusion_ == nullptr) {
      return;
    }

    restoreOriginalSegment();

    // Revert the cast
    if (segmented_fusion_ != nullptr && !lowered_precision_edges_.empty()) {
      segmented_fusion_->revertInputOutputPrecisionChanges(
          lowered_precision_edges_);
    }

#ifndef NDEBUG
    // fusion_ should now be equivalent to the original fusion. We
    // can't just compare Expr pointers as we replace Exprs. For
    // now, just make sure there are the same number of exprs.
    auto num_current_exprs = fusion_->exprs().size();
    NVF_ERROR(
        num_original_exprs_ == num_current_exprs,
        "Failed to revert temporary changes. Expected: ",
        num_original_exprs_,
        ", actual: ",
        num_current_exprs);
    auto current_tvs = fusion_->allTvs();
    NVF_ERROR(
        original_tvs_ == current_tvs, "Failed to revert temporary changes.");
#endif
  }

 private:
  void narrowToNewSegment(
      const std::vector<Val*>& new_inputs,
      const std::vector<Val*>& new_outputs) {
    NVF_ERROR(fusion_ != nullptr);

    old_inputs_ = fusion_->inputs();
    old_outputs_ = fusion_->outputs();

    for (auto old_inp : old_inputs_) {
      fusion_->removeInput(old_inp);
    }

    for (auto old_out : old_outputs_) {
      fusion_->removeOutput(old_out);
    }

    for (auto new_inp : new_inputs) {
      fusion_->addInput(new_inp);
    }

    for (auto new_out : new_outputs) {
      fusion_->addOutputInternal(new_out);
    }
  }

  void restoreOriginalSegment() {
    NVF_ERROR(fusion_ != nullptr);

    // If both old inputs and outpus are empty, narrowing must have
    // not been done
    if (old_inputs_.empty() && old_outputs_.empty()) {
      return;
    }

    auto cur_inputs = fusion_->inputs();
    for (auto new_inp : cur_inputs) {
      fusion_->removeInput(new_inp);
    }

    auto cur_outputs = fusion_->outputs();
    for (auto new_out : cur_outputs) {
      fusion_->removeOutput(new_out);
    }

    for (auto old_inp : old_inputs_) {
      fusion_->addInput(old_inp);
    }

    for (auto old_out : old_outputs_) {
      fusion_->addOutputInternal(old_out);
    }
  }

 private:
  SegmentedFusion* segmented_fusion_ = nullptr;
  Fusion* const fusion_ = nullptr;
  std::vector<Val*> old_inputs_;
  std::vector<Val*> old_outputs_;
  std::vector<SegmentedEdge*> lowered_precision_edges_;
#ifndef NDEBUG
  size_t num_original_exprs_ = 0;
  std::vector<TensorView*> original_tvs_;
#endif
};

SchedulerType tryMerge(
    SegmentedFusion* segmented_fusion,
    SchedulerRuntimeInfo& runtime_info,
    SegmentedGroup* a,
    SegmentedGroup* b = nullptr) {
  FusionSegmentGuard fsg(segmented_fusion, a, b);

  NVF_ERROR(
      !segmented_fusion->completeFusion()->unordered_exprs().empty(),
      "We shouldn't attempt to merge empty fusions. "
      "This might not indicate a bug, "
      "but it's definitely a change of world view that we should be aware of.");

  scheduler_debug_utils::canScheduleMessage(
      "\n**Segmenter** Considering fusion:\n",
      segmented_fusion->completeFusion());
  if (tryingToMergeSegmenterSet(segmented_fusion->completeFusion())) {
    return SchedulerType::None;
  }
  return Schedule::proposeHeuristics(
      segmented_fusion->completeFusion(), runtime_info);
}

SchedulerType tryMerge(
    SegmentedFusion* segmented_fusion,
    SchedulerRuntimeInfo& runtime_info,
    const std::vector<SegmentedGroup*>& segmented_groups) {
  FusionSegmentGuard fsg(segmented_fusion, segmented_groups);

  NVF_ERROR(
      !segmented_fusion->completeFusion()->unordered_exprs().empty(),
      "We shouldn't attempt to merge empty fusions. "
      "This might not indicate a bug, "
      "but it's definitely a change of world view that we should be aware of.");

  scheduler_debug_utils::canScheduleMessage(
      "\n**Segmenter** Considering fusion:\n",
      segmented_fusion->completeFusion());
  if (tryingToMergeSegmenterSet(segmented_fusion->completeFusion())) {
    return SchedulerType::None;
  }
  return Schedule::proposeHeuristics(
      segmented_fusion->completeFusion(), runtime_info);
}

// This function is for cleanup and
//  easier debugging. It shouldn't affect functionality
//  since segmented fusions are compiled with fusion
//  guard on the edges instead of actually looking
//  at the exprs.
void deDuplicateScalarExprs(std::vector<Expr*>& exprs) {
  // Exprs in SegmentedGroup are not ordered
  // so it is ok to insert them from unordered
  // set
  std::unordered_set<Expr*> scalar_expr_set;

  std::copy_if(
      exprs.begin(),
      exprs.end(),
      std::inserter(scalar_expr_set, scalar_expr_set.end()),
      [](Expr* expr) { return ir_utils::isScalarOp(expr); });

  if (!scalar_expr_set.empty()) {
    exprs.erase(
        std::remove_if(
            exprs.begin(),
            exprs.end(),
            [&scalar_expr_set](Expr* expr) {
              return scalar_expr_set.count(expr);
            }),
        exprs.end());
    exprs.insert(exprs.end(), scalar_expr_set.begin(), scalar_expr_set.end());
  }
}

} // namespace

std::vector<Expr*> SegmentedGroup::stablyOrderedExprs() const {
  // The time complexity is O((V+E)LogV) where V is the number of nodes and E
  // is the number of edges. LogV is due to the use of std::priority_queue to
  // break ties by the original order.
  std::unordered_map<Expr*, int64_t> original_order;
  for (auto&& [i, e] : enumerate(exprs())) {
    original_order[e] = i;
  }

  const std::unordered_set<Expr*> exprs_to_sort(exprs().begin(), exprs().end());

  std::vector<Expr*> ordered_exprs;
  ordered_exprs.reserve(exprs().size());

  auto compare_by_original_order = [&original_order](Expr* a, Expr* b) {
    // std::priority_queue implements a max heap, so this comparor returns true
    // when RHS is originally ordered before LHS.
    return original_order.at(a) > original_order.at(b);
  };
  std::priority_queue<
      Expr*,
      std::vector<Expr*>,
      decltype(compare_by_original_order)>
      to_visit(compare_by_original_order);

  std::unordered_map<Expr*, int64_t> num_producers;
  for (Expr* e : exprs()) {
    int64_t& n = num_producers[e];
    // Val::uses(), which is used later to decrement num_producers, contains
    // unique `Expr`s. Therefore, it's necessary to also dedup here.
    for (auto* in : VectorOfUniqueEntries<Val*>(e->inputs())) {
      Expr* def = in->definition();
      // Exprs in a SegmentedGroup come from the complete fusion, so the
      // producer/consumer of an Expr may be outside the group. Therefore, we
      // check exprs_to_sort.count.
      if (exprs_to_sort.count(def) > 0) {
        n++;
      }
    }

    if (n == 0) {
      to_visit.push(e);
    }
  }

  while (!to_visit.empty()) {
    Expr* e = to_visit.top();
    to_visit.pop();

    ordered_exprs.push_back(e);

    for (Val* out : e->outputs()) {
      for (Expr* user : out->uses()) {
        if (exprs_to_sort.count(user) > 0 && (--num_producers[user]) == 0) {
          to_visit.push(user);
        }
      }
    }
  }

  NVF_ERROR_EQ(
      ordered_exprs.size(), exprs().size(), "exprs() doesn't form a DAG.");

  return ordered_exprs;
}

std::optional<std::unique_ptr<HeuristicParams>> SegmentedGroup::
    getMaybeHeuristicParams(SchedulerRuntimeInfo& runtime_info) {
  FUSER_PERF_SCOPE("SegmentedFusion::getMaybeHeuristicParams");
  auto heuristic_data_cache =
      segmented_fusion_->getCachedHeuristicDataFor(this);
  if (!Schedule::canSchedule(
          schedulerType(),
          runtime_info.fusion(),
          runtime_info,
          heuristic_data_cache,
          /*skip_compile_time_checks=*/true)) {
    return std::nullopt;
  }
  return SchedulerEntry::makeSchedulerInstance(schedulerType())
      ->computeHeuristics(
          runtime_info.fusion(), runtime_info, heuristic_data_cache);
}

void SegmentedGroup::resetExprList() {
  auto input_group_vec = getAllInputs(this);
  std::unordered_set<Val*> input_group_set(
      input_group_vec.begin(), input_group_vec.end());
  auto expr_set =
      DependencyCheck::getAllExprsBetween(input_group_set, getAllOutputs(this));
  exprs_ = std::vector<Expr*>(expr_set.begin(), expr_set.end());
}

// Custom merge node passes:
//  These passes are added at the beginning or the end of
//  the node merging process to direct the heuristics of
//  node merging process
//
//  Should consider generalization and make a proper interface
//   if we have more merge node heuristics like this

//! Translate Welford
//!
//! This pass can be inserted at any stages of segmentation,
//!  and it tries to replace welford ops with persistent
//!  mean and var ops.
//!
//! The checking of feasibility of persistent kernels
//!  is through normalization schedulers. The general idea
//!  is to first try to translate on a copy, and see if
//!  normalization scheduler is willing to produce a
//!  persistent kernel.
//!
//! For complete fusion this pass checks if all the
//!  welford ops can be translated simultaneously to
//!  produce a persistent normalization kernel and
//!  will perform translation if checks pass.
//!
//! For segmented fusion, same check is performed within
//!  each segmented group to collect applicable welford ops,
//!  and actual translations are performed on the complete
//!  fusion after all the checks are done.
class TranslateApplicableWelford {
 public:
  //! Try translation on each segmented group of
  //!  given segmented fusion
  //!  returns true if any welford has been translated
  static bool run(
      SegmentedFusion* segmented_fusion,
      const KernelArgumentHolder& runtime_inputs) {
    FUSER_PERF_SCOPE("TranslateApplicableWelford::run");
    TranslateApplicableWelford translate_welford(
        segmented_fusion, runtime_inputs);
    return translate_welford.translated_any_welford_;
  }

  //! Try translation on complete fusion,
  //!  returns true if any welford has been translated
  static bool run(Fusion* fusion, const KernelArgumentHolder& runtime_inputs) {
    FUSER_PERF_SCOPE("TranslateApplicableWelford::run");
    TranslateApplicableWelford translate_welford(fusion, runtime_inputs);
    return translate_welford.translated_any_welford_;
  }

 private:
  explicit TranslateApplicableWelford(
      SegmentedFusion* segmented_fusion,
      const KernelArgumentHolder& runtime_inputs);

  explicit TranslateApplicableWelford(
      Fusion* fusion,
      const KernelArgumentHolder& runtime_inputs);

  //! Given vector of welford ops from the same fusion,
  //!  checks if translating all of them result in a
  //!  persistent normalization kernel by try-runs on
  //!  a test copy of the original fusion.
  //!
  //! Supported use cases are either un-segmented fusion,
  //!  or all the given welfords are within the same
  //!  segmented group. In the latter case, the segmented
  //!  group containing all the welford ops needs to be
  //!  provided.
  bool wouldTranslateToPersistent(
      const std::vector<WelfordOp*>& original_welfords,
      SegmentedGroup* group = nullptr);

  //! Translate the given welford op into separate
  //! average and standard deviation calculation.
  void translateSingleWelford(WelfordOp* welford);

  //! Utility to test if a translated fusion
  //!  gives a persistent kernel. Uses normalization
  //!  scheduler to do the test.
  bool isValidPersistentFusion(
      Fusion* translated_fusion,
      SchedulerRuntimeInfo& runtime_info);

 private:
  //! Indicates any translation happened.
  bool translated_any_welford_ = false;

  //! a reference to global fusion runtime inputs
  const KernelArgumentHolder& runtime_inputs_;

  //! For translation within group only,
  //!  group boundary at test copy
  //! (see wouldTranslateToPersistent implementation )
  std::vector<Val*> test_group_inputs_;
  std::vector<Val*> test_group_outputs_;
};

TranslateApplicableWelford::TranslateApplicableWelford(
    Fusion* fusion,
    const KernelArgumentHolder& runtime_inputs)
    : runtime_inputs_(runtime_inputs) {
  auto exprs = fusion->exprs();
  std::vector<WelfordOp*> original_welfords(
      ir_utils::filterByType<WelfordOp>(exprs).begin(),
      ir_utils::filterByType<WelfordOp>(exprs).end());

  if (wouldTranslateToPersistent(original_welfords)) {
    for (auto welford : original_welfords) {
      translateSingleWelford(welford);
    }
    translated_any_welford_ = true;
  }
}

TranslateApplicableWelford::TranslateApplicableWelford(
    SegmentedFusion* segmented_fusion,
    const KernelArgumentHolder& runtime_inputs)
    : runtime_inputs_(runtime_inputs) {
  std::vector<SegmentedGroup*> translated_groups;

  {
    // Cast inputs and outputs to lower precision before
    // trying the welford conversion. This could affect the scheduling
    // decision as some runtime parameters such as the vectorization
    // factor and the persistent buffer size would change.
    //
    // To revert the temporary changes before translating welford,
    // this guard is placed inside its own scope. Reverting the
    // changes before the translation is not necessary for
    // correctness, but the sanity check of the FusionSegmentGuard
    // dtor would complain as the number of expressions would change.
    FusionSegmentGuard cast_guard(segmented_fusion);

    // Find welfords that can be translated in each group
    for (auto group : segmented_fusion->groups()) {
      std::vector<WelfordOp*> welford_in_group(
          ir_utils::filterByType<WelfordOp>(group->exprs()).begin(),
          ir_utils::filterByType<WelfordOp>(group->exprs()).end());

      if (wouldTranslateToPersistent(welford_in_group, group)) {
        translated_groups.push_back(group);
      }
    }
  }

  // Actually translate the welford ops
  // and record all the vals that have been
  // replaced by the translation.
  for (auto group : translated_groups) {
    std::vector<WelfordOp*> welford_in_group(
        ir_utils::filterByType<WelfordOp>(group->exprs()).begin(),
        ir_utils::filterByType<WelfordOp>(group->exprs()).end());
    for (auto welford : welford_in_group) {
      translateSingleWelford(welford);
      translated_any_welford_ = true;
    }
  }
}

bool TranslateApplicableWelford::isValidPersistentFusion(
    Fusion* translated_fusion,
    SchedulerRuntimeInfo& runtime_info) {
  // Check reduciton type and get the appropriate heuristic.
  auto reduction_type =
      reduction_scheduler_utils::getReductionType(translated_fusion);
  if (reduction_type == reduction_scheduler_utils::ReductionType::None) {
    return false;
  }
  auto persistent_sh =
      normalization_scheduler_utils::getPersistentHeuristicFor(reduction_type);

  if (!Schedule::canSchedule(persistent_sh, translated_fusion, runtime_info)) {
    return false;
  }
  auto scheduler = SchedulerEntry::makeSchedulerInstance(persistent_sh);
  auto heuristic_params =
      scheduler->computeHeuristics(translated_fusion, runtime_info);

  // Translate welford to two-pass enhances performance for block
  // reductions by reducing instructions and the impact of an extra block
  // synchronization has negligible overhead.
  // However, when it comes to cross grid reduction, the additional grid
  // synchronization carries substantial overhead and does not yield any
  // performance gains.
  return heuristic_params->as<ReductionParams>()->persistent_kernel &&
      !heuristic_params->as<ReductionParams>()->cross_grid_outer_reduction;
}

// Note that when segmented it is assumed that insertion of lower
// precision cast has already been done
bool TranslateApplicableWelford::wouldTranslateToPersistent(
    const std::vector<WelfordOp*>& original_welfords,
    SegmentedGroup* group) {
  if (original_welfords.empty()) {
    return false;
  }

  // Make sure all welford inputs are not already statistics, e.g.
  // FusionSqueezeOnlyWelford_CUDA
  for (auto welford : original_welfords) {
    if (!welford->inN()->isOneInt()) {
      return false;
    }
  }

  // Make sure all welford ops come from the same complete fusion
  auto fusion = original_welfords[0]->fusion();
  NVF_ERROR(
      std::all_of(
          original_welfords.begin(),
          original_welfords.end(),
          [fusion](WelfordOp* welford) { return welford->fusion() == fusion; }),
      "Welfords in given vector not in the same fusion");

  // Make initial `in-progress copy`
  auto test_copy = std::make_unique<Fusion>();
  auto original_to_test_map = Fusion::copy(fusion, test_copy.get());

  std::vector<WelfordOp*> copied_welfords;
  std::transform(
      original_welfords.begin(),
      original_welfords.end(),
      std::back_inserter(copied_welfords),
      [&original_to_test_map](auto welford) {
        return original_to_test_map.clone(welford);
      });
  // Copied welfords will be invalidated on translation, but Vals will be
  // reused, keep a reference to them.
  std::vector<Val*> welford_avgs;
  std::vector<Val*> welford_vars;
  for (auto welford : copied_welfords) {
    welford_avgs.push_back(welford->outAvg());
    welford_vars.push_back(welford->outVar());
  }

  // Translate the welford ops
  for (auto welford_to_translate : copied_welfords) {
    translateSingleWelford(welford_to_translate);
  }

  SchedulerRuntimeInfo runtime_info(test_copy.get(), runtime_inputs_);
  // If we are looking at a segment of fusion,
  //  we maintain the segmented group boundary,
  //  one set for in_progress copy and one set
  //  for `test copy`
  if (group != nullptr) {
    auto original_inputs = getAllInputs(group);
    auto original_outputs = getAllOutputs(group);
    test_group_inputs_.clear();
    test_group_outputs_.clear();
    std::transform(
        original_inputs.begin(),
        original_inputs.end(),
        std::back_inserter(test_group_inputs_),
        [&original_to_test_map](Val* in) {
          return original_to_test_map.clone(in);
        });
    std::transform(
        original_outputs.begin(),
        original_outputs.end(),
        std::back_inserter(test_group_outputs_),
        [&original_to_test_map](Val* out) {
          return original_to_test_map.clone(out);
        });

    // If only average is used from welford, we should still translate, but we
    // might not detect persistence if variance isn't actually used/marked as an
    // output in the test.
    for (auto outs_i : arange(welford_avgs.size())) {
      auto avg = welford_avgs[outs_i];
      auto var = welford_vars[outs_i];
      if (avg->uses().empty()) {
        test_group_outputs_.push_back(avg);
      }

      if (var->uses().empty()) {
        test_group_outputs_.push_back(var);
      }
    }

    // Temporarily localize test copy around
    //  the group boundary
    FusionSegmentGuard fsg(
        test_copy.get(), test_group_inputs_, test_group_outputs_);

    // Test if the translated copy is persistent
    return isValidPersistentFusion(test_copy.get(), runtime_info);
  }
  // In the case where we work on un-segmented
  //  fusion, no group boundary logic, just
  //  translate and test.
  return isValidPersistentFusion(test_copy.get(), runtime_info);
}

void TranslateApplicableWelford::translateSingleWelford(WelfordOp* welford) {
  auto fusion = welford->fusion();
  FusionGuard fg(fusion);
  // Only support translation of welford ops that
  // doesn't take inputs that are already statistics,
  // i.e. an r-factor product.
  // This translation works on un-scheduled fusions so
  //  shouldn't expect to see this.
  NVF_ERROR(welford->inN()->isOneInt());

  // Grab the inputs and outputs of the welford
  auto in_val = welford->in()->as<TensorView>();
  auto out_avg = welford->outAvg()->as<TensorView>();
  auto out_var = welford->outVar()->as<TensorView>();
  auto out_N = welford->outN()->as<TensorView>();

  fusion->removeExpr(welford);
  // Not safe to use welford anymore
  welford = nullptr;

  // Create normalization based welford graph
  //  largely taken from batchnorm cpp benchmark
  const auto& in_logical =
      TensorDomain::noReductions(in_val->getLogicalDomain());
  const auto& out_logical = out_avg->getLogicalDomain();
  std::vector<int64_t> red_axes;

  NVF_ERROR(
      in_logical.size() == out_logical.size(),
      "Invalid root domains of Welford input and output.",
      " Input: ",
      ir_utils::toString(in_logical),
      ". Output: ",
      ir_utils::toString(out_logical));

  // Create scalar version of the feature element
  //  counting.
  Val* num_features = IrBuilder::create<Val>(1.0);
  std::vector<bool> broadcast_mask(in_logical.size(), false);
  for (const auto i : arange((int64_t)in_logical.size())) {
    if (out_logical.at(i)->isReduction()) {
      red_axes.push_back(i);
      broadcast_mask[i] = true;
      num_features = mul(num_features, out_logical.at(i)->extent());
    }
  }

  // Build a normalization expression group that is
  //  equivalent to a welford operation.
  auto x_sum = sum(in_val, red_axes);
  IrBuilder::create<BinaryOp>(BinaryOpType::Div, out_avg, x_sum, num_features);

  // welford.avg may be broadcast. Reuse it if found.
  TensorView* x_avg_bcast = nullptr;
  for (auto& use_expr : out_avg->uses()) {
    if (auto bcast = dynamic_cast<BroadcastOp*>(use_expr)) {
      if (bcast->getBroadcastDimFlags() == broadcast_mask) {
        // Same broadcast found.
        x_avg_bcast = bcast->out()->as<TensorView>();
        break;
      }
    }
  }

  if (x_avg_bcast == nullptr) {
    x_avg_bcast = broadcast(out_avg, broadcast_mask);
  }
  TensorView* x_mean_sub = sub(in_val, x_avg_bcast);

  auto x_mean_sub_pow = mul(x_mean_sub, x_mean_sub);
  IrBuilder::create<ReductionOp>(
      BinaryOpType::Add, IrBuilder::create<Val>(0.0), out_var, x_mean_sub_pow);
  IrBuilder::create<LoadStoreOp>(LoadStoreOpType::Set, out_N, num_features);

  // out_avg, out_N are now outputs of a pointwise ops and we
  //  need to clear out its reduction domains.
  out_avg->clearReductionIterDomains();
  out_N->clearReductionIterDomains();
}

bool SegmentCandidateFinder::translateWelfordInFusion(
    Fusion* fusion,
    const KernelArgumentHolder& runtime_inputs) {
  return TranslateApplicableWelford::run(fusion, runtime_inputs);
}

void SegmentCandidateFinder::validateIfDebug(bool require_disjoint) {
#ifndef NDEBUG
  resetLevels();
  if (require_disjoint) {
    segmented_fusion_->validateDisjoint();
  }
#endif // NDEBUG
}

//! CombineReductions:
//!  This pass works before the main merge node process
//!    It identifies reduction operations that can be combined
//!    together to form a normalization kernel.
//!  Two reductions are considered the same type if they have
//!   the same root domain length, and the reduction axis are the same.
//!   This pass tries to merge nodes with the same reduction type based
//!   on the graph structure.
class CombineReductions {
  using GroupVec = std::vector<SegmentedGroup*>;
  class ReductionSignature;

 public:
  static void run(SegmentCandidateFinder* segment_candidate_finder) {
    CombineReductions combine_reductions(segment_candidate_finder);
  }
  static bool shouldRun(SegmentCandidateFinder* segment_candidate_finder);

 private:
  CombineReductions(SegmentCandidateFinder* segment_candidate_finder)
      : segment_candidate_finder_(segment_candidate_finder) {
    // Run pass over the segments
    // Collect segmented groups with reductions in them,
    //  Assuming running before any merge happened, so
    //  should see exactly one reduction in each group
    for (auto group : segment_candidate_finder_->groups()) {
      if (auto rop_signature =
              ReductionSignature::makeReductionSignature(group)) {
        groups_with_reductions_.push_back(group);
        // Check if this reduction signature is one that we have seen before
        auto signature_match_it = std::find_if(
            known_reduction_signatures_.begin(),
            known_reduction_signatures_.end(),
            [&rop_signature](auto& know_signature) {
              return know_signature->sameAs(rop_signature.get());
            });
        // Unmatched: Create a new signature entry if not known
        if (signature_match_it == known_reduction_signatures_.end()) {
          group_reduction_signature_map_[group] = rop_signature.get();
          known_reduction_signatures_.emplace_back(std::move(rop_signature));
        } else {
          // Matched known signature: Mark that this groups belongs to know
          // signature
          group_reduction_signature_map_[group] = signature_match_it->get();
        }
      }
    }

    // Keep trying to merge groups with compatible reductions and compatible
    // paths
    //  until no more merge opportunity can be identified
    bool merged_groups = true;
    while (merged_groups) {
      merged_groups = false;

      // Merge one pair of reduction groups at a time, and need
      //  the pass to update dependency info along the way to avoid cycles
      for (const auto first_group_index :
           arange(groups_with_reductions_.size())) {
        if (merged_groups) {
          // Need to break and re-enter this loop because
          // groups_with_reductions_ will be updated
          break;
        }

        // Select one of the group to merge and get its reduction signature
        auto first_group = groups_with_reductions_[first_group_index];
        auto first_group_signature =
            group_reduction_signature_map_.at(first_group);

        for (const auto second_group_index :
             arange(first_group_index + 1, groups_with_reductions_.size())) {
          if (merged_groups) {
            // Need to break and re-enter this loop because
            // groups_with_reductions_ will be updated
            break;
          }
          auto second_group = groups_with_reductions_[second_group_index];
          auto second_group_signature =
              group_reduction_signature_map_.at(second_group);

          // Cannot merge if their signatures are not the same
          if (!first_group_signature->sameAs(second_group_signature)) {
            continue;
          }

          // first try a vertical merge
          merged_groups =
              verticalReductionMerge(first_group, second_group) != nullptr;
          if (!merged_groups) {
            // vertical merge didn't happen, try a horizontal merge
            merged_groups =
                horizontalReductionMerge(first_group, second_group) != nullptr;
          }
        }
      }
    }
  }

  //! Merge a vertical pair of producers and consumers,
  //!  the resulting group will include all nodes that are
  //!  also consumers of producer and producers of consumer,
  //!  i.e. values between the given producer-consumer pair.
  //!  Can be proven that:
  //!   1. Including all of these nodes will be cycle-free
  //!   2. These nodes are the minimal set of nodes to include if
  //!  for producer-consumer pair to be in the same group cycle-free
  //!
  //!  Returns nullptr if such merge cannot be achieved.
  //!  Reasons for not merging will include:
  //!   1. Given groups do not form producer-consumer pair
  //!   2. Merge will create cycle on the graph
  //!   3. The merged joined group cannot be scheduled
  SegmentedGroup* verticalReductionMerge(
      SegmentedGroup* first_group,
      SegmentedGroup* second_group) {
    // This is part of ReductionCombine pass, and we should only call this
    // function on a pair of reduction/normalization groups
    NVF_ERROR(group_reduction_signature_map_.at(first_group)
                  ->sameAs(group_reduction_signature_map_.at(second_group)));
    NVF_ERROR(first_group != second_group);
    // Get the group dependency data from segment finder
    auto dependency_analysis = segment_candidate_finder_->getGroupDependency();

    // Check producer-consumer relationship
    SegmentedGroup* producer = nullptr;
    SegmentedGroup* consumer = nullptr;
    if (dependency_analysis->isConsumerOf(first_group, second_group)) {
      producer = second_group;
      consumer = first_group;
    } else if (dependency_analysis->isProducerOf(first_group, second_group)) {
      producer = first_group;
      consumer = second_group;
    } else {
      // Given groups aren't producer-consumer pair, won't merge
      return nullptr;
    }

    // Collect all groups that we need to merge along with the producer and
    // consumer
    auto all_groups_to_merge =
        getValidMinVerticalMergedGroupSet(producer, consumer);

    if (all_groups_to_merge.empty()) {
      // The vertical paths from producer to consumer have in-compatible
      // reductions
      //   so this vertical merge cannot be done.
      return nullptr;
    }

    // TODO: this step would not be deterministic, because valuesBetween isn't
    //       could fix this by a topological order
    std::vector<SegmentedGroup*> all_groups_to_merge_vec(
        all_groups_to_merge.begin(), all_groups_to_merge.end());

    // Final sanity check: the merged group can actually be scheduled
    if (tryMerge(
            segment_candidate_finder_->segmented_fusion_.get(),
            segment_candidate_finder_->runtimeInfo(),
            all_groups_to_merge_vec) == SchedulerType::None) {
      return nullptr;
    }

    // Merge this group
    auto joined_group =
        segment_candidate_finder_->mergeAllGivenGroups(all_groups_to_merge_vec);

    // Update dependency analysis
    dependency_analysis->mergeGroups(all_groups_to_merge, joined_group);

    // Update the reduction groups that are merged
    groups_with_reductions_.push_back(joined_group);
    group_reduction_signature_map_[joined_group] =
        group_reduction_signature_map_.at(first_group);
    groups_with_reductions_.erase(
        std::remove_if(
            groups_with_reductions_.begin(),
            groups_with_reductions_.end(),
            [&all_groups_to_merge](SegmentedGroup* group) {
              return all_groups_to_merge.has(group);
            }),
        groups_with_reductions_.end());

    return joined_group;
  }

  //! Horizontal reduction merging:
  //!  merge two horizontal groups with reduction expressions to make a joined
  //!  normalization group. A pair of horizontal groups are ones that are not
  //!  a producer-consumer pair, and share either a common producer or a common
  //!  consumer.
  //!
  //!  TODO: This implementation looks at common producers only, since common
  //!  consumers are not computed easily with current dependency analysis.
  SegmentedGroup* horizontalReductionMerge(
      SegmentedGroup* first_group,
      SegmentedGroup* second_group) {
    // This is part of ReductionCombine pass, and we should only call this
    // function on a pair of
    //  reduction/normalization groups
    NVF_ERROR(group_reduction_signature_map_.at(first_group)
                  ->sameAs(group_reduction_signature_map_.at(second_group)));
    NVF_ERROR(first_group != second_group);

    auto dependency_analysis = segment_candidate_finder_->getGroupDependency();

    // Check that the two groups are not producer-consumer's
    if (dependency_analysis->isConsumerOf(first_group, second_group) ||
        dependency_analysis->isProducerOf(first_group, second_group)) {
      // This merge pass will not handle producer-consumer pairs
      return nullptr;
    }

    // Get common producers of the two group
    auto common_producers_set =
        dependency_analysis->getCommonProducersOf({first_group, second_group});
    if (common_producers_set.empty()) {
      // The given pair doesn't have a common producer.
      //  Either they have a common consumer, which we don't handle for now,
      //  or maybe the two given groups are not connected.
      return nullptr;
    }

    // We are looking for a very specific patterns here. The cases that this
    //  pattern will not capture are ones that reductions of different
    //  signatures are so interleaved that we cannot find a clear cut as
    //  explained below, without graph rewriting. Some graph re-writing on the
    //  segmented groups level could provide extra merging opportunities for
    //  free, which could be part of next step.
    //
    // The specific pattern we look for contains a common producer P with
    // immediate consumers C1, C2 such that all paths from C1 to first_group and
    // all paths from C2 to second_group won't hit a reduction with a different
    // signature.

    // Topologically sort the common producers and start with the topologically
    // minimal,
    //  i.e. one that are closest to the two groups. This will cut the search
    //  space.
    std::vector<SegmentedGroup*> common_producers;
    for (auto producer : common_producers_set) {
      if (!std::any_of(
              common_producers_set.begin(),
              common_producers_set.end(),
              [dependency_analysis, producer](SegmentedGroup* group) {
                return dependency_analysis->isProducerOf(producer, group);
              })) {
        common_producers.push_back(producer);
      }
    }

    // Visit the common producers found, starting from topologically minimum,
    // i.e. the ones closer to the groups
    for (auto common_producer : common_producers) {
      // Visit this common producer
      // Use a double loop in case the schedulers like some patterns
      //  better than the other
      for (auto first_consumer_edge : common_producer->consumer_edges) {
        auto producer_of_first_group = first_consumer_edge->to;
        auto to_merge_with_first_group = getValidMinVerticalMergedGroupSet(
            producer_of_first_group, first_group);
        if (to_merge_with_first_group.empty()) {
          // There's no valid merge path from this consumer of common producer,
          //  either due to a conflicting reduction signature, or simply there's
          //  no path to first group
          continue;
        }
        NVF_ERROR(!dependency_analysis->isProducerOf(
            producer_of_first_group, second_group));
        for (auto second_consumer_edge : common_producer->consumer_edges) {
          auto producer_of_second_group = second_consumer_edge->to;
          auto to_merge_with_second_group = getValidMinVerticalMergedGroupSet(
              producer_of_second_group, second_group);
          if (to_merge_with_second_group.empty()) {
            // There's no valid merge path from this consumer of common
            // producer,
            //  either due to a conflicting reduction signature, or simply
            //  there's no path to second group
            continue;
          }
          NVF_ERROR(!dependency_analysis->isProducerOf(
              producer_of_second_group, first_group));
          // At this point we should have a pair of valid candidates,final check
          // is to see if the combined group
          //  can be scheduled by schedulers
          // merge the two paths and de-duplicate,
          //  re-using container here with to_merge_with_second_group
          auto& groups_to_merge_set = to_merge_with_second_group;
          groups_to_merge_set.insert(
              to_merge_with_first_group.begin(),
              to_merge_with_first_group.end());
          std::vector<SegmentedGroup*> groups_to_merge_vec(
              groups_to_merge_set.begin(), groups_to_merge_set.end());
          if (tryMerge(
                  segment_candidate_finder_->segmented_fusion_.get(),
                  segment_candidate_finder_->runtimeInfo(),
                  groups_to_merge_vec) != SchedulerType::None) {
            // Found a valid horizontal merge, want to proceed with merging here
            auto joined_group = segment_candidate_finder_->mergeAllGivenGroups(
                groups_to_merge_vec);
            dependency_analysis->mergeGroups(groups_to_merge_set, joined_group);

            groups_with_reductions_.push_back(joined_group);
            group_reduction_signature_map_[joined_group] =
                group_reduction_signature_map_.at(first_group);
            groups_with_reductions_.erase(
                std::remove_if(
                    groups_with_reductions_.begin(),
                    groups_with_reductions_.end(),
                    [&groups_to_merge_set](SegmentedGroup* group) {
                      return groups_to_merge_set.has(group);
                    }),
                groups_with_reductions_.end());
            return joined_group;
          }
        }
      }
    }

    // Searched all possibilities and there is no valid horizontal merge pattern
    //  found.
    return nullptr;
  }

  //! This is a utility method that is used in both vertical merging and
  //! horizontal merging.
  //!  It is used to identify the smallest set of groups to merge vertically
  //!  involving the
  //!   two given nodes.
  //!  Given a pair of nodes this utility distinguishes 3 cases:
  //!   1. if maybe_producer is the same as maybe_consumer, then returns
  //!   {maybe_producer}
  //!   2. if maybe_producer is actually a producer of consumer, returns a set
  //!   containing
  //!     the smallest merged group that would contain producer and consumer and
  //!     would not introduce a cycle. Returns empty set if such group has
  //!     a conflicting reduction signature.
  //!   3. returns empty set if neither conditions above apply.
  GroupSet getValidMinVerticalMergedGroupSet(
      SegmentedGroup* maybe_producer,
      SegmentedGroup* maybe_consumer) {
    auto dependency_analysis = segment_candidate_finder_->getGroupDependency();
    if (maybe_consumer == maybe_producer) {
      // maybe producer is the same as maybe_consumer
      return {maybe_consumer};
    } else if (dependency_analysis->isConsumerOf(
                   maybe_consumer, maybe_producer)) {
      auto groups_to_check =
          dependency_analysis->valuesBetween(maybe_producer, maybe_consumer);
      groups_to_check.pushBack(maybe_producer);
      groups_to_check.pushBack(maybe_consumer);

      // Check that either no group has a reduction or all groups have the same
      // reduction signature
      ReductionSignature* reduction_signature = nullptr;

      // Iterate through the minimal group set to see if any conflicts
      for (auto group : groups_to_check) {
        // Check that this group does not involve a output edge contraction
        //  This pass is intended to be a pre-merging pass. Since contracting an
        //   output edge does not generate much saving of global memory access
        //   we want to postpone merging these edges till the very final pass
        for (auto producer_edge_of_group : group->producer_edges) {
          if (groups_to_check.has(producer_edge_of_group->from) &&
              producer_edge_of_group->val->isFusionOutput()) {
            return {};
          }
        }
        for (auto consumer_edge_of_group : group->consumer_edges) {
          if (groups_to_check.has(consumer_edge_of_group->to) &&
              consumer_edge_of_group->val->isFusionOutput()) {
            return {};
          }
        }

        // Check that this group does not have a conflicting reduction signature
        if (group_reduction_signature_map_.count(group)) {
          if (reduction_signature != nullptr) {
            if (!group_reduction_signature_map_.at(group)->sameAs(
                    reduction_signature)) {
              // Found a conflict in reduction signature, cannot do a vertical
              // merge
              return {};
            }
          } else {
            reduction_signature = group_reduction_signature_map_.at(group);
          }
        }
      }
      return groups_to_check;
    }
    // maybe producer is not a producer of maybe consumer
    return {};
  }

 private:
  SegmentCandidateFinder* segment_candidate_finder_;

  // Wrapper class for reduction type
  //  Assuming there wouldn't be too many of them
  //  so won't need to create a hash
  // TODO:
  //   Want to reconsider this for transpose operations,
  //   need refactoring to handle reduction fusions across a transpose operation
  class ReductionSignature {
   public:
    bool sameAs(const ReductionSignature* reduction_signature) {
      if (reduction_signature == this) {
        return true;
      }

      if (root_domain_size_ != reduction_signature->root_domain_size_ ||
          has_reduction_ != reduction_signature->has_reduction_ ||
          reduction_axes_.size() !=
              reduction_signature->reduction_axes_.size()) {
        return false;
      }

      for (const auto i : arange(reduction_axes_.size())) {
        if (reduction_axes_[i] != reduction_signature->reduction_axes_[i]) {
          return false;
        }
      }

      return true;
    }

    bool sameAs(const ReductionSignature& reduction_signature) {
      return sameAs(&reduction_signature);
    }

    bool hasReduction() const {
      return has_reduction_;
    }

    static std::unique_ptr<ReductionSignature> makeReductionSignature(
        SegmentedGroup* group) {
      std::unique_ptr<ReductionSignature> signature = nullptr;

      for (auto expr : group->exprs()) {
        std::unique_ptr<ReductionSignature> new_signature = nullptr;

        if (auto rop = dynamic_cast<ReductionOp*>(expr)) {
          new_signature = std::make_unique<ReductionSignature>(rop);
        }
        if (auto wop = dynamic_cast<WelfordOp*>(expr)) {
          new_signature = std::make_unique<ReductionSignature>(wop);
        }

        if (new_signature != nullptr) {
          NVF_ERROR(
              signature == nullptr || !signature->has_reduction_ ||
                  !new_signature->has_reduction_ ||
                  signature->sameAs(new_signature.get()),
              "Conflicting signature found in this group");
          signature = std::move(new_signature);
        }
      }
      return signature;
    }

    template <typename REDUCTION = ReductionOp>
    ReductionSignature(REDUCTION* rop) {
      auto out_tv = rop->out()->template as<TensorView>();
      NVF_ERROR(out_tv != nullptr);
      has_reduction_ = out_tv->hasReduction();
      auto& root_domain = out_tv->getLogicalDomain();
      root_domain_size_ = root_domain.size();

      for (const auto i : arange(root_domain_size_)) {
        if (root_domain[i]->isReduction()) {
          reduction_axes_.push_back(i);
        }
      }
    }

   private:
    int64_t root_domain_size_ = 0;
    std::vector<int64_t> reduction_axes_;
    bool has_reduction_ = false;
  };

  //! Keeps track of groups with reduction expressions,
  //!  using a vector here to maintain a deterministic ordering
  GroupVec groups_with_reductions_;

  //! Maps groups to their corresponding signature type
  std::unordered_map<SegmentedGroup*, ReductionSignature*>
      group_reduction_signature_map_;

  //! Maintains all reduction signatures seen in the segmented fusion
  std::vector<std::unique_ptr<ReductionSignature>> known_reduction_signatures_;
};

//! This is to be checked
bool CombineReductions::shouldRun(
    SegmentCandidateFinder* segment_candidate_finder) {
  std::vector<std::unique_ptr<ReductionSignature>> known_reductions;
  // Iterate over group segments we have before segment candidate finder
  //  tries to merge any groups
  for (auto group : segment_candidate_finder->groups()) {
    if (auto reduction_signature =
            ReductionSignature::makeReductionSignature(group)) {
      if (reduction_signature->hasReduction() &&
          std::any_of(
              known_reductions.begin(),
              known_reductions.end(),
              [&reduction_signature](auto& know_signature) {
                return know_signature->sameAs(reduction_signature.get());
              })) {
        // Found two reductions with the same signature, run pass
        return true;
      }
      known_reductions.emplace_back(std::move(reduction_signature));
    }
  }
  return false;
}

// This preprocessing attempts to find groups of exprs consist of an
// up-cast, followed by some ops and ended by a downcast. It is highly
// likely that such sequences of ops should never be segmented
// out. This is particularly commonly seen in fusions given by Thunder
// as it inserts fine-grained downcasting and upcasting ops. Without
// this preprocessing, a fusion may be segmented right after an
// up-cast op, for example, and in fact it happened quite frequently
// in some of the RoPE cases. This preprocessing does not completely
// avoid such segmentation boundaries, but it should become less
// likely. See also https://github.com/NVIDIA/Fuser/pull/3699.
class MergeUpAndDownCast {
 public:
  static void run(SegmentCandidateFinder* segment_candidate_finder) {
    MergeUpAndDownCast group_cast(segment_candidate_finder);
  }

 private:
  MergeUpAndDownCast(SegmentCandidateFinder* segment_candidate_finder)
      : segment_candidate_finder_(segment_candidate_finder) {
    merge();
  }

  void merge() {
    bool merged = true;
    while (merged) {
      merged = false;
      std::unordered_set<SegmentedGroup*> considered_groups;

      for (SegmentedGroup* group : segment_candidate_finder_->groups()) {
        // If the group is an up-cast group, see if there's a
        // candidate group starting with the group.
        if (!isUpCast(group) || considered_groups.count(group)) {
          continue;
        }

        auto groups_to_merge = getCandidateCastGroup(group);
        if (groups_to_merge.size() < 2) {
          continue;
        }

        for (auto group : groups_to_merge) {
          considered_groups.insert(group);
        }

        // Try merging the detected group
        if (mergeCastGroup(groups_to_merge)) {
          merged = true;
          break;
        }
      }
    }
  }

  // Try to detect a set of groups that could be merged as a cast
  // group. The analysis starts with an initial group that solely
  // consists of an up-cast expression. From the initial group, it
  // traverses its neighbor groups. If the group is an down-cast group,
  // it only traverses through the consumer edges. If it's an up-cast
  // group, it only traverses through the producer edges.
  //
  // Additionaly, this traversal has several safeguards to keep the
  // DAG property intact:
  //
  // - For a given group, it does not visit its consumers if it has
  //   multiple consumers, even if the group is not a down-cast
  //   group.
  // - Similarly, it does not visit a producer if the producer has
  //   multiple cosumers.
  //
  // The basic form of this set of groups should look like an up-cast
  // group, followed by some op groups and ended by a down-cast
  // group. However, it is not always the case because of the above
  // safeguards. For example, the following groups would be detected
  // as a cast group.
  //
  // t1 = bf16ToFp32(t0)
  // t2 = neg(t1)
  // t3 = sin(t2)
  // t4 = cos(t2)
  // t5 = fp32ToBf16(t3)
  // t6 = fp32ToBf16(t4)
  //
  // In this case, t1 and t2 would be detected as a candidate group,
  // but t3 and t4 would not be included. While we could certainly
  // extend the analysis, it would need to make sure the DAG property
  // is not violated.
  std::vector<SegmentedGroup*> getCandidateCastGroup(
      SegmentedGroup* initial_group) {
    std::vector<SegmentedGroup*> groups_to_merge;
    std::unordered_set<SegmentedGroup*> groups_to_merge_set;

    std::deque<SegmentedGroup*> to_visit;
    to_visit.push_back(initial_group);

    while (!to_visit.empty()) {
      SegmentedGroup* group = to_visit.front();
      to_visit.pop_front();

      if (group->exprs().empty()) {
        continue;
      }

      if (groups_to_merge_set.count(group)) {
        continue;
      }

      // For simplicity, all groups are assumed to be the initial
      // single-expr groups. Skip if not

      groups_to_merge.push_back(group);
      groups_to_merge_set.insert(group);

      // Consumer traversal. Stop if this group is a down cast
      // group. Also stop if there are multiple consumer edges to
      // simplify keeping the DAG property.
      if (!isDownCast(group) && group->consumer_edges.size() == 1) {
        auto consumer_edge = group->consumer_edges.at(0);
        SegmentedGroup* consumer_group = consumer_edge->to;
        if (!groups_to_merge_set.count(consumer_group)) {
          to_visit.push_back(consumer_group);
        }
      }

      if (!isUpCast(group)) {
        for (const auto producer_edge : group->producer_edges) {
          SegmentedGroup* producer_group = producer_edge->from;
          // Don't add producers that have more than multiple consumers
          if (producer_group->consumer_edges.size() > 1) {
            continue;
          }
          if (!groups_to_merge_set.count(producer_group)) {
            to_visit.push_back(producer_group);
          }
        }
      }
    }

    return groups_to_merge;
  }

  // Try merging a candidate cast group. Return true if merged.
  bool mergeCastGroup(const std::vector<SegmentedGroup*>& groups) {
    auto sched_type = tryMerge(
        segment_candidate_finder_->segmented_fusion_.get(),
        segment_candidate_finder_->runtimeInfo(),
        groups);

    if (sched_type == SchedulerType::None) {
      return false;
    }

    segment_candidate_finder_->mergeAllGivenGroups(groups);

    return true;
  }

  bool isUpCast(SegmentedGroup* group) const {
    if (auto precision_bits = getProducerConsumerPrecision(group);
        precision_bits.has_value()) {
      return precision_bits->first < precision_bits->second;
    } else {
      return false;
    }
  }

  bool isDownCast(SegmentedGroup* group) const {
    if (auto precision_bits = getProducerConsumerPrecision(group);
        precision_bits.has_value()) {
      return precision_bits->first > precision_bits->second;
    } else {
      return false;
    }
  }

  std::optional<std::pair<int64_t, int64_t>> getProducerConsumerPrecision(
      SegmentedGroup* group) const {
    if (group->exprs().size() != 1) {
      return std::nullopt;
    }

    auto uop = dynamic_cast<UnaryOp*>(group->exprs().front());
    if (uop == nullptr || uop->getUnaryOpType() != UnaryOpType::Cast) {
      return std::nullopt;
    }

    return ir_utils::getPrecisionOfProducerConsumerTensors(uop);
  }

 private:
  SegmentCandidateFinder* segment_candidate_finder_ = nullptr;
};

namespace {

//! Allow the segmentation algorithm to prefer certain exprs to merge
class PreferredMergeCandidatePicker {
 public:
  static std::vector<std::pair<SegmentedGroup*, SegmentedGroup::NeighborGroup>>
  get(const std::vector<SegmentedGroup*>& groups) {
    return PreferredMergeCandidatePicker(groups).candidates_;
  }

 private:
  PreferredMergeCandidatePicker(const std::vector<SegmentedGroup*>& groups)
      : groups_(groups) {
    for (auto& group : groups_) {
      if (auto neighbor_to_merge = mergeSelectLikeOpsWithProducers(group);
          neighbor_to_merge.has_value()) {
        candidates_.emplace_back(group, *neighbor_to_merge);
<<<<<<< HEAD
        continue;
      }
      if (!getenv("DISABLE_PREFER_PAD")) {
        if (auto neighbor_to_merge = mergePadWithConsumers(group);
            neighbor_to_merge.has_value()) {
          candidates_.emplace_back(group, *neighbor_to_merge);
          continue;
        }
      }
=======
        continue;
      }
      if (auto neighbor_to_merge = mergePadWithConsumers(group);
          neighbor_to_merge.has_value()) {
        candidates_.emplace_back(group, *neighbor_to_merge);
        continue;
      }
>>>>>>> 738a066b
    }
  }

  //! Prefer merging groups with select-like exprs with producer
  //! groups, including indexSelect, torchGather and takeAlongAxis
  //! where only one element is selected/gathered/taken, producing a
  //! broadcast domain. Fusing these exprs with producers is
  //! straightforward, but may not be always possible with consumers as
  //! consumer reference tensors may not know about the gathered
  //! domain, much like reduction domains. Moreover, if segmentation is
  //! necessary, it would be more efficient to segment a kernel after
  //! these exprs as the segment output tensors would become smaller.
  //!
  //! A motivating example is cross-entropy loss, where softmax is
  //! followed by takeAlongAxis, and then is followed by a
  //! reduction. Currently, it's not possible to fuse the softmax and
  //! the reduction, so it must be segmented to two groups, and we
  //! want to segment the fusion between the takeAlongAxis and the
  //! reduction, not between the softmax and takeAlongAxis.
  std::optional<SegmentedGroup::NeighborGroup> mergeSelectLikeOpsWithProducers(
      SegmentedGroup* group) const;

  //! Prefer merging pad exprs with consumer groups. Since pad is
  //! likely expand an iter domain, having a segmentation boundary, if
  //! necessary, is preferred to be before than after pad.
  std::optional<SegmentedGroup::NeighborGroup> mergePadWithConsumers(
      SegmentedGroup* group) const;

 private:
  const std::vector<SegmentedGroup*>& groups_;
  std::vector<std::pair<SegmentedGroup*, SegmentedGroup::NeighborGroup>>
      candidates_;
};

std::optional<SegmentedGroup::NeighborGroup> PreferredMergeCandidatePicker::
    mergeSelectLikeOpsWithProducers(SegmentedGroup* group) const {
  if (group->producer_edges.empty() || group->isMerged()) {
    return std::nullopt;
  }

  const auto& exprs = group->exprs();

  // I *think* it's enough to consider the initial merge of
  // select-like ops.
  if (exprs.size() != 1) {
    return std::nullopt;
  }

  auto expr = exprs.at(0);

  // Select-like exprs have a producer ID that is indirectly
  // accessed with an index input
  if (ir_utils::getIndexedProducerID(expr) == nullptr) {
    return std::nullopt;
  }

  auto lookup_tv = ir_utils::getTvInput(expr);

  // If the lookup tv is a fusion input, there's nothing to do
  if (lookup_tv->isFusionInput()) {
    return std::nullopt;
  }

  auto consumer_of_indexed_id = ir_utils::getConsumerOfIndexedProducerID(expr);

  // There must be a consumer ID unless it's a Select expr
  NVF_ERROR(
      consumer_of_indexed_id != nullptr || expr->isA<SelectOp>(),
      "Consumer of indexed ID not found: ",
      expr->toString());

  // In case of non select expr, make sure the consumer ID is a broadcat
  if (!expr->isA<SelectOp>() && !consumer_of_indexed_id->isBroadcast()) {
    return std::nullopt;
  }

  // Find the producer group that corresponds to the lookup tensor
  // of the expr.
  auto producer_edge_it = std::find_if(
      group->producer_edges.begin(),
      group->producer_edges.end(),
      [&lookup_tv](SegmentedEdge* edge) { return edge->val == lookup_tv; });

  // Not sure this could happen. Just assert for now.
  if (producer_edge_it == group->producer_edges.end()) {
    NVF_THROW("Unexpected");
    return std::nullopt;
  }

  auto producer_group = (*producer_edge_it)->from;
  if (producer_group->isMerged()) {
    return std::nullopt;
  }

  // Don't try to merge if not a candidate
  auto merge_candidates = group->getMergeCandidates();
  if (std::ranges::find_if(
          merge_candidates, [&](const SegmentedGroup::NeighborGroup& neighbor) {
            return neighbor.group != producer_group;
          }) == merge_candidates.end()) {
    return std::nullopt;
  }

  return SegmentedGroup::NeighborGroup(producer_group, *producer_edge_it);
}

std::optional<SegmentedGroup::NeighborGroup> PreferredMergeCandidatePicker::
    mergePadWithConsumers(SegmentedGroup* group) const {
  if (group->consumer_edges.empty() || group->isMerged()) {
    return std::nullopt;
  }

<<<<<<< HEAD
=======
  const auto merge_candidates = group->getMergeCandidates();

>>>>>>> 738a066b
  for (auto expr : group->exprs()) {
    auto pad = dynamic_cast<PadOp*>(expr);
    if (pad == nullptr) {
      continue;
    }

<<<<<<< HEAD
    if (pad->out()->isFusionOutput()) {
      continue;
    }

=======
>>>>>>> 738a066b
    // If the input of pad is already in the same segment, don't
    // bother
    auto pad_inp = pad->in();
    if (std::ranges::find_if(group->producer_edges, [&](SegmentedEdge* edge) {
          return edge->val == pad_inp;
        }) == group->producer_edges.end()) {
      continue;
    }

<<<<<<< HEAD
    auto consumer_edge_it = std::ranges::find_if(
        group->consumer_edges,
        [&](SegmentedEdge* edge) { return edge->val == pad->out(); });

    if (consumer_edge_it == group->consumer_edges.end()) {
      continue;
    }

    auto consumer_group = (*consumer_edge_it)->to;
    if (consumer_group->isMerged()) {
      return std::nullopt;
    }

    // Don't try to merge if not a candidate
    auto merge_candidates = group->getMergeCandidates();
    if (std::ranges::find_if(
            merge_candidates,
            [&](const SegmentedGroup::NeighborGroup& neighbor) {
              return neighbor.group != consumer_group;
            }) == merge_candidates.end()) {
      return std::nullopt;
    }

    return SegmentedGroup::NeighborGroup(consumer_group, *consumer_edge_it);
=======
    // Look for a consumer edge that has the pad output as its val,
    // which means the pad output is passed to the consumer group.
    for (const auto& consumer_edge : group->consumer_edges) {
      if (consumer_edge->val != pad->out()) {
        continue;
      }

      auto consumer_group = consumer_edge->to;
      if (consumer_group->isMerged()) {
        continue;
      }

      // Don't try to merge if not a candidate
      if (std::ranges::find_if(
              merge_candidates,
              [&](const SegmentedGroup::NeighborGroup& neighbor) {
                return neighbor.group != consumer_group;
              }) == merge_candidates.end()) {
        continue;
      }

      return SegmentedGroup::NeighborGroup(consumer_group, consumer_edge);
    }
>>>>>>> 738a066b
  }

  return std::nullopt;
}

} // namespace

bool SegmentCandidateFinder::codeGenSupportedMerge(
    SegmentedGroup* group1,
    SegmentedGroup* group2) {
  FUSER_PERF_SCOPE("SegmentCandidateFinder::codeGenSupportedMerge");
  NVF_ERROR(
      !segmented_fusion_->getEdgesBetween(group1, group2).empty() ||
          !segmented_fusion_->getEdgesBetween(group2, group1).empty(),
      "only support testing immediate producer-consumer groups");
  // The segmemter should ideally be redesigned to be more flexible and
  // decoupled from the schedulers, but for now, we just return
  // `SchedulerType::None` as it is not relevant when the segmenter is
  // used with a custom should-merge function.
  if (options_.custom_should_merge_groups != nullptr) {
    return (options_.custom_should_merge_groups)(group1, group2);
  }
  return tryMerge(segmented_fusion_.get(), runtimeInfo(), group1, group2) !=
      SchedulerType::None;
}

// TODO: consider caching the heuristics value so tryMerge doesn't have to be
//       called twice
SchedulerType SegmentCandidateFinder::deriveSchedulerType(
    SegmentedGroup* group) {
  FUSER_PERF_SCOPE("SegmentCandidateFinder::deriveSchedulerType");
  if (options_.custom_should_merge_groups != nullptr) {
    // We don't need to generate a SchedulerType for multidevice segments at
    // this moment
    return SchedulerType::None;
  }
  auto scheduler_type = tryMerge(segmented_fusion_.get(), runtimeInfo(), group);
  NVF_ERROR(
      scheduler_type != SchedulerType::None,
      "Can not find a scheduler to schedule fusion segment");
  return scheduler_type;
}

SegmentCandidateFinder::SegmentCandidateFinder(
    std::unique_ptr<Fusion> fusion,
    const KernelArgumentHolder& inputs,
    SegmentCandidateFinderOptions options,
    bool multi_device)
    : options_(options), runtime_inputs_(inputs) {
  FUSER_PERF_SCOPE("SegmentCandidateFinder::SegmentCandidateFinder");
  NVF_ERROR(
      options_.custom_should_merge_groups == nullptr ||
          (!options_.run_translate_welford &&
           !options_.run_combine_reductions && options_.run_herrmann_merge &&
           options_.run_final_merge),
      "Invalid Segmenter options");
  segmented_fusion_ = std::make_unique<SegmentedFusion>(std::move(fusion));

  // Conditionally initialize runtime_info_ based on multi_device
  if (!multi_device) {
    runtime_info_.emplace(segmented_fusion_->completeFusion(), inputs);
  }

  privatizeUpcast();
  findSegments();
}

// Add runtimeInfo() accessor with validation
SchedulerRuntimeInfo& SegmentCandidateFinder::runtimeInfo() {
  NVF_ERROR(
      runtime_info_.has_value(),
      "runtime_info_ is not available. This function should not be called in multi-device segmentation.");
  return *runtime_info_;
}

void SegmentCandidateFinder::buildInitialSegments() {
  FUSER_PERF_SCOPE("SegmentCandidateFinder::buildInitialSegments");
  groups().clear();
  edges().clear();

  // TODO: Make traversal items local to this function.
  // Need this for initialization of the DAG that is process
  std::unordered_map<Expr*, SegmentedGroup*> expr2group;

  // Initialize DAG, convert each expr to a segment group
  auto exprs = completeFusion()->exprs();
  for (auto expr : exprs) {
    if (!ir_utils::isScalarOp(expr)) {
      auto new_group = segmented_fusion_->newGroup(expr);
      expr2group.insert(std::make_pair(expr, new_group));
    }
  }

  // TODO(wujingyue): remove singleton groups that are forwarded. They are
  // useless and cause duplication.
  forwardInputs();

  // Create edges between the Exprs. Mark inputs and outputs of the fusion.
  for (auto expr : exprs) {
    // No group created for scalar ops
    if (ir_utils::isScalarOp(expr)) {
      continue;
    }

    if (excluded_inp_unary_exprs_.has(expr)) {
      continue;
    }

    SegmentedGroup* expr_group = expr2group.at(expr);
    for (auto inp : expr->inputs()) {
      if (isFusionInput(inp)) {
        expr_group->input_vals_.pushBack(inp);
        auto aux_group = input2group_.at(inp);
        segmented_fusion_->connectGroups(aux_group, expr_group, inp);
        continue;
      }

      // Could be something like a constant scalar, definition is nullptr, but
      // isn't an "input" to the fusion. At least not one provided by an
      // external source.
      if (inp->definition() == nullptr) {
        continue;
      }

      // No group created for scalar ops since they may need to be duplicated
      //  to avoid scalar edges. They are handled in resolveScalarsInGroup
      if (inp->isScalar()) {
        continue;
      }

      auto def_group = expr2group.at(inp->definition());
      segmented_fusion_->connectGroups(def_group, expr_group, inp);
    }
    for (auto out : expr->outputs()) {
      if (out->isFusionOutput()) {
        expr_group->output_vals_.pushBack(out);
      }
    }
  }
}

void SegmentCandidateFinder::trySetUpMerge(
    SegmentedGroup* group,
    std::vector<SegmentedGroup::NeighborGroup> candidates) {
  FUSER_PERF_SCOPE("SegmentCandidateFinder::trySetUpMerge");
  if (group->merged_ || group->exprs_.empty()) {
    return;
  }

  if (candidates.empty()) {
    candidates = group->getMergeCandidates();
  }

  if (candidates.empty()) {
    return;
  }

<<<<<<< HEAD
  auto candidate_it = candidates.begin();
  while (candidate_it != candidates.end() && !candidate_it->group->isMerged() &&
         !codeGenSupportedMerge(group, candidate_it->group)) {
    candidate_it++;
  }
  if (candidate_it == candidates.end()) {
    return;
  }
=======
  // Try to find a non-merged candidate that can be merged with this
  // group
  for (const auto& candidate : candidates) {
    if (candidate.group->isMerged() ||
        !codeGenSupportedMerge(group, candidate.group)) {
      continue;
    }
>>>>>>> 738a066b

    to_merge_.emplace_back(group);
    to_merge_.emplace_back(candidate.group);

    group->merged_ = true;
    group->merge_with_ = candidate.group;
    group->merge_through_ = candidate.edge;

    candidate.group->merged_ = true;
    candidate.group->merge_with_ = group;
    candidate.group->merge_through_ = candidate.edge;
    return;
  }
}

void SegmentCandidateFinder::resolveForwardedInputs() {
  FUSER_PERF_SCOPE("SegmentCandidateFinder::resolveForwardedInputs");
  for (Val* forwarded_input : forwarded_fusion_inputs_) {
    if (forwarded_input->isFusionInput()) {
      // Nothing to resolve.
      continue;
    }

    if (forwarded_input->isScalar()) {
      // Scalar forwarded inputs will be resolved after this loop.
      // resolveNonscalarForwardedInput resolves only non-scalar ones because
      // consumer_edges of a scalar input is always empty due to
      // `removeScalarEdges`.
      continue;
    }

    resolveNonscalarForwardedInput(forwarded_input);
    // aux_group will be removed from segmented_fusion_ by
    // cleanupForwardedInputs.
  }

  // Un-forward scalar inputs unconditionally.
  for (SegmentedGroup* group : segmented_fusion_->groups()) {
    std::vector<Val*> forwarded_scalar_inputs;
    for (Val* input_val : group->input_vals_) {
      if (!input_val->isFusionInput() && input_val->isScalar()) {
        forwarded_scalar_inputs.push_back(input_val);
      }
    }

    group->input_vals_ = IterVisitor::getInputsTo(group->inputs());
    auto input_exprs = StmtSort::getExprsTo(forwarded_scalar_inputs);
    // Insert those expressions at the beginning of the group
    group->exprs_.insert(
        group->exprs_.begin(), input_exprs.begin(), input_exprs.end());
  }
}

void SegmentCandidateFinder::findSegments() {
  FUSER_PERF_SCOPE("SegmentCandidateFinder::findSegments");

  buildInitialSegments();

  validateIfDebug();

  auto has_welford_ops =
      ir_utils::hasOpsOfType<WelfordOp>(segmented_fusion_->completeFusion());

  if (options_.run_translate_welford && has_welford_ops) {
    if (TranslateApplicableWelford::run(
            segmented_fusion_.get(), runtime_inputs_)) {
      // If modified, rebuild segments as existing expressions may be
      // pulled into welford groups
      buildInitialSegments();
    }
  }

  validateIfDebug();

  for (auto group : groups()) {
    if (!group->outputs().empty()) {
      // Set SchedulerType in case single reduction kernels were left out
      group->setSchedulerType(deriveSchedulerType(group));
    }
  }

  // Remove all scalar edges since they do not represent actual
  //  dependency among segmented groups.
  removeScalarEdges();

  // Run pre-merge heuristics
  MergeUpAndDownCast::run(this);
  validateIfDebug(true);

  if (options_.run_combine_reductions && CombineReductions::shouldRun(this)) {
    CombineReductions::run(this);
  }

  validateIfDebug();

  if (options_.run_herrmann_merge) {
    bool merged_nodes = true;
    // Initial merge iteration
    while (merged_nodes) {
      resetLevels();

      // Try preferred merge first
      for (auto& [group, neighbor] :
           PreferredMergeCandidatePicker::get(groups())) {
        if (!neighbor.group->isMerged()) {
          trySetUpMerge(group, {neighbor});
        }
      }

      // If there are preferred groups to merge, merge them first
      // without considering the rest of groups
      if (to_merge_.empty()) {
        for (auto& group : groups()) {
          trySetUpMerge(group);
        }
      }

      if (to_merge_.empty()) {
        merged_nodes = false;
      }

      mergeNodes();

      validateIfDebug();
    }
  }

  validateIfDebug();

  if (options_.run_final_merge) {
    // TODO: consider interleaving herrmman merge and bruteforce merge, as
    // bruteforce merge can introduce opportunities for more herrmann merge
    finalMerge();
  }

  validateIfDebug();

  // Resolve all the input expressions needed in each group
  resolveForwardedInputs();

  // Do not require segments to be disjoint because, due to
  // resolveForwardedInputs, the graph may not be disjoint as some unary exprs
  // from fusion inputs may be shared in multiple groups.
  validateIfDebug(/*require_disjoint=*/false);

  // Forwarded input groups are no longer used. Clean them up.
  cleanupForwardedInputs();

  finalize();

  // run reset levels to validate the final graph is a DAG. reset levels will
  // fail if not.
  resetLevels();

  if (isDebugDumpEnabled(DebugDumpOption::FusionSegmentsDrawing)) {
    segmented_fusion_->draw();
  }
}

void SegmentCandidateFinder::privatizeUpcast() {
  // Insert castOp to complete_fusion_
  FusionGuard fg(segmented_fusion_->complete_fusion_.get());

  const auto exprs = segmented_fusion_->complete_fusion_->exprs();

  for (auto expr : exprs) {
    if (!ir_utils::isTvOp(expr)) {
      continue;
    }

    for (const auto i : arange(expr->inputs().size())) {
      auto maybe_upcast_out_tv = dynamic_cast<TensorView*>(expr->input(i));
      if (maybe_upcast_out_tv == nullptr) {
        continue;
      }

      // Check if the input is an output of an upcast op
      auto maybe_upcast_op =
          dynamic_cast<UnaryOp*>(maybe_upcast_out_tv->definition());
      if (maybe_upcast_op == nullptr ||
          maybe_upcast_op->getUnaryOpType() != UnaryOpType::Cast) {
        continue;
      }

      auto precisions =
          ir_utils::getPrecisionOfProducerConsumerTensors(maybe_upcast_op);
      if (!precisions.has_value() || precisions->first >= precisions->second) {
        continue;
      }

      // Check if there's multiple uses of the upcast output
      auto uses_of_upcast_out_tv = maybe_upcast_out_tv->uses();
      if (uses_of_upcast_out_tv.size() < 2) {
        continue;
      }

      // If this is the first use of the upcast output, keep it as is
      if (expr == uses_of_upcast_out_tv.front()) {
        continue;
      }

      auto upcast_out_tv_clone =
          castOp(maybe_upcast_out_tv->dtype(), maybe_upcast_op->input(0));
      expr = ir_utils::replaceValInExprInputs(
          expr, maybe_upcast_out_tv, upcast_out_tv_clone);

      privatized_upcast_ops_[maybe_upcast_op].insert(
          upcast_out_tv_clone->definition()->as<UnaryOp>());
    }
  }
}

void SegmentCandidateFinder::revertPrivatizedUpcast(SegmentedGroup* group) {
  // If a given consumer edge is a duplicate of another edge of the
  // same producer group, remove the given edge from both the producer
  // and consumer groups.
  auto maybe_deduplicate_edge =
      [](SegmentedEdge* maybe_duplicated_consumer_edge) {
        SegmentedGroup* producer_group = maybe_duplicated_consumer_edge->from;

        auto same_edge_it = std::find_if(
            producer_group->consumer_edges.begin(),
            producer_group->consumer_edges.end(),
            [&](SegmentedEdge* consumer_edge) {
              return consumer_edge != maybe_duplicated_consumer_edge &&
                  *consumer_edge == *maybe_duplicated_consumer_edge;
            });

        if (same_edge_it == producer_group->consumer_edges.end()) {
          return;
        }

        // maybe_duplicated_consumer_edge is redundant. Remove it from the
        // from and the two groups
        auto consumer_edge_to_remove = std::find(
            producer_group->consumer_edges.begin(),
            producer_group->consumer_edges.end(),
            maybe_duplicated_consumer_edge);
        NVF_ERROR(
            consumer_edge_to_remove != producer_group->consumer_edges.end());
        producer_group->consumer_edges.erase(consumer_edge_to_remove);

        SegmentedGroup* consumer_group = maybe_duplicated_consumer_edge->to;
        auto producer_edge_to_remove = std::find(
            consumer_group->producer_edges.begin(),
            consumer_group->producer_edges.end(),
            maybe_duplicated_consumer_edge);
        NVF_ERROR(
            producer_edge_to_remove != consumer_group->producer_edges.end());
        consumer_group->producer_edges.erase(producer_edge_to_remove);
      };

  // Replace old_expr with new_expr if found in a given group. Return
  // true if replaced.
  auto maybe_replace =
      [](SegmentedGroup* group, Expr* old_expr, Expr* new_expr) -> bool {
    auto it = std::find(group->exprs_.begin(), group->exprs_.end(), old_expr);
    if (it != group->exprs_.end()) {
      *it = new_expr;
      return true;
    } else {
      return false;
    }
  };

  for (const auto& [original_upcast, clones] : privatized_upcast_ops_) {
    std::vector<UnaryOp*> upcast_in_group;
    Val* upcast_val_to_keep = nullptr;
    for (auto uop : ir_utils::filterByType<UnaryOp>(group->exprs())) {
      if (uop != original_upcast && !clones.count(uop)) {
        continue;
      }

      upcast_in_group.push_back(uop);

      auto upcast_tv = uop->out();

      // Prefer the original upcast if found
      if (upcast_val_to_keep == nullptr ||
          upcast_tv == original_upcast->out()) {
        upcast_val_to_keep = upcast_tv;
      }
    }

    if (upcast_in_group.size() < 2) {
      continue;
    }

    for (auto uop : upcast_in_group) {
      Val* upcast_val_to_replace = uop->out();
      if (upcast_val_to_replace == upcast_val_to_keep) {
        // Keep this uop as is since its output replaces the other
        // upcast outputs
        continue;
      }

      NVF_ERROR(
          upcast_val_to_replace->uses().size() == 1,
          "Multiple use of replicated upcast tensor found: ",
          toDelimitedString(upcast_val_to_replace->uses()));

      auto use_of_upcast_val_to_replace = upcast_val_to_replace->uses().at(0);

      auto updated_expr = ir_utils::replaceValInExprInputs(
          use_of_upcast_val_to_replace,
          upcast_val_to_replace,
          upcast_val_to_keep);

      // Replace use_of_upcast_val_to_replace with
      // updated_expr. use_of_upcast_val_to_replace must be in the
      // same group of its consumer groups
      if (!maybe_replace(group, use_of_upcast_val_to_replace, updated_expr)) {
        for (auto consumer_edge : group->consumer_edges) {
          if (maybe_replace(
                  consumer_edge->to,
                  use_of_upcast_val_to_replace,
                  updated_expr)) {
            break;
          }
        }
      }

      // Update a consumer edge if its val is
      // upcast_val_to_replace. Again, there must be at most one such
      // edge.
      SegmentedEdge* consumer_edge_to_update = nullptr;
      for (auto consumer_edge : group->consumer_edges) {
        if (consumer_edge->val == upcast_val_to_replace) {
          NVF_ERROR(
              consumer_edge_to_update == nullptr,
              "Multiple consumer edges using ",
              upcast_val_to_replace->toString(),
              " found");
          consumer_edge->val = upcast_val_to_keep;
          consumer_edge_to_update = consumer_edge;
        }
      }

      // Now that the consumer edge is updated, it may be a duplicate
      // of an exising edge. Remove if so.
      if (consumer_edge_to_update != nullptr) {
        maybe_deduplicate_edge(consumer_edge_to_update);
      }

      std::erase(group->exprs_, uop);

      // Note that it should not be necessary to do anything with
      // group->output_vals since the inserted upcast ops should never produce
      // fusion outputs.
    }
  }
}

// Decides whether we should forward an input (or a forwarded input) of a
// fusion. Currently, we forward an input only when its single use is a UnaryOp.
// Therefore, this function returns `v`'s single unary use or nullptr if it
// decides not to forward.
UnaryOp* shouldForward(Val* v) {
  const std::vector<Expr*>& uses = v->uses();
  // Just allow stripping out input with single use.
  // Stripping out multi-used inputs can lead to:
  // (1) Fragmentation of the DAG, increased segments, see test in #1301.
  // (2) Miss detection of persistent buffers, see issue #1607.
  if (uses.size() != 1) {
    return nullptr;
  }

  auto* unary_use = dynamic_cast<UnaryOp*>(uses.front());
  if (unary_use == nullptr) {
    return nullptr;
  }

  // Don't forward an input to an output yet. Doing that would lead to an empty
  // group that ought to work in theory but doesn't work in practice with the
  // downstream logic. See #1813 for an example.
  if (unary_use->out()->isFusionOutput()) {
    return nullptr;
  }

  // prevent forward to a SegmenterSet, which could cause unary op forward to a
  // no-op segment. See issue: https://github.com/NVIDIA/Fuser/issues/2658
  if (std::any_of(
          unary_use->out()->uses().begin(),
          unary_use->out()->uses().end(),
          [](const Expr* next_use) {
            if (const LoadStoreOp* use =
                    dynamic_cast<const LoadStoreOp*>(next_use)) {
              if (use->opType() == LoadStoreOpType::SegmenterSet) {
                return true;
              }
            }
            return false;
          })) {
    return nullptr;
  }

  return unary_use;
}

void SegmentCandidateFinder::forwardInputs() {
  excluded_inp_unary_exprs_ = {};
  input2group_.clear();

  std::vector<Val*> extended_fusion_inputs = completeFusion()->inputs();

  // Grab factory ops that should be forwarded. Add created tensors to
  // the fusion input list to make them handled like fusion inputs
  // TODO: Handle more factory methods such as IotaOp, EyeOp,
  // TensorConstruct. Probably should not include relatively expensive
  // ops like RNGOp.
  for (auto expr : completeFusion()->exprs()) {
    if (expr->isA<FullOp>() &&
        // Don't bother if it's a fusion output
        !expr->output(0)->isFusionOutput()) {
      extended_fusion_inputs.push_back(expr->output(0));
      excluded_inp_unary_exprs_.pushBack(expr);
    }
  }

  // "Terminating" outputs from the excluded input unary exprs, these will be
  // treated as complete fusion inputs.
  VectorOfUniqueEntries<Val*> forwarded_inputs;
  {
    std::deque<UnaryOp*> to_visit;
    for (Val* inp : extended_fusion_inputs) {
      if (UnaryOp* unary_use = shouldForward(inp)) {
        to_visit.push_back(unary_use);
      }
    }

    while (!to_visit.empty()) {
      UnaryOp* uop = to_visit.front();
      to_visit.pop_front();

      if (UnaryOp* unary_use = shouldForward(uop->out())) {
        to_visit.push_back(unary_use);
      } else {
        // We cannot extend the chain of unary ops, so we finalize this chain by
        // saving its output as a forwarded input.
        forwarded_inputs.pushBack(uop->out());
      }
      // Either way, `uop` is excluded from merging until
      // `resolveNonscalarForwardedInput` adds it back to one of the segments.
      excluded_inp_unary_exprs_.pushBack(uop);
    }
  }

  // Stop traversing back at factory vals (and fusion inputs)
  auto excluded_fusion_inputs = InputsOf::getInputsTo(
      {forwarded_inputs.begin(), forwarded_inputs.end()},
      extended_fusion_inputs);

  // List of vals to treat as complete fusion inputs for segmentation
  forwarded_fusion_inputs_ = extended_fusion_inputs;

  forwarded_fusion_inputs_.erase(
      std::remove_if(
          forwarded_fusion_inputs_.begin(),
          forwarded_fusion_inputs_.end(),
          [&excluded_fusion_inputs](Val* inp) {
            return std::find(
                       excluded_fusion_inputs.begin(),
                       excluded_fusion_inputs.end(),
                       inp) != excluded_fusion_inputs.end();
          }),
      forwarded_fusion_inputs_.end());

  forwarded_fusion_inputs_.insert(
      forwarded_fusion_inputs_.end(),
      forwarded_inputs.begin(),
      forwarded_inputs.end());

  // Insert auxiliary groups to use group dependency on inputs as well
  for (auto input : forwarded_fusion_inputs_) {
    auto new_group = segmented_fusion_->newGroup();
    input2group_.insert({input, new_group});
  }
}

void SegmentCandidateFinder::cleanupForwardedInputs() {
  FUSER_PERF_SCOPE("SegmentCandidateFinder::cleanupForwardedInputs");
  std::unordered_set<SegmentedGroup*> input_groups;
  for (auto input : forwarded_fusion_inputs_) {
    input_groups.insert(input2group_.at(input));
  }
  eraseGroups(input_groups);

  excluded_inp_unary_exprs_ = {};
  forwarded_fusion_inputs_.clear();
  input2group_.clear();
}

std::vector<SegmentedGroup*> SegmentCandidateFinder::getAuxiliaryInputGroups()
    const {
  std::vector<SegmentedGroup*> aux_groups;
  aux_groups.reserve(input2group_.size());
  std::ranges::transform(input2group_, aux_groups.begin(), [](const auto& kv) {
    return kv.second;
  });
  return aux_groups;
}

void SegmentCandidateFinder::finalMerge() {
  FUSER_PERF_SCOPE("SegmentCandidateFinder::finalMerge");
  auto producer_check = getGroupDependency();

  bool merged_nodes = true;
  while (merged_nodes) {
    // Iterate all groups and check if a group
    //  can merge with one of its consumers
    for (auto producer_group : groups()) {
      if (producer_group->exprs_.empty()) {
        continue;
      }
      // Populate consumers and their corresponding consumer edges
      std::unordered_map<SegmentedGroup*, SegmentedEdge*> consumer_edge_map;
      std::vector<SegmentedGroup*> all_consumers_of_producer_group;
      for (auto consumer : producer_group->consumer_edges) {
        // Since this is the last fusion pass, we can enable fusion through
        // outputs. Priority of this was decreased because if the only
        // connection between groups is an output node, best case scenario we
        // can save a single pass in memory. Where if it wasn't an output it
        // would be two passes.
        consumer_edge_map.insert({consumer->to, consumer});
      }
      // Populate all consumers from the map to avoid duplicate
      std::transform(
          consumer_edge_map.begin(),
          consumer_edge_map.end(),
          std::back_inserter(all_consumers_of_producer_group),
          [](auto& it) { return it.first; });

      for (auto consumer : all_consumers_of_producer_group) {
        if (!producer_check->isConsumerOfAny(
                consumer, all_consumers_of_producer_group) &&
            codeGenSupportedMerge(producer_group, consumer)) {
          to_merge_.emplace_back(producer_group);
          to_merge_.emplace_back(consumer);
          producer_group->merged_ = true;
          producer_group->merge_with_ = consumer;
          producer_group->merge_through_ = consumer_edge_map.at(consumer);
          consumer->merged_ = true;
          consumer->merge_with_ = producer_group;
          consumer->merge_through_ = producer_group->merge_through_;
          break;
        }
      }

      // Only want to merge one pair at a time so break if found any
      if (!to_merge_.empty()) {
        break;
      }
    }

    if (to_merge_.empty()) {
      merged_nodes = false;
    } else {
      NVF_ERROR(
          to_merge_.size() == 2, "merging more than 2 nodes in final iter");
      mergeNodes();
    }
  }
}

void SegmentCandidateFinder::resolveScalarsInGroup(SegmentedGroup* group) {
  std::vector<Val*> to_visit;
  std::unordered_set<Val*> visited;

  const auto processTV = [&to_visit](TensorView* tv) {
    for (auto id : TensorDomain::noReductions(tv->getMaybeRootDomain())) {
      to_visit.push_back(id->getMaybeExpandedExtent());
    }
    if (tv->domain()->hasRoot()) {
      // traverse from root to logical and inspect all Expr attrs and outputs
      std::vector<Val*> all_vals;
      for (const auto id_expr : StmtSort::getExprsBetween(
               {tv->getRootDomain().begin(), tv->getRootDomain().end()},
               {tv->getLogicalDomain().begin(),
                tv->getLogicalDomain().end()})) {
        all_vals.insert(
            all_vals.end(), id_expr->inputs().begin(), id_expr->inputs().end());
        all_vals.insert(
            all_vals.end(),
            id_expr->outputs().begin(),
            id_expr->outputs().end());
        for (const auto attr : id_expr->attributes()) {
          if (attr && attr->isVal()) {
            all_vals.push_back(attr->asVal());
          }
        }
        for (const auto val : all_vals) {
          if (val->isScalar()) {
            to_visit.push_back(val);
          } else if (const auto id = dynamic_cast<IterDomain*>(val)) {
            to_visit.push_back(id->getMaybeExpandedExtent());
          }
        }
      }
    }
  };

  // Segment TensorView inputs will have their logical extents available, so we
  // avoid adding them as separate scalar inputs.
  for (auto e : group->producer_edges) {
    if (const auto tv = dynamic_cast<TensorView*>(e->val)) {
      for (auto id : TensorDomain::noReductions(tv->getLogicalDomain())) {
        visited.insert(id->getMaybeExpandedExtent());
      }
    }
  }

  // Collect all scalar uses in the group
  for (auto expr : group->exprs()) {
    for (auto input : expr->inputs()) {
      if (input->isScalar()) {
        to_visit.push_back(input);
      } else if (auto tv = dynamic_cast<TensorView*>(input); tv &&
                 std::none_of(group->producer_edges.begin(),
                              group->producer_edges.end(),
                              [&tv](SegmentedEdge* e) {
                                return e->val == tv;
                              })) {
        // Intermediate group inputs (producer edges) will have their logical
        // domain reassigned as the root domain, so there is no need to process
        // them. Tensors computed inside this group will need processing,
        // however, as their root->logical transforms must be computed in this
        // group.
        processTV(tv);
      }
    }
    for (auto attr : expr->attributes()) {
      auto attr_val = dynamic_cast<Val*>(attr);
      if (!attr_val) {
        continue;
      }
      if (attr_val->isScalar()) {
        to_visit.push_back(attr_val);
      } else if (auto tv = dynamic_cast<TensorView*>(attr_val)) {
        processTV(tv);
      }
    }
    for (auto output : expr->outputs()) {
      // We must be able to compute output extents for expression, so here we
      // ensure the scalars involved are all available to this group
      if (auto tv = dynamic_cast<TensorView*>(output)) {
        processTV(tv);
      }
    }
  }

  // Keep track of composite fusion inputs used in this group
  std::unordered_set<Val*> input_set;
  for (auto inp : group->input_vals_) {
    input_set.insert(inp);
    if (auto tv = dynamic_cast<TensorView*>(inp)) {
      for (IterDomain* id :
           TensorDomain::noReductions(tv->getLogicalDomain())) {
        // Extents of inputs will already be bound. This prevents adding them
        // as redundant inputs.
        input_set.insert(id->getMaybeExpandedExtent());
      }
    }
  }

  // Record and append all missing scalar exprs at the end.
  std::vector<Expr*> exprs_to_add;

  // Do a stack based traversal of the scalar ops to avoid
  //  combinatorial duplication of exprs.
  while (!to_visit.empty()) {
    auto stack_top_val = to_visit.back();
    if (visited.count(stack_top_val)) {
      to_visit.pop_back();
    } else if (stack_top_val->definition() == nullptr) {
      // A scalar without def can be a scalar, a tensor dim,
      //  or a composite fusion input
      // The first two cases are handled in finalize(),
      //  the last case needs to add new input_val to this group.
      visited.insert(stack_top_val);
      // If this is a composite fusion scalar input, make sure this group has it
      if (stack_top_val->isFusionInput() && !input_set.count(stack_top_val)) {
        group->input_vals_.pushBack(stack_top_val);
        input_set.insert(stack_top_val);
      }
      to_visit.pop_back();
    } else {
      // A scalar with an actual definition
      auto definition_expr = stack_top_val->definition();
      bool all_inputs_visited = true;
      // If any of the inputs are not visited, visit them first
      for (auto input : definition_expr->inputs()) {
        if (!visited.count(input)) {
          all_inputs_visited = false;
          to_visit.push_back(input);
        }
      }
      // This node is ready to be visited
      if (all_inputs_visited) {
        // Collect the defining expr to insert into group
        exprs_to_add.push_back(definition_expr);
        visited.insert(stack_top_val);
        to_visit.pop_back();
      }
    }
  }

  // Add all the defining expr to the group
  for (auto expr : exprs_to_add) {
    group->exprs_.push_back(expr);
  }
}

SegmentedGroup* SegmentCandidateFinder::createInputGroup(Val* forwarded_input) {
  SegmentedGroup* group = segmented_fusion_->newGroup();
  for (auto inp : IterVisitor::getInputsTo({forwarded_input})) {
    // inp may be a factory-created tensor, which is not an input to
    // the group.
    if (std::ranges::find(completeFusion()->inputs(), inp) !=
        completeFusion()->inputs().end()) {
      group->input_vals_.pushBack(inp);
    }
  }
  group->exprs_ = StmtSort::getExprsTo({forwarded_input});
  return group;
}

void SegmentCandidateFinder::resolveNonscalarForwardedInput(
    Val* forwarded_input) {
  SegmentedGroup* aux_group = input2group_.at(forwarded_input);
  NVF_ERROR(aux_group->producer_edges.empty());

  GroupSet consumers;
  for (SegmentedEdge* edge : aux_group->consumer_edges) {
    consumers.pushBack(edge->to);
  }

  for (SegmentedGroup* consumer : consumers) {
    SegmentedGroup* input_group = createInputGroup(forwarded_input);
    std::vector<SegmentedEdge*> edges_to_remove;
    std::vector<SegmentedEdge*> producer_edge_copy = consumer->producer_edges;
    // Use a copy to iterate over edges as connect group can invalidate the
    // original iterator
    for (SegmentedEdge* edge : producer_edge_copy) {
      if (edge->from == aux_group && edge->val == forwarded_input) {
        // Create new edges before removing old ones
        segmented_fusion_->connectGroups(
            input_group, consumer, forwarded_input);
        // Now safe to remove old edges
        edges_to_remove.push_back(edge);
      }
    }
    for (auto edge_to_remove : edges_to_remove) {
      segmented_fusion_->removeEdge(edge_to_remove);
    }
    consumer->input_vals_.erase(forwarded_input);

    if (codeGenSupportedMerge(input_group, consumer)) {
      NVF_ERROR(to_merge_.empty());
      to_merge_.push_back(input_group);
      to_merge_.push_back(consumer);
      mergeNodes();
    }
  }
}

void SegmentCandidateFinder::removeScalarEdges() {
  FUSER_PERF_SCOPE("SegmentCandidateFinder::removeScalarEdges");
  // Remove all scalar edges between groups
  //  They may have been created by welford
  //   translation.
  //  we will not need them after scalar
  //  resolution

  // Collect all scalar edges first since removeEdge modifies the edge lists
  std::vector<SegmentedEdge*> scalar_edges;
  for (auto edge : edges()) {
    if (edge->val->isScalar()) {
      scalar_edges.push_back(edge);
    }
  }

  // Remove each scalar edge through the proper API
  for (auto edge : scalar_edges) {
    segmented_fusion_->removeEdge(edge);
  }
}

void SegmentCandidateFinder::finalize() {
  FUSER_PERF_SCOPE("SegmentCandidateFinder::finalize");
  // Remove unconnected groups
  groups().erase(
      std::remove_if(
          groups().begin(),
          groups().end(),
          [](SegmentedGroup* sg) {
            return sg->producer_edges.empty() && sg->consumer_edges.empty() &&
                sg->output_vals_.empty();
          }),
      groups().end());

  // Add group labeling
  int i = 0;
  for (auto it = groups().begin(); it != groups().end(); it++, i++) {
    deDuplicateScalarExprs((*it)->exprs_);
    (*it)->setID(i);
  }

  // TODO: too many things are currently abstracted under the term
  //  finalize. Need to re-structure in a follow up.

  // Finalize connections between segmented groups
  segmented_fusion_->finalize();

  // Resolve all the scalar expressions needed in each group
  for (auto group : segmented_fusion_->groups()) {
    resolveScalarsInGroup(group);
  }

  for (auto group : segmented_fusion_->groups()) {
    revertPrivatizedUpcast(group);
  }

  // Finalize each group, fill in the missing inputs, i.e. tensor dims.
  for (auto g : groups()) {
    g->setSchedulerType(deriveSchedulerType(g));
    g->finalize();
  }
}

GroupDependencyAnalysis* SegmentCandidateFinder::getGroupDependency() {
  if (!group_dependency_) {
    group_dependency_ =
        std::make_unique<GroupDependencyAnalysis>(segmented_fusion_.get());
  }
  return group_dependency_->as<GroupDependencyAnalysis>();
}

std::unique_ptr<HeuristicParams> SegmentedFusion::makeInitialHeuristicParams(
    SegmentedGroup* sg,
    SchedulerRuntimeInfo& runtime_info) {
  // This will be the first time each group is scheduled. So we'd want to
  //  construct the cache data here.
  auto heuristic_data_cache_ptr = std::make_unique<HeuristicDataCache>();
  auto heuristic_data_cache = heuristic_data_cache_ptr.get();
  setCachedHeuristicDataFor(sg, std::move(heuristic_data_cache_ptr));
  return SchedulerEntry::makeSchedulerInstance(sg->schedulerType())
      ->computeHeuristics(
          runtime_info.fusion(), runtime_info, heuristic_data_cache);
}

HeuristicDataCache* SegmentedFusion::getCachedHeuristicDataFor(
    SegmentedGroup* group) {
  auto data_it = heuristic_data_cache_.find(group);
  if (data_it == heuristic_data_cache_.end()) {
    return nullptr;
  }
  return data_it->second.get();
}

void SegmentedFusion::setCachedHeuristicDataFor(
    SegmentedGroup* group,
    std::unique_ptr<HeuristicDataCache> data) {
  NVF_ERROR(!heuristic_data_cache_.count(group));
  heuristic_data_cache_[group] = std::move(data);
}

void SegmentedFusion::validateDisjoint() const {
  FUSER_PERF_SCOPE("SegmentCandidateFinder::validateDisjoint");
  // Make sure it's disjoint. This property is not maintained after
  // the finalization as some of UnaryOp exprs using inputs may be
  // shared between multiple groups.
  std::unordered_set<Expr*> exprs;

  for (auto group : groups()) {
    if (group->merged_ || group->exprs().empty()) {
      continue;
    }

    for (auto expr : group->exprs()) {
      // Allow scalar exprs to exist in multiple groups
      if (ir_utils::isScalarOp(expr)) {
        continue;
      }
      NVF_ERROR(
          exprs.insert(expr).second,
          "Duplicate expression detected: ",
          expr->toString());
    }
  }
}

namespace {

//! A thin traversal class that collects all the tensorviews
//!  that could cast to fp16 or bf16 if they were segmented edges.
//!  The selected values are currently defined as all the
//!  tensorviews that
//!     1. are not complete fusion input/output,
//!     2. have a use chain that ends with a fp16
//!         complete fusion output
//!     3. are fp32 datatype
class ForceHalfAnnotation : public IterVisitor {
 public:
  static std::unordered_set<TensorView*> getFP16AnnotatedSet(Fusion* fusion) {
    ForceHalfAnnotation annotation;
    std::vector<Val*> fp16_outputs;
    auto& cast_to_type = annotation.cast_to_type_;
    auto other_half_type =
        cast_to_type == DataType::Half ? DataType::BFloat16 : DataType::Half;
    std::copy_if(
        fusion->outputs().begin(),
        fusion->outputs().end(),
        std::back_inserter(fp16_outputs),
        [&cast_to_type, &other_half_type](auto* val) {
          auto dtype = val->getDataType().value();
          if (cast_to_type) {
            NVF_ERROR(
                other_half_type != dtype,
                "Mix of BFloat16 and Float16 in the same graph is not supported.");
          }
          return val->template isA<TensorView>() &&
              val->getDataType().has_value() &&
              (val->getDataType().value() == DataType::Half ||
               val->getDataType().value() == DataType::BFloat16);
        });

    annotation.traverseTo(fp16_outputs);
    return annotation.force_fp16_tv_set_;
  }

 private:
  using IterVisitor::handle;

  void handle(TensorView* tv) override {
    auto dtype = tv->getDataType();
    if (dtype.has_value() && dtype.value() == DataType::Float &&
        !tv->isFusionOutput() && !tv->isFusionInput()) {
      force_fp16_tv_set_.insert(tv);
    }
  }

  std::unordered_set<TensorView*> force_fp16_tv_set_;
  std::optional<DataType> cast_to_type_ = std::nullopt;
};

} // namespace

void SegmentedFusion::annotateFP16IntermediateTensors() {
  force_fp16_tv_set_ =
      ForceHalfAnnotation::getFP16AnnotatedSet(complete_fusion_.get());
  for (auto out_tv :
       ir_utils::filterByType<TensorView>(complete_fusion_->outputs())) {
    if (out_tv) {
      auto dtype = out_tv->getDataType().value();
      if (dtype == DataType::Half || dtype == DataType::BFloat16) {
        force_half_precision_type_ = dtype;
      }
    }
  }
}

std::string toString(const SegmentCandidateFinderOptions& segment_options) {
  std::stringstream ss;
  ss << "segmentation phases {\n";
  if (segment_options.run_combine_reductions) {
    ss << "combine reductions\n";
  }
  if (segment_options.run_herrmann_merge) {
    ss << "herrmann merging\n";
  }
  if (segment_options.run_final_merge) {
    ss << "final merging\n";
  }
  ss << "\n}\n";
  return ss.str();
}

} // namespace nvfuser<|MERGE_RESOLUTION|>--- conflicted
+++ resolved
@@ -3731,17 +3731,6 @@
       if (auto neighbor_to_merge = mergeSelectLikeOpsWithProducers(group);
           neighbor_to_merge.has_value()) {
         candidates_.emplace_back(group, *neighbor_to_merge);
-<<<<<<< HEAD
-        continue;
-      }
-      if (!getenv("DISABLE_PREFER_PAD")) {
-        if (auto neighbor_to_merge = mergePadWithConsumers(group);
-            neighbor_to_merge.has_value()) {
-          candidates_.emplace_back(group, *neighbor_to_merge);
-          continue;
-        }
-      }
-=======
         continue;
       }
       if (auto neighbor_to_merge = mergePadWithConsumers(group);
@@ -3749,7 +3738,6 @@
         candidates_.emplace_back(group, *neighbor_to_merge);
         continue;
       }
->>>>>>> 738a066b
     }
   }
 
@@ -3862,24 +3850,14 @@
     return std::nullopt;
   }
 
-<<<<<<< HEAD
-=======
   const auto merge_candidates = group->getMergeCandidates();
 
->>>>>>> 738a066b
   for (auto expr : group->exprs()) {
     auto pad = dynamic_cast<PadOp*>(expr);
     if (pad == nullptr) {
       continue;
     }
 
-<<<<<<< HEAD
-    if (pad->out()->isFusionOutput()) {
-      continue;
-    }
-
-=======
->>>>>>> 738a066b
     // If the input of pad is already in the same segment, don't
     // bother
     auto pad_inp = pad->in();
@@ -3889,32 +3867,6 @@
       continue;
     }
 
-<<<<<<< HEAD
-    auto consumer_edge_it = std::ranges::find_if(
-        group->consumer_edges,
-        [&](SegmentedEdge* edge) { return edge->val == pad->out(); });
-
-    if (consumer_edge_it == group->consumer_edges.end()) {
-      continue;
-    }
-
-    auto consumer_group = (*consumer_edge_it)->to;
-    if (consumer_group->isMerged()) {
-      return std::nullopt;
-    }
-
-    // Don't try to merge if not a candidate
-    auto merge_candidates = group->getMergeCandidates();
-    if (std::ranges::find_if(
-            merge_candidates,
-            [&](const SegmentedGroup::NeighborGroup& neighbor) {
-              return neighbor.group != consumer_group;
-            }) == merge_candidates.end()) {
-      return std::nullopt;
-    }
-
-    return SegmentedGroup::NeighborGroup(consumer_group, *consumer_edge_it);
-=======
     // Look for a consumer edge that has the pad output as its val,
     // which means the pad output is passed to the consumer group.
     for (const auto& consumer_edge : group->consumer_edges) {
@@ -3938,7 +3890,6 @@
 
       return SegmentedGroup::NeighborGroup(consumer_group, consumer_edge);
     }
->>>>>>> 738a066b
   }
 
   return std::nullopt;
@@ -4096,16 +4047,6 @@
     return;
   }
 
-<<<<<<< HEAD
-  auto candidate_it = candidates.begin();
-  while (candidate_it != candidates.end() && !candidate_it->group->isMerged() &&
-         !codeGenSupportedMerge(group, candidate_it->group)) {
-    candidate_it++;
-  }
-  if (candidate_it == candidates.end()) {
-    return;
-  }
-=======
   // Try to find a non-merged candidate that can be merged with this
   // group
   for (const auto& candidate : candidates) {
@@ -4113,7 +4054,6 @@
         !codeGenSupportedMerge(group, candidate.group)) {
       continue;
     }
->>>>>>> 738a066b
 
     to_merge_.emplace_back(group);
     to_merge_.emplace_back(candidate.group);
