// clang-format off
/*
 * SPDX-FileCopyrightText: Copyright (c) 2023-present NVIDIA CORPORATION & AFFILIATES.
 * All rights reserved.
 * SPDX-License-Identifier: BSD-3-Clause
 */
// clang-format on
#include <algorithm>
#include <sstream>

#include <debug.h>
#include <fusion.h>
#include <fusion_segmenter.h>
#include <instrumentation.h>
#include <ir/all_nodes.h>
#include <ir/cloner.h>
#include <ir/graphviz.h>
#include <ir/iostream.h>
#include <ir/utils.h>
#include <multidevice/utils.h>
#include <ops/alias.h>
#include <ops/arith.h>
#include <options.h>
#include <scheduler/debug_utils.h>
#include <scheduler/normalization_utils.h>
#include <transform_iter.h>

namespace nvfuser {

namespace {

using GroupSet = VectorOfUniqueEntries<SegmentedGroup*>;

// This helper function converts selected keys to their corresponding values.
// During serialization, we map pointers to an integer. For deserialization, we
// reverse the mapping from integers to pointers.
template <typename K, typename V, typename ContainerV, typename ContainerK>
std::vector<V> convertContainer(
    const ContainerV& all_values,
    const ContainerK& selected_keys) {
  std::vector<V> result;
  result.reserve(selected_keys.size());
  std::transform(
      selected_keys.begin(),
      selected_keys.end(),
      std::back_inserter(result),
      [&](K key) { return all_values.at(key); });
  return result;
}

} // namespace

flatbuffers::Offset<serde::SegmentedGroup> SegmentedGroup::serialize(
    flatbuffers::FlatBufferBuilder& builder,
    const std::unordered_map<Val*, int64_t>& vals_to_id_map,
    const std::unordered_map<Expr*, int64_t>& exprs_to_id_map,
    const std::unordered_map<SegmentedGroup*, int64_t>& groups_map,
    const std::unordered_map<SegmentedEdge*, int64_t>& edges_map) const {
  FUSER_PERF_SCOPE("SegmentedGroup::serialize");
  std::vector<int64_t> producer_edges_fb =
      convertContainer<SegmentedEdge*, int64_t>(edges_map, producer_edges);

  std::vector<int64_t> consumer_edges_fb =
      convertContainer<SegmentedEdge*, int64_t>(edges_map, consumer_edges);

  std::vector<int64_t> input_vals_fb =
      convertContainer<Val*, int64_t>(vals_to_id_map, input_vals_.vector());

  std::vector<int64_t> output_vals_fb =
      convertContainer<Val*, int64_t>(vals_to_id_map, output_vals_.vector());

  std::vector<int64_t> exprs_fb =
      convertContainer<Expr*, int64_t>(exprs_to_id_map, exprs_);

  // -1 corresponds with a nullptr value
  int64_t merge_with_segmented_group = -1;
  if (merge_with_ != nullptr) {
    merge_with_segmented_group = groups_map.at(merge_with_);
  }

  // -1 corresponds with a nullptr value
  int64_t merge_through_segmented_edge = -1;
  if (merge_through_ != nullptr) {
    merge_through_segmented_edge = edges_map.at(merge_through_);
  }

  return serde::CreateSegmentedGroupDirect(
      builder,
      &producer_edges_fb,
      &consumer_edges_fb,
      &input_vals_fb,
      &output_vals_fb,
      group_id_,
      toUnderlying(scheduler_type_),
      &exprs_fb,
      level_,
      merge_with_segmented_group,
      merge_through_segmented_edge,
      merged_);
}

void SegmentedGroup::deserialize(
    const serde::SegmentedGroup* buffer,
    const std::deque<Val*>& vals,
    const std::deque<Expr*>& exprs,
    const std::vector<SegmentedGroup*>& groups,
    const std::vector<SegmentedEdge*>& edges) {
  FUSER_PERF_SCOPE("SegmentedGroup::deserialize");
  NVF_ERROR(buffer != nullptr, "serde::SegmentedGroup is nullptr.");

  producer_edges = convertContainer<int64_t, SegmentedEdge*>(
      edges, *buffer->producer_edges());

  consumer_edges = convertContainer<int64_t, SegmentedEdge*>(
      edges, *buffer->consumer_edges());

  input_vals_ = convertContainer<int64_t, Val*>(vals, *buffer->input_vals());

  output_vals_ = convertContainer<int64_t, Val*>(vals, *buffer->output_vals());

  group_id_ = buffer->group_id();

  scheduler_type_ = static_cast<SchedulerType>(buffer->heuristic());

  exprs_ = convertContainer<int64_t, Expr*>(exprs, *buffer->exprs());

  level_ = buffer->level();

  // -1 corresponds with a nullptr value
  if (buffer->merge_with_segmented_group() != -1) {
    merge_with_ = groups.at(buffer->merge_with_segmented_group());
  }

  // -1 corresponds with a nullptr value
  if (buffer->merge_through_segmented_edge() != -1) {
    merge_through_ = edges.at(buffer->merge_through_segmented_edge());
  }

  merged_ = buffer->merged();
}

void SegmentedGroup::makeClonedFusion() {
  auto&& [ir_cloner, fusion_segment] = segmented_fusion_->makeFusion(this);
  NVF_ERROR(fusion_segment != nullptr, "Failed to create segmented fusion.");

  cloned_fusion_ = std::move(fusion_segment);

  // Map inputs for original fusion to the segmented fusion through IrCloner
  const std::vector<Val*>& complete_inputs =
      segmented_fusion_->completeFusion()->inputs();
  original_inputs_in_cloned_fusion_.reserve(complete_inputs.size());
  std::transform(
      complete_inputs.begin(),
      complete_inputs.end(),
      std::back_inserter(original_inputs_in_cloned_fusion_),
      [&complete_to_segment_map = ir_cloner](Val* v) {
        return complete_to_segment_map.clone(v);
      });
}

std::vector<SegmentedGroup::NeighborGroup> SegmentedGroup::getNeighborGroups() {
  std::vector<NeighborGroup> neighbors;
  for (auto inp : producer_edges) {
    if (inp->val->isFusionOutput() || inp->from->exprs_.empty()) {
      // Don't fuse across output nodes, would need to find another
      // path. See the comment in finalMerge.
      // Also, a fusion input group doesn't have any expr and should
      // not be merged
      continue;
    }
    neighbors.emplace_back(inp->from, inp);
  }
  for (auto out : consumer_edges) {
    if (out->val->isFusionOutput()) {
      // Don't fuse across output nodes, would need to find another
      // path. See the comment in finalMerge
      continue;
    }
    neighbors.emplace_back(out->to, out);
  }
  return neighbors;
}

std::vector<SegmentedGroup*> SegmentedGroup::getNeighbors() {
  std::vector<SegmentedGroup*> neighbors;
  auto neighbors_pair = getNeighborGroups();

  std::transform(
      neighbors_pair.begin(),
      neighbors_pair.end(),
      std::back_inserter(neighbors),
      [](auto& neighbor_group) { return neighbor_group.group; });
  return neighbors;
}

std::vector<SegmentedGroup::NeighborGroup> SegmentedGroup::
    getMergeCandidates() {
  // Don't look for candidates if already merged. Input groups should
  // be also ignored from the merge process
  if (merged_ || exprs_.empty()) {
    return {};
  }

  std::vector<NeighborGroup> neighbors = getNeighborGroups();

  // Can this node be merged with another? Check if neighbors are merged, if
  // so and merged neighbor is within 1 level or node merged with neighbor is
  // within 1 level, can't merge this node with anything else.
  bool can_merge_this = true;
  for (auto& neighbor : neighbors) {
    if (!neighbor.group->merged_) {
      continue;
    }
    if (std::abs(neighbor.group->level_ - level_) <= 1) {
      can_merge_this = false;
    }
    if (std::abs(neighbor.group->merge_with_->level_ - level_) <= 1) {
      can_merge_this = false;
    }
  }
  if (!can_merge_this) {
    return {};
  }

  std::vector<bool> can_merge(neighbors.size(), true);

  // Find neighbors with a level that is only 1 differant than this groups level
  for (const auto i : arange(neighbors.size())) {
    if (std::abs(neighbors[i].group->level_ - level_) > 1) {
      can_merge[i] = false;
    }
  }

  // Check neighbor of neighbors we're considering, if any of them are merged
  // with another node, make sure the resulting edge wouldn't have a level
  // difference of 1
  for (const auto i : arange(neighbors.size())) {
    if (!can_merge[i]) {
      continue;
    }

    for (auto neighbor_neighbor : neighbors[i].group->getNeighbors()) {
      // Don't check self
      if (neighbor_neighbor == neighbors[i].group) {
        continue;
      }
      if (neighbor_neighbor->merged_) {
        // check neighbor_neighbor level
        if (std::abs(neighbor_neighbor->level_ - level_) <= 1) {
          can_merge[i] = false;
        }
        if (std::abs(neighbor_neighbor->level_ - neighbors[i].group->level_) <=
            1) {
          can_merge[i] = false;
        }

        // check neighbor_neighber->merged_->level_
        if (std::abs(neighbor_neighbor->merge_with_->level_ - level_) <= 1) {
          can_merge[i] = false;
        }
        if (std::abs(
                neighbor_neighbor->merge_with_->level_ -
                neighbors[i].group->level_) <= 1) {
          can_merge[i] = false;
        }
      }
    }
  }

  std::vector<NeighborGroup> merge_candidates;
  for (const auto i : arange(neighbors.size())) {
    if (can_merge[i]) {
      merge_candidates.push_back(neighbors[i]);
    }
  }
  return merge_candidates;
}

// TODO: Reevaluate what's being done in finalize
void SegmentedGroup::finalize() {
  // Make sure all inputs and outputs of the group are now in input and output
  // vals respectively as they will be used to figure out ordering of groups for
  // the runtime

  for (auto producer_edge : producer_edges) {
    if (!producer_edge->val->isFusionInput()) {
      input_vals_.pushBack(producer_edge->val);
    }
  }

  std::unordered_set<Val*> input_set(input_vals_.begin(), input_vals_.end());

<<<<<<< HEAD
=======
// TODO: Reevaluate what's being done in finalize
void SegmentedGroup::finalize() {
  // Make sure all inputs and outputs of the group are now in input and output
  // vals respectively as they will be used to figure out ordering of groups for
  // the runtime

  for (auto producer_edge : producer_edges) {
    if (!producer_edge->val->isFusionInput()) {
      input_vals_.pushBack(producer_edge->val);
    }
  }

  std::unordered_set<Val*> input_set(input_vals_.begin(), input_vals_.end());

>>>>>>> d780ac1d
  for (auto i : input_vals_) {
    if (auto tv = dynamic_cast<TensorView*>(i)) {
      // We do not need to add scalars which are the extents of already-added
      // input TensorViews
      for (auto id : TensorDomain::noReductions(tv->getLogicalDomain())) {
        input_set.insert(id->getMaybeExpandedExtent());
      }
    }
  }

  for (auto expr : exprs_) {
    for (auto i : expr->inputs()) {
      if (i->isIntegralScalar() && i->definition() == nullptr &&
          !i->isConstScalar() && !i->isFusionInput() && !input_set.count(i) &&
          !(i->isA<NamedScalar>() &&
            (i->as<NamedScalar>()->getParallelDim() ||
             i->as<NamedScalar>()->getParallelIndex()))) {
        input_set.insert(i);
        input_vals_.pushBack(i);
      }
    }
  }

  // Outputs
  for (auto consumer_edge : consumer_edges) {
    if (!consumer_edge->val->isFusionOutput()) {
      output_vals_.pushBack(consumer_edge->val);
    }
  }

  // alias aware segmentation. we add inputs that are aliased by output
  // generated in this SegmentedGroup
  for (Val* output : output_vals_) {
    if (Val* aliased_input = segmented_fusion_->completeFusion()
                                 ->getOutputAlias(output)
                                 .aliased_io) {
      // aliasing currently only supported as output to input
      NVF_ERROR(
          aliased_input->isFusionInput(),
          "Aliased input ",
          aliased_input->toString(),
          " is not found in the complete fusion.");
      if (!input_set.count(aliased_input)) {
        input_set.insert(aliased_input);
        input_vals_.pushBack(aliased_input);
      }
    }
  }
}

std::ostream& operator<<(std::ostream& os, const SegmentedGroup* group) {
  os << toString(group->schedulerType()) << "{";
  auto expr_to_print = group->exprs();
  std::sort(
      expr_to_print.begin(),
      expr_to_print.end(),
      [](auto expr_a, auto expr_b) -> bool {
        return expr_a->name() < expr_b->name();
      });
  for (const auto i : arange(expr_to_print.size())) {
    os << expr_to_print[i]->name();
    if (i + 1 != expr_to_print.size()) {
      os << ", ";
    }
  }
  os << "}";
  if (group->isMerged()) {
    os << " (merged)";
  }
  return os;
}

void SegmentedGroup::print() const {
  debug() << this << std::endl;
}

std::string toString(const SegmentedGroup* group) {
  std::stringstream ss;
  ss << group;
  return ss.str();
}

std::ostream& operator<<(std::ostream& os, const SegmentedEdge* edge) {
  os << "e{ " << edge->from << " -> " << edge->to << "("
     << edge->val->toString() << ") }";
  return os;
}

void SegmentedEdge::print() const {
  debug() << this << std::endl;
}

std::string toString(const SegmentedEdge* edge) {
  std::stringstream ss;
  ss << edge;
  return ss.str();
}

std::unique_ptr<SegmentedFusion> SegmentedFusion::fromCompleteFusion(
    std::unique_ptr<Fusion> fusion_ptr,
    SchedulerType scheduler_type,
    const KernelArgumentHolder& runtime_inputs) {
  auto fusion = fusion_ptr.get();
  NVF_ERROR(
      !SegmentCandidateFinder::hasSegmentHints(fusion),
      "SegmentedFusion::fromCompleteFusion cannot be called on a fusion with segment hints!");

  // convert Welford to two-pass if option is enabled and the original heuristic
  // is persistent
  auto isPersistentScheduler = [&scheduler_type]() {
    return scheduler_type == SchedulerType::InnerPersistent ||
        scheduler_type == SchedulerType::OuterPersistent ||
        scheduler_type == SchedulerType::InnerOuterPersistent;
  };
  SegmentCandidateFinderOptions scfo;
  if (scfo.run_translate_welford && isPersistentScheduler()) {
    SegmentCandidateFinder::translateWelfordInFusion(fusion, runtime_inputs);
  }

  auto segmented_fusion_ptr =
      std::make_unique<SegmentedFusion>(std::move(fusion_ptr));

  // Make a group for the single fusion
  auto single_group = segmented_fusion_ptr->newGroup();

  // Add input and output vals
  single_group->input_vals_.pushBack(fusion->inputs());
  single_group->output_vals_.pushBack(fusion->outputs());

  // Get ordered expression list
  single_group->resetExprList();

  // Assign heuristics and id for the complete fusion
  //  to share the runtime path of segmented fusion.
  single_group->setSchedulerType(scheduler_type);
  single_group->setID(0);

  // Used to log the number of values and expressions in the fusion for
  // serialization sanity check.
  segmented_fusion_ptr->finalize();
  return segmented_fusion_ptr;
}

SegmentedFusion::SegmentedFusion(std::unique_ptr<Fusion> fusion)
    : segmented_fusion_name_{segmentedFusionName()},
      impl_(this),
      complete_fusion_(std::move(fusion)),
      initial_vals_size_{complete_fusion_->vals().size()},
      initial_exprs_size_{complete_fusion_->unordered_exprs().size()} {
  annotateFP16IntermediateTensors();
}

namespace {

//! A SegmentedGroup is serializable if all its values and expressions are
//! compatible with the statements in the complete fusion provided in the
//! SegmentedFusion constructor.
bool isSerializableSegmentedGroup(
    SegmentedGroup* sg,
    const std::unordered_map<Val*, int64_t>& vals_to_id_map,
    const std::unordered_map<Expr*, int64_t>& exprs_to_id_map,
    int64_t initial_vals_size,
    int64_t initial_exprs_size) {
  auto check_value = [&](Val* v) {
    return vals_to_id_map.at(v) < initial_vals_size;
  };
  auto check_expr = [&](Expr* e) {
    return exprs_to_id_map.at(e) < initial_exprs_size;
  };
  bool all_serializable_inputs =
      std::all_of(sg->inputs().begin(), sg->inputs().end(), check_value);
  bool all_serializable_outputs =
      std::all_of(sg->outputs().begin(), sg->outputs().end(), check_value);
  bool all_serializable_exprs =
      std::all_of(sg->exprs().begin(), sg->exprs().end(), check_expr);
  return (
      all_serializable_inputs && all_serializable_outputs &&
      all_serializable_exprs);
}

} // namespace

flatbuffers::Offset<serde::SegmentedFusion> SegmentedFusion::serialize(
    flatbuffers::FlatBufferBuilder& builder) const {
  FUSER_PERF_SCOPE("SegmentedFusion::serialize");
  const std::unordered_map<Val*, int64_t>& vals_to_id_map =
      completeFusion()->deterministic_vals_map();
  const std::unordered_map<Expr*, int64_t>& exprs_to_id_map =
      completeFusion()->deterministic_exprs_map();
  const std::unordered_map<SegmentedGroup*, int64_t>& groups_map =
      impl_.groups_map();
  const std::unordered_map<SegmentedEdge*, int64_t>& edges_map =
      impl_.edges_map();

  bool all_edges_serializable =
      std::all_of(edges_.begin(), edges_.end(), [&](SegmentedEdge* se) {
        return vals_to_id_map.at(se->val) < (int64_t)initial_vals_size_;
      });

  bool all_groups_serializable =
      std::all_of(groups_.begin(), groups_.end(), [&](SegmentedGroup* sg) {
        return isSerializableSegmentedGroup(
            sg,
            vals_to_id_map,
            exprs_to_id_map,
            (int64_t)initial_vals_size_,
            (int64_t)initial_exprs_size_);
      });

  // SegmentCandidateFinder::findSegments can generate new statements when
  // finding valid sub-fusions, so SegmentedGroup can reference statements that
  // do not exist in the original fusion. If we cannot get all statements from
  // the original fusion, we cannot serialize the segmented fusion.
  if (!all_edges_serializable || !all_groups_serializable) {
    return serde::CreateSegmentedFusionDirect(
        builder,
        /*valid=*/false);
  }

  std::vector<flatbuffers::Offset<serde::SegmentedEdge>> edges_fb;
  edges_fb.reserve(edges_.size());
  for (SegmentedEdge* se : edges_) {
    edges_fb.push_back(serialize(builder, se, vals_to_id_map, groups_map));
  }

  std::vector<flatbuffers::Offset<serde::SegmentedGroup>> groups_fb;
  groups_fb.reserve(groups_.size());
  for (SegmentedGroup* sg : groups_) {
    groups_fb.push_back(sg->serialize(
        builder, vals_to_id_map, exprs_to_id_map, groups_map, edges_map));
  }

  std::vector<int64_t> force_fp16_tv_fb;
  force_fp16_tv_fb.reserve(force_fp16_tv_set_.size());
  for (auto tv : force_fp16_tv_set_) {
    force_fp16_tv_fb.push_back(vals_to_id_map.at(tv));
  }

  return serde::CreateSegmentedFusionDirect(
      builder,
      /*valid=*/true,
      segmented_fusion_name_,
      initial_vals_size_,
      initial_exprs_size_,
      &edges_fb,
      &groups_fb,
      &force_fp16_tv_fb,
      toUnderlying(std::get<PrimDataType>(force_half_precision_type_.type)));
}

void SegmentedFusion::deserialize(const serde::SegmentedFusion* buffer) {
  FUSER_PERF_SCOPE("SegmentedFusion::deserialize");
  NVF_ERROR(buffer != nullptr, "serde::SegmentedFusion is nullptr.");

  // NOTE Schedule::proposeHeuristics can add values and expressions to
  // the fusion. We relax the constraints here because we already know the
  // proposed scheduler for each segmented group.
  NVF_ERROR(
      complete_fusion_->vals().size() <= buffer->num_vals(),
      "The complete fusion has ",
      complete_fusion_->vals().size(),
      " values while serialization expected at least",
      buffer->num_vals(),
      " values.");
  NVF_ERROR(
      complete_fusion_->unordered_exprs().size() <= buffer->num_exprs(),
      "The complete fusion has ",
      complete_fusion_->unordered_exprs().size(),
      " expressions while serialization expected at least",
      buffer->num_exprs(),
      " expressions.");
  const std::deque<Val*>& vals = complete_fusion_->deterministic_vals();
  const std::deque<Expr*>& exprs = complete_fusion_->deterministic_exprs();
  segmented_fusion_name_ = buffer->segmented_fusion_name();

  // Construct segmented groups first because they are necessary for the
  // segmented edge's constructor
  // NOTE: Use regular for-loop to avoid unused variable 'idx' error
  for (size_t idx = 0; idx < buffer->groups()->size(); ++idx) {
    newGroup();
  }

  // Create segmented edges
  for (auto idx : arange(buffer->edges()->size())) {
    auto se_fb = buffer->edges()->Get(idx);
    newEdge(
        groups_.at(se_fb->from_segmented_group()),
        groups_.at(se_fb->to_segmented_group()),
        vals.at(se_fb->val()));
  }

  // Deserialize segmented groups
  for (auto idx : arange(buffer->groups()->size())) {
    auto sg_fb = buffer->groups()->Get(idx);
    groups_.at(idx)->deserialize(sg_fb, vals, exprs, groups_, edges_);
  }

  for (auto idx : *buffer->force_fp16_tv_set()) {
    auto val = vals.at(idx);
    NVF_CHECK(
        val->isA<TensorView>(),
        "Segmented Fusion Deserialization: Expected Val to be a TensorView.");
    force_fp16_tv_set_.emplace(val->as<TensorView>());
  }

  force_half_precision_type_ =
      DataType(static_cast<PrimDataType>(buffer->force_half_precision_type()));

  finalize();
}

flatbuffers::Offset<serde::SegmentedEdge> SegmentedFusion::serialize(
    flatbuffers::FlatBufferBuilder& builder,
    const nvfuser::SegmentedEdge* edge,
    const std::unordered_map<Val*, int64_t>& vals_to_id_map,
    const std::unordered_map<SegmentedGroup*, int64_t>& groups_map) const {
  FUSER_PERF_SCOPE("SegmentedEdge::serialize");
  return serde::CreateSegmentedEdge(
      builder,
      groups_map.at(edge->from),
      groups_map.at(edge->to),
      vals_to_id_map.at(edge->val));
}

nvfuser::SegmentedEdge SegmentedFusion::deserialize(
    const serde::SegmentedEdge* buffer,
    const std::deque<Val*>& vals) {
  FUSER_PERF_SCOPE("SegmentedEdge::deserialize");
  NVF_ERROR(buffer != nullptr, "serde::SegmentedEdge is nullptr.");
  NVF_ERROR(
      !groups_.empty(),
      "Expected SegmentedGroup to be populated before deserializing SegmentedEdge.");
  return {
      groups_.at(buffer->from_segmented_group()),
      groups_.at(buffer->to_segmented_group()),
      vals.at(buffer->val())};
}

SegmentedGroup* SegmentedFusion::Impl::makeGroup() {
  groups_.emplace_back(std::make_unique<SegmentedGroup>(owning_fusion_));
  return groups_.back().get();
}

SegmentedGroup* SegmentedFusion::Impl::makeGroup(Expr* expr) {
  groups_.emplace_back(std::make_unique<SegmentedGroup>(expr, owning_fusion_));
  return groups_.back().get();
}

SegmentedEdge* SegmentedFusion::Impl::makeEdge(
    SegmentedGroup* from,
    SegmentedGroup* to,
    Val* val) {
  edges_.emplace_back(std::make_unique<SegmentedEdge>(from, to, val));
  return edges_.back().get();
}

void SegmentedFusion::removeEdge(SegmentedEdge* edge) {
  // Validate edge exists in all expected locations
  auto& producer_edges = edge->from->consumer_edges;
  auto& consumer_edges = edge->to->producer_edges;

  // Remove edge from producer's consumer edges
  auto producer_edge_it =
      std::find(producer_edges.begin(), producer_edges.end(), edge);
  NVF_ERROR(
      producer_edge_it != producer_edges.end(),
      "Edge not found in producer's consumer edges");
  producer_edges.erase(producer_edge_it);

  // Remove edge from consumer's producer edges
  auto consumer_edge_it =
      std::find(consumer_edges.begin(), consumer_edges.end(), edge);
  NVF_ERROR(
      consumer_edge_it != consumer_edges.end(),
      "Edge not found in consumer's producer edges");
  consumer_edges.erase(consumer_edge_it);

  // Remove edge from global edge list
  auto edge_it = std::find(edges_.begin(), edges_.end(), edge);
  NVF_ERROR(edge_it != edges_.end(), "Edge not found in global edge list");
  edges_.erase(edge_it);
}

void SegmentedFusion::Impl::cleanUnused() {
  std::unordered_set<SegmentedGroup*> g_used(
      owning_fusion_->groups().begin(), owning_fusion_->groups().end());
  std::unordered_set<SegmentedEdge*> e_used(
      owning_fusion_->edges().begin(), owning_fusion_->edges().end());

  // Remove any edges that are no longer in use
  for (auto edge : owning_fusion_->edges()) {
    if (e_used.count(edge) == 0) {
      owning_fusion_->removeEdge(edge);
    }
  }

  // Remove any groups that are no longer in use
  groups_.erase(
      std::remove_if(
          groups_.begin(),
          groups_.end(),
          [&g_used](auto& g) { return g_used.count(g.get()) == 0; }),
      groups_.end());
}

//! Return mapping from SegmentedGroup to integer id
std::unordered_map<SegmentedGroup*, int64_t> SegmentedFusion::Impl::groups_map()
    const {
  std::unordered_map<SegmentedGroup*, int64_t> group_map;
  int64_t count = 0;
  std::transform(
      groups_.begin(),
      groups_.end(),
      std::inserter(group_map, group_map.end()),
      [&count](const std::unique_ptr<SegmentedGroup>& group_up) {
        return std::make_pair(group_up.get(), count++);
      });
  return group_map;
}

//! Return mapping from SegmentedEdge to integer id
std::unordered_map<SegmentedEdge*, int64_t> SegmentedFusion::Impl::edges_map()
    const {
  std::unordered_map<SegmentedEdge*, int64_t> edge_map;
  int64_t count = 0;
  std::transform(
      edges_.begin(),
      edges_.end(),
      std::inserter(edge_map, edge_map.end()),
      [&count](const std::unique_ptr<SegmentedEdge>& edge_up) {
        return std::make_pair(edge_up.get(), count++);
      });
  return edge_map;
}

SegmentedGroup* SegmentedFusion::newGroup() {
  SegmentedGroup* g = impl_.makeGroup();
  groups_.push_back(g);
  return g;
}

SegmentedGroup* SegmentedFusion::newGroup(Expr* expr) {
  SegmentedGroup* g = impl_.makeGroup(expr);
  groups_.push_back(g);
  return g;
}

SegmentedEdge* SegmentedFusion::newEdge(
    SegmentedGroup* from,
    SegmentedGroup* to,
    Val* val) {
  SegmentedEdge* e = impl_.makeEdge(from, to, val);
  edges_.push_back(e);
  return e;
}

void SegmentedFusion::draw() {
  size_t group_index = 0;
  std::unordered_map<const Expr*, size_t> expr_color_map;

  for (auto group : groups()) {
    for (auto expr : group->exprs()) {
      if (ir_utils::isTvOp(expr)) {
        expr_color_map[expr] = group_index;
      }
    }
    group_index++;
  }

  std::stringstream sstream;
  sstream << "segmented_fusion" << segmented_fusion_name_ << ".dot";
  auto filename = sstream.str();

  IrGraphGenerator::print(
      completeFusion(),
      filename.c_str(),
      IrGraphGenerator::DetailLevel::ComputeOnly,
      &expr_color_map);
}

namespace {

// Concat's producer edges of sg1 and sg2, but removes any edges
// from/to sg1/sg2. If dedup is true, incoming edges with the same val
// are considered duplicate, and only one of them is returned
std::vector<SegmentedEdge*> getMergedProducerEdges(
    const SegmentedGroup* sg1,
    const SegmentedGroup* sg2,
    bool dedup = true) {
  // At least either of sg1 or sg2 must not be null
  NVF_ERROR(sg1 != nullptr || sg2 != nullptr);
  // If either is null, just return the edges of the other group
  if (sg1 == nullptr) {
    return sg2->producer_edges;
  } else if (sg2 == nullptr) {
    return sg1->producer_edges;
  }

  auto producer_edges = sg1->producer_edges;

  producer_edges.insert(
      producer_edges.end(),
      sg2->producer_edges.begin(),
      sg2->producer_edges.end());

  // Register producers into sg2
  std::unordered_set<Val*> sg2_vals;
  for (auto se : sg2->producer_edges) {
    sg2_vals.emplace(se->val);
  }

  producer_edges.erase(
      std::remove_if(
          producer_edges.begin(),
          producer_edges.end(),
          [&sg1, &sg2, &sg2_vals, dedup](SegmentedEdge* se) {
            // remove edges in between the groups and common uses
            return (se->to == sg1 && se->from == sg2) ||
                (se->to == sg2 && se->from == sg1) ||
                (dedup && (se->to == sg1 && sg2_vals.count(se->val)));
          }),
      producer_edges.end());

  // Remove Duplicate Edges

  return producer_edges;
}

// Concat's consumer edges of sg1 and sg2, but removes any edges from/to sg1/sg2
std::vector<SegmentedEdge*> getMergedConsumerEdges(
    const SegmentedGroup* sg1,
    const SegmentedGroup* sg2) {
  // At least either of sg1 or sg2 must not be null
  NVF_ERROR(sg1 != nullptr || sg2 != nullptr);
  // If either is null, just return the edges of the other group
  if (sg1 == nullptr) {
    return sg2->consumer_edges;
  } else if (sg2 == nullptr) {
    return sg1->consumer_edges;
  }

  auto consumer_edges = sg1->consumer_edges;
  consumer_edges.insert(
      consumer_edges.end(),
      sg2->consumer_edges.begin(),
      sg2->consumer_edges.end());

  consumer_edges.erase(
      std::remove_if(
          consumer_edges.begin(),
          consumer_edges.end(),
          [&sg1, &sg2](SegmentedEdge* se) {
            return (se->to == sg1 && se->from == sg2) ||
                (se->to == sg2 && se->from == sg1);
          }),
      consumer_edges.end());

  return consumer_edges;
}

// Returns a determinstic, unique set of inputs of the segment group, sg1, or
// the combined group sg1 + sg2
std::vector<Val*> getAllInputs(
    const SegmentedGroup* sg1,
    const SegmentedGroup* sg2 = nullptr) {
  std::vector<SegmentedEdge*> merged_producer_edges;

  if (sg1 != nullptr && sg2 != nullptr) {
    merged_producer_edges = getMergedProducerEdges(sg1, sg2);
  } else if (sg1 != nullptr) {
    merged_producer_edges = sg1->producer_edges;
  } else if (sg2 != nullptr) {
    merged_producer_edges = sg2->producer_edges;
  }

  VectorOfUniqueEntries<Val*> producer_edge_vals;

  for (auto edge : merged_producer_edges) {
    producer_edge_vals.pushBack(edge->val);
  }

  VectorOfUniqueEntries<Val*> return_vals;
  if (sg1 != nullptr) {
    return_vals.pushBack(sg1->input_vals_);
  }
  if (sg2 != nullptr) {
    return_vals.pushBack(sg2->input_vals_);
  }
  return_vals.pushBack(producer_edge_vals);
  return return_vals.vector();
}

// Returns a determinstic, unique set of outputs of the segment group, sg1, or
// the combined group sg1 + sg2
std::vector<Val*> getAllOutputs(
    const SegmentedGroup* sg1,
    const SegmentedGroup* sg2 = nullptr) {
  std::vector<SegmentedEdge*> merged_consumer_edges;

  if (sg1 != nullptr && sg2 != nullptr) {
    merged_consumer_edges = getMergedConsumerEdges(sg1, sg2);
  } else if (sg1 != nullptr) {
    merged_consumer_edges = sg1->consumer_edges;
  } else if (sg2 != nullptr) {
    merged_consumer_edges = sg2->consumer_edges;
  }

  VectorOfUniqueEntries<Val*> consumer_edge_vals;
  for (auto edge : merged_consumer_edges) {
    consumer_edge_vals.pushBack(edge->val);
  }

  VectorOfUniqueEntries<Val*> return_vals;
  if (sg1 != nullptr) {
    return_vals.pushBack(sg1->output_vals_);
  }
  if (sg2 != nullptr) {
    return_vals.pushBack(sg2->output_vals_);
  }
  return_vals.pushBack(consumer_edge_vals);
  return return_vals.vector();
}

// Set version of getting merged input or output if segmented_groups were
//  merged
//  outputs respects order in segmented_groups for deterministic
//  merge trace
//  will get input if get_inputs otherwise will get ouputs
//  TODO: merge with the binary counter parts
std::vector<Val*> allInputsIfTrueElseOutputs(
    const std::vector<SegmentedGroup*>& segmented_groups,
    bool get_inputs = true) {
  // Get producer edges to get inputs, consumer edges to get outputs
  auto edges_to_process_from_or_to_group =
      [get_inputs](SegmentedGroup* group) -> std::vector<SegmentedEdge*>& {
    return get_inputs ? group->producer_edges : group->consumer_edges;
  };

  // Get the group that is connected to current group
  auto global_vals_from_or_to_group =
      [get_inputs](SegmentedGroup* group) -> const std::vector<Val*>& {
    return get_inputs ? group->input_vals_.vector()
                      : group->output_vals_.vector();
  };

  // Get the group that is connected to current group by given edge
  auto opposite_end_of_edge = [get_inputs](SegmentedEdge* edge) {
    return get_inputs ? edge->from : edge->to;
  };

  // Keep track of value and order to ensure deterministic result
  VectorOfUniqueEntries<Val*> merged_vals;

  // Put groups in a set for quick look up
  std::unordered_set<SegmentedGroup*> segmented_groups_set(
      segmented_groups.begin(), segmented_groups.end());

  // Collect vals associated with edges
  for (auto group : segmented_groups) {
    for (auto edge : edges_to_process_from_or_to_group(group)) {
      if ( // One side of this edge will be `group`, if the other end is
           //  also in segmented_groups, then this is an internal edge
           //  that we don't want.
          !segmented_groups_set.count(opposite_end_of_edge(edge))) {
        merged_vals.pushBack(edge->val);
      }
    }
  }

  // Collect original fusion's inputs/outputs and append at the end
  for (auto group : segmented_groups) {
    for (auto global_val : global_vals_from_or_to_group(group)) {
      merged_vals.pushBack(global_val);
    }
  }

  return merged_vals.vector();
}

// Grab all producer and consumer edges into and out of a group in a
// given list of groups. Does not include any edges within the given
// groups.
std::vector<SegmentedEdge*> getAllEdges(
    const std::vector<SegmentedGroup*>& segmented_groups) {
  VectorOfUniqueEntries<SegmentedEdge*> all_edges;

  for (auto group : segmented_groups) {
    all_edges.insert(
        group->producer_edges.begin(), group->producer_edges.end());
    all_edges.insert(
        group->consumer_edges.begin(), group->consumer_edges.end());
  }

  const std::unordered_set<SegmentedGroup*> group_set(
      {segmented_groups.begin(), segmented_groups.end()});

  auto unique_edges = all_edges.vector();

  // Remove intra edges
  unique_edges.erase(
      std::remove_if(
          unique_edges.begin(),
          unique_edges.end(),
          [&](auto edge) {
            return group_set.count(edge->from) && group_set.count(edge->to);
          }),
      unique_edges.end());

  return unique_edges;
}

// Utility function to list all expressions in a group
void detailGroupPrint(std::ostream& os, const SegmentedGroup* group) {
  IrPrinter irp(os);

  auto sort_val_by_name = [](std::vector<Val*> vals_to_sort) {
    std::sort(vals_to_sort.begin(), vals_to_sort.end(), [](Val* a, Val* b) {
      return a->name() < b->name();
    });
    return vals_to_sort;
  };

  os << "g{";
  if (group->schedulerType() != SchedulerType::None) {
    os << "(" << toString(group->schedulerType()) << ")";
  }
  os << std::endl;
  os << "group id: " << group->groupId() << std::endl;
  os << "inputs:" << std::endl;
  for (auto input : sort_val_by_name(getAllInputs(group))) {
    indent(os, 1) << input << " " << input->getDataType().value() << std::endl;
  }
  os << "outputs:" << std::endl;
  for (auto output : sort_val_by_name(getAllOutputs(group))) {
    indent(os, 1) << output << " " << output->getDataType().value()
                  << std::endl;
  }

  os << std::endl << std::endl;

  for (Expr* e : group->stablyOrderedExprs()) {
    os << e->toString();
    os << "(" << e->name() << ")" << std::endl;
  }
  os << "}" << std::endl << std::endl;
}

//! Insert casts for an intermediate tensorview, i.e. ones
//!  that are in segmentedEdges. The insertion is done on
//!  the complete fusion, which should be owned by a segmented
//!  fusion so that only one segmented fusion will be affected.
//!  The replacement pattern is:
//!                 TV0
//!     replaced as:
//!       fp16_tv = cast(TV0)
//!       fp32_tv = cast(fp16_tv)
//!
//!  The replacement is done only for uses_to_modify exprs. This
//!  function can be called for the same original FP32 tensor multiple
//!  times but with different use exprs. In the second and later
//!  calls, the half-precision tensor should be passed in as well.
//!
//! Returns nullptr if no replacement is done.
TensorView* castIntermediateValueInCompleteFusion(
    Fusion* fusion,
    TensorView* original_fp32_tv,
    const std::vector<Expr*>& uses_to_modify,
    DataType half_type,
    TensorView* half_tv = nullptr) {
  FusionGuard fg(fusion);

  // A utility lambda that creates consumer tensordomain of
  //  the given tv and create a new tensorview around the
  //  new tensordomain with the given data type.
  auto make_consumer_tv = [&](TensorView* from, DataType data_type) {
    // Keep broadcast axes and remove reduction axes
    size_t i = 0;
    auto no_reduction_logical_domain =
        TensorDomain::noReductions(original_fp32_tv->getLogicalDomain());
    std::vector<IterDomain*> new_logical_domain(
        no_reduction_logical_domain.size());
    for (const auto& dom : no_reduction_logical_domain) {
      new_logical_domain[i++] = dom->cloneWithoutRFactor();
    }

    // Create the actual domain and tv.
    return IrBuilder::create<TensorView>(
        IrBuilder::create<TensorDomain>(
            new_logical_domain,
            TensorDomain::getContiguityFilledWith(new_logical_domain, true)),
        data_type);
  };

  TensorView* reverted_fp32_tv = nullptr;
  bool is_replaced = false;

  // replace uses of original tv with fp32_tv in the complete
  //  fusion
  for (auto expr : uses_to_modify) {
    if (reverted_fp32_tv == nullptr) {
      reverted_fp32_tv = make_consumer_tv(original_fp32_tv, DataType::Float);
    }
    auto replaced = ir_utils::replaceValInExprInputs(
        expr, original_fp32_tv, reverted_fp32_tv);
    NVF_ERROR(replaced != expr);
    is_replaced = true;
  }

  if (!is_replaced) {
    return nullptr;
  }

  // create the tv's to cast
  if (half_tv == nullptr) {
    half_tv = make_consumer_tv(original_fp32_tv, half_type);
    IrBuilder::create<UnaryOp>(UnaryOpType::Cast, half_tv, original_fp32_tv);
  }

  // Insert the cast ops.
  IrBuilder::create<UnaryOp>(UnaryOpType::Cast, reverted_fp32_tv, half_tv);

  return half_tv;
}

} // namespace

void SegmentedFusion::finalize() {
  impl_.cleanUnused();
  castInputOutputToLowerPrecision(edges());
}

//! Lower FP precision of inputs and outputs specified by the given
//! edges.
//!
//! The groups_to_merge vector is an optional parameter, and
//! is only used when testing the validity of merging groups. When
//! given, they are treated as a single group, and each edge is
//! either producer or consumer to the group. Uses of cast tensors
//! outside of the groups are not altered.
//!
//! When this is used for a complete fusion after segmentation is completed,
//! groups_to_merge should be empty.
std::vector<SegmentedEdge*> SegmentedFusion::castInputOutputToLowerPrecision(
    const std::vector<SegmentedEdge*>& edges,
    const std::vector<SegmentedGroup*>& groups_to_merge) {
  if (!isOptionEnabled(EnableOption::IoToLowerPrecision)) {
    return {};
  }

  // A map to keep track of the tv's that have been inserted cast
  //  and its fp16 version. Used to avoid cast insertion multiple
  //  times.
  std::unordered_map<TensorView*, TensorView*> fp32_to_half_cast_map;
  // Edges whose associated tensors are cast to lower precision
  std::vector<SegmentedEdge*> affected_edges;

  auto is_to_merge_group = [&groups_to_merge](SegmentedEdge* edge) {
    return std::find(
               groups_to_merge.begin(), groups_to_merge.end(), edge->to) !=
        groups_to_merge.end();
  };

  // Insertions and replacements have to be done carefully when done
  // for a segmented fusion with groups to merge but not merged, i.e.,
  // in the use case of tryMerge. Since the groups to merge are not
  // really merged, they still have their own edges and both of them
  // must be updated accordingly with cast tensors. Insertion of
  // cast-back exprs should be done once for the (virtual) merged
  // group, otherwise there would be multiple same cast exprs in the
  // virtual merged group, which by itself shouldn't be a problem, but
  // the resulting fusion becomes different from the fusion created
  // by actually merging the groups, since in that case the cast
  // should only be inseretd once. Both variations of the original
  // fusion should be functionally correct, but different expressions
  // may trigger different scheduling heuristics or a scheduling
  // failure only in either case.
  //
  // To avoid this discrepancy, when this is done with virtual merged
  // groups, bundle all edges to the merged groups and process them
  // together. This way, only one instance of the cast-back expr should
  // be inserted.
  //
  // Note that this analysis and replacement would be much simpler if we
  // actually created a merged SegmentedGroup for those groups to merge. The
  // merged SegmentedGroup should be temporary, and should be reverted back
  // after this tryMerge is done. However, that would also mean edges would have
  // to be temporary modified and be reverted back to the original state.

  // Edges to the groups to merge. Grouped into vectors by edge vals.
  std::unordered_map<TensorView*, std::vector<SegmentedEdge*>>
      edges_to_merge_groups;
  // Keep track of the edge vals as a vector to apply insertion in a
  // deterministic order
  std::vector<TensorView*> vals_of_edges_to_merge_groups;

  // Bundle edges to the merged groups
  std::vector<std::vector<SegmentedEdge*>> bundled_edges;
  for (auto edge : edges) {
    if (!edge->val->isA<TensorView>()) {
      continue;
    }
    auto edge_tv = edge->val->as<TensorView>();
    // Only look at ones that need to cast to fp16 or bf16
    if (force_fp16_tv_set_.count(edge_tv) == 0) {
      continue;
    }

    if (is_to_merge_group(edge)) {
      if (edges_to_merge_groups.emplace(edge_tv, std::vector<SegmentedEdge*>{})
              .second) {
        vals_of_edges_to_merge_groups.push_back(edge_tv);
      }
      edges_to_merge_groups[edge_tv].push_back(edge);
    } else {
      bundled_edges.push_back({edge});
    }
  }

  for (const auto val : vals_of_edges_to_merge_groups) {
    bundled_edges.emplace_back(edges_to_merge_groups.at(val));
  }

  // Go through all edges of the segmented fusion.
  for (const auto& edges : bundled_edges) {
    auto edge_tv = edges.at(0)->val->as<TensorView>();

    // Gather exprs that should be modified. Start with all use
    // exprs.
    std::vector<Expr*> uses_to_modify;

    for (auto edge_val_use_expr : edge_tv->uses()) {
      if (std::any_of(edges.begin(), edges.end(), [&](SegmentedEdge* edge) {
            return std::find(
                       edge->to->exprs().begin(),
                       edge->to->exprs().end(),
                       edge_val_use_expr) != edge->to->exprs().end();
          })) {
        uses_to_modify.push_back(edge_val_use_expr);
      }
    }

    // Some of SelectOp-like expressions have the limitation that
    // input tensors must be fusion inputs, so even just cast
    // shouldn't be inserted.
    uses_to_modify.erase(
        std::remove_if(
            uses_to_modify.begin(),
            uses_to_modify.end(),
            [&](Expr* edge_val_use_expr) {
              return edge_val_use_expr->isOneOf<
                         SelectOp,
                         SliceOp,
                         IndexSelectOp,
                         GatherOp>() &&
                  edge_val_use_expr->input(0) == edge_tv;
            }),
        uses_to_modify.end());

    if (uses_to_modify.empty()) {
      continue;
    }

    auto cast_tv_it = fp32_to_half_cast_map.find(edge_tv);
    TensorView* cast_tv = nullptr;

    if (cast_tv_it == fp32_to_half_cast_map.end()) {
      // This is the first call to insert cast for this tensor
      cast_tv = castIntermediateValueInCompleteFusion(
          complete_fusion_.get(),
          edge_tv,
          uses_to_modify,
          force_half_precision_type_);
      NVF_ERROR(cast_tv != nullptr);
      fp32_to_half_cast_map[edge_tv] = cast_tv;
    } else {
      // There was cast insertion for this edge_tv, so we already have
      // its half-type tensor. This happens when a tensor is used by
      // different consumer groups. Reuse it to avoid cast edge_tv
      // redundantly.
      cast_tv = cast_tv_it->second;
      cast_tv = castIntermediateValueInCompleteFusion(
          complete_fusion_.get(),
          edge_tv,
          uses_to_modify,
          force_half_precision_type_,
          cast_tv);
    }

    // Update the edge to use the fp16 version
    for (auto edge_to_update : edges) {
      edge_to_update->val = cast_tv;

      // The expr pointers on the group's expr list might have been freed
      //  by now after `ir_utils::replaceValInExprInputs`.
      // Need a valid expression list to continue. Update from and to group.
      edge_to_update->from->resetExprList();
      edge_to_update->to->resetExprList();
      affected_edges.push_back(edge_to_update);
    }
  }
  return affected_edges;
}

std::vector<SegmentedEdge*> SegmentedFusion::getEdgesByVal(Val* val) const {
  std::vector<SegmentedEdge*> edges_with_val;
  std::copy_if(
      cedges().begin(),
      cedges().end(),
      std::back_inserter(edges_with_val),
      [&](auto edge) { return edge->val == val; });
  return edges_with_val;
}

void SegmentedFusion::revertInputOutputPrecisionChanges(
    const std::vector<SegmentedEdge*>& edges) {
  std::unordered_set<Val*> lowered_tv_to_remove;
  std::unordered_set<Val*> same_precision_tv_to_remove;
  for (auto edge : edges) {
    auto lowered_tv = edge->val;
    auto original_tv = lowered_tv->definition()->inputs().at(0);
    for (auto cast_back_expr : lowered_tv->uses()) {
      NVF_ERROR(
          cast_back_expr->isA<UnaryOp>() &&
          cast_back_expr->as<UnaryOp>()->getUnaryOpType() == UnaryOpType::Cast);
      auto same_precision_tv = cast_back_expr->outputs().at(0);
      for (auto expr : complete_fusion_->unordered_uses(same_precision_tv)) {
        ir_utils::replaceValInExprInputs(expr, same_precision_tv, original_tv);
      }
      same_precision_tv_to_remove.insert(same_precision_tv);
    }
    lowered_tv_to_remove.insert(lowered_tv);
    edge->val = original_tv;
  }

  // Any group with an edge with the original TVs may have its
  // expressions replaced.
  std::unordered_set<SegmentedGroup*> groups_to_reset;
  for (auto lowered_tv : lowered_tv_to_remove) {
    auto original_tv = lowered_tv->definition()->inputs().at(0);
    for (auto e : getEdgesByVal(original_tv)) {
      groups_to_reset.insert(e->from);
      groups_to_reset.insert(e->to);
    }
  }
  for (auto group : groups_to_reset) {
    group->resetExprList();
  }

  // Remove the temporary vals
  for (auto v : same_precision_tv_to_remove) {
    v->fusion()->removeVal(v);
  }
  for (auto v : lowered_tv_to_remove) {
    v->fusion()->removeVal(v);
  }
}

//! An utility class to compute and maintain the "producers of"
//!   relationship in a segmented graph. Space heavy and should
//!   avoid use on very large graphs.
//!
//!  Currently trying to move as far as possible with only a
//!   producer map, without transposing it to make a consumer map.
//!  Making it NonCopyable because we should never need to
//!   copy an instance of this class.
//!  TODO: Space efficiency of this class will be important,
//!        because we need it in the pre-merging of segmentedGroups,
//!        currently O(n^2). O(nlogn) would be a reasonable
//!        goal to achieve.
class GroupDependencyAnalysis : public NonCopyable, public SegmenterAnalysis {
 public:
  //! Populate producers of all groups in segmented fusion
  explicit GroupDependencyAnalysis(const SegmentedFusion* segmented_fusion)
      : segmented_fusion_(segmented_fusion) {
    computeAllProducers();
  }

  //! Checks if group is consumer of any group in groups_to_check
  //!  TODO: refactor this similar to isConsumerOf
  bool isConsumerOfAny(
      SegmentedGroup* group,
      const std::vector<SegmentedGroup*>& groups_to_check) {
    auto& producers_of_group = getAllKnownProducersSet(group);
    for (const auto& potential_producer : groups_to_check) {
      if (producers_of_group->has(potential_producer)) {
        return true;
      }
    }
    return false;
  }

  bool isConsumerOf(SegmentedGroup* a, SegmentedGroup* b) {
    auto it = known_producers_of_.find(a);
    if (it == known_producers_of_.end()) {
      return false;
    }
    return it->second->has(b);
  }

  bool isProducerOf(SegmentedGroup* a, SegmentedGroup* b) {
    return isConsumerOf(b, a);
  }

  //! Finds the common producers of given set of groups
  GroupSet getCommonProducersOf(std::vector<SegmentedGroup*> groups);

  //! Update the map when the given two groups have been merged to create `ab`
  //! this method is for book keeping and query only, doesn't implicitly check
  //!  for DAG
  void mergeGroups(SegmentedGroup* a, SegmentedGroup* b, SegmentedGroup* ab);

  //! Update the map when the given two groups have been merged to create
  //! `merged` this method is for book keeping and query only, doesn't
  //! implicitly check
  //!  for DAG
  void mergeGroups(const GroupSet& groups, SegmentedGroup* merged);

  //! Populate all values that is on a path from producer to consumer
  //!  efficiency can be important here. (TODO)
  GroupSet valuesBetween(SegmentedGroup* producer, SegmentedGroup* consumer) {
    if (producer == consumer) {
      return {};
    }

    GroupSet values_between;
    auto& all_producers_of_consumer = known_producers_of_.at(consumer);
    NVF_ERROR(
        all_producers_of_consumer->has(producer),
        "Fusion segment: Trying to compute path between two nodes that are not producer-consumer pairs");

    for (auto producer_of_consumer : *all_producers_of_consumer) {
      if (known_producers_of_.at(producer_of_consumer)->has(producer)) {
        values_between.pushBack(producer_of_consumer);
      }
    }

    return values_between;
  }

  //! Checks if the segmented fusion this class tracks is still a DAG
  //!  used for generating assertions after transforms
  bool isproducerMapDAG() const {
    for (auto& it : known_producers_of_) {
      if (it.second->has(it.first)) {
        return false;
      }
    }
    return true;
  }

 private:
  //! Collect initial producer info using
  //!  a work list algorithm through forward traversal
  //!  a backward DFS would do the same
  void computeAllProducers();

  //! Add all consumers of `producer` to `to_visit`
  void addConsumersToWorkList(SegmentedGroup* producer, GroupSet& to_visit) {
    for (auto e : producer->consumer_edges) {
      // A consumer wouldn't have been worked before any of its producer
      to_visit.pushBack(e->to);
    }
  }

  //! Propagate all known producers of `from` into `into`, used to keep track
  //! of:
  //!  1. `from` is a producer of `into`
  //!  2. `from` has been merged with other group to create `into`
  void mergeAllKnownProducersIntoFrom(
      SegmentedGroup* into,
      SegmentedGroup* from) {
    auto& producer_set_to_merge = *getAllKnownProducersSet(from);
    for (auto group : producer_set_to_merge) {
      getAllKnownProducersSet(into)->pushBack(group);
    }
  }

  //! Utility to access known producers of a group so far
  std::unique_ptr<GroupSet>& getAllKnownProducersSet(SegmentedGroup* group) {
    auto& producer_set_ptr = known_producers_of_[group];
    if (!producer_set_ptr) {
      producer_set_ptr = std::make_unique<GroupSet>();
    }
    return producer_set_ptr;
  }

  // utility to compute the set intersection of group sets a,b
  GroupSet groupSetIntersection(const GroupSet& a, const GroupSet& b) {
    bool a_is_smaller = a.size() < b.size();
    const auto& smaller_group_set = a_is_smaller ? a : b;
    const auto& bigger_group_set = a_is_smaller ? b : a;

    GroupSet intersection;
    for (auto group : smaller_group_set) {
      if (bigger_group_set.has(group)) {
        intersection.pushBack(group);
      }
    }
    return intersection;
  }

 private:
  const SegmentedFusion* segmented_fusion_;
  std::unordered_map<SegmentedGroup*, std::unique_ptr<GroupSet>>
      known_producers_of_;
};

//! Finds the common producers of given set of groups
GroupSet GroupDependencyAnalysis::getCommonProducersOf(
    std::vector<SegmentedGroup*> groups) {
  if (groups.empty()) {
    return {};
  }

  // Optimization: start with the smallest producer set
  std::sort(
      groups.begin(),
      groups.end(),
      [this](SegmentedGroup* a, SegmentedGroup* b) {
        return known_producers_of_.at(a)->size() <
            known_producers_of_.at(b)->size();
      });

  // Get intersection of producers
  GroupSet common_producers = *(known_producers_of_.at(groups[0]));
  for (const auto i : arange(1, groups.size())) {
    common_producers = groupSetIntersection(
        common_producers, *(known_producers_of_.at(groups[i])));
  }

  return common_producers;
}

//! Update the map when the given two groups have been merged to create `ab`
//! this method is for book keeping and query only, doesn't implicitly check
//!  for DAG
void GroupDependencyAnalysis::mergeGroups(
    SegmentedGroup* a,
    SegmentedGroup* b,
    SegmentedGroup* ab) {
  // Access/Create the producer set of ab
  auto& ab_set = getAllKnownProducersSet(ab);

  // propagate a's and b's known producers into ab
  mergeAllKnownProducersIntoFrom(ab, a);
  mergeAllKnownProducersIntoFrom(ab, b);

  // a, b are now merged, so no longer exist
  ab_set->erase(a);
  ab_set->erase(b);

  // a, b no longer exist, remove their producer sets
  known_producers_of_.erase(a);
  known_producers_of_.erase(b);

  // update producer maps of other groups
  for (auto& it : known_producers_of_) {
    // for all groups that are produced by either a or b
    if (it.second->has(a) || it.second->has(b)) {
      // insert ab as the new producer
      it.second->pushBack(ab);
      // all producers of both a and b are now producers of `it`
      mergeAllKnownProducersIntoFrom(it.first, ab);
    }
    // a, b no longer exist, remove them from `it`
    it.second->erase(a);
    it.second->erase(b);
  }
}

//! Update the map when the given two groups have been merged to create
//! `merged` this method is for book keeping and query only, doesn't
//! implicitly check
//!  for DAG
void GroupDependencyAnalysis::mergeGroups(
    const GroupSet& groups,
    SegmentedGroup* merged) {
  // Access/Create the producer set of merged
  auto& merged_set = getAllKnownProducersSet(merged);

  // Populate all producers of groups and
  //  write into producer map of merged
  std::for_each(
      groups.begin(), groups.end(), [this, merged](SegmentedGroup* group) {
        mergeAllKnownProducersIntoFrom(merged, group);
      });

  // Erase all groups that was merged from producer map
  std::for_each(
      groups.begin(), groups.end(), [this, &merged_set](SegmentedGroup* group) {
        // erase inter dependencies
        merged_set->erase(group);
        // erase producer map tracking merged entires
        known_producers_of_.erase(group);
      });

  // Update producer relationships with other groups in producer map
  for (auto& it : known_producers_of_) {
    auto producer_intersection = groupSetIntersection(*(it.second), groups);
    // if current node has any producer that was merged
    if (!producer_intersection.empty()) {
      for (auto merged_producer : producer_intersection) {
        // delete all disappearing producers
        it.second->erase(merged_producer);
      }
      // insert the new group as producer
      it.second->pushBack(merged);
      // all producers of merged are now producers of `it`
      mergeAllKnownProducersIntoFrom(it.first, merged);
    }
  }
}

//! Collect initial producer info using
//!  a work list algorithm through forward traversal
//!  a backward DFS would do the same
void GroupDependencyAnalysis::computeAllProducers() {
  GroupSet visited;
  GroupSet to_visit;

  // Collect source nodes, with no producers we are guaranteed
  //  a source node on a DAG
  for (auto group : segmented_fusion_->cgroups()) {
    if (group->producer_edges.empty()) {
      visited.pushBack(group);
    }
  }

  // visited now only contain source nodes
  //  they can go backward to nowhere
  for (auto group : visited) {
    addConsumersToWorkList(group, to_visit);
  }

  while (!to_visit.empty()) {
    SegmentedGroup* to_update = nullptr;
    for (auto visiting_group : to_visit) {
      if (std::all_of(
              visiting_group->producer_edges.begin(),
              visiting_group->producer_edges.end(),
              [&visited](SegmentedEdge* e) { return visited.has(e->from); })) {
        // filter multi-edges
        GroupSet producers_of_visiting_group;
        for (auto edge : visiting_group->producer_edges) {
          producers_of_visiting_group.pushBack(edge->from);
        }

        // populate all possible paths
        // from producer backward, including
        // the producer
        for (auto producer : producers_of_visiting_group) {
          getAllKnownProducersSet(visiting_group)->pushBack(producer);
          mergeAllKnownProducersIntoFrom(visiting_group, producer);
        }
        to_update = visiting_group;
        break;
      }
    }
    if (to_update) {
      addConsumersToWorkList(to_update, to_visit);
      to_visit.erase(to_update);
      visited.pushBack(to_update);
    } else {
      NVF_THROW("unreachable, original graph not a DAG");
    }
  }
}

std::ostream& operator<<(
    std::ostream& os,
    const SegmentedFusion* segmented_fusion) {
  // Topologically sort groups
  GroupDependencyAnalysis dependency(segmented_fusion);
  std::vector<SegmentedGroup*> groups_to_print(
      segmented_fusion->cgroups().begin(), segmented_fusion->cgroups().end());
  std::vector<SegmentedGroup*> sorted_groups_to_print;

  // Sort groups topologically from producer to consumer before printing
  while (!groups_to_print.empty()) {
    auto group_it_to_append = groups_to_print.begin();
    for (auto group_it_to_compare = groups_to_print.begin();
         group_it_to_compare != groups_to_print.end();
         group_it_to_compare++) {
      if (dependency.isProducerOf(*group_it_to_compare, *group_it_to_append)) {
        group_it_to_append = group_it_to_compare;
      }
    }
    sorted_groups_to_print.push_back(*group_it_to_append);
    groups_to_print.erase(group_it_to_append);
  }

  // Do a reverse look up to check the order of sorted groups
  std::unordered_map<SegmentedGroup*, size_t> group_order;
  for (const auto i : arange(sorted_groups_to_print.size())) {
    group_order[sorted_groups_to_print[i]] = i;
  }

  // Sort edges to print
  std::vector<SegmentedEdge*> sorted_edges_to_print(
      segmented_fusion->cedges().begin(), segmented_fusion->cedges().end());

  std::sort(
      sorted_edges_to_print.begin(),
      sorted_edges_to_print.end(),
      [&group_order](SegmentedEdge* edge_a, SegmentedEdge* edge_b) {
        return group_order.at(edge_a->from) < group_order.at(edge_b->from);
      });

  os << "Segmented_Fusion Dump: -- fusion segments:\n";
  os << "Segmented_Fusion{ \n";
  os << "groups: \n";
  for (const auto g : sorted_groups_to_print) {
    os << "  " << g << "\n";
  }
  os << "edges: \n";
  for (const auto e : sorted_edges_to_print) {
    os << "  " << e << "\n";
  }
  os << "\ngroup details:\n";
  for (const auto g : sorted_groups_to_print) {
    detailGroupPrint(os, g);
  }
  os << "} //Segmented_Fusion\n";
  return os;
}

void SegmentedFusion::print() const {
  debug() << "Segmented_Fusion Dump: -- Re-written complete fusion:{\n";
  completeFusion()->printMath();
  debug() << "} // {Re-written complete fusion}\n";
  debug() << this << "\n";
}

std::string toString(const SegmentedFusion* segmented_fusion) {
  std::stringstream ss;
  ss << segmented_fusion;
  return ss.str();
}

//! Sets the root as logical and erases root of all inputs in fusion. Any
//! non-constant expressions in those extents are replaced by new scalars with
//! no definition. These mutations are performed throughout the Fusion so that
//! downstream expressions dependent on the original inputs' logical extents can
//! be computed properly.
void eraseInputDistinctRootDomains(Fusion* fusion) {
  FusionGuard fg(fusion);

  // Holds all Val replacements across all inputs
  std::unordered_map<Val*, Val*> replacement_map;

  for (auto tv : ir_utils::filterByType<TensorView>(fusion->inputs())) {
    // Create a new logical domain and replacement TensorDomain.
    // Given an logical domain, create a new IterDomain.
    // Otherwise, clone the previous IterDomain
    std::vector<IterDomain*> new_logical_domain;
    auto logical = tv->getLogicalDomain();
    new_logical_domain.reserve(logical.size());

    // Does the logical domain contain all concrete sized extents?
    bool tv_is_concrete = true;
    for (auto id : logical) {
      if (!id->extent()->isConstScalar()) {
        tv_is_concrete = false;
        break;
      }
    }

    for (const auto& id : logical) {
      if (id->isRFactorProduct()) {
        // Create new symbolic extents for logical iterDomains
        auto domain_extent = (!tv_is_concrete)
            ? IrBuilder::create<Val>(DataType::Index)
            : id->extent();
        replacement_map.emplace(id->extent(), domain_extent);
        new_logical_domain.push_back(IterDomainBuilder(id)
                                         .extent(domain_extent)
                                         .resetSchedulingParams()
                                         .build());
      } else {
        new_logical_domain.push_back(id->cloneWithoutRFactor());
      }
    }

    TensorDomain* new_td = nullptr;
    if (tv->domain()->hasAllocation()) {
      // we need to reorder the logical domain into allocation domain
      // consistently with the mapping from the old TensorView logical domain to
      // its allocation domain
      std::unordered_map<IterDomain*, IterDomain*> old_to_new;
      for (const auto i : arange(logical.size())) {
        old_to_new.emplace(logical[i], new_logical_domain[i]);
      }

      ReplayTransformations replay(tv->getAllocationDomain(), old_to_new);
      // Without this,
      // https://github.com/NVIDIA/Fuser/blob/e613929a6c21b3095c8817b01b8f177096a26e60/csrc/transform_iter.cpp#L299
      // tries to look for root IDs in the map, which shouldn't exist because
      // the whole purpose of this function is to remove the root domain.
      replay.setErrorOnFailure(false);
      // We don't need replay.setReplayRFactor(true). The new root is the same
      // as the new logical so there aren't any expressions between them.

      std::vector<IterDomain*> new_alloc;
      new_alloc.reserve(tv->getAllocationDomain().size());
      for (IterDomain* alloc_id : tv->getAllocationDomain()) {
        IterDomain* new_alloc_id = replay.getReplay().at(alloc_id);
        // ReplayTransformations replay transforms but not paralelization, so
        // we have to manually parallelize the new allocation ID. In other
        // places, parallelization is usually done through parallelizeAllLike.
        new_alloc_id->parallelize(alloc_id->getParallelType());
        new_alloc.push_back(new_alloc_id);
      }

      std::vector<IterDomain*> new_loop;
      if (tv->getLoopDomain() == tv->getAllocationDomain()) {
        new_loop = new_alloc;
      } else {
        NVF_ERROR(
            tv->getLoopDomain() == tv->getLogicalDomain(),
            tv,
            " has an unexpected loop domain:\n",
            tv->domain()->toString(0, /*loop_only=*/false));

        new_loop = new_logical_domain;
      }

      new_td = IrBuilder::create<TensorDomain>(
          /*root_domain=*/std::vector<IterDomain*>(),
          new_logical_domain,
          new_alloc,
          new_loop,
          tv->domain()->contiguity());
    } else {
      NVF_ERROR(
          tv->getLoopDomain() == tv->getLogicalDomain(),
          tv,
          " has an unexpected loop domain:\n",
          tv->domain()->toString(0, /*loop_only=*/false));
      new_td = IrBuilder::create<TensorDomain>(
          new_logical_domain, tv->domain()->contiguity());
    }

    // Remove reduction domains from new_td
    if (new_td->hasReduction()) {
      std::vector<std::optional<bool>> no_red_contiguity;
      for (size_t i : arange(new_td->maybeAllocation().size())) {
        if (new_td->maybeAllocation()[i]->isReduction()) {
          continue;
        }
        no_red_contiguity.push_back(new_td->contiguity()[i]);
      }
      if (new_td->hasAllocation()) {
        const std::vector<IterDomain*> new_logical =
            TensorDomain::noReductions(new_td->logical());
        new_td = IrBuilder::create<TensorDomain>(
            /*root_domain=*/std::vector<IterDomain*>{},
            /*logical_domain=*/new_logical,
            /*allocation=*/TensorDomain::noReductions(new_td->allocation()),
            /*loop_domain=*/TensorDomain::noReductions(new_td->loop()),
            /*contiguity=*/no_red_contiguity);
      } else {
        new_td = IrBuilder::create<TensorDomain>(
            /*logical_domain=*/TensorDomain::noReductions(new_td->logical()),
            /*contiguity=*/no_red_contiguity);
      }
    }

    replacement_map.emplace(tv->domain(), new_td);
  }

  // This will replace the values in the mapping replacement_map throughout the
  // Fusion
  ir_utils::replaceValue(fusion, replacement_map);
}

std::pair<IrCloner, std::unique_ptr<Fusion>> SegmentedFusion::makeFusion(
    SegmentedGroup* sg) {
  // TODO Optimize cloning step by only copying values and expressions between
  // the fusion segment's inputs and outputs.
  auto fusion_segment = std::make_unique<Fusion>();

  IrCloner complete_to_segment_map =
      Fusion::copy(completeFusion(), fusion_segment.get());

  std::vector<Val*> input_list(
      fusion_segment->inputs().begin(), fusion_segment->inputs().end());
  for (auto inp : input_list) {
    fusion_segment->removeInput(inp);
  }

  std::vector<Val*> output_list(
      fusion_segment->outputs().begin(), fusion_segment->outputs().end());
  for (auto out : output_list) {
    fusion_segment->removeOutput(out);
  }

  std::vector<TensorView*> view_tvs;
  for (auto inp : getAllInputs(sg)) {
    auto clone_tv = complete_to_segment_map.clone(inp);
    fusion_segment->addInput(clone_tv);
    if (inp->isDefinitionType<ViewOp>()) {
      NVF_ERROR(clone_tv != nullptr && clone_tv->isA<TensorView>());
      view_tvs.push_back(clone_tv->as<TensorView>());
    }
  }

  // note, we would want to keep output consistent and not artificially drop
  // duplicates.
  for (auto out : sg->output_vals_) {
    fusion_segment->addOutput(complete_to_segment_map.clone(out));
  }

  // Replace all vals that are logical extents in fusion_segment->inputs() with
  // new Vals so that they can be bound to the segment inputs.
  eraseInputDistinctRootDomains(fusion_segment.get());

  return std::make_pair(complete_to_segment_map, std::move(fusion_segment));
}

std::unique_ptr<SegmentedFusion> SegmentCandidateFinder::segment(
    const Fusion* fusion,
    const KernelArgumentHolder& inputs,
    SegmentCandidateFinderOptions options) {
  auto fusion_copy = std::make_unique<Fusion>(*fusion);
  return segment(std::move(fusion_copy), inputs, options);
}

// Perform segmentation on and take ownership of the given fusion
std::unique_ptr<SegmentedFusion> SegmentCandidateFinder::segment(
    std::unique_ptr<Fusion> fusion,
    const KernelArgumentHolder& inputs,
    SegmentCandidateFinderOptions options,
    bool multi_device) {
  if (isDebugDumpEnabled(DebugDumpOption::FusionSegments)) {
    debug() << "Segment the fusion (Original Fusion Un-modified): "
            << std::endl;
    fusion->printMath();
  }
  SegmentCandidateFinder scf(std::move(fusion), inputs, options, multi_device);
  return std::move(scf.segmented_fusion_);
}

std::unique_ptr<SegmentedFusion> SegmentCandidateFinder::segment(
    std::unique_ptr<Fusion> fusion,
    const KernelArgumentHolder& inputs,
    SchedulerRuntimeInfo& runtime_info) {
  if (!hasSegmentHints(fusion.get())) {
    scheduler_debug_utils::canScheduleMessage(
        "***Runtime***: Try to schedule fusion un-segmented:\n");
    const auto fusion_heuristic_type =
        Schedule::proposeHeuristics(fusion.get(), runtime_info);
    if (fusion_heuristic_type != SchedulerType::None) {
      return SegmentedFusion::fromCompleteFusion(
          std::move(fusion), fusion_heuristic_type, inputs);
    }
  } else {
    scheduler_debug_utils::canScheduleMessage(
        "***Runtime***: Has segment hints, skip un-segmented scheduling.\n");
  }
  if (fusion) {
    scheduler_debug_utils::canScheduleMessage(
        "\n***Runtime***: Try to schedule fusion segmented:\n");
    return SegmentCandidateFinder::segment(std::move(fusion), inputs);
  } else {
    NVF_THROW("unreachable!");
  }
}

bool SegmentCandidateFinder::hasSegmentHints(Fusion* fusion) {
  for (const auto& expr : fusion->exprs()) {
    if (expr->isA<LoadStoreOp>()) {
      auto op = expr->as<LoadStoreOp>();
      // SegmenterSet is a segmenter hint that needs explicit segment call
      if (op->opType() == LoadStoreOpType::SegmenterSet) {
        return true;
      }
    }
  }
  return false;
}

void SegmentCandidateFinder::resetLevels() {
  FUSER_PERF_SCOPE("SegmentCandidateFinder::resetLevels");

  std::deque<SegmentedGroup*> to_visit;
  std::unordered_map<SegmentedGroup*, int64_t> num_producer_edges;
  for (SegmentedGroup* group : groups()) {
    group->level_ = 0;
    if ((num_producer_edges[group] = std::ssize(group->producer_edges)) == 0) {
      // Start by visiting groups that have no producer edges.
      to_visit.push_back(group);
    }
  }

  int64_t num_visited = 0;
  while (!to_visit.empty()) {
    SegmentedGroup* visiting = to_visit.front();
    to_visit.pop_front();
    num_visited++;

    for (SegmentedEdge* out : visiting->consumer_edges) {
      SegmentedGroup* consumer = out->to;
      consumer->level_ = std::max(consumer->level_, visiting->level_ + 1);
      // After visiting a group, decrement the number of producer edges of each
      // consumer. When that number reaches 0, add the consumer to the visit
      // list.
      if ((--num_producer_edges.at(consumer)) == 0) {
        to_visit.push_back(consumer);
      }
    }
  }

  NVF_ERROR(
      num_visited == std::ssize(groups()), "Error in graph, is not a DAG.");
}

// Disconect group from neighbors, and return edges that were disconnected
void SegmentCandidateFinder::disconnectGroup(SegmentedGroup* group) {
  // Remove producer edges
  std::vector<SegmentedEdge*> producer_edges(
      group->producer_edges.begin(), group->producer_edges.end());
  for (auto edge : producer_edges) {
    segmented_fusion_->removeEdge(edge);
  }

  // Remove consumer edges
  std::vector<SegmentedEdge*> consumer_edges(
      group->consumer_edges.begin(), group->consumer_edges.end());
  for (auto edge : consumer_edges) {
    segmented_fusion_->removeEdge(edge);
  }
}

void SegmentCandidateFinder::eraseGroups(
    std::unordered_set<SegmentedGroup*>& groups_to_erase) {
  for (auto group : groups_to_erase) {
    disconnectGroup(group);
  }

  groups().erase(
      std::remove_if(
          groups().begin(),
          groups().end(),
          [&groups_to_erase](SegmentedGroup* group) {
            if (groups_to_erase.find(group) != groups_to_erase.end()) {
              return true;
            };
            return false;
          }),
      groups().end());
}

std::vector<SegmentedEdge*> SegmentedFusion::getEdgesBetween(
    const SegmentedGroup* producer,
    const SegmentedGroup* consumer) const {
  std::vector<SegmentedEdge*> edges_between;

  // Look through producer's consumer edges
  for (auto edge : producer->consumer_edges) {
    if (edge->to == consumer) {
      edges_between.push_back(edge);
    }
  }

  // Look through consumer's producer edges
  for (auto edge : consumer->producer_edges) {
    if (edge->from == producer) {
      // Don't add duplicates
      if (std::find(edges_between.begin(), edges_between.end(), edge) ==
          edges_between.end()) {
        edges_between.push_back(edge);
      }
    }
  }

  return edges_between;
}

void SegmentedFusion::connectGroups(
    SegmentedGroup* from,
    SegmentedGroup* to,
    Val* val) {
  auto new_edge = newEdge(from, to, val);
  from->consumer_edges.push_back(new_edge);
  to->producer_edges.push_back(new_edge);
}

void SegmentedFusion::disconnectGroups(
    SegmentedGroup* group1,
    SegmentedGroup* group2) {
  // Get all edges between the two groups
  auto edges_between = getEdgesBetween(group1, group2);

  // Remove each edge between the groups
  for (auto edge : edges_between) {
    removeEdge(edge);
  }
}

SegmentedGroup* SegmentCandidateFinder::mergeNodes() {
  FUSER_PERF_SCOPE("SegmentCandidateFinder::mergeNodes");
  SegmentedGroup* last_merged = nullptr;
  auto it = to_merge_.begin();
  NVF_ERROR(to_merge_.size() % 2 == 0);

  while (it != to_merge_.end()) {
    auto group1 = *it++;
    auto group2 = *it++;

    clean_up_groups_.emplace(group1);
    clean_up_groups_.emplace(group2);

    // Make the new joined node
    auto joined_group = segmented_fusion_->newGroup();

<<<<<<< HEAD
    // Merge input and output vals
    joined_group->input_vals_ =
        group1->input_vals_.computeUnion(group2->input_vals_);
=======
    joined_group->input_vals_ =
        group1->input_vals_.computeUnion(group2->input_vals_);

>>>>>>> d780ac1d
    joined_group->output_vals_ =
        group1->output_vals_.computeUnion(group2->output_vals_);

    // Merge expressions
    joined_group->exprs_ = group1->exprs_;
    joined_group->exprs_.insert(
        joined_group->exprs_.end(),
        group2->exprs_.begin(),
        group2->exprs_.end());

    // Get all edges that will connect to the new joined group
    auto producer_edges = getMergedProducerEdges(group1, group2);
    auto consumer_edges = getMergedConsumerEdges(group1, group2);

    // Connect all producer edges to the new joined group
    for (auto edge : producer_edges) {
      segmented_fusion_->connectGroups(edge->from, joined_group, edge->val);
    }

    // Connect all consumer edges from the new joined group
    for (auto edge : consumer_edges) {
      segmented_fusion_->connectGroups(joined_group, edge->to, edge->val);
    }

    // Now that all new connections are made, disconnect the old groups, this
    // invalidates producer_edges and consumer_edges
    for (auto merged_group : {group1, group2}) {
      disconnectGroup(merged_group);
    }

    // Set scheduler type for the new group
    joined_group->setSchedulerType(deriveSchedulerType(joined_group));

    // Update group dependency data if initialized
    if (group_dependency_) {
      group_dependency_->as<GroupDependencyAnalysis>()->mergeGroups(
          group1, group2, joined_group);
    }

    last_merged = joined_group;
  }

  to_merge_.clear();

  // Clean up merged groups
  groups().erase(
      std::remove_if(
          groups().begin(),
          groups().end(),
          [this](SegmentedGroup* group) {
            return this->clean_up_groups_.find(group) !=
                this->clean_up_groups_.end();
          }),
      groups().end());

  clean_up_groups_.clear();
  return last_merged;
}

// Logic largely parallels mergeNodes, but they are used
//  in different phases of segmentation. Should consider
//  a clean up and share the implementations.
SegmentedGroup* SegmentCandidateFinder::mergeAllGivenGroups(
    const std::vector<SegmentedGroup*>& groups_to_merge) {
  NVF_ERROR(
      !groups_to_merge.empty(),
      "fusion segment :(mergeAllGivenGroups) tried to merge no groups");

  // Make a set for quick lookup
  std::unordered_set<SegmentedGroup*> group_set(
      groups_to_merge.begin(), groups_to_merge.end());

<<<<<<< HEAD
=======
  // Sets to de-duplicate multiple uses of
  //  edge values and re-computations of exprs
  std::unordered_set<Val*> used_edge_vals_set;
  std::unordered_set<Expr*> exprs_set;

>>>>>>> d780ac1d
  // Create new group
  auto joined_group = segmented_fusion_->newGroup();

  // Track unique vals and exprs to avoid duplicates
  std::unordered_set<Val*> used_edge_vals_set;
  std::unordered_set<Expr*> exprs_set;

  // Merge inputs and outputs from all groups
  for (auto group : groups_to_merge) {
<<<<<<< HEAD
    joined_group->input_vals_.pushBack(group->input_vals_);
    joined_group->output_vals_.pushBack(group->output_vals_);
  }

  // Get all edges that will connect to the new joined group
  auto all_edges = getAllEdges(groups_to_merge);
=======
    // Populate complete fusion inputs to the group
    joined_group->input_vals_.pushBack(group->input_vals_);
    joined_group->output_vals_.pushBack(group->output_vals_);
>>>>>>> d780ac1d

  // Connect all external edges to the new joined group
  for (auto edge : all_edges) {
    if (group_set.count(edge->from)) {
      // This is a consumer edge from the merged group
      segmented_fusion_->connectGroups(joined_group, edge->to, edge->val);
    } else {
      // This is a producer edge to the merged group
      segmented_fusion_->connectGroups(edge->from, joined_group, edge->val);
    }
  }

  // Disconnect all original groups before connecting the new one, this
  // invalidates all_edges
  for (auto group : groups_to_merge) {
    disconnectGroup(group);
  }

  // Merge all expressions from the groups
  for (auto group : groups_to_merge) {
    for (auto expr : group->exprs_) {
      if (exprs_set.insert(expr).second) {
        joined_group->exprs_.push_back(expr);
      }
    }
  }

  // Clean up original groups
  groups().erase(
      std::remove_if(
          groups().begin(),
          groups().end(),
          [&group_set](SegmentedGroup* group) -> bool {
            return group_set.count(group);
          }),
      groups().end());

  joined_group->setSchedulerType(deriveSchedulerType(joined_group));
  return joined_group;
}

namespace {

// SegmenterSet hints a kernel break
bool tryingToMergeSegmenterSet(Fusion* fusion) {
  for (auto expr : fusion->exprs()) {
    if (expr->isA<LoadStoreOp>() &&
        expr->as<LoadStoreOp>()->opType() == LoadStoreOpType::SegmenterSet) {
      auto out = expr->output(0);
      // output from SegmenterSet node should be:
      //   1. an output from the given fusion, and
      //   2. not be used by any node within the graph
      // This ensures no segment spans across the data flow from SegmenterSet
      if (!out->isFusionOutput() || !out->uses().empty()) {
        return true;
      }
    }
  }
  return false;
}

// Guard to temporarily change the inputs and outputs of a
// fusion. Cast expressions to fp32 and fp16 are also inserted. On
// destruction will return fusion to original state.
class FusionSegmentGuard : public NonCopyable {
 public:
  FusionSegmentGuard() = delete;

  // Narrow the fusion to a segment defined by inputs and outputs
  FusionSegmentGuard(
      Fusion* fusion,
      std::vector<Val*> inputs,
      std::vector<Val*> outputs)
      : fusion_(fusion) {
    FUSER_PERF_SCOPE("Segmenter::FusionSegmentGuard");
    NVF_ERROR(fusion_ != nullptr);
#ifndef NDEBUG
    num_original_exprs_ = fusion_->exprs().size();
    original_tvs_ = fusion_->allTvs();
#endif // NDEBUG
    narrowToNewSegment(inputs, outputs);
  }

  // Just insert cast without narrowing
  FusionSegmentGuard(SegmentedFusion* segmented_fusion)
      : segmented_fusion_(segmented_fusion),
        fusion_(segmented_fusion->completeFusion()) {
    FUSER_PERF_SCOPE("Segmenter::FusionSegmentGuard");
#ifndef NDEBUG
    num_original_exprs_ = fusion_->exprs().size();
    original_tvs_ = fusion_->allTvs();
#endif // NDEBUG
    lowered_edges_ = segmented_fusion_->castInputOutputToLowerPrecision(
        segmented_fusion_->edges());
  }

  // Insert cast and narrow the fusion to a merged group of a and b
  FusionSegmentGuard(
      SegmentedFusion* segmented_fusion,
      SegmentedGroup* a,
      SegmentedGroup* b = nullptr)
      : segmented_fusion_(segmented_fusion),
        fusion_(segmented_fusion->completeFusion()) {
    FUSER_PERF_SCOPE("Segmenter::FusionSegmentGuard");
#ifndef NDEBUG
    num_original_exprs_ = fusion_->exprs().size();
    original_tvs_ = fusion_->allTvs();
#endif // NDEBUG

    // Cast inputs and outputs of a merged group consisting of a and
    // b.
    auto all_edges = getMergedProducerEdges(a, b, false);
    auto consumer_edges = getMergedConsumerEdges(a, b);
    std::copy(
        consumer_edges.begin(),
        consumer_edges.end(),
        std::back_inserter(all_edges));
    lowered_edges_ =
        segmented_fusion_->castInputOutputToLowerPrecision(all_edges, {a, b});

    auto new_inputs = getAllInputs(a, b);
    auto new_outputs = getAllOutputs(a, b);

    narrowToNewSegment(new_inputs, new_outputs);
  }

  // Insert cast and narrow the fusion to a merged group of segmented_groups
  FusionSegmentGuard(
      SegmentedFusion* segmented_fusion,
      const std::vector<SegmentedGroup*>& segmented_groups)
      : segmented_fusion_(segmented_fusion),
        fusion_(segmented_fusion->completeFusion()) {
    FUSER_PERF_SCOPE("Segmenter::FusionSegmentGuard");
#ifndef NDEBUG
    num_original_exprs_ = fusion_->exprs().size();
    original_tvs_ = fusion_->allTvs();
#endif // NDEBUG

    // Cast inputs and outputs of a merged group consisting of
    // segmented_groups.
    auto all_edges = getAllEdges(segmented_groups);
    lowered_edges_ = segmented_fusion_->castInputOutputToLowerPrecision(
        all_edges, segmented_groups);

    auto new_inputs = allInputsIfTrueElseOutputs(segmented_groups, true);
    auto new_outputs = allInputsIfTrueElseOutputs(segmented_groups, false);

    narrowToNewSegment(new_inputs, new_outputs);
  }

  // NOLINTNEXTLINE(bugprone-exception-escape)
  ~FusionSegmentGuard() {
    FUSER_PERF_SCOPE("~Segmenter::FusionSegmentGuard");

    if (fusion_ == nullptr) {
      return;
    }

    restoreOriginalSegment();

    // Revert the cast
    if (segmented_fusion_ != nullptr && !lowered_edges_.empty()) {
      segmented_fusion_->revertInputOutputPrecisionChanges(lowered_edges_);
    }

#ifndef NDEBUG
    // fusion_ should now be equivalent to the original fusion. We
    // can't just compare Expr pointers as we replace Exprs. For
    // now, just make sure there are the same number of exprs.
    auto num_current_exprs = fusion_->exprs().size();
    NVF_ERROR(
        num_original_exprs_ == num_current_exprs,
        "Failed to revert temporary changes. Expected: ",
        num_original_exprs_,
        ", actual: ",
        num_current_exprs);
    auto current_tvs = fusion_->allTvs();
    NVF_ERROR(
        original_tvs_ == current_tvs, "Failed to revert temporary changes.");
#endif
  }

 private:
  void narrowToNewSegment(
      const std::vector<Val*>& new_inputs,
      const std::vector<Val*>& new_outputs) {
    NVF_ERROR(fusion_ != nullptr);

    old_inputs_ = fusion_->inputs();
    old_outputs_ = fusion_->outputs();

    for (auto old_inp : old_inputs_) {
      fusion_->removeInput(old_inp);
    }

    for (auto old_out : old_outputs_) {
      fusion_->removeOutput(old_out);
    }

    for (auto new_inp : new_inputs) {
      fusion_->addInput(new_inp);
    }

    for (auto new_out : new_outputs) {
      fusion_->addOutputInternal(new_out);
    }
  }

  void restoreOriginalSegment() {
    NVF_ERROR(fusion_ != nullptr);

    // If both old inputs and outpus are empty, narrowing must have
    // not been done
    if (old_inputs_.empty() && old_outputs_.empty()) {
      return;
    }

    auto cur_inputs = fusion_->inputs();
    for (auto new_inp : cur_inputs) {
      fusion_->removeInput(new_inp);
    }

    auto cur_outputs = fusion_->outputs();
    for (auto new_out : cur_outputs) {
      fusion_->removeOutput(new_out);
    }

    for (auto old_inp : old_inputs_) {
      fusion_->addInput(old_inp);
    }

    for (auto old_out : old_outputs_) {
      fusion_->addOutputInternal(old_out);
    }
  }

 private:
  SegmentedFusion* segmented_fusion_ = nullptr;
  Fusion* const fusion_ = nullptr;
  std::vector<Val*> old_inputs_;
  std::vector<Val*> old_outputs_;
  std::vector<SegmentedEdge*> lowered_edges_;
#ifndef NDEBUG
  size_t num_original_exprs_ = 0;
  std::vector<TensorView*> original_tvs_;
#endif
};

SchedulerType tryMerge(
    SegmentedFusion* segmented_fusion,
    SchedulerRuntimeInfo& runtime_info,
    SegmentedGroup* a,
    SegmentedGroup* b = nullptr) {
  FusionSegmentGuard fsg(segmented_fusion, a, b);

  NVF_ERROR(
      !segmented_fusion->completeFusion()->unordered_exprs().empty(),
      "We shouldn't attempt to merge empty fusions. "
      "This might not indicate a bug, "
      "but it's definitely a change of world view that we should be aware of.");

  scheduler_debug_utils::canScheduleMessage(
      "\n**Segmenter** Considering fusion:\n",
      segmented_fusion->completeFusion());
  if (tryingToMergeSegmenterSet(segmented_fusion->completeFusion())) {
    return SchedulerType::None;
  }
  return Schedule::proposeHeuristics(
      segmented_fusion->completeFusion(), runtime_info);
}

SchedulerType tryMerge(
    SegmentedFusion* segmented_fusion,
    SchedulerRuntimeInfo& runtime_info,
    const std::vector<SegmentedGroup*>& segmented_groups) {
  FusionSegmentGuard fsg(segmented_fusion, segmented_groups);

  NVF_ERROR(
      !segmented_fusion->completeFusion()->unordered_exprs().empty(),
      "We shouldn't attempt to merge empty fusions. "
      "This might not indicate a bug, "
      "but it's definitely a change of world view that we should be aware of.");

  scheduler_debug_utils::canScheduleMessage(
      "\n**Segmenter** Considering fusion:\n",
      segmented_fusion->completeFusion());
  if (tryingToMergeSegmenterSet(segmented_fusion->completeFusion())) {
    return SchedulerType::None;
  }
  return Schedule::proposeHeuristics(
      segmented_fusion->completeFusion(), runtime_info);
}

// This function is for cleanup and
//  easier debugging. It shouldn't affect functionality
//  since segmented fusions are compiled with fusion
//  guard on the edges instead of actually looking
//  at the exprs.
void deDuplicateScalarExprs(std::vector<Expr*>& exprs) {
  // Exprs in SegmentedGroup are not ordered
  // so it is ok to insert them from unordered
  // set
  std::unordered_set<Expr*> scalar_expr_set;

  std::copy_if(
      exprs.begin(),
      exprs.end(),
      std::inserter(scalar_expr_set, scalar_expr_set.end()),
      [](Expr* expr) { return ir_utils::isScalarOp(expr); });

  if (!scalar_expr_set.empty()) {
    exprs.erase(
        std::remove_if(
            exprs.begin(),
            exprs.end(),
            [&scalar_expr_set](Expr* expr) {
              return scalar_expr_set.count(expr);
            }),
        exprs.end());
    exprs.insert(exprs.end(), scalar_expr_set.begin(), scalar_expr_set.end());
  }
}

} // namespace

std::vector<Expr*> SegmentedGroup::stablyOrderedExprs() const {
  // The time complexity is O((V+E)LogV) where V is the number of nodes and E
  // is the number of edges. LogV is due to the use of std::priority_queue to
  // break ties by the original order.
  std::unordered_map<Expr*, int64_t> original_order;
  for (auto&& [i, e] : enumerate(exprs())) {
    original_order[e] = i;
  }

  const std::unordered_set<Expr*> exprs_to_sort(exprs().begin(), exprs().end());

  std::vector<Expr*> ordered_exprs;
  ordered_exprs.reserve(exprs().size());

  auto compare_by_original_order = [&original_order](Expr* a, Expr* b) {
    // std::priority_queue implements a max heap, so this comparor returns true
    // when RHS is originally ordered before LHS.
    return original_order.at(a) > original_order.at(b);
  };
  std::priority_queue<
      Expr*,
      std::vector<Expr*>,
      decltype(compare_by_original_order)>
      to_visit(compare_by_original_order);

  std::unordered_map<Expr*, int64_t> num_producers;
  for (Expr* e : exprs()) {
    int64_t& n = num_producers[e];
    for (Val* in : e->inputs()) {
      Expr* def = in->definition();
      // Exprs in a SegmentedGroup come from the complete fusion, so the
      // producer/consumer of an Expr may be outside the group. Therefore, we
      // check exprs_to_sort.count.
      if (exprs_to_sort.count(def) > 0) {
        n++;
      }
    }

    if (n == 0) {
      to_visit.push(e);
    }
  }

  while (!to_visit.empty()) {
    Expr* e = to_visit.top();
    to_visit.pop();

    ordered_exprs.push_back(e);

    for (Val* out : e->outputs()) {
      for (Expr* user : out->uses()) {
        if (exprs_to_sort.count(user) > 0 && (--num_producers[user]) == 0) {
          to_visit.push(user);
        }
      }
    }
  }

  NVF_ERROR_EQ(
      ordered_exprs.size(), exprs().size(), "exprs() doesn't form a DAG.");

  return ordered_exprs;
}

std::optional<std::unique_ptr<HeuristicParams>> SegmentedGroup::
    getMaybeHeuristicParams(SchedulerRuntimeInfo& runtime_info) {
  FUSER_PERF_SCOPE("SegmentedFusion::getMaybeHeuristicParams");
  auto heuristic_data_cache =
      segmented_fusion_->getCachedHeuristicDataFor(this);
  if (!Schedule::canSchedule(
          schedulerType(),
          runtime_info.fusion(),
          runtime_info,
          heuristic_data_cache,
          /*skip_compile_time_checks=*/true)) {
    return std::nullopt;
  }
  return SchedulerEntry::makeSchedulerInstance(schedulerType())
      ->computeHeuristics(
          runtime_info.fusion(), runtime_info, heuristic_data_cache);
}

void SegmentedGroup::resetExprList() {
  auto input_group_vec = getAllInputs(this);
  std::unordered_set<Val*> input_group_set(
      input_group_vec.begin(), input_group_vec.end());
  auto expr_set =
      DependencyCheck::getAllExprsBetween(input_group_set, getAllOutputs(this));
  exprs_ = std::vector<Expr*>(expr_set.begin(), expr_set.end());
}

// Custom merge node passes:
//  These passes are added at the beginning or the end of
//  the node merging process to direct the heuristics of
//  node merging process
//
//  Should consider generalization and make a proper interface
//   if we have more merge node heuristics like this

//! Translate Welford
//!
//! This pass can be inserted at any stages of segmentation,
//!  and it tries to replace welford ops with persistent
//!  mean and var ops.
//!
//! The checking of feasibility of persistent kernels
//!  is through normalization schedulers. The general idea
//!  is to first try to translate on a copy, and see if
//!  normalization scheduler is willing to produce a
//!  persistent kernel.
//!
//! For complete fusion this pass checks if all the
//!  welford ops can be translated simultaneously to
//!  produce a persistent normalization kernel and
//!  will perform translation if checks pass.
//!
//! For segmented fusion, same check is performed within
//!  each segmented group to collect applicable welford ops,
//!  and actual translations are performed on the complete
//!  fusion after all the checks are done.
class TranslateApplicableWelford {
 public:
  //! Try translation on each segmented group of
  //!  given segmented fusion
  //!  returns true if any welford has been translated
  static bool run(
      SegmentedFusion* segmented_fusion,
      const KernelArgumentHolder& runtime_inputs) {
    FUSER_PERF_SCOPE("TranslateApplicableWelford::run");
    TranslateApplicableWelford translate_welford(
        segmented_fusion, runtime_inputs);
    return translate_welford.translated_any_welford_;
  }

  //! Try translation on complete fusion,
  //!  returns true if any welford has been translated
  static bool run(Fusion* fusion, const KernelArgumentHolder& runtime_inputs) {
    FUSER_PERF_SCOPE("TranslateApplicableWelford::run");
    TranslateApplicableWelford translate_welford(fusion, runtime_inputs);
    return translate_welford.translated_any_welford_;
  }

 private:
  explicit TranslateApplicableWelford(
      SegmentedFusion* segmented_fusion,
      const KernelArgumentHolder& runtime_inputs);

  explicit TranslateApplicableWelford(
      Fusion* fusion,
      const KernelArgumentHolder& runtime_inputs);

  //! Given vector of welford ops from the same fusion,
  //!  checks if translating all of them result in a
  //!  persistent normalization kernel by try-runs on
  //!  a test copy of the original fusion.
  //!
  //! Supported use cases are either un-segmented fusion,
  //!  or all the given welfords are within the same
  //!  segmented group. In the latter case, the segmented
  //!  group containing all the welford ops needs to be
  //!  provided.
  bool wouldTranslateToPersistent(
      const std::vector<WelfordOp*>& original_welfords,
      SegmentedGroup* group = nullptr);

  //! Translate the given welford op into separate
  //! average and standard deviation calculation.
  void translateSingleWelford(WelfordOp* welford);

  //! Utility to test if a translated fusion
  //!  gives a persistent kernel. Uses normalization
  //!  scheduler to do the test.
  bool isValidPersistentFusion(
      Fusion* translated_fusion,
      SchedulerRuntimeInfo& runtime_info);

 private:
  //! Indicates any translation happened.
  bool translated_any_welford_ = false;

  //! a reference to global fusion runtime inputs
  const KernelArgumentHolder& runtime_inputs_;

  //! For translation within group only,
  //!  group boundary at test copy
  //! (see wouldTranslateToPersistent implementation )
  std::vector<Val*> test_group_inputs_;
  std::vector<Val*> test_group_outputs_;
};

TranslateApplicableWelford::TranslateApplicableWelford(
    Fusion* fusion,
    const KernelArgumentHolder& runtime_inputs)
    : runtime_inputs_(runtime_inputs) {
  auto exprs = fusion->exprs();
  std::vector<WelfordOp*> original_welfords(
      ir_utils::filterByType<WelfordOp>(exprs).begin(),
      ir_utils::filterByType<WelfordOp>(exprs).end());

  if (wouldTranslateToPersistent(original_welfords)) {
    for (auto welford : original_welfords) {
      translateSingleWelford(welford);
    }
    translated_any_welford_ = true;
  }
}

TranslateApplicableWelford::TranslateApplicableWelford(
    SegmentedFusion* segmented_fusion,
    const KernelArgumentHolder& runtime_inputs)
    : runtime_inputs_(runtime_inputs) {
  std::vector<SegmentedGroup*> translated_groups;

  {
    // Cast inputs and outputs to lower precision before
    // trying the welford conversion. This could affect the scheduling
    // decision as some runtime parameters such as the vectorization
    // factor and the persistent buffer size would change.
    //
    // To revert the temporary changes before translating welford,
    // this guard is placed inside its own scope. Reverting the
    // changes before the translation is not necessary for
    // correctness, but the sanity check of the FusionSegmentGuard
    // dtor would complain as the number of expressions would change.
    FusionSegmentGuard cast_guard(segmented_fusion);

    // Find welfords that can be translated in each group
    for (auto group : segmented_fusion->groups()) {
      std::vector<WelfordOp*> welford_in_group(
          ir_utils::filterByType<WelfordOp>(group->exprs()).begin(),
          ir_utils::filterByType<WelfordOp>(group->exprs()).end());

      if (wouldTranslateToPersistent(welford_in_group, group)) {
        translated_groups.push_back(group);
      }
    }
  }

  // Actually translate the welford ops
  // and record all the vals that have been
  // replaced by the translation.
  for (auto group : translated_groups) {
    std::vector<WelfordOp*> welford_in_group(
        ir_utils::filterByType<WelfordOp>(group->exprs()).begin(),
        ir_utils::filterByType<WelfordOp>(group->exprs()).end());
    for (auto welford : welford_in_group) {
      translateSingleWelford(welford);
      translated_any_welford_ = true;
    }
  }
}

bool TranslateApplicableWelford::isValidPersistentFusion(
    Fusion* translated_fusion,
    SchedulerRuntimeInfo& runtime_info) {
  // Check reduciton type and get the appropriate heuristic.
  auto reduction_type =
      reduction_scheduler_utils::getReductionType(translated_fusion);
  if (reduction_type == reduction_scheduler_utils::ReductionType::None) {
    return false;
  }
  auto persistent_sh =
      normalization_scheduler_utils::getPersistentHeuristicFor(reduction_type);

  if (!Schedule::canSchedule(persistent_sh, translated_fusion, runtime_info)) {
    return false;
  }
  auto scheduler = SchedulerEntry::makeSchedulerInstance(persistent_sh);
  auto heuristic_params =
      scheduler->computeHeuristics(translated_fusion, runtime_info);

  // Translate welford to two-pass enhances performance for block
  // reductions by reducing instructions and the impact of an extra block
  // synchronization has negligible overhead.
  // However, when it comes to cross grid reduction, the additional grid
  // synchronization carries substantial overhead and does not yield any
  // performance gains.
  return heuristic_params->as<ReductionParams>()->persistent_kernel &&
      !heuristic_params->as<ReductionParams>()->cross_grid_outer_reduction;
}

// Note that when segmented it is assumed that insertion of lower
// precision cast has already been done
bool TranslateApplicableWelford::wouldTranslateToPersistent(
    const std::vector<WelfordOp*>& original_welfords,
    SegmentedGroup* group) {
  if (original_welfords.empty()) {
    return false;
  }

  // Make sure all welford inputs are not already statistics, e.g.
  // FusionSqueezeOnlyWelford_CUDA
  for (auto welford : original_welfords) {
    if (!welford->inN()->isOneInt()) {
      return false;
    }
  }

  // Make sure all welford ops come from the same complete fusion
  auto fusion = original_welfords[0]->fusion();
  NVF_ERROR(
      std::all_of(
          original_welfords.begin(),
          original_welfords.end(),
          [fusion](WelfordOp* welford) { return welford->fusion() == fusion; }),
      "Welfords in given vector not in the same fusion");

  // Make initial `in-progress copy`
  auto test_copy = std::make_unique<Fusion>();
  auto original_to_test_map = Fusion::copy(fusion, test_copy.get());

  std::vector<WelfordOp*> copied_welfords;
  std::transform(
      original_welfords.begin(),
      original_welfords.end(),
      std::back_inserter(copied_welfords),
      [&original_to_test_map](auto welford) {
        return original_to_test_map.clone(welford);
      });
  // Copied welfords will be invalidated on translation, but Vals will be
  // reused, keep a reference to them.
  std::vector<Val*> welford_avgs;
  std::vector<Val*> welford_vars;
  for (auto welford : copied_welfords) {
    welford_avgs.push_back(welford->outAvg());
    welford_vars.push_back(welford->outVar());
  }

  // Translate the welford ops
  for (auto welford_to_translate : copied_welfords) {
    translateSingleWelford(welford_to_translate);
  }

  SchedulerRuntimeInfo runtime_info(test_copy.get(), runtime_inputs_);
  // If we are looking at a segment of fusion,
  //  we maintain the segmented group boundary,
  //  one set for in_progress copy and one set
  //  for `test copy`
  if (group != nullptr) {
    auto original_inputs = getAllInputs(group);
    auto original_outputs = getAllOutputs(group);
    test_group_inputs_.clear();
    test_group_outputs_.clear();
    std::transform(
        original_inputs.begin(),
        original_inputs.end(),
        std::back_inserter(test_group_inputs_),
        [&original_to_test_map](Val* in) {
          return original_to_test_map.clone(in);
        });
    std::transform(
        original_outputs.begin(),
        original_outputs.end(),
        std::back_inserter(test_group_outputs_),
        [&original_to_test_map](Val* out) {
          return original_to_test_map.clone(out);
        });

    // If only average is used from welford, we should still translate, but we
    // might not detect persistence if variance isn't actually used/marked as an
    // output in the test.
    for (auto outs_i : arange(welford_avgs.size())) {
      auto avg = welford_avgs[outs_i];
      auto var = welford_vars[outs_i];
      if (avg->uses().empty()) {
        test_group_outputs_.push_back(avg);
      }

      if (var->uses().empty()) {
        test_group_outputs_.push_back(var);
      }
    }

    // Temporarily localize test copy around
    //  the group boundary
    FusionSegmentGuard fsg(
        test_copy.get(), test_group_inputs_, test_group_outputs_);

    // Test if the translated copy is persistent
    return isValidPersistentFusion(test_copy.get(), runtime_info);
  }
  // In the case where we work on un-segmented
  //  fusion, no group boundary logic, just
  //  translate and test.
  return isValidPersistentFusion(test_copy.get(), runtime_info);
}

void TranslateApplicableWelford::translateSingleWelford(WelfordOp* welford) {
  auto fusion = welford->fusion();
  FusionGuard fg(fusion);
  // Only support translation of welford ops that
  // doesn't take inputs that are already statistics,
  // i.e. an r-factor product.
  // This translation works on un-scheduled fusions so
  //  shouldn't expect to see this.
  NVF_ERROR(welford->inN()->isOneInt());

  // Grab the inputs and outputs of the welford
  auto in_val = welford->in()->as<TensorView>();
  auto out_avg = welford->outAvg()->as<TensorView>();
  auto out_var = welford->outVar()->as<TensorView>();
  auto out_N = welford->outN()->as<TensorView>();

  fusion->removeExpr(welford);
  // Not safe to use welford anymore
  welford = nullptr;

  // Create normalization based welford graph
  //  largely taken from batchnorm cpp benchmark
  const auto& in_logical =
      TensorDomain::noReductions(in_val->getLogicalDomain());
  const auto& out_logical = out_avg->getLogicalDomain();
  std::vector<int64_t> red_axes;

  NVF_ERROR(
      in_logical.size() == out_logical.size(),
      "Invalid root domains of Welford input and output.",
      " Input: ",
      ir_utils::toString(in_logical),
      ". Output: ",
      ir_utils::toString(out_logical));

  // Create scalar version of the feature element
  //  counting.
  Val* num_features = IrBuilder::create<Val>(1.0);
  std::vector<bool> broadcast_mask(in_logical.size(), false);
  for (const auto i : arange((int64_t)in_logical.size())) {
    if (out_logical.at(i)->isReduction()) {
      red_axes.push_back(i);
      broadcast_mask[i] = true;
      num_features = mul(num_features, out_logical.at(i)->extent());
    }
  }

  // Build a normalization expression group that is
  //  equivalent to a welford operation.
  auto x_sum = sum(in_val, red_axes);
  IrBuilder::create<BinaryOp>(BinaryOpType::Div, out_avg, x_sum, num_features);

  // welford.avg may be broadcast. Reuse it if found.
  TensorView* x_avg_bcast = nullptr;
  for (auto& use_expr : out_avg->uses()) {
    if (auto bcast = dynamic_cast<BroadcastOp*>(use_expr)) {
      if (bcast->getBroadcastDimFlags() == broadcast_mask) {
        // Same broadcast found.
        x_avg_bcast = bcast->out()->as<TensorView>();
        break;
      }
    }
  }

  if (x_avg_bcast == nullptr) {
    x_avg_bcast = broadcast(out_avg, broadcast_mask);
  }
  TensorView* x_mean_sub = sub(in_val, x_avg_bcast);

  auto x_mean_sub_pow = mul(x_mean_sub, x_mean_sub);
  IrBuilder::create<ReductionOp>(
      BinaryOpType::Add, IrBuilder::create<Val>(0.0), out_var, x_mean_sub_pow);
  IrBuilder::create<LoadStoreOp>(LoadStoreOpType::Set, out_N, num_features);

  // out_avg, out_N are now outputs of a pointwise ops and we
  //  need to clear out its reduction domains.
  out_avg->clearReductionIterDomains();
  out_N->clearReductionIterDomains();
}

bool SegmentCandidateFinder::translateWelfordInFusion(
    Fusion* fusion,
    const KernelArgumentHolder& runtime_inputs) {
  return TranslateApplicableWelford::run(fusion, runtime_inputs);
}

void SegmentCandidateFinder::validateIfDebug(bool require_disjoint) {
#ifndef NDEBUG
  resetLevels();
  if (require_disjoint) {
    segmented_fusion_->validateDisjoint();
  }
#endif // NDEBUG
}

//! CombineReductions:
//!  This pass works before the main merge node process
//!    It identifies reduction operations that can be combined
//!    together to form a normalization kernel.
//!  Two reductions are considered the same type if they have
//!   the same root domain length, and the reduction axis are the same.
//!   This pass tries to merge nodes with the same reduction type based
//!   on the graph structure.
class CombineReductions {
  using GroupVec = std::vector<SegmentedGroup*>;
  class ReductionSignature;

 public:
  static void run(SegmentCandidateFinder* segment_candidate_finder) {
    CombineReductions combine_reductions(segment_candidate_finder);
  }
  static bool shouldRun(SegmentCandidateFinder* segment_candidate_finder);

 private:
  CombineReductions(SegmentCandidateFinder* segment_candidate_finder)
      : segment_candidate_finder_(segment_candidate_finder) {
    // Run pass over the segments
    // Collect segmented groups with reductions in them,
    //  Assuming running before any merge happened, so
    //  should see exactly one reduction in each group
    for (auto group : segment_candidate_finder_->groups()) {
      if (auto rop_signature =
              ReductionSignature::makeReductionSignature(group)) {
        groups_with_reductions_.push_back(group);
        // Check if this reduction signature is one that we have seen before
        auto signature_match_it = std::find_if(
            known_reduction_signatures_.begin(),
            known_reduction_signatures_.end(),
            [&rop_signature](auto& know_signature) {
              return know_signature->sameAs(rop_signature.get());
            });
        // Unmatched: Create a new signature entry if not known
        if (signature_match_it == known_reduction_signatures_.end()) {
          group_reduction_signature_map_[group] = rop_signature.get();
          known_reduction_signatures_.emplace_back(std::move(rop_signature));
        } else {
          // Matched known signature: Mark that this groups belongs to know
          // signature
          group_reduction_signature_map_[group] = signature_match_it->get();
        }
      }
    }

    // Keep trying to merge groups with compatible reductions and compatible
    // paths
    //  until no more merge opportunity can be identified
    bool merged_groups = true;
    while (merged_groups) {
      merged_groups = false;

      // Merge one pair of reduction groups at a time, and need
      //  the pass to update dependency info along the way to avoid cycles
      for (const auto first_group_index :
           arange(groups_with_reductions_.size())) {
        if (merged_groups) {
          // Need to break and re-enter this loop because
          // groups_with_reductions_ will be updated
          break;
        }

        // Select one of the group to merge and get its reduction signature
        auto first_group = groups_with_reductions_[first_group_index];
        auto first_group_signature =
            group_reduction_signature_map_.at(first_group);

        for (const auto second_group_index :
             arange(first_group_index + 1, groups_with_reductions_.size())) {
          if (merged_groups) {
            // Need to break and re-enter this loop because
            // groups_with_reductions_ will be updated
            break;
          }
          auto second_group = groups_with_reductions_[second_group_index];
          auto second_group_signature =
              group_reduction_signature_map_.at(second_group);

          // Cannot merge if their signatures are not the same
          if (!first_group_signature->sameAs(second_group_signature)) {
            continue;
          }

          // first try a vertical merge
          merged_groups =
              verticalReductionMerge(first_group, second_group) != nullptr;
          if (!merged_groups) {
            // vertical merge didn't happen, try a horizontal merge
            merged_groups =
                horizontalReductionMerge(first_group, second_group) != nullptr;
          }
        }
      }
    }
  }

  //! Merge a vertical pair of producers and consumers,
  //!  the resulting group will include all nodes that are
  //!  also consumers of producer and producers of consumer,
  //!  i.e. values between the given producer-consumer pair.
  //!  Can be proven that:
  //!   1. Including all of these nodes will be cycle-free
  //!   2. These nodes are the minimal set of nodes to include if
  //!  for producer-consumer pair to be in the same group cycle-free
  //!
  //!  Returns nullptr if such merge cannot be achieved.
  //!  Reasons for not merging will include:
  //!   1. Given groups do not form producer-consumer pair
  //!   2. Merge will create cycle on the graph
  //!   3. The merged joined group cannot be scheduled
  SegmentedGroup* verticalReductionMerge(
      SegmentedGroup* first_group,
      SegmentedGroup* second_group) {
    // This is part of ReductionCombine pass, and we should only call this
    // function on a pair of reduction/normalization groups
    NVF_ERROR(group_reduction_signature_map_.at(first_group)
                  ->sameAs(group_reduction_signature_map_.at(second_group)));
    NVF_ERROR(first_group != second_group);
    // Get the group dependency data from segment finder
    auto dependency_analysis = segment_candidate_finder_->getGroupDependency();

    // Check producer-consumer relationship
    SegmentedGroup* producer = nullptr;
    SegmentedGroup* consumer = nullptr;
    if (dependency_analysis->isConsumerOf(first_group, second_group)) {
      producer = second_group;
      consumer = first_group;
    } else if (dependency_analysis->isProducerOf(first_group, second_group)) {
      producer = first_group;
      consumer = second_group;
    } else {
      // Given groups aren't producer-consumer pair, won't merge
      return nullptr;
    }

    // Collect all groups that we need to merge along with the producer and
    // consumer
    auto all_groups_to_merge =
        getValidMinVerticalMergedGroupSet(producer, consumer);

    if (all_groups_to_merge.empty()) {
      // The vertical paths from producer to consumer have in-compatible
      // reductions
      //   so this vertical merge cannot be done.
      return nullptr;
    }

    // TODO: this step would not be deterministic, because valuesBetween isn't
    //       could fix this by a topological order
    std::vector<SegmentedGroup*> all_groups_to_merge_vec(
        all_groups_to_merge.begin(), all_groups_to_merge.end());

    // Final sanity check: the merged group can actually be scheduled
    if (tryMerge(
            segment_candidate_finder_->segmented_fusion_.get(),
            segment_candidate_finder_->runtimeInfo(),
            all_groups_to_merge_vec) == SchedulerType::None) {
      return nullptr;
    }

    // Merge this group
    auto joined_group =
        segment_candidate_finder_->mergeAllGivenGroups(all_groups_to_merge_vec);

    // Update dependency analysis
    dependency_analysis->mergeGroups(all_groups_to_merge, joined_group);

    // Update the reduction groups that are merged
    groups_with_reductions_.push_back(joined_group);
    group_reduction_signature_map_[joined_group] =
        group_reduction_signature_map_.at(first_group);
    groups_with_reductions_.erase(
        std::remove_if(
            groups_with_reductions_.begin(),
            groups_with_reductions_.end(),
            [&all_groups_to_merge](SegmentedGroup* group) {
              return all_groups_to_merge.has(group);
            }),
        groups_with_reductions_.end());

    return joined_group;
  }

  //! Horizontal reduction merging:
  //!  merge two horizontal groups with reduction expressions to make a joined
  //!  normalization group. A pair of horizontal groups are ones that are not
  //!  a producer-consumer pair, and share either a common producer or a common
  //!  consumer.
  //!
  //!  TODO: This implementation looks at common producers only, since common
  //!  consumers are not computed easily with current dependency analysis.
  SegmentedGroup* horizontalReductionMerge(
      SegmentedGroup* first_group,
      SegmentedGroup* second_group) {
    // This is part of ReductionCombine pass, and we should only call this
    // function on a pair of
    //  reduction/normalization groups
    NVF_ERROR(group_reduction_signature_map_.at(first_group)
                  ->sameAs(group_reduction_signature_map_.at(second_group)));
    NVF_ERROR(first_group != second_group);

    auto dependency_analysis = segment_candidate_finder_->getGroupDependency();

    // Check that the two groups are not producer-consumer's
    if (dependency_analysis->isConsumerOf(first_group, second_group) ||
        dependency_analysis->isProducerOf(first_group, second_group)) {
      // This merge pass will not handle producer-consumer pairs
      return nullptr;
    }

    // Get common producers of the two group
    auto common_producers_set =
        dependency_analysis->getCommonProducersOf({first_group, second_group});
    if (common_producers_set.empty()) {
      // The given pair doesn't have a common producer.
      //  Either they have a common consumer, which we don't handle for now,
      //  or maybe the two given groups are not connected.
      return nullptr;
    }

    // We are looking for a very specific patterns here. The cases that this
    //  pattern will not capture are ones that reductions of different
    //  signatures are so interleaved that we cannot find a clear cut as
    //  explained below, without graph rewriting. Some graph re-writing on the
    //  segmented groups level could provide extra merging opportunities for
    //  free, which could be part of next step.
    //
    // The specific pattern we look for contains a common producer P with
    // immediate consumers C1, C2 such that all paths from C1 to first_group and
    // all paths from C2 to second_group won't hit a reduction with a different
    // signature.

    // Topologically sort the common producers and start with the topologically
    // minimal,
    //  i.e. one that are closest to the two groups. This will cut the search
    //  space.
    std::vector<SegmentedGroup*> common_producers;
    for (auto producer : common_producers_set) {
      if (!std::any_of(
              common_producers_set.begin(),
              common_producers_set.end(),
              [dependency_analysis, producer](SegmentedGroup* group) {
                return dependency_analysis->isProducerOf(producer, group);
              })) {
        common_producers.push_back(producer);
      }
    }

    // Visit the common producers found, starting from topologically minimum,
    // i.e. the ones closer to the groups
    for (auto common_producer : common_producers) {
      // Visit this common producer
      // Use a double loop in case the schedulers like some patterns
      //  better than the other
      for (auto first_consumer_edge : common_producer->consumer_edges) {
        auto producer_of_first_group = first_consumer_edge->to;
        auto to_merge_with_first_group = getValidMinVerticalMergedGroupSet(
            producer_of_first_group, first_group);
        if (to_merge_with_first_group.empty()) {
          // There's no valid merge path from this consumer of common producer,
          //  either due to a conflicting reduction signature, or simply there's
          //  no path to first group
          continue;
        }
        NVF_ERROR(!dependency_analysis->isProducerOf(
            producer_of_first_group, second_group));
        for (auto second_consumer_edge : common_producer->consumer_edges) {
          auto producer_of_second_group = second_consumer_edge->to;
          auto to_merge_with_second_group = getValidMinVerticalMergedGroupSet(
              producer_of_second_group, second_group);
          if (to_merge_with_second_group.empty()) {
            // There's no valid merge path from this consumer of common
            // producer,
            //  either due to a conflicting reduction signature, or simply
            //  there's no path to second group
            continue;
          }
          NVF_ERROR(!dependency_analysis->isProducerOf(
              producer_of_second_group, first_group));
          // At this point we should have a pair of valid candidates,final check
          // is to see if the combined group
          //  can be scheduled by schedulers
          // merge the two paths and de-duplicate,
          //  re-using container here with to_merge_with_second_group
          auto& groups_to_merge_set = to_merge_with_second_group;
          groups_to_merge_set.insert(
              to_merge_with_first_group.begin(),
              to_merge_with_first_group.end());
          std::vector<SegmentedGroup*> groups_to_merge_vec(
              groups_to_merge_set.begin(), groups_to_merge_set.end());
          if (tryMerge(
                  segment_candidate_finder_->segmented_fusion_.get(),
                  segment_candidate_finder_->runtimeInfo(),
                  groups_to_merge_vec) != SchedulerType::None) {
            // Found a valid horizontal merge, want to proceed with merging here
            auto joined_group = segment_candidate_finder_->mergeAllGivenGroups(
                groups_to_merge_vec);
            dependency_analysis->mergeGroups(groups_to_merge_set, joined_group);

            groups_with_reductions_.push_back(joined_group);
            group_reduction_signature_map_[joined_group] =
                group_reduction_signature_map_.at(first_group);
            groups_with_reductions_.erase(
                std::remove_if(
                    groups_with_reductions_.begin(),
                    groups_with_reductions_.end(),
                    [&groups_to_merge_set](SegmentedGroup* group) {
                      return groups_to_merge_set.has(group);
                    }),
                groups_with_reductions_.end());

            return joined_group;
          }
        }
      }
    }

    // Searched all possibilities and there is no valid horizontal merge pattern
    //  found.
    return nullptr;
  }

  //! This is a utility method that is used in both vertical merging and
  //! horizontal merging.
  //!  It is used to identify the smallest set of groups to merge vertically
  //!  involving the
  //!   two given nodes.
  //!  Given a pair of nodes this utility distinguishes 3 cases:
  //!   1. if maybe_producer is the same as maybe_consumer, then returns
  //!   {maybe_producer}
  //!   2. if maybe_producer is actually a producer of consumer, returns a set
  //!   containing
  //!     the smallest merged group that would contain producer and consumer and
  //!     would not introduce a cycle. Returns empty set if such group has
  //!     a conflicting reduction signature.
  //!   3. returns empty set if neither conditions above apply.
  GroupSet getValidMinVerticalMergedGroupSet(
      SegmentedGroup* maybe_producer,
      SegmentedGroup* maybe_consumer) {
    auto dependency_analysis = segment_candidate_finder_->getGroupDependency();
    if (maybe_consumer == maybe_producer) {
      // maybe producer is the same as maybe_consumer
      return {maybe_consumer};
    } else if (dependency_analysis->isConsumerOf(
                   maybe_consumer, maybe_producer)) {
      auto groups_to_check =
          dependency_analysis->valuesBetween(maybe_producer, maybe_consumer);
      groups_to_check.pushBack(maybe_producer);
      groups_to_check.pushBack(maybe_consumer);

      // Check that either no group has a reduction or all groups have the same
      // reduction signature
      ReductionSignature* reduction_signature = nullptr;

      // Iterate through the minimal group set to see if any conflicts
      for (auto group : groups_to_check) {
        // Check that this group does not involve a output edge contraction
        //  This pass is intended to be a pre-merging pass. Since contracting an
        //   output edge does not generate much saving of global memory access
        //   we want to postpone merging these edges till the very final pass
        for (auto producer_edge_of_group : group->producer_edges) {
          if (groups_to_check.has(producer_edge_of_group->from) &&
              producer_edge_of_group->val->isFusionOutput()) {
            return {};
          }
        }
        for (auto consumer_edge_of_group : group->consumer_edges) {
          if (groups_to_check.has(consumer_edge_of_group->to) &&
              consumer_edge_of_group->val->isFusionOutput()) {
            return {};
          }
        }

        // Check that this group does not have a conflicting reduction signature
        if (group_reduction_signature_map_.count(group)) {
          if (reduction_signature != nullptr) {
            if (!group_reduction_signature_map_.at(group)->sameAs(
                    reduction_signature)) {
              // Found a conflict in reduction signature, cannot do a vertical
              // merge
              return {};
            }
          } else {
            reduction_signature = group_reduction_signature_map_.at(group);
          }
        }
      }
      return groups_to_check;
    }
    // maybe producer is not a producer of maybe consumer
    return {};
  }

 private:
  SegmentCandidateFinder* segment_candidate_finder_;

  // Wrapper class for reduction type
  //  Assuming there wouldn't be too many of them
  //  so won't need to create a hash
  // TODO:
  //   Want to reconsider this for transpose operations,
  //   need refactoring to handle reduction fusions across a transpose operation
  class ReductionSignature {
   public:
    bool sameAs(const ReductionSignature* reduction_signature) {
      if (reduction_signature == this) {
        return true;
      }

      if (root_domain_size_ != reduction_signature->root_domain_size_ ||
          has_reduction_ != reduction_signature->has_reduction_ ||
          reduction_axes_.size() !=
              reduction_signature->reduction_axes_.size()) {
        return false;
      }

      for (const auto i : arange(reduction_axes_.size())) {
        if (reduction_axes_[i] != reduction_signature->reduction_axes_[i]) {
          return false;
        }
      }

      return true;
    }

    bool sameAs(const ReductionSignature& reduction_signature) {
      return sameAs(&reduction_signature);
    }

    bool hasReduction() const {
      return has_reduction_;
    }

    static std::unique_ptr<ReductionSignature> makeReductionSignature(
        SegmentedGroup* group) {
      std::unique_ptr<ReductionSignature> signature = nullptr;

      for (auto expr : group->exprs()) {
        std::unique_ptr<ReductionSignature> new_signature = nullptr;

        if (auto rop = dynamic_cast<ReductionOp*>(expr)) {
          new_signature = std::make_unique<ReductionSignature>(rop);
        }
        if (auto wop = dynamic_cast<WelfordOp*>(expr)) {
          new_signature = std::make_unique<ReductionSignature>(wop);
        }

        if (new_signature != nullptr) {
          NVF_ERROR(
              signature == nullptr || !signature->has_reduction_ ||
                  !new_signature->has_reduction_ ||
                  signature->sameAs(new_signature.get()),
              "Conflicting signature found in this group");
          signature = std::move(new_signature);
        }
      }
      return signature;
    }

    template <typename REDUCTION = ReductionOp>
    ReductionSignature(REDUCTION* rop) {
      auto out_tv = rop->out()->template as<TensorView>();
      NVF_ERROR(out_tv != nullptr);
      has_reduction_ = out_tv->hasReduction();
      auto& root_domain = out_tv->getLogicalDomain();
      root_domain_size_ = root_domain.size();

      for (const auto i : arange(root_domain_size_)) {
        if (root_domain[i]->isReduction()) {
          reduction_axes_.push_back(i);
        }
      }
    }

   private:
    int64_t root_domain_size_ = 0;
    std::vector<int64_t> reduction_axes_;
    bool has_reduction_ = false;
  };

  //! Keeps track of groups with reduction expressions,
  //!  using a vector here to maintain a deterministic ordering
  GroupVec groups_with_reductions_;

  //! Maps groups to their corresponding signature type
  std::unordered_map<SegmentedGroup*, ReductionSignature*>
      group_reduction_signature_map_;

  //! Maintains all reduction signatures seen in the segmented fusion
  std::vector<std::unique_ptr<ReductionSignature>> known_reduction_signatures_;
};

//! This is to be checked
bool CombineReductions::shouldRun(
    SegmentCandidateFinder* segment_candidate_finder) {
  std::vector<std::unique_ptr<ReductionSignature>> known_reductions;
  // Iterate over group segments we have before segment candidate finder
  //  tries to merge any groups
  for (auto group : segment_candidate_finder->groups()) {
    if (auto reduction_signature =
            ReductionSignature::makeReductionSignature(group)) {
      if (reduction_signature->hasReduction() &&
          std::any_of(
              known_reductions.begin(),
              known_reductions.end(),
              [&reduction_signature](auto& know_signature) {
                return know_signature->sameAs(reduction_signature.get());
              })) {
        // Found two reductions with the same signature, run pass
        return true;
      }
      known_reductions.emplace_back(std::move(reduction_signature));
    }
  }
  return false;
}

// This preprocessing attempts to find groups of exprs consist of an
// up-cast, followed by some ops and ended by a downcast. It is highly
// likely that such sequences of ops should never be segmented
// out. This is particularly commonly seen in fusions given by Thunder
// as it inserts fine-grained downcasting and upcasting ops. Without
// this preprocessing, a fusion may be segmented right after an
// up-cast op, for example, and in fact it happened quite frequently
// in some of the RoPE cases. This preprocessing does not completely
// avoid such segmentation boundaries, but it should become less
// likely. See also https://github.com/NVIDIA/Fuser/pull/3699.
class MergeUpAndDownCast {
 public:
  static void run(SegmentCandidateFinder* segment_candidate_finder) {
    MergeUpAndDownCast group_cast(segment_candidate_finder);
  }

 private:
  MergeUpAndDownCast(SegmentCandidateFinder* segment_candidate_finder)
      : segment_candidate_finder_(segment_candidate_finder) {
    merge();
  }

  void merge() {
    bool merged = true;
    while (merged) {
      merged = false;
      std::unordered_set<SegmentedGroup*> considered_groups;

      for (SegmentedGroup* group : segment_candidate_finder_->groups()) {
        // If the group is an up-cast group, see if there's a
        // candidate group starting with the group.
        if (!isUpCast(group) || considered_groups.count(group)) {
          continue;
        }

        auto groups_to_merge = getCandidateCastGroup(group);
        if (groups_to_merge.size() < 2) {
          continue;
        }

        for (auto group : groups_to_merge) {
          considered_groups.insert(group);
        }

        // Try merging the detected group
        if (mergeCastGroup(groups_to_merge)) {
          merged = true;
          break;
        }
      }
    }
  }

  // Try to detect a set of groups that could be merged as a cast
  // group. The analysis starts with an initial group that solely
  // consists of an up-cast expression. From the initial group, it
  // traverses its neighbor groups. If the group is an down-cast group,
  // it only traverses through the consumer edges. If it's an up-cast
  // group, it only traverses through the producer edges.
  //
  // Additionaly, this traversal has several safeguards to keep the
  // DAG property intact:
  //
  // - For a given group, it does not visit its consumers if it has
  //   multiple consumers, even if the group is not a down-cast
  //   group.
  // - Similarly, it does not visit a producer if the producer has
  //   multiple cosumers.
  //
  // The basic form of this set of groups should look like an up-cast
  // group, followed by some op groups and ended by a down-cast
  // group. However, it is not always the case because of the above
  // safeguards. For example, the following groups would be detected
  // as a cast group.
  //
  // t1 = bf16ToFp32(t0)
  // t2 = neg(t1)
  // t3 = sin(t2)
  // t4 = cos(t2)
  // t5 = fp32ToBf16(t3)
  // t6 = fp32ToBf16(t4)
  //
  // In this case, t1 and t2 would be detected as a candidate group,
  // but t3 and t4 would not be included. While we could certainly
  // extend the analysis, it would need to make sure the DAG property
  // is not violated.
  std::vector<SegmentedGroup*> getCandidateCastGroup(
      SegmentedGroup* initial_group) {
    std::vector<SegmentedGroup*> groups_to_merge;
    std::unordered_set<SegmentedGroup*> groups_to_merge_set;

    std::deque<SegmentedGroup*> to_visit;
    to_visit.push_back(initial_group);

    while (!to_visit.empty()) {
      SegmentedGroup* group = to_visit.front();
      to_visit.pop_front();

      if (groups_to_merge_set.count(group)) {
        continue;
      }

      // For simplicity, all groups are assumed to be the initial
      // single-expr groups. Skip if not

      groups_to_merge.push_back(group);
      groups_to_merge_set.insert(group);

      // Consumer traversal. Stop if this group is a down cast
      // group. Also stop if there are multiple consumer edges to
      // simplify keeping the DAG property.
      if (!isDownCast(group) && group->consumer_edges.size() == 1) {
        auto consumer_edge = group->consumer_edges.at(0);
        SegmentedGroup* consumer_group = consumer_edge->to;
        if (!groups_to_merge_set.count(consumer_group)) {
          to_visit.push_back(consumer_group);
        }
      }

      if (!isUpCast(group)) {
        for (const auto producer_edge : group->producer_edges) {
          SegmentedGroup* producer_group = producer_edge->from;
          // Don't add producers that have more than multiple consumers
          if (producer_group->consumer_edges.size() > 1) {
            continue;
          }
          if (!groups_to_merge_set.count(producer_group)) {
            to_visit.push_back(producer_group);
          }
        }
      }
    }

    return groups_to_merge;
  }

  // Try merging a candidate cast group. Return true if merged.
  bool mergeCastGroup(const std::vector<SegmentedGroup*>& groups) {
    auto sched_type = tryMerge(
        segment_candidate_finder_->segmented_fusion_.get(),
        segment_candidate_finder_->runtimeInfo(),
        groups);

    if (sched_type == SchedulerType::None) {
      return false;
    }

    segment_candidate_finder_->mergeAllGivenGroups(groups);

    return true;
  }

  bool isUpCast(SegmentedGroup* group) const {
    if (auto precision_bits = getProducerConsumerPrecision(group);
        precision_bits.has_value()) {
      return precision_bits->first < precision_bits->second;
    } else {
      return false;
    }
  }

  bool isDownCast(SegmentedGroup* group) const {
    if (auto precision_bits = getProducerConsumerPrecision(group);
        precision_bits.has_value()) {
      return precision_bits->first > precision_bits->second;
    } else {
      return false;
    }
  }

  std::optional<std::pair<int64_t, int64_t>> getProducerConsumerPrecision(
      SegmentedGroup* group) const {
    if (group->exprs().size() != 1) {
      return std::nullopt;
    }

    auto uop = dynamic_cast<UnaryOp*>(group->exprs().front());
    if (uop == nullptr || uop->getUnaryOpType() != UnaryOpType::Cast) {
      return std::nullopt;
    }

    return ir_utils::getPrecisionOfProducerConsumerTensors(uop);
  }

 private:
  SegmentCandidateFinder* segment_candidate_finder_ = nullptr;
};

namespace {

//! Allow the segmentation algorithm to prefer certain exprs to merge
class PreferredMergeCandidatePicker {
 public:
  static std::vector<std::pair<SegmentedGroup*, SegmentedGroup::NeighborGroup>>
  get(const std::vector<SegmentedGroup*>& groups) {
    return PreferredMergeCandidatePicker(groups).candidates_;
  }

 private:
  PreferredMergeCandidatePicker(const std::vector<SegmentedGroup*>& groups)
      : groups_(groups) {
    for (auto& group : groups_) {
      // Currently there's only one preference for select-like
      // ops. Additional preferences can be added similarly.
      auto neighbor_to_merge = mergeSelectLikeOpsWithProducers(group);
      if (!neighbor_to_merge.has_value()) {
        continue;
      }
      candidates_.emplace_back(group, *neighbor_to_merge);
    }
  }

  //! Prefer merging groups with select-like exprs with producer
  //! groups, including indexSelect, torchGather and takeAlongAxis
  //! where only one element is selected/gathered/taken, producing a
  //! broadcast domain. Fusing these exprs with producers is
  //! straightforward, but may not be always possible with consumers as
  //! consumer reference tensors may not know about the gathered
  //! domain, much like reduction domains. Moreover, if segmentation is
  //! necessary, it would be more efficient to segment a kernel after
  //! these exprs as the segment output tensors would become smaller.
  //!
  //! A motivating example is cross-entropy loss, where softmax is
  //! followed by takeAlongAxis, and then is followed by a
  //! reduction. Currently, it's not possible to fuse the softmax and
  //! the reduction, so it must be segmented to two groups, and we
  //! want to segment the fusion between the takeAlongAxis and the
  //! reduction, not between the softmax and takeAlongAxis.
  std::optional<SegmentedGroup::NeighborGroup> mergeSelectLikeOpsWithProducers(
      SegmentedGroup* group) const;

 private:
  const std::vector<SegmentedGroup*>& groups_;
  std::vector<std::pair<SegmentedGroup*, SegmentedGroup::NeighborGroup>>
      candidates_;
};

std::optional<SegmentedGroup::NeighborGroup> PreferredMergeCandidatePicker::
    mergeSelectLikeOpsWithProducers(SegmentedGroup* group) const {
  const auto& exprs = group->exprs();

  // I *think* it's enough to consider the initial merge of
  // select-like ops.
  if (exprs.size() != 1) {
    return std::nullopt;
  }

  auto expr = exprs.at(0);

  // Select-like exprs have a producer ID that is indirectly
  // accessed with an index input
  if (ir_utils::getIndexedProducerID(expr) == nullptr) {
    return std::nullopt;
  }

  auto lookup_tv = ir_utils::getTvInput(expr);

  // If the lookup tv is a fusion input, there's nothing to do
  if (lookup_tv->isFusionInput()) {
    return std::nullopt;
  }

  auto consumer_of_indexed_id = ir_utils::getConsumerOfIndexedProducerID(expr);

  // There must be a consumer ID unless it's a Select expr
  NVF_ERROR(
      consumer_of_indexed_id != nullptr || expr->isA<SelectOp>(),
      "Consumer of indexed ID not found: ",
      expr->toString());

  // In case of non select expr, make sure the consumer ID is a broadcat
  if (!expr->isA<SelectOp>() && !consumer_of_indexed_id->isBroadcast()) {
    return std::nullopt;
  }

  // Find the producer group that corresponds to the lookup tensor
  // of the expr.
  auto producer_edge_it = std::find_if(
      group->producer_edges.begin(),
      group->producer_edges.end(),
      [&lookup_tv](SegmentedEdge* edge) { return edge->val == lookup_tv; });

  // Not sure this could happen. Just assert for now.
  if (producer_edge_it == group->producer_edges.end()) {
    NVF_THROW("Unexpected");
    return std::nullopt;
  }

  return SegmentedGroup::NeighborGroup(
      (*producer_edge_it)->from, *producer_edge_it);
}

} // namespace

bool SegmentCandidateFinder::codeGenSupportedMerge(
    SegmentedGroup* group1,
    SegmentedGroup* group2) {
  FUSER_PERF_SCOPE("SegmentCandidateFinder::codeGenSupportedMerge");
  NVF_ERROR(
      !segmented_fusion_->getEdgesBetween(group1, group2).empty() ||
          !segmented_fusion_->getEdgesBetween(group2, group1).empty(),
      "only support testing immediate producer-consumer groups");
  if (options_.only_segment_resharding_exprs) {
    for (auto group : {group1, group2}) {
      for (auto expr : group->exprs()) {
        if (isResharding(expr)) {
          return false;
        }
      }
    }
    return true;
  }
  return tryMerge(segmented_fusion_.get(), runtimeInfo(), group1, group2) !=
      SchedulerType::None;
}

// TODO: consider caching the heuristics value so tryMerge doesn't have to be
//       called twice
SchedulerType SegmentCandidateFinder::deriveSchedulerType(
    SegmentedGroup* group) {
  FUSER_PERF_SCOPE("SegmentCandidateFinder::deriveSchedulerType");
  if (options_.only_segment_resharding_exprs) {
    // We don't need to generate a SchedulerType for multidevice segments at
    // this moment
    return SchedulerType::None;
  }
  auto scheduler_type = tryMerge(segmented_fusion_.get(), runtimeInfo(), group);
  NVF_ERROR(
      scheduler_type != SchedulerType::None,
      "Can not find a scheduler to schedule fusion segment");
  return scheduler_type;
}

SegmentCandidateFinder::SegmentCandidateFinder(
    std::unique_ptr<Fusion> fusion,
    const KernelArgumentHolder& inputs,
    SegmentCandidateFinderOptions options,
    bool multi_device)
    : options_(options), runtime_inputs_(inputs) {
  FUSER_PERF_SCOPE("SegmentCandidateFinder::SegmentCandidateFinder");
  NVF_ERROR(
      !options_.only_segment_resharding_exprs ||
          (!options_.run_translate_welford &&
           !options_.run_combine_reductions && options_.run_herrmann_merge &&
           options_.run_final_merge),
      "Invalid Segmenter options");
  segmented_fusion_ = std::make_unique<SegmentedFusion>(std::move(fusion));

  // Conditionally initialize runtime_info_ based on multi_device
  if (!multi_device) {
    runtime_info_.emplace(segmented_fusion_->completeFusion(), inputs);
  }

  privatizeUpcast();
  findSegments();
}

// Add runtimeInfo() accessor with validation
SchedulerRuntimeInfo& SegmentCandidateFinder::runtimeInfo() {
  NVF_ERROR(
      runtime_info_.has_value(),
      "runtime_info_ is not available. This function should not be called in multi-device segmentation.");
  return *runtime_info_;
}

void SegmentCandidateFinder::buildInitialSegments() {
  FUSER_PERF_SCOPE("SegmentCandidateFinder::buildInitialSegments");
  groups().clear();
  edges().clear();

  // TODO: Make traversal items local to this function.
  // Need this for initialization of the DAG that is process
  std::unordered_map<Expr*, SegmentedGroup*> expr2group;

  // Initialize DAG, convert each expr to a segment group
  auto exprs = completeFusion()->exprs();
  for (auto expr : exprs) {
    if (!ir_utils::isScalarOp(expr)) {
      auto new_group = segmented_fusion_->newGroup(expr);
      expr2group.insert(std::make_pair(expr, new_group));
    }
  }

  // TODO(wujingyue): remove singleton groups that are forwarded. They are
  // useless and cause duplication.
  forwardInputs();

  // Create edges between the Exprs. Mark inputs and outputs of the fusion.
  for (auto expr : exprs) {
    // No group created for scalar ops
    if (ir_utils::isScalarOp(expr)) {
      continue;
    }

    if (excluded_inp_unary_exprs_.has(expr)) {
      continue;
    }

    SegmentedGroup* expr_group = expr2group.at(expr);
    for (auto inp : expr->inputs()) {
      if (isFusionInput(inp)) {
        expr_group->input_vals_.pushBack(inp);
        auto aux_group = input2group_.at(inp);
        segmented_fusion_->connectGroups(aux_group, expr_group, inp);
        continue;
      }

      // Could be something like a constant scalar, definition is nullptr, but
      // isn't an "input" to the fusion. At least not one provided by an
      // external source.
      if (inp->definition() == nullptr) {
        continue;
      }

      // No group created for scalar ops since they may need to be duplicated
      //  to avoid scalar edges. They are handled in resolveScalarsInGroup
      if (inp->isScalar()) {
        continue;
      }

      auto def_group = expr2group.at(inp->definition());
      segmented_fusion_->connectGroups(def_group, expr_group, inp);
    }
    for (auto out : expr->outputs()) {
      if (out->isFusionOutput()) {
        expr_group->output_vals_.pushBack(out);
      }
    }
  }
}

void SegmentCandidateFinder::trySetUpMerge(
    SegmentedGroup* group,
    std::vector<SegmentedGroup::NeighborGroup> candidates) {
  FUSER_PERF_SCOPE("SegmentCandidateFinder::trySetUpMerge");
  if (group->merged_ || group->exprs_.empty()) {
    return;
  }

  if (candidates.empty()) {
    candidates = group->getMergeCandidates();
  }

  if (candidates.empty()) {
    return;
  }

  auto candidate_it = candidates.begin();
  while (candidate_it != candidates.end() &&
         !codeGenSupportedMerge(group, candidate_it->group)) {
    candidate_it++;
  }
  if (candidate_it == candidates.end()) {
    return;
  }

  to_merge_.emplace_back(group);
  to_merge_.emplace_back(candidate_it->group);

  group->merged_ = true;
  group->merge_with_ = candidate_it->group;
  group->merge_through_ = candidate_it->edge;

  candidate_it->group->merged_ = true;
  candidate_it->group->merge_with_ = group;
  candidate_it->group->merge_through_ = candidate_it->edge;
}

void SegmentCandidateFinder::resolveForwardedInputs() {
  FUSER_PERF_SCOPE("SegmentCandidateFinder::resolveForwardedInputs");
  for (Val* forwarded_input : forwarded_fusion_inputs_) {
    if (forwarded_input->isFusionInput()) {
      // Nothing to resolve.
      continue;
    }

    if (forwarded_input->isScalar()) {
      // Scalar forwarded inputs will be resolved after this loop.
      // resolveNonscalarForwardedInput resolves only non-scalar ones because
      // consumer_edges of a scalar input is always empty due to
      // `removeScalarEdges`.
      continue;
    }

    resolveNonscalarForwardedInput(forwarded_input);
    // aux_group will be removed from segmented_fusion_ by
    // cleanupForwardedInputs.
  }

  // Un-forward scalar inputs unconditionally.
  for (SegmentedGroup* group : segmented_fusion_->groups()) {
    std::vector<Val*> forwarded_scalar_inputs;
    for (Val* input_val : group->input_vals_) {
      if (!input_val->isFusionInput() && input_val->isScalar()) {
        forwarded_scalar_inputs.push_back(input_val);
      }
    }

    group->input_vals_ = IterVisitor::getInputsTo(group->inputs());
    auto input_exprs = StmtSort::getExprsTo(forwarded_scalar_inputs);
    // Insert those expressions at the beginning of the group
    group->exprs_.insert(
        group->exprs_.begin(), input_exprs.begin(), input_exprs.end());
  }
}

void SegmentCandidateFinder::findSegments() {
  FUSER_PERF_SCOPE("SegmentCandidateFinder::findSegments");

  buildInitialSegments();

  validateIfDebug();

  auto has_welford_ops =
      ir_utils::hasOpsOfType<WelfordOp>(segmented_fusion_->completeFusion());

  if (options_.run_translate_welford && has_welford_ops) {
    if (TranslateApplicableWelford::run(
            segmented_fusion_.get(), runtime_inputs_)) {
      // If modified, rebuild segments as existing expressions may be
      // pulled into welford groups
      buildInitialSegments();
    }
  }

  validateIfDebug();

  for (auto group : groups()) {
    if (!group->outputs().empty()) {
      // Set SchedulerType in case single reduction kernels were left out
      group->setSchedulerType(deriveSchedulerType(group));
    }
  }

  // Remove all scalar edges since they do not represent actual
  //  dependency among segmented groups.
  removeScalarEdges();

  // Run pre-merge heuristics
  MergeUpAndDownCast::run(this);
  validateIfDebug(true);

  if (options_.run_combine_reductions && CombineReductions::shouldRun(this)) {
    CombineReductions::run(this);
  }

  validateIfDebug();

  if (options_.run_herrmann_merge) {
    bool merged_nodes = true;
    // Initial merge iteration
    while (merged_nodes) {
      resetLevels();

      // Try preferred merge first
      for (auto& [group, neighbor] :
           PreferredMergeCandidatePicker::get(groups())) {
        trySetUpMerge(group, {neighbor});
      }

      // If there are preferred groups to merge, merge them first
      // without considering the rest of groups
      if (to_merge_.empty()) {
        for (auto& group : groups()) {
          trySetUpMerge(group);
        }
      }

      if (to_merge_.empty()) {
        merged_nodes = false;
      }

      mergeNodes();

      validateIfDebug();
    }
  }

  validateIfDebug();

  if (options_.run_final_merge) {
    // TODO: consider interleaving herrmman merge and bruteforce merge, as
    // bruteforce merge can introduce opportunities for more herrmann merge
    finalMerge();
  }

  validateIfDebug();

  // Resolve all the input expressions needed in each group
  resolveForwardedInputs();

  // Do not require segments to be disjoint because, due to
  // resolveForwardedInputs, the graph may not be disjoint as some unary exprs
  // from fusion inputs may be shared in multiple groups.
  validateIfDebug(/*require_disjoint=*/false);

  // Forwarded input groups are no longer used. Clean them up.
  cleanupForwardedInputs();

  finalize();

  // run reset levels to validate the final graph is a DAG. reset levels will
  // fail if not.
  resetLevels();

  if (isDebugDumpEnabled(DebugDumpOption::FusionSegmentsDrawing)) {
    segmented_fusion_->draw();
  }
}

void SegmentCandidateFinder::privatizeUpcast() {
  // Insert castOp to complete_fusion_
  FusionGuard fg(segmented_fusion_->complete_fusion_.get());

  const auto exprs = segmented_fusion_->complete_fusion_->exprs();

  for (auto expr : exprs) {
    if (!ir_utils::isTvOp(expr)) {
      continue;
    }

    for (const auto i : arange(expr->inputs().size())) {
      auto maybe_upcast_out_tv = dynamic_cast<TensorView*>(expr->input(i));
      if (maybe_upcast_out_tv == nullptr) {
        continue;
      }

      // Check if the input is an output of an upcast op
      auto maybe_upcast_op =
          dynamic_cast<UnaryOp*>(maybe_upcast_out_tv->definition());
      if (maybe_upcast_op == nullptr ||
          maybe_upcast_op->getUnaryOpType() != UnaryOpType::Cast) {
        continue;
      }

      auto precisions =
          ir_utils::getPrecisionOfProducerConsumerTensors(maybe_upcast_op);
      if (!precisions.has_value() || precisions->first >= precisions->second) {
        continue;
      }

      // Check if there's multiple uses of the upcast output
      auto uses_of_upcast_out_tv = maybe_upcast_out_tv->uses();
      if (uses_of_upcast_out_tv.size() < 2) {
        continue;
      }

      // If this is the first use of the upcast output, keep it as is
      if (expr == uses_of_upcast_out_tv.front()) {
        continue;
      }

      auto upcast_out_tv_clone =
          castOp(maybe_upcast_out_tv->dtype(), maybe_upcast_op->input(0));
      expr = ir_utils::replaceValInExprInputs(
          expr, maybe_upcast_out_tv, upcast_out_tv_clone);

      privatized_upcast_ops_[maybe_upcast_op].insert(
          upcast_out_tv_clone->definition()->as<UnaryOp>());
    }
  }
}

void SegmentCandidateFinder::revertPrivatizedUpcast(SegmentedGroup* group) {
  // If a given consumer edge is a duplicate of another edge of the
  // same producer group, remove the given edge from both the producer
  // and consumer groups.
  auto maybe_deduplicate_edge =
      [](SegmentedEdge* maybe_duplicated_consumer_edge) {
        SegmentedGroup* producer_group = maybe_duplicated_consumer_edge->from;

        auto same_edge_it = std::find_if(
            producer_group->consumer_edges.begin(),
            producer_group->consumer_edges.end(),
            [&](SegmentedEdge* consumer_edge) {
              return consumer_edge != maybe_duplicated_consumer_edge &&
                  *consumer_edge == *maybe_duplicated_consumer_edge;
            });

        if (same_edge_it == producer_group->consumer_edges.end()) {
          return;
        }

        // maybe_duplicated_consumer_edge is redundant. Remove it from the
        // from and the two groups
        auto consumer_edge_to_remove = std::find(
            producer_group->consumer_edges.begin(),
            producer_group->consumer_edges.end(),
            maybe_duplicated_consumer_edge);
        NVF_ERROR(
            consumer_edge_to_remove != producer_group->consumer_edges.end());
        producer_group->consumer_edges.erase(consumer_edge_to_remove);

        SegmentedGroup* consumer_group = maybe_duplicated_consumer_edge->to;
        auto producer_edge_to_remove = std::find(
            consumer_group->producer_edges.begin(),
            consumer_group->producer_edges.end(),
            maybe_duplicated_consumer_edge);
        NVF_ERROR(
            producer_edge_to_remove != consumer_group->producer_edges.end());
        consumer_group->producer_edges.erase(producer_edge_to_remove);
      };

  // Replace old_expr with new_expr if found in a given group. Return
  // true if replaced.
  auto maybe_replace =
      [](SegmentedGroup* group, Expr* old_expr, Expr* new_expr) -> bool {
    auto it = std::find(group->exprs_.begin(), group->exprs_.end(), old_expr);
    if (it != group->exprs_.end()) {
      *it = new_expr;
      return true;
    } else {
      return false;
    }
  };

  for (const auto& [original_upcast, clones] : privatized_upcast_ops_) {
    std::vector<UnaryOp*> upcast_in_group;
    Val* upcast_val_to_keep = nullptr;
    for (auto uop : ir_utils::filterByType<UnaryOp>(group->exprs())) {
      if (uop != original_upcast && !clones.count(uop)) {
        continue;
      }

      upcast_in_group.push_back(uop);

      auto upcast_tv = uop->out();

      // Prefer the original upcast if found
      if (upcast_val_to_keep == nullptr ||
          upcast_tv == original_upcast->out()) {
        upcast_val_to_keep = upcast_tv;
      }
    }

    if (upcast_in_group.size() < 2) {
      continue;
    }

    for (auto uop : upcast_in_group) {
      Val* upcast_val_to_replace = uop->out();
      if (upcast_val_to_replace == upcast_val_to_keep) {
        // Keep this uop as is since its output replaces the other
        // upcast outputs
        continue;
      }

      NVF_ERROR(
          upcast_val_to_replace->uses().size() == 1,
          "Multiple use of replicated upcast tensor found: ",
          toDelimitedString(upcast_val_to_replace->uses()));

      auto use_of_upcast_val_to_replace = upcast_val_to_replace->uses().at(0);

      auto updated_expr = ir_utils::replaceValInExprInputs(
          use_of_upcast_val_to_replace,
          upcast_val_to_replace,
          upcast_val_to_keep);

      // Replace use_of_upcast_val_to_replace with
      // updated_expr. use_of_upcast_val_to_replace must be in the
      // same group of its consumer groups
      if (!maybe_replace(group, use_of_upcast_val_to_replace, updated_expr)) {
        for (auto consumer_edge : group->consumer_edges) {
          if (maybe_replace(
                  consumer_edge->to,
                  use_of_upcast_val_to_replace,
                  updated_expr)) {
            break;
          }
        }
      }

      // Update a consumer edge if its val is
      // upcast_val_to_replace. Again, there must be at most one such
      // edge.
      SegmentedEdge* consumer_edge_to_update = nullptr;
      for (auto consumer_edge : group->consumer_edges) {
        if (consumer_edge->val == upcast_val_to_replace) {
          NVF_ERROR(
              consumer_edge_to_update == nullptr,
              "Multiple consumer edges using ",
              upcast_val_to_replace->toString(),
              " found");
          consumer_edge->val = upcast_val_to_keep;
          consumer_edge_to_update = consumer_edge;
        }
      }

      // Now that the consumer edge is updated, it may be a duplicate
      // of an exising edge. Remove if so.
      if (consumer_edge_to_update != nullptr) {
        maybe_deduplicate_edge(consumer_edge_to_update);
      }

      // Note that it should not be necessary to do anything with
      // group->output_vals since the inserted upcast ops should never produce
      // fusion outputs.
    }
  }
}

// Decides whether we should forward an input (or a forwarded input) of a
// fusion. Currently, we forward an input only when its single use is a UnaryOp.
// Therefore, this function returns `v`'s single unary use or nullptr if it
// decides not to forward.
UnaryOp* shouldForward(Val* v) {
  const std::vector<Expr*>& uses = v->uses();
  // Just allow stripping out input with single use.
  // Stripping out multi-used inputs can lead to:
  // (1) Fragmentation of the DAG, increased segments, see test in #1301.
  // (2) Miss detection of persistent buffers, see issue #1607.
  if (uses.size() != 1) {
    return nullptr;
  }

  auto* unary_use = dynamic_cast<UnaryOp*>(uses.front());
  if (unary_use == nullptr) {
    return nullptr;
  }

  // Don't forward an input to an output yet. Doing that would lead to an empty
  // group that ought to work in theory but doesn't work in practice with the
  // downstream logic. See #1813 for an example.
  if (unary_use->out()->isFusionOutput()) {
    return nullptr;
  }

  // prevent forward to a SegmenterSet, which could cause unary op forward to a
  // no-op segment. See issue: https://github.com/NVIDIA/Fuser/issues/2658
  if (std::any_of(
          unary_use->out()->uses().begin(),
          unary_use->out()->uses().end(),
          [](const Expr* next_use) {
            if (const LoadStoreOp* use =
                    dynamic_cast<const LoadStoreOp*>(next_use)) {
              if (use->opType() == LoadStoreOpType::SegmenterSet) {
                return true;
              }
            }
            return false;
          })) {
    return nullptr;
  }

  return unary_use;
}

void SegmentCandidateFinder::forwardInputs() {
  excluded_inp_unary_exprs_ = {};
  input2group_.clear();

  // "Terminating" outputs from the excluded input unary exprs, these will be
  // treated as complete fusion inputs.
  VectorOfUniqueEntries<Val*> forwarded_inputs;
  {
    std::deque<UnaryOp*> to_visit;
    for (Val* inp : completeFusion()->inputs()) {
      if (UnaryOp* unary_use = shouldForward(inp)) {
        to_visit.push_back(unary_use);
      }
    }

    while (!to_visit.empty()) {
      UnaryOp* uop = to_visit.front();
      to_visit.pop_front();

      if (UnaryOp* unary_use = shouldForward(uop->out())) {
        to_visit.push_back(unary_use);
      } else {
        // We cannot extend the chain of unary ops, so we finalize this chain by
        // saving its output as a forwarded input.
        forwarded_inputs.pushBack(uop->out());
      }
      // Either way, `uop` is excluded from merging until
      // `resolveNonscalarForwardedInput` adds it back to one of the segments.
      excluded_inp_unary_exprs_.pushBack(uop);
    }
  }

  auto excluded_fusion_inputs = IterVisitor::getInputsTo(
      {forwarded_inputs.begin(), forwarded_inputs.end()});

  // List of vals to treat as complete fusion inputs for segmentation
  forwarded_fusion_inputs_ = completeFusion()->inputs();

  forwarded_fusion_inputs_.erase(
      std::remove_if(
          forwarded_fusion_inputs_.begin(),
          forwarded_fusion_inputs_.end(),
          [&excluded_fusion_inputs](Val* inp) {
            return std::find(
                       excluded_fusion_inputs.begin(),
                       excluded_fusion_inputs.end(),
                       inp) != excluded_fusion_inputs.end();
          }),
      forwarded_fusion_inputs_.end());

  forwarded_fusion_inputs_.insert(
      forwarded_fusion_inputs_.end(),
      forwarded_inputs.begin(),
      forwarded_inputs.end());

  // Insert auxiliary groups to use group dependency on inputs as well
  for (auto input : forwarded_fusion_inputs_) {
    auto new_group = segmented_fusion_->newGroup();
    input2group_.insert({input, new_group});
  }
}

void SegmentCandidateFinder::cleanupForwardedInputs() {
  FUSER_PERF_SCOPE("SegmentCandidateFinder::cleanupForwardedInputs");
  std::unordered_set<SegmentedGroup*> input_groups;
  for (auto input : forwarded_fusion_inputs_) {
    input_groups.insert(input2group_.at(input));
  }
  eraseGroups(input_groups);

  excluded_inp_unary_exprs_ = {};
  forwarded_fusion_inputs_.clear();
  input2group_.clear();
}

void SegmentCandidateFinder::finalMerge() {
  FUSER_PERF_SCOPE("SegmentCandidateFinder::finalMerge");
  auto producer_check = getGroupDependency();

  bool merged_nodes = true;
  while (merged_nodes) {
    // Iterate all groups and check if a group
    //  can merge with one of its consumers
    for (auto producer_group : groups()) {
      if (producer_group->exprs_.empty()) {
        continue;
      }
      // Populate consumers and their corresponding consumer edges
      std::unordered_map<SegmentedGroup*, SegmentedEdge*> consumer_edge_map;
      std::vector<SegmentedGroup*> all_consumers_of_producer_group;
      for (auto consumer : producer_group->consumer_edges) {
        // Since this is the last fusion pass, we can enable fusion through
        // outputs. Priority of this was decreased because if the only
        // connection between groups is an output node, best case scenario we
        // can save a single pass in memory. Where if it wasn't an output it
        // would be two passes.
        consumer_edge_map.insert({consumer->to, consumer});
      }
      // Populate all consumers from the map to avoid duplicate
      std::transform(
          consumer_edge_map.begin(),
          consumer_edge_map.end(),
          std::back_inserter(all_consumers_of_producer_group),
          [](auto& it) { return it.first; });

      for (auto consumer : all_consumers_of_producer_group) {
        if (!producer_check->isConsumerOfAny(
                consumer, all_consumers_of_producer_group) &&
            codeGenSupportedMerge(producer_group, consumer)) {
          to_merge_.emplace_back(producer_group);
          to_merge_.emplace_back(consumer);
          producer_group->merged_ = true;
          producer_group->merge_with_ = consumer;
          producer_group->merge_through_ = consumer_edge_map.at(consumer);
          consumer->merged_ = true;
          consumer->merge_with_ = producer_group;
          consumer->merge_through_ = producer_group->merge_through_;
          break;
        }
      }

      // Only want to merge one pair at a time so break if found any
      if (!to_merge_.empty()) {
        break;
      }
    }

    if (to_merge_.empty()) {
      merged_nodes = false;
    } else {
      NVF_ERROR(
          to_merge_.size() == 2, "merging more than 2 nodes in final iter");
      mergeNodes();
    }
  }
}

void SegmentCandidateFinder::resolveScalarsInGroup(SegmentedGroup* group) {
  std::vector<Val*> to_visit;
  std::unordered_set<Val*> visited;

  const auto processTV = [&to_visit](TensorView* tv) {
    for (auto id : TensorDomain::noReductions(tv->getMaybeRootDomain())) {
      to_visit.push_back(id->getMaybeExpandedExtent());
    }
    if (tv->domain()->hasRoot()) {
      // traverse from root to logical and inspect all Expr attrs and outputs
      std::vector<Val*> all_vals;
      for (const auto id_expr : StmtSort::getExprsBetween(
               {tv->getRootDomain().begin(), tv->getRootDomain().end()},
               {tv->getLogicalDomain().begin(),
                tv->getLogicalDomain().end()})) {
        all_vals.insert(
            all_vals.end(), id_expr->inputs().begin(), id_expr->inputs().end());
        all_vals.insert(
            all_vals.end(),
            id_expr->outputs().begin(),
            id_expr->outputs().end());
        for (const auto attr : id_expr->attributes()) {
          if (attr && attr->isVal()) {
            all_vals.push_back(attr->asVal());
          }
        }
        for (const auto val : all_vals) {
          if (val->isScalar()) {
            to_visit.push_back(val);
          } else if (const auto id = dynamic_cast<IterDomain*>(val)) {
            to_visit.push_back(id->getMaybeExpandedExtent());
          }
        }
      }
    }
  };

  // Segment TensorView inputs will have their logical extents available, so we
  // avoid adding them as separate scalar inputs.
  for (auto e : group->producer_edges) {
    if (const auto tv = dynamic_cast<TensorView*>(e->val)) {
      for (auto id : TensorDomain::noReductions(tv->getLogicalDomain())) {
        visited.insert(id->getMaybeExpandedExtent());
      }
    }
  }

  // Collect all scalar uses in the group
  for (auto expr : group->exprs()) {
    for (auto input : expr->inputs()) {
      if (input->isScalar()) {
        to_visit.push_back(input);
      } else if (auto tv = dynamic_cast<TensorView*>(input); tv &&
                 std::none_of(group->producer_edges.begin(),
                              group->producer_edges.end(),
                              [&tv](SegmentedEdge* e) {
                                return e->val == tv;
                              })) {
        // Intermediate group inputs (producer edges) will have their logical
        // domain reassigned as the root domain, so there is no need to process
        // them. Tensors computed inside this group will need processing,
        // however, as their root->logical transforms must be computed in this
        // group.
        processTV(tv);
      }
    }
    for (auto attr : expr->attributes()) {
      auto attr_val = dynamic_cast<Val*>(attr);
      if (!attr_val) {
        continue;
      }
      if (attr_val->isScalar()) {
        to_visit.push_back(attr_val);
      } else if (auto tv = dynamic_cast<TensorView*>(attr_val)) {
        processTV(tv);
      }
    }
    for (auto output : expr->outputs()) {
      // We must be able to compute output extents for expression, so here we
      // ensure the scalars involved are all available to this group
      if (auto tv = dynamic_cast<TensorView*>(output)) {
        processTV(tv);
      }
    }
  }

  // Keep track of composite fusion inputs used in this group
  std::unordered_set<Val*> input_set;
  for (auto inp : group->input_vals_) {
    input_set.insert(inp);
    if (auto tv = dynamic_cast<TensorView*>(inp)) {
      for (IterDomain* id :
           TensorDomain::noReductions(tv->getLogicalDomain())) {
        // Extents of inputs will already be bound. This prevents adding them
        // as redundant inputs.
        input_set.insert(id->getMaybeExpandedExtent());
      }
    }
  }

  // Record and append all missing scalar exprs at the end.
  std::vector<Expr*> exprs_to_add;

  // Do a stack based traversal of the scalar ops to avoid
  //  combinatorial duplication of exprs.
  while (!to_visit.empty()) {
    auto stack_top_val = to_visit.back();
    if (visited.count(stack_top_val)) {
      to_visit.pop_back();
    } else if (stack_top_val->definition() == nullptr) {
      // A scalar without def can be a scalar, a tensor dim,
      //  or a composite fusion input
      // The first two cases are handled in finalize(),
      //  the last case needs to add new input_val to this group.
      visited.insert(stack_top_val);
      // If this is a composite fusion scalar input, make sure this group has it
      if (stack_top_val->isFusionInput() && !input_set.count(stack_top_val)) {
        group->input_vals_.pushBack(stack_top_val);
        input_set.insert(stack_top_val);
      }
      to_visit.pop_back();
    } else {
      // A scalar with an actual definition
      auto definition_expr = stack_top_val->definition();
      bool all_inputs_visited = true;
      // If any of the inputs are not visited, visit them first
      for (auto input : definition_expr->inputs()) {
        if (!visited.count(input)) {
          all_inputs_visited = false;
          to_visit.push_back(input);
        }
      }
      // This node is ready to be visited
      if (all_inputs_visited) {
        // Collect the defining expr to insert into group
        exprs_to_add.push_back(definition_expr);
        visited.insert(stack_top_val);
        to_visit.pop_back();
      }
    }
  }

  // Add all the defining expr to the group
  for (auto expr : exprs_to_add) {
    group->exprs_.push_back(expr);
  }
}

SegmentedGroup* SegmentCandidateFinder::createInputGroup(Val* forwarded_input) {
  SegmentedGroup* group = segmented_fusion_->newGroup();
  group->input_vals_ = IterVisitor::getInputsTo({forwarded_input});
  group->exprs_ = StmtSort::getExprsTo({forwarded_input});
  return group;
}

void SegmentCandidateFinder::resolveNonscalarForwardedInput(
    Val* forwarded_input) {
  SegmentedGroup* aux_group = input2group_.at(forwarded_input);
  NVF_ERROR(aux_group->producer_edges.empty());

  GroupSet consumers;
  for (SegmentedEdge* edge : aux_group->consumer_edges) {
    consumers.pushBack(edge->to);
  }

  for (SegmentedGroup* consumer : consumers) {
    SegmentedGroup* input_group = createInputGroup(forwarded_input);

    for (SegmentedEdge*& edge : consumer->producer_edges) {
      if (edge->from == aux_group && edge->val == forwarded_input) {
        // Create new edges before removing old ones
        segmented_fusion_->connectGroups(
            input_group, consumer, forwarded_input);
        // Now safe to remove old edges
        segmented_fusion_->removeEdge(edge);
      }
    }

    consumer->input_vals_.erase(forwarded_input);

    if (codeGenSupportedMerge(input_group, consumer)) {
      NVF_ERROR(to_merge_.empty());
      to_merge_.push_back(input_group);
      to_merge_.push_back(consumer);
      mergeNodes();
    }
  }
}

void SegmentCandidateFinder::removeScalarEdges() {
  FUSER_PERF_SCOPE("SegmentCandidateFinder::removeScalarEdges");
  // Remove all scalar edges between groups
  //  They may have been created by welford
  //   translation.
  //  we will not need them after scalar
  //  resolution

  // Collect all scalar edges first since removeEdge modifies the edge lists
  std::vector<SegmentedEdge*> scalar_edges;
  for (auto edge : edges()) {
    if (edge->val->isScalar()) {
      scalar_edges.push_back(edge);
    }
  }

  // Remove each scalar edge through the proper API
  for (auto edge : scalar_edges) {
    segmented_fusion_->removeEdge(edge);
  }
}

void SegmentCandidateFinder::finalize() {
  FUSER_PERF_SCOPE("SegmentCandidateFinder::finalize");
  // Remove unconnected groups
  groups().erase(
      std::remove_if(
          groups().begin(),
          groups().end(),
          [](SegmentedGroup* sg) {
            return sg->producer_edges.empty() && sg->consumer_edges.empty() &&
                sg->output_vals_.empty();
          }),
      groups().end());

  // Add group labeling
  int i = 0;
  for (auto it = groups().begin(); it != groups().end(); it++, i++) {
    deDuplicateScalarExprs((*it)->exprs_);
    (*it)->setID(i);
  }

  // TODO: too many things are currently abstracted under the term
  //  finalize. Need to re-structure in a follow up.

  // Finalize connections between segmented groups
  segmented_fusion_->finalize();

  // Resolve all the scalar expressions needed in each group
  for (auto group : segmented_fusion_->groups()) {
    resolveScalarsInGroup(group);
  }

  for (auto group : segmented_fusion_->groups()) {
    revertPrivatizedUpcast(group);
  }

  // Finalize each group, fill in the missing inputs, i.e. tensor dims.
  for (auto g : groups()) {
    g->setSchedulerType(deriveSchedulerType(g));
    g->finalize();
  }
}

GroupDependencyAnalysis* SegmentCandidateFinder::getGroupDependency() {
  if (!group_dependency_) {
    group_dependency_ =
        std::make_unique<GroupDependencyAnalysis>(segmented_fusion_.get());
  }
  return group_dependency_->as<GroupDependencyAnalysis>();
}

std::unique_ptr<HeuristicParams> SegmentedFusion::makeInitialHeuristicParams(
    SegmentedGroup* sg,
    SchedulerRuntimeInfo& runtime_info) {
  // This will be the first time each group is scheduled. So we'd want to
  //  construct the cache data here.
  auto heuristic_data_cache_ptr = std::make_unique<HeuristicDataCache>();
  auto heuristic_data_cache = heuristic_data_cache_ptr.get();
  setCachedHeuristicDataFor(sg, std::move(heuristic_data_cache_ptr));
  return SchedulerEntry::makeSchedulerInstance(sg->schedulerType())
      ->computeHeuristics(
          runtime_info.fusion(), runtime_info, heuristic_data_cache);
}

HeuristicDataCache* SegmentedFusion::getCachedHeuristicDataFor(
    SegmentedGroup* group) {
  auto data_it = heuristic_data_cache_.find(group);
  if (data_it == heuristic_data_cache_.end()) {
    return nullptr;
  }
  return data_it->second.get();
}

void SegmentedFusion::setCachedHeuristicDataFor(
    SegmentedGroup* group,
    std::unique_ptr<HeuristicDataCache> data) {
  NVF_ERROR(!heuristic_data_cache_.count(group));
  heuristic_data_cache_[group] = std::move(data);
}

void SegmentedFusion::validateDisjoint() const {
  FUSER_PERF_SCOPE("SegmentCandidateFinder::validateDisjoint");
  // Make sure it's disjoint. This property is not maintained after
  // the finalization as some of UnaryOp exprs using inputs may be
  // shared between multiple groups.
  std::unordered_set<Expr*> exprs;

  for (auto group : groups()) {
    if (group->merged_ || group->exprs().empty()) {
      continue;
    }

    for (auto expr : group->exprs()) {
      // Allow scalar exprs to exist in multiple groups
      if (ir_utils::isScalarOp(expr)) {
        continue;
      }
      NVF_ERROR(
          exprs.insert(expr).second,
          "Duplicate expression detected: ",
          expr->toString());
    }
  }
}

namespace {

//! A thin traversal class that collects all the tensorviews
//!  that could cast to fp16 or bf16 if they were segmented edges.
//!  The selected values are currently defined as all the
//!  tensorviews that
//!     1. are not complete fusion input/output,
//!     2. have a use chain that ends with a fp16
//!         complete fusion output
//!     3. are fp32 datatype
class ForceHalfAnnotation : public IterVisitor {
 public:
  static std::unordered_set<TensorView*> getFP16AnnotatedSet(Fusion* fusion) {
    ForceHalfAnnotation annotation;
    std::vector<Val*> fp16_outputs;
    auto& cast_to_type = annotation.cast_to_type_;
    auto other_half_type =
        cast_to_type == DataType::Half ? DataType::BFloat16 : DataType::Half;
    std::copy_if(
        fusion->outputs().begin(),
        fusion->outputs().end(),
        std::back_inserter(fp16_outputs),
        [&cast_to_type, &other_half_type](auto* val) {
          auto dtype = val->getDataType().value();
          if (cast_to_type) {
            NVF_ERROR(
                other_half_type != dtype,
                "Mix of BFloat16 and Float16 in the same graph is not supported.");
          }
          return val->template isA<TensorView>() &&
              val->getDataType().has_value() &&
              (val->getDataType().value() == DataType::Half ||
               val->getDataType().value() == DataType::BFloat16);
        });

    annotation.traverseTo(fp16_outputs);
    return annotation.force_fp16_tv_set_;
  }

 private:
  using IterVisitor::handle;

  void handle(TensorView* tv) override {
    auto dtype = tv->getDataType();
    if (dtype.has_value() && dtype.value() == DataType::Float &&
        !tv->isFusionOutput() && !tv->isFusionInput()) {
      force_fp16_tv_set_.insert(tv);
    }
  }

  std::unordered_set<TensorView*> force_fp16_tv_set_;
  std::optional<DataType> cast_to_type_ = std::nullopt;
};

} // namespace

void SegmentedFusion::annotateFP16IntermediateTensors() {
  force_fp16_tv_set_ =
      ForceHalfAnnotation::getFP16AnnotatedSet(complete_fusion_.get());
  for (auto out_tv :
       ir_utils::filterByType<TensorView>(complete_fusion_->outputs())) {
    if (out_tv) {
      auto dtype = out_tv->getDataType().value();
      if (dtype == DataType::Half || dtype == DataType::BFloat16) {
        force_half_precision_type_ = dtype;
      }
    }
  }
}

std::string toString(const SegmentCandidateFinderOptions& segment_options) {
  std::stringstream ss;
  ss << "segmentation phases {\n";
  if (segment_options.run_combine_reductions) {
    ss << "combine reductions\n";
  }
  if (segment_options.run_herrmann_merge) {
    ss << "herrmann merging\n";
  }
  if (segment_options.run_final_merge) {
    ss << "final merging\n";
  }
  ss << "\n}\n";
  return ss.str();
}

} // namespace nvfuser<|MERGE_RESOLUTION|>--- conflicted
+++ resolved
@@ -290,23 +290,6 @@
 
   std::unordered_set<Val*> input_set(input_vals_.begin(), input_vals_.end());
 
-<<<<<<< HEAD
-=======
-// TODO: Reevaluate what's being done in finalize
-void SegmentedGroup::finalize() {
-  // Make sure all inputs and outputs of the group are now in input and output
-  // vals respectively as they will be used to figure out ordering of groups for
-  // the runtime
-
-  for (auto producer_edge : producer_edges) {
-    if (!producer_edge->val->isFusionInput()) {
-      input_vals_.pushBack(producer_edge->val);
-    }
-  }
-
-  std::unordered_set<Val*> input_set(input_vals_.begin(), input_vals_.end());
-
->>>>>>> d780ac1d
   for (auto i : input_vals_) {
     if (auto tv = dynamic_cast<TensorView*>(i)) {
       // We do not need to add scalars which are the extents of already-added
@@ -2122,15 +2105,9 @@
     // Make the new joined node
     auto joined_group = segmented_fusion_->newGroup();
 
-<<<<<<< HEAD
     // Merge input and output vals
     joined_group->input_vals_ =
         group1->input_vals_.computeUnion(group2->input_vals_);
-=======
-    joined_group->input_vals_ =
-        group1->input_vals_.computeUnion(group2->input_vals_);
-
->>>>>>> d780ac1d
     joined_group->output_vals_ =
         group1->output_vals_.computeUnion(group2->output_vals_);
 
@@ -2203,14 +2180,6 @@
   std::unordered_set<SegmentedGroup*> group_set(
       groups_to_merge.begin(), groups_to_merge.end());
 
-<<<<<<< HEAD
-=======
-  // Sets to de-duplicate multiple uses of
-  //  edge values and re-computations of exprs
-  std::unordered_set<Val*> used_edge_vals_set;
-  std::unordered_set<Expr*> exprs_set;
-
->>>>>>> d780ac1d
   // Create new group
   auto joined_group = segmented_fusion_->newGroup();
 
@@ -2220,18 +2189,12 @@
 
   // Merge inputs and outputs from all groups
   for (auto group : groups_to_merge) {
-<<<<<<< HEAD
     joined_group->input_vals_.pushBack(group->input_vals_);
     joined_group->output_vals_.pushBack(group->output_vals_);
   }
 
   // Get all edges that will connect to the new joined group
   auto all_edges = getAllEdges(groups_to_merge);
-=======
-    // Populate complete fusion inputs to the group
-    joined_group->input_vals_.pushBack(group->input_vals_);
-    joined_group->output_vals_.pushBack(group->output_vals_);
->>>>>>> d780ac1d
 
   // Connect all external edges to the new joined group
   for (auto edge : all_edges) {
