--- conflicted
+++ resolved
@@ -94,11 +94,8 @@
   }
 }
 
-<<<<<<< HEAD
-=======
 // Gives the corresponding Val type (e.g., Val* for Expr* and ValGroup for
 // ExprGroup)
->>>>>>> 94253f2c
 template <typename ExprT>
 struct GetValType;
 
