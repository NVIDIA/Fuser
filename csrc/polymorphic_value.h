--- conflicted
+++ resolved
@@ -221,9 +221,6 @@
 
 namespace PolymorphicValue_functions {
 
-<<<<<<< HEAD
-NVF_API std::string toString(const PolymorphicValue& v);
-=======
 inline std::string toString(const PolymorphicValue& v) {
   std::stringstream ss;
   if (v.is<at::Tensor>()) {
@@ -238,7 +235,6 @@
   }
   return ss.str();
 }
->>>>>>> e275d8fa
 
 template <typename T>
 inline bool isNan(const T& a) {
