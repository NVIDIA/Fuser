// clang-format off
/*
 * SPDX-FileCopyrightText: Copyright (c) 2023-present NVIDIA CORPORATION & AFFILIATES.
 * All rights reserved.
 * SPDX-License-Identifier: BSD-3-Clause
 */
// clang-format on
#pragma once

#include <any>
#include <complex>
#include <cstddef>
#include <functional>
#include <numeric>
#include <ostream>
#include <unordered_map>

#include <ATen/ATen.h>

#define DYNAMIC_TYPE_CHECK TORCH_INTERNAL_ASSERT

#include <dynamic_type.h>
#include <macros.h>
#include <opaque_type.h>

namespace nvfuser {

template <typename T>
struct LegacyStruct {
  // Using std::unordered_map<std::string, T> is more convenient and
  // straightforward, but this is not guaranteed to work by C++ standard.
  // See [Incomplete type support in STL]
#if defined(STD_UNORDERED_SET_SUPPORTS_INCOMPLETE_TYPE)

  std::unordered_map<std::string, T> fields;
  LegacyStruct(std::initializer_list<std::pair<const std::string, T>> init)
      : fields(init) {}
#define NVFUSER_MAYBE_STAR

#else

  std::unordered_map<std::string, std::shared_ptr<T>> fields;
  LegacyStruct(std::initializer_list<std::pair<const std::string, T>> init) {
    for (const auto& [key, value] : init) {
      fields[key] = std::make_shared<T>(value);
    }
  }
#define NVFUSER_MAYBE_STAR *

#endif

  LegacyStruct() = default;
  LegacyStruct(const LegacyStruct& other) = default;
  LegacyStruct(LegacyStruct&& other) = default;
  LegacyStruct& operator=(const LegacyStruct& other) = default;
  LegacyStruct& operator=(LegacyStruct&& other) = default;

  const T& operator[](const std::string& key) const {
    return NVFUSER_MAYBE_STAR fields.at(key);
  }

  T& operator[](const std::string& key) {
#if defined(STD_UNORDERED_SET_SUPPORTS_INCOMPLETE_TYPE)
    return fields[key];
#else
    if (fields.find(key) == fields.end()) {
      fields[key] = std::make_shared<T>();
    }
    return *fields.at(key);
#endif
  }

  bool operator==(const LegacyStruct& other) const {
    if (this == &other) {
      return true;
    }
    if (fields.size() != other.fields.size()) {
      return false;
    }
    for (const auto& [key, _] : fields) {
      if (other.fields.find(key) == other.fields.end()) {
        return false;
      }
      if ((*this)[key] != other[key]) {
        return false;
      }
    }
    return true;
  }
};

template <typename T>
inline std::ostream& operator<<(std::ostream& os, const LegacyStruct<T>& s) {
  os << "struct { ";
  bool first = true;
  for (const auto& [key, value] : s.fields) {
    if (!first) {
      os << ", ";
    }
    os << key << " = " << NVFUSER_MAYBE_STAR value;
    first = false;
  }
  os << "}";
  return os;
}

struct DataType;

// Use a single pointer type to represent all pointers, otherwise we would need
// exponential compilation time for all pointer types in PolymorphicValue.
class Pointer {
  std::byte* ptr_;
  int64_t size_;

 public:
  template <typename T>
  Pointer(T* ptr) : ptr_(reinterpret_cast<std::byte*>(ptr)), size_(sizeof(T)) {}

  inline Pointer(void* ptr, DataType dtype);

  int64_t size() const {
    return size_;
  }

  template <typename T>
  explicit operator T*() const {
    return reinterpret_cast<T*>(ptr_);
  }

  Pointer& operator+=(int64_t offset) {
    ptr_ += offset * size_;
    return *this;
  }

  Pointer& operator-=(int64_t offset) {
    ptr_ -= offset * size_;
    return *this;
  }

  Pointer& operator++() {
    ptr_ += size_;
    return *this;
  }

  Pointer& operator--() {
    ptr_ -= size_;
    return *this;
  }

  Pointer operator++(int) {
    Pointer tmp = *this;
    ++*this;
    return tmp;
  }

  Pointer operator--(int) {
    Pointer tmp = *this;
    --*this;
    return tmp;
  }

  Pointer operator+(int64_t offset) const {
    Pointer tmp = *this;
    tmp += offset;
    return tmp;
  }

  Pointer operator-(int64_t offset) const {
    Pointer tmp = *this;
    tmp -= offset;
    return tmp;
  }

  int64_t operator-(const Pointer& other) const {
    TORCH_INTERNAL_ASSERT(size_ == other.size_);
    return (ptr_ - other.ptr_) / (int64_t)size_;
  }

  bool operator==(const Pointer& other) const {
    return ptr_ == other.ptr_;
  }

  bool operator==(std::nullptr_t) const {
    return ptr_ == nullptr;
  }

  bool operator!=(const Pointer& other) const {
    return ptr_ != other.ptr_;
  }

  bool operator!=(std::nullptr_t) const {
    return ptr_ != nullptr;
  }

  bool operator<(const Pointer& other) const {
    return ptr_ < other.ptr_;
  }

  bool operator>(const Pointer& other) const {
    return ptr_ > other.ptr_;
  }

  bool operator<=(const Pointer& other) const {
    return ptr_ <= other.ptr_;
  }

  bool operator>=(const Pointer& other) const {
    return ptr_ >= other.ptr_;
  }

  bool operator!() const {
    return !ptr_;
  }

  explicit operator bool() const {
    return ptr_;
  }

  explicit operator int64_t() const {
    return reinterpret_cast<int64_t>(ptr_);
  }

  explicit operator unsigned() const {
    return (unsigned)(int64_t)(*this);
  }

  explicit operator size_t() const {
    return reinterpret_cast<size_t>(ptr_);
  }
};

inline Pointer operator+(int64_t offset, const Pointer& ptr) {
  return ptr + offset;
}

inline std::ostream& operator<<(std::ostream& os, const Pointer& ptr) {
  os << (void*)ptr;
  return os;
}

<<<<<<< HEAD
struct Struct;
class Accessor;
struct StructType;

class StructHandle {
  std::shared_ptr<Struct> struct_ptr_;

 public:
  StructHandle(std::shared_ptr<Struct> struct_ptr)
      : struct_ptr_(std::move(struct_ptr)) {}
  StructHandle& operator=(std::shared_ptr<Struct> struct_ptr) {
    struct_ptr_ = std::move(struct_ptr);
    return *this;
  }

  StructHandle(const StructHandle& other) = default;
  StructHandle(StructHandle&& other) = default;
  StructHandle& operator=(const StructHandle& other) = default;
  StructHandle& operator=(StructHandle&& other) = default;

  template <typename T>
  bool is() const {
    return std::dynamic_pointer_cast<T>(struct_ptr_) != nullptr;
  }

  template <typename T>
  inline T& as() const {
    return *std::dynamic_pointer_cast<T>(struct_ptr_);
  }

  inline StructType type() const;

  template <typename Ret, typename Class>
  inline std::enable_if_t<std::is_base_of_v<Struct, Class>, Ret&> operator->*(
      Ret Class::*member) const {
    return as<Class>().*member;
  }

  inline Accessor operator->*(const std::string& key) const;
};

using PolymorphicValue = DynamicType<
    Containers<std::vector, LegacyStruct>,
    StructHandle,
=======
using PolymorphicValue = dynamic_type::DynamicType<
    dynamic_type::Containers<std::vector, LegacyStruct>,
>>>>>>> eb5feef1
    Pointer,
    Opaque,
    at::Tensor,
    std::complex<double>,
    double,
    int64_t,
    bool>;

namespace PolymorphicValue_functions {

inline std::string toString(const PolymorphicValue& v) {
  std::stringstream ss;
  if (v.is<at::Tensor>()) {
    const auto& t = v.as<at::Tensor>();
    ss << "Tensor(sizes=" << t.sizes() << ", "
       << "stride=" << t.strides() << ", " << t.dtype() << ", " << t.device()
       << ")";
  } else {
    ss << v;
  }
  return ss.str();
}

inline bool isSame(const PolymorphicValue& a, const PolymorphicValue& b) {
  if (a.type() != b.type()) {
    return false;
  }
  if (a.is<at::Tensor>() && b.is<at::Tensor>()) {
    return (a.as<at::Tensor>().is_same(b.as<at::Tensor>()));
  } else {
    return (a == b);
  }
}

inline PolymorphicValue ceildiv(
    const PolymorphicValue& a,
    const PolymorphicValue& b) {
  if (a.is<int64_t>() && b.is<int64_t>()) {
    auto aa = a.as<int64_t>();
    auto bb = b.as<int64_t>();
    if (bb > 0) {
      return PolymorphicValue((aa + bb - 1) / bb);
    } else {
      return PolymorphicValue((aa + bb + 1) / bb);
    }
  }
  return PolymorphicValue(std::ceil((a / b).as<double>()));
}

inline PolymorphicValue max(
    const PolymorphicValue& a,
    const PolymorphicValue& b) {
  return PolymorphicValue(a > b ? a : b);
}

inline PolymorphicValue min(
    const PolymorphicValue& a,
    const PolymorphicValue& b) {
  return PolymorphicValue(a < b ? a : b);
}

inline PolymorphicValue gcd(
    const PolymorphicValue& a,
    const PolymorphicValue& b) {
  return PolymorphicValue(std::gcd(a.as<int64_t>(), b.as<int64_t>()));
}

inline PolymorphicValue abs(const PolymorphicValue& a) {
  if (a.is<int64_t>()) {
    return PolymorphicValue(std::abs(a.as<int64_t>()));
  }
  if (a.is<double>()) {
    return PolymorphicValue(std::abs(a.as<double>()));
  }
  if (a.is<bool>()) {
    return a;
  }
  if (a.is<std::complex<double>>()) {
    return std::abs(a.as<std::complex<double>>());
  }
  TORCH_INTERNAL_ASSERT(
      false, "PolymorphicValue abs not implemented for ", a.type().name());
}

inline PolymorphicValue erf(const PolymorphicValue& a) {
  if (a.is<at::Tensor>()) {
    return PolymorphicValue(a.as<at::Tensor>().erf());
  }
  TORCH_INTERNAL_ASSERT(
      false, "PolymorphicValue erf not implemented for ", a.type().name());
}

// Convert scalars, vector of scalars, vector of vector of scalars, etc., into
// an at::Tensor. device argument allows for the creation of CPU Scalars.
inline PolymorphicValue toTensor(
    const PolymorphicValue& x,
    at::DeviceType device_type = at::kCUDA,
    int8_t device_index = 0) {
  if (x.is<at::Tensor>()) {
    return x;
  }
  auto options = at::TensorOptions().device(device_type, device_index);
  if (x.is<int64_t>()) {
    return PolymorphicValue(
        at::tensor(x.as<int64_t>(), options.dtype(at::kLong)).squeeze());
  }
  if (x.is<double>()) {
    return PolymorphicValue(
        at::tensor(x.as<double>(), options.dtype(at::kDouble)).squeeze());
  }
  if (x.is<bool>()) {
    return PolymorphicValue(
        at::tensor(x.as<bool>(), options.dtype(at::kBool)).squeeze());
  }
  if (x.is<std::complex<double>>()) {
    return PolymorphicValue(
        at::tensor(
            (c10::complex<double>)x.as<std::complex<double>>(),
            options.dtype(at::kComplexDouble))
            .squeeze());
  }
  if (x.is<std::vector>()) {
    auto vec = x.as<std::vector>();
    std::vector<at::Tensor> tensors;
    tensors.reserve(vec.size());
    for (const auto& elem : vec) {
      tensors.push_back(toTensor(elem).as<at::Tensor>());
    }
    return PolymorphicValue(at::stack(tensors));
  }
  TORCH_INTERNAL_ASSERT(
      false, "PolymorphicValue toTensor not implemented for ", x.type().name());
}

} // namespace PolymorphicValue_functions

} // namespace nvfuser

#include <struct.inl><|MERGE_RESOLUTION|>--- conflicted
+++ resolved
@@ -238,7 +238,6 @@
   return os;
 }
 
-<<<<<<< HEAD
 struct Struct;
 class Accessor;
 struct StructType;
@@ -280,13 +279,9 @@
   inline Accessor operator->*(const std::string& key) const;
 };
 
-using PolymorphicValue = DynamicType<
+using PolymorphicValue = dynamic_type::DynamicType<
     Containers<std::vector, LegacyStruct>,
     StructHandle,
-=======
-using PolymorphicValue = dynamic_type::DynamicType<
-    dynamic_type::Containers<std::vector, LegacyStruct>,
->>>>>>> eb5feef1
     Pointer,
     Opaque,
     at::Tensor,
