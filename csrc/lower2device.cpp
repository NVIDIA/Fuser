// clang-format off
/*
 * SPDX-FileCopyrightText: Copyright (c) 2023-present NVIDIA CORPORATION & AFFILIATES.
 * All rights reserved.
 * SPDX-License-Identifier: BSD-3-Clause
 */
// clang-format on
#include <lower2device.h>

#include <ATen/cuda/CUDAContext.h>
#include <expr_simplifier.h>
#include <fusion.h>
#include <instrumentation.h>
#include <ir_iostream.h>
#include <ir_utils.h>
#include <lower_alias_memory.h>
#include <lower_allocation.h>
#include <lower_divisible_split.h>
#include <lower_double_buffer.h>
#include <lower_expr_sort.h>
#include <lower_fusion_simplifier.h>
#include <lower_index.h>
#include <lower_insert_syncs.h>
#include <lower_instrument.h>
#include <lower_interleaved_loop.h>
#include <lower_loop_rotation.h>
#include <lower_loops.h>
#include <lower_magic_zero.h>
#include <lower_misaligned_vectorization.h>
#include <lower_predicate.h>
#include <lower_predicate_peeling.h>
#include <lower_replace_size.h>
#include <lower_shift.h>
#include <lower_unroll.h>
#include <lower_utils.h>
#include <lower_validation.h>
#include <lower_vectorize_welford.h>
#include <lower_warp_reduce.h>

#include <list>
#include <unordered_map>
#include <unordered_set>

namespace nvfuser {

thread_local GpuLower* active_gpu_lower = nullptr; // NOLINT
namespace {

class KIRCleaner : public OptOutDispatch {
 public:
  //! Remove nop IR nodes
  static std::vector<Expr*> cleanUp(const std::vector<Expr*>& loop_nests) {
    KIRCleaner cleaner;
    std::vector<Expr*> out_loop_nests;
    for (auto loop_nest : loop_nests) {
      cleaner.handle(loop_nest);
      // No need to keep the loop nest if it's determined to be nop
      if (!cleaner.is_nop_) {
        out_loop_nests.push_back(loop_nest);
      }
    }
    return out_loop_nests;
  }

 private:
  using OptOutDispatch::handle;
  void handle(Expr* expr) final {
    if (expr->isA<kir::ForLoop>() || expr->isA<kir::IfThenElse>()) {
      OptOutDispatch::handle(expr);
    } else {
      // Any non-scoping expr is not considered nop
      is_nop_ = false;
    }
  }

  void handle(kir::ForLoop* fl) final {
    auto exprs = fl->body().exprs();
    fl->body().clear();
    for (auto expr : exprs) {
      handle(expr);
      // Add the expr to the loop body only when the expr is not nop
      if (!is_nop_) {
        fl->body().push_back(expr);
      }
    }
    // The loop is nop when no expr exists in the body
    is_nop_ = fl->body().empty();
  }

  void handle(kir::IfThenElse* ite) final {
    const auto conditional = ite->predicate()->value();

    // Visit the then block
    auto then_exprs = ite->thenBody().exprs();
    ite->thenBody().clear();
    if (!conditional->isConst() || conditional->value().value()) {
      for (auto expr : then_exprs) {
        handle(expr);
        if (!is_nop_) {
          ite->thenBody().push_back(expr);
        }
      }
    }

    const bool then_nop = ite->thenBody().empty();

    // Visit the else block
    auto else_exprs = ite->elseBody().exprs();
    ite->elseBody().clear();
    if (!conditional->isConst() || !conditional->value().value()) {
      for (auto expr : else_exprs) {
        handle(expr);
        if (!is_nop_) {
          ite->elseBody().push_back(expr);
        }
      }
    }

    const bool else_nop = ite->elseBody().empty();

    // If the then block is nop but the else is not, invert the
    // conditional and move the exprs in the else block to the then
    // block.
    if (then_nop && !else_nop) {
      Bool* pred = ite->predicate()->value();
      Bool* not_pred = SimplifyingIrBuilder::notExpr(pred)->as<Bool>();
      ite->predicate()->setValue(not_pred);
      for (auto expr : ite->elseBody().exprs()) {
        ite->thenBody().push_back(expr);
      }
      ite->elseBody().clear();
    }

    // This IfThenElse is nop if both the then and else blocks are nop
    is_nop_ = then_nop && else_nop;
  }

 private:
  //! True if the last visited expr is nop
  bool is_nop_ = false;
};

// Convert bar sync to __syncthreads()
class ConvertAlignedBlockSync : kir::IrVisitor {
 public:
  static std::vector<Expr*> run(std::vector<Expr*> exprs) {
    ConvertAlignedBlockSync converter;
    converter.handle(exprs);
    return exprs;
  }

 private:
  using kir::IrVisitor::handle;

  void handle(kir::BlockSync* sync) final {
    // Inspect all the scope expressions
    for (auto expr : scope_exprs_) {
      // If predicates are thread dependent, can not use aligned sync.
      if (auto ite = dynamic_cast<kir::IfThenElse*>(expr)) {
        if (ite->predicate()->hasValue() &&
            getRegisterType(ite->predicate()->value()) ==
                RegisterType::GeneralPurpose) {
          return;
        }
        return;
      } else if (auto fl = dynamic_cast<kir::ForLoop*>(expr)) {
        // If the start, stop, step are not thread dependent
        //  then this for loop should be thread independent.
        if (getRegisterType(fl->start()) == RegisterType::GeneralPurpose ||
            getRegisterType(fl->stop()) == RegisterType::GeneralPurpose ||
            getRegisterType(fl->step()) == RegisterType::GeneralPurpose) {
          return;
        }
      }
    }

    // If all the checks above pass, convert this sync
    //  to aligned sync.
    sync->convertToAligned();
  }
};

std::vector<Expr*> convertAlignedBlockSync(std::vector<Expr*> exprs) {
  return ConvertAlignedBlockSync::run(exprs);
}

} // namespace

void GpuLower::collectPaddedParallelDims() {
  bool can_be_single_warp = true;

  auto warp_size = at::cuda::warp_size();

  auto used_vals = fusion_->usedMathVals();
  for (auto tv : ir_utils::filterByType<TensorView>(used_vals)) {
    for (auto id : tv->domain()->domain()) {
      if (tv->definition()) {
        // TODO: Support GroupedReductionOp
        if (auto reduction = dynamic_cast<ReductionOp*>(tv->definition())) {
          if (ir_utils::getMaybeWarpReductionDim(
                  reduction->out(), reduction->in())
                  .has_value()) {
            warp_pad_info_.has_warp_reduction = true;
          }
        }
      }

      // Check ifi TIDx is padded in this kernel
      if (id->hasPaddingToMultipleOfWarp()) {
        TORCH_INTERNAL_ASSERT(
            id->getParallelType() == ParallelType::TIDx,
            "Padded types supported only on TIDx");
        warp_pad_info_.is_tidx_padded = true;
      }

      // Check all possible bindings of TIDx to see
      //  if TIDx will eventually be bound to a single warp.
      if (id->getParallelType() == ParallelType::TIDx) {
        auto size_after_padding = id->getMaybeSizeAfterPadding();
        bool padding_to_single_warp = size_after_padding.has_value() &&
            size_after_padding.value() == warp_size;

        if (id->extent()->isConstInt() &&
            id->extent()->evaluateInt() > warp_size &&
            !padding_to_single_warp) {
          // If we see any other TIDx binding that's larger than
          //  a warp or unknown, we shouldn't lower warp reduce
          //  to a single warp type.
          can_be_single_warp = false;
          warp_pad_info_.is_tidx_single_warp = false;
        } else if (can_be_single_warp) {
          if (padding_to_single_warp ||
              (id->extent()->isConstInt() &&
               id->extent()->evaluateInt() == warp_size)) {
            warp_pad_info_.is_tidx_single_warp = true;
          }
        }
      }
    }
  }
}

void assignRNGOffset(Fusion* fusion) {
  int counter = 0;
  for (auto expr : fusion->exprs()) {
    if (expr->isA<RNGOp>()) {
      auto rop = expr->as<RNGOp>();
      rop->setRNGOffset(counter++);
    }
  }
}

// Dump expr string if enable lower_verbose
void dumpExprsIfEnabled(
    const std::vector<Expr*>& exprs,
    std::string pass_name,
    bool force_enable = false) {
  auto enabled_by_env = [&pass_name]() {
    if (!isDebugDumpEnabled(DebugDumpOption::LowerVerbose)) {
      return false;
    }
    const auto& args = getDebugDumpArguments(DebugDumpOption::LowerVerbose);
    return (
        args.empty() ||
        std::find(args.begin(), args.end(), pass_name) != args.end());
  };
  if (force_enable || enabled_by_env()) {
    std::cout << "After " << pass_name << ":" << std::endl;
    for (auto exp : exprs) {
      std::cout << exp->toString() << std::endl;
    }
  }
}

void GpuLower::lower(Fusion* fusion) {
  FUSER_PERF_SCOPE("GpuLower::lower");
  TORCH_INTERNAL_ASSERT(fusion != nullptr);
  TORCH_INTERNAL_ASSERT(
      active_gpu_lower == nullptr, "Nested lowering passes are not supported");

  struct LowerGuard {
    LowerGuard(GpuLower* gpu_lower) {
      active_gpu_lower = gpu_lower;
    }
    ~LowerGuard() {
      active_gpu_lower = nullptr;
    }
  } lower_guard(this);

  // Use int64 by default as the kernel index type
  auto kernel_index_type = cparams_.index_type.has_value()
      ? cparams_.index_type.value()
      : PrimDataType::Int;

  // Copy fusion into a new kernel for processing
  kernel_ = std::make_unique<kir::Kernel>(fusion, kernel_index_type);
  // Alias the fusion kernel caries around as a view of itself.
  fusion_ = kernel_.get();

  // Convert tensor views of DataType::Index type to either Int or Int32
  for (auto tv : ir_utils::allTvs(fusion_)) {
    if (tv->dtype() == DataType::Index) {
      tv->resolveIndexDtype();
    }
  }
  assignRNGOffset(fusion_);

  FusionGuard fg(fusion_);
  dumpExprsIfEnabled(fusion_->exprs(), "initialize lowering");

  // prepare for lowering
  validateIr(fusion_);
  dumpExprsIfEnabled(fusion_->exprs(), "validateIr");

  // Checks if any TIDx dim is marked as padded to a warp. Also checks if we can
  // determine the padding is explicitly a single warp.
  collectPaddedParallelDims();
  dumpExprsIfEnabled(fusion_->exprs(), "collectPaddedParallelDims");

  // Replaces integers that are tensor sizes by named scalars as "T0.size[0]"
  replaceSymbolicSizes(fusion_);
  dumpExprsIfEnabled(fusion_->exprs(), "replaceSymbolicSizes");

  // Build what's refered to as the compute at map. This map contains the
  // mappings of all iteration domains across the fusion. There are three types
  // of mappings Permissive, Exact, and Loop, see compute_at_map.h/cpp for more
  // information.
  compute_at_map_ = std::make_shared<ComputeAtMap>(fusion_);

  resolveComputeWith(fusion_);
  dumpExprsIfEnabled(fusion_->exprs(), "resolveComputeWith");

  if (isDebugDumpEnabled(DebugDumpOption::ComputeAtMap)) {
    std::cout << compute_at_map_->toString() << std::endl;
  }
  compute_at_map_->validateAndPropagatePType();
  dumpExprsIfEnabled(fusion_->exprs(), "validateAndPropagatePType");

  // Uses compute_at_map, find all splits that are enforced to be divisible
  divisible_splits_ = getAllDivisibleSplits(fusion_, compute_at_map_.get());
  dumpExprsIfEnabled(fusion_->exprs(), "getAllDivisibleSplits");

  // Used in parallel dimension map
  concretized_broadcast_domains_ =
      std::make_shared<const ConcretizedBroadcastDomains>(fusion_);
  dumpExprsIfEnabled(fusion_->exprs(), "build ConcretizedBroadcastDomains");

  parallelDimensionMap().build(fusion_);
  if (isDebugDumpEnabled(DebugDumpOption::ParallelDimensions)) {
    std::cout << "Parallel dimension map:" << std::endl;
    std::cout << parallel_dimension_map_.toString() << std::endl;
  }
  dumpExprsIfEnabled(fusion_->exprs(), "build parallelDimensionMap");

  // Validate mma data format and compatibility if any on the fusion.
  validateMma(fusion_);
  dumpExprsIfEnabled(fusion_->exprs(), "validateMma");

  // Validate swizzle usage on the fusion schedule.
  validateSwizzle(fusion_);
  dumpExprsIfEnabled(fusion_->exprs(), "validateSwizzle");

  validateResize(fusion_);
  dumpExprsIfEnabled(fusion_->exprs(), "validateResize");

  // Compute thread predicates. Depends on parallel_dimension_map_
  thread_pred_map_.build(fusion_);
  dumpExprsIfEnabled(fusion_->exprs(), "build thread_pred_map_");

  // Fuse cetain patterns of reductions, such as a grid reduction
  // followed by a grid broadcast. Only depends on parallelization and
  // thread predicate map.
  fuseReductionsAndBroadcasts(fusion_);
  dumpExprsIfEnabled(fusion_->exprs(), "fuseReductionsAndBroadcasts");

  // Scan the whole fusion and build mappings about halo extensions of
  // all IterDomains
  halo_info_ = std::make_shared<HaloInfo>(fusion_, compute_at_map_);
  dumpExprsIfEnabled(fusion_->exprs(), "build HaloInfo");

  // Want to run this after parallel map and halo info map are
  // created. vectorized_accesses_ and vectorized_set_info_ are filled.
  validateAndCollectVectorizeInfo(fusion_);
  dumpExprsIfEnabled(fusion_->exprs(), "validateAndCollectVectorizeInfo");

  // Depends on ComputeAtMap and HaloInfo.
  validateAndConvertIterDomainGrouping(fusion_);
  dumpExprsIfEnabled(fusion_->exprs(), "validateAndConvertIterDomainGrouping");

  // Assumes all grouped reductions are convered to
  // GroupedReductionOp, which is done by
  // validateAndConvertIterDomainGrouping
  validateGroupedReductions(fusion_);
  dumpExprsIfEnabled(fusion_->exprs(), "validateGroupedReductions");

  // all of the lookup TVs are fusion inputs
  validateLookupTV(fusion_);
  dumpExprsIfEnabled(fusion_->exprs(), "validateLookupTV");

  // Depends on thread_pred_map_, validates parallelization collects which
  // tensor views need WAR or RAW syncs
  sync_map_ = std::make_shared<const SyncMap>(fusion_);
  if (isDebugDumpEnabled(DebugDumpOption::SyncMap)) {
    std::cout << sync_map_->toString() << std::endl;
  }
  dumpExprsIfEnabled(fusion_->exprs(), "SyncMap");

  partialSplitMap().build(fusion_);
  dumpExprsIfEnabled(fusion_->exprs(), "build partialSplitMap");

  validatePartialSplit(fusion_);
  dumpExprsIfEnabled(fusion_->exprs(), "validatePartialSplit");

  nonDivisibleSplitInfo().build(fusion_);
  dumpExprsIfEnabled(fusion_->exprs(), "build nonDivisibleSplitInfo");

  // Detects all exprssions that don't need predicates. Depends on
  // nonDivisibleSplitInfo.
  pred_elimination_ = std::make_unique<PredicateElimination>(fusion_);
  dumpExprsIfEnabled(fusion_->exprs(), "build predicateElimination");

  doubleBufferInfo().build(fusion_);
  dumpExprsIfEnabled(fusion_->exprs(), "build doubleBufferInfo");

  interleavedLoopInfo().build(fusion_);

  compute_at_map_->allocateIndexVariables();
  dumpExprsIfEnabled(fusion_->exprs(), "allocateIndexVariables");

  addressComputeInfo().build(fusion_);
  dumpExprsIfEnabled(fusion_->exprs(), "addressComputeInfo");

  predicatePeelingInfo().build(fusion_);
  dumpExprsIfEnabled(fusion_->exprs(), "predicatePeelingInfo");

  // Run our passes keeping the lowered expressions and forwarding
  // them

  // Reorder expressions for loop-nest generation respecting computeAt
  // relationships
  const auto exprs_sorted = reorderExprsForComputeAt();
  dumpExprsIfEnabled(exprs_sorted, "reorderExprsForComputeAt");

  // Generate loop-nests and place each expression at its
  // corresponding loop
  const auto exprs_lowered = LoopNestGenerator::loweredExprs(exprs_sorted);
  dumpExprsIfEnabled(exprs_lowered, "LoopNestGenerator");

  // Replace squeezes, Transpose, Shift, Gather, and View ops with
  // unary ops since they're not separately processed in lowering.
  const auto exprs_unary_replaced = unarySetOpInserter(exprs_lowered);
  dumpExprsIfEnabled(exprs_unary_replaced, "unarySetOpInserter");

  // Insert allocations
  const auto exprs_alloced = insertAllocations(exprs_unary_replaced);
  dumpExprsIfEnabled(exprs_alloced, "insertAllocations");

  // Insert read after write smem syncs
  const auto exprs_raw_sync = insertRawThreadSynchronization(exprs_alloced);
  dumpExprsIfEnabled(exprs_raw_sync, "insertRawThreadSynchronization");

  // Reuse memory locations
  const auto exprs_reuse_mem = reuseMemoryAllocations(exprs_raw_sync);
  dumpExprsIfEnabled(exprs_reuse_mem, "reuseMemoryAllocations");

  // Insert SyncThreads at end of for-loop to avoid WAR race condition
  const auto exprs_war_sync = insertWarThreadSynchronization(exprs_reuse_mem);
  dumpExprsIfEnabled(exprs_war_sync, "insertWarThreadSynchronization");

  // Generate address pre-computation if applicable.
  const auto exprs_with_precompute_address =
      preComputeLiftedAddress(exprs_war_sync);

  const auto exprs_double_buffered =
      DoubleBufferPass::run(exprs_with_precompute_address);
  dumpExprsIfEnabled(exprs_double_buffered, "DoubleBufferPass");

<<<<<<< HEAD
  const auto predicate_peeled =
      PredicatePeeling::peelPredicatedLoop(exprs_double_buffered);

  const auto exprs_interleaved =
      interLeaveDoubleBufferUnrolledLoops(predicate_peeled);

  const auto exprs_loop_rotated =
      rotateLoops(exprs_interleaved, fusion_->getLoopRotationParam());
=======
  const auto exprs_loop_rotated = fusion_->hasManaged("loop_rotation")
      ? rotateLoops(
            exprs_double_buffered,
            fusion_->getManaged<LoopRotationParam>("loop_rotation"))
      : exprs_double_buffered;
>>>>>>> c64e5119
  dumpExprsIfEnabled(exprs_loop_rotated, "rotateLoops");

  // This pass inserts predicates as well as branches in the code. Up until now
  // the code is explicitly single shot for loop based. Need to be careful in
  // later passes when doing any kind of insertions in loop nest structure as
  // insertions could be on if then or else instead of directly on a for loop.
  const auto exprs_unrolled_loops =
      UnrollPass::runPass(fusion_, exprs_loop_rotated);
  dumpExprsIfEnabled(exprs_unrolled_loops, "UnrollPass");

  commonScalarMap().initialize(exprs_unrolled_loops);

  const auto exprs_unrolled_mv_loops =
      processMisalignedVectorization(exprs_unrolled_loops);
  dumpExprsIfEnabled(exprs_unrolled_mv_loops, "processMisalignedVectorization");

  const auto exprs_indexed_loops =
      IndexLowering::getIndexedExprs(exprs_unrolled_mv_loops);
  dumpExprsIfEnabled(exprs_indexed_loops, "IndexLowering");

  // TODO: It seems this type of optimization would be far easier to implement
  // on fusion ir than kernel ir. We should likely refactor this to at least run
  // before allocation insertion.
  const auto exprs_with_fused_broadcast = fuseWarpReduce(exprs_indexed_loops);
  dumpExprsIfEnabled(exprs_with_fused_broadcast, "fuseWarpReduce");

  const auto exprs_conditional_loops =
      generateConditionalFromPredicate(exprs_with_fused_broadcast);
  dumpExprsIfEnabled(
      exprs_conditional_loops, "generateConditionalFromPredicate");

  const auto exprs_common_index_allocated =
      allocateCommonScalars(exprs_conditional_loops);
  dumpExprsIfEnabled(exprs_common_index_allocated, "allocateCommonScalars");

  std::vector<Expr*> exprs_welford_vectorized;
  if (!isOptionDisabled(DisableOption::WelfordVectorization)) {
    exprs_welford_vectorized = vectorizeWelford(exprs_common_index_allocated);
    dumpExprsIfEnabled(exprs_welford_vectorized, "vectorizeWelford");
  } else {
    exprs_welford_vectorized = exprs_common_index_allocated;
  }

  std::vector<Expr*> exprs_register_adjusted;
  if (isNvFuserZeroEnabled()) {
    // Insert fake zero updates to make sure nvrtc doesn't blow out register use
    // on index and predicate reuse
    exprs_register_adjusted = insertMagicZero(exprs_welford_vectorized);
    dumpExprsIfEnabled(exprs_register_adjusted, "insertMagicZero");
  } else {
    exprs_register_adjusted = exprs_welford_vectorized;
  }

  const auto exprs_cleaned_up_loops =
      KIRCleaner::cleanUp(exprs_register_adjusted);
  dumpExprsIfEnabled(exprs_cleaned_up_loops, "KIRCleaner");

  const auto exprs_instrumented = instrumentKernel(exprs_cleaned_up_loops);
  dumpExprsIfEnabled(exprs_instrumented, "instrumentKernel");

  const auto exprs_sync_aligned = convertAlignedBlockSync(exprs_instrumented);
  dumpExprsIfEnabled(exprs_sync_aligned, "convertAlignedBlockSync");

  // We now have the lowered expressions, finalize the kernel IR. This function
  // will also copy over some relevant information for code generation from
  // GpuLower.
  kernel_->finalize(exprs_sync_aligned);
}

kir::Kernel* GpuLower::kernel() const {
  TORCH_CHECK(kernel_);
  return kernel_.get();
}

GpuLower* GpuLower::current() {
  TORCH_INTERNAL_ASSERT(
      active_gpu_lower != nullptr, "No active GpuLower available");
  return active_gpu_lower;
}

bool GpuLower::hasCurrent() {
  return active_gpu_lower != nullptr;
}

void GpuLower::propagateExprInfo(const Expr* old_expr, const Expr* new_expr) {
  predicateElimination().propagateRemovalInfo(old_expr, new_expr);
  if (old_expr->isA<kir::Allocate>()) {
    auto alloc_info_it =
        localAllocationInfoMap().find(old_expr->as<kir::Allocate>());
    if (alloc_info_it != localAllocationInfoMap().end()) {
      auto alloc_info =
          std::make_unique<LocalAllocationInfo>(*(alloc_info_it->second));
      localAllocationInfoMap().emplace(
          new_expr->as<kir::Allocate>(), std::move(alloc_info));
    }
  }
}

bool GpuLower::resolveComputeWith(Fusion* fusion) {
  std::vector<Expr*> exprs_sorted;

  bool updated = false;
  for (auto val : fusion->usedMathVals()) {
    auto tv = dynamic_cast<TensorView*>(val);
    if (tv == nullptr) {
      continue;
    }
    if (tv->hasComputeWith()) {
      if (exprs_sorted.empty()) {
        exprs_sorted = reorderExprsForComputeAt();
      }
      if (tv->resolveComputeWith(exprs_sorted)) {
        updated = true;
        compute_at_map_->updateComputeWith(tv);
      }
    }
  }

  return updated;
}

} // namespace nvfuser<|MERGE_RESOLUTION|>--- conflicted
+++ resolved
@@ -475,22 +475,17 @@
       DoubleBufferPass::run(exprs_with_precompute_address);
   dumpExprsIfEnabled(exprs_double_buffered, "DoubleBufferPass");
 
-<<<<<<< HEAD
   const auto predicate_peeled =
       PredicatePeeling::peelPredicatedLoop(exprs_double_buffered);
 
   const auto exprs_interleaved =
       interLeaveDoubleBufferUnrolledLoops(predicate_peeled);
 
-  const auto exprs_loop_rotated =
-      rotateLoops(exprs_interleaved, fusion_->getLoopRotationParam());
-=======
   const auto exprs_loop_rotated = fusion_->hasManaged("loop_rotation")
       ? rotateLoops(
-            exprs_double_buffered,
+            exprs_interleaved,
             fusion_->getManaged<LoopRotationParam>("loop_rotation"))
       : exprs_double_buffered;
->>>>>>> c64e5119
   dumpExprsIfEnabled(exprs_loop_rotated, "rotateLoops");
 
   // This pass inserts predicates as well as branches in the code. Up until now
