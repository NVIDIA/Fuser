--- conflicted
+++ resolved
@@ -863,11 +863,6 @@
       // a / b -> FlattenMul(a, b^(-1))
       auto assoc_comm_op = inv->first;
       auto inv_op = inv->second;
-<<<<<<< HEAD
-      auto inv_rhs = IrBuilder::newScalar(bop->rhs()->dtype());
-      IrBuilder::create<UnaryOp>(inv_op, inv_rhs, bop->rhs());
-      return maybeFlattenedOpOf(assoc_comm_op, {bop->lhs(), inv_rhs});
-=======
       std::vector<Val*> lhs_terms;
       std::vector<Val*> rhs_terms;
       auto collect_terms = [&](Val* operand, std::vector<Val*>& terms) {
@@ -886,7 +881,6 @@
         lhs_terms.emplace_back(inv_term);
       }
       return maybeFlattenedOpOf(assoc_comm_op, std::move(lhs_terms));
->>>>>>> cb5891c7
     }
   } else if (auto fop = dynamic_cast<FlattenedAssocCommOp*>(def)) {
     op = fop->getOpType();
@@ -1752,23 +1746,6 @@
       return fop->input(0);
     }
     if (op == BinaryOpType::Add) { // a + (-a) -> 0
-<<<<<<< HEAD
-      std::vector<std::pair<Val*, Val*>> inv_inputs;
-      for (auto inp : fop->inputs()) {
-        auto def = inp->definition();
-        if (auto inv = dynamic_cast<UnaryOp*>(def)) {
-          if (inv->getUnaryOpType() == UnaryOpType::Neg) {
-            inv_inputs.emplace_back(inp, inv->in());
-          }
-        }
-      }
-      std::unordered_set<Val*> remove;
-      for (auto [orig, inv] : inv_inputs) {
-        for (auto v : fop->inputs()) {
-          if (v->sameAs(inv)) {
-            remove.emplace(v);
-            remove.emplace(orig);
-=======
       std::vector<std::tuple<Val*, Val*, size_t>> inv_inputs;
       for (size_t idx : c10::irange(fop->inputs().size())) {
         auto inp = fop->input(idx);
@@ -1789,25 +1766,16 @@
           if (inp->sameAs(inv)) {
             remove.emplace(idx);
             remove.emplace(idx2);
->>>>>>> cb5891c7
           }
         }
       }
       if (!remove.empty()) {
         std::vector<Val*> new_inputs;
-<<<<<<< HEAD
-        std::copy_if(
-            fop->inputs().begin(),
-            fop->inputs().end(),
-            std::back_inserter(new_inputs),
-            [&](Val* v) { return !remove.count(v); });
-=======
         for (size_t idx : c10::irange(fop->inputs().size())) {
           if (!remove.count(idx)) {
             new_inputs.emplace_back(fop->input(idx));
           }
         }
->>>>>>> cb5891c7
         if (new_inputs.empty()) {
           return value->fusion()->zeroVal(value->dtype());
         } else {
