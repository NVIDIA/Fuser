--- conflicted
+++ resolved
@@ -1305,24 +1305,8 @@
     return true;
   }
   for (const auto& [a, b] : context.getKnownLessThan()) {
-<<<<<<< HEAD
-    if (a->sameAs(x) && b->sameAs(y)) {
-      return true;
-    }
-  }
-  for (const auto& [a, b] : context.getKnownLessThan()) {
-    // x < b & b <= y  -->  x < y
-    if (a->sameAs(x) && lessEqual(b, y, context)) {
-      return true;
-    }
-  }
-  for (const auto& [a, b] : context.getKnownLessEqual()) {
-    // x <= b & b < y  -->  x < y
-    if (a->sameAs(x) && lessThan(b, y, context)) {
-=======
     // x <= a & a < b & b <= y  -->  x < y
     if (lessEqual(x, a, context) && lessEqual(b, y, context)) {
->>>>>>> a583f3e6
       return true;
     }
   }
