--- conflicted
+++ resolved
@@ -1542,8 +1542,15 @@
   return isNonNegative(x, context) && isNonNegative(y, context);
 }
 
-<<<<<<< HEAD
+#define CACHE_AND_RETURN_LT(value)                               \
+  context.less_than_cache_.emplace(std::make_pair(x, y), value); \
+  return value
+
 bool lessThan(Val* x, Val* y, const Context& context, int depth) {
+  auto cache_it = context.less_than_cache_.find({x, y});
+  if (cache_it != context.less_than_cache_.end()) {
+    return cache_it->second;
+  }
   // Max recursion depth of 2 levels was tested to be sufficient transitivity
   // to address the test case in https://github.com/NVIDIA/Fuser/pull/1827. For
   // that test, I observed the following test CPU runtimes (average of ten
@@ -1564,18 +1571,6 @@
     // incrementing, allowing infinite recursion.
     depth++;
   }
-=======
-#define CACHE_AND_RETURN_LT(value)                               \
-  context.less_than_cache_.emplace(std::make_pair(x, y), value); \
-  return value
-
-bool lessThan(Val* x, Val* y, const Context& context) {
-  auto cache_it = context.less_than_cache_.find({x, y});
-  if (cache_it != context.less_than_cache_.end()) {
-    return cache_it->second;
-  }
-
->>>>>>> f483d919
   x = foldConstants(x);
   y = foldConstants(y);
   if (x->value().hasValue() && y->value().hasValue()) {
@@ -1602,7 +1597,6 @@
       CACHE_AND_RETURN_LT(true);
     }
   }
-<<<<<<< HEAD
   if (depth >= max_recursion_depth) {
     // Limit the recursion depth to avoid infinite recursion
     // In practice only a few levels are usually enough transitivity to prove
@@ -1623,10 +1617,7 @@
       return true;
     }
   }
-  return false;
-=======
   CACHE_AND_RETURN_LT(false);
->>>>>>> f483d919
 }
 
 #undef CACHE_AND_RETURN_LT
