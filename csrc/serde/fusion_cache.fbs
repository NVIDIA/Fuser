--- conflicted
+++ resolved
@@ -106,8 +106,8 @@
     TensorSizes,
     VarianceOp,
     VarianceMeanOp,
-    VectorConstantInt,
     VectorInput,
+    VectorLong,
 }
 
 // =====================================================================================
@@ -137,8 +137,8 @@
   Tensor,
   TensorCreation,
   TensorCreationSymbolic,
-  VectorInt,
   VectorInput,
+  VectorLong,
 }
 
 // =====================================================================================
@@ -294,7 +294,6 @@
   dtype: DataType;
 }
 
-<<<<<<< HEAD
 // Data for Input Vector
 table VectorInput {
   size: long;
@@ -302,15 +301,14 @@
 }
 
 // Data for Vector of Constant Int or Long
-table VectorInt {
-  int_vals: [long];
+table VectorLong {
+  value: [long];
   size: long;
   dtype: DataType;
 }
-=======
+
 //
 // =====================================================================================
->>>>>>> 2b3761cd
 
 // The State struct represents each scalar and tensor value.
 // e.g., all input, output and intermediate values in the fusion.
