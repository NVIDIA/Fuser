--- conflicted
+++ resolved
@@ -95,17 +95,9 @@
     ReductionProd,
     ReductionSum,
     ReshapeOp,
-<<<<<<< HEAD
-    ScalarBool,
-    ScalarComplexDouble,
-    ScalarDouble,
-    ScalarInput,
-    ScalarLong,
+    Scalar,
     ShapeOp,
     SizeOp,
-=======
-    Scalar,
->>>>>>> c2f5ec40
     SliceOp,
     SqueezeOp,
     Start,
@@ -136,18 +128,12 @@
   Squeeze,
   Reduction,
   Reshape,
-<<<<<<< HEAD
-  ScalarInput,
+  Scalar,
   Size,
-=======
-  Scalar,
->>>>>>> c2f5ec40
   Tensor,
   TensorCreation,
   TensorCreationSymbolic,
   Vector,
-<<<<<<< HEAD
-=======
 }
 
 // The ArgAbstractData union holds the attribute information for each ArgAbstract.
@@ -156,28 +142,21 @@
   PhiloxCudaState,
   ScalarCpu,
   TensorArg,
->>>>>>> c2f5ec40
 }
 
 // =====================================================================================
 // Basic data tables
 
-<<<<<<< HEAD
 // Data for At
 table At {
   index: long;
 }
 
-// Data for Constant Bool
-table Bool {
-  value: bool;
-=======
 // The State struct represents each scalar and tensor value.
 // e.g., all input, output and intermediate values in the fusion.
 struct State {
   index: int;
   type: StateType;
->>>>>>> c2f5ec40
 }
 
 // Data for Scalar
@@ -197,9 +176,9 @@
   shape : [long];
 }
 
-// Data for Scalar Input
-table ScalarInput {
-  dtype: DataType;
+// Data for Size
+table Size {
+  dim: long;
 }
 
 // =====================================================================================
@@ -240,11 +219,6 @@
   arguments : [ArgAbstract];
   device_index : byte;
   cache_id : ulong;
-}
-
-// Data for Size
-table Size {
-  dim: long;
 }
 
 //
@@ -399,8 +373,6 @@
 // Data for Vector
 table Vector {
   dtype: DataType;
-<<<<<<< HEAD
-=======
 }
 
 // =====================================================================================
@@ -420,7 +392,6 @@
   // Is this kernel being compiled with int32 or int64 indexing. This
   // information is required to resolve DataType::Index
   index_type : DataType;
->>>>>>> c2f5ec40
 }
 
 // Each FusionKernelRuntime represents a concretized, segmented Fusion.
