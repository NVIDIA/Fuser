--- conflicted
+++ resolved
@@ -98,11 +98,8 @@
     ScalarComplexDouble,
     ScalarDouble,
     ScalarInput,
-<<<<<<< HEAD
+    ScalarLong,
     ShapeOp,
-=======
-    ScalarLong,
->>>>>>> 8e983083
     SliceOp,
     SqueezeOp,
     Start,
