// clang-format off
/*
 * SPDX-FileCopyrightText: Copyright (c) 2023-present NVIDIA CORPORATION & AFFILIATES.
 * All rights reserved.
 * SPDX-License-Identifier: BSD-3-Clause
 */
namespace nvfuser.serde;

// This indicates the flatbuffer compatibility. The number will bump up when a
// breaking change is applied to the schema.
file_identifier "NV00";

// =====================================================================================
// Enum definitions

<<<<<<< HEAD
=======
// Datatype enum represents the data type of a Tensor, Scalar, or Function.
enum DataType: int {
    Double = 0,
    Float,
    Half,
    Int,
    Int32,
    Bool,
    BFloat16,
    ComplexFloat,
    ComplexDouble,
    None
}

>>>>>>> a0624cb1
// The StateType enum indicates whether the state object is a Scalar or Tensor.
enum StateType: int {
    Tensor = 0,
    Scalar,
    Vector,
    None,
}

// The Contiguity enum shows whether a tensor dimension is contiguous
// with the dimension to its right.
enum Contiguity: int {
    Strided = 0,
    Contiguous,
    None,
}

// Each RecordFunctor is assigned a RecordType for the hash function.
// Otherwise, the record type is determined via the success of dynamic casting.
// We enumerate the template arguments of a RecordFunctor, so we can specify
// them during deserialization.
enum RecordType: int {
    Base = 0,
    AtOp,
    BatchNormOp,
    BroadcastOp,
    BroadcastInDim,
    CastTv,
    CastVal,
    CatOp,
    End,
    FullOp,
    IotaOp,
    IndexSelectOp,
    TorchGatherOp,
    TakeAlongAxisOp,
    Unary_TV,
    Unary_VAL,
    Binary_TV,
    Binary_VAL,
    Binary_TV_VAL,
    Binary_VAL_TV,
    Ternary_TV,
    Ternary_VAL,
    Ternary_TV_TV_VAL,
    Ternary_TV_VAL_TV,
    Ternary_VAL_TV_TV,
    Ternary_VAL_VAL_TV,
    Ternary_TV_VAL_VAL,
    Ternary_VAL_TV_VAL,
    Ternary_Alpha_TV,
    Ternary_Alpha_VAL,
    Ternary_Alpha_TV_TV_VAL,
    Ternary_Alpha_TV_VAL_TV,
    Ternary_Alpha_VAL_TV_TV,
    Ternary_Alpha_VAL_VAL_TV,
    Ternary_Alpha_TV_VAL_VAL,
    Ternary_Alpha_VAL_TV_VAL,
    OutputTv,
    OutputVal,
    PadOp,
    PermuteOp,
    StrideOrderOp,
    RandomOp,
    ReductionMax,
    ReductionMin,
    ReductionProd,
    ReductionSum,
    ReshapeOp,
    Scalar,
    ShapeOp,
    SizeOp,
    SliceOp,
    SqueezeOp,
    Start,
    Tensor,
    TensorSizes,
    VarianceOp,
    VarianceMeanOp,
    Vector,
}

// =====================================================================================
// Union definitions

// The RecordData hold the attribute information for each Record Functor.
union RecordData {
  At,
  BatchNorm,
  Broadcast,
  BroadcastInDim,
  Dimension,
  Dtype,
  Norm,
  Output,
  Pad,
  Dims,
  Slice,
  Squeeze,
  Reduction,
  Scalar,
  Size,
  Tensor,
  TensorCreation,
  TensorCreationSymbolic,
  Vector,
}

// The PolymorphicValueData union holds the attribute information for each PolymorphicValue.
union PolymorphicValueData {
  Scalar,
  ScalarCpu,
  TensorArg,
}

// =====================================================================================
// Basic data tables

// The State struct represents each scalar and tensor value.
// e.g., all input, output and intermediate values in the fusion.
struct State {
  index: int;
  type: StateType;
}

// Data for Scalar
table Scalar {
  dtype: long;
  has_value: bool;
  value_type: long;
  bool_value: bool;
  long_value: long;
  double_value: double;
  real_value: double;
  imag_value: double;
}

// =====================================================================================
// Tables for PolymorphicValue, ScalarCpu, TensorArg, KernelArgumentHolder used in FusionExecutor.

// The ScalarCpu is represented by a fixed size array of raw bytes.
table ScalarCpu {
  scalar_value: Scalar;
}

// Data of TensorArg.
// The original cpp TensorArg holds real data.
// However, only a metadata tensor is returned upon deserialization.
// The ptr parameter is used to determine vectorization during scheduling.
table TensorArg {
<<<<<<< HEAD
  ptr : ulong;
  sizes : [long];
  strides : [long];
  dtype: long;
=======
  ptr: ulong;
  sizes: [long];
  strides: [long];
  dtype: DataType;
>>>>>>> a0624cb1
}

// This table corresponds with a given PolymorphicValue object.
table PolymorphicValue {
  data: PolymorphicValueData;
}

// This table holds multiple PolymorphicValue objects.
table KernelArgumentHolder {
  arguments: [PolymorphicValue];
  device_index: byte;
  cache_id: ulong;
}

//
// =====================================================================================
// Tables for LaunchParams, GlobalBufferInfo, ExecutorEntry, and TensorShape used in FusionExecutor

// Data representing a tensor shape used in LaunchParam
table TensorShape {
  shape: [long];
}

// This table holds the cached launch parameters for a kernel.
table LaunchParams {
  gdimx: long;
  gdimy: long;
  gdimz: long;
  bdimx: long;
  bdimy: long;
  bdimz: long;
  smem: long;
  output_sizes: [TensorShape];
}

// This table describes the cached global buffers for a kernel.
// The original cpp GlobalBufferInfo contains a TensorView pointer.
// For this table, we represent the pointer with an integer position.
// For output tensors, we use its position in the fusion outputs.
// For intermediate tensors, we use its position in the KernelSummary global_allocations.
table GlobalBufferInfo {
<<<<<<< HEAD
  tv : long = -1;
  sizes : [long];
  strides : [long];
  dtype : long;
  zero_init : bool;
  is_profile_buffer : bool;
  is_fusion_output : bool;
=======
  tv: long = -1;
  sizes: [long];
  strides: [long];
  dtype: DataType;
  zero_init: bool;
  is_profile_buffer: bool;
  is_fusion_output: bool;
>>>>>>> a0624cb1
}

// This table describes the cached ExecutorEntry for a kernel.
table ExecutorEntry {
  init : bool;
  launch_params : LaunchParams;
  outputs : [GlobalBufferInfo];
  intermediates : [GlobalBufferInfo];
}

// =====================================================================================
// RecordData tables for RecordFunctor objects

// Data for AtOpRecord
table At {
  index: long;
}

// Data for BatchNormOpRecord
table BatchNorm {
  training: bool;
  channels_last: bool;
}

// Data for BroadcastOpRecord
table Broadcast {
  broadcast_dims: [bool];
}

// Data for BroadcastInDimOpRecord
table BroadcastInDim {
  output_size: ulong;
  broadcast_dims: [long];
}

// Data for CastOpRecord, ScalarRecord, and IotaOpRecord
table Dtype {
  dtype: long;
}

// Data for TorchGatherOpRecord, TakeAlongAxisOpRecord, and IndexSelectOpRecord
table Dimension {
  dim: long;
}

// Data for NormOpRecord
table Norm {
  axes: [int];
  correction: long;
  keep_dim: bool;
}

// Data for OutputRecord
table Output {
  stride_order: [long];
}

// Data for PadOpRecord
table Pad {
  pad_widths: [long];
}

// Data for DimsOpRecord
table Dims {
  dims: [long];
}

// Data for ReductionOpRecord
table Reduction {
  axes: [int];
  keep_dim: bool;
  dtype: long;
}

// Data for SizeOpRecord
table Size {
  dim: long;
}

// Data for SliceOpRecord
table Slice {
  start_indices: [long];
  end_indices:[long];
  strides: [long];
}

// Data for SqueezeOpRecord
table Squeeze {
  original_shape: [long];
  squeeze_dims: [long];
}

// Data for TensorRecord
table Tensor {
  sizes: [long];
  contiguity: [Contiguity];
  stride_order: [long];
  dtype: long;
  is_cpu: bool;
}

// Data for FullOpRecord
// The shape is defined with constant numbers.
table TensorCreation {
  shape: [long];
  dtype: long;
}

// Data for RandomOpRecord
// The shape is symbolic.
table TensorCreationSymbolic {
  shape: [State];
  dtype: long;
}

// Data for Vector
table Vector {
  dtype: long;
}

// =====================================================================================
//

// Each CudaKernel represents a single, compiled kernel.
table CudaKernel {
  kernel_name: string;
  compile_args: string;
  cubin: [ubyte];
  cubin_filename: string;
  ptx: [ubyte];
  ptx_filename: string;
  // The block size field is used to generate compile arguments.
  // We compare the generated compile args against those stored in this table
  // when deserializing this cuda kernel.
  block_size: long = -1;
}

// Each Fusion Executor maps to a lowered and compiled kernel.
table FusionExecutor {
  device_smem_limit: long;
  block_size_high_water_mark: long;
  maxrregcount_high_water_mark: long;
  warp_size: long;
  heuristic: long;
  fusion_id: long;
  concrete_id: long;
  runtime_id: long;
  group_id: long;
  kernel_code: string;
  executor_entry_lookup_keys: [ulong];
  executor_entry_lookup_values: [ExecutorEntry];
  // Is this kernel being compiled with int32 or int64 indexing?
<<<<<<< HEAD
  index_type : long;
=======
  index_type: DataType;
>>>>>>> a0624cb1
  compiled_kernel: CudaKernel;
}

// Each FusionKernelRuntime represents a concretized, segmented Fusion.
// We store the metadata for the original arguments to segment, schedule, and compile the Fusion at deserialization.
// Each fusion segment is given a FusionExecutor.
// The unscheduled fusion is defined by traversing Trie in FusionCache.
table FusionKernelRuntime {
  fusion_id: long;
  concrete_id: long;
  runtime_id: long;
  args: KernelArgumentHolder;
  executors: [FusionExecutor];
}

// EncodingEntry for InputsIdLookup LRU cache.
struct EncodingEntry {
  id: ulong;
  lru_iter: ulong;
}

// This table is a LRU cache containing input arguments known by the FusionExecutorCache.
table InputsIdLookup {
  max_cache_size: ulong;
  current_id: ulong;
  lru_cache: [string];

  // This field defines map<std::string, EncodingEntry> encoding_lookup
  encoding_lookup_keys: [string];
  encoding_lookup_values: [EncodingEntry];
}

// This table represents a key-value pair in the kernel_runtimes map in FusionExecutorCache.
table KernelRuntimeState {
  device_id: long;
  concrete_id: long;
  has_dynamic_transform_info: bool;
  runtimes: [FusionKernelRuntime];
}

// This table describes the FusionExecutorCache.
// The unscheduled fusion is defined by traversing Trie in FusionCache.
table FusionExecutorCache {
  fusion_id: long;
  inputs_cache: InputsIdLookup;

  // This field represents a map<<size_t, DynamicTransformConcretizationInfo>, vector<FusionKernelRuntime>>.
  // DynamicTransformConcretizationInfo is regenerated during deserialization.
  kernel_runtimes_map: [KernelRuntimeState];

  // This field defines a map<size_t, FusionKernelRuntime> id_to_kernel_runtime.
  kernel_cache_keys: [ulong];
  // indices into kernel_runtime_values
  kernel_cache_values: [ulong];
}

// RecordFunctor represents operations in the Fusion. It is a node in the graph with input and output edges.
// Some operations require storing extra attributes in the RecordData field.
table RecordFunctor {
  args: [State];
  outputs: [State];
  name: string;
  type: RecordType;
  data: RecordData;
}

// The trie node is represents a Node in the trie structure.
// Only the terminal leaf nodes have cached fusions.
table TrieNode {
  record: RecordFunctor;
  children: [ulong];
  fusion_id: ulong;
  visits: ulong;
  is_terminal: bool;
}

// The fusion cache is a prefix tree (trie) of records that caches fusions in
// its leaves. For serialization, we flatten the trie structure using
// breadth-first search.
//
// TODO We skipped these fields required for user-defined schedulers
// * fusion_schedules
// * user_def_input_encodings
table FusionCache {
  max_fusions: ulong;
  structure: [TrieNode];
  terminal_nodes: [ulong];
  auto_gen_schedules: [FusionExecutorCache];
  // static fusion executor counter
  global_fusion_count: long;
}

root_type FusionCache;<|MERGE_RESOLUTION|>--- conflicted
+++ resolved
@@ -13,23 +13,6 @@
 // =====================================================================================
 // Enum definitions
 
-<<<<<<< HEAD
-=======
-// Datatype enum represents the data type of a Tensor, Scalar, or Function.
-enum DataType: int {
-    Double = 0,
-    Float,
-    Half,
-    Int,
-    Int32,
-    Bool,
-    BFloat16,
-    ComplexFloat,
-    ComplexDouble,
-    None
-}
-
->>>>>>> a0624cb1
 // The StateType enum indicates whether the state object is a Scalar or Tensor.
 enum StateType: int {
     Tensor = 0,
@@ -179,17 +162,10 @@
 // However, only a metadata tensor is returned upon deserialization.
 // The ptr parameter is used to determine vectorization during scheduling.
 table TensorArg {
-<<<<<<< HEAD
   ptr : ulong;
   sizes : [long];
   strides : [long];
   dtype: long;
-=======
-  ptr: ulong;
-  sizes: [long];
-  strides: [long];
-  dtype: DataType;
->>>>>>> a0624cb1
 }
 
 // This table corresponds with a given PolymorphicValue object.
@@ -231,7 +207,6 @@
 // For output tensors, we use its position in the fusion outputs.
 // For intermediate tensors, we use its position in the KernelSummary global_allocations.
 table GlobalBufferInfo {
-<<<<<<< HEAD
   tv : long = -1;
   sizes : [long];
   strides : [long];
@@ -239,15 +214,6 @@
   zero_init : bool;
   is_profile_buffer : bool;
   is_fusion_output : bool;
-=======
-  tv: long = -1;
-  sizes: [long];
-  strides: [long];
-  dtype: DataType;
-  zero_init: bool;
-  is_profile_buffer: bool;
-  is_fusion_output: bool;
->>>>>>> a0624cb1
 }
 
 // This table describes the cached ExecutorEntry for a kernel.
@@ -400,11 +366,7 @@
   executor_entry_lookup_keys: [ulong];
   executor_entry_lookup_values: [ExecutorEntry];
   // Is this kernel being compiled with int32 or int64 indexing?
-<<<<<<< HEAD
   index_type : long;
-=======
-  index_type: DataType;
->>>>>>> a0624cb1
   compiled_kernel: CudaKernel;
 }
 
