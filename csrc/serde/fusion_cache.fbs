// clang-format off
/*
 * SPDX-FileCopyrightText: Copyright (c) 2023-present NVIDIA CORPORATION & AFFILIATES.
 * All rights reserved.
 * SPDX-License-Identifier: BSD-3-Clause
 */
namespace nvfuser.serde;

// This indicates the flatbuffer compatibility. The number will bump up when a
// breaking change is applied to the schema.
file_identifier "NV00";

// =====================================================================================
// Enum definitions

// The StateType enum indicates whether the state object is a Scalar or Tensor.
enum StateType: int {
    Tensor = 0,
    Scalar,
    Vector,
    None,
}

// The Contiguity enum shows whether a tensor dimension is contiguous
// with the dimension to its right.
enum Contiguity: int {
    Strided = 0,
    Contiguous,
    None,
}

// Each RecordFunctor is assigned a RecordType for the hash function.
// Otherwise, the record type is determined via the success of dynamic casting.
// We enumerate the template arguments of a RecordFunctor, so we can specify
// them during deserialization.
enum RecordType: int {
    Base = 0,
    AtOp,
    BatchNormOp,
    BroadcastOp,
    BroadcastInDim,
    CastTv,
    CastVal,
    CatOp,
    End,
    FullOp,
    IotaOp,
    IndexSelectOp,
    TorchGatherOp,
    TakeAlongAxisOp,
    Unary_TV,
    Unary_VAL,
    Binary_TV,
    Binary_VAL,
    Binary_TV_VAL,
    Binary_VAL_TV,
    Ternary_TV,
    Ternary_VAL,
    Ternary_TV_TV_VAL,
    Ternary_TV_VAL_TV,
    Ternary_VAL_TV_TV,
    Ternary_VAL_VAL_TV,
    Ternary_TV_VAL_VAL,
    Ternary_VAL_TV_VAL,
    Ternary_Alpha_TV,
    Ternary_Alpha_VAL,
    Ternary_Alpha_TV_TV_VAL,
    Ternary_Alpha_TV_VAL_TV,
    Ternary_Alpha_VAL_TV_TV,
    Ternary_Alpha_VAL_VAL_TV,
    Ternary_Alpha_TV_VAL_VAL,
    Ternary_Alpha_VAL_TV_VAL,
    NormalDistOp,
    OutputTv,
    OutputVal,
    PadOp,
    PermuteOp,
    StrideOrderOp,
    ReductionMax,
    ReductionMin,
    ReductionProd,
    ReductionSum,
    ReshapeOp,
    Scalar,
    ShapeOp,
    SizeOp,
    SliceOp,
    SqueezeOp,
    Start,
    Tensor,
    TensorSizes,
    UniformDistOp,
    VarianceOp,
    VarianceMeanOp,
    Vector,
}

// =====================================================================================
// Union definitions

// The RecordData hold the attribute information for each Record Functor.
union RecordData {
  At,
  BatchNorm,
  Broadcast,
  BroadcastInDim,
  Dimension,
  Dtype,
  Norm,
  Output,
  Pad,
  Dims,
  Slice,
  Squeeze,
  Reduction,
  Scalar,
  Size,
  Tensor,
  TensorCreation,
  TensorCreationSymbolic,
  Vector,
}

// The PolymorphicValueData union holds the attribute information for each PolymorphicValue.
union PolymorphicValueData {
  Scalar,
  ScalarCpu,
  TensorArg,
}

// =====================================================================================
// Basic data tables

// The State struct represents each scalar and tensor value.
// e.g., all input, output and intermediate values in the fusion.
struct State {
  index: int;
  type: StateType;
}

// Data for Scalar
table Scalar {
  dtype: long;
  has_value: bool;
  value_type: long;
  bool_value: bool;
  long_value: long;
  double_value: double;
  real_value: double;
  imag_value: double;
}

// =====================================================================================
// Tables for PolymorphicValue, ScalarCpu, TensorArg, KernelArgumentHolder used in FusionExecutor.

// The ScalarCpu is represented by a fixed size array of raw bytes.
table ScalarCpu {
  scalar_value: Scalar;
}

// Data of TensorArg.
// The original cpp TensorArg holds real data.
// However, only a metadata tensor is returned upon deserialization.
// The ptr parameter is used to determine vectorization during scheduling.
table TensorArg {
  ptr : ulong;
  sizes : [long];
  strides : [long];
  dtype: long;
}

// This table corresponds with a given PolymorphicValue object.
table PolymorphicValue {
  data: PolymorphicValueData;
}

// This table holds multiple PolymorphicValue objects.
table KernelArgumentHolder {
  arguments: [PolymorphicValue];
  device_index: byte;
  cache_id: ulong;
}

//
// =====================================================================================
// Tables for LaunchParams, GlobalBufferInfo, ExecutorEntry, and TensorShape used in FusionExecutor

// Data representing a tensor shape used in LaunchParam
table TensorShape {
  shape: [long];
}

// This table holds the cached launch parameters for a kernel.
table LaunchParams {
  gdimx: long;
  gdimy: long;
  gdimz: long;
  bdimx: long;
  bdimy: long;
  bdimz: long;
  smem: long;
  output_sizes: [TensorShape];
}

// This table describes the cached global buffers for a kernel.
// The original cpp GlobalBufferInfo contains a TensorView pointer.
// For this table, we represent the pointer with an integer position.
// For output tensors, we use its position in the fusion outputs.
// For intermediate tensors, we use its position in the KernelSummary global_allocations.
table GlobalBufferInfo {
  tv : long = -1;
  sizes : [long];
  strides : [long];
  dtype : long;
  zero_init : bool;
  is_profile_buffer : bool;
  is_fusion_output : bool;
}

// This table describes the cached ExecutorEntry for a kernel.
table ExecutorEntry {
  init : bool;
  launch_params : LaunchParams;
  outputs : [GlobalBufferInfo];
  intermediates : [GlobalBufferInfo];
}

// =====================================================================================
// RecordData tables for RecordFunctor objects

// Data for AtOpRecord
table At {
  index: long;
}

// Data for BatchNormOpRecord
table BatchNorm {
  training: bool;
  channels_last: bool;
}

// Data for BroadcastOpRecord
table Broadcast {
  broadcast_dims: [bool];
}

// Data for BroadcastInDimOpRecord
table BroadcastInDim {
  output_size: ulong;
  broadcast_dims: [long];
}

// Data for CastOpRecord, ScalarRecord, and IotaOpRecord
table Dtype {
  dtype: long;
}

// Data for TorchGatherOpRecord, TakeAlongAxisOpRecord, and IndexSelectOpRecord
table Dimension {
  dim: long;
}

// Data for NormOpRecord
table Norm {
  axes: [int];
  correction: long;
  keep_dim: bool;
}

// Data for OutputRecord
table Output {
  stride_order: [long];
}

// Data for PadOpRecord
table Pad {
  pad_widths: [long];
}

// Data for DimsOpRecord
table Dims {
  dims: [long];
}

// Data for ReductionOpRecord
table Reduction {
  axes: [int];
  keep_dim: bool;
  dtype: long;
}

// Data for SizeOpRecord
table Size {
  dim: long;
}

// Data for SliceOpRecord
table Slice {
  start_indices: [long];
  end_indices:[long];
  strides: [long];
}

// Data for SqueezeOpRecord
table Squeeze {
  original_shape: [long];
  squeeze_dims: [long];
}

// Data for TensorRecord
table Tensor {
  sizes: [long];
  contiguity: [Contiguity];
  stride_order: [long];
  dtype: long;
  is_cpu: bool;
}

// Data for FullOpRecord
// The shape is defined with constant numbers.
table TensorCreation {
  shape: [long];
  dtype: long;
}

// Data for RandomDistOpRecord
// The shape is symbolic.
table TensorCreationSymbolic {
<<<<<<< HEAD
  dtype: DataType;
=======
  shape: [State];
  dtype: long;
>>>>>>> 8f98d4b2
}

// Data for Vector
table Vector {
  dtype: long;
}

// =====================================================================================
//

// Each CudaKernel represents a single, compiled kernel.
table CudaKernel {
  kernel_name: string;
  compile_args: string;
  cubin: [ubyte];
  cubin_filename: string;
  ptx: [ubyte];
  ptx_filename: string;
  // The block size field is used to generate compile arguments.
  // We compare the generated compile args against those stored in this table
  // when deserializing this cuda kernel.
  block_size: long = -1;
}

// Each Fusion Executor maps to a lowered and compiled kernel.
table FusionExecutor {
  device_smem_limit: long;
  block_size_high_water_mark: long;
  maxrregcount_high_water_mark: long;
  warp_size: long;
  heuristic: long;
  fusion_id: long;
  concrete_id: long;
  runtime_id: long;
  group_id: long;
  kernel_code: string;
  executor_entry_lookup_keys: [ulong];
  executor_entry_lookup_values: [ExecutorEntry];
  // Is this kernel being compiled with int32 or int64 indexing?
  index_type : long;
  compiled_kernel: CudaKernel;
}

// Each FusionKernelRuntime represents a concretized, segmented Fusion.
// We store the metadata for the original arguments to segment, schedule, and compile the Fusion at deserialization.
// Each fusion segment is given a FusionExecutor.
// The unscheduled fusion is defined by traversing Trie in FusionCache.
table FusionKernelRuntime {
  fusion_id: long;
  concrete_id: long;
  runtime_id: long;
  args: KernelArgumentHolder;
  executors: [FusionExecutor];
}

// EncodingEntry for InputsIdLookup LRU cache.
struct EncodingEntry {
  id: ulong;
  lru_iter: ulong;
}

// This table is a LRU cache containing input arguments known by the FusionExecutorCache.
table InputsIdLookup {
  max_cache_size: ulong;
  current_id: ulong;
  lru_cache: [string];

  // This field defines map<std::string, EncodingEntry> encoding_lookup
  encoding_lookup_keys: [string];
  encoding_lookup_values: [EncodingEntry];
}

// This table represents a key-value pair in the kernel_runtimes map in FusionExecutorCache.
table KernelRuntimeState {
  device_id: long;
  concrete_id: long;
  has_dynamic_transform_info: bool;
  runtimes: [FusionKernelRuntime];
}

// This table describes the FusionExecutorCache.
// The unscheduled fusion is defined by traversing Trie in FusionCache.
table FusionExecutorCache {
  fusion_id: long;
  inputs_cache: InputsIdLookup;

  // This field represents a map<<size_t, DynamicTransformConcretizationInfo>, vector<FusionKernelRuntime>>.
  // DynamicTransformConcretizationInfo is regenerated during deserialization.
  kernel_runtimes_map: [KernelRuntimeState];

  // This field defines a map<size_t, FusionKernelRuntime> id_to_kernel_runtime.
  kernel_cache_keys: [ulong];
  // indices into kernel_runtime_values
  kernel_cache_values: [ulong];
}

// RecordFunctor represents operations in the Fusion. It is a node in the graph with input and output edges.
// Some operations require storing extra attributes in the RecordData field.
table RecordFunctor {
  args: [State];
  outputs: [State];
  name: string;
  type: RecordType;
  data: RecordData;
}

// The trie node is represents a Node in the trie structure.
// Only the terminal leaf nodes have cached fusions.
table TrieNode {
  record: RecordFunctor;
  children: [ulong];
  fusion_id: ulong;
  visits: ulong;
  is_terminal: bool;
}

// The fusion cache is a prefix tree (trie) of records that caches fusions in
// its leaves. For serialization, we flatten the trie structure using
// breadth-first search.
//
// TODO We skipped these fields required for user-defined schedulers
// * fusion_schedules
// * user_def_input_encodings
table FusionCache {
  max_fusions: ulong;
  structure: [TrieNode];
  terminal_nodes: [ulong];
  auto_gen_schedules: [FusionExecutorCache];
  // static fusion executor counter
  global_fusion_count: long;
}

root_type FusionCache;<|MERGE_RESOLUTION|>--- conflicted
+++ resolved
@@ -326,12 +326,7 @@
 // Data for RandomDistOpRecord
 // The shape is symbolic.
 table TensorCreationSymbolic {
-<<<<<<< HEAD
-  dtype: DataType;
-=======
-  shape: [State];
-  dtype: long;
->>>>>>> 8f98d4b2
+  dtype: long;
 }
 
 // Data for Vector
