--- conflicted
+++ resolved
@@ -38,11 +38,7 @@
 
 flatbuffers::Offset<PolymorphicValue> serializePolymorphicValue(
     flatbuffers::FlatBufferBuilder& builder,
-<<<<<<< HEAD
-    nvfuser::PolymorphicValue v);
-=======
     const nvfuser::PolymorphicValue& v);
->>>>>>> 9aa87a2b
 
 flatbuffers::Offset<Scalar> serializeScalarCpu(
     flatbuffers::FlatBufferBuilder& builder,
