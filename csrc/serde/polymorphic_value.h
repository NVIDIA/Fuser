// clang-format off
/*
 * SPDX-FileCopyrightText: Copyright (c) 2023-present NVIDIA CORPORATION & AFFILIATES.
 * All rights reserved.
 * SPDX-License-Identifier: BSD-3-Clause
 */
// clang-format on
#pragma once
#include <exceptions.h>
#include <executor_kernel_arg.h>
#include <ir/container.h>
#include <ir/serde.h>
#include <serde/factory.h>
#include <serde/fusion_cache_generated.h>
#include <visibility.h>
#include <functional>
#include <memory>

namespace nvfuser::serde {

//! The PolymorphicValueFactory class is used to deserialize the flatbuffer
//! PolymorphicValue table. This factory creates Bool, ComplexDouble, Double,
//! Long, CPU Scalar, and CUDA Tensor objects. These arguments are stored in
//! KernelArgumentHolder, which is used to schedule the fusion in
//! FusionKernelRuntime and to run a kernel in FusionExecutor.
class PolymorphicValueFactory
    : public Factory<PolymorphicValue, nvfuser::PolymorphicValue> {
 public:
  PolymorphicValueFactory()
      : Factory((nvfuser::toUnderlying(PolymorphicValueData::MAX) + 1)) {
    registerAllParsers();
  }

 private:
  void registerAllParsers();

  template <typename T>
  std::vector<T> makeArray(const serde::Array* data);

  nvfuser::PolymorphicValue makeArray(const serde::Array* data);
};

nvfuser::PolymorphicValue deserializePolymorphicValue(
    const PolymorphicValue* c);

void deserializeManagedData(
    nvfuser::Fusion* fusion,
    const PolymorphicValue* pv);

void deserializeManagedNamedData(
    nvfuser::Fusion* fusion,
    const std::string& name,
    const PolymorphicValue* pv);

nvfuser::PolymorphicValue makeScalar(const Scalar* c);

flatbuffers::Offset<PolymorphicValue> serializePolymorphicValue(
    flatbuffers::FlatBufferBuilder& builder,
    const IrSerde& container,
    const nvfuser::PolymorphicValue& v);

flatbuffers::Offset<PolymorphicValue> serializeBasicPolymorphicValue(
    flatbuffers::FlatBufferBuilder& builder,
    const nvfuser::PolymorphicValue& v);

flatbuffers::Offset<PolymorphicValue> serializeTensor(
    flatbuffers::FlatBufferBuilder& builder,
    const at::Tensor& tensor);

flatbuffers::Offset<PolymorphicValue> serializeScalarCpu(
    flatbuffers::FlatBufferBuilder& builder,
    const at::Tensor& tensor);

<<<<<<< HEAD
flatbuffers::Offset<PolymorphicValue> serializeScalar(
    flatbuffers::FlatBufferBuilder& builder,
    const nvfuser::PolymorphicValue& v);

flatbuffers::Offset<Scalar> serializeScalarRecord(
=======
NVF_API flatbuffers::Offset<Scalar> serializeScalar(
>>>>>>> 9c220186
    flatbuffers::FlatBufferBuilder& builder,
    const nvfuser::PolymorphicValue& v,
    nvfuser::DataType t);

} // namespace nvfuser::serde<|MERGE_RESOLUTION|>--- conflicted
+++ resolved
@@ -71,15 +71,11 @@
     flatbuffers::FlatBufferBuilder& builder,
     const at::Tensor& tensor);
 
-<<<<<<< HEAD
 flatbuffers::Offset<PolymorphicValue> serializeScalar(
     flatbuffers::FlatBufferBuilder& builder,
     const nvfuser::PolymorphicValue& v);
 
 flatbuffers::Offset<Scalar> serializeScalarRecord(
-=======
-NVF_API flatbuffers::Offset<Scalar> serializeScalar(
->>>>>>> 9c220186
     flatbuffers::FlatBufferBuilder& builder,
     const nvfuser::PolymorphicValue& v,
     nvfuser::DataType t);
