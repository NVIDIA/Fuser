--- conflicted
+++ resolved
@@ -3,143 +3,16 @@
 
 namespace nvfuser::serde {
 
-<<<<<<< HEAD
-serde::UnaryOpType mapToSerdeUnaryOp(nvfuser::UnaryOpType t) {
-  switch (t) {
-    case nvfuser::UnaryOpType::Cast:
-      return serde::UnaryOpType_Cast;
-    case nvfuser::UnaryOpType::Neg:
-      return serde::UnaryOpType_Neg;
-    default:
-      return serde::UnaryOpType_None;
-  }
-}
-
-serde::BinaryOpType mapToSerdeBinaryOp(nvfuser::BinaryOpType t) {
-  switch (t) {
-    case nvfuser::BinaryOpType::Add:
-      return serde::BinaryOpType_Add;
-    case nvfuser::BinaryOpType::CeilDiv:
-      return serde::BinaryOpType_CeilDiv;
-    case nvfuser::BinaryOpType::Div:
-      return serde::BinaryOpType_Div;
-    case nvfuser::BinaryOpType::Mod:
-      return serde::BinaryOpType_Mod;
-    case nvfuser::BinaryOpType::Mul:
-      return serde::BinaryOpType_Mul;
-    case nvfuser::BinaryOpType::Sub:
-      return serde::BinaryOpType_Sub;
-    default:
-      return serde::BinaryOpType_None;
-  }
-}
-
-serde::DataType mapToSerdeDtype(at::ScalarType t) {
-  switch (t) {
-    case at::ScalarType::Bool:
-      return serde::DataType_Bool;
-    case at::ScalarType::Double:
-      return serde::DataType_Double;
-    case at::ScalarType::Float:
-      return serde::DataType_Float;
-    case at::ScalarType::Half:
-      return serde::DataType_Half;
-    case at::ScalarType::BFloat16:
-      return serde::DataType_BFloat16;
-    case at::ScalarType::Long:
-      return serde::DataType_Int;
-    case at::ScalarType::Int:
-      return serde::DataType_Int32;
-    case at::ScalarType::ComplexFloat:
-      return serde::DataType_ComplexFloat;
-    case at::ScalarType::ComplexDouble:
-      return serde::DataType_ComplexDouble;
-    default:
-      return serde::DataType_None;
-  }
-=======
 at::ScalarType mapToAtenDtype(long data_type) {
   return static_cast<at::ScalarType>(data_type);
->>>>>>> 6f95e4ce
 }
 
 nvfuser::DataType mapToDtypeStruct(long data_type) {
   return nvfuser::DataType(mapToNvfuserDtype(data_type));
 }
 
-<<<<<<< HEAD
-serde::DataType mapToSerdeDtype(nvfuser::DataType t) {
-  return mapToSerdeDtype(std::get<PrimDataType>(t.type));
-}
-
-nvfuser::DataType mapToDtypeStruct(serde::DataType t) {
-  return nvfuser::DataType(mapToNvfuserDtype(t));
-}
-
-serde::DataType mapToSerdeDtype(PrimDataType t) {
-  switch (t) {
-    case PrimDataType::Index:
-      return serde::DataType_Index;
-    case PrimDataType::Bool:
-      return serde::DataType_Bool;
-    case PrimDataType::Double:
-      return serde::DataType_Double;
-    case PrimDataType::Float:
-      return serde::DataType_Float;
-    case PrimDataType::Half:
-      return serde::DataType_Half;
-    case PrimDataType::BFloat16:
-      return serde::DataType_BFloat16;
-    case PrimDataType::Int:
-      return serde::DataType_Int;
-    case PrimDataType::Int32:
-      return serde::DataType_Int32;
-    case PrimDataType::ComplexFloat:
-      return serde::DataType_ComplexFloat;
-    case PrimDataType::ComplexDouble:
-      return serde::DataType_ComplexDouble;
-    case PrimDataType::Null:
-      return serde::DataType_None;
-    default:
-      break;
-  }
-  NVF_ERROR(false, "No serde dtype found for nvfuser data type.");
-  return serde::DataType_MAX;
-}
-
-PrimDataType mapToNvfuserDtype(serde::DataType t) {
-  switch (t) {
-    case serde::DataType_Index:
-      return PrimDataType::Index;
-    case serde::DataType_Bool:
-      return PrimDataType::Bool;
-    case serde::DataType_Double:
-      return PrimDataType::Double;
-    case serde::DataType_Float:
-      return PrimDataType::Float;
-    case serde::DataType_Half:
-      return PrimDataType::Half;
-    case serde::DataType_BFloat16:
-      return PrimDataType::BFloat16;
-    case serde::DataType_Int:
-      return PrimDataType::Int;
-    case serde::DataType_Int32:
-      return PrimDataType::Int32;
-    case serde::DataType_ComplexFloat:
-      return PrimDataType::ComplexFloat;
-    case serde::DataType_ComplexDouble:
-      return PrimDataType::ComplexDouble;
-    case serde::DataType_None:
-      return PrimDataType::Null;
-    default:
-      break;
-  }
-  NVF_ERROR(false, "No nvfuser dtype found for serde data type.");
-  return PrimDataType::Null;
-=======
 PrimDataType mapToNvfuserDtype(long data_type) {
   return static_cast<PrimDataType>(data_type);
->>>>>>> 6f95e4ce
 }
 
 std::vector<bool> parseBoolVector(
