// clang-format off
/*
 * SPDX-FileCopyrightText: Copyright (c) 2023-present NVIDIA CORPORATION & AFFILIATES.
 * All rights reserved.
 * SPDX-License-Identifier: BSD-3-Clause
 */
// clang-format on
#include <ATen/EmptyTensor.h>
#include <polymorphic_value.h>
#include <serde/polymorphic_value_serde.h>
#include <serde/utils.h>

namespace nvfuser::serde {

namespace {

nvfuser::PolymorphicValue makeCpuScalarTensor(const ScalarCpu* scalar_cpu) {
  NVF_ERROR(scalar_cpu != nullptr);
  auto scalar = deserializePolymorphicValue(scalar_cpu->scalar_value());
  return nvfuser::PolymorphicValue_functions::toTensor(scalar, at::kCPU);
}

nvfuser::PolymorphicValue getMetaTensorArg(const TensorArg* tensor) {
  NVF_ERROR(tensor != nullptr);
  if (tensor->strides() != nullptr) {
    auto meta_tensor = at::detail::empty_strided_meta(
        parseVector(tensor->sizes()),
        parseVector(tensor->strides()),
        mapToAtenDtype(tensor->dtype()),
        c10::nullopt,
        c10::Device(c10::DeviceType::Meta, 0),
        c10::nullopt);
    return at::Tensor(meta_tensor);
  }
  return at::empty(
      parseVector(tensor->sizes()),
      mapToAtenDtype(tensor->dtype()),
      c10::nullopt,
      c10::Device(c10::DeviceType::Meta, 0),
      c10::nullopt,
      c10::nullopt);
}

} // namespace

nvfuser::PolymorphicValue deserializePolymorphicValue(const Scalar* c) {
  if (!c->has_value()) {
    return {};
  }
  switch (mapToNvfuserDtype(c->value_type())) {
    case PrimDataType::Double: {
      return nvfuser::PolymorphicValue(c->double_value());
    }
    case PrimDataType::Int: {
      return nvfuser::PolymorphicValue(c->long_value());
    }
    case PrimDataType::Bool: {
      return nvfuser::PolymorphicValue(c->bool_value());
    }
    case PrimDataType::ComplexDouble: {
      return nvfuser::PolymorphicValue(
          std::complex<double>(c->real_value(), c->imag_value()));
    }
    default:
<<<<<<< HEAD
      NVF_ERROR(false, "Unable to deserialize Scalar as PolymorphicValue.");
=======
      NVF_ERROR(
          false, "Unable to deserialize serde::Scalar as PolymorphicValue.");
>>>>>>> 2d2a2a47
  }
}

void PolymorphicValueFactory::registerAllParsers() {
  auto deserializeScalar = [](const PolymorphicValue* buffer) {
    return deserializePolymorphicValue(buffer->data_as_Scalar());
  };
  registerParser(PolymorphicValueData::Scalar, deserializeScalar);

  auto deserializeScalarCpu = [](const PolymorphicValue* buffer) {
    return makeCpuScalarTensor(buffer->data_as_ScalarCpu());
  };
  registerParser(PolymorphicValueData::ScalarCpu, deserializeScalarCpu);

  // TODO Encode ptr field which corresponds to the aten tensor's data pointer.
  // It is used during scheduling for vectorization. A meta aten tensor assumes
  // that the pointer address is zero.
  auto deserializeTensorArg = [](const PolymorphicValue* buffer) {
    return getMetaTensorArg(buffer->data_as_TensorArg());
  };
  registerParser(PolymorphicValueData::TensorArg, deserializeTensorArg);
}

flatbuffers::Offset<Scalar> serializeScalarCpu(
    flatbuffers::FlatBufferBuilder& builder,
    const at::Tensor& tensor) {
  NVF_ERROR(
      tensor.is_cpu() && tensor.numel() == 1,
      "Only CPU scalar tensors are supported here.");

  switch (tensor.scalar_type()) {
    case at::ScalarType::Bool: {
      nvfuser::PolymorphicValue pv(*tensor.data_ptr<bool>());
      return serializeScalar(builder, pv, nvfuser::DataType::Bool);
    }
    case at::ScalarType::Double: {
      nvfuser::PolymorphicValue pv(*tensor.data_ptr<double>());
      return serializeScalar(builder, pv, nvfuser::DataType::Double);
    }
    case at::ScalarType::Long: {
      nvfuser::PolymorphicValue pv(*tensor.data_ptr<int64_t>());
      return serializeScalar(builder, pv, nvfuser::DataType::Int);
    }
    case at::ScalarType::ComplexDouble: {
      auto at_complex = *tensor.data_ptr<c10::complex<double>>();
      nvfuser::PolymorphicValue pv((std::complex<double>)at_complex);
      return serializeScalar(builder, pv, nvfuser::DataType::ComplexDouble);
    }
    default:
      NVF_ERROR(false, "Unsupported scalar type.");
  }
}

flatbuffers::Offset<PolymorphicValue> serializePolymorphicValue(
    flatbuffers::FlatBufferBuilder& builder,
    std::shared_ptr<nvfuser::PolymorphicValue> v) {
  NVF_ERROR(!v->is<std::monostate>(), "PolymorphicValue is a std::monostate.");
  NVF_ERROR(
      !v->is<StructHandle>(),
      "Serialization of arbitrary struct is not implemented.");
  NVF_ERROR(
      !v->is<nvfuser::Opaque>(),
      "Serialization of arbitrary opaque value is not implemented.");
  NVF_ERROR(
      !v->is<nvfuser::Pointer>(), "Serialization of pointer is not allowed.");
  NVF_ERROR(
      !v->is<std::vector>(), "Serialization of vector is not implemented.");

  if (v->is<at::Tensor>()) {
    const auto& tensor = v->as<at::Tensor>();

    if (tensor.is_cpu() && tensor.numel() == 1) {
      // CPU Scalar
      auto fb_scalar_data = serializeScalarCpu(builder, tensor);
      auto data = CreateScalarCpu(builder, fb_scalar_data);
      return CreatePolymorphicValue(
          builder, PolymorphicValueData::ScalarCpu, data.Union());
    } else {
      // GPU Tensor
      // Convert IntArrayRef to std::vector for flatbuffer compatibility
      std::vector<int64_t> sizes_fb;
      sizes_fb.reserve(tensor.ndimension());
      for (auto dim : c10::irange(tensor.ndimension())) {
        sizes_fb.push_back(tensor.size(dim));
      }

      // Convert IntArrayRef to std::vector for flatbuffer compatibility
      std::vector<int64_t> strides_fb;
      strides_fb.reserve(tensor.ndimension());
      for (auto dim : c10::irange(tensor.ndimension())) {
        strides_fb.push_back(tensor.stride(dim));
      }

      auto data = CreateTensorArg(
          builder,
          (size_t)tensor.data_ptr(),
          builder.CreateVector(sizes_fb),
          builder.CreateVector(strides_fb),
          nvfuser::toUnderlying(tensor.scalar_type()));
      return CreatePolymorphicValue(
          builder, PolymorphicValueData::TensorArg, data.Union());
    }
  } else {
    auto data = serializeScalar(builder, *v, getDataType(*v));
    return CreatePolymorphicValue(
        builder, PolymorphicValueData::Scalar, data.Union());
  }
}

flatbuffers::Offset<Scalar> serializeScalar(
    flatbuffers::FlatBufferBuilder& builder,
    const nvfuser::PolymorphicValue& v,
    nvfuser::DataType t) {
  ScalarBuilder builder_(builder);
  builder_.add_dtype(toUnderlying(std::get<PrimDataType>(t.type)));
  if (v.is<std::monostate>()) {
    builder_.add_has_value(false);
    return builder_.Finish();
  } else if (v.is<double>()) {
    builder_.add_has_value(true);
    builder_.add_value_type(toUnderlying(PrimDataType::Double));
    builder_.add_double_value(v.as<double>());
    return builder_.Finish();
  } else if (v.is<int64_t>()) {
    builder_.add_has_value(true);
    builder_.add_value_type(toUnderlying(PrimDataType::Int));
    builder_.add_long_value(v.as<int64_t>());
    return builder_.Finish();
  } else if (v.is<bool>()) {
    builder_.add_has_value(true);
    builder_.add_value_type(toUnderlying(PrimDataType::Bool));
    builder_.add_bool_value(v.as<bool>());
    return builder_.Finish();
  } else if (v.is<std::complex<double>>()) {
    builder_.add_has_value(true);
    auto c = v.as<std::complex<double>>();
    builder_.add_value_type(toUnderlying(PrimDataType::ComplexDouble));
    builder_.add_real_value(std::real(c));
    builder_.add_imag_value(std::imag(c));
    return builder_.Finish();
  }
  NVF_ERROR(false, "Unable to convert ", v.type().name(), " to Scalar.");
}

} // namespace nvfuser::serde<|MERGE_RESOLUTION|>--- conflicted
+++ resolved
@@ -62,12 +62,8 @@
           std::complex<double>(c->real_value(), c->imag_value()));
     }
     default:
-<<<<<<< HEAD
-      NVF_ERROR(false, "Unable to deserialize Scalar as PolymorphicValue.");
-=======
       NVF_ERROR(
           false, "Unable to deserialize serde::Scalar as PolymorphicValue.");
->>>>>>> 2d2a2a47
   }
 }
 
