--- conflicted
+++ resolved
@@ -118,11 +118,7 @@
 
 flatbuffers::Offset<PolymorphicValue> serializePolymorphicValue(
     flatbuffers::FlatBufferBuilder& builder,
-<<<<<<< HEAD
-    nvfuser::PolymorphicValue v) {
-=======
     const nvfuser::PolymorphicValue& v) {
->>>>>>> 9aa87a2b
   NVF_ERROR(!v.is<std::monostate>(), "PolymorphicValue is a std::monostate.");
   NVF_ERROR(
       !v.is<StructHandle>(),
