--- conflicted
+++ resolved
@@ -14,21 +14,6 @@
 // Forward definition for RecordFunctor
 struct RecordFunctor;
 
-<<<<<<< HEAD
-//! A function to map the nvfuser dtype to the corresponding serde dtype
-serde::DataType mapToSerdeDtype(PrimDataType t);
-
-//! A function to map the serde dtype to its corresponding nvfuser dtype
-PrimDataType mapToNvfuserDtype(serde::DataType t);
-
-//! A function to map the nvFuser dtype to a serde ScalarRecord Type
-serde::RecordType mapToSerdeScalarRecordType(PrimDataType t);
-
-//! A function to map the nvFuser dtype to a serde VectorRecord Type
-serde::RecordType mapToSerdeVectorRecordType(PrimDataType t);
-
-=======
->>>>>>> 2b3761cd
 // OpRecord Function Signatures
 // ========================================================================
 // Unary Functions
