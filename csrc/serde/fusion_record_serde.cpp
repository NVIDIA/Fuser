--- conflicted
+++ resolved
@@ -489,33 +489,25 @@
   };
   registerParser(RecordType::StrideOrderOp, deserializeStrideOrderRecord);
 
-<<<<<<< HEAD
-  auto deserializeNormalDistRecord = [](const serde::RecordFunctor* buffer) {
-=======
-  auto deserializeRandomRecord = [](const RecordFunctor* buffer) {
->>>>>>> 0ff692b8
+  auto deserializeNormalDistRecord = [](const RecordFunctor* buffer) {
     auto data = buffer->data_as_TensorCreationSymbolic();
     return new python_frontend::RandomDistOpRecord<
-        serde::RecordType_NormalDistOp>(
+        RecordType::NormalDistOp>(
         parseStateArgs(buffer->args()),
         parseStateArgs(buffer->outputs()),
         mapToNvfuserDtype(data->dtype()));
   };
-  registerParser(serde::RecordType_NormalDistOp, deserializeNormalDistRecord);
-
-  auto deserializeUniformDistRecord = [](const serde::RecordFunctor* buffer) {
+  registerParser(RecordType::NormalDistOp, deserializeNormalDistRecord);
+
+  auto deserializeUniformDistRecord = [](const RecordFunctor* buffer) {
     auto data = buffer->data_as_TensorCreationSymbolic();
     return new python_frontend::RandomDistOpRecord<
-        serde::RecordType_UniformDistOp>(
+        RecordType::UniformDistOp>(
         parseStateArgs(buffer->args()),
         parseStateArgs(buffer->outputs()),
         mapToNvfuserDtype(data->dtype()));
   };
-<<<<<<< HEAD
-  registerParser(serde::RecordType_UniformDistOp, deserializeUniformDistRecord);
-=======
-  registerParser(RecordType::RandomOp, deserializeRandomRecord);
->>>>>>> 0ff692b8
+  registerParser(RecordType::UniformDistOp, deserializeUniformDistRecord);
 
   auto deserializeReshapeRecord = [](const RecordFunctor* buffer) {
     return new python_frontend::ReshapeOpRecord(
