// clang-format off
/*
 * SPDX-FileCopyrightText: Copyright (c) 2023-present NVIDIA CORPORATION & AFFILIATES.
 * All rights reserved.
 * SPDX-License-Identifier: BSD-3-Clause
 */
// clang-format on
#pragma once

#include <exceptions.h>

#include <algorithm>
#include <initializer_list>
#include <unordered_map>
#include <unordered_set>
#include <vector>

// For printing of the set when using a Statement as the type for the set
#include <ir/base_nodes.h>

namespace nvfuser {

namespace {

template <typename T>
std::string abstractToString(T* ptr) {
  return ptr->toString();
}

template <typename T>
std::string abstractToString(T ref) {
  return ref.toString();
}

} // namespace

// Vector like class that will prevent adding duplicate entries by also
// maintaing a set
//
// TODO: Can we support std::back_inserter with this class?
template <typename T, typename Hash = std::hash<T>>
class VectorOfUniqueEntries {
 public:
  // Naming not following our conventions but using the same name as
  // std::vector makes it more convenient when we want to use this
  // class as if it's like std::vector
  using value_type = T;

  VectorOfUniqueEntries() = default;

  VectorOfUniqueEntries(const std::initializer_list<T>& initializer)
      : VectorOfUniqueEntries(initializer.begin(), initializer.end()) {}

  VectorOfUniqueEntries(const VectorOfUniqueEntries& other) = default;

  VectorOfUniqueEntries& operator=(const VectorOfUniqueEntries& other) =
      default;

  template <class InputIt>
  VectorOfUniqueEntries(InputIt first, InputIt last) {
    pushBack(first, last);
  }

  template <class Container>
  VectorOfUniqueEntries(const Container& container)
      : VectorOfUniqueEntries(container.begin(), container.end()) {}

  template <class InputIt>
  void pushBack(InputIt first, InputIt last) {
    while (first != last) {
      pushBack(*first++);
    }
  }

  // Returns if a node was actually added
  bool pushBack(T entry) {
    if (set_.emplace(entry).second) {
      vector_.push_back(entry);
      return true;
    }
    return false;
  }

  // Returns if a node was actually added
  bool pushFront(T entry) {
    if (set_.emplace(entry).second) {
      vector_.insert(vector_.begin(), entry);
      return true;
    }
    return false;
  }

  // Returns true if any node was added
  bool pushBack(const VectorOfUniqueEntries<T, Hash>& other) {
    return pushBack(other.vector());
  }

  // Returns true if any node was added
<<<<<<< HEAD
  template <
      typename VectorOfUniqueEntriesType,
      typename VectorOfUniqueEntriesHash>
  bool pushBack(const VectorOfUniqueEntries<
                VectorOfUniqueEntriesType,
                VectorOfUniqueEntriesHash>& other) {
    return pushBack(other.vector());
  }

  // Returns if any node was added
=======
>>>>>>> 90ba05f8
  template <typename OtherType>
  bool pushBack(const std::vector<OtherType>& other) {
    bool any_added = false;
    for (const auto& entry : other) {
      auto added = pushBack(entry);
      any_added = any_added || added;
    }
    return any_added;
  }

  // Returns a new VectorOfUniqueEntries with entries that are in both this and
  // other, order is preserved as this.
  VectorOfUniqueEntries<T, Hash> computeIntersect(
      const VectorOfUniqueEntries<T, Hash>& other) const {
    VectorOfUniqueEntries<T, Hash> intersection;
    for (const auto& entry : vector()) {
      if (other.has(entry)) {
        intersection.pushBack(entry);
      }
    }
    return intersection;
  }

  // Returns a new VectorOfUniqueEntries with entries that are in this but not
  // in other.
  VectorOfUniqueEntries<T, Hash> computeSubtract(
      const VectorOfUniqueEntries<T, Hash>& other) const {
    VectorOfUniqueEntries<T, Hash> subtraction;
    for (const auto& entry : vector()) {
      if (!other.has(entry)) {
        subtraction.pushBack(entry);
      }
    }
    return subtraction;
  }

  // Returns a new VectorOfUniqueEntries with entries that are either in this or
  // other.
  VectorOfUniqueEntries<T, Hash> computeUnion(
      const VectorOfUniqueEntries<T, Hash>& other) const {
    VectorOfUniqueEntries<T, Hash> union_(*this);
    for (const auto& entry : other.vector()) {
      union_.pushBack(entry);
    }
    return union_;
  }

  // Returns a const vector useful for iterating on
  const std::vector<T>& vector() const {
    return vector_;
  }

  const std::unordered_set<T>& set() const {
    return set_;
  }

  // Returns first element in vector
  T front() const {
#ifndef NDEBUG
    NVF_ERROR(!empty());
#endif // NDEBUG
    return vector_.front();
  }

  // Returns last element in vector
  T back() const {
#ifndef NDEBUG
    NVF_ERROR(!empty());
#endif // NDEBUG
    return vector_.back();
  }

  // Remove and returns the last element in vector
  T popBack() {
#ifndef NDEBUG
    NVF_ERROR(!empty());
#endif // NDEBUG
    T v = vector_.back();
    set_.erase(v);
    vector_.pop_back();
    return v;
  }

  // Remove and returns the last element in vector
  T popFront() {
    T v = vector_.front();
    set_.erase(v);
    vector_.erase(vector_.begin());
    return v;
  }

  // Returns if this container is empty
  bool empty() const {
    return vector_.empty();
  }

  void clear() {
    vector_.clear();
    set_.clear();
  }

  // Returns the number of elements in this container
  int64_t size() const {
    return vector_.size();
  }

  // Returns if entry is in this vector
  bool has(T entry) const {
    return set_.find(entry) != set_.end();
  }

  // Erase given entry from the containers if
  //  there is a match.
  void erase(T entry) {
    vector_.erase(
        std::remove_if(
            vector_.begin(),
            vector_.end(),
            [entry](T val) { return val == entry; }),
        vector_.end());

    set_.erase(entry);
  }

  // Insert elements at the end of the container.
  template <typename InputIt>
  void insert(InputIt begin, InputIt end) {
    for (auto it = begin; it != end; it++) {
      pushBack(*it);
    }
  }

  // Returns iterator pointing to the beginning of vector container
  typename std::vector<T>::const_iterator begin() const {
    return vector().begin();
  }

  // Returns iterator pointing to the end of vector container
  typename std::vector<T>::const_iterator end() const {
    return vector().end();
  }

  // Returns iterator pointing to the beginning of vector container
  typename std::vector<T>::iterator begin() {
    return vector_.begin();
  }

  // Returns iterator pointing to the end of vector container
  typename std::vector<T>::iterator end() {
    return vector_.end();
  }

  auto rbegin() const {
    return vector().rbegin();
  }

  auto rend() const {
    return vector().rend();
  }

  auto rbegin() {
    return vector_.begin();
  }

  auto rend() {
    return vector_.end();
  }

  T& at(int64_t pos) {
    return vector_.at(pos);
  }

  const T& at(int64_t pos) const {
    return vector_.at(pos);
  }

  std::string toString() const {
    std::stringstream ss;
    ss << "{ ";
    for (const auto& entry : vector()) {
      ss << abstractToString(entry);
      if (entry != vector().back()) {
        ss << "; ";
      }
    }
    ss << " }";
    return ss.str();
  }

 private:
  std::vector<T> vector_;
  std::unordered_set<T, Hash> set_;
};

//! Container class DisjointSet models equivalence relationships
//!
//! Each instance of this class keeps equivalence sets
//! DisjointSet::mapEntries(a,b) makes the full set of a and b equivalent
//! DisjointSet::*AreMapped(a,b) checks if a and b belong to the same disjoint
//! set
template <typename T, typename Hash = std::hash<T>>
class DisjointSets {
 public:
  using DisjointSetMap = std::
      unordered_map<T, std::shared_ptr<VectorOfUniqueEntries<T, Hash>>, Hash>;

  DisjointSets() = default;

  DisjointSets(const DisjointSets<T, Hash>& other);

  DisjointSets(DisjointSets<T, Hash>&& other) = default;

  DisjointSets<T, Hash>& operator=(const DisjointSets<T, Hash>& other);

  DisjointSets<T, Hash>& operator=(DisjointSets<T, Hash>&& other) = default;

  friend void swap(DisjointSets<T, Hash>& sets1, DisjointSets<T, Hash>& sets2) {
    using std::swap;
    swap(sets1.disjoint_sets_, sets2.disjoint_sets_);
    swap(sets1.disjoint_set_maps_, sets2.disjoint_set_maps_);
  }

  // Warning: returned values should never be modified. This accessor isn't
  // strictly safe as VectorOfUniqueEntries is not returned as a const.
  const DisjointSetMap& disjointSetMap() const {
    return disjoint_set_maps_;
  }

  // Warning: returned values should never be modified. This accessor isn't
  // strictly safe as VectorOfUniqueEntries is not returned as a const.
  const std::vector<std::shared_ptr<VectorOfUniqueEntries<T, Hash>>>&
  disjointSets() const {
    return disjoint_sets_;
  }

  // Return the entire disjoint set of provided entry
  const VectorOfUniqueEntries<T, Hash>& getDisjointSetOf(T entry) const {
    auto set_it = disjoint_set_maps_.find(entry);
    NVF_ERROR(
        set_it != disjoint_set_maps_.end(),
        "Could not find entry for ",
        entry->toString());
    return *(set_it->second);
  }

  // Initializes a new set for provided entry
  std::pair<typename DisjointSetMap::iterator, bool> initializeSet(T entry) {
    auto disjoint_set_maps_it = disjoint_set_maps_.find(entry);
    if (disjoint_set_maps_it != disjoint_set_maps_.end()) {
      return std::make_pair(disjoint_set_maps_it, false);
    }

    disjoint_sets_.push_back(
        std::make_shared<VectorOfUniqueEntries<T, Hash>>());
    disjoint_sets_.back()->pushBack(entry);
    return disjoint_set_maps_.emplace(
        std::make_pair(entry, disjoint_sets_.back()));
  }

  // Adds all of the disjoint set belonging to entry1 to the disjoint set
  // belonging to entry0, maps all entries of disjoint set belonging to entry1
  // to entry0, removes original disjoint set belonging to entry1.
  void mapEntries(T entry0, T entry1) {
    auto set_it_0 = disjoint_set_maps_.find(entry0);
    auto set_it_1 = disjoint_set_maps_.find(entry1);

    auto set_0_found = set_it_0 != disjoint_set_maps_.end();
    auto set_1_found = set_it_1 != disjoint_set_maps_.end();

    // Sets already joined
    if (set_0_found && set_1_found && set_it_0->second == set_it_1->second) {
      return;
    }

    // Make and map new set
    disjoint_sets_.push_back(
        std::make_shared<VectorOfUniqueEntries<T, Hash>>());
    auto new_set = disjoint_sets_.back();

    // Add an entry to new_set along with the other entries previously
    // grouped together with the entry. The existing set is erased.
    auto mergeSets = [this](const T& entry, auto& new_set) {
      if (auto it = disjoint_set_maps_.find(entry);
          it != disjoint_set_maps_.end()) {
        auto existing_set = it->second;
        for (const auto& existing_entry : *existing_set) {
          new_set->pushBack(existing_entry);
          disjoint_set_maps_[existing_entry] = new_set;
        }
        disjoint_sets_.erase(std::find(
            disjoint_sets_.begin(), disjoint_sets_.end(), existing_set));
      } else {
        new_set->pushBack(entry);
        disjoint_set_maps_[entry] = new_set;
      }
    };

    mergeSets(entry0, new_set);

    // This should be after we enter a new set in case it doesn't exist.
    if (entry0 == entry1) {
      return;
    }

    mergeSets(entry1, new_set);
  }

  // Will assert if provided entry0 is not in any disjoint set, otherwise
  // returns if entry0 and entry1 are in the same disjoint set.
  bool strictAreMapped(T entry0, T entry1) const {
    auto entry_it = disjointSetMap().find(entry0);
    NVF_ERROR(
        entry_it != disjointSetMap().end(),
        "Strict mapping failed on element: ",
        abstractToString(entry0),
        " either an error occurred, or non strict mapping should have been used.",
        " ",
        entry0->name());
    return entry_it->second->has(entry1);
  }

  // If entry0 doesn't have a disjoint set returns false, otherwise returns if
  // entry0 and entry1 are in the same disjoint set.
  bool permissiveAreMapped(T entry0, T entry1) const {
    auto entry_it = disjointSetMap().find(entry0);
    if (entry_it == disjointSetMap().end()) {
      return false;
    }
    return entry_it->second->has(entry1);
  }

  // Returns if a set exists with provided entry
  bool mappingExists(T entry) const {
    return disjoint_set_maps_.find(entry) != disjoint_set_maps_.end();
  }

  // Erases element if it exists in the disjoint set. Returns true if element
  // found.
  bool erase(T entry) {
    auto entry_it = disjoint_set_maps_.find(entry);
    if (entry_it == disjoint_set_maps_.end()) {
      return false;
    }

    auto set = entry_it->second;
    if (set->size() == 1) {
      NVF_ERROR(
          set->front() == entry,
          "Disjoint set container found to be in inconsistent state.");
      disjoint_set_maps_.erase(entry);
      disjoint_sets_.erase(
          std::find(disjoint_sets_.begin(), disjoint_sets_.end(), set));
    } else {
      disjoint_set_maps_.erase(entry);
      set->erase(entry);
    }

    return true;
  }

  // Returns a deterministic list of all entries that have been added to any
  // disjoint set.
  //
  // Warning: constructed on every call, consider caching result.
  VectorOfUniqueEntries<T, Hash> getAllElements() const {
    VectorOfUniqueEntries<T, Hash> all_elements;
    for (auto set : disjoint_sets_) {
      for (auto entry : set->vector()) {
        all_elements.pushBack(entry);
      }
    }
    return all_elements;
  }

  // Completely clears all disjoint sets
  void clear() {
    disjoint_set_maps_.clear();
    disjoint_sets_.clear();
  }

  std::string toString() const {
    std::stringstream ss;
    ss << "disjoint sets{\n";
    const std::string sep("  ");
    for (auto s_ptr : disjoint_sets_) {
      auto& set = *s_ptr;
      ss << sep << abstractToString(set) << "\n";
    }
    ss << "}";
    return ss.str();
  }

  auto size() const {
    return disjoint_sets_.size();
  }

 private:
  // Disjoint sets
  DisjointSetMap disjoint_set_maps_;

  // Keep a list of disjoint_sets that's deterministic to iterate over
  //
  // TODO: Should this just be a
  // VectorOfUniqueEntries<std::shared_ptr<VectorOfUniqueEntries ?
  std::vector<std::shared_ptr<VectorOfUniqueEntries<T, Hash>>> disjoint_sets_;
};

template <typename T, typename Hash>
DisjointSets<T, Hash>::DisjointSets(const DisjointSets<T, Hash>& other) {
  std::unordered_map<std::shared_ptr<VectorOfUniqueEntries<T, Hash>>, int>
      ptr_map;

  // Deep copy the vector of the disjoint sets, keeping the same
  // ordering of the sets.
  for (const auto& other_set : other.disjoint_sets_) {
    auto new_set = std::make_shared<VectorOfUniqueEntries<T, Hash>>(*other_set);
    int new_set_index = disjoint_sets_.size();
    disjoint_sets_.emplace_back(new_set);
    NVF_ERROR(
        ptr_map.emplace(other_set, new_set_index).second,
        "Duplicated set found: ",
        other_set->toString());
  }

  // Copy the mappings using the new sets
  for (const auto& kv : other.disjoint_set_maps_) {
    const auto key = kv.first;
    const auto new_set_index = ptr_map.at(kv.second);
    disjoint_set_maps_.emplace(key, disjoint_sets_.at(new_set_index));
  }
}

template <typename T, typename Hash>
DisjointSets<T, Hash>& DisjointSets<T, Hash>::operator=(
    const DisjointSets<T, Hash>& other) {
  disjoint_set_maps_.clear();
  disjoint_sets_.clear();

  DisjointSets<T, Hash> copy(other);
  swap(*this, copy);
  return *this;
}

} // namespace nvfuser<|MERGE_RESOLUTION|>--- conflicted
+++ resolved
@@ -96,19 +96,6 @@
   }
 
   // Returns true if any node was added
-<<<<<<< HEAD
-  template <
-      typename VectorOfUniqueEntriesType,
-      typename VectorOfUniqueEntriesHash>
-  bool pushBack(const VectorOfUniqueEntries<
-                VectorOfUniqueEntriesType,
-                VectorOfUniqueEntriesHash>& other) {
-    return pushBack(other.vector());
-  }
-
-  // Returns if any node was added
-=======
->>>>>>> 90ba05f8
   template <typename OtherType>
   bool pushBack(const std::vector<OtherType>& other) {
     bool any_added = false;
