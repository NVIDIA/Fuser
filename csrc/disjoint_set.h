--- conflicted
+++ resolved
@@ -336,10 +336,7 @@
   typename DisjointSetMap::const_iterator end() const {
     return disjoint_set_maps_.end();
   }
-<<<<<<< HEAD
-=======
-
->>>>>>> 7d15424c
+
   // Return the entire disjoint set of provided entry
   const VectorOfUniqueEntries<T, Hash>& getDisjointSetOf(T entry) const {
     auto set_it = disjoint_set_maps_.find(entry);
