// clang-format off
/*
 * SPDX-FileCopyrightText: Copyright (c) 2023-present NVIDIA CORPORATION & AFFILIATES.
 * All rights reserved.
 * SPDX-License-Identifier: BSD-3-Clause
 */
// clang-format on
#include <id_model/to_string.h>
#include <id_model/utils.h>
#include <ir/utils.h>
#include <val_graph.h>

#include <memory>

namespace nvfuser {

namespace {
using UnorderedSetOfExprGroup = std::unordered_set<ExprGroup>;
using DequeOfExprGroup = std::deque<ExprGroup>;
} // namespace

ValGraph::ValGraph(const ValGraph& other)
    : disjoint_vals_(other.disjoint_vals_),
      disjoint_exprs_(other.disjoint_exprs_),
      unique_definitions_(),
      unique_uses_() {
  for (const auto& [orig_val_group, orig_expr_groups] :
       other.unique_definitions_) {
    auto new_val_group = toGroup(orig_val_group->front());

    ExprGroups new_expr_groups;
    for (const ExprGroup& orig_expr_group : orig_expr_groups) {
      new_expr_groups.pushBack(toGroup(orig_expr_group->front()));
    }

    unique_definitions_[new_val_group] = new_expr_groups;
  }

  for (const auto& [orig_val_group, orig_expr_groups] : other.unique_uses_) {
    auto new_val_group = toGroup(orig_val_group->front());

    ExprGroups new_expr_groups;
    for (const ExprGroup& orig_expr_group : orig_expr_groups) {
      new_expr_groups.pushBack(toGroup(orig_expr_group->front()));
    }

    NVF_ERROR(
        unique_uses_.emplace(new_val_group, std::move(new_expr_groups)).second);
  }
}

ValGraph& ValGraph::operator=(const ValGraph& other) {
  ValGraph copy(other);
  std::swap(*this, copy);
  return *this;
}

// Return if there's a group entry in the graph for this expr
bool ValGraph::hasGroup(Expr* expr) const {
  return disjoint_exprs_.mappingExists(expr);
}

// Return if there's a group entry in the graph for this val
bool ValGraph::hasGroup(Val* val) const {
  return disjoint_vals_.mappingExists(val);
}

const ExprGroup& ValGraph::toGroup(Expr* expr) const {
  auto disjoint_set_it = disjoint_exprs_.disjointSetMap().find(expr);
  NVF_ERROR(
      disjoint_set_it != disjoint_exprs_.disjointSetMap().end(),
      "\nExpr group could not be found in graph associated with: ",
      expr->toString());
  return disjoint_set_it->second;
}

const ValGroup& ValGraph::toGroup(Val* val) const {
  auto disjoint_set_it = disjoint_vals_.disjointSetMap().find(val);
  NVF_ERROR(
      disjoint_set_it != disjoint_vals_.disjointSetMap().end(),
      "\nId group could not be found in graph associated with: ",
      val->toString(),
      "\n");
  return disjoint_set_it->second;
}

std::vector<ValGroup> ValGraph::outputGroups(const ExprGroup& expr) const {
  std::vector<ValGroup> output_groups;
  for (auto output : expr->front()->outputs()) {
    output_groups.push_back(toGroup(output));
  }
  return output_groups;
}

std::vector<ValGroup> ValGraph::inputGroups(const ExprGroup& expr) const {
  std::vector<ValGroup> input_groups;
  for (auto input : expr->front()->inputs()) {
    input_groups.push_back(toGroup(input));
  }
  return input_groups;
}

ValGroups ValGraph::getTerminatingInputs() const {
  // Initialize vals to traverse
  ValGroups all_vals{
      disjointValSets().disjointSets().begin(),
      disjointValSets().disjointSets().end()};

  // Initialize exprs to traverse
  ExprGroups all_exprs{
      disjointExprSets().disjointSets().begin(),
      disjointExprSets().disjointSets().end()};

  // Grab all vals that are not input, i.e., having a defining expr
  // within all_exprs.
  //
  // Note that an input Val group may be mapped with an output
  // group. For example, the AlmostExact graph maps an input of split
  // with the outer output if the split factor is one. Such a Val
  // group is considered a terminating input as long as the input has
  // no defining expression. This is for the use case of
  // ValGraphVisitor.
  //
  // Example:
  //
  // [i0, i1]
  // split by 1
  // [i0/1, 1, i1]
  // merge
  // [i0/1, 1*i1]
  //
  // Here, i0 and i0/1 would create a Val group of {i0, i0/1} in the
  // AlmostExact graph. This group has a defining expression of the
  // split, but since it's a cyclic dependency, we ignore the
  // expression and consider the Val group a terminating input.

  ValGroups not_inputs;
  for (const ExprGroup& expr_group : all_exprs) {
    const std::vector<ValGroup> input_groups = inputGroups(expr_group);
    const std::vector<ValGroup> output_groups = outputGroups(expr_group);
    std::unordered_set<ValGroup> input_set{
        input_groups.begin(), input_groups.end()};

    for (const ValGroup& output_group : output_groups) {
      if (input_set.count(output_group)) {
        continue;
      }
      not_inputs.pushBack(output_group);
    }
  }

  return all_vals.computeSubtract(not_inputs);
}

ExprGroups ValGraph::allUsesOf(const ValGroups& of) const {
  DequeOfExprGroup to_visit;
  for (const ValGroup& of_val_group : of) {
    const ExprGroups& group_uses = getUses(of_val_group);
    to_visit.insert(to_visit.end(), group_uses.begin(), group_uses.end());
  }

  UnorderedSetOfExprGroup visited;
  while (!to_visit.empty()) {
    ExprGroup current_expr = to_visit.front();
    to_visit.pop_front();
    visited.emplace(current_expr);
    for (const ValGroup& output_group : outputGroups(current_expr)) {
      for (const ExprGroup& group_use : getUses(output_group)) {
        if (visited.count(group_use)) {
          continue;
        }
        to_visit.push_back(group_use);
      }
    }
  }

  return visited;
}

ExprGroups ValGraph::allDefinitionsOf(const ValGroups& of) const {
  DequeOfExprGroup to_visit;
  for (const ValGroup& of_val_group : of) {
    const ExprGroups& group_defs = getDefinitions(of_val_group);
    to_visit.insert(to_visit.end(), group_defs.begin(), group_defs.end());
  }

  UnorderedSetOfExprGroup visited;
  while (!to_visit.empty()) {
    ExprGroup current_expr = to_visit.front();
    to_visit.pop_front();
    visited.emplace(current_expr);
    for (const ValGroup& input_id : inputGroups(current_expr)) {
      for (const ExprGroup& group_def : getDefinitions(input_id)) {
        if (visited.count(group_def)) {
          continue;
        }
        to_visit.push_back(group_def);
      }
    }
  }

  return visited;
}

bool ValGraph::hasDefinitions(const ValGroup& val_group) const {
  NVF_ERROR(val_group);
  return unique_definitions_.find(val_group) != unique_definitions_.end();
}

bool ValGraph::hasUses(const ValGroup& val_group) const {
  NVF_ERROR(val_group);
  return unique_uses_.find(val_group) != unique_uses_.end();
}

ExprGroups ValGraph::getExprsBetween(const ValGroups& from, const ValGroups& to)
    const {
  ExprGroups all_uses_of_from = allUsesOf(from);
  ExprGroups all_definitions_of_to = allDefinitionsOf(to);

  // All of the expressions between from and to. Not all will be used as we
  // just want to define each iter domain group once.
  ExprGroups all_exprs =
      all_uses_of_from.computeIntersect(all_definitions_of_to);

  // There could be IterDomains in from or to that are between other from and
  // to nodes. Make sure to clear those out.
  ValGroups terminating_inputs;
  ValGroups terminating_outputs;
  {
    ValGroups not_inputs;
    ValGroups not_outputs;
    ValGroups all_id_groups;

    for (const ExprGroup& expr_group : all_exprs) {
      if (isTrivialExprGroup(expr_group)) {
        // Expression is just a loop to its current group, ignore
        continue;
      }

      std::vector<ValGroup> inp_groups = inputGroups(expr_group);
      std::vector<ValGroup> out_groups = outputGroups(expr_group);

      all_id_groups.pushBack(inp_groups);
      not_outputs.pushBack(inp_groups);

      all_id_groups.pushBack(out_groups);
      not_inputs.pushBack(out_groups);
    }
    terminating_inputs = all_id_groups.computeSubtract(not_inputs);
    terminating_outputs = all_id_groups.computeSubtract(not_outputs);
  }

  // Track all expressions to get from outputs to this IterDomain. We
  // traverse backwards as that's the direction of indexing expressions. An
  // index is assigned to each leaf of a domain and as we traverse backwards
  // we're effectively accumulating indexing math. We'll only keep the fewest
  // expression lists to get to the iter domain.
  std::unordered_map<ValGroup, ExprGroups> required_ind_exprs_ids;
  std::unordered_map<ExprGroup, ExprGroups> required_ind_exprs_exprs;

  // Return if all output IterDomain groups of an expression group have
  // already been visited
  auto outputsVisited = [&](ExprGroup expr_group) {
    auto output_groups = outputGroups(expr_group);
    return std::all_of(
        output_groups.begin(),
        output_groups.end(),
        [&](const ValGroup& output_group) {
          return required_ind_exprs_ids.find(output_group) !=
              required_ind_exprs_ids.end();
        });
  };

  // Returns all expression groups in required_ind_exprs_ids of outputs
  auto requiredExprsOutputs = [&](ExprGroup expr_group) -> ExprGroups {
    ExprGroups all_output_required_exprs;
    for (const ValGroup& output_id_group : outputGroups(expr_group)) {
      auto id_group_exprs_it = required_ind_exprs_ids.find(output_id_group);
      NVF_ERROR(
          id_group_exprs_it != required_ind_exprs_ids.end(),
          "Failure in Iter Domain Graph index resolution, count expected for group: ",
          output_id_group->toString());
      all_output_required_exprs.pushBack(id_group_exprs_it->second);
    }
    return all_output_required_exprs;
  };

  auto processExprGroup = [&](ExprGroup expr_group) -> bool {
    if (!outputsVisited(expr_group)) {
      return false;
    }
    // Accumulate expressions from all outputs add this expression and set it
    // as current expressions required indexing expressions.
    required_ind_exprs_exprs[expr_group] = requiredExprsOutputs(expr_group);
    return true;
  };

  auto processValGroup = [&](ValGroup id_group) -> bool {
    // Track if we've grabed any of the uses required indexing expressions.
    bool initialized = false;
    // Expression group of all indexing expressions required for this iter
    // domain coming back from any of its uses.
    ExprGroups min_groups;

    const ExprGroups& uses = getUses(id_group);

    if (uses.empty()) {
      // No expressions required for this iter domain, it must be a
      // terminating output.
      required_ind_exprs_ids[id_group] = min_groups;
      return true;
    }

    // Only worry about expressions between inputs and outputs we're
    // looking at.
    for (const ExprGroup& use_group : uses.computeIntersect(all_exprs)) {
      auto use_required_ind_exprs_it = required_ind_exprs_exprs.find(use_group);
      if (use_required_ind_exprs_it == required_ind_exprs_exprs.end()) {
        // If there isn't an entry for the use expression it wasn't
        // processed, so don't try to process this iter domain yet.
        return false;
      }
      if (!initialized) {
        // If first use found initialize the minimum expression group
        min_groups =
            use_required_ind_exprs_it->second.computeUnion({use_group});
        initialized = true;
      } else if (
          use_required_ind_exprs_it->second.size() + 1 < min_groups.size()) {
        // If current use has fewer expressions use that, make sure to add the
        // use expression.
        min_groups =
            use_required_ind_exprs_it->second.computeUnion({use_group});
      }
    }
    required_ind_exprs_ids[id_group] = min_groups;
    return true;
  };

  // Backward traversal from the terminating outputs
  ValGroups to_visit_ids = terminating_outputs;
  ExprGroups to_visit_exprs;

  while (!to_visit_ids.empty() || !to_visit_exprs.empty()) {
    // Process expressions first as all uses of iter domains have to be
    // processed before we can process that iter domain.

    // Try to detect when nothing has been processed which would put us in an
    // infinite loop
    bool something_was_processed = false;
    ExprGroups still_to_visit_exprs;
    while (!to_visit_exprs.empty()) {
      ExprGroup currently_visiting_exprs = to_visit_exprs.popFront();
      if (required_ind_exprs_exprs.find(currently_visiting_exprs) !=
          required_ind_exprs_exprs.end()) {
        // currently_visiting_exprs is already visited
        continue;
      }
      if (processExprGroup(currently_visiting_exprs)) {
        something_was_processed = true;
        std::vector<ValGroup> inp_groups =
            inputGroups(currently_visiting_exprs);
        for (const ValGroup& inp_group : inp_groups) {
          to_visit_ids.pushBack(inp_group);
        }
      } else {
        still_to_visit_exprs.pushBack(currently_visiting_exprs);
      }
    }

    std::swap(to_visit_exprs, still_to_visit_exprs);

    ValGroups still_to_visit_ids;
    while (!to_visit_ids.empty()) {
      auto currently_visiting_ids = to_visit_ids.popFront();
      if (required_ind_exprs_ids.find(currently_visiting_ids) !=
          required_ind_exprs_ids.end()) {
        continue;
      }

      if (processValGroup(currently_visiting_ids)) {
        something_was_processed = true;
        for (const ExprGroup& def : getDefinitions(currently_visiting_ids)) {
          if (!all_exprs.has(def)) {
            continue;
          }
          if (required_ind_exprs_exprs.find(def) ==
              required_ind_exprs_exprs.end()) {
            to_visit_exprs.pushBack(def);
          }
        }
      } else {
        still_to_visit_ids.pushBack(currently_visiting_ids);
      }
    }

    NVF_ERROR(
        something_was_processed ||
            (to_visit_ids.empty() && to_visit_exprs.empty()),
        "Infinite loop entered.");
  }

  // We want to traverse the expressions registered in required_ind_exprs_ids,
  // let's create a strict "uses path"
  std::unordered_map<ValGroup, ExprGroups> uses_path;
  for (const auto& entry : required_ind_exprs_ids) {
    const ValGroup& id = entry.first;
    const ExprGroups& traverse_exprs = entry.second;
    const ExprGroups& all_uses = getUses(id);
    uses_path[id] = traverse_exprs.computeIntersect(all_uses);
  }

  // Topologically sort the uses_path.
  ExprGroups sorted_exprs;
  ExprGroups to_visit_expr_groups;

  for (const ValGroup& inp : terminating_inputs) {
    auto use_it = uses_path.find(inp);
    if (use_it == uses_path.end()) {
      // This can happen for a trivial traversal where inputs and outputs are
      // exactly the same.
      continue;
    }
    const ExprGroups& uses = use_it->second;
    for (const ExprGroup& use : uses) {
      to_visit_expr_groups.pushBack(use);
    }
  }

  ValGroups visited = terminating_inputs;

  while (!to_visit_expr_groups.empty()) {
    bool something_processed = false;
    ExprGroups still_to_visit;
    while (!to_visit_expr_groups.empty()) {
      auto currently_visiting = to_visit_expr_groups.popFront();
      auto inputs = inputGroups(currently_visiting);
      if (std::all_of(inputs.begin(), inputs.end(), [&](ValGroup inp_id) {
            return visited.has(inp_id);
          })) {
        something_processed = true;
        sorted_exprs.pushBack(currently_visiting);
        auto outputs = outputGroups(currently_visiting);
        for (const ValGroup& out_id : outputs) {
          visited.pushBack(out_id);
          const ExprGroups& uses = getUses(out_id);
          still_to_visit.pushBack(uses.computeIntersect(all_exprs));
        }
      } else {
        still_to_visit.pushBack(currently_visiting);
      }
    }
    std::swap(to_visit_expr_groups, still_to_visit);
    NVF_ERROR(something_processed, "Infinite loop entered.");
  }

  return sorted_exprs;
}

std::unordered_map<Val*, VectorOfUniqueEntries<Val*>> ValGraph::buildMapBetween(
    const std::vector<Val*>& from,
    const std::vector<Val*>& to) const {
  // Map from the sets associated with the Vals in to, to those Vals
  std::unordered_map<ValGroup, VectorOfUniqueEntries<Val*>> set2to_vals;

  for (auto to_val : to) {
    if (!hasGroup(to_val)) {
      continue;
    }
    const auto& to_set = toGroup(to_val);
    set2to_vals[to_set].pushBack(to_val);
  }

  std::unordered_map<Val*, VectorOfUniqueEntries<Val*>> from_vals2to_vals;
  for (auto from_val : from) {
    // Initialize in case no to val is mapped
    from_vals2to_vals[from_val] = VectorOfUniqueEntries<Val*>();

    if (!hasGroup(from_val)) {
      continue;
    }

    const ValGroup& from_set = toGroup(from_val);

    auto to_entry_it = set2to_vals.find(from_set);
    if (to_entry_it == set2to_vals.end()) {
      continue;
    }

    from_vals2to_vals[from_val] = to_entry_it->second;
  }
  return from_vals2to_vals;
}

std::unordered_map<Val*, VectorOfUniqueEntries<Val*>> ValGraph::buildMapBetween(
    const VectorOfUniqueEntries<Val*>& from,
    const VectorOfUniqueEntries<Val*>& to) const {
  return buildMapBetween(from.vector(), to.vector());
}

std::string ValGraph::toString() const {
  std::stringstream ss;
  ss << "IdGraph { \n";
  ss << "Disjoint Ids:\n"
     << idGroupsString(*this, 1) << "\n\nDisjoint Expression groups:\n"
     << exprGroupsString(*this, 1) << std::endl;
  ss << " } IdGraph\n" << std::endl;
  return ss.str();
}

bool ValGraph::transformAtributesMatch(Expr* first, Expr* second) {
  if (first == nullptr || second == nullptr) {
    return false;
  }

  NVF_ERROR(
      first->isA<Merge>() || first->isA<Split>() || first->isA<Swizzle2D>() ||
          first->isA<Resize>() || first->isA<Swizzle>(),
      "Unsupported rfactor expressions in compute at map:\n",
      first->toString());

  if (typeid(*first) != typeid(*second)) {
    return false;
  }

  if (first->isA<Split>()) {
    auto first_split = first->as<Split>();
    auto second_split = second->as<Split>();
    if (!first_split->factor()->sameAs(second_split->factor()) ||
        first_split->innerSplit() != second_split->innerSplit() ||
        !first_split->startOffset()->sameAs(second_split->startOffset()) ||
        !first_split->stopOffset()->sameAs(second_split->stopOffset())) {
      return false;
    }
  }

  if (first->isA<Swizzle2D>()) {
    auto first_swizzle = first->as<Swizzle2D>();
    auto second_swizzle = second->as<Swizzle2D>();
    if (first_swizzle->swizzleMode() != second_swizzle->swizzleMode() ||
        first_swizzle->swizzleType() != second_swizzle->swizzleType()) {
      return false;
    }
  }

  if (first->isA<Swizzle>()) {
    auto swizzle_1 = first->as<Swizzle>();
    auto swizzle_2 = first->as<Swizzle>();
    if (swizzle_1->swizzleType() != swizzle_2->swizzleType()) {
      return false;
    }
  }

  // TODO: Resize properties

  return true;
}

void ValGraph::initializeVal(
    Val* val,
    const VectorOfUniqueEntries<Expr*>& definitions,
    const VectorOfUniqueEntries<Expr*>& uses) {
  const ValGroup& val_disjoint_set =
      disjoint_vals_.initializeSet(val).first->second;

  ExprGroups def_groups;
  for (auto def : definitions) {
    const ExprGroup& expr_set =
        disjoint_exprs_.initializeSet(def).first->second;
    def_groups.pushBack(expr_set);
  }
  // TODO-NM: def_groups can be empty. Should it be still mapped?
  NVF_ERROR(
      unique_definitions_.emplace(val_disjoint_set, def_groups).second,
      "Multiple defining groups for ",
      nvfuser::toString(val_disjoint_set));

  ExprGroups use_groups;
  for (auto use : uses) {
    const ExprGroup& expr_set =
        disjoint_exprs_.initializeSet(use).first->second;
    use_groups.pushBack(expr_set);
  }
  // TODO-NM: use_groups can be empty. Should it be still mapped?
  NVF_ERROR(
      unique_uses_.emplace(val_disjoint_set, use_groups).second,
      "Multiple use groups for ",
      nvfuser::toString(val_disjoint_set));
}

void ValGraph::initializeVal(Val* val) {
  VectorOfUniqueEntries<Expr*> defs;
  if (val->definition()) {
    defs.pushBack(val->definition());
  }
  VectorOfUniqueEntries<Expr*> uses;
  for (Expr* use : val->uses()) {
    uses.pushBack(use);
  }
  initializeVal(val, defs, uses);
}

void ValGraph::registerExpr(Expr* expr) {
  NVF_ERROR(
      !disjoint_exprs_.mappingExists(expr),
      "Already in the disjoint sets: ",
      expr->toString());
<<<<<<< HEAD
  disjoint_exprs_.initializeSet(expr);
=======
  auto expr_group_it = disjoint_exprs_.initializeSet(expr).first;
  const ExprGroup& expr_group = expr_group_it->second;

  // Update definitions of the outputs
  for (auto out_id : ir_utils::filterByType<IterDomain>(expr->outputs())) {
    const auto& out_group = toGroup(out_id);
    addUniqueDefinitions(out_group, expr_group);
  }

  // Update uses of the inputs in the graphs
  for (auto inp_id : ir_utils::filterByType<IterDomain>(expr->inputs())) {
    const auto& inp_group = toGroup(inp_id);
    addUniqueUses(inp_group, expr_group);
  }
>>>>>>> a4c8ffe8
}

bool ValGraph::exprsMap(Expr* first, Expr* second, bool forward) const {
  NVF_ERROR(first);
  NVF_ERROR(second);

  if (!first->sameOp(second)) {
    return false;
  }

  std::vector<Val*> first_vals = forward ? first->inputs() : first->outputs();
  std::vector<Val*> second_vals =
      forward ? second->inputs() : second->outputs();

  NVF_ERROR(
      first_vals.size() == second_vals.size(),
      "Expected number of ",
      (forward ? "inputs" : "outputs"),
      " to match for\n",
      first->toString(),
      second->toString());

  for (const auto i : c10::irange(first_vals.size())) {
    if (!disjointValSets().permissiveAreMapped(
            first_vals.at(i), second_vals.at(i))) {
      return false;
    }
  }

  // Special handling for backprop of merge
  if (first->isA<Merge>() && !forward) {
    if (!shouldMapMergeBackward<Val>(
            first->as<Merge>(), second->as<Merge>(), this->disjointValSets())) {
      return false;
    }
  }

  // TODO: For now we're using same as, however we could know what val's are
  // exactly the same given the exact map. We might want to pipe that
  // information through to here.

  return true;
}

const ExprGroups& ValGraph::getDefinitions(const ValGroup& val_group) const {
  NVF_ERROR(val_group, "Nullptr not allowed");
  const auto it = unique_definitions_.find(val_group);
  NVF_ERROR(
      it != unique_definitions_.end(),
      "Definition group not found for ",
      nvfuser::toString(val_group));
  return it->second;
}

const ExprGroups& ValGraph::getUses(const ValGroup& val_group) const {
  NVF_ERROR(val_group, "Nullptr not allowed");
  const auto it = unique_uses_.find(val_group);
  NVF_ERROR(
      it != unique_uses_.end(),
      "Use group not found for ",
      nvfuser::toString(val_group));
  return it->second;
}

void ValGraph::mapVals(Val* val0, Val* val1) {
  if (val0 == val1) {
    return;
  }

  if (disjointValSets().strictAreMapped(val0, val1)) {
    return;
  }

  // Definitions and uses are based on the groups of id0 and id1, don't merge
  // them into a single group until we grab all definitions and uses for later
  // processing.
  const ValGroup orig_val_group0 = toGroup(val0);
  const ValGroup orig_val_group1 = toGroup(val1);

  // Note that getDefinitions and getUses return references, which
  // will be invalidated once unique_definitions_ and unique_uses_ are
  // updated
  const ExprGroups orig_defs0 = getDefinitions(orig_val_group0);
  const ExprGroups orig_defs1 = getDefinitions(orig_val_group1);
  const ExprGroups orig_uses0 = getUses(orig_val_group0);
  const ExprGroups orig_uses1 = getUses(orig_val_group1);

  // Map the iter domains together before we traverse across definitions and
  // uses. Traversing definitions and uses could use the new property of id0 and
  // id1 being mapped.
  disjoint_vals_.mapEntries(val0, val1);
  auto new_val_group = toGroup(val0);

  unique_definitions_[new_val_group] = orig_defs0.computeUnion(orig_defs1);
  unique_uses_[new_val_group] = orig_uses0.computeUnion(orig_uses1);

  // Propagate on uses
  if (!orig_uses0.empty() && !orig_uses1.empty()) {
    for (const ExprGroup& use_group_1 : orig_uses1) {
      NVF_ERROR(use_group_1.get() != nullptr);
      NVF_ERROR(!use_group_1->empty());
      for (const ExprGroup& use_group_0 : orig_uses0) {
        NVF_ERROR(use_group_0.get() != nullptr);
        NVF_ERROR(!use_group_0->empty());
        if (use_group_0 == use_group_1) {
          continue;
        }
        Expr* use0 = use_group_0->front();
        Expr* use1 = use_group_1->front();
        maybeMapThroughExprs(use0, use1, true);
      }
    }
  }

  // Propagate on definitions
  if (!orig_defs0.empty() && !orig_defs1.empty()) {
    for (const ExprGroup& def_group_1 : orig_defs1) {
      NVF_ERROR(def_group_1.get() != nullptr);
      NVF_ERROR(!def_group_1->empty());
      for (const ExprGroup& def_group_0 : orig_defs0) {
        NVF_ERROR(def_group_0.get() != nullptr);
        NVF_ERROR(!def_group_0->empty());
        if (def_group_0 == def_group_1) {
          continue;
        }
        auto def0 = def_group_0->front();
        auto def1 = def_group_1->front();
        maybeMapThroughExprs(def0, def1, false);
      }
    }
  }

  unique_definitions_.erase(orig_val_group0);
  unique_definitions_.erase(orig_val_group1);
  unique_uses_.erase(orig_val_group0);
  unique_uses_.erase(orig_val_group1);
}

void ValGraph::maybeMapThroughExprs(Expr* expr0, Expr* expr1, bool forward) {
  // By default, expressions are mapped only when everything is
  // matched, i.e., inputs, outputs and attributes are all mapped or
  // equal. When the propagation is allowed, as long as the inputs are
  // mapped and the attributes are equal, we propagate the mappings to
  // the outputs and the expressions.
  // In either case, it should be always true that when two
  // expressions are mapped, their inputs and outputs are also mapped,
  // respectively, and vice versa.

  if (!exprsMap(expr0, expr1, forward)) {
    return;
  }

  // Expr inputs are mapped. If propagate_through_exprs_ is true, map the
  // exprs and outputs. If not, map the exprs only when both inputs
  // and outputs are mapped. Since exprsMap makes sure inputs or
  // outputs are mapped, only outputs or inputs need to be checked
  if (propagate_through_exprs_) {
    mapExprs(expr0, expr1);
    mapThroughExpr(expr0, expr1, forward);
  } else if (
      (forward &&
       outputGroups(toGroup(expr0)) == outputGroups(toGroup(expr1))) ||
      (!forward &&
       inputGroups(toGroup(expr0)) == inputGroups(toGroup(expr1)))) {
    mapExprs(expr0, expr1);
  }
}

void ValGraph::mapExprs(Expr* expr0, Expr* expr1) {
  if (expr0 == expr1) {
    return;
  }

  if (disjointExprSets().strictAreMapped(expr0, expr1)) {
    return;
  }

  // Note that non-reference copies are required here as they may be
  // removed by mapEntries
  const ExprGroup expr0_orig_group = toGroup(expr0);
  const ExprGroup expr1_orig_group = toGroup(expr1);

  disjoint_exprs_.mapEntries(expr0, expr1);

  const ExprGroup& expr_new_group = toGroup(expr0);

  // Update unique uses
  for (auto& [producer_group, use_groups] : unique_uses_) {
    if (use_groups.has(expr0_orig_group) || use_groups.has(expr1_orig_group)) {
      use_groups.erase(expr0_orig_group);
      use_groups.erase(expr1_orig_group);
      use_groups.pushBack(expr_new_group);
    }
  }

  // Update unique definitions
  for (auto& [consumer_group, def_groups] : unique_definitions_) {
    if (def_groups.has(expr0_orig_group) || def_groups.has(expr1_orig_group)) {
      def_groups.erase(expr0_orig_group);
      def_groups.erase(expr1_orig_group);
      def_groups.pushBack(expr_new_group);
    }
  }
}

bool ValGraph::mapThroughExpr(Expr* first, Expr* second, bool forward) {
  if (first == nullptr || second == nullptr) {
    return false;
  }

  if (!exprsMap(first, second, forward)) {
    return false;
  }

  NVF_ERROR(
      propagate_through_exprs_,
      "Asked to propagate expression mappings on a graph that has propagate_exprs_ disabled.");

  const auto& first_ids = forward ? first->outputs() : first->inputs();
  const auto& second_ids = forward ? second->outputs() : second->inputs();

  NVF_ERROR(
      first_ids.size() == second_ids.size(),
      "This should be unreachable, if transformation expressions match, their number of inputs and outputs should as well.\n However found:\n",
      first->toString(),
      "\nand\n",
      second->toString());
  for (auto out_i : c10::irange(first_ids.size())) {
    mapVals(first_ids[out_i], second_ids[out_i]);
  }

  return true;
}

void ValGraph::removeTrivialExprs() {
  ExprGroups trivial_expr_groups;
  // This seems like it shouls just be a copy if.
  for (const ExprGroup& expr_group : disjointExprSets().disjointSets()) {
    if (isTrivialExprGroup(expr_group)) {
      trivial_expr_groups.pushBack(expr_group);
    }
  }

  // Clear out expressions that map inputs and outputs to the same group
  // from definitions and uses. They shouldn't be important in traversal, and
  // will break the terminal input/terminal output logic of traversal. Similar
  // to what's drafted in buildIndexGraph
  for (const ExprGroup& trivial_expr_group : trivial_expr_groups) {
    // Complexity of erase not good as both disjoint set and vector of unique
    // entries require a vector find to erase an entry.
    eraseExprGroup(trivial_expr_group);
  }
}

// Complexity here is not great. We might want a better complexity version when
// erasing multiple expr_groups.
void ValGraph::eraseExprGroup(const ExprGroup& expr_group) {
  // Erase entries that exist in unique_definitions_ and unique_uses_
  for (const ValGroup& id_group : disjointValSets().disjointSets()) {
    // Make sure the entries exists
    NVF_ERROR(
        unique_definitions_.find(id_group) != unique_definitions_.end(),
        "Broken definitions, couldn't find entry for id group, ",
        nvfuser::toString(id_group, 0, true));
    NVF_ERROR(
        unique_uses_.find(id_group) != unique_uses_.end(),
        "Broken uses, couldn't find entry for id group, ",
        nvfuser::toString(id_group, 0, true));

    unique_definitions_[id_group].erase(expr_group);
    unique_uses_[id_group].erase(expr_group);
  }

  for (auto expr : *expr_group) {
    disjoint_exprs_.erase(expr);
  }
}

bool ValGraph::isTrivialExprGroup(const ExprGroup& expr_group) const {
  return !ValGroups(inputGroups(expr_group))
              .computeIntersect(ValGroups(outputGroups(expr_group)))
              .empty();
}

void ValGraph::validateConsistency() const {
  // Check the consistency of the mapping information. Specifically:
  // 1. All ValGroup and ExprGroup sets are not empty. This may not be
  // strictly necessary but it's often implicitly assumed as we tend
  // to use `front()`.
  // 2. All Val groups in disjoint_vals_ are mapped in unique_definitions_ and
  // unique_uses_
  // 3. All Expr groups in disjoint_exprs_ are mapped to in
  // unique_definitions_ and unique_uses_
  // 4. Any val and expr groups in unique_definitions_ and
  //   unique_uses_ are found in disjoint_vals_ and disjoint_exprs_

  // Check 1
  for (const ValGroup& valg : disjointValSets().disjointSets()) {
    NVF_ERROR(valg.get() != nullptr);
    NVF_ERROR(!valg->empty(), "Empty Val group is not allowed");
  }

  for (const ExprGroup& exprg : disjointExprSets().disjointSets()) {
    NVF_ERROR(exprg.get() != nullptr);
    NVF_ERROR(!exprg->empty(), "Empty Expr group is not allowed");
  }

  // Check 2
  for (const ValGroup& valg : disjointValSets().disjointSets()) {
    NVF_ERROR(
        unique_definitions_.find(valg) != unique_definitions_.end(),
        "Definition exprs not found for ",
        nvfuser::toString(valg));
    NVF_ERROR(
        unique_uses_.find(valg) != unique_uses_.end(),
        "Use exprs not found for ",
        nvfuser::toString(valg));
  }

  // Check 3
  for (const ExprGroup& exprg : disjointExprSets().disjointSets()) {
    for (const auto& use_def_map : {unique_definitions_, unique_uses_}) {
      bool found = false;
      for (const auto& [val_group, expr_groups] : use_def_map) {
        if (expr_groups.has(exprg)) {
          found = true;
          continue;
        }
      }
      NVF_ERROR(
          found,
          "ExprGroup not found in ",
          (&use_def_map == &unique_definitions_) ? "unique_definitions_"
                                                 : "unique_uses_");
    }
  }

  // Check 4
  for (const auto& use_def_map : {unique_definitions_, unique_uses_}) {
    for (const auto& [val_group, expr_groups] : use_def_map) {
      NVF_ERROR(val_group.get() != nullptr);
      auto val_set_it = std::find(
          disjointValSets().disjointSets().begin(),
          disjointValSets().disjointSets().end(),
          val_group);
      NVF_ERROR(
          val_set_it != disjointValSets().disjointSets().end(),
          "Inconsistent ValGroup, ",
          nvfuser::toString(val_group),
          ", at addreess ",
          val_group.get(),
          ", not found in the disjoint Val sets.");
      for (const ExprGroup& expr_group : expr_groups) {
        NVF_ERROR(expr_group.get() != nullptr);
        auto expr_set_it = std::find(
            disjointExprSets().disjointSets().begin(),
            disjointExprSets().disjointSets().end(),
            expr_group);
        NVF_ERROR(
            expr_set_it != disjointExprSets().disjointSets().end(),
            "Inconsistent ExprGroup, ",
            nvfuser::toString(expr_group),
            ", at addreess ",
            expr_group.get(),
            ", not found in the disjoint Expr sets.");
      }
    }
  }
}

std::optional<std::pair<IterDomain*, IterDomain*>> detectSelfMapping(
    const std::vector<IterDomain*>& ids,
    const ValGraph& id_graph) {
  size_t n = ids.size();
  for (size_t i1 = 0; i1 < n; i1++) {
    IterDomain* id1 = ids[i1];
    for (size_t i2 = i1 + 1; i2 < n; i2++) {
      IterDomain* id2 = ids[i2];
      if (id_graph.disjointValSets().permissiveAreMapped(id1, id2)) {
        return std::make_pair(id1, id2);
      }
    }
  }

  return std::nullopt;
}

std::optional<SelfMapping> hasSelfMapping(
    const TensorView* tv,
    const ValGraph& id_graph) {
  std::optional<std::pair<IterDomain*, IterDomain*>> mapped =
      detectSelfMapping(tv->getRootDomain(), id_graph);
  // Root domains.
  if (mapped.has_value()) {
    return SelfMapping{
        .id1 = mapped->first, .id2 = mapped->second, .where = "Root"};
  }

  // Rfactor domains
  if (tv->hasRFactor()) {
    mapped = detectSelfMapping(tv->getRFactorDomain(), id_graph);
    if (mapped.has_value()) {
      return SelfMapping{
          .id1 = mapped->first, .id2 = mapped->second, .where = "RFactor"};
    }
  }

  // Leaf domains
  // TODO: Exact map isn't quite right here, it should be based on the index
  // map. However, it should also be impossible for index map to generate a
  // case like this.
  mapped = detectSelfMapping(tv->getLeafDomain(), id_graph);
  if (mapped.has_value()) {
    return SelfMapping{
        .id1 = mapped->first, .id2 = mapped->second, .where = "Leaf"};
  }
  return std::nullopt;
}

} // namespace nvfuser<|MERGE_RESOLUTION|>--- conflicted
+++ resolved
@@ -86,16 +86,16 @@
 
 std::vector<ValGroup> ValGraph::outputGroups(const ExprGroup& expr) const {
   std::vector<ValGroup> output_groups;
-  for (auto output : expr->front()->outputs()) {
-    output_groups.push_back(toGroup(output));
+  for (auto id_output : expr->front()->outputs()) {
+    output_groups.push_back(toGroup(id_output));
   }
   return output_groups;
 }
 
 std::vector<ValGroup> ValGraph::inputGroups(const ExprGroup& expr) const {
   std::vector<ValGroup> input_groups;
-  for (auto input : expr->front()->inputs()) {
-    input_groups.push_back(toGroup(input));
+  for (auto id_input : expr->front()->inputs()) {
+    input_groups.push_back(toGroup(id_input));
   }
   return input_groups;
 }
@@ -605,9 +605,6 @@
       !disjoint_exprs_.mappingExists(expr),
       "Already in the disjoint sets: ",
       expr->toString());
-<<<<<<< HEAD
-  disjoint_exprs_.initializeSet(expr);
-=======
   auto expr_group_it = disjoint_exprs_.initializeSet(expr).first;
   const ExprGroup& expr_group = expr_group_it->second;
 
@@ -622,7 +619,6 @@
     const auto& inp_group = toGroup(inp_id);
     addUniqueUses(inp_group, expr_group);
   }
->>>>>>> a4c8ffe8
 }
 
 bool ValGraph::exprsMap(Expr* first, Expr* second, bool forward) const {
