--- conflicted
+++ resolved
@@ -616,11 +616,7 @@
 
 const ExprGroups& ValGraph::getDefinitions(const ValGroup& val_group) const {
   NVF_ERROR(val_group, "Nullptr not allowed");
-<<<<<<< HEAD
-  auto it = unique_definitions_.find(val_group);
-=======
   const auto it = unique_definitions_.find(val_group);
->>>>>>> 1ba04d81
   NVF_ERROR(
       it != unique_definitions_.end(),
       "Definition group not found for ",
@@ -630,11 +626,7 @@
 
 const ExprGroups& ValGraph::getUses(const ValGroup& val_group) const {
   NVF_ERROR(val_group, "Nullptr not allowed");
-<<<<<<< HEAD
-  auto it = unique_uses_.find(val_group);
-=======
   const auto it = unique_uses_.find(val_group);
->>>>>>> 1ba04d81
   NVF_ERROR(
       it != unique_uses_.end(),
       "Use group not found for ",
