--- conflicted
+++ resolved
@@ -665,33 +665,16 @@
 
   unique_definitions_[new_val_group] = orig_defs0.computeUnion(orig_defs1);
   unique_uses_[new_val_group] = orig_uses0.computeUnion(orig_uses1);
-<<<<<<< HEAD
-
-  for (const auto& [vg, egs] : unique_uses_) {
-    for (const ExprGroup& eg : egs) {
-      NVF_ERROR(eg.get() != nullptr);
-    }
-  }
-=======
->>>>>>> 64b409ef
 
   // Propagate on uses
   if (!orig_uses0.empty() && !orig_uses1.empty()) {
     for (const ExprGroup& use_group_1 : orig_uses1) {
-<<<<<<< HEAD
-      for (const ExprGroup& use_group_0 : orig_uses0) {
-        NVF_ERROR(use_group_1.get() != nullptr);
-        NVF_ERROR(use_group_0.get() != nullptr);
-        if (use_group_0 == use_group_1 || use_group_1->empty() ||
-            use_group_0->empty()) {
-=======
       NVF_ERROR(use_group_1.get() != nullptr);
       NVF_ERROR(!use_group_1->empty());
       for (const ExprGroup& use_group_0 : orig_uses0) {
         NVF_ERROR(use_group_0.get() != nullptr);
         NVF_ERROR(!use_group_0->empty());
         if (use_group_0 == use_group_1) {
->>>>>>> 64b409ef
           continue;
         }
 
@@ -705,20 +688,12 @@
   // Propagate on definitions
   if (!orig_defs0.empty() && !orig_defs1.empty()) {
     for (const ExprGroup& def_group_1 : orig_defs1) {
-<<<<<<< HEAD
-      for (const ExprGroup& def_group_0 : orig_defs0) {
-        NVF_ERROR(def_group_1.get() != nullptr);
-        NVF_ERROR(def_group_0.get() != nullptr);
-        if (def_group_0 == def_group_1 || def_group_0->empty() ||
-            def_group_1->empty()) {
-=======
       NVF_ERROR(def_group_1.get() != nullptr);
       NVF_ERROR(!def_group_1->empty());
       for (const ExprGroup& def_group_0 : orig_defs0) {
         NVF_ERROR(def_group_0.get() != nullptr);
         NVF_ERROR(!def_group_0->empty());
         if (def_group_0 == def_group_1) {
->>>>>>> 64b409ef
           continue;
         }
 
