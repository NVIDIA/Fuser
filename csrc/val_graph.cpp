--- conflicted
+++ resolved
@@ -103,15 +103,6 @@
 ValGroups ValGraph::getTerminatingInputs() const {
   // Initialize vals to traverse
   ValGroups all_vals{
-<<<<<<< HEAD
-          disjointValSets().disjointSets().begin(),
-          disjointValSets().disjointSets().end()};
-
-  // Initialize exprs to traverse
-  ExprGroups all_exprs{
-        disjointExprSets().disjointSets().begin(),
-        disjointExprSets().disjointSets().end()};
-=======
       disjointValSets().disjointSets().begin(),
       disjointValSets().disjointSets().end()};
 
@@ -119,7 +110,6 @@
   ExprGroups all_exprs{
       disjointExprSets().disjointSets().begin(),
       disjointExprSets().disjointSets().end()};
->>>>>>> ea1bff35
 
   // Grab all vals that are not input, i.e., having a defining expr
   // within all_exprs.
@@ -148,16 +138,10 @@
   for (const ExprGroup& expr_group : all_exprs) {
     const std::vector<ValGroup> input_groups = inputGroups(expr_group);
     const std::vector<ValGroup> output_groups = outputGroups(expr_group);
-<<<<<<< HEAD
-    std::unordered_set<ValGroup> input_set{input_groups.begin(), input_groups.end()};
-
-    for (const ValGroup& output_group: output_groups) {
-=======
     std::unordered_set<ValGroup> input_set{
         input_groups.begin(), input_groups.end()};
 
     for (const ValGroup& output_group : output_groups) {
->>>>>>> ea1bff35
       if (input_set.count(output_group)) {
         continue;
       }
