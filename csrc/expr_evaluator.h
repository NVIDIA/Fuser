// clang-format off
/*
 * SPDX-FileCopyrightText: Copyright (c) 2023-present NVIDIA CORPORATION & AFFILIATES.
 * All rights reserved.
 * SPDX-License-Identifier: BSD-3-Clause
 */
// clang-format on
#pragma once

#include <c10/macros/Export.h>
<<<<<<< HEAD
#include <evaluator_value.h>
=======
>>>>>>> 64a319da
#include <evaluator_common.h>
#include <ir/cloner.h>
#include <ir/interface_nodes.h>
#include <iter_visitor.h>
#include <scalar_value.h>

#include <string>
#include <unordered_map>

namespace nvfuser {

class PrecomputedValues;

//! Calculate Fusion IR expressions
class TORCH_CUDA_CU_API ExpressionEvaluator {
  void bind_(const Val* value, const ScalarValue& concrete_value);
  void bind_(const std::string& name, const ScalarValue& concrete_value);

 public:
  //! Bind a concrete value to an IR variable
<<<<<<< HEAD
  void bind(const Val* value, EvaluatorValue concrete_value) {
    bind_(value, EvaluatorValue(concrete_value));
  }

  //! Bind a concrete value to a named scalar
  void bind(const std::string& name, EvaluatorValue concrete_value) {
    bind_(name, EvaluatorValue(concrete_value));
=======
  template <typename T>
  void bind(const Val* value, const T& concrete_value) {
    bind_(value, ScalarValue(concrete_value));
  }

  //! Bind a concrete value to a named scalar
  template <typename T>
  void bind(const std::string& name, const T& concrete_value) {
    bind_(name, ScalarValue(concrete_value));
>>>>>>> 64a319da
  }

  //! Set a concrete value for a parallel dimension
  void bind(ParallelType pt, EvaluatorValue concrete_value);

  //! Try to evaluate a Fusion IR value
  ScalarValue evaluate(const Val* value);

  //! Try to evaluate a parallel dimension
  ScalarValue evaluate(ParallelType pt);

  //! Debugging helper, prints all the currently known values
  void print() const;

  void bindPrecomputedValues(PrecomputedValues* precomputed_values) {
    precomputed_values_ = precomputed_values;
  }

  auto& precomputedValues() {
    return precomputed_values_;
  }

  //! Augment the evaluator with the exact root-domain map such that
  //! if the extent of a root ID is known, the extents of all other
  //! root IDs that are exactly mapped also get bound to the same
  //! value. This is currently just done with ExactRootDomainMap, but
  //! can be similarly done with the Exact CA map as well.
  void propagateBoundValuesThroughExactMaps(Fusion* fusion);

  ExpressionEvaluator clone(IrCloner& ir_cloner) const;

 private:
  ScalarValue getValue(const Val* value);

 private:
  // TODO: Consider make this const. It can't be const as bind() of
  // this class calls
  // PrecomputedValuess::bindConcreteParallelTypeValue, but it's
  // unclear why the precompute values cannot be kept constant and
  // binding a value to ExpressionEvaluator just updates
  // known_named_scalars_.
  PrecomputedValues* precomputed_values_ = nullptr;
  std::unordered_map<const Val*, ScalarValue> known_values_;
  std::unordered_map<std::string, ScalarValue> known_named_scalars_;
};

} // namespace nvfuser<|MERGE_RESOLUTION|>--- conflicted
+++ resolved
@@ -8,10 +8,6 @@
 #pragma once
 
 #include <c10/macros/Export.h>
-<<<<<<< HEAD
-#include <evaluator_value.h>
-=======
->>>>>>> 64a319da
 #include <evaluator_common.h>
 #include <ir/cloner.h>
 #include <ir/interface_nodes.h>
@@ -32,29 +28,17 @@
 
  public:
   //! Bind a concrete value to an IR variable
-<<<<<<< HEAD
-  void bind(const Val* value, EvaluatorValue concrete_value) {
+  void bind(const Val* value, ScalarValue concrete_value) {
     bind_(value, EvaluatorValue(concrete_value));
   }
 
   //! Bind a concrete value to a named scalar
-  void bind(const std::string& name, EvaluatorValue concrete_value) {
+  void bind(const std::string& name, ScalarValue concrete_value) {
     bind_(name, EvaluatorValue(concrete_value));
-=======
-  template <typename T>
-  void bind(const Val* value, const T& concrete_value) {
-    bind_(value, ScalarValue(concrete_value));
-  }
-
-  //! Bind a concrete value to a named scalar
-  template <typename T>
-  void bind(const std::string& name, const T& concrete_value) {
-    bind_(name, ScalarValue(concrete_value));
->>>>>>> 64a319da
   }
 
   //! Set a concrete value for a parallel dimension
-  void bind(ParallelType pt, EvaluatorValue concrete_value);
+  void bind(ParallelType pt, ScalarValue concrete_value);
 
   //! Try to evaluate a Fusion IR value
   ScalarValue evaluate(const Val* value);
