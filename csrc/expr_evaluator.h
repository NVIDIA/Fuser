// clang-format off
/*
 * SPDX-FileCopyrightText: Copyright (c) 2023-present NVIDIA CORPORATION & AFFILIATES.
 * All rights reserved.
 * SPDX-License-Identifier: BSD-3-Clause
 */
// clang-format on
#pragma once

#include <c10/macros/Export.h>
#include <dynamic_type.h>
#include <evaluator_common.h>
#include <ir/cloner.h>
#include <ir/interface_nodes.h>
#include <iter_visitor.h>

#include <string>
#include <unordered_map>

namespace nvfuser {

class PrecomputedValues;

//! Calculate Fusion IR expressions
class TORCH_CUDA_CU_API ExpressionEvaluator {
  void bind_(const Val* value, const EvaluatorValue& concrete_value);
  void bind_(const std::string& name, const EvaluatorValue& concrete_value);

 public:
  //! Bind a concrete value to an IR variable
  template <typename T>
  void bind(const Val* value, const T& concrete_value) {
    bind_(value, EvaluatorValue(concrete_value));
  }

  //! Bind a concrete value to a named scalar
  template <typename T>
  void bind(const std::string& name, const T& concrete_value) {
    bind_(name, EvaluatorValue(concrete_value));
  }

  //! Set a concrete value for a parallel dimension
  void bind(ParallelType pt, Int::ScalarType concrete_value);

  //! Try to evaluate a Fusion IR value
<<<<<<< HEAD
  EvaluatorValue evaluate(const Val* value);

  //! Try to evaluate a parallel dimension
  EvaluatorValue evaluate(ParallelType pt);
=======
  std::optional<EvaluatorValue> evaluate(const Val* value);

  //! Try to evaluate a parallel dimension
  std::optional<EvaluatorValue> evaluate(ParallelType pt);
>>>>>>> 54c51c10

  //! Debugging helper, prints all the currently known values
  void print() const;

  void bindPrecomputedValues(PrecomputedValues* precomputed_values) {
    precomputed_values_ = precomputed_values;
  }

  auto& precomputedValues() {
    return precomputed_values_;
  }

  //! Augment the evaluator with the exact root-domain map such that
  //! if the extent of a root ID is known, the extents of all other
  //! root IDs that are exactly mapped also get bound to the same
  //! value. This is currently just done with ExactRootDomainMap, but
  //! can be similarly done with the Exact CA map as well.
  void propagateBoundValuesThroughExactMaps(Fusion* fusion);

  ExpressionEvaluator clone(IrCloner& ir_cloner) const;

 private:
<<<<<<< HEAD
  EvaluatorValue getValue(const Val* value);
=======
  std::optional<EvaluatorValue> getValue(const Val* value);
>>>>>>> 54c51c10

 private:
  // TODO: Consider make this const. It can't be const as bind() of
  // this class calls
  // PrecomputedValuess::bindConcreteParallelTypeValue, but it's
  // unclear why the precompute values cannot be kept constant and
  // binding a value to ExpressionEvaluator just updates
  // known_named_scalars_.
  PrecomputedValues* precomputed_values_ = nullptr;
  std::unordered_map<const Val*, EvaluatorValue> known_values_;
  std::unordered_map<std::string, EvaluatorValue> known_named_scalars_;
};

} // namespace nvfuser<|MERGE_RESOLUTION|>--- conflicted
+++ resolved
@@ -43,17 +43,10 @@
   void bind(ParallelType pt, Int::ScalarType concrete_value);
 
   //! Try to evaluate a Fusion IR value
-<<<<<<< HEAD
   EvaluatorValue evaluate(const Val* value);
 
   //! Try to evaluate a parallel dimension
   EvaluatorValue evaluate(ParallelType pt);
-=======
-  std::optional<EvaluatorValue> evaluate(const Val* value);
-
-  //! Try to evaluate a parallel dimension
-  std::optional<EvaluatorValue> evaluate(ParallelType pt);
->>>>>>> 54c51c10
 
   //! Debugging helper, prints all the currently known values
   void print() const;
@@ -76,11 +69,7 @@
   ExpressionEvaluator clone(IrCloner& ir_cloner) const;
 
  private:
-<<<<<<< HEAD
   EvaluatorValue getValue(const Val* value);
-=======
-  std::optional<EvaluatorValue> getValue(const Val* value);
->>>>>>> 54c51c10
 
  private:
   // TODO: Consider make this const. It can't be const as bind() of
