// clang-format off
/*
 * SPDX-FileCopyrightText: Copyright (c) 2023-present NVIDIA CORPORATION & AFFILIATES.
 * All rights reserved.
 * SPDX-License-Identifier: BSD-3-Clause
 */
// clang-format on
#pragma once

#include <c10/macros/Export.h>
#include <evaluator_common.h>
#include <ir/cloner.h>
#include <ir/interface_nodes.h>
#include <iter_visitor.h>
#include <polymorphic_value.h>

#include <string>
#include <unordered_map>

namespace nvfuser {

class PrecomputedValues;

//! Calculate Fusion IR expressions
class TORCH_CUDA_CU_API ExpressionEvaluator {
  void bind_(const Val* value, const PolymorphicValue& concrete_value);
  void bind_(const std::string& name, const PolymorphicValue& concrete_value);

 public:
  //! Bind a concrete value to an IR variable
<<<<<<< HEAD
  void bind(const Val* value, ScalarValue concrete_value) {
    bind_(value, ScalarValue(concrete_value));
=======
  template <typename T>
  void bind(const Val* value, const T& concrete_value) {
    bind_(value, PolymorphicValue(concrete_value));
>>>>>>> 7a4fd18c
  }

  //! Bind tensor metadata to a TensorView
  void bind(
      const TensorView* tv,
      void* data,
      std::vector<int64_t> sizes,
      std::vector<int64_t> strides) {
    Struct<PolymorphicValue> concrete_value;
    concrete_value["data"] = PolymorphicValue(Pointer(data, tv->dtype()));
    concrete_value["sizes"] = PolymorphicValue(sizes);
    concrete_value["strides"] = PolymorphicValue(strides);
    bind_(tv, PolymorphicValue(concrete_value));
  }

  //! Bind a concrete value to a named scalar
<<<<<<< HEAD
  void bind(const std::string& name, ScalarValue concrete_value) {
    bind_(name, ScalarValue(concrete_value));
=======
  template <typename T>
  void bind(const std::string& name, const T& concrete_value) {
    bind_(name, PolymorphicValue(concrete_value));
>>>>>>> 7a4fd18c
  }

  //! Set a concrete value for a parallel dimension
  void bind(ParallelType pt, ScalarValue concrete_value);

  //! Try to evaluate a Fusion IR value
  PolymorphicValue evaluate(const Val* value);

  //! Try to evaluate a parallel dimension
  PolymorphicValue evaluate(ParallelType pt);

  //! Debugging helper, prints all the currently known values
  void print() const;

  void bindPrecomputedValues(PrecomputedValues* precomputed_values) {
    precomputed_values_ = precomputed_values;
  }

  auto& precomputedValues() {
    return precomputed_values_;
  }

  //! Augment the evaluator with the exact root-domain map such that
  //! if the extent of a root ID is known, the extents of all other
  //! root IDs that are exactly mapped also get bound to the same
  //! value. This is currently just done with ExactRootDomainMap, but
  //! can be similarly done with the Exact CA map as well.
  void propagateBoundValuesThroughExactMaps(Fusion* fusion);

  ExpressionEvaluator clone(IrCloner& ir_cloner) const;

 private:
  PolymorphicValue getValue(const Val* value);

 private:
  // TODO: Consider make this const. It can't be const as bind() of
  // this class calls
  // PrecomputedValuess::bindConcreteParallelTypeValue, but it's
  // unclear why the precompute values cannot be kept constant and
  // binding a value to ExpressionEvaluator just updates
  // known_named_scalars_.
  PrecomputedValues* precomputed_values_ = nullptr;
  std::unordered_map<const Val*, PolymorphicValue> known_values_;
  std::unordered_map<std::string, PolymorphicValue> known_named_scalars_;
};

} // namespace nvfuser<|MERGE_RESOLUTION|>--- conflicted
+++ resolved
@@ -28,14 +28,8 @@
 
  public:
   //! Bind a concrete value to an IR variable
-<<<<<<< HEAD
-  void bind(const Val* value, ScalarValue concrete_value) {
-    bind_(value, ScalarValue(concrete_value));
-=======
-  template <typename T>
-  void bind(const Val* value, const T& concrete_value) {
-    bind_(value, PolymorphicValue(concrete_value));
->>>>>>> 7a4fd18c
+  void bind(const Val* value, const PolymorphicValue& concrete_value) {
+    bind_(value, concrete_value);
   }
 
   //! Bind tensor metadata to a TensorView
@@ -52,18 +46,12 @@
   }
 
   //! Bind a concrete value to a named scalar
-<<<<<<< HEAD
-  void bind(const std::string& name, ScalarValue concrete_value) {
-    bind_(name, ScalarValue(concrete_value));
-=======
-  template <typename T>
-  void bind(const std::string& name, const T& concrete_value) {
-    bind_(name, PolymorphicValue(concrete_value));
->>>>>>> 7a4fd18c
+  void bind(const std::string& name, const PolymorphicValue& concrete_value) {
+    bind_(name, concrete_value);
   }
 
   //! Set a concrete value for a parallel dimension
-  void bind(ParallelType pt, ScalarValue concrete_value);
+  void bind(ParallelType pt, const PolymorphicValue& concrete_value);
 
   //! Try to evaluate a Fusion IR value
   PolymorphicValue evaluate(const Val* value);
