--- conflicted
+++ resolved
@@ -33,22 +33,6 @@
     bind_(value, PolymorphicValue(concrete_value));
   }
 
-<<<<<<< HEAD
-=======
-  //! Bind tensor metadata to a TensorView
-  void bind(
-      const TensorView* tv,
-      void* data,
-      std::vector<int64_t> sizes,
-      std::vector<int64_t> strides) {
-    Struct<PolymorphicValue> concrete_value;
-    concrete_value["data"] = PolymorphicValue(Pointer(data, tv->dtype()));
-    concrete_value["sizes"] = PolymorphicValue(sizes);
-    concrete_value["strides"] = PolymorphicValue(strides);
-    bind_(tv, PolymorphicValue(concrete_value));
-  }
-
->>>>>>> 7a4fd18c
   //! Bind a concrete value to a named scalar
   template <typename T>
   void bind(const std::string& name, const T& concrete_value) {
