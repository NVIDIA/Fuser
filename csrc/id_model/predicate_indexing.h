--- conflicted
+++ resolved
@@ -53,11 +53,7 @@
   // may result in duplicate predicates, which should be removed by
   // the expression simplifier.
   //
-<<<<<<< HEAD
-  // For example, suppose tv0 as a 1D tensor of size 16:
-=======
   // For example, suppose tv0 is a 1D tensor of size 16:
->>>>>>> 1b81f082
   //
   // auto tv1 = reshape(tv0, {16}, {2, 8});
   // tv1->split(1, 3);
