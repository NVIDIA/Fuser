--- conflicted
+++ resolved
@@ -768,15 +768,6 @@
   // Propagate on definitions
   if (!orig_defs0.empty() && !orig_defs1.empty()) {
     for (const ExprGroup& def_group_1 : orig_defs1) {
-<<<<<<< HEAD
-#if 0
-      if (orig_defs0.has(def_group_1)) {
-        continue;
-      }
-#endif
-
-=======
->>>>>>> d3eb4c17
       for (const ExprGroup& def_group_0 : orig_defs0) {
         if (def_group_0 == def_group_1) {
           continue;
