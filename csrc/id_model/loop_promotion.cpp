--- conflicted
+++ resolved
@@ -102,21 +102,6 @@
 // loop groups of the loop domains need to be checked as loop
 // promotion does not matter for the other domains.
 bool isLoopGraphUniform(const IdModel& id_model) {
-<<<<<<< HEAD
-  const auto& loop_graph = id_model.idGraph(IdMappingMode::LOOP);
-  if (std::all_of(
-          loop_graph.disjointValSets().disjointSets().begin(),
-          loop_graph.disjointValSets().disjointSets().end(),
-          [&](const ValGroup& loop_group) -> bool {
-            return id_model.idGraph(IdMappingMode::EXACT)
-                       .toGroups(*loop_group)
-                       .size() == 1;
-          })) {
-    return true;
-  }
-
-=======
->>>>>>> b1546875
   for (const auto tv : id_model.tvs()) {
     if (tv->isFusionInput()) {
       continue;
@@ -127,15 +112,6 @@
       const auto all_exact_groups =
           id_model.idGraph(IdMappingMode::EXACT).toGroups(*loop_group);
       if (all_exact_groups.size() > 1) {
-<<<<<<< HEAD
-        std::cerr << "Multiple exact groups merged: "
-                  << nvfuser::toString(loop_group) << " of "
-                  << loop_id->toString() << "\n";
-        std::cerr << "TV: " << tv->toString() << "\n";
-        std::cerr << "Exact groups: " << nvfuser::toString(all_exact_groups)
-                  << "\n";
-=======
->>>>>>> b1546875
         return false;
       }
     }
@@ -969,7 +945,6 @@
     buildWithNoBroadcast() {
   const auto& loop_graph = idGraph(IdMappingMode::LOOP);
 
-  std::cerr << "Quick loop promotion\n";
   std::unordered_map<ValGroup, IterDomain*> map;
   for (const ValGroup& loop_group :
        loop_graph.disjointValSets().disjointSets()) {
