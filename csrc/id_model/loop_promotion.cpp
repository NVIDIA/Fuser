// clang-format off
/*
 * SPDX-FileCopyrightText: Copyright (c) 2023-present NVIDIA CORPORATION & AFFILIATES.
 * All rights reserved.
 * SPDX-License-Identifier: BSD-3-Clause
 */
// clang-format on
#include <id_model/id_model.h>
#include <id_model/loop_promotion.h>
#include <id_model/to_string.h>
#include <id_model/utils.h>
#include <ir/utils.h>
#include <val_graph_visitor.h>

#include <ir/graphviz.h>
#include <fstream>

namespace nvfuser {

LoopPromotionMapBuilder::LoopPromotionMapBuilder(
    IdModel& id_model,
    const StatefulInliningInfo& inlining_info,
    LoopPromotionMapBuilderCallback* callback)
    : id_model_(id_model), inlining_info_(inlining_info), callback_(callback) {}

ValGraph& LoopPromotionMapBuilder::idGraph(IdMappingMode mode) {
  return id_model_.idGraph(mode);
}

const ValGraph& LoopPromotionMapBuilder::idGraph(IdMappingMode mode) const {
  return id_model_.idGraph(mode);
}

std::unordered_map<ValGroup, IterDomain*> LoopPromotionMapBuilder::
    getProducerPromotionsOfPartiallyInlinedGroups(
        const std::unordered_map<ValGroup, IterDomain*>&
            initial_loop_promotion_map,
        const ValGraph& loop_graph) const {
  std::unordered_map<ValGroup, IterDomain*> loop_promotion_map_to_propagate;

  for (const auto& map_kv : initial_loop_promotion_map) {
    const auto& loop_group = map_kv.first;
    const auto& promotion = map_kv.second;

    // If it's promoted to the exactly mapped domain, should not
    // need further propagation
    if (std::all_of(
            loop_group->begin(),
            loop_group->end(),
            [&](Val* loop_group_val) -> bool {
              return idGraph(IdMappingMode::EXACT)
                  .disjointValSets()
                  .strictAreMapped(loop_group_val, promotion);
            })) {
      continue;
    }

    const ExprGroups& uses = loop_graph.getUses(loop_group);
    if (uses.empty()) {
      continue;
    }

    // If this expr group has outputs that are partially inlined, the
    // number of output groups must be larger than the actual number
    // of outputs of the expr.

    const int expected_num_consumer_loop_group_count_if_fully_inlined =
        (int)uses.front()->front()->outputs().size();

    // If there's only one output, it should not cause partial
    // inline.
    if (expected_num_consumer_loop_group_count_if_fully_inlined == 1) {
      continue;
    }

    ValGroups consumer_loop_groups;
    for (const ExprGroup& use : loop_graph.getUses(loop_group)) {
      std::vector<ValGroup> output_loop_groups = loop_graph.outputGroups(use);
      consumer_loop_groups.pushBack(output_loop_groups);
    }

<<<<<<< HEAD
=======
    // Suppose the outputs are involved in broadcast forwarding, they
    // could be grouped together, so if that happens, the number of
    // output loop groups could be just one. However, there should be
    // no such broadcast forwarding. Assert here just in case.
    NVF_ERROR(
        expected_num_consumer_loop_group_count_if_fully_inlined <=
        consumer_loop_groups.size());

>>>>>>> 5c726339
    if (consumer_loop_groups.size() ==
        expected_num_consumer_loop_group_count_if_fully_inlined) {
      continue;
    }

    loop_promotion_map_to_propagate.emplace(loop_group, promotion);
  }

  return loop_promotion_map_to_propagate;
}

std::unordered_map<ValGroup, IterDomain*> LoopPromotionMapBuilder::build() {
  // Make an intersection of the exact and loop map. This will group together
  // entries in each loop group that are exact with each other. This provides a
  // better graph to do promotion and replays.
  //
  // It's tempting to use the intersection of the almost exact and loop, but we
  // need to model broadcast promotion, and if we have two tensors like:
  //
  // T1[i0, b1] = T0[i0]
  // T2[i0, b2] = T0[i0]
  // Then resolution of:
  // T4 = T1[i0, b1] + T3[i0, i1]
  // T6 = T2[i0, b2] + T5[i0, i2]
  //
  // Then merge(0, 1) with all tensors except for T0
  //
  // The almost exact map will map i0, i0*b1, and i0*b2 together, but b1 and b2
  // are being resolved to i1 and i2 respectively. So we want to have separate
  // entries so we can have an easy to process promotion map.
  //
  // Loop is a permissive like map, it could have many entries, use the exact
  // map as the one we iterate on to reduce complexity as it hopefully has
  // smaller groups and this algorithm scales with the number of groups *
  // (number of entries in groups ^ 2)
  //
  // iel stands for Intersection of the Exact and Loop graphs.
  const ValGraph iel_graph = id_model_.buildIntersection(
      idGraph(IdMappingMode::EXACT), idGraph(IdMappingMode::LOOP), false);

  // We'll create mappings from a copy of the current loop graph since
  // idGraph(IdMappingMode::LOOP) will change with replayed domains.
  const auto loop_graph = idGraph(IdMappingMode::LOOP);

  // Step 1: Build a map of the IEL groups of root broadcast domains
  // to resolving domains.
  std::unordered_map<ValGroup, IterDomain*> iel_promotion_map =
      buildInlineRootResolutionMap(iel_graph, inlining_info_);

  if (callback_) {
    callback_->postStep1(iel_promotion_map, iel_graph);
  }

  // Step 2: Propagate the root promotions to intermediate and leaf groups.
  // At this point, the promotion may not be final as the analysis is
  // localized to IEL groups. The map is used in the next step to
  // build mappings of the loop groups.
  propagatePromotionsInIELGraph(iel_graph, iel_promotion_map);

  if (callback_) {
    callback_->postStep2(iel_promotion_map, iel_graph);
  }

  {
    VERBOSE() << "Step 2 results:\n";
    for (const auto& [g, id] : iel_promotion_map) {
      VERBOSE() << nvfuser::toString(g) << " -> " << id->name() << "\n";
    }
  }

  // Step 3: Determine the promotion of each loop graph based on the
  // IEL promotion map. For each loop group, examine all the IEL
  // promotions and find the most representative one that captures all
  // the dependent input domains of the loop group
  const std::unordered_map<ValGroup, IterDomain*> initial_loop_promotion_map =
      projectIELPromotionToLoopGraph(
          iel_graph, iel_promotion_map, loop_graph, inlining_info_);

  {
    VERBOSE() << "Step 3 results:\n";
    for (const auto& [g, id] : initial_loop_promotion_map) {
      VERBOSE() << nvfuser::toString(g) << " -> " << id->name() << "\n";
    }
  }

  if (callback_) {
    callback_->postStep3(initial_loop_promotion_map);
  }

  // At this point, most of loop groups should have correct promoted
  // IDs. However, non-inlined loop groups may miss promotion that
  // should be propagated from parent ID groups, e.g., iS50 of T2 in
  // Indexing19. Its parent ID loop group is promoted, but the loop
  // group of iS50 is not found yet.

  // Step 4: Repeat the IEL propagation in order to fully propagate
  // the loop graph promotions to partially inlined domains. This time
  // only the partially inlined domains need to be considered, so we
  // first find the Step-3 promotions that are producers to partially
  // inlined consumers. These promotions are propagated down to leaf
  // domains through the IEL graph, which are then used to
  // propagate back to the loop groups in Step 5. Unlike Step 2, the
  // initial IEL promotion map is empty and is populated with the loop
  // promotion map as we traverse down the IEL graph.

  // Find the loop promotions of loop groups that are producers to
  // partially inlined groups
  std::unordered_map<ValGroup, IterDomain*> loop_promotion_map_to_propagate =
      getProducerPromotionsOfPartiallyInlinedGroups(
          initial_loop_promotion_map, loop_graph);

  // If nothing to propagate again, initial_loop_promotion_map is the
  // final result
  if (loop_promotion_map_to_propagate.empty()) {
    auto final_loop_promotion_map = updateValGroupIdMap(
        initial_loop_promotion_map, idGraph(IdMappingMode::LOOP));
    sanityCheckLoopPromotionMap(final_loop_promotion_map);
<<<<<<< HEAD
    {
      VERBOSE() << "Final results:\n";
      for (const auto& [g, id] : final_loop_promotion_map) {
        VERBOSE() << nvfuser::toString(g) << " -> " << id->name() << "\n";
      }
    }
    return final_loop_promotion_map;
  }

  {
    VERBOSE() << "Promotin map to propgate in Step 4:\n";
    for (const auto& [g, id] : loop_promotion_map_to_propagate) {
      VERBOSE() << nvfuser::toString(g) << " -> " << id->name() << "\n";
    }
  }

=======
    return final_loop_promotion_map;
  }

>>>>>>> 5c726339
  std::unordered_map<ValGroup, IterDomain*> final_iel_promotion_map;
  propagatePromotionsInIELGraph(
      iel_graph,
      final_iel_promotion_map,
      loop_graph,
      loop_promotion_map_to_propagate);
<<<<<<< HEAD

  {
    VERBOSE() << "Step 4 results:\n";
    for (const auto& [g, id] : final_iel_promotion_map) {
      VERBOSE() << nvfuser::toString(g) << " -> " << id->name() << "\n";
    }
  }
=======
>>>>>>> 5c726339

  if (callback_) {
    callback_->postStep4(final_iel_promotion_map, iel_graph);
  }

  // Step 5: Find the final promotion of each loop group based on the
  // final IEL promotion map
  auto final_loop_promotion_map = projectIELPromotionToLoopGraph(
      iel_graph, final_iel_promotion_map, loop_graph, inlining_info_);

  {
    VERBOSE() << "Step 5 results:\n";
    for (const auto& [g, id] : final_loop_promotion_map) {
      VERBOSE() << nvfuser::toString(g) << " -> " << id->name() << "\n";
    }
  }

  // The promotion map produced in Step 5 only includes those are
  // further propagated at Step 4, so the correct mappings produced at
  // Step 3 are not included in the Step-5 results. Any Step-3 mappings
  // that are not found in the Step-5 results are already valid
  // results, so merge them into the Step-5 results.
  //
  // For example, in the below case, nothing will be propated at Step
  // 4.
  //
  // t0: [i0]
  // t1: [i1, i2]
  // t2 = broadcast(t0, {true, false})
  // t3 = t2 + t1
  //
  // t2: [b3, i4]
  // t3: [i5, i6]
  //
  // t3->merge(0)
  // propagate-and-inline-most
  //
  // t0: [i0] ca_pos(1)
  // t1: [i1*i2] ca_pos(1)
  // t2: [b3*i4] ca_pos(1)
  // t3: [i5*i6]
  //
  // In this case, all domains will be grouped together and there will
  // be just a single group in the Loop graph:
  //
  // - {i0, i1, i2, b3, i4, i5, i6, i1*i2, b3*i4, i5*i6}
  //
  // Step 3 will identify i5*i6 is the promotion domain. Since all
  // domains are promoted to i5*i6, there will be no propagation in
  // Step 4 (i.e., loop_promote_inputs will be false). Since the
  // result of Step 4 is empty, the Step 5 result will also be empty,
  // but that just means there's no change is necessary from the Step
  // 3 results.

  // Insert the updated Step-3 results into the Step-5 resutls. Note
  // that this insertion does not overwrite the existing mappings.
  final_loop_promotion_map.insert(
      initial_loop_promotion_map.begin(), initial_loop_promotion_map.end());

  // The map is currently for the stale loop graph. Update for the
  // latest loop graph.
  final_loop_promotion_map = updateValGroupIdMap(
      final_loop_promotion_map, idGraph(IdMappingMode::LOOP));

  sanityCheckLoopPromotionMap(final_loop_promotion_map);

  if (callback_) {
    callback_->postStep5(final_loop_promotion_map);
  }

  {
    VERBOSE() << "Final results:\n";
    for (const auto& [g, id] : final_loop_promotion_map) {
      VERBOSE() << nvfuser::toString(g) << " -> " << id->name() << "\n";
    }
  }

  return final_loop_promotion_map;
}

std::unordered_map<ValGroup, IterDomain*> LoopPromotionMapBuilder::
    buildInlineRootResolutionMap(
        const ValGraph& iel_graph,
        const StatefulInliningInfo& info) const {
  std::unordered_map<ValGroup, IterDomain*> iel_promotion_map;

  // This should probably work just on terminating inputs, as we shouldn't be
  // able to modify a broadcast domain between root and rfactor which would be
  // required to resolve a non input broadcast domain. But for now leaving it as
  // traversal on all broadcast groups.
  //

  // We first visit all broadcast root domains. If a broadcast is
  // resovled, see if it's promoted. Note that a domain be resolved to
  // a domain that may not be loop mapped, yet it can still be
  // promoted. In other words, there can be a domain that is exactly
  // mapped with the resolving domain *and* is mapped with the
  // broadcast domain by the loop map. The algorihm here is:
  //
  // 1. For a broadcast domain, find the domain that the broadcast is
  //    resolved to.
  // 2. If the resolving domain is also loop-mapped with the
  //    broadcast, that is the promotion domain, but the resolving
  //    domain may not be loop mapped as mentioned above. Instead,
  //    find all loop-mapped domains with the broadcast domain and
  //    pick one that is exactly mapped with the resolving domain
  //
  // Note again this process is only done for root domains. Once we
  // find promotion relationships for root domains, we propagate the
  // mappings to derived domains
  for (const ValGroup& iel_group : iel_graph.disjointValSets().disjointSets()) {
    NVF_ERROR(!iel_group->empty());

    IterDomain* iel_group_id = iel_group->front()->as<IterDomain>();

    if (!iel_group_id->isBroadcast()) {
      continue;
    }

    // Collect all the exact groups of the resolutions of the broadcast id's
    ValGroups resolved_exact_groups;
    for (Val* bcast_id : *iel_group) {
      if (auto p2c_root_broadcast_resolution_map_it =
              info.p2c_root_broadcast_resolution_map.find(
                  bcast_id->as<IterDomain>());
          p2c_root_broadcast_resolution_map_it !=
          info.p2c_root_broadcast_resolution_map.end()) {
        resolved_exact_groups.pushBack(
            idGraph(IdMappingMode::EXACT)
                .toGroups(p2c_root_broadcast_resolution_map_it->second));
      }
    }

    if (resolved_exact_groups.empty()) {
      // No resolution
      continue;
    }

    // resolved_exact_groups is a list of IDs that resolves the
    // broadcast. We only care those that are also in the same loop
    // group, and there must be just one or none. Otherwise, the
    // resolution is ambiguous.

    // Collect all the exact groups in the loop set containing this iel_group
    const ValGroup& loop_group =
        idGraph(IdMappingMode::LOOP).toGroup(iel_group_id);
    ValGroups loop_covered_exact_groups =
        idGraph(IdMappingMode::EXACT).toGroups(*loop_group);

    // The intersection of the exact groups that the broadcast domains can be
    // broadcasted to, and those that exist within the same loop groop are is
    // the promotion needed for this iel_group. The promotion should
    // be none or unique.
    ValGroups loop_exact_resolved_intersection =
        resolved_exact_groups.computeIntersect(loop_covered_exact_groups);

    if (loop_exact_resolved_intersection.empty()) {
      // No promotion
      continue;
    }

    if (loop_exact_resolved_intersection.size() > 1) {
      // Ambiguous promotion. This should not happen.
      std::stringstream err_msg;
      err_msg
          << "Invalid multiple broadcast resolution within shared loops detected, group:\n  "
          << iel_group->toString() << "\nIs being broadcasted to:";
      for (const ValGroup& entry : loop_exact_resolved_intersection) {
        err_msg << "\n  " << entry->toString();
      }
      NVF_ERROR(false, err_msg.str());
    }

    const ValGroup& exact_resolution_group =
        loop_exact_resolved_intersection.front();

    // Within the loop group, find the IDs that the broadcast IDs are
    // resolved to
    VectorOfUniqueEntries<Val*> resolved_ids =
        exact_resolution_group->computeIntersect(*loop_group);

    NVF_ERROR(!resolved_ids.empty());

    // All the IDs in resolved_ids are mapped with both of the exact
    // and loop graphs, so any of them can be used as an IEL promotion
    // ID. Just to make it extra clear, look for corresponding
    // groups in the IEL graph and make sure there's only one such group.
    ValGroups promoted_iel_groups = iel_graph.toGroups(resolved_ids);

    NVF_ERROR(!promoted_iel_groups.empty());

    if (promoted_iel_groups.size() > 1) {
      std::stringstream err_msg;
      err_msg
          << "Invalid multiple broadcast resolution within shared loops detected, group:\n  "
          << iel_group->toString() << "\nIs being broadcasted to:";
      for (const ValGroup& entry : promoted_iel_groups) {
        err_msg << "\n  " << entry->toString();
      }
      NVF_ERROR(false, err_msg.str());
    }

    iel_promotion_map[iel_group] =
        promoted_iel_groups.front()->front()->as<IterDomain>();
  }

  return iel_promotion_map;
}

namespace {

// Check if there's an equivalent expression as iel_expr that uses
// maybe_promoted_inputs. This is used to avoid redundantly replaying
// expressions.
// NOTE: This is currently overly conservative and some
// opportunities for reuse are lost, althought it doesn't affect
// the correctness of the analysis.
Expr* findMatchingExpr(
    const ExprGroup& iel_expr,
    const ValGraph& iel_graph,
    const std::vector<IterDomain*>& maybe_promoted_inputs,
    const ValGraph& loop_graph) {
  // If any of domains in maybe_promoted_inputs is not found in
  // iel_graph, it means the domain is just replayed and by definition
  // has no mapping with any existing domain, which means there's no
  // matching expr.
  if (std::any_of(
          maybe_promoted_inputs.begin(),
          maybe_promoted_inputs.end(),
          [&](IterDomain* maybe_promoted_input) -> bool {
            return !iel_graph.hasGroup(maybe_promoted_input);
          })) {
    return nullptr;
  }

  // Grab all eligible uses of the promoted inputs.
  // Note that any eligible matching expr should be a use of all
  // inputs in maybe_promoted_input_uses, no matter it's promoted or
  // not. So it isn't necessary to look at all of
  // maybe_promoted_input_uses but just need to grab one.
  NVF_ERROR(!maybe_promoted_inputs.empty());
  ExprGroups maybe_promoted_input_uses =
      iel_graph.getUses(iel_graph.toGroup(maybe_promoted_inputs.front()));

  if (maybe_promoted_input_uses.empty()) {
    return nullptr;
  }

  // Look for exprs that have inputs that are mapped in the IEL
  // graph with the (promoted) inputs of iel_expr.
  for (const ExprGroup& maybe_promoted_input_use_group :
       maybe_promoted_input_uses) {
    NVF_ERROR(!maybe_promoted_input_use_group->empty());
    // maybe_promoted_inputs may include non-promoted inputs as
    // well, so maybe_promoted_input_uses may include the original
    // iel_expr itself. Since there must at least be a promoted input,
    // iel_expr itself should not be an expr group we are looking for.
    if (iel_expr == maybe_promoted_input_use_group) {
      continue;
    }
    Expr* maybe_promoted_input_use = maybe_promoted_input_use_group->front();
    if (!iel_expr->front()->sameOp(maybe_promoted_input_use)) {
      continue;
    }
    // Check if all inputs are mapped
    NVF_ERROR(
        maybe_promoted_inputs.size() ==
        maybe_promoted_input_use->inputs().size());
    bool all_inputs_match = true;
    for (const auto inp_i : c10::irange(maybe_promoted_inputs.size())) {
      all_inputs_match = all_inputs_match &&
          iel_graph.disjointValSets().strictAreMapped(
              maybe_promoted_inputs[inp_i],
              maybe_promoted_input_use->inputs().at(inp_i));
    }
    if (!all_inputs_match) {
      continue;
    }

    // We always want to find promotions within the same loop
    // groups since we are looking for domains that represent actual
    // loops. Note that that's guaranteed when a new domain is
    // replayed instead of reusing an existing domain.
    if (!loop_graph.disjointExprSets().permissiveAreMapped(
            iel_expr->front(), maybe_promoted_input_use_group->front())) {
      continue;
    }
    // This is just an extra sanity check. Make sure all exprs in
    // the use group are mapped
    NVF_ERROR(
        std::all_of(
            maybe_promoted_input_use_group->vector().begin(),
            maybe_promoted_input_use_group->vector().end(),
            [&](Expr* iel_use) {
              return loop_graph.disjointExprSets().permissiveAreMapped(
                  iel_expr->front(), iel_use);
            }),
        "Not all mapped: ",
        nvfuser::toString(iel_expr),
        "\n",
        nvfuser::toString(maybe_promoted_input_use_group));

    return maybe_promoted_input_use;
  }

  return nullptr;
}

// When propagating loop promotions from inputs to outputs of an IEL
// expr, we can't blindly apply loop promotion when all of the input
// domains are loop mapped with the outputs.
//
// i.e. if we have the inlined domains from:
// Inputs:
//   T0[i0]
//   T1[i0, i1]
//
// T2[i0, b2] = broadcast(T0)
// T3[i0, i1] = T2 + T1
//
// {T1, T2, T3}->merge(0, 1)
// inlineMost
//
// The inlined loop group would consist of:
//
// {i0, i1, b2, i0*b2, i0*i1}
//
// Note that all these domains would have promotion to i0*i1 at the
// end of Step 3. When the IEL expression of merge(i0, i1) is visited by
// propagatePromotionsInIELGraph again, the promotion to i0*i1 of both
// inputs would be propagated to its output, resulting in promotion of
// i0*i1 to (i0*i1)*(i0*i1), which is not the correct propagation.
//
// Therefore only promote i0*b1 to i0*i1, or i0*i1 to i0*i1 (i.e. don't
// promote an input to any transformation within the loop group).
//
// So if we have an iel_expr make sure its inputs and outputs are not in
// the same loop group.
bool hasUniqueInputLoopGroups(
    const ExprGroup& iel_expr,
    const ValGraph& iel_graph,
    const ValGraph& loop_graph) {
  const std::vector<ValGroup> iel_inp_groups = iel_graph.inputGroups(iel_expr);

  const std::vector<ValGroup> iel_out_groups = iel_graph.outputGroups(iel_expr);

  ValGroups inp_loop_groups;
  for (const ValGroup& iel_inp_group : iel_inp_groups) {
    inp_loop_groups.pushBack(loop_graph.toGroup(iel_inp_group->front()));
  }
  ValGroups out_loop_groups;
  for (const ValGroup& iel_out_group : iel_out_groups) {
    out_loop_groups.pushBack(loop_graph.toGroup(iel_out_group->front()));
  }

  // Check if input groups that are not included in the output group set
  return !inp_loop_groups.computeSubtract(out_loop_groups).empty();
}

} // namespace

void LoopPromotionMapBuilder::propagatePromotionsInIELGraph(
    const ValGraph& iel_graph,
    std::unordered_map<ValGroup, IterDomain*>& iel_promotion_map,
    const ValGraph& loop_graph,
    const std::unordered_map<ValGroup, IterDomain*>& loop_graph_promotion_map) {
  // In order to make this traversal work, the traversal order must be
  // topologically sorted.
  ValGraphStmtSort iel_stmt_sort(iel_graph);

  for (const ExprGroup& iel_expr : iel_stmt_sort.exprs()) {
    NVF_ERROR(!iel_expr->empty());
    const std::vector<ValGroup> iel_inp_groups =
        iel_graph.inputGroups(iel_expr);

    VERBOSE() << "IEL expr: " << iel_expr->front()->toString();
    std::stringstream ss;
    for (auto expr : *iel_expr) {
      ss << " {";
      for (auto inp : expr->inputs()) {
        ss << " " << inp->name();
      }
      ss << "}";
    }
    VERBOSE() << "All inputs: " << ss.str() << "\n";

    // Check if any inputs need promotion indicating this expr group needs to
    // be replayed with promoted inputs
    bool an_input_was_promoted = false;
    std::vector<IterDomain*> maybe_promoted_inputs;
    maybe_promoted_inputs.reserve(iel_inp_groups.size());

    // Propagate loop graph promotion only when the inputs and outputs are
    // not in the same loop group.
    const bool loop_promote_inputs = !loop_graph_promotion_map.empty() &&
        hasUniqueInputLoopGroups(iel_expr, iel_graph, loop_graph);

    for (const ValGroup& iel_inp_group : iel_inp_groups) {
      // Assumed all inputs are IterDomains
      NVF_ERROR(iel_inp_group->front()->isA<IterDomain>());

      // Propagate IEL promotions when available.
      if (auto inp_promo_it = iel_promotion_map.find(iel_inp_group);
          inp_promo_it != iel_promotion_map.end()) {
        maybe_promoted_inputs.push_back(inp_promo_it->second);
        an_input_was_promoted = true;
        continue;
      }

      // Promote loops based on the loop promotion map. If the loop promotion
      // map should be used and has an entry we should use that promotion.
      if (loop_promote_inputs) {
        const ValGroup& loop_copy_group =
            loop_graph.toGroup(iel_inp_group->front());
        auto inp_loop_promo_it = loop_graph_promotion_map.find(loop_copy_group);
        if (inp_loop_promo_it != loop_graph_promotion_map.end()) {
          maybe_promoted_inputs.push_back(inp_loop_promo_it->second);
          an_input_was_promoted = true;
          VERBOSE() << "Propagating loop promotion: "
                    << nvfuser::toString(iel_inp_group) << " -> "
                    << inp_loop_promo_it->second->toString() << std::endl;
          continue;
        }
      }

      // No promotion found. Just use the non-promoted domain
      maybe_promoted_inputs.push_back(iel_inp_group->front()->as<IterDomain>());
    }

    if (!an_input_was_promoted) {
      // No inputs need promotion so just continue
      continue;
    }

    Expr* promoted_expr = findMatchingExpr(
        iel_expr,
        iel_graph,
        maybe_promoted_inputs,
        idGraph(IdMappingMode::LOOP));

    bool replayed = false;

    if (!promoted_expr) {
      promoted_expr =
          id_model_.addReplayAs(maybe_promoted_inputs, iel_expr->front());
      replayed = true;
      VERBOSE() << "Replayed expr: " << promoted_expr->toString();
    }

    // Mark outputs as having a promoted iter domain
    std::vector<ValGroup> out_groups = iel_graph.outputGroups(iel_expr);
    NVF_ERROR(promoted_expr->outputs().size() == out_groups.size());
    NVF_ERROR(
        ir_utils::filterByType<IterDomain>(promoted_expr->outputs()).size() ==
            out_groups.size(),
        "Unexpected non IterDomain outputs found: ",
        promoted_expr->toString());

    for (const auto i : c10::irange(out_groups.size())) {
      // Promote if necessary, if the output is already in the same exact map
      // it doesn't need a promotion.
      if (idGraph(IdMappingMode::EXACT)
              .disjointValSets()
              .strictAreMapped(
                  promoted_expr->output(i), out_groups[i]->front())) {
        VERBOSE() << "Output not promoted as exacltlly mapped: "
                  << nvfuser::toString(out_groups[i]) << std::endl;
        continue;
      }
      iel_promotion_map[out_groups[i]] =
          promoted_expr->output(i)->as<IterDomain>();
      VERBOSE() << "Propagated to: " << nvfuser::toString(out_groups[i])
                << " -> " << promoted_expr->output(i)->toString() << std::endl;
      // Explicitly map loop map since expr propagation doesn't happen
      if (replayed) {
        idGraph(IdMappingMode::LOOP)
            .mapVals(iel_expr->front()->output(i), promoted_expr->output(i));
      }
    }
  }
}

void LoopPromotionMapBuilder::propagatePromotionsInIELGraph(
    const ValGraph& iel_graph,
    std::unordered_map<ValGroup, IterDomain*>& iel_promotion_map) {
  propagatePromotionsInIELGraph(
      iel_graph, iel_promotion_map, idGraph(IdMappingMode::LOOP), {});
}

namespace {

// Returns for each ValGroup in provided IdGraph what the input ValGroups are
// traversing on definitions. Ignoring broadcast ValGroups and resetting inputs
// at RFactor ValGroups.
std::unordered_map<ValGroup, ValGroups> computeCoveredGroups(
    const ValGraph& graph,
    const std::unordered_set<IterDomain*>& view_rfactor_ids) {
  // Map from an exact iter domain group, to all the exact iter domain groups it
  // covers
  std::unordered_map<ValGroup, ValGroups> covered_ids;

  if (false) {
    if (!graph.disjointValSets().disjointSets().empty()) {
      Fusion* fusion =
          graph.disjointValSets().disjointSets().front()->front()->fusion();
      std::ofstream ofs("transform.dot", std::ofstream::trunc);
      auto dot_string = irTransformToDot(fusion);
      ofs << dot_string;
      ofs.close();
    }
  }

  for (const ValGroup& id_group : graph.disjointValSets().disjointSets()) {
    // Initialize inputs
    const ExprGroups& id_group_defs = graph.getDefinitions(id_group);
    if (id_group_defs.empty()) {
      covered_ids[id_group] = {id_group};
    }

    // Initialize broadcast groups to empty since broadcast domains
    // don't matter for indexing
    if (std::any_of(id_group->begin(), id_group->end(), [&](Val* id) {
          return id->as<IterDomain>()->isBroadcast();
        })) {
      covered_ids[id_group] = {};
    }
  }

  ValGraphStmtSort exact_stmt_sort(graph);

  for (const ExprGroup& exact_expr : exact_stmt_sort.exprs()) {
    std::vector<ValGroup> input_groups = graph.inputGroups(exact_expr);

    ValGroups covered;
    for (const ValGroup& inp_group : input_groups) {
      covered.pushBack(covered_ids.at(inp_group));
    }

    for (const ValGroup& output_group : graph.outputGroups(exact_expr)) {
      // Don't overwrite initialized cases due to rfactor markings.
      if (covered_ids.find(output_group) == covered_ids.end()) {
        covered_ids[output_group] = covered;
      } else {
        // An exact group may have multiple exact expr groups and may
        // have different coverage groups depending on the expr
        // groups. For example, this can happen with reshape or
        // resize. See test LoopPromotionCoverage for a concrete
        // example.
        covered_ids[output_group].pushBack(covered);
      }
    }
  }

  return covered_ids;
}

}; // namespace

std::unordered_map<ValGroup, IterDomain*> LoopPromotionMapBuilder::
    projectIELPromotionToLoopGraph(
        const ValGraph& iel_graph,
        const std::unordered_map<ValGroup, IterDomain*>& iel_promotion_map,
        const ValGraph& loop_graph,
        const StatefulInliningInfo& inlining_info) const {
  const std::unordered_map<ValGroup, ValGroups> exact_covered_ids =
      computeCoveredGroups(
          idGraph(IdMappingMode::EXACT), id_model_.viewRfactorIds());

  // Grab terminal iter domain in the loop groups.
  const VectorOfUniqueEntries<IterDomain*> terminal_loop_ids =
      computeTerminalLoopIds(inlining_info);

  std::unordered_map<ValGroup, IterDomain*> loop_promotion_map;

  for (const ValGroup& loop_group :
       loop_graph.disjointValSets().disjointSets()) {
    IterDomain* promotion_id = findPromotionOfLoopGroup(
        loop_group,
        iel_graph,
        iel_promotion_map,
        exact_covered_ids,
        terminal_loop_ids);
    if (promotion_id) {
      loop_promotion_map[loop_group] = promotion_id;
    }
  }

  return loop_promotion_map;
}

IterDomain* LoopPromotionMapBuilder::findPromotionOfLoopGroup(
    const ValGroup& loop_group,
    const ValGraph& iel_graph,
    const std::unordered_map<ValGroup, IterDomain*>& iel_promotion_map,
    const std::unordered_map<ValGroup, ValGroups>& exact_covered_ids,
    const VectorOfUniqueEntries<IterDomain*>& terminal_loop_ids) const {
  const ValGraph& exact_graph = idGraph(IdMappingMode::EXACT);

  // Grab all the (potentially promoted) terminal iter domains in this group.
  // Save the exact group and the iter domain in this vector.
  std::vector<std::pair<ValGroup, IterDomain*>> exact_promoted_terminal_ids;
  for (Val* loop_group_val : *loop_group) {
    auto loop_id = loop_group_val->as<IterDomain>();

    // If not a terminal id in the group skip
    if (!terminal_loop_ids.has(loop_id)) {
      continue;
    }

    // Grab the iel entry. There can be iter domains that were added
    // after the IEL graph was built. All the promotion information is
    // associated with the domains that exist in the original graph,
    // so the new domains can be simply ignored.
    if (!iel_graph.hasGroup(loop_id)) {
      continue;
    }

    // If this domain is a view rfactor domain and a terminal domain,
    // it is guaranteed to represent this loop group because all the
    // domains merged into this loop_id must be non-broadcast
    // domains. A concrete example can be found in test
    // LoopPromotionWithRfactorDomains1.
    if (id_model_.viewRfactorIds().find(loop_id) !=
        id_model_.viewRfactorIds().end()) {
      return loop_id;
    }

    const ValGroup& iel_group = iel_graph.toGroup(loop_id);

    // Does it still need iel_promotion_map? The loop group already has
    // the replayed domains, so we should be able to find it.
    auto iel_promo_it = iel_promotion_map.find(iel_group);
    if (iel_promo_it == iel_promotion_map.end()) {
      // If this terminal ID doesn't have a promotion associated with it, save
      // the terminal ID.
      exact_promoted_terminal_ids.emplace_back(
          exact_graph.toGroup(loop_id), loop_id->as<IterDomain>());
    } else {
      // If this terminal ID has a promotion, grab the promoted ID.
      exact_promoted_terminal_ids.emplace_back(
          exact_graph.toGroup(iel_promo_it->second), iel_promo_it->second);
    }
  }

  // All the exact groups of the iter domains in the loop group
  ValGroups exact_groups = exact_graph.toGroups(*loop_group);

  // All exact groups covered by all iter domains in this loop group
  ValGroups loop_group_covered_ids;
  for (const ValGroup& exact_group : exact_groups) {
    auto covered_it = exact_covered_ids.find(exact_group);
    NVF_ERROR(covered_it != exact_covered_ids.end());
    loop_group_covered_ids.pushBack(covered_it->second);
  }

  // Check if any of the candidate Iter Domains we collected cover all the
  // exact groups of loop_group_covered_ids. If so, that's the correct
  // promoted iter domain of this group.
  for (const auto& entry : exact_promoted_terminal_ids) {
    const ValGroup& terminal_id_group = entry.first;
    IterDomain* terminal_id = entry.second;
    auto covered_it = exact_covered_ids.find(terminal_id_group);
    NVF_ERROR(covered_it != exact_covered_ids.end());
    if (loop_group_covered_ids.computeSubtract(covered_it->second).empty()) {
      return terminal_id;
    }
  }

  return nullptr;
}

VectorOfUniqueEntries<IterDomain*> LoopPromotionMapBuilder::
    computeTerminalLoopIds(const StatefulInliningInfo& info) const {
  VectorOfUniqueEntries<IterDomain*> terminal_loop_ids;
  for (const ValGroup& group :
       idGraph(IdMappingMode::LOOP).disjointValSets().disjointSets()) {
    if (group->size() == 1) {
      terminal_loop_ids.pushBack(group->front()->as<IterDomain>());
    }

    // Don't select producer iter domains
    for (auto loop_id : *group) {
      if (info.p2c_ca_permissive_maps.find(loop_id->as<IterDomain>()) !=
          info.p2c_ca_permissive_maps.end()) {
        continue;
      }

      // It's terminal if there's no use group
      auto uses_it = id_model_.idUses().find(loop_id->as<IterDomain>());
      if (uses_it == id_model_.idUses().end() || uses_it->second.empty()) {
        terminal_loop_ids.pushBack(loop_id->as<IterDomain>());
        continue;
      }

      // If there's an output group that is not in the same group,
      // then it's a terminal ID
      bool all_outs_in_loop_group = true;
      for (auto use : uses_it->second) {
        if (std::any_of(
                use->outputs().begin(),
                use->outputs().end(),
                [&](Val* out) -> bool {
                  return group != idGraph(IdMappingMode::LOOP).toGroup(out);
                })) {
          all_outs_in_loop_group = false;
          break;
        }
      }

      if (!all_outs_in_loop_group) {
        terminal_loop_ids.pushBack(loop_id->as<IterDomain>());
      }
    }
  }
  return terminal_loop_ids;
}

void LoopPromotionMapBuilder::sanityCheckLoopPromotionMap(
    const std::unordered_map<ValGroup, IterDomain*>& loop_promotion_map) const {
  const auto& loop_graph = idGraph(IdMappingMode::LOOP);
  for (const ValGroup& loop_group :
       loop_graph.disjointValSets().disjointSets()) {
    // Non-leaf loop groups are not guaranteed to have valid
    // promotions. See for example FusionRepro1713, where root domains
    // are all grouped together but there's no valid promotion.
    if (loop_graph.hasUses(loop_group)) {
      continue;
    }
    // Make sure the loop group is promoted to a domain that is mapped
    // in the LOOP graph
    auto promotion_it = loop_promotion_map.find(loop_group);
    NVF_ERROR(
        promotion_it != loop_promotion_map.end(),
        "Loop promotion not found for ",
        nvfuser::toString(loop_group));
    IterDomain* promotion = promotion_it->second;
    // Make sure the promotion domain is also loop-mapped
    NVF_ERROR(
        loop_group->has(promotion),
        "Loop promotion not loop-mapped. Loop group: ",
        nvfuser::toString(loop_group),
        ". Promotion domain: ",
        promotion->name());
  }
}

std::unordered_map<ValGroup, IterDomain*> LoopPromotionMapBuilder::get(
    IdModel& id_model,
    const StatefulInliningInfo& inlining_info,
    LoopPromotionMapBuilderCallback* callback) {
  LoopPromotionMapBuilder builder(id_model, inlining_info, callback);
  return builder.build();
}

} // namespace nvfuser<|MERGE_RESOLUTION|>--- conflicted
+++ resolved
@@ -79,8 +79,6 @@
       consumer_loop_groups.pushBack(output_loop_groups);
     }
 
-<<<<<<< HEAD
-=======
     // Suppose the outputs are involved in broadcast forwarding, they
     // could be grouped together, so if that happens, the number of
     // output loop groups could be just one. However, there should be
@@ -89,7 +87,6 @@
         expected_num_consumer_loop_group_count_if_fully_inlined <=
         consumer_loop_groups.size());
 
->>>>>>> 5c726339
     if (consumer_loop_groups.size() ==
         expected_num_consumer_loop_group_count_if_fully_inlined) {
       continue;
@@ -207,7 +204,6 @@
     auto final_loop_promotion_map = updateValGroupIdMap(
         initial_loop_promotion_map, idGraph(IdMappingMode::LOOP));
     sanityCheckLoopPromotionMap(final_loop_promotion_map);
-<<<<<<< HEAD
     {
       VERBOSE() << "Final results:\n";
       for (const auto& [g, id] : final_loop_promotion_map) {
@@ -224,18 +220,12 @@
     }
   }
 
-=======
-    return final_loop_promotion_map;
-  }
-
->>>>>>> 5c726339
   std::unordered_map<ValGroup, IterDomain*> final_iel_promotion_map;
   propagatePromotionsInIELGraph(
       iel_graph,
       final_iel_promotion_map,
       loop_graph,
       loop_promotion_map_to_propagate);
-<<<<<<< HEAD
 
   {
     VERBOSE() << "Step 4 results:\n";
@@ -243,8 +233,6 @@
       VERBOSE() << nvfuser::toString(g) << " -> " << id->name() << "\n";
     }
   }
-=======
->>>>>>> 5c726339
 
   if (callback_) {
     callback_->postStep4(final_iel_promotion_map, iel_graph);
