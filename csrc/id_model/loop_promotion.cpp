--- conflicted
+++ resolved
@@ -15,78 +15,6 @@
 #include <val_graph_visitor.h>
 
 namespace nvfuser {
-
-std::unordered_map<ValGroup, std::shared_ptr<CoveredGroups>>
-computeCoveredGroups(const ValGraph& exact_graph) {
-  // Map from an exact iter domain group, to all the exact iter domain groups it
-  // covers
-  std::unordered_map<ValGroup, std::shared_ptr<CoveredGroups>> covered_ids;
-
-  for (const ValGroup& id_group :
-       exact_graph.disjointValSets().disjointSets()) {
-    // Initialize inputs
-    const ExprGroups& id_group_defs = exact_graph.getDefinitions(id_group);
-    if (id_group_defs.empty()) {
-      auto init_groups = std::make_shared<CoveredGroups>();
-      init_groups->insert(CoveredGroup(id_group));
-      NVF_ERROR(covered_ids.emplace(id_group, init_groups).second);
-    }
-
-    // Initialize broadcast groups to empty since broadcast domains
-    // don't matter for indexing
-    if (std::any_of(id_group->begin(), id_group->end(), [&](Val* id) {
-          return id->as<IterDomain>()->isBroadcast();
-        })) {
-      covered_ids[id_group] = std::make_shared<CoveredGroups>();
-    }
-  }
-
-  ValGraphStmtSort exact_stmt_sort(exact_graph);
-
-  for (const ExprGroup& exact_expr : exact_stmt_sort.exprs()) {
-    // Initialize to empty group if not yet initialized
-    for (const ValGroup& output_group : exact_graph.outputGroups(exact_expr)) {
-      covered_ids.emplace(output_group, std::make_shared<CoveredGroups>());
-    }
-
-    const std::vector<ValGroup> input_groups =
-        exact_graph.inputGroups(exact_expr);
-    const std::vector<ValGroup> output_groups =
-        exact_graph.outputGroups(exact_expr);
-
-    // If this expr is a split, don't propagate the input coverage as
-    // is but set the covered group of each output group by itself.
-    // The input coverage info is propagated as the split input.
-    if (exact_expr->front()->isA<Split>()) {
-      NVF_ERROR(input_groups.size() == 1);
-      const std::shared_ptr<CoveredGroups>& covered_groups =
-          covered_ids.at(input_groups.at(0));
-
-      for (const ValGroup& output_group : output_groups) {
-        bool is_inner =
-            output_group->has(exact_expr->front()->as<Split>()->inner());
-        covered_ids[output_group]->insert(
-            CoveredGroup(output_group, covered_groups, is_inner));
-      }
-      continue;
-    }
-
-    for (const ValGroup& output_group : output_groups) {
-      // Note that an exact group may have multiple
-      // exact expr groups and may have different coverage groups depending on
-      // the expr groups. For example, this can happen with reshape or resize.
-      // See test LoopPromotionCoverage for a concrete example.
-      for (const ValGroup& inp_group : input_groups) {
-        const std::shared_ptr<CoveredGroups>& inp_covered_groups =
-            covered_ids.at(inp_group);
-        covered_ids[output_group]->insert(
-            inp_covered_groups->begin(), inp_covered_groups->end());
-      }
-    }
-  }
-
-  return covered_ids;
-}
 
 bool CoveredGroup::isEqualToOrSuperSetOf(const CoveredGroup& other) const {
   if (*this == other) {
@@ -199,6 +127,82 @@
 
 } // namespace
 
+std::unordered_map<ValGroup, std::shared_ptr<CoveredGroups>>
+LoopPromotionMapBuilder::computeCoveredGroups(
+    const ValGraph& exact_graph,
+    const IdModel& id_model) {
+  // Map from an exact iter domain group, to all the exact iter domain groups it
+  // covers
+  std::unordered_map<ValGroup, std::shared_ptr<CoveredGroups>> covered_ids;
+
+  ValGroups input_groups_of_graph =
+      getInputGroupsOfExactGraph(exact_graph, id_model);
+
+  for (const ValGroup& id_group :
+       exact_graph.disjointValSets().disjointSets()) {
+    // Initialize inputs
+    if (input_groups_of_graph.has(id_group)) {
+      auto init_groups = std::make_shared<CoveredGroups>();
+      init_groups->insert(CoveredGroup(id_group));
+      NVF_ERROR(covered_ids.emplace(id_group, init_groups).second);
+    }
+
+    // Initialize broadcast groups to empty since broadcast domains
+    // don't matter for indexing
+    if (std::any_of(id_group->begin(), id_group->end(), [&](Val* id) {
+          return id->as<IterDomain>()->isBroadcast();
+        })) {
+      covered_ids[id_group] = std::make_shared<CoveredGroups>();
+    }
+  }
+
+  ValGraphStmtSort exact_stmt_sort(exact_graph, input_groups_of_graph);
+
+  for (const ExprGroup& exact_expr : exact_stmt_sort.exprs()) {
+    // Initialize to empty group if not yet initialized
+    for (const ValGroup& output_group : exact_graph.outputGroups(exact_expr)) {
+      covered_ids.emplace(output_group, std::make_shared<CoveredGroups>());
+    }
+
+    const std::vector<ValGroup> input_groups =
+        exact_graph.inputGroups(exact_expr);
+    const std::vector<ValGroup> output_groups =
+        exact_graph.outputGroups(exact_expr);
+
+    // If this expr is a split, don't propagate the input coverage as
+    // is but set the covered group of each output group by itself.
+    // The input coverage info is propagated as the split input.
+    if (exact_expr->front()->isA<Split>()) {
+      NVF_ERROR(input_groups.size() == 1);
+      const std::shared_ptr<CoveredGroups>& covered_groups =
+          covered_ids.at(input_groups.at(0));
+
+      for (const ValGroup& output_group : output_groups) {
+        bool is_inner =
+            output_group->has(exact_expr->front()->as<Split>()->inner());
+        covered_ids[output_group]->insert(
+            CoveredGroup(output_group, covered_groups, is_inner));
+      }
+      continue;
+    }
+
+    for (const ValGroup& output_group : output_groups) {
+      // Note that an exact group may have multiple
+      // exact expr groups and may have different coverage groups depending on
+      // the expr groups. For example, this can happen with reshape or resize.
+      // See test LoopPromotionCoverage for a concrete example.
+      for (const ValGroup& inp_group : input_groups) {
+        const std::shared_ptr<CoveredGroups>& inp_covered_groups =
+            covered_ids.at(inp_group);
+        covered_ids[output_group]->insert(
+            inp_covered_groups->begin(), inp_covered_groups->end());
+      }
+    }
+  }
+
+  return covered_ids;
+}
+
 LoopPromotionMapBuilder::LoopPromotionMapBuilder(
     IdModel& id_model,
     const StatefulInliningInfo& inlining_info,
@@ -313,10 +317,11 @@
 } // namespace
 
 ValGroups LoopPromotionMapBuilder::getInputGroupsOfExactGraph(
-    const ValGraph& exact_graph) const {
+    const ValGraph& exact_graph,
+    const IdModel& id_model) {
   std::unordered_set<IterDomain*> non_input_ids;
 
-  for (auto tv_expr : id_model_.tvExprs()) {
+  for (auto tv_expr : id_model.tvExprs()) {
     for (const auto producer :
          ir_utils::filterByType<TensorView>(tv_expr->inputs())) {
       for (const auto consumer :
@@ -332,7 +337,7 @@
   }
 
   ValGroups input_groups;
-  for (const auto tv : id_model_.tvs()) {
+  for (const auto tv : id_model.tvs()) {
     for (const auto maybe_root_id : tv->getMaybeRootDomain()) {
       if (!non_input_ids.count(maybe_root_id)) {
         input_groups.pushBack(exact_graph.toGroup(maybe_root_id));
@@ -378,9 +383,10 @@
 }
 
 ValGroups LoopPromotionMapBuilder::getInputGroupsOfIELGraph(
-    const ValGraph& iel_graph) const {
-  const auto exact_input_groups =
-      getInputGroupsOfExactGraph(idGraph(IdMappingMode::EXACT));
+    const ValGraph& iel_graph,
+    const IdModel& id_model) {
+  const auto exact_input_groups = getInputGroupsOfExactGraph(
+      id_model.idGraph(IdMappingMode::EXACT), id_model);
 
   ValGroups iel_input_groups;
   for (const ValGroup& exact_input_group : exact_input_groups) {
@@ -853,7 +859,7 @@
   // In order to make this traversal work, the traversal order must be
   // topologically sorted.
   ValGraphStmtSort iel_stmt_sort(
-      iel_graph, getInputGroupsOfIELGraph(iel_graph));
+      iel_graph, getInputGroupsOfIELGraph(iel_graph, id_model_));
 
   for (const ExprGroup& iel_expr : iel_stmt_sort.exprs()) {
     NVF_ERROR(!iel_expr->empty());
@@ -955,58 +961,6 @@
       iel_graph, iel_promotion_map, idGraph(IdMappingMode::LOOP), {});
 }
 
-<<<<<<< HEAD
-=======
-// Returns for each ValGroup in provided IdGraph what the input ValGroups are
-// traversing on definitions. Ignoring broadcast ValGroups and resetting inputs
-// at RFactor ValGroups.
-std::unordered_map<ValGroup, ValGroups> LoopPromotionMapBuilder::
-    computeCoveredGroups(const ValGraph& graph) const {
-  // Map from an exact iter domain group, to all the exact iter domain groups it
-  // covers
-  std::unordered_map<ValGroup, ValGroups> covered_ids;
-
-  ValGroups input_groups = getInputGroupsOfExactGraph(graph);
-
-  for (const ValGroup& id_group : graph.disjointValSets().disjointSets()) {
-    // Initialize inputs
-    if (input_groups.has(id_group)) {
-      covered_ids[id_group] = {id_group};
-    }
-
-    // Initialize broadcast groups to empty since broadcast domains
-    // don't matter for indexing
-    if (std::any_of(id_group->begin(), id_group->end(), [&](Val* id) {
-          return id->as<IterDomain>()->isBroadcast();
-        })) {
-      covered_ids[id_group] = {};
-    }
-  }
-
-  ValGraphStmtSort stmt_sort(graph, input_groups);
-
-  for (const ExprGroup& exact_expr : stmt_sort.exprs()) {
-    std::vector<ValGroup> input_groups = graph.inputGroups(exact_expr);
-
-    ValGroups covered;
-    for (const ValGroup& inp_group : input_groups) {
-      covered.pushBack(covered_ids.at(inp_group));
-    }
-
-    for (const ValGroup& output_group : graph.outputGroups(exact_expr)) {
-      // Note that pushBack must be used instead of just
-      // `covered_ids[outputGroups] = covered`. An exact group may have multiple
-      // exact expr groups and may have different coverage groups depending on
-      // the expr groups. For example, this can happen with reshape or resize.
-      // See test LoopPromotionCoverage for a concrete example.
-      covered_ids[output_group].pushBack(covered);
-    }
-  }
-
-  return covered_ids;
-}
-
->>>>>>> 94ec5b36
 std::unordered_map<ValGroup, IterDomain*> LoopPromotionMapBuilder::
     projectIELPromotionToLoopGraph(
         const ValGraph& iel_graph,
@@ -1014,7 +968,8 @@
         const ValGraph& loop_graph,
         const StatefulInliningInfo& inlining_info) const {
   const std::unordered_map<ValGroup, std::shared_ptr<CoveredGroups>>
-      exact_covered_ids = computeCoveredGroups(idGraph(IdMappingMode::EXACT));
+      exact_covered_ids =
+          computeCoveredGroups(idGraph(IdMappingMode::EXACT), id_model_);
 
   // Grab terminal iter domain in the loop groups.
   const VectorOfUniqueEntries<IterDomain*> terminal_loop_ids =
@@ -1100,17 +1055,12 @@
   CoveredGroups loop_group_covered_ids;
   for (const ValGroup& exact_group : exact_groups) {
     auto covered_it = exact_covered_ids.find(exact_group);
-<<<<<<< HEAD
-    NVF_ERROR(covered_it != exact_covered_ids.end());
-    loop_group_covered_ids.insert(
-        covered_it->second->begin(), covered_it->second->end());
-=======
     NVF_ERROR(
         covered_it != exact_covered_ids.end(),
         "No covered group info for ",
         nvfuser::toString(exact_group));
-    loop_group_covered_ids.pushBack(covered_it->second);
->>>>>>> 94ec5b36
+    loop_group_covered_ids.insert(
+        covered_it->second->begin(), covered_it->second->end());
   }
 
   // Check if any of the candidate Iter Domains we collected cover all the
