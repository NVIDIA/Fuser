--- conflicted
+++ resolved
@@ -771,26 +771,12 @@
     }
 
     for (const ValGroup& output_group : graph.outputGroups(exact_expr)) {
-<<<<<<< HEAD
-      // Don't overwrite initialized cases due to rfactor markings.
-      if (covered_ids.find(output_group) == covered_ids.end()) {
-        covered_ids[output_group] = covered;
-      } else {
-        // An exact group may have multiple exact expr groups and may
-        // have different coverage groups depending on the expr
-        // groups. For example, this can happen with reshape or
-        // resize. See test LoopPromotionCoverage for a concrete
-        // example.
-        covered_ids[output_group].pushBack(covered);
-      }
-=======
       // Note that pushBack must be used instead of just
       // `covered_ids[outputGroups] = covered`. An exact group may have multiple
       // exact expr groups and may have different coverage groups depending on
       // the expr groups. For example, this can happen with reshape or resize.
       // See test LoopPromotionCoverage for a concrete example.
       covered_ids[output_group].pushBack(covered);
->>>>>>> 6b7ba667
     }
   }
 
