--- conflicted
+++ resolved
@@ -806,11 +806,7 @@
   // Grab all the (potentially promoted) terminal iter domains in this group.
   // Save the exact group and the iter domain in this vector.
   std::vector<std::pair<ValGroup, IterDomain*>> exact_promoted_terminal_ids;
-<<<<<<< HEAD
-  for (auto loop_group_val : *loop_group) {
-=======
   for (Val* loop_group_val : *loop_group) {
->>>>>>> 3214bc7b
     auto loop_id = loop_group_val->as<IterDomain>();
 
     // If not a terminal id in the group skip
@@ -826,13 +822,6 @@
       continue;
     }
 
-<<<<<<< HEAD
-    // TODO: Terminal rfactor domains are definitely a promotion domain
-    if (id_model_.viewRfactorIds().find(loop_id) !=
-        id_model_.viewRfactorIds().end()) {
-      VERBOSE() << "Terminal rfactor id found: " << loop_id->toString()
-                << std::endl;
-=======
     // If this domain is a view rfactor domain and a terminal domain,
     // it is guaranteed to represent this loop group because all the
     // domains merged into this loop_id must be non-broadcast
@@ -840,7 +829,6 @@
     // LoopPromotionWithRfactorDomains1.
     if (id_model_.viewRfactorIds().find(loop_id) !=
         id_model_.viewRfactorIds().end()) {
->>>>>>> 3214bc7b
       return loop_id;
     }
 
