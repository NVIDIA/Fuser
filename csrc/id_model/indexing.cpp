// clang-format off
/*
 * SPDX-FileCopyrightText: Copyright (c) 2023-present NVIDIA CORPORATION & AFFILIATES.
 * All rights reserved.
 * SPDX-License-Identifier: BSD-3-Clause
 */
// clang-format on
#include <debug.h>
#include <device_lower/analysis/index_compute.h>
#include <device_lower/lower2device.h>
#include <device_lower/pass/magic_zero.h>
#include <device_lower/utils.h>
#include <expr_simplifier.h>
#include <id_model/circular_buffer_indexing.h>
#include <id_model/contiguity.h>
#include <id_model/id_model_index_compute.h>
#include <id_model/indexing.h>
#include <id_model/indexing_traversal.h>
#include <id_model/indexing_utils.h>
#include <id_model/predicate_indexing.h>
#include <id_model/to_string.h>
#include <id_model/utils.h>
#include <index_compute.h>
#include <ir/builder.h>
#include <ir/graphviz.h>
#include <ir/utils.h>
#include <kernel_ir_dispatch.h>
#include <swizzle.h>
#include <val_graph_visitor.h>

#include <algorithm>
#include <fstream>

namespace nvfuser {

TensorIndexer::TensorIndexer(IdModel& id_model) : id_model_(id_model) {
  buildLoopIndexMap();

  if (isDebugDumpEnabled(DebugDumpOption::IndexingVerbose)) {
    traversalGraph().dumpGraphvizDotGraph("indexing_traversal_graph.dot");
  }
}

void TensorIndexer::buildLoopIndexMap() {
  if (id_model_.empty()) {
    return;
  }

  Fusion* fusion = id_model_.fusion();
  FusionGuard fg(fusion);

  for (auto expr : fusion->exprs()) {
    if (!ir_utils::isTvOp(expr)) {
      continue;
    }
    // It's assumed that all sibling outputs share the same for-loops,
    // thus only one of the outputs is considered.
    auto tv_output = ir_utils::getTvOutput(expr);
    for (auto loop_id : tv_output->getLoopDomain()) {
      const ValGroup& loop_group =
          id_model_.idGraph(IdMappingMode::LOOP).toGroup(loop_id);

      if (loop_index_map_.find(loop_group) != loop_index_map_.end()) {
        // Index already assigned
        continue;
      }

      Val* loop_index = nullptr;

      if (shouldUseZeroIndex(loop_group, id_model_)) {
        loop_index = fusion->zeroVal();
      } else {
        loop_index = GpuLower::current()->getLoopIndexVariable(loop_id);
      }

      loop_index_map_[loop_group] = loop_index;
      indexing_utils::verbose()
          << "Loop index map: " << nvfuser::toString(loop_group) << " -> "
          << loop_index->toInlineString() << std::endl;
    }
  }
}

const AllocationDomainInfo& TensorIndexer::getIndexAllocationInfo(
    TensorView* tv) const {
  return GpuLower::current()->getAllocationInfo(tv);
}

Val* TensorIndexer::getLoopIndex(
    IterDomain* loop_id,
    const std::vector<ForLoop*>& for_loops) const {
  // loop_id must be a loop domain.
  const auto& loop_group =
      id_model_.idGraph(IdMappingMode::LOOP).toGroup(loop_id);
  auto loop_index_map_it = loop_index_map_.find(loop_group);
  NVF_ERROR(
      loop_index_map_it != loop_index_map_.end(),
      "No loop index found for ",
      loop_id->toString());

  Val* loop_index = loop_index_map_it->second;

  // War for circular buffering
  if (auto circular_buffer_loop_index =
          getLoopIndexOfCircularBufferLoop(loop_id, for_loops, id_model_)) {
    loop_index = circular_buffer_loop_index;
  }

  return loop_index;
}

std::unordered_map<ValGroup, Val*> TensorIndexer::getInitialIndexMap(
    const std::vector<IterDomain*>& loop_domains,
    const std::vector<ForLoop*>& for_loops) const {
  std::unordered_map<ValGroup, Val*> initial_index_map;

  // For a given list of the loop domains, assign its corresponding
  // index Val.
  for (IterDomain* loop_id : loop_domains) {
    Val* initial_index = getLoopIndex(loop_id, for_loops);
    const auto& almost_exact_group = traversalGraph().toGroup(loop_id);

    if (initial_index_map.find(almost_exact_group) != initial_index_map.end()) {
      // Initial index already set. This can happen as this is an
      // almost exact group. It should be just size-1 domain.
      NVF_ERROR(
          initial_index->isZeroInt(),
          "Unexpected initial index: ",
          initial_index->toInlineString());
      auto existing_index = initial_index_map.at(almost_exact_group);
      NVF_ERROR(
          existing_index->isZeroInt(),
          "Unexpected initial index: ",
          existing_index->toInlineString());
      continue;
    }

    initial_index_map.emplace(almost_exact_group, initial_index);
  }

  return initial_index_map;
}

std::vector<Val*> TensorIndexer::getIndexFor(
    const Expr* expr,
    bool as_consumer,
    const std::vector<IterDomain*>& index_ids,
    const std::vector<ForLoop*>& for_loops) const {
  auto info = computeIndex(expr, index_ids, for_loops);
  const auto& replacement_map = getIndexReplacementMap(
      expr, as_consumer, info.loop_ids, for_loops, info.index_map);

  // Note that IDs of index_ids may be mapped as the traversal graph
  // is the AlmostExact graph.

  std::vector<Val*> result;
  result.reserve(index_ids.size());
  for (IterDomain* index_id : index_ids) {
    const auto& index_group = traversalGraph().toGroup(index_id);
    auto it = info.index_map.find(index_group);
    NVF_ERROR(
        it != info.index_map.end(),
        "Index not found for ",
        index_id->toString());
    result.push_back(
        ir_utils::replaceValRecursively(it->second, replacement_map));
  }
  return result;
}

Val* TensorIndexer::getLinearIndex(
    TensorView* tv,
    const Expr* expr,
    const std::vector<ForLoop*>& for_loops,
    const std::unordered_map<IterDomain*, Val*>& override_index) const {
  NVF_ERROR(tv != nullptr);
  NVF_ERROR(expr != nullptr);
  NVF_ERROR(
      (std::find(expr->inputs().begin(), expr->inputs().end(), tv) !=
       expr->inputs().end()) ||
          (std::find(expr->outputs().begin(), expr->outputs().end(), tv) !=
           expr->outputs().end()),
      "Inconsistent tensor and expr. Tensor, ",
      tv->toString(),
      " not found in ",
      expr->toString());

  const bool as_consumer =
      std::find(expr->outputs().begin(), expr->outputs().end(), tv) !=
      expr->outputs().end();

  indexing_utils::verbose() << "getLinearIndex of " << tv->toString() << " as "
                            << (as_consumer ? "consumer" : "producer") << " in "
                            << expr->toString() << std::endl;

  const auto alloc_info = getIndexAllocationInfo(tv);

  indexing_utils::verbose()
      << "Allocation domains: " << toDelimitedString(alloc_info.ids)
      << std::endl;

  const auto [contig_indices, contig_strides] = getContigIndexFor(
      expr, as_consumer, alloc_info, for_loops, override_index);

  // Linearize the indices with strides.
  Val* linear_index = tv->fusion()->zeroVal();
  for (const auto i : c10::irange(contig_indices.size())) {
    Val* stride = contig_strides.at(i);
    linear_index = SimplifyingIrBuilder::addExpr(
        linear_index,
        SimplifyingIrBuilder::mulExpr(contig_indices.at(i), stride));
  }

  // If a tensor is circular buffered, it also requires indexing of
  // the circular buffer itself
  if (tv->isCircularBuffered()) {
    auto circular_buffer_offset =
        getOffsetForCircularBufferTensor(tv, as_consumer, for_loops);
    linear_index =
        SimplifyingIrBuilder::addExpr(linear_index, circular_buffer_offset);
  }

<<<<<<< HEAD
  indexing_utils::verbose()
      << "Final index: " << linear_index->toInlineString() << std::endl;
=======
  if (tv->getMemoryType() == MemoryType::Global) {
    linear_index = protectIndexWithMagicZero(linear_index, for_loops);
  }

  if (tv->getMemoryType() == MemoryType::Local) {
    ensureStaticIndexing(for_loops, linear_index);
  }

>>>>>>> 2cd59d1a
  return linear_index;
}

// Get the loop domains of a given expr, which are (potentially
// promoted) loop domains of the consumer tensor.
std::vector<IterDomain*> TensorIndexer::getLoopDomains(const Expr* expr) const {
  // Assume consumer-based indexing. Needs to revisit for ops like
  // scatter
  auto loop_domains = ir_utils::getTvOutput(expr)->getLoopDomain();

  // If this is an expr initializing a buffer for a reduction, there
  // should be no loops for reduction domains
  if (lower_utils::isReductionInitExpr(expr)) {
    std::erase_if(
        loop_domains, [](IterDomain* id) -> bool { return id->isReduction(); });
  }

  for (auto& loop_id : loop_domains) {
    loop_id = getLoopPromotion(loop_id, id_model_);
  }

  return loop_domains;
}

IndexingInfo TensorIndexer::computeIndex(
    const Expr* expr,
    const std::vector<IterDomain*>& index_ids,
    const std::vector<ForLoop*>& for_loops) const {
  const auto loop_ids = getLoopIds(expr, id_model_);
  const ExprPath<ExprGroup> traversal_path = getIndexingPath(expr, index_ids);
  const std::unordered_map<ValGroup, Val*> initial_index_map =
      getInitialIndexMap(loop_ids, for_loops);

  IdGraphIndexCompute index_compute(traversalGraph(), initial_index_map);

  // In addition to indices themselves, keep track of the
  // dependency from each domain to loop domains. This dependency is
  // represented as a map from ValGroup of the traversal graph to
  // ValGroup of the LOOP graph.
  std::unordered_map<ValGroup, ValGroups> loop_group_dependencies;

  // Initialize the loop dependency mappings
  for (const auto& loop_domain : loop_ids) {
    const auto& traversal_graph_group = traversalGraph().toGroup(loop_domain);
    const auto& loop_graph_group =
        id_model_.idGraph(IdMappingMode::LOOP).toGroup(loop_domain);
    loop_group_dependencies[traversal_graph_group].pushBack(loop_graph_group);
  }

  for (const auto& [expr_group, direction] : traversal_path) {
    index_compute.propagate(expr_group, direction);

    // Propagate loop dependencies from inputs to outputs
    const auto input_groups = direction == Direction::Forward
        ? traversalGraph().inputGroups(expr_group)
        : traversalGraph().outputGroups(expr_group);
    const auto output_groups = direction == Direction::Forward
        ? traversalGraph().outputGroups(expr_group)
        : traversalGraph().inputGroups(expr_group);
    for (const auto& output : output_groups) {
      for (const auto& input : input_groups) {
        const auto& input_loop_groups = loop_group_dependencies.at(input);
        loop_group_dependencies[output].pushBack(input_loop_groups);
      }
    }
  }

  // Fill in broadcast index groups by zero
  auto index_map = index_compute.indexMap();
  for (const auto index_id : index_ids) {
    if (index_id->isBroadcast()) {
      index_map[traversalGraph().toGroup(index_id)] =
          index_id->fusion()->zeroVal();
    }
  }

  IndexingInfo info{
      loop_ids, index_ids, traversal_path, index_map, loop_group_dependencies};
  return info;
}

std::unordered_map<Val*, Val*> TensorIndexer::getIndexReplacementMap(
    const Expr* expr,
    bool as_consumer,
    const std::vector<IterDomain*>& loop_domains,
    const std::vector<ForLoop*>& for_loops,
    const std::unordered_map<ValGroup, Val*>& index_map) const {
  std::unordered_map<Val*, Val*> replacement_map;

  for (const auto loop_id : loop_domains) {
    Val* cur_index = getLoopIndex(loop_id, for_loops);

    Val* replacement_index = nullptr;
    // Replace the index of a vectorized/bulk domain with zero. Note that
    // vectorized domains may need to use N-1, where N is the extent
    // of the domain, for predication, so the replacement is not
    // always done with zero.
    if (loop_id->getParallelType() == ParallelType::Vectorize ||
        loop_id->getParallelType() == ParallelType::Bulk ||
        loop_id->getParallelType() == ParallelType::Mma) {
      replacement_index = loop_id->fusion()->zeroVal();
    } else {
      ForLoop* for_loop = indexing_utils::getForLoop(
          loop_id, for_loops, id_model_.idGraph(IdMappingMode::LOOP));

      // for_loop is nullptr if no matching loop is found, which
      // happens when loop_id is a reduction domain and this loop-nest
      // is for initializing the reduction buffer.
      if (for_loop != nullptr) {
        // Replace circular buffer index with zero value if for-loop is trivial
        if (for_loop->circularBufferLoopStage() !=
            CircularBufferLoopStage::NotApplicable) {
          Val* base_index =
              replacement_index != nullptr ? replacement_index : cur_index;
          replacement_index =
              for_loop->isTrivial() ? for_loop->start() : base_index;
        }

        // If this for-loop is a circular buffer loop, the loop index
        // may need to have an additional offset.
        if (!as_consumer) {
          if (auto circular_buffer_offset =
                  getLoopIndexOffsetForProducerOfCircularBuffer(
                      expr, for_loop, id_model_)) {
            replacement_index = SimplifyingIrBuilder::addExpr(
                replacement_index, circular_buffer_offset);
          }
        }
      }
    }

    if (replacement_index == nullptr || replacement_index == cur_index) {
      continue;
    }

    replacement_map.emplace(cur_index, replacement_index);
  }

  return replacement_map;
}

std::vector<PredicateInfo> TensorIndexer::getPredicates(
    TensorView* tv,
    const Expr* expr,
    const std::vector<ForLoop*>& for_loops,
    ForLoop* unswitched_loop) const {
  const auto& zero_val = tv->fusion()->zeroVal();

  const std::vector<IterDomain*>& predicate_domains =
      getPredicateDomains(tv, expr);

  if (predicate_domains.empty()) {
    return {};
  }

  const IndexingInfo& index_info =
      computeIndex(expr, predicate_domains, for_loops);

  const auto& index_map = index_info.index_map;

  const std::unordered_map<Val*, Val*> replacement_map_start =
      getPredicateIndexReplacementMap(
          tv,
          for_loops,
          index_map,
          traversalGraph(),
          index_info.traversal_path,
          id_model_,
          /*is_start_predicate=*/true,
          /*unswitched_loop=*/unswitched_loop);

  const std::unordered_map<Val*, Val*> replacement_map_stop =
      getPredicateIndexReplacementMap(
          tv,
          for_loops,
          index_map,
          traversalGraph(),
          index_info.traversal_path,
          id_model_,
          /*is_start_predicate=*/false,
          /*unswitched_loop=*/unswitched_loop);

  const std::unordered_map<IterDomain*, ValGroup> contig_domains =
      isContigIndexingEnabled()
      ? getContigDomains(
            predicate_domains,
            std::vector<bool>(predicate_domains.size(), true),
            reverse(index_info.traversal_path),
            traversalGraph(),
            /*is_predicate_pass=*/true)
      : std::unordered_map<IterDomain*, ValGroup>{};

  auto getCoveredPredicatedDomains =
      [&predicate_domains, &contig_domains](const ValGroup& contig_group) {
        std::unordered_set<IterDomain*> covered_domains;
        for (const auto& predicate_domain : predicate_domains) {
          auto contig_domains_it = contig_domains.find(predicate_domain);
          NVF_ERROR(contig_domains_it != contig_domains.end());
          if (contig_group == contig_domains_it->second) {
            covered_domains.emplace(predicate_domain);
          }
        }
        return covered_domains;
      };

  auto protectPredicatesWithMagicZero = [&](PredicateInfo& info) {
    if (info.startPredicate() != nullptr) {
      info.startPredicate() =
          protectIndexWithMagicZero(info.startPredicate(), for_loops);
    }
    if (info.stopPredicate() != nullptr) {
      info.stopPredicate() =
          protectIndexWithMagicZero(info.stopPredicate(), for_loops);
    }
  };

  const CircularBufferLoopStage loop_stage = getCircularBufferLoopStage(
      tv, for_loops, id_model_.idGraph(IdMappingMode::LOOP));

  std::vector<PredicateInfo> info_vec;
  info_vec.reserve(predicate_domains.size());

  std::unordered_set<ValGroup> already_indexed_domains;

  // Follow the same approach as Index::getReferenceRootPredicates.
  for (const auto& predicate_domain : predicate_domains) {
    const auto& predicate_domain_group =
        traversalGraph().toGroup(predicate_domain);
    IterDomain* actual_predicate_domain = predicate_domain;
    ValGroup actual_predicate_domain_group = predicate_domain_group;
    std::unordered_set<IterDomain*> actual_predicate_domains = {
        predicate_domain};

    if (isContigIndexingEnabled()) {
      auto contig_domains_it = contig_domains.find(predicate_domain);
      NVF_ERROR(
          contig_domains_it != contig_domains.end(),
          "No contig domain mapping found for ",
          predicate_domain->toString());
      const ValGroup& contig_domain_group = contig_domains_it->second;
      if (already_indexed_domains.find(contig_domain_group) !=
          already_indexed_domains.end()) {
        indexing_utils::verbose()
            << "Already indexed: " << predicate_domain->toString() << std::endl;
        continue;
      }
      already_indexed_domains.emplace(contig_domain_group);

      actual_predicate_domain_group = contig_domain_group;
      actual_predicate_domain =
          actual_predicate_domain_group->front()->as<IterDomain>();
      actual_predicate_domains =
          getCoveredPredicatedDomains(contig_domain_group);
    }

    auto idx_it = index_map.find(actual_predicate_domain_group);
    NVF_ERROR(
        idx_it != index_map.end(),
        "Index not found for ",
        nvfuser::toString(actual_predicate_domain_group));

    Val* idx = idx_it->second;
    Val* start_idx =
        ir_utils::replaceValRecursively(idx, replacement_map_start);
    Val* stop_idx = ir_utils::replaceValRecursively(idx, replacement_map_stop);

    // Generate predicates as follows:
    //
    // (start_idx + start_offset) >= 0 &&
    // (stop_idx + stop_offset) < extent.

    PredicateInfo info;
    // For now, just set zero for both start and stop offsets by
    // assuming the domain is not partial.
    NVF_ERROR(!predicate_domain->maybePartial());
    info.start_offset_ = tv->fusion()->zeroVal();
    info.stop_offset_ = tv->fusion()->zeroVal();
    info.loop_stage_ = loop_stage;

    info.start_predicate_ = SimplifyingIrBuilder::geExpr(
        SimplifyingIrBuilder::addExpr(start_idx, info.start_offset_), zero_val);

    info.stop_predicate_ = SimplifyingIrBuilder::ltExpr(
        SimplifyingIrBuilder::addExpr(stop_idx, info.stop_offset_),
        actual_predicate_domain->extent());

    info.predicated_domains_ = actual_predicate_domains;

    // Set the used loop ID groups for this predicated domain
    const ValGroups& loop_deps =
        index_info.loop_group_dependencies.at(actual_predicate_domain_group);
    for (const auto& loop_dep : loop_deps) {
      info.loop_domains_.insert(loop_dep->front()->as<IterDomain>());
    }

    protectPredicatesWithMagicZero(info);

    info_vec.emplace_back(info);
  }

  // Add predicates for non-divisible splits.
  // If this is a reduction init expr, then no need to take care of
  // non divisible splits
  if (!lower_utils::isReductionInitExpr(expr)) {
    for (const auto& [eg, direction] : index_info.traversal_path) {
      // NOTE: Fundamentally, the problem of non divisiblity should be
      // checked while traversing the indexing path. Currently, it uses
      // the information gathered in a tensor-by-tensor basis. This
      // should be fine currently, but may not work if, e.g., the
      // indexing path involved both backward and forward traversals.
      if (!isNonDivisibleSplit(eg)) {
        continue;
      }

      NVF_ERROR(eg->front()->isA<Split>());
      auto split_to_predicate = eg->front()->as<Split>();

      IterDomain* non_divisible_domain = split_to_predicate->in();
      const auto& non_divisible_domain_group =
          traversalGraph().toGroup(non_divisible_domain);

      PredicateInfo info;
      info.loop_stage_ = loop_stage;
      // The start predicate should always be true
      info.start_offset_ = zero_val;
      info.start_predicate_ = non_divisible_domain->fusion()->trueVal();

      info.stop_offset_ = zero_val;

      auto idx_it = index_map.find(non_divisible_domain_group);
      NVF_ERROR(
          idx_it != index_map.end(),
          "Index not found for non-divisible split domain: ",
          non_divisible_domain->toString());

      auto idx =
          ir_utils::replaceValRecursively(idx_it->second, replacement_map_stop);
      info.stop_predicate_ =
          SimplifyingIrBuilder::ltExpr(idx, non_divisible_domain->extent());
      info.predicated_domains_ = {non_divisible_domain};

      const ValGroups& loop_deps =
          index_info.loop_group_dependencies.at(non_divisible_domain_group);
      for (const auto& loop_dep : loop_deps) {
        info.loop_domains_.insert(loop_dep->front()->as<IterDomain>());
      }

      protectPredicatesWithMagicZero(info);

      info_vec.emplace_back(info);
    }
  }

  return info_vec;
}

ExprPath<ExprGroup> TensorIndexer::getIndexingPath(
    const Expr* expr,
    const std::vector<IterDomain*>& index_ids) const {
  // Exclude broadcast IDs as their indices should always be zero
  // and they may not be reachable from the loop domain
  std::vector<IterDomain*> non_broadcast_index_ids;
  for (const auto index_id : index_ids) {
    if (!index_id->isBroadcast()) {
      non_broadcast_index_ids.push_back(index_id);
    }
  }

  return IndexingTraversal::getExprsBetween(
      expr,
      traversalGraph(),
      getLoopIds(expr, id_model_),
      non_broadcast_index_ids);
}

std::pair<std::vector<ValGroup>, std::vector<Val*>> TensorIndexer::
    getContigDomainsAndStrides(
        const AllocationDomainInfo& alloc_info,
        const ExprPath<ExprGroup>& traversal_path) const {
  const std::unordered_map<IterDomain*, ValGroup>& contig_domains =
      getContigDomains(
          alloc_info.ids,
          alloc_info.contiguity,
          reverse(traversal_path),
          traversalGraph(),
          /*is_predicate_pass=*/false);

  // Find contiguous domains to index
  std::unordered_set<ValGroup> already_indexed_domains;
  std::deque<ValGroup> contig_alloc_groups;
  std::deque<Val*> contig_strides;
  for (const auto i : c10::irange(alloc_info.ids.size())) {
    // Traverse back from the innermost domains so that the right
    // stride val is picked up for each contiguous domain
    auto i1 = alloc_info.ids.size() - 1 - i;
    IterDomain* allocation_domain = alloc_info.ids.at(i1);
    auto contig_domains_it = contig_domains.find(allocation_domain);
    NVF_ERROR(
        contig_domains_it != contig_domains.end(),
        "No contig domain mapping found for ",
        allocation_domain->toString());

    const ValGroup& contig_domain_group = contig_domains_it->second;
    if (already_indexed_domains.find(contig_domain_group) !=
        already_indexed_domains.end()) {
      continue;
    }
    already_indexed_domains.emplace(contig_domain_group);

    contig_alloc_groups.push_front(contig_domain_group);
    contig_strides.push_front(alloc_info.strides.at(i1));
  }

  return {
      {contig_alloc_groups.begin(), contig_alloc_groups.end()},
      {contig_strides.begin(), contig_strides.end()}};
}

std::vector<ForLoop*> TensorIndexer::getUsedForLoopsOf(
    Val* index,
    const std::vector<ForLoop*>& for_loops) const {
  // Grab the loop indices
  std::vector<Val*> loop_indices;
  loop_indices.reserve(for_loops.size());
  for (auto for_loop : for_loops) {
    Val* initial_loop_index = getLoopIndex(for_loop->iter_domain(), for_loops);
    loop_indices.push_back(initial_loop_index);
  }

  // Figure out which loop indices are used in index
  const auto dep_vals = DependencyCheck::getAllValsBetween(
      {loop_indices.begin(), loop_indices.end()}, {index});

  std::vector<ForLoop*> dep_loops;
  for (auto [i, for_loop] : enumerate(for_loops)) {
    auto initial_loop_index = loop_indices.at(i);
    if (std::find(dep_vals.begin(), dep_vals.end(), initial_loop_index) !=
        dep_vals.end()) {
      dep_loops.push_back(for_loop);
    }
  }

  return dep_loops;
}

void TensorIndexer::ensureStaticIndexing(
    const std::vector<ForLoop*>& for_loops,
    Val* index) const {
  for (auto for_loop : getUsedForLoopsOf(index, for_loops)) {
    for_loop->requireUnroll();
  }
}

std::pair<std::vector<Val*>, std::vector<Val*>> TensorIndexer::
    getContigIndexFor(
        const Expr* expr,
        bool as_consumer,
        const AllocationDomainInfo& alloc_info,
        const std::vector<ForLoop*>& for_loops,
        const std::unordered_map<IterDomain*, Val*>& override_index) const {
  std::vector<IterDomain*> indexed_ids;
  indexed_ids.reserve(alloc_info.ids.size());
  for (const auto& id : alloc_info.ids) {
    if (!override_index.count(id)) {
      indexed_ids.push_back(id);
    }
  }
  auto index_info = computeIndex(expr, indexed_ids, for_loops);
  for (const auto& [indexed_id, index] : override_index) {
    index_info.index_map.emplace(traversalGraph().toGroup(indexed_id), index);
  }
  const auto& index_map = index_info.index_map;
  const auto& replacement_map = getIndexReplacementMap(
      expr, as_consumer, index_info.loop_ids, for_loops, index_map);

  std::vector<ValGroup> contig_alloc_groups;
  std::vector<Val*> contig_strides;

  if (isContigIndexingEnabled()) {
    const auto& contig_alloc_strides =
        getContigDomainsAndStrides(alloc_info, index_info.traversal_path);
    contig_alloc_groups = contig_alloc_strides.first;
    contig_strides = contig_alloc_strides.second;
  } else {
    std::transform(
        alloc_info.ids.begin(),
        alloc_info.ids.end(),
        std::back_inserter(contig_alloc_groups),
        [&](IterDomain* allocation_domain) {
          return traversalGraph().toGroup(allocation_domain);
        });
    contig_strides = {alloc_info.strides.begin(), alloc_info.strides.end()};
  }

  std::vector<Val*> result;
  result.reserve(contig_alloc_groups.size());

  for (const auto i : c10::irange(contig_alloc_groups.size())) {
    const auto& contig_domain_group = contig_alloc_groups.at(i);
    auto idx_it = index_map.find(contig_domain_group);
    NVF_ERROR(
        idx_it != index_map.end(),
        "Index not found for ",
        contig_domain_group->front()->toString());
    Val* idx = idx_it->second;
    Val* replaced_idx = ir_utils::replaceValRecursively(idx, replacement_map);
    result.push_back(replaced_idx);
  }

  return {result, contig_strides};
}

Val* TensorIndexer::protectIndexWithMagicZero(
    Val* index,
    const std::vector<ForLoop*>& for_loops) const {
  if (!GpuLower::current()->isNvFuserZeroEnabled()) {
    return index;
  }

  auto used_for_loops = getUsedForLoopsOf(index, for_loops);

  for (const auto for_loop : used_for_loops | std::views::reverse) {
    Val* initial_loop_index = getLoopIndex(for_loop->iter_domain(), for_loops);

    if (!needsMagicZero(
            for_loop, for_loop->iter_domain(), initial_loop_index)) {
      continue;
    }

    std::unordered_map<Val*, Val*> replacement_map;
    replacement_map.emplace(
        initial_loop_index,
        SimplifyingIrBuilder::addExpr(
            initial_loop_index, GpuLower::current()->kernel()->magicZeroVal()));
    auto protected_index =
        ir_utils::replaceValRecursively(index, replacement_map);
    return protected_index;
  }

  return index;
}

bool TensorIndexer::isSupported(Fusion* fusion) {
  const auto all_tvs = fusion->allTvs();

  auto warn = [](const std::string& reason) -> void {
#ifndef NDEBUG
    TORCH_WARN("TensorIndexer disabled due to: ", reason);
#endif // NDEBUG
  };

  // The following conditions are those that are known to be
  // unsupported. It may not be a complete list.

  if (fusion->hasManaged("loop_rotation")) {
    warn("loop rotation is not supported");
    return false;
  }

  for (const auto& tv : all_tvs) {
    std::stringstream reason;

    if (auto gather = dynamic_cast<GatherOp*>(tv->definition());
        gather != nullptr && !gather->exactSizes()) {
      // take_along_axis is supported but generic gather is not
      reason << "Non-exact gather not supported: " << gather->toString();
    } else if (tv->hasComputeWith()) {
      reason << "computeWith not supported: " << tv->toString();
    } else {
      for (const auto& id : tv->domain()->allIDs()) {
        if (auto swizzle2d = dynamic_cast<Swizzle2D*>(id->definition())) {
          reason << "Swizzle2D not supported: " << swizzle2d->toString();
          break;
        } else if (ir_utils::isIndexedConsumerID(tv, id)) {
          reason << "Indirect indexing of consumer ID not supported: "
                 << tv->toString() << ", " << id->toString() << ", "
                 << tv->definition()->toString();
          break;
        }
      }
    }

    if (!reason.str().empty()) {
      warn(reason.str());
      return false;
    }
  }

  return true;
}

} // namespace nvfuser<|MERGE_RESOLUTION|>--- conflicted
+++ resolved
@@ -220,10 +220,6 @@
         SimplifyingIrBuilder::addExpr(linear_index, circular_buffer_offset);
   }
 
-<<<<<<< HEAD
-  indexing_utils::verbose()
-      << "Final index: " << linear_index->toInlineString() << std::endl;
-=======
   if (tv->getMemoryType() == MemoryType::Global) {
     linear_index = protectIndexWithMagicZero(linear_index, for_loops);
   }
@@ -232,7 +228,6 @@
     ensureStaticIndexing(for_loops, linear_index);
   }
 
->>>>>>> 2cd59d1a
   return linear_index;
 }
 
