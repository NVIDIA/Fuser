--- conflicted
+++ resolved
@@ -863,18 +863,12 @@
   auto replacement_map = getIndexReplacementMap(
       expr, as_consumer, index_info.loop_ids, for_loops, index_map);
 
-<<<<<<< HEAD
-  // War for MmaOp
-  if (expr->isA<MmaOp>() && tv->getMemoryType() == MemoryType::Local &&
-      !as_consumer) {
-=======
   // War for MmaOp. The allocation domain may involve parallelized
   // IDs, either directly or by traversal. Ideally, we should set the
   // right allocation domain, but this seems to be a good enough WAR.
   if (expr->isA<MmaOp>() && tv->getMemoryType() == MemoryType::Local &&
       !as_consumer) {
     // Replace the indices of parallelized loop IDs with zero
->>>>>>> f2a54c98
     for (const auto loop_id : index_info.loop_ids) {
       if (isParallelTypeThread(loop_id->getParallelType())) {
         Val* loop_index = getLoopIndex(loop_id, for_loops);
