// clang-format off
/*
 * SPDX-FileCopyrightText: Copyright (c) 2023-present NVIDIA CORPORATION & AFFILIATES.
 * All rights reserved.
 * SPDX-License-Identifier: BSD-3-Clause
 */
// clang-format on
#include <debug.h>
#include <device_lower/analysis/index_compute.h>
#include <device_lower/analysis/non_divisible_split.h>
#include <device_lower/lower2device.h>
#include <device_lower/pass/magic_zero.h>
#include <device_lower/utils.h>
#include <expr_simplifier.h>
#include <id_model/circular_buffer_indexing.h>
#include <id_model/contiguity.h>
#include <id_model/id_model_index_compute.h>
#include <id_model/indexing.h>
#include <id_model/indexing_traversal.h>
#include <id_model/indexing_utils.h>
#include <id_model/predicate_indexing.h>
#include <id_model/to_string.h>
#include <id_model/utils.h>
#include <index_compute.h>
#include <ir/builder.h>
#include <ir/graphviz.h>
#include <ir/utils.h>
#include <kernel_ir_dispatch.h>
#include <swizzle.h>
#include <val_graph_visitor.h>

#include <algorithm>
#include <fstream>

namespace nvfuser {

TensorIndexer::TensorIndexer(IdModel& id_model) : id_model_(id_model) {
  buildLoopIndexMap();

  if (isDebugDumpEnabled(DebugDumpOption::IndexingVerbose)) {
    traversalGraph().dumpGraphvizDotGraph("indexing_traversal_graph.dot");
  }
}

void TensorIndexer::buildLoopIndexMap() {
  if (id_model_.empty()) {
    return;
  }

  Fusion* fusion = id_model_.fusion();
  FusionGuard fg(fusion);

  for (auto expr : fusion->exprs()) {
    if (!ir_utils::isTvOp(expr)) {
      continue;
    }
    // It's assumed that all sibling outputs share the same for-loops,
    // thus only one of the outputs is considered.
    auto tv_output = ir_utils::getTvOutput(expr);
    for (auto loop_id : tv_output->getLoopDomain()) {
      const ValGroup& loop_group =
          id_model_.idGraph(IdMappingMode::LOOP).toGroup(loop_id);

      if (loop_index_map_.find(loop_group) != loop_index_map_.end()) {
        // Index already assigned
        continue;
      }

      Val* loop_index = nullptr;

      if (shouldUseZeroIndex(loop_group, id_model_)) {
        loop_index = fusion->zeroVal();
      } else {
        loop_index = GpuLower::current()->getLoopIndexVariable(loop_id);
      }

      loop_index_map_[loop_group] = loop_index;
    }
  }
}

const AllocationDomainInfo& TensorIndexer::getIndexAllocationInfo(
    TensorView* tv) const {
  return GpuLower::current()->getAllocationInfo(tv);
}

Val* TensorIndexer::getLoopIndex(
    IterDomain* loop_id,
    const std::vector<ForLoop*>& for_loops) const {
  // loop_id must be a loop domain.
  const auto& loop_group =
      id_model_.idGraph(IdMappingMode::LOOP).toGroup(loop_id);
  auto loop_index_map_it = loop_index_map_.find(loop_group);
  NVF_ERROR(
      loop_index_map_it != loop_index_map_.end(),
      "No loop index found for ",
      loop_id->toString());

  Val* loop_index = loop_index_map_it->second;

  // War for circular buffering
  if (auto circular_buffer_loop_index =
          getLoopIndexOfCircularBufferLoop(loop_id, for_loops, id_model_)) {
    loop_index = circular_buffer_loop_index;
  }

  return loop_index;
}

std::unordered_map<ValGroup, Val*> TensorIndexer::getInitialIndexMap(
    const std::vector<IterDomain*>& loop_domains,
    const std::vector<ForLoop*>& for_loops) const {
  std::unordered_map<ValGroup, Val*> initial_index_map;

  // For a given list of the loop domains, assign its corresponding
  // index Val.
  for (IterDomain* loop_id : loop_domains) {
    Val* initial_index = getLoopIndex(loop_id, for_loops);
    const auto& almost_exact_group = traversalGraph().toGroup(loop_id);

    if (initial_index_map.find(almost_exact_group) != initial_index_map.end()) {
      // Initial index already set. This can happen as this is an
      // almost exact group. It should be just size-1 domain.
      NVF_ERROR(
          initial_index->isZeroInt(),
          "Unexpected initial index: ",
          initial_index->toInlineString());
      auto existing_index = initial_index_map.at(almost_exact_group);
      NVF_ERROR(
          existing_index->isZeroInt(),
          "Unexpected initial index: ",
          existing_index->toInlineString());
      continue;
    }

    initial_index_map.emplace(almost_exact_group, initial_index);
  }

  return initial_index_map;
}

std::vector<Val*> TensorIndexer::getIndexFor(
    const Expr* expr,
    bool as_consumer,
    const std::vector<IterDomain*>& index_ids,
    const std::vector<ForLoop*>& for_loops,
    bool use_magic_zero) const {
  auto info = computeIndex(expr, index_ids, for_loops);
  const auto& replacement_map = getIndexReplacementMap(
      expr, as_consumer, info.loop_ids, for_loops, info.index_map);

  // Note that IDs of index_ids may be mapped as the traversal graph
  // is the AlmostExact graph.

  std::vector<Val*> result;
  result.reserve(index_ids.size());
  for (IterDomain* index_id : index_ids) {
    const auto& index_group = traversalGraph().toGroup(index_id);
    auto it = info.index_map.find(index_group);
    NVF_ERROR(
        it != info.index_map.end(),
        "Index not found for ",
        index_id->toString());
    result.push_back(
        ir_utils::replaceValRecursively(it->second, replacement_map));
  }

  if (use_magic_zero) {
    result = protectIndicesWithMagicZero(result, for_loops);
  }

  return result;
}

Val* TensorIndexer::getLinearIndex(
    TensorView* tv,
    const Expr* expr,
    const std::vector<ForLoop*>& for_loops,
    const std::unordered_map<IterDomain*, Val*>& override_index) const {
  NVF_ERROR(tv != nullptr);
  NVF_ERROR(expr != nullptr);
  NVF_ERROR(
      (std::find(expr->inputs().begin(), expr->inputs().end(), tv) !=
       expr->inputs().end()) ||
          (std::find(expr->outputs().begin(), expr->outputs().end(), tv) !=
           expr->outputs().end()),
      "Inconsistent tensor and expr. Tensor, ",
      tv->toString(),
      " not found in ",
      expr->toString());

  const bool as_consumer =
      std::find(expr->outputs().begin(), expr->outputs().end(), tv) !=
      expr->outputs().end();

  const auto& alloc_info = getIndexAllocationInfo(tv);

  const auto [contig_indices, contig_strides] = getContigIndexFor(
      tv, expr, as_consumer, alloc_info, for_loops, override_index);

  // Linearize the indices with strides.
  Val* linear_index = tv->fusion()->zeroVal();
  for (const auto i : arange(contig_indices.size())) {
    Val* stride = contig_strides.at(i);
    linear_index = SimplifyingIrBuilder::addExpr(
        linear_index,
        SimplifyingIrBuilder::mulExpr(contig_indices.at(i), stride));
  }

  // If a tensor is circular buffered, it also requires indexing of
  // the circular buffer itself
  if (tv->isCircularBuffered()) {
    auto circular_buffer_offset =
        getOffsetForCircularBufferTensor(tv, as_consumer, for_loops);
    linear_index =
        SimplifyingIrBuilder::addExpr(linear_index, circular_buffer_offset);
  }

  if (tv->getMemoryType() == MemoryType::Global) {
    linear_index = protectIndicesWithMagicZero({linear_index}, for_loops).at(0);
  }

  if (tv->getMemoryType() == MemoryType::Local) {
    ensureStaticIndexing(for_loops, linear_index);
  }

  return linear_index;
}

// Get the loop domains of a given expr, which are (potentially
// promoted) loop domains of the consumer tensor.
std::vector<IterDomain*> TensorIndexer::getLoopDomains(const Expr* expr) const {
  // Assume consumer-based indexing. Needs to revisit for ops like
  // scatter
  auto loop_domains = ir_utils::getTvOutput(expr)->getLoopDomain();

  // If this is an expr initializing a buffer for a reduction, there
  // should be no loops for reduction domains
  if (lower_utils::isReductionInitExpr(expr)) {
    std::erase_if(
        loop_domains, [](IterDomain* id) -> bool { return id->isReduction(); });
  }

  for (auto& loop_id : loop_domains) {
    loop_id = getLoopPromotion(loop_id, id_model_);
  }

  return loop_domains;
}

IndexingInfo TensorIndexer::computeIndex(
    const Expr* expr,
    const std::vector<IterDomain*>& index_ids,
    const std::vector<ForLoop*>& for_loops) const {
  const auto loop_ids = getLoopIds(expr, id_model_);
  const ExprPath<ExprGroup> traversal_path = getIndexingPath(expr, index_ids);
  const std::unordered_map<ValGroup, Val*> initial_index_map =
      getInitialIndexMap(loop_ids, for_loops);

  IdGraphIndexCompute index_compute(traversalGraph(), initial_index_map);

  // In addition to indices themselves, keep track of the
  // dependency from each domain to loop domains. This dependency is
  // represented as a map from ValGroup of the traversal graph to
  // ValGroup of the LOOP graph.
  std::unordered_map<ValGroup, ValGroups> loop_group_dependencies;

  // Initialize the loop dependency mappings
  for (const auto& loop_domain : loop_ids) {
    const auto& traversal_graph_group = traversalGraph().toGroup(loop_domain);
    const auto& loop_graph_group =
        id_model_.idGraph(IdMappingMode::LOOP).toGroup(loop_domain);
    loop_group_dependencies[traversal_graph_group].pushBack(loop_graph_group);
  }

  for (const auto& [expr_group, direction] : traversal_path) {
    index_compute.propagate(expr_group, direction);

    // Propagate loop dependencies from inputs to outputs
    const auto input_groups = direction == Direction::Forward
        ? traversalGraph().inputGroups(expr_group)
        : traversalGraph().outputGroups(expr_group);
    const auto output_groups = direction == Direction::Forward
        ? traversalGraph().outputGroups(expr_group)
        : traversalGraph().inputGroups(expr_group);
    for (const auto& output : output_groups) {
      for (const auto& input : input_groups) {
        const auto& input_loop_groups = loop_group_dependencies.at(input);
        loop_group_dependencies[output].pushBack(input_loop_groups);
      }
    }
  }

  // Fill in broadcast index groups by zero
  auto index_map = index_compute.indexMap();
  for (const auto index_id : index_ids) {
    if (index_id->isBroadcast()) {
      index_map[traversalGraph().toGroup(index_id)] =
          index_id->fusion()->zeroVal();
    }
  }

  IndexingInfo info{
      loop_ids, index_ids, traversal_path, index_map, loop_group_dependencies};
  return info;
}

std::unordered_map<Val*, Val*> TensorIndexer::getIndexReplacementMap(
    const Expr* expr,
    bool as_consumer,
    const std::vector<IterDomain*>& loop_domains,
    const std::vector<ForLoop*>& for_loops,
    const std::unordered_map<ValGroup, Val*>& index_map) const {
  std::unordered_map<Val*, Val*> replacement_map;

  for (const auto loop_id : loop_domains) {
    Val* cur_index = getLoopIndex(loop_id, for_loops);

    Val* replacement_index = nullptr;
    // Replace the index of a vectorized/bulk domain with zero. Note that
    // vectorized domains may need to use N-1, where N is the extent
    // of the domain, for predication, so the replacement is not
    // always done with zero.
    if (loop_id->getParallelType() == ParallelType::Vectorize ||
        loop_id->getParallelType() == ParallelType::Bulk ||
        loop_id->getParallelType() == ParallelType::Mma) {
      replacement_index = loop_id->fusion()->zeroVal();
    } else {
      ForLoop* for_loop = indexing_utils::getForLoop(
          loop_id, for_loops, id_model_.idGraph(IdMappingMode::LOOP));

      // for_loop is nullptr if no matching loop is found, which
      // happens when loop_id is a reduction domain and this loop-nest
      // is for initializing the reduction buffer.
      if (for_loop != nullptr) {
        // Replace circular buffer index with zero value if for-loop is trivial
        if (for_loop->circularBufferLoopStage() !=
            CircularBufferLoopStage::NotApplicable) {
          Val* base_index =
              replacement_index != nullptr ? replacement_index : cur_index;
          replacement_index =
              for_loop->isTrivial() ? for_loop->start() : base_index;
        }

        // If this for-loop is a circular buffer loop, the loop index
        // may need to have an additional offset.
        if (!as_consumer) {
          if (auto circular_buffer_offset =
                  getLoopIndexOffsetForProducerOfCircularBuffer(
                      expr, for_loop, id_model_)) {
            replacement_index = SimplifyingIrBuilder::addExpr(
                replacement_index, circular_buffer_offset);
          }
        }
      }
    }

    if (replacement_index == nullptr || replacement_index == cur_index) {
      continue;
    }

    replacement_map.emplace(cur_index, replacement_index);
  }

  return replacement_map;
}

std::vector<Split*> TensorIndexer::getNonDivisibleSplitsToPredicate(
    const IndexingInfo& index_info,
    const Expr* expr) const {
  std::vector<Split*> splits_to_predicate;

  for (const auto& [eg, direction] : index_info.traversal_path) {
    // NOTE: Fundamentally, the problem of non divisiblity should be
    // checked while traversing the indexing path. Currently, it uses
    // the information gathered in a tensor-by-tensor basis. This
    // should be fine currently, but may not work if, e.g., the
    // indexing path involved both backward and forward traversals.
    if (isNonDivisibleSplit(eg)) {
      NVF_ERROR(eg->front()->isA<Split>());
      auto split_to_predicate = eg->front()->as<Split>();
      splits_to_predicate.push_back(split_to_predicate);

      NVF_ERROR(
          index_info.index_map.find(traversalGraph().toGroup(
              split_to_predicate->in())) != index_info.index_map.end(),
          "Index not found for non-divisible split: ",
          split_to_predicate->toString());
    }
  }

  // In addition to splits in the indexing traversal path, there can
  // be additional splits that need to be predicated. For example,
  //
  // auto tv0 = makeContigConcreteTensor({8});
  // fusion.addInput(tv0);
  // auto tv1 = sum(tv0, {0});
  // fusion.addOutput(tv1);
  //
  // [r0(8)]
  // tv1->split(0, 1);
  // [r1(8), r2(1)]
  // tv1->split(1, 4);
  // [r1(8), r3(1), r4(4)]
  //
  // The predicate of tv1 is generated by the index of r0, which is
  // mapped with r1. So, the predicate would just be `i0 < 8`, where
  // i0 is the loop index of the outermost loop. However, this is not
  // enough because of the innermost loop of size 4. Suppose its loop
  // index is i2, the tensor also needs to be predicated with `i2 <
  // 1`. This is because the split of r2 is not divisible. This
  // non-divisible split would be automatically included if indexing
  // were done using the exact graph since it'd be included in the
  // indexing traversal path. However, since indexing uses the
  // almost-exact graph, no traversal is actually necessary as r0 is
  // mapped with one of the loop IDs, r1.
  //
  // The reason certain non-divisible splits are missed is because
  // size-one IDs, like r2 in the above example, may not need to be
  // traversed in the almost-exact graph. In order to find such IDs,
  // it should be enough to visit each ID group on the path and see if
  // it has a pattern like r0, that is, it is used by a split of a
  // factor 1 and one of its outputs is in the same group in the
  // almost-exact graph.

  // Grab all involved ID groups.
  auto from_groups = traversalGraph().toGroups(index_info.loop_ids);
  auto to_groups = traversalGraph().toGroups(index_info.index_ids);
  std::vector<ValGroup> all_visited_groups = getValsBetween<ValGraphBFS>(
      index_info.traversal_path,
      from_groups.vector(),
      to_groups.vector(),
      traversalGraph());

  const auto& exact_graph = id_model_.idGraph(IdMappingMode::EXACT);

  ValGroups exact_groups_to_predicate;

  for (const auto& val_g : all_visited_groups) {
    ValGroups exact_groups;
    for (const auto& val : *val_g) {
      // Additional IDs may be created without getting added to the
      // exact graph, so exact_graph.toGroup may fail. Should be safe
      // to ignore them.
      if (exact_graph.hasGroup(val)) {
        exact_groups.pushBack(exact_graph.toGroup(val));
      }
    }

    // If all of the IDs are exact mapped, this node should not need
    // to be examined further
    if (exact_groups.size() == 1) {
      continue;
    }

    // Look for an exact ID group that is used by a split and one of
    // the outputs is mapped in the almost-exact graph
    for (const auto& exact_group : exact_groups) {
      for (const auto& use_eg : exact_graph.getUses(exact_group)) {
        auto split = dynamic_cast<Split*>(use_eg->front());
        if (split == nullptr) {
          continue;
        }
        bool inner_mapped = val_g->has(split->inner());
        bool outer_mapped = val_g->has(split->outer());

        NVF_ERROR(
            !inner_mapped || !outer_mapped,
            "Both outputs of a split are mapped with the input");

        if (!inner_mapped && !outer_mapped) {
          continue;
        }

        // This corresponds to r2 in the above example
        IterDomain* unmapped_output = inner_mapped
            ? split->outer()->as<IterDomain>()
            : split->inner()->as<IterDomain>();

        // The unmapped output should be size one.
        NVF_ERROR(unmapped_output->extent()->isOneInt());

        // If there's no use, there's nothing to predicate
        if (exact_graph.getUses(exact_graph.toGroup(unmapped_output)).empty()) {
          continue;
        }

        exact_groups_to_predicate.pushBack(
            exact_graph.toGroup(unmapped_output));
      }
    }
  }

  if (!exact_groups_to_predicate.empty()) {
    for (const auto& g : exact_groups_to_predicate) {
      const auto path = ValGraphPermissiveBFS::getExprGroupsBetween(
                            exact_graph,
                            {g},
                            exact_graph.toGroups(index_info.loop_ids),
                            /*require_all_to_visited=*/false)
                            .first;

      for (const auto& [expr_g, dir] : path) {
        auto split = dynamic_cast<Split*>(expr_g->front());
        if (split == nullptr) {
          continue;
        }

        if (dir == Direction::Backward) {
          continue;
        }

        auto extent = split->in()->extent();
        auto factor = split->factor();
        if (extent->isConstScalar() && factor->isConstScalar() &&
            (extent->evaluate().as<int64_t>() %
                 factor->evaluate().as<int64_t>() ==
             0)) {
          continue;
        }

        splits_to_predicate.push_back(split);
      }
    }
  }

  return splits_to_predicate;
}

void TensorIndexer::updateIndexInfoForNonDivisibleSplits(
    const Expr* expr,
    const std::vector<ForLoop*>& for_loops,
    const std::vector<Split*>& non_divisible_splits,
    IndexingInfo& index_info) const {
  // Non-divisible split input IDs need to be predicated but may not
  // be included in the traversal path. Grab all IDs that are
  // currently missing indices and do another traversal

  auto& index_map = index_info.index_map;

  std::vector<IterDomain*> additional_ids_to_predicate;
  for (const auto& split_to_predicate : non_divisible_splits) {
    auto split_in_group = traversalGraph().toGroup(split_to_predicate->in());
    auto idx_it = index_map.find(split_in_group);
    if (idx_it != index_map.end()) {
      continue;
    }

    additional_ids_to_predicate.push_back(split_to_predicate->in());
  }

  if (additional_ids_to_predicate.empty()) {
    return;
  }

  const auto additional_index_info =
      computeIndex(expr, additional_ids_to_predicate, for_loops);

  // Merge additional_index_info.index_map to index_info.index_map
  index_map.insert(
      additional_index_info.index_map.begin(),
      additional_index_info.index_map.end());

  index_info.loop_group_dependencies.insert(
      additional_index_info.loop_group_dependencies.begin(),
      additional_index_info.loop_group_dependencies.end());
}

std::vector<PredicateInfo> TensorIndexer::getPredicates(
    TensorView* tv,
    const Expr* expr,
    const std::vector<ForLoop*>& for_loops,
    ForLoop* unswitched_loop) const {
  const auto& zero_val = tv->fusion()->zeroVal();

  const std::vector<IterDomain*>& predicate_domains =
      getPredicateDomains(tv, expr);

  if (predicate_domains.empty()) {
    return {};
  }

  IndexingInfo index_info = computeIndex(expr, predicate_domains, for_loops);

  const auto& index_map = index_info.index_map;

  const std::unordered_map<Val*, Val*> replacement_map_start =
      getPredicateIndexReplacementMap(
          tv,
          for_loops,
          index_map,
          traversalGraph(),
          index_info.traversal_path,
          id_model_,
          /*is_start_predicate=*/true,
          /*unswitched_loop=*/unswitched_loop);

  const std::unordered_map<Val*, Val*> replacement_map_stop =
      getPredicateIndexReplacementMap(
          tv,
          for_loops,
          index_map,
          traversalGraph(),
          index_info.traversal_path,
          id_model_,
          /*is_start_predicate=*/false,
          /*unswitched_loop=*/unswitched_loop);

  const std::unordered_map<IterDomain*, ValGroup> contig_domains =
      isContigIndexingEnabled()
      ? getContigDomains(
            predicate_domains,
            std::vector<bool>(predicate_domains.size(), true),
            reverse(index_info.traversal_path),
            traversalGraph(),
            /*is_predicate_pass=*/true)
      : std::unordered_map<IterDomain*, ValGroup>{};

  auto getCoveredPredicatedDomains =
      [&predicate_domains, &contig_domains](const ValGroup& contig_group) {
        std::unordered_set<IterDomain*> covered_domains;
        for (const auto& predicate_domain : predicate_domains) {
          auto contig_domains_it = contig_domains.find(predicate_domain);
          NVF_ERROR(contig_domains_it != contig_domains.end());
          if (contig_group == contig_domains_it->second) {
            covered_domains.emplace(predicate_domain);
          }
        }
        return covered_domains;
      };

  auto protectPredicatesWithMagicZero = [&](PredicateInfo& info) {
    if (info.startPredicate() != nullptr) {
      info.startPredicate() =
          protectIndicesWithMagicZero({info.startPredicate()}, for_loops).at(0);
    }
    if (info.stopPredicate() != nullptr) {
      info.stopPredicate() =
          protectIndicesWithMagicZero({info.stopPredicate()}, for_loops).at(0);
    }
  };

  const CircularBufferLoopStage loop_stage = getCircularBufferLoopStage(
      tv, for_loops, id_model_.idGraph(IdMappingMode::LOOP));

  std::vector<PredicateInfo> info_vec;
  info_vec.reserve(predicate_domains.size());

  std::unordered_set<ValGroup> already_indexed_domains;

  // Follow the same approach as Index::getReferenceRootPredicates.
  for (const auto& predicate_domain : predicate_domains) {
    const auto& predicate_domain_group =
        traversalGraph().toGroup(predicate_domain);
    IterDomain* actual_predicate_domain = predicate_domain;
    ValGroup actual_predicate_domain_group = predicate_domain_group;
    std::unordered_set<IterDomain*> actual_predicate_domains = {
        predicate_domain};

    if (isContigIndexingEnabled()) {
      auto contig_domains_it = contig_domains.find(predicate_domain);
      NVF_ERROR(
          contig_domains_it != contig_domains.end(),
          "No contig domain mapping found for ",
          predicate_domain->toString());
      const ValGroup& contig_domain_group = contig_domains_it->second;
      if (already_indexed_domains.find(contig_domain_group) !=
          already_indexed_domains.end()) {
        continue;
      }
      already_indexed_domains.emplace(contig_domain_group);

      actual_predicate_domain_group = contig_domain_group;
      actual_predicate_domain =
          actual_predicate_domain_group->front()->as<IterDomain>();
      actual_predicate_domains =
          getCoveredPredicatedDomains(contig_domain_group);
    }

    auto idx_it = index_map.find(actual_predicate_domain_group);
    NVF_ERROR(
        idx_it != index_map.end(),
        "Index not found for ",
        nvfuser::toString(actual_predicate_domain_group));

    Val* idx = idx_it->second;
    Val* start_idx =
        ir_utils::replaceValRecursively(idx, replacement_map_start);
    Val* stop_idx = ir_utils::replaceValRecursively(idx, replacement_map_stop);

    // Generate predicates as follows:
    //
    // (start_idx + start_offset) >= 0 &&
    // (stop_idx + stop_offset) < extent.

    PredicateInfo info;
    // For now, just set zero for both start and stop offsets by
    // assuming the domain is not partial.
    NVF_ERROR(!predicate_domain->maybePartial());
    info.start_offset_ = tv->fusion()->zeroVal();
    info.stop_offset_ = tv->fusion()->zeroVal();
    info.loop_stage_ = loop_stage;

    info.start_predicate_ = SimplifyingIrBuilder::geExpr(
        SimplifyingIrBuilder::addExpr(start_idx, info.start_offset_), zero_val);

    info.stop_predicate_ = SimplifyingIrBuilder::ltExpr(
        SimplifyingIrBuilder::addExpr(stop_idx, info.stop_offset_),
        actual_predicate_domain->extent());

    info.predicated_domains_ = actual_predicate_domains;

    // Set the used loop ID groups for this predicated domain
    const ValGroups& loop_deps =
        index_info.loop_group_dependencies.at(actual_predicate_domain_group);
    for (const auto& loop_dep : loop_deps) {
      info.loop_domains_.insert(loop_dep->front()->as<IterDomain>());
    }

    protectPredicatesWithMagicZero(info);

    info_vec.emplace_back(info);
  }

  // Add predicates for non-divisible splits.
  // If this is a reduction init expr, then no need to take care of
  // non divisible splits
  if (!lower_utils::isReductionInitExpr(expr)) {
<<<<<<< HEAD
    const auto non_divisible_splits =
        getNonDivisibleSplitsToPredicate(index_info, expr);

    updateIndexInfoForNonDivisibleSplits(
        expr, for_loops, non_divisible_splits, index_info);

    for (const auto& split_to_predicate : non_divisible_splits) {
      IterDomain* non_divisible_domain = split_to_predicate->in();
      const auto& non_divisible_domain_group =
          traversalGraph().toGroup(non_divisible_domain);

      PredicateInfo info;
      info.loop_stage_ = loop_stage;
      // The start predicate should always be true
      info.start_offset_ = zero_val;
      info.start_predicate_ = non_divisible_domain->fusion()->trueVal();
=======
    const auto& non_div_info = GpuLower::current()->nonDivisiblePredicateInfo();
    if (auto it = non_div_info.idsToPredicate().find(tv);
        it != non_div_info.idsToPredicate().end()) {
      for (const ValGroup& vg : it->second) {
        IterDomain* id_to_predicate = vg->front()->as<IterDomain>();
        PredicateInfo info;
        info.loop_stage_ = loop_stage;
        // The start predicate should always be true
        info.start_offset_ = zero_val;
        info.start_predicate_ = id_to_predicate->fusion()->trueVal();

        info.stop_offset_ = zero_val;

        auto idx_it = index_map.find(vg);
        NVF_ERROR(
            idx_it != index_map.end(),
            "Index not found for non-divisible ID group: ",
            vg->front()->toString());

        auto idx = ir_utils::replaceValRecursively(
            idx_it->second, replacement_map_stop);
        info.stop_predicate_ =
            SimplifyingIrBuilder::ltExpr(idx, id_to_predicate->extent());
        info.predicated_domains_ = {id_to_predicate};

        const ValGroups& loop_deps = index_info.loop_group_dependencies.at(vg);
        for (const auto& loop_dep : loop_deps) {
          info.loop_domains_.insert(loop_dep->front()->as<IterDomain>());
        }
>>>>>>> 6bfdfbda

        protectPredicatesWithMagicZero(info);

        info_vec.emplace_back(info);
      }
    }
  }

  return info_vec;
}

ExprPath<ExprGroup> TensorIndexer::getIndexingPath(
    const Expr* expr,
    const std::vector<IterDomain*>& index_ids) const {
  // Exclude broadcast IDs as their indices should always be zero
  // and they may not be reachable from the loop domain
  std::vector<IterDomain*> non_broadcast_index_ids;
  for (const auto index_id : index_ids) {
    if (!index_id->isBroadcast()) {
      non_broadcast_index_ids.push_back(index_id);
    }
  }

  return IndexingTraversal::getExprsBetween(
      expr,
      traversalGraph(),
      getLoopIds(expr, id_model_),
      non_broadcast_index_ids);
}

ExprPath<ExprGroup> TensorIndexer::getPredicateIndexingPath(
    TensorView* tv,
    const Expr* expr) const {
  const std::vector<IterDomain*>& predicate_domains =
      getPredicateDomains(tv, expr);
  return getIndexingPath(expr, predicate_domains);
}

std::pair<std::vector<ValGroup>, std::vector<Val*>> TensorIndexer::
    getContigDomainsAndStrides(
        const AllocationDomainInfo& alloc_info,
        const ExprPath<ExprGroup>& traversal_path) const {
  const std::unordered_map<IterDomain*, ValGroup>& contig_domains =
      getContigDomains(
          alloc_info.ids,
          alloc_info.contiguity,
          reverse(traversal_path),
          traversalGraph(),
          /*is_predicate_pass=*/false);

  // Find contiguous domains to index
  std::unordered_set<ValGroup> already_indexed_domains;
  std::deque<ValGroup> contig_alloc_groups;
  std::deque<Val*> contig_strides;
  for (const auto i : arange(alloc_info.ids.size())) {
    // Traverse back from the innermost domains so that the right
    // stride val is picked up for each contiguous domain
    auto i1 = alloc_info.ids.size() - 1 - i;
    IterDomain* allocation_domain = alloc_info.ids.at(i1);
    auto contig_domains_it = contig_domains.find(allocation_domain);
    NVF_ERROR(
        contig_domains_it != contig_domains.end(),
        "No contig domain mapping found for ",
        allocation_domain->toString());

    const ValGroup& contig_domain_group = contig_domains_it->second;
    if (already_indexed_domains.find(contig_domain_group) !=
        already_indexed_domains.end()) {
      continue;
    }
    already_indexed_domains.emplace(contig_domain_group);

    contig_alloc_groups.push_front(contig_domain_group);
    contig_strides.push_front(alloc_info.strides.at(i1));
  }

  return {
      {contig_alloc_groups.begin(), contig_alloc_groups.end()},
      {contig_strides.begin(), contig_strides.end()}};
}

std::vector<ForLoop*> TensorIndexer::getUsedForLoopsOf(
    const std::vector<Val*>& indices,
    const std::vector<ForLoop*>& for_loops) const {
  // Grab the loop indices
  std::vector<Val*> loop_indices;
  loop_indices.reserve(for_loops.size());
  for (auto for_loop : for_loops) {
    Val* initial_loop_index = getLoopIndex(for_loop->iter_domain(), for_loops);
    loop_indices.push_back(initial_loop_index);
  }

  // Figure out which loop indices are used in index
  const auto dep_vals = DependencyCheck::getAllValsBetween(
      {loop_indices.begin(), loop_indices.end()}, indices);

  std::vector<ForLoop*> dep_loops;
  for (auto [i, for_loop] : enumerate(for_loops)) {
    auto initial_loop_index = loop_indices.at(i);
    if (std::find(dep_vals.begin(), dep_vals.end(), initial_loop_index) !=
        dep_vals.end()) {
      dep_loops.push_back(for_loop);
    }
  }

  return dep_loops;
}

void TensorIndexer::ensureStaticIndexing(
    const std::vector<ForLoop*>& for_loops,
    Val* index) const {
  for (auto for_loop : getUsedForLoopsOf({index}, for_loops)) {
    for_loop->requireUnroll();
  }
}

std::pair<std::vector<Val*>, std::vector<Val*>> TensorIndexer::
    getContigIndexFor(
        TensorView* tv,
        const Expr* expr,
        bool as_consumer,
        const AllocationDomainInfo& alloc_info,
        const std::vector<ForLoop*>& for_loops,
        const std::unordered_map<IterDomain*, Val*>& override_index) const {
  std::vector<IterDomain*> indexed_ids;
  indexed_ids.reserve(alloc_info.ids.size());
  for (const auto& id : alloc_info.ids) {
    if (!override_index.count(id)) {
      indexed_ids.push_back(id);
    }
  }
  auto index_info = computeIndex(expr, indexed_ids, for_loops);
  for (const auto& [indexed_id, index] : override_index) {
    index_info.index_map.emplace(traversalGraph().toGroup(indexed_id), index);
  }
  const auto& index_map = index_info.index_map;
  auto replacement_map = getIndexReplacementMap(
      expr, as_consumer, index_info.loop_ids, for_loops, index_map);

  // War for MmaOp. The allocation domain may involve parallelized
  // IDs, either directly or by traversal. Ideally, we should set the
  // right allocation domain, but this seems to be a good enough WAR.
  if (expr->isA<MmaOp>() && tv->getMemoryType() == MemoryType::Local &&
      !as_consumer) {
    // Replace the indices of parallelized loop IDs with zero
    for (const auto loop_id : index_info.loop_ids) {
      if (isParallelTypeThread(loop_id->getParallelType())) {
        Val* loop_index = getLoopIndex(loop_id, for_loops);
        replacement_map.emplace(loop_index, expr->fusion()->zeroVal());
      }
    }
  }

  std::vector<ValGroup> contig_alloc_groups;
  std::vector<Val*> contig_strides;

  if (isContigIndexingEnabled()) {
    const auto& contig_alloc_strides =
        getContigDomainsAndStrides(alloc_info, index_info.traversal_path);
    contig_alloc_groups = contig_alloc_strides.first;
    contig_strides = contig_alloc_strides.second;
  } else {
    std::transform(
        alloc_info.ids.begin(),
        alloc_info.ids.end(),
        std::back_inserter(contig_alloc_groups),
        [&](IterDomain* allocation_domain) {
          return traversalGraph().toGroup(allocation_domain);
        });
    contig_strides = {alloc_info.strides.begin(), alloc_info.strides.end()};
  }

  std::vector<Val*> result;
  result.reserve(contig_alloc_groups.size());

  for (const auto i : arange(contig_alloc_groups.size())) {
    const auto& contig_domain_group = contig_alloc_groups.at(i);
    auto idx_it = index_map.find(contig_domain_group);
    NVF_ERROR(
        idx_it != index_map.end(),
        "Index not found for ",
        contig_domain_group->front()->toString());
    Val* idx = idx_it->second;
    Val* replaced_idx = ir_utils::replaceValRecursively(idx, replacement_map);
    result.push_back(replaced_idx);
  }

  return {result, contig_strides};
}

std::vector<Val*> TensorIndexer::protectIndicesWithMagicZero(
    const std::vector<Val*>& indices,
    const std::vector<ForLoop*>& for_loops) const {
  if (!GpuLower::current()->isNvFuserZeroEnabled()) {
    return indices;
  }

  auto used_for_loops = getUsedForLoopsOf(indices, for_loops);

  for (const auto for_loop : used_for_loops | std::views::reverse) {
    Val* initial_loop_index = getLoopIndex(for_loop->iter_domain(), for_loops);

    if (!needsMagicZero(
            for_loop, for_loop->iter_domain(), initial_loop_index)) {
      continue;
    }

    std::unordered_map<Val*, Val*> replacement_map;
    replacement_map.emplace(
        initial_loop_index,
        SimplifyingIrBuilder::addExpr(
            initial_loop_index, GpuLower::current()->kernel()->magicZeroVal()));

    std::vector<Val*> protected_indices;
    protected_indices.reserve(indices.size());
    for (const auto index : indices) {
      auto protected_index =
          ir_utils::replaceValRecursively(index, replacement_map);
      protected_indices.push_back(protected_index);
    }
    return protected_indices;
  }

  return indices;
}

bool TensorIndexer::isSupported(Fusion* fusion) {
  const auto all_tvs = fusion->allTvs();

  auto warn = [](const std::string& reason) -> void {
#ifndef NDEBUG
    TORCH_WARN("TensorIndexer disabled due to: ", reason);
#endif // NDEBUG
  };

  // The following conditions are those that are known to be
  // unsupported. It may not be a complete list.

  if (fusion->hasManaged("loop_rotation")) {
    warn("loop rotation is not supported");
    return false;
  }

  for (const auto& tv : all_tvs) {
    std::stringstream reason;

    if (auto gather = dynamic_cast<GatherOp*>(tv->definition());
        gather != nullptr && !gather->exactSizes()) {
      // take_along_axis is supported but generic gather is not
      reason << "Non-exact gather not supported: " << gather->toString();
    } else {
      for (const auto& id : tv->domain()->allIDs()) {
        if (auto swizzle2d = dynamic_cast<Swizzle2D*>(id->definition())) {
          reason << "Swizzle2D not supported: " << swizzle2d->toString();
          break;
        } else if (ir_utils::isIndexedConsumerID(tv, id)) {
          reason << "Indirect indexing of consumer ID not supported: "
                 << tv->toString() << ", " << id->toString() << ", "
                 << tv->definition()->toString();
          break;
        }
      }
    }

    if (!reason.str().empty()) {
      warn(reason.str());
      return false;
    }
  }

  return true;
}

} // namespace nvfuser<|MERGE_RESOLUTION|>--- conflicted
+++ resolved
@@ -726,25 +726,11 @@
   // If this is a reduction init expr, then no need to take care of
   // non divisible splits
   if (!lower_utils::isReductionInitExpr(expr)) {
-<<<<<<< HEAD
-    const auto non_divisible_splits =
-        getNonDivisibleSplitsToPredicate(index_info, expr);
+    const auto& non_div_info = GpuLower::current()->nonDivisiblePredicateInfo();
 
     updateIndexInfoForNonDivisibleSplits(
         expr, for_loops, non_divisible_splits, index_info);
-
-    for (const auto& split_to_predicate : non_divisible_splits) {
-      IterDomain* non_divisible_domain = split_to_predicate->in();
-      const auto& non_divisible_domain_group =
-          traversalGraph().toGroup(non_divisible_domain);
-
-      PredicateInfo info;
-      info.loop_stage_ = loop_stage;
-      // The start predicate should always be true
-      info.start_offset_ = zero_val;
-      info.start_predicate_ = non_divisible_domain->fusion()->trueVal();
-=======
-    const auto& non_div_info = GpuLower::current()->nonDivisiblePredicateInfo();
+    
     if (auto it = non_div_info.idsToPredicate().find(tv);
         it != non_div_info.idsToPredicate().end()) {
       for (const ValGroup& vg : it->second) {
@@ -773,7 +759,6 @@
         for (const auto& loop_dep : loop_deps) {
           info.loop_domains_.insert(loop_dep->front()->as<IterDomain>());
         }
->>>>>>> 6bfdfbda
 
         protectPredicatesWithMagicZero(info);
 
