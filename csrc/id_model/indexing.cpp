--- conflicted
+++ resolved
@@ -424,10 +424,7 @@
     }
 
     NVF_ERROR(actual_allocation_domains.size() == actual_strides.size());
-<<<<<<< HEAD
-=======
     NVF_ERROR(actual_allocation_domains.size() == actual_contiguity.size());
->>>>>>> 42587bef
 
     return IndexingAllocationInfo{
         actual_allocation_domains, actual_strides, actual_contiguity};
@@ -998,11 +995,8 @@
         SimplifyingIrBuilder::addExpr(linear_index, circular_buffer_offset);
   }
 
-<<<<<<< HEAD
   indexing_utils::verbose()
       << "Final index: " << linear_index->toInlineString() << std::endl;
-=======
->>>>>>> 42587bef
   return linear_index;
 }
 
@@ -1213,11 +1207,7 @@
             std::vector<bool>(predicate_domains.size(), true),
             reverse(index_info.traversal_path),
             traversalGraph(),
-<<<<<<< HEAD
-            true)
-=======
             /*is_predicate_pass=*/true)
->>>>>>> 42587bef
       : std::unordered_map<IterDomain*, ValGroup>{};
 
   auto getCoveredPredicatedDomains =
@@ -1245,10 +1235,6 @@
   for (const auto& predicate_domain : predicate_domains) {
     const auto& predicate_domain_group =
         traversalGraph().toGroup(predicate_domain);
-<<<<<<< HEAD
-
-=======
->>>>>>> 42587bef
     IterDomain* actual_predicate_domain = predicate_domain;
     ValGroup actual_predicate_domain_group = predicate_domain_group;
     std::unordered_set<IterDomain*> actual_predicate_domains = {
@@ -1263,26 +1249,12 @@
       const ValGroup& contig_domain_group = contig_domains_it->second;
       if (already_indexed_domains.find(contig_domain_group) !=
           already_indexed_domains.end()) {
-<<<<<<< HEAD
         indexing_utils::verbose()
             << "Already indexed: " << predicate_domain->toString() << std::endl;
-=======
->>>>>>> 42587bef
         continue;
       }
       already_indexed_domains.emplace(contig_domain_group);
 
-<<<<<<< HEAD
-      if (!contig_domain_group->has(predicate_domain)) {
-        indexing_utils::verbose()
-            << "Contig predication: "
-            << contig_domain_group->front()->toString() << " instead of "
-            << predicate_domain->toString() << ". Tensor: " << tv->toString()
-            << std::endl;
-      }
-
-=======
->>>>>>> 42587bef
       actual_predicate_domain_group = contig_domain_group;
       actual_predicate_domain =
           actual_predicate_domain_group->front()->as<IterDomain>();
@@ -1399,11 +1371,7 @@
           alloc_info.contiguity,
           reverse(traversal_path),
           traversalGraph(),
-<<<<<<< HEAD
-          false);
-=======
           /*is_predicate_pass=*/false);
->>>>>>> 42587bef
 
   // Find contiguous domains to index
   std::unordered_set<ValGroup> already_indexed_domains;
