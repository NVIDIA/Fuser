// clang-format off
/*
 * SPDX-FileCopyrightText: Copyright (c) 2023-present NVIDIA CORPORATION & AFFILIATES.
 * All rights reserved.
 * SPDX-License-Identifier: BSD-3-Clause
 */
// clang-format on
#include <debug.h>
#include <device_lower/analysis/index_compute.h>
#include <device_lower/lower2device.h>
#include <device_lower/utils.h>
#include <expr_simplifier.h>
#include <id_model/circular_buffer_indexing.h>
#include <id_model/contiguity.h>
#include <id_model/id_model_index_compute.h>
#include <id_model/indexing.h>
#include <id_model/indexing_traversal.h>
#include <id_model/indexing_utils.h>
#include <id_model/predicate_indexing.h>
#include <id_model/to_string.h>
#include <id_model/utils.h>
#include <index_compute.h>
#include <ir/builder.h>
#include <ir/graphviz.h>
#include <ir/utils.h>
#include <kernel_ir_dispatch.h>
#include <swizzle.h>
#include <val_graph_visitor.h>

#include <algorithm>
#include <fstream>

namespace nvfuser {

TensorIndexer::TensorIndexer(IdModel& id_model) : id_model_(id_model) {
  buildLoopIndexMap();

  if (isDebugDumpEnabled(DebugDumpOption::IndexingVerbose)) {
    traversalGraph().dumpGraphvizDotGraph("indexing_traversal_graph.dot");
  }
}

void TensorIndexer::buildLoopIndexMap() {
  if (id_model_.empty()) {
    return;
  }

  Fusion* fusion = id_model_.fusion();
  // ADD
  FusionGuard fg(fusion);

  for (auto expr : fusion->exprs()) {
    if (!ir_utils::isTvOp(expr)) {
      continue;
    }
    // It's assumed that all sibling outputs share the same for-loops,
    // thus only one of the outputs is considered.
    auto tv_output = ir_utils::getTvOutput(expr);
    for (auto loop_id : tv_output->getLoopDomain()) {
      const ValGroup& loop_group =
          id_model_.idGraph(IdMappingMode::LOOP).toGroup(loop_id);

      if (loop_index_map_.find(loop_group) != loop_index_map_.end()) {
        // Index already assigned
        continue;
      }

      Val* loop_index = nullptr;

      if (shouldUseZeroIndex(loop_group, id_model_)) {
        loop_index = fusion->zeroVal();
      } else {
        loop_index = GpuLower::current()->getLoopIndexVariable(loop_id);
      }

      loop_index_map_[loop_group] = loop_index;
      indexing_utils::verbose()
          << "Loop index map: " << nvfuser::toString(loop_group) << " -> "
          << loop_index->toInlineString() << std::endl;
    }
  }
}

const AllocationDomainInfo& TensorIndexer::getIndexAllocationInfo(
    TensorView* tv) const {
  return GpuLower::current()->getAllocationInfo(tv);
}

Val* TensorIndexer::getLoopIndex(
    IterDomain* loop_id,
    const std::vector<ForLoop*>& for_loops) const {
  // loop_id must be a loop domain.
  const auto& loop_group =
      id_model_.idGraph(IdMappingMode::LOOP).toGroup(loop_id);
  auto loop_index_map_it = loop_index_map_.find(loop_group);
  NVF_ERROR(
      loop_index_map_it != loop_index_map_.end(),
      "No loop index found for ",
      loop_id->toString());

  Val* loop_index = loop_index_map_it->second;

  // War for circular buffering
  if (auto circular_buffer_loop_index =
          getLoopIndexOfCircularBufferLoop(loop_id, for_loops, id_model_)) {
    loop_index = circular_buffer_loop_index;
  }

  return loop_index;
}

std::unordered_map<ValGroup, Val*> TensorIndexer::getInitialIndexMap(
    const std::vector<IterDomain*>& loop_domains,
    const std::vector<ForLoop*>& for_loops) const {
  std::unordered_map<ValGroup, Val*> initial_index_map;

  // For a given list of the loop domains, assign its corresponding
  // index Val.
  for (IterDomain* loop_id : loop_domains) {
    Val* initial_index = getLoopIndex(loop_id, for_loops);
    const auto& almost_exact_group = traversalGraph().toGroup(loop_id);

    if (initial_index_map.find(almost_exact_group) != initial_index_map.end()) {
      // Initial index already set. This can happen as this is an
      // almost exact group. It should be just size-1 domain.
      NVF_ERROR(
          initial_index->isZeroInt(),
          "Unexpected initial index: ",
          initial_index->toInlineString());
      auto existing_index = initial_index_map.at(almost_exact_group);
      NVF_ERROR(
          existing_index->isZeroInt(),
          "Unexpected initial index: ",
          existing_index->toInlineString());
      continue;
    }

    initial_index_map.emplace(almost_exact_group, initial_index);
  }

  return initial_index_map;
}

std::vector<Val*> TensorIndexer::getIndexFor(
    const Expr* expr,
    bool as_consumer,
    const std::vector<IterDomain*>& index_ids,
    const std::vector<ForLoop*>& for_loops) const {
  auto info = computeIndex(expr, index_ids, for_loops);
  const auto& replacement_map = getIndexReplacementMap(
      expr, as_consumer, info.loop_ids, for_loops, info.index_map);

  // Note that IDs of index_ids may be mapped as the traversal graph
  // is the AlmostExact graph.

  std::vector<Val*> result;
  result.reserve(index_ids.size());
  for (IterDomain* index_id : index_ids) {
    const auto& index_group = traversalGraph().toGroup(index_id);
    auto it = info.index_map.find(index_group);
    NVF_ERROR(
        it != info.index_map.end(),
        "Index not found for ",
        index_id->toString());
    result.push_back(
        ir_utils::replaceValRecursively(it->second, replacement_map));
  }
  return result;
}

Val* TensorIndexer::getLinearIndex(
    TensorView* tv,
    const Expr* expr,
    const std::vector<ForLoop*>& for_loops,
    const std::unordered_map<IterDomain*, Val*>& override_index) const {
  NVF_ERROR(tv != nullptr);
  NVF_ERROR(expr != nullptr);
  NVF_ERROR(
      (std::find(expr->inputs().begin(), expr->inputs().end(), tv) !=
       expr->inputs().end()) ||
          (std::find(expr->outputs().begin(), expr->outputs().end(), tv) !=
           expr->outputs().end()),
      "Inconsistent tensor and expr. Tensor, ",
      tv->toString(),
      " not found in ",
      expr->toString());

  const bool as_consumer =
      std::find(expr->outputs().begin(), expr->outputs().end(), tv) !=
      expr->outputs().end();

  indexing_utils::verbose() << "getLinearIndex of " << tv->toString() << " as "
                            << (as_consumer ? "consumer" : "producer") << " in "
                            << expr->toString() << std::endl;

  const auto alloc_info = getIndexAllocationInfo(tv);

  indexing_utils::verbose()
      << "Allocation domains: " << toDelimitedString(alloc_info.ids)
      << std::endl;

  const auto [contig_indices, contig_strides] = getContigIndexFor(
      tv, expr, as_consumer, alloc_info, for_loops, override_index);

  // Linearize the indices with strides.
  Val* linear_index = tv->fusion()->zeroVal();
  for (const auto i : c10::irange(contig_indices.size())) {
    Val* stride = contig_strides.at(i);
    linear_index = SimplifyingIrBuilder::addExpr(
        linear_index,
        SimplifyingIrBuilder::mulExpr(contig_indices.at(i), stride));
  }

  // If a tensor is circular buffered, it also requires indexing of
  // the circular buffer itself
  if (tv->isCircularBuffered()) {
    auto circular_buffer_offset =
        getOffsetForCircularBufferTensor(tv, as_consumer, for_loops);
    linear_index =
        SimplifyingIrBuilder::addExpr(linear_index, circular_buffer_offset);
  }

  indexing_utils::verbose()
      << "Final index: " << linear_index->toInlineString() << std::endl;
  return linear_index;
}

// Get the loop domains of a given expr, which are (potentially
// promoted) loop domains of the consumer tensor.
std::vector<IterDomain*> TensorIndexer::getLoopDomains(const Expr* expr) const {
  // Assume consumer-based indexing. Needs to revisit for ops like
  // scatter
  auto loop_domains = ir_utils::getTvOutput(expr)->getLoopDomain();

  // ADD
  // If this is an expr initializing a buffer for a reduction, there
  // should be no loops for reduction domains
  if (lower_utils::isReductionInitExpr(expr)) {
    loop_domains.erase(
        std::remove_if(
            loop_domains.begin(),
            loop_domains.end(),
            [](IterDomain* id) -> bool { return id->isReduction(); }),
        loop_domains.end());
  }

  for (auto& loop_id : loop_domains) {
    loop_id = getLoopPromotion(loop_id, id_model_);
  }

  return loop_domains;
}

IndexingInfo TensorIndexer::computeIndex(
    const Expr* expr,
    const std::vector<IterDomain*>& index_ids,
    const std::vector<ForLoop*>& for_loops) const {
  const auto loop_ids = getLoopIds(expr, id_model_);
  const ExprPath<ExprGroup> traversal_path = getIndexingPath(expr, index_ids);
  const std::unordered_map<ValGroup, Val*> initial_index_map =
      getInitialIndexMap(loop_ids, for_loops);

  IdGraphIndexCompute index_compute(traversalGraph(), initial_index_map);

  // In addition to indices themselves, keep track of the
  // dependency from each domain to loop domains. This dependency is
  // represented as a map from ValGroup of the traversal graph to
  // ValGroup of the LOOP graph.
  std::unordered_map<ValGroup, ValGroups> loop_group_dependencies;

  // Initialize the loop dependency mappings
  for (const auto& loop_domain : loop_ids) {
    const auto& traversal_graph_group = traversalGraph().toGroup(loop_domain);
    const auto& loop_graph_group =
        id_model_.idGraph(IdMappingMode::LOOP).toGroup(loop_domain);
    loop_group_dependencies[traversal_graph_group].pushBack(loop_graph_group);
  }

  for (const auto& [expr_group, direction] : traversal_path) {
    index_compute.propagate(expr_group, direction);

    // Propagate loop dependencies from inputs to outputs
    const auto input_groups = direction == Direction::Forward
        ? traversalGraph().inputGroups(expr_group)
        : traversalGraph().outputGroups(expr_group);
    const auto output_groups = direction == Direction::Forward
        ? traversalGraph().outputGroups(expr_group)
        : traversalGraph().inputGroups(expr_group);
    for (const auto& output : output_groups) {
      for (const auto& input : input_groups) {
        const auto& input_loop_groups = loop_group_dependencies.at(input);
        loop_group_dependencies[output].pushBack(input_loop_groups);
      }
    }
  }

  // Fill in broadcast index groups by zero
  auto index_map = index_compute.indexMap();
  for (const auto index_id : index_ids) {
    if (index_id->isBroadcast()) {
      index_map[traversalGraph().toGroup(index_id)] =
          index_id->fusion()->zeroVal();
    }
  }

  IndexingInfo info{
      loop_ids, index_ids, traversal_path, index_map, loop_group_dependencies};
  return info;
}

std::unordered_map<Val*, Val*> TensorIndexer::getIndexReplacementMap(
    const Expr* expr,
    bool as_consumer,
    const std::vector<IterDomain*>& loop_domains,
    const std::vector<ForLoop*>& for_loops,
    const std::unordered_map<ValGroup, Val*>& index_map) const {
  std::unordered_map<Val*, Val*> replacement_map;

  for (const auto loop_id : loop_domains) {
    Val* cur_index = getLoopIndex(loop_id, for_loops);

    Val* replacement_index = nullptr;
    // Replace the index of a vectorized/bulk domain with zero. Note that
    // vectorized domains may need to use N-1, where N is the extent
    // of the domain, for predication, so the replacement is not
    // always done with zero.
    if (loop_id->getParallelType() == ParallelType::Vectorize ||
        loop_id->getParallelType() == ParallelType::Bulk ||
        loop_id->getParallelType() == ParallelType::Mma) {
      replacement_index = loop_id->fusion()->zeroVal();
    } else {
      ForLoop* for_loop = indexing_utils::getForLoop(
          loop_id, for_loops, id_model_.idGraph(IdMappingMode::LOOP));

      // for_loop is nullptr if no matching loop is found, which
      // happens when loop_id is a reduction domain and this loop-nest
      // is for initializing the reduction buffer.
      if (for_loop != nullptr) {
        // Replace circular buffer index with zero value if for-loop is trivial
        if (for_loop->circularBufferLoopStage() !=
            CircularBufferLoopStage::NotApplicable) {
          Val* base_index =
              replacement_index != nullptr ? replacement_index : cur_index;
          replacement_index =
              for_loop->isTrivial() ? for_loop->start() : base_index;
        }

        // If this for-loop is a circular buffer loop, the loop index
        // may need to have an additional offset.
        if (!as_consumer) {
          if (auto circular_buffer_offset =
                  getLoopIndexOffsetForProducerOfCircularBuffer(
                      expr, for_loop, id_model_)) {
            replacement_index = SimplifyingIrBuilder::addExpr(
                replacement_index, circular_buffer_offset);
          }
        }
      }
    }

    if (replacement_index == nullptr || replacement_index == cur_index) {
      continue;
    }

    replacement_map.emplace(cur_index, replacement_index);
  }

  return replacement_map;
}

std::vector<PredicateInfo> TensorIndexer::getPredicates(
    TensorView* tv,
    const Expr* expr,
    const std::vector<ForLoop*>& for_loops,
    ForLoop* unswitched_loop) const {
  const auto& zero_val = tv->fusion()->zeroVal();

  const std::vector<IterDomain*>& predicate_domains =
      getPredicateDomains(tv, expr);

  if (predicate_domains.empty()) {
    return {};
  }

  const IndexingInfo& index_info =
      computeIndex(expr, predicate_domains, for_loops);

  const auto& index_map = index_info.index_map;

  const std::unordered_map<Val*, Val*> replacement_map_start =
      getPredicateIndexReplacementMap(
          tv,
          for_loops,
          index_map,
          traversalGraph(),
          index_info.traversal_path,
          id_model_,
          /*is_start_predicate=*/true,
          /*unswitched_loop=*/unswitched_loop);

  const std::unordered_map<Val*, Val*> replacement_map_stop =
      getPredicateIndexReplacementMap(
          tv,
          for_loops,
          index_map,
          traversalGraph(),
          index_info.traversal_path,
          id_model_,
          /*is_start_predicate=*/false,
          /*unswitched_loop=*/unswitched_loop);

  const std::unordered_map<IterDomain*, ValGroup> contig_domains =
      isContigIndexingEnabled()
      ? getContigDomains(
            predicate_domains,
            std::vector<bool>(predicate_domains.size(), true),
            reverse(index_info.traversal_path),
            traversalGraph(),
            /*is_predicate_pass=*/true)
      : std::unordered_map<IterDomain*, ValGroup>{};

  auto getCoveredPredicatedDomains =
      [&predicate_domains, &contig_domains](const ValGroup& contig_group) {
        std::unordered_set<IterDomain*> covered_domains;
        for (const auto& predicate_domain : predicate_domains) {
          auto contig_domains_it = contig_domains.find(predicate_domain);
          NVF_ERROR(contig_domains_it != contig_domains.end());
          if (contig_group == contig_domains_it->second) {
            covered_domains.emplace(predicate_domain);
          }
        }
        return covered_domains;
      };

  const CircularBufferLoopStage loop_stage = getCircularBufferLoopStage(
      tv, for_loops, id_model_.idGraph(IdMappingMode::LOOP));

  std::vector<PredicateInfo> info_vec;
  info_vec.reserve(predicate_domains.size());

  std::unordered_set<ValGroup> already_indexed_domains;

  // Follow the same approach as Index::getReferenceRootPredicates.
  for (const auto& predicate_domain : predicate_domains) {
    const auto& predicate_domain_group =
        traversalGraph().toGroup(predicate_domain);
    IterDomain* actual_predicate_domain = predicate_domain;
    ValGroup actual_predicate_domain_group = predicate_domain_group;
    std::unordered_set<IterDomain*> actual_predicate_domains = {
        predicate_domain};

    if (isContigIndexingEnabled()) {
      auto contig_domains_it = contig_domains.find(predicate_domain);
      NVF_ERROR(
          contig_domains_it != contig_domains.end(),
          "No contig domain mapping found for ",
          predicate_domain->toString());
      const ValGroup& contig_domain_group = contig_domains_it->second;
      if (already_indexed_domains.find(contig_domain_group) !=
          already_indexed_domains.end()) {
        indexing_utils::verbose()
            << "Already indexed: " << predicate_domain->toString() << std::endl;
        continue;
      }
      already_indexed_domains.emplace(contig_domain_group);

      actual_predicate_domain_group = contig_domain_group;
      actual_predicate_domain =
          actual_predicate_domain_group->front()->as<IterDomain>();
      actual_predicate_domains =
          getCoveredPredicatedDomains(contig_domain_group);
    }

    auto idx_it = index_map.find(actual_predicate_domain_group);
    NVF_ERROR(
        idx_it != index_map.end(),
        "Index not found for ",
        nvfuser::toString(actual_predicate_domain_group));

    Val* idx = idx_it->second;
    Val* start_idx =
        ir_utils::replaceValRecursively(idx, replacement_map_start);
    Val* stop_idx = ir_utils::replaceValRecursively(idx, replacement_map_stop);

    // Generate predicates as follows:
    //
    // (start_idx + start_offset) >= 0 &&
    // (stop_idx + stop_offset) < extent.

    PredicateInfo info;
    // For now, just set zero for both start and stop offsets by
    // assuming the domain is not partial.
    NVF_ERROR(!predicate_domain->maybePartial());
    info.start_offset_ = tv->fusion()->zeroVal();
    info.stop_offset_ = tv->fusion()->zeroVal();
    info.loop_stage_ = loop_stage;

    info.start_predicate_ = SimplifyingIrBuilder::geExpr(
        SimplifyingIrBuilder::addExpr(start_idx, info.start_offset_), zero_val);

    info.stop_predicate_ = SimplifyingIrBuilder::ltExpr(
        SimplifyingIrBuilder::addExpr(stop_idx, info.stop_offset_),
        actual_predicate_domain->extent());

    info.predicated_domains_ = actual_predicate_domains;

    // Set the used loop ID groups for this predicated domain
    const ValGroups& loop_deps =
        index_info.loop_group_dependencies.at(actual_predicate_domain_group);
    for (const auto& loop_dep : loop_deps) {
      info.loop_domains_.insert(loop_dep->front()->as<IterDomain>());
    }

    info_vec.emplace_back(info);
  }

  // Add predicates for non-divisible splits.
  // If this is a reduction init expr, then no need to take care of
  // non divisible splits
  if (!lower_utils::isReductionInitExpr(expr)) {
    for (const auto& [eg, direction] : index_info.traversal_path) {
      // NOTE: Fundamentally, the problem of non divisiblity should be
      // checked while traversing the indexing path. Currently, it uses
      // the information gathered in a tensor-by-tensor basis. This
      // should be fine currently, but may not work if, e.g., the
      // indexing path involved both backward and forward traversals.
      if (!isNonDivisibleSplit(eg)) {
        continue;
      }

      NVF_ERROR(eg->front()->isA<Split>());
      auto split_to_predicate = eg->front()->as<Split>();

      IterDomain* non_divisible_domain = split_to_predicate->in();
      const auto& non_divisible_domain_group =
          traversalGraph().toGroup(non_divisible_domain);

      PredicateInfo info;
      info.loop_stage_ = loop_stage;
      // The start predicate should always be true
      info.start_offset_ = zero_val;
      info.start_predicate_ = non_divisible_domain->fusion()->trueVal();

      info.stop_offset_ = zero_val;

      auto idx_it = index_map.find(non_divisible_domain_group);
      NVF_ERROR(
          idx_it != index_map.end(),
          "Index not found for non-divisible split domain: ",
          non_divisible_domain->toString());

      auto idx =
          ir_utils::replaceValRecursively(idx_it->second, replacement_map_stop);
      info.stop_predicate_ =
          SimplifyingIrBuilder::ltExpr(idx, non_divisible_domain->extent());
      info.predicated_domains_ = {non_divisible_domain};

      const ValGroups& loop_deps =
          index_info.loop_group_dependencies.at(non_divisible_domain_group);
      for (const auto& loop_dep : loop_deps) {
        info.loop_domains_.insert(loop_dep->front()->as<IterDomain>());
      }

      info_vec.emplace_back(info);
    }
  }

  return info_vec;
}

ExprPath<ExprGroup> TensorIndexer::getIndexingPath(
    const Expr* expr,
    const std::vector<IterDomain*>& index_ids) const {
  // Exclude broadcast IDs as their indices should always be zero
  // and they may not be reachable from the loop domain
  std::vector<IterDomain*> non_broadcast_index_ids;
  for (const auto index_id : index_ids) {
    if (!index_id->isBroadcast()) {
      non_broadcast_index_ids.push_back(index_id);
    }
  }

  return IndexingTraversal::getExprsBetween(
      expr,
      traversalGraph(),
      getLoopIds(expr, id_model_),
      non_broadcast_index_ids);
}

std::pair<std::vector<ValGroup>, std::vector<Val*>> TensorIndexer::
    getContigDomainsAndStrides(
        const AllocationDomainInfo& alloc_info,
        const ExprPath<ExprGroup>& traversal_path) const {
  const std::unordered_map<IterDomain*, ValGroup>& contig_domains =
      getContigDomains(
          alloc_info.ids,
          alloc_info.contiguity,
          reverse(traversal_path),
          traversalGraph(),
          /*is_predicate_pass=*/false);

  // Find contiguous domains to index
  std::unordered_set<ValGroup> already_indexed_domains;
  std::deque<ValGroup> contig_alloc_groups;
  std::deque<Val*> contig_strides;
  for (const auto i : c10::irange(alloc_info.ids.size())) {
    // Traverse back from the innermost domains so that the right
    // stride val is picked up for each contiguous domain
    auto i1 = alloc_info.ids.size() - 1 - i;
    IterDomain* allocation_domain = alloc_info.ids.at(i1);
    auto contig_domains_it = contig_domains.find(allocation_domain);
    NVF_ERROR(
        contig_domains_it != contig_domains.end(),
        "No contig domain mapping found for ",
        allocation_domain->toString());

    const ValGroup& contig_domain_group = contig_domains_it->second;
    if (already_indexed_domains.find(contig_domain_group) !=
        already_indexed_domains.end()) {
      continue;
    }
    already_indexed_domains.emplace(contig_domain_group);

    contig_alloc_groups.push_front(contig_domain_group);
    contig_strides.push_front(alloc_info.strides.at(i1));
  }

  return {
      {contig_alloc_groups.begin(), contig_alloc_groups.end()},
      {contig_strides.begin(), contig_strides.end()}};
}

ValGroups TensorIndexer::getUsedLoopGroups(
    const IndexingInfo& index_info) const {
  ValGroups used_loop_groups;
  for (const auto& index_id : index_info.index_ids) {
    const ValGroups& loop_groups = index_info.loop_group_dependencies.at(
        traversalGraph().toGroup(index_id));
    used_loop_groups.pushBack(loop_groups);
  }
  return used_loop_groups;
}

void TensorIndexer::ensureStaticIndexing(
    const std::vector<ForLoop*>& for_loops,
    const IndexingInfo& index_info) const {
  const ValGroups used_loop_groups = getUsedLoopGroups(index_info);

  for (auto for_loop : for_loops) {
    if (used_loop_groups.has(id_model_.idGraph(IdMappingMode::LOOP)
                                 .toGroup(for_loop->iter_domain()))) {
      for_loop->requireUnroll();
    }
  }
}

std::pair<std::vector<Val*>, std::vector<Val*>> TensorIndexer::
    getContigIndexFor(
        TensorView* tv,
        const Expr* expr,
        bool as_consumer,
        const AllocationDomainInfo& alloc_info,
        const std::vector<ForLoop*>& for_loops,
        const std::unordered_map<IterDomain*, Val*>& override_index) const {
  std::vector<IterDomain*> indexed_ids;
  indexed_ids.reserve(alloc_info.ids.size());
  for (const auto& id : alloc_info.ids) {
    if (!override_index.count(id)) {
      indexed_ids.push_back(id);
    }
  }
  auto index_info = computeIndex(expr, indexed_ids, for_loops);
  for (const auto& [indexed_id, index] : override_index) {
    index_info.index_map.emplace(traversalGraph().toGroup(indexed_id), index);
  }
  const auto& index_map = index_info.index_map;
  const auto& replacement_map = getIndexReplacementMap(
      expr, as_consumer, index_info.loop_ids, for_loops, index_map);

  std::vector<ValGroup> contig_alloc_groups;
  std::vector<Val*> contig_strides;

  if (isContigIndexingEnabled()) {
    const auto& contig_alloc_strides =
        getContigDomainsAndStrides(alloc_info, index_info.traversal_path);
    contig_alloc_groups = contig_alloc_strides.first;
    contig_strides = contig_alloc_strides.second;
  } else {
    std::transform(
        alloc_info.ids.begin(),
        alloc_info.ids.end(),
        std::back_inserter(contig_alloc_groups),
        [&](IterDomain* allocation_domain) {
          return traversalGraph().toGroup(allocation_domain);
        });
    contig_strides = {alloc_info.strides.begin(), alloc_info.strides.end()};
  }

  std::vector<Val*> result;
  result.reserve(contig_alloc_groups.size());

  for (const auto i : c10::irange(contig_alloc_groups.size())) {
    const auto& contig_domain_group = contig_alloc_groups.at(i);
    auto idx_it = index_map.find(contig_domain_group);
    NVF_ERROR(
        idx_it != index_map.end(),
        "Index not found for ",
        contig_domain_group->front()->toString());
    Val* idx = idx_it->second;
    Val* replaced_idx = ir_utils::replaceValRecursively(idx, replacement_map);
    result.push_back(replaced_idx);
  }

  // It's a bit confusing for the function named as "getContigIndexFor"
  // to change the property of ForLoops, but the local variable of
  // index_info is needed.
  if (tv->getMemoryType() == MemoryType::Local) {
    ensureStaticIndexing(for_loops, index_info);
  }

  return {result, contig_strides};
}

bool TensorIndexer::isSupported(Fusion* fusion) {
  const auto all_tvs = fusion->allTvs();

<<<<<<< HEAD
  auto printReason = [](const std::string& reason) -> void {
    VERBOSE() << "TensorIndexer disabled due to: " << reason << "\n";
  };

  if (fusion->hasManaged("loop_rotation")) {
    printReason("loop rotation is not supported");
=======
  auto warn = [](const std::string& reason) -> void {
#ifndef NDEBUG
    TORCH_WARN("TensorIndexer disabled due to: ", reason);
#endif // NDEBUG
  };

  // The following conditions are those that are known to be
  // unsupported. It may not be a complete list.

  if (fusion->hasManaged("loop_rotation")) {
    warn("loop rotation is not supported");
>>>>>>> fa03ce61
    return false;
  }

  for (const auto& tv : all_tvs) {
    std::stringstream reason;

<<<<<<< HEAD
    if (auto loadstore = dynamic_cast<LoadStoreOp*>(tv->definition());
        loadstore != nullptr &&
        (loadstore->opType() == LoadStoreOpType::LdMatrix ||
         loadstore->opType() == LoadStoreOpType::StMatrix)) {
      reason << "LoadStoreOpType not supported: " << loadstore->toString();
=======
    if (auto gather = dynamic_cast<GatherOp*>(tv->definition());
        gather != nullptr && !gather->exactSizes()) {
      // take_along_axis is supported but generic gather is not
      reason << "Non-exact gather not supported: " << gather->toString();
    } else if (tv->hasComputeWith()) {
      reason << "computeWith not supported: " << tv->toString();
>>>>>>> fa03ce61
    } else {
      for (const auto& id : tv->domain()->allIDs()) {
        if (auto swizzle2d = dynamic_cast<Swizzle2D*>(id->definition())) {
          reason << "Swizzle2D not supported: " << swizzle2d->toString();
          break;
        } else if (ir_utils::isIndexedConsumerID(tv, id)) {
          reason << "Indirect indexing of consumer ID not supported: "
                 << tv->toString() << ", " << id->toString() << ", "
                 << tv->definition()->toString();
          break;
        }
      }
    }

    if (!reason.str().empty()) {
<<<<<<< HEAD
      printReason(reason.str());
=======
      warn(reason.str());
>>>>>>> fa03ce61
      return false;
    }
  }

  return true;
}

} // namespace nvfuser<|MERGE_RESOLUTION|>--- conflicted
+++ resolved
@@ -724,14 +724,6 @@
 bool TensorIndexer::isSupported(Fusion* fusion) {
   const auto all_tvs = fusion->allTvs();
 
-<<<<<<< HEAD
-  auto printReason = [](const std::string& reason) -> void {
-    VERBOSE() << "TensorIndexer disabled due to: " << reason << "\n";
-  };
-
-  if (fusion->hasManaged("loop_rotation")) {
-    printReason("loop rotation is not supported");
-=======
   auto warn = [](const std::string& reason) -> void {
 #ifndef NDEBUG
     TORCH_WARN("TensorIndexer disabled due to: ", reason);
@@ -743,27 +735,18 @@
 
   if (fusion->hasManaged("loop_rotation")) {
     warn("loop rotation is not supported");
->>>>>>> fa03ce61
     return false;
   }
 
   for (const auto& tv : all_tvs) {
     std::stringstream reason;
 
-<<<<<<< HEAD
-    if (auto loadstore = dynamic_cast<LoadStoreOp*>(tv->definition());
-        loadstore != nullptr &&
-        (loadstore->opType() == LoadStoreOpType::LdMatrix ||
-         loadstore->opType() == LoadStoreOpType::StMatrix)) {
-      reason << "LoadStoreOpType not supported: " << loadstore->toString();
-=======
     if (auto gather = dynamic_cast<GatherOp*>(tv->definition());
         gather != nullptr && !gather->exactSizes()) {
       // take_along_axis is supported but generic gather is not
       reason << "Non-exact gather not supported: " << gather->toString();
     } else if (tv->hasComputeWith()) {
       reason << "computeWith not supported: " << tv->toString();
->>>>>>> fa03ce61
     } else {
       for (const auto& id : tv->domain()->allIDs()) {
         if (auto swizzle2d = dynamic_cast<Swizzle2D*>(id->definition())) {
@@ -779,11 +762,7 @@
     }
 
     if (!reason.str().empty()) {
-<<<<<<< HEAD
-      printReason(reason.str());
-=======
       warn(reason.str());
->>>>>>> fa03ce61
       return false;
     }
   }
