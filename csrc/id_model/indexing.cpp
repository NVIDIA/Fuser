// clang-format off
/*
 * SPDX-FileCopyrightText: Copyright (c) 2023-present NVIDIA CORPORATION & AFFILIATES.
 * All rights reserved.
 * SPDX-License-Identifier: BSD-3-Clause
 */
// clang-format on
#include <debug.h>
#include <device_lower/analysis/index_compute.h>
#include <device_lower/lower2device.h>
#include <device_lower/utils.h>
#include <expr_simplifier.h>
#include <id_model/circular_buffer_indexing.h>
#include <id_model/contiguity.h>
#include <id_model/id_model_index_compute.h>
#include <id_model/indexing.h>
#include <id_model/indexing_traversal.h>
#include <id_model/indexing_utils.h>
#include <id_model/predicate_indexing.h>
#include <id_model/to_string.h>
#include <id_model/utils.h>
#include <index_compute.h>
#include <ir/builder.h>
#include <ir/graphviz.h>
#include <ir/utils.h>
#include <kernel_ir_dispatch.h>
#include <val_graph_visitor.h>

#include <algorithm>
#include <fstream>

namespace nvfuser {

namespace {

// True if a given domain is a loop domain of a given tensor and its
// loop is partitioned with respect to the memory type of the tensor
bool isPartitionedLoop(const TensorView* tv, IterDomain* id) {
  // False if id is not a loop ID
  if (std::find(tv->getLoopDomain().begin(), tv->getLoopDomain().end(), id) ==
      tv->getLoopDomain().end()) {
    return false;
  }

  // If the memory of this domain is partitioned with respect to the
  // parallel type of the domain, there's no allocation for the domain
  return ir_utils::isMemoryPartitionedAcross(
      tv->getMemoryType(), id->getParallelType());
}

bool isSizeOneDomain(IterDomain* id) {
  return id->isBroadcast() || id->extent()->isOneInt();
}

// True if a given domain of a tensor *may* require allocation
bool mayRequireAllocation(const TensorView* tv, IterDomain* id) {
  // Conditions to consider:
  // - Fully partitioned
  // - Size one: Allocation is done based on the promotion ID, but as
  // long as the original ID has size one, its allocation should
  // remain size one.
  // - Reduction: Check the original ID, not the promotion, which may
  //   be a reduction ID even though the original ID is not a reduction
  return !isPartitionedLoop(tv, id) && !isSizeOneDomain(id) &&
      !id->isReduction();
}

// Get the allocation stride of a given allocation domain
Val* getStrideOfGlobalMemoryTensor(TensorView* tv, int64_t alloc_dim) {
  NVF_ERROR(tv->getMemoryType() == MemoryType::Global);

  // Allocation domains can include reduction domains, but
  // alloc_stride arrays do not.
  const auto& alloc_dom = tv->getMaybeAllocationDomain();
  int64_t stride_dim = -1;
  for (const auto i : c10::irange(alloc_dim + 1)) {
    if (alloc_dom.at(i)->isReduction()) {
      continue;
    }
    ++stride_dim;
  }

  NVF_ERROR(stride_dim != -1);

  return IrBuilder::getItemExpr(
      IrBuilder::getAttrExpr(IrBuilder::metadataExpr(tv), "alloc_stride"),
      stride_dim);
}

// Preparing allocation info for indexing. Because of broadcasting,
// just looking at the loop groups of a tensor may not be enough to
// determine the allocation of the tensor. For example, this happens
// when a tensor is broadcast and inlined, where the original
// pre-broadcast tensor may not have corresponding domains. If that
// missing domain is annotated with ParallelType::Unroll, which
// affects all inner loops, just looking at the inlined tensor itself
// would miss the unrolling. Since unrolling changes allocation
// shapes, missing unroll can result in incorrect allocations.
//
// TODO: Refactor this and the allocation lowering pass
class AllocationDomainSetup : private kir::IrVisitor {
 public:
  using IrVisitor::dispatch;

  // Set allocation domain info for all tensors
  void setup(const std::vector<Expr*>& exprs) {
    // Find out correct allocation domains for all consumer
    // tensors. Input tensors are handled after this
    for (auto expr : exprs) {
      dispatch(expr);
    }

    // Make sure all tensors have allocation domains
    for (TensorView* producer_tv : used_as_producer) {
      auto it = tv_alloc_info_map.find(producer_tv);
      if (it != tv_alloc_info_map.end()) {
        continue;
      }

      // Not yet set. This must be an input tensor.
      NVF_ERROR(
          producer_tv->isFusionInput(),
          "Expected a fusion input: ",
          producer_tv->toString());

      // For fusion input, we can just use getMaybeAllocationDomain.

      auto alloc_info = getIndexingAllocationInfo(
          producer_tv,
          producer_tv->getMaybeAllocationDomain(),
          producer_tv->domain()->contiguity());

      tv_alloc_info_map.emplace(producer_tv, alloc_info);
    }
  }

  void dispatch(Expr* expr) override {
    if (ir_utils::isTvOp(expr)) {
      for (auto out_tv : ir_utils::filterByType<TensorView>(expr->outputs())) {
        // Note that since we are dealing with a Kernel IR, a single
        // tensor may show up as consumers multiple times, e.g.,
        // zero initialization and actual definition. Using the last
        // expr should give us correct allocation info. See
        // IndexingTest.InlinedUnroll for a concrete
        // example. Specifically, the initization expression of t2
        // doesn't have an unrolling loop, so the allocation info
        // obtained from that expression would fail to give the
        // correct allocation domains.
        auto [alloc_domains, contiguity] =
            getAllocationDomainsAndContiguity(out_tv, for_loops_);
        auto alloc_info =
            getIndexingAllocationInfo(out_tv, alloc_domains, contiguity);
        tv_alloc_info_map[out_tv] = alloc_info;
      }
      for (auto in_tv : ir_utils::filterByType<TensorView>(expr->inputs())) {
        used_as_producer.insert(in_tv);
      }
    } else {
      IrVisitor::dispatch(expr);
    }
  }

  // Get the allocation domains and contiguity of a given tensor
  //
  // TODO: Ideally, all tensors should have their correct allocation
  // domains, but that isn't always the case at this moment. The logic
  // here is duplicated in multiple locations and should be cleaned up.
  std::pair<std::vector<IterDomain*>, std::vector<std::optional<bool>>>
  getAllocationDomainsAndContiguity(
      TensorView* tv,
      const std::vector<ForLoop*>& for_loops) {
    std::vector<IterDomain*> allocation_domains;
    std::vector<std::optional<bool>> contiguity;

    // In general, if the tensor has an allocation domain set, it
    // should be used with no change. However, set allocation domains
    // are not always right allocation domains. For example,
    // AliasTest.NotAllOutputAlias_Reduction has a tensor, tv6, that
    // is a Local tensor with CA position of 4 but has an allocation
    // domain that's just a permutation of its logical domain. Such
    // invalid allocations need to be ignored. If there doesn't seem
    // to be any clear condition when the set domain can be used, so
    // it needs to be inferred. Here's what seems to be working
    // reasonably well.
    bool use_set_allocation_domain = false;
    if (tv->hasAllocation()) {
      // Honor the allocation domain if the tensor is global memory
      if (tv->getMemoryType() == MemoryType::Global) {
        use_set_allocation_domain = true;
      } else if (tv->getMemoryType() == MemoryType::Shared) {
        // If it's a shared memory tensor, the set domain is likely
        // valid if Swizzle or Bulk is used. Also, if the allocation
        // domain is just a permutation of the loop domain, use the
        // set allocation domain. This seems to happen only with
        // AllocationDomainTest.TransposedIntermediate.
        if (std::any_of(
                tv->getAllocationDomain().begin(),
                tv->getAllocationDomain().end(),
                [](IterDomain* allocation_domain) {
                  return dynamic_cast<Swizzle*>(
                             allocation_domain->definition()) != nullptr ||
                      allocation_domain->getParallelType() ==
                      ParallelType::Bulk;
                }) ||
            std::is_permutation(
                tv->getLoopDomain().begin(),
                tv->getLoopDomain().end(),
                tv->getAllocationDomain().begin())) {
          use_set_allocation_domain = true;
        }
      }
    }

    if (use_set_allocation_domain) {
      allocation_domains = tv->getAllocationDomain();
      contiguity = tv->domain()->contiguity();
      NVF_ERROR(!tv->isCircularBuffered());
    } else {
      // If allocation domain is not set, assume that:
      // - Global: logical domains
      // - Local/Shared: loop domains to the right of the CA position
      if (tv->getMemoryType() == MemoryType::Global) {
        VERBOSE() << "Tv does not have allocation of " << tv->toString() << ", "
                  << toDelimitedString(tv->getMaybeAllocationDomain())
                  << std::endl;
        allocation_domains = tv->getLogicalDomain();
        contiguity = tv->domain()->contiguity();
        NVF_ERROR(!tv->isCircularBuffered());
      } else {
        // Allocation position is not always the same as the CA
        // position. See also lower_utils::getAllocInformation.
        int64_t allocation_pos =
            lower_utils::getAllocInformation(tv, for_loops).alloc_pos;

        // TODO: Why the allocation position is the same as the computeAt
        // position even for circular buffers?
        if (getenv("ADJUST_POS")) {
          if (tv->isCircularBuffered()) {
            allocation_pos = getCircularBufferAxisPosition(tv) + 1;
          }
        }

        for (const auto i : c10::irange(tv->nDims())) {
          auto loop_id = tv->getLoopDomain().at(i);
          auto pt = loop_id->getParallelType();
          if (!mayRequireAllocation(tv, loop_id)) {
            continue;
          }

          // If the position is left of the inlining position, no need to
          // allocate the domain unless it's shared. For example, if this
          // is a Shared tensor and the domain is parallelized with TID,
          // even if it's outside of the CA position, since the domain
          // is shared, it must be allocated.
          if (i < allocation_pos &&
              !ir_utils::isMemorySharedAcross(tv->getMemoryType(), pt)) {
            continue;
          }

          allocation_domains.push_back(loop_id);
        }
        // Assume Local and Shared are always fully contiguous
        contiguity =
            std::vector<std::optional<bool>>(allocation_domains.size(), true);
      }

      if (auto reordered_domains =
              reorderAllocationDomains(tv, allocation_domains);
          reordered_domains.has_value()) {
        VERBOSE() << "Allocation domain reorderred: " << tv->toString()
                  << ". Oriignal: " << toDelimitedString(allocation_domains)
                  << ", reordered: "
                  << toDelimitedString(reordered_domains.value()) << std::endl;
        allocation_domains = reordered_domains.value();
        NVF_ERROR(
            std::all_of(
                contiguity.begin(),
                contiguity.end(),
                [](auto b) { return b.has_value() && b.value(); }),
            tv->toString());
      }

      // WAR for transpose
      if (auto transposed_smem_alloc_dom =
              patchAllocationOfTransposedSmemTensor(
                  tv,
                  allocation_domains,
                  GpuLower::current()->idModel().idGraph(IdMappingMode::EXACT));
          transposed_smem_alloc_dom.has_value()) {
        VERBOSE()
            << "Using consumer domain as the allocation domain of the shared memory producer: "
            << tv->toString() << std::endl;
        allocation_domains = transposed_smem_alloc_dom.value();
        // Make sure the original allocation domains are fully contiguous
        NVF_ERROR(std::all_of(contiguity.begin(), contiguity.end(), [](auto b) {
          return b.has_value() && b.value();
        }));
        // Set the new allocation domains fully contiguous
        contiguity =
            std::vector<std::optional<bool>>(allocation_domains.size(), true);
      }
    }

    NVF_ERROR(allocation_domains.size() == contiguity.size());

    return {allocation_domains, contiguity};
  }

  // Get allocation info used for indexing. Loop promotion is
  // considered. Strides are also calculated.
  IndexingAllocationInfo getIndexingAllocationInfo(
      TensorView* tv,
      std::vector<IterDomain*> allocation_domains,
      std::vector<std::optional<bool>> contiguity) {
    const IdModel& id_model = GpuLower::current()->idModel();

    std::vector<IterDomain*> promoted_allocation_domains;
    promoted_allocation_domains.reserve(allocation_domains.size());

    // Loop promotion may affect allocations. Promotions of intermediate
    // domains may not be defined correctly. Only consider loop domains
    // for now.
    for (const auto& allocation_domain : allocation_domains) {
      bool is_loop = std::find(
                         tv->getLoopDomain().begin(),
                         tv->getLoopDomain().end(),
                         allocation_domain) != tv->getLoopDomain().end();
      IterDomain* promotion_domain = nullptr;
      // If the allocation domain is still a broadcast domain, i.e., not
      // merged with a non-broadcast domain, it should
      // not be necessary to use the promotion domain.
      // TODO: Add tests
      if (is_loop && !allocation_domain->isBroadcast()) {
        promotion_domain =
            indexing_utils::getLoopPromotion(allocation_domain, id_model);
      } else {
        promotion_domain = allocation_domain;
      }
      promoted_allocation_domains.push_back(promotion_domain);
    }

    // Compute the strides from innermost to outermost domains
    std::vector<Val*> strides(allocation_domains.size(), nullptr);
    Val* cur_contig_stride = tv->fusion()->oneVal();
    for (const auto i : c10::irange(allocation_domains.size())) {
      auto dim = allocation_domains.size() - i - 1;
      auto allocation_domain = allocation_domains.at(dim);
      auto promotion_domain = promoted_allocation_domains.at(dim);

      if (!mayRequireAllocation(tv, allocation_domain)) {
        continue;
      }

      const std::optional<bool> contig_flag = contiguity.at(dim);
      // Broadcast doesn't have contig flag but it must have been
      // already filtered out
      NVF_ERROR(contig_flag.has_value());

      if (contig_flag.value()) {
        strides[dim] = cur_contig_stride;
        cur_contig_stride = SimplifyingIrBuilder::mulExpr(
            cur_contig_stride, promotion_domain->extent());
      } else {
        // Assume that the tensor should always be a Global memory
        // tensor if it has non-contig allocation domains
        NVF_ERROR(tv->getMemoryType() == MemoryType::Global);
        strides[dim] = getStrideOfGlobalMemoryTensor(tv, (int64_t)dim);
        cur_contig_stride = SimplifyingIrBuilder::mulExpr(
            strides[dim], promotion_domain->extent());
      }
    }

    // Filter out non-allocated domains. This is already done for Local
    // and Shared tensors with no set allocation domains, but not for
    // the other cases. For example, a reduction output tensor that is
    // also a fusion output may still have reduction domains in their
    // allocation domains, which aren't relevant for indexing
    std::vector<IterDomain*> actual_allocation_domains;
    std::vector<Val*> actual_strides;
    std::vector<bool> actual_contiguity;
    for (const auto i : c10::irange(allocation_domains.size())) {
      auto allocation_domain = allocation_domains.at(i);
      auto promotion_domain = promoted_allocation_domains.at(i);
      if (!mayRequireAllocation(tv, allocation_domain)) {
        continue;
      }
      auto stride = strides.at(i);
      NVF_ERROR(stride != nullptr);
      actual_allocation_domains.push_back(promotion_domain);
      actual_strides.push_back(stride);
      auto contig = contiguity.at(i);
      NVF_ERROR(contig.has_value());
      actual_contiguity.push_back(contig.value());
    }

    NVF_ERROR(actual_allocation_domains.size() == actual_strides.size());

    return IndexingAllocationInfo{
        actual_allocation_domains, actual_strides, actual_contiguity};
  }

  // Reorder non-logical allocation domains to follow the ordering of
  // the logical domain. This is necessary when an allocation domain
  // includes a vectorized loop iter domain since it must be at the
  // innermost position but that may not be the case in the loop
  // domain. Not strictly necessary otherwise, but this should also
  // minimize the deviation from the old indexing scheme which always
  // uses the logical domain to index.
  //
  // Returns reordered allocation domains if reordering is done.
  std::optional<std::vector<IterDomain*>> reorderAllocationDomains(
      const TensorView* tv,
      const std::vector<IterDomain*>& allocation_domains) const {
    auto exprs = DependencyCheck::getAllExprsBetween(
        {tv->getLogicalDomain().begin(), tv->getLogicalDomain().end()},
        {allocation_domains.begin(), allocation_domains.end()});

    if (exprs.empty()) {
      return std::nullopt;
    }

    // Replay exprs from the logical domain to get the non-reordered
    // domains
    auto ordered_domains = tv->getLogicalDomain();
    for (auto expr : exprs) {
      // Find the position to insert the outputs.
      int64_t insertion_pos = -1;
      for (auto inp : expr->inputs()) {
        auto it =
            std::find(ordered_domains.begin(), ordered_domains.end(), inp);
        if (it == ordered_domains.end()) {
          continue;
        }
        // Insert right after the input
        int64_t pos = std::distance(ordered_domains.begin(), it) + 1;
        if (insertion_pos == -1 || pos > insertion_pos) {
          insertion_pos = pos;
        }
      }
      NVF_ERROR(
          insertion_pos >= 0,
          "Failed to replay: ",
          expr->toString(),
          " in ",
          tv->toString());
      // Insert the outputs
      for (auto out : expr->outputs()) {
        ordered_domains.insert(
            ordered_domains.begin() + insertion_pos, out->as<IterDomain>());
        ++insertion_pos;
      }
      // Delete the inputs
      for (auto inp : expr->inputs()) {
        auto it =
            std::find(ordered_domains.begin(), ordered_domains.end(), inp);
        if (it == ordered_domains.end()) {
          continue;
        }
        ordered_domains.erase(it);
      }
    }

    // At this point, all domains of allocation_domains must exist in
    // domains.
    for (auto alloc_dom : allocation_domains) {
      auto it =
          std::find(ordered_domains.begin(), ordered_domains.end(), alloc_dom);
      NVF_ERROR(
          it != ordered_domains.end(),
          "Missing allocation domain: ",
          alloc_dom->toString(),
          ", domains: ",
          toDelimitedString(ordered_domains));
    }

    // Pick only the allocation domains from the ordered domains
    std::vector<IterDomain*> reordered_allocation_domains;
    reordered_allocation_domains.reserve(allocation_domains.size());

    for (auto dom : ordered_domains) {
      auto it =
          std::find(allocation_domains.begin(), allocation_domains.end(), dom);
      if (it == allocation_domains.end()) {
        continue;
      }
      reordered_allocation_domains.push_back(dom);
    }

    // If it's the same order, just return nullopt to tell nothing
    // needs to be reordered
    if (reordered_allocation_domains == allocation_domains) {
      return std::nullopt;
    }

    return reordered_allocation_domains;
  }

  // Transpose with shared memory may need to change the ordering of
  // allocation domains when shared memory is used as an input to
  // vectorized stores. The transpose scheduler stages data to shared
  // memory for vectorized stores to global memory. The layout of the
  // shared memory staging buffer needs to be compatible with the
  // vectorized stores. More specifically, here's a typical pattern of
  // the transpose scheduler:
  //
  // t0_g: [I0, I1]
  // t1_l = transpose(0, 1); // [I1, I0]
  // t2_s = t1_l; // [I1, I0]
  // t3_g = t2_s; // [I1, I0]
  //
  // t0, t1, t2:
  //   split I0 by 32 -> I/32a, 32a
  //   split I1 by 32 -> I/32b, 32b
  //   merge 32a and 32b -> 32a*32b
  //   split 32a*32b by 4 -> 32a*32b/4, 4
  //  -> loop domain: [I0/32a, I1/32b, 32a*32b/4, 4]
  // t3:
  //   split I0 by 32 -> I/32a, 32a
  //   split I1 by 32 -> I/32b, 32b
  //   merge 32b and 32a -> 32b*32a
  //   split 32*32 by 4 -> 32b*32a/4, 4
  //  -> loop domain: [I0/32a, I1/32b, 32b*32a/4, 4]
  //
  // Notice that t2 has 32a*32b, whereas t3 has 32b*32a. When the innermost
  // domain of t3 is vectorized, this means that 32a must be the
  // innermost in the allocation domain of t2. However, the inferred
  // allocation domain has [..., 32a*32b/4, 4], so 32a is not the
  // innermost.
  //
  // When a given tensor is found to have this pattern, allocation
  // domains as ordered in the same way as the vectorized global
  // memory tensor are returned. In the case of the above example,
  // [32b, 32a] is returned.
  std::optional<std::vector<IterDomain*>> patchAllocationOfTransposedSmemTensor(
      const TensorView* tv,
      const std::vector<IterDomain*>& allocation_domains,
      const ValGraph& exact_graph) const {
    // First, do pattern matching to see if this tensor is a shared
    // memory tensor transpose. Pattern matching conditions include:
    //
    // - Shared memory tensor
    // - BID/DID should not be used with allocation domains
    // - Consumer tensor must be a global memory tensor with vectorization
    // - There must be a merge op whose two outputs are the dominating
    //   domains of the allocation domains
    // - The consumer tensor also has a merge but with the inner and
    //   outer reversed

    if (allocation_domains.empty()) {
      return std::nullopt;
    }

    if (tv->getMemoryType() != MemoryType::Shared) {
      return std::nullopt;
    }

    // No BID/DID parallel type should be used
    if (std::any_of(
            allocation_domains.begin(),
            allocation_domains.end(),
            [](IterDomain* id) -> bool {
              return isParallelTypeDeviceDim(id->getParallelType()) ||
                  isParallelTypeBlockDim(id->getParallelType());
            })) {
      return std::nullopt;
    }

    // Can there be multiple stores with a single smem buffer?
    if (tv->uses().size() != 1) {
      return std::nullopt;
    }

    auto ls_op = dynamic_cast<LoadStoreOp*>(tv->uses().front());
    if (ls_op == nullptr) {
      return std::nullopt;
    }

    auto consumer = ls_op->out()->as<TensorView>();

    if (consumer->getMemoryType() != MemoryType::Global) {
      return std::nullopt;
    }

    IterDomain* consumer_vectorized_domain = nullptr;
    if (auto it = std::find_if(
            consumer->getLoopDomain().begin(),
            consumer->getLoopDomain().end(),
            [](IterDomain* loop_id) {
              return loop_id->getParallelType() == ParallelType::Vectorize;
            });
        it != consumer->getLoopDomain().end()) {
      consumer_vectorized_domain = *it;
    } else {
      return std::nullopt;
    }

    // May be naive, but assume a simple pattern that all allocation
    // domains are derived from a merge.

    // First, find the closest merge
    auto getOriginatingMerge = [](IterDomain* id) -> Merge* {
      while (id != nullptr) {
        auto def = id->definition();
        if (auto merge = dynamic_cast<Merge*>(def)) {
          return merge;
        } else if (auto split = dynamic_cast<Split*>(def)) {
          id = split->in();
        } else {
          // Unsupported op
          return nullptr;
        }
      }
      return nullptr;
    };

    Merge* producer_common_merge =
        getOriginatingMerge(allocation_domains.front());
    if (producer_common_merge == nullptr) {
      return std::nullopt;
    }

    // Test if all allocation domains and the merge output are
    // equivalent
    auto producer_merge_dep_exprs = DependencyCheck::getAllExprsBetween(
        {producer_common_merge->out()},
        {allocation_domains.begin(), allocation_domains.end()});

    std::unordered_set<IterDomain*> equiv_domain_set(
        allocation_domains.begin(), allocation_domains.end());

    // Traverse back from the allocation domains to the merge output
    // and see if they are equivalent
    for (auto it = producer_merge_dep_exprs.rbegin();
         it != producer_merge_dep_exprs.rend();
         ++it) {
      Expr* expr = *it;
      for (auto out : expr->outputs()) {
        auto it = equiv_domain_set.find(out->as<IterDomain>());
        if (it == equiv_domain_set.end() &&
            mayRequireAllocation(tv, out->as<IterDomain>())) {
          // missing dependency
          return std::nullopt;
        }
        if (it != equiv_domain_set.end()) {
          equiv_domain_set.erase(it);
        }
      }
      for (auto input : expr->inputs()) {
        equiv_domain_set.insert(input->as<IterDomain>());
      }
    }

    // If they are equivalent, the merge output should be the only
    // remaining domain
    if (!(equiv_domain_set.size() == 1 &&
          *(equiv_domain_set.begin()) == producer_common_merge->out())) {
      // Not all allocation domains are used, meaning the merge output
      // is not equivalent to the allocation domains
      return std::nullopt;
    }

    // Look for a reverse merge in the consumer that uses the same
    // inputs but outer and inner are reversed

    IterDomain* merge_outer = producer_common_merge->outer();
    const ValGroup& merge_outer_group = exact_graph.toGroup(merge_outer);
    IterDomain* merge_inner = producer_common_merge->inner();
    const ValGroup& merge_inner_group = exact_graph.toGroup(merge_inner);

    const ExprGroups& merge_outer_uses = exact_graph.getUses(merge_outer_group);
    ExprGroup reverse_merge;
    for (const auto& merge_outer_use : merge_outer_uses) {
      Merge* merge = dynamic_cast<Merge*>(merge_outer_use->front());
      if (merge == nullptr) {
        continue;
      }
      if (exact_graph.toGroup(merge->outer()) == merge_inner_group &&
          exact_graph.toGroup(merge->inner()) == merge_outer_group) {
        reverse_merge = merge_outer_use;
        break;
      }
    }

    if (reverse_merge.get() == nullptr) {
      return std::nullopt;
    }

    ValGroup reverse_merge_output =
        exact_graph.outputGroups(reverse_merge).at(0);
    // Look for a matching merge in the consumer
    const auto consumer_all_ids = consumer->domain()->allIDs();
    IterDomain* consumer_merge_out = nullptr;
    for (auto consumer_id : consumer_all_ids) {
      if (reverse_merge_output->has(consumer_id)) {
        consumer_merge_out = consumer_id;
        break;
      }
    }

    if (consumer_merge_out == nullptr) {
      return std::nullopt;
    }

    // If there's a loop id that depends on consumer_merge_output, the
    // producer tensor needs to use the memory layout that works for
    // the vectorized store of the consumer tensor.
    if (!DependencyCheck::isDependencyOf(
            consumer_merge_out, consumer_vectorized_domain)) {
      return std::nullopt;
    }

    std::vector<IterDomain*> patched_allocation_domains{
        merge_inner, merge_outer};

    VERBOSE() << "Patching smem allocation for transpose: " << tv->toString()
              << ". "
              << "Original: " << toDelimitedString(allocation_domains)
              << ". Patched: " << toDelimitedString(patched_allocation_domains)
              << std::endl;

    return patched_allocation_domains;
  }

  std::unordered_map<TensorView*, IndexingAllocationInfo> tv_alloc_info_map;
  std::unordered_set<TensorView*> used_as_producer;
};

ParallelType getParallelType(const ValGroup& loop_group) {
  ParallelType common_pt = ParallelType::Serial;
  for (const auto val : *loop_group) {
    auto pt = val->as<IterDomain>()->getParallelType();
    if (common_pt == pt || pt == ParallelType::Serial) {
      continue;
    } else if (common_pt == ParallelType::Serial) {
      common_pt = pt;
    } else {
      // Inconsistent parallelization
      NVF_ERROR(
          false,
          "Inconsistent parallelization detected. ",
          "Known type: ",
          common_pt,
          "New type: ",
          pt);
    }
  }

  return common_pt;
}

} // namespace

TensorIndexer::TensorIndexer(IdModel& id_model)
    : id_model_(id_model), concrete_info_(id_model_.fusion()) {
  buildLoopIndexMap();

  if (getenv("DOT")) {
    std::ofstream ofs("exact_graph.dot", std::ofstream::trunc);
    auto dot_string = ValGraphDotPrinter::getString(
        id_model_.idGraph(IdMappingMode::ALMOSTEXACT));
    std::cerr << dot_string << std::endl;
    ofs << dot_string;
    ofs.close();
  }

  const auto& non_divisible_split_info =
      GpuLower::current()->nonDivisibleSplitInfo();
  for (const auto& [tv, splits] :
       non_divisible_split_info.splitsToPredicate()) {
    VERBOSE() << "Splits to predicate of tensor: " << tv->toString() << "\n";
    for (const auto split : splits) {
      VERBOSE() << "\t" << split->toString();
    }
  }
}

void TensorIndexer::buildLoopIndexMap() {
  if (id_model_.empty()) {
    return;
  }

  Fusion* fusion = id_model_.fusion();
  FusionGuard fg(fusion);

  for (auto expr : fusion->exprs()) {
    if (!ir_utils::isTvOp(expr)) {
      continue;
    }
    // It's assumed that all sibling outputs share the same for-loops,
    // thus only one of the outputs is considered.
    auto tv_output = ir_utils::getTvOutput(expr);
    for (auto loop_id : tv_output->getLoopDomain()) {
      const ValGroup& loop_group =
          id_model_.idGraph(IdMappingMode::LOOP).toGroup(loop_id);

      if (loop_index_map_.find(loop_group) != loop_index_map_.end()) {
        // Index already assigned
        continue;
      }

      Val* loop_index = nullptr;

      ParallelType ptype = getParallelType(loop_group);
      if (isParallelTypeThread(ptype)) {
        loop_index = NamedScalar::getParallelIndex(ptype);
      } else if (
          // TODO: Cleanup needed. ir_utils::isMemoryPartitionedAcross
          // should be used, but that means we would need to consider
          // multiple outputs with different memory types, though it
          // should be uncommon in practice.
          shouldUseZeroIndex(loop_group) || isParallelTypeDeviceDim(ptype)) {
        loop_index = fusion->zeroVal();
      } else {
        // Until the transition to the IdModel-based indexing is
        // completed, use the index Vals assigned for ComputeAtMap
        // groups if available.
        if (GpuLower::hasCurrent()) {
          const auto& ca_map = GpuLower::current()->caMap();
          for (const auto& id :
               ir_utils::filterByType<IterDomain>(loop_group->vector())) {
            if (!ca_map->getIdSets(IdMappingMode::LOOP).mappingExists(id)) {
              continue;
            }
            VERBOSE() << "Trying to find index val for " << id->toString()
                      << std::endl;
            loop_index = ca_map->getIndexVariable(id);
            break;
          }
          NVF_ERROR(
              loop_index != nullptr,
              "No existing index found for ",
              nvfuser::toString(loop_group));
        } else {
          loop_index = IrBuilder::create<Val>(DataType::Index);
        }
      }

      loop_index_map_[loop_group] = loop_index;
      VERBOSE() << "Loop index map: " << nvfuser::toString(loop_group) << " -> "
                << loop_index->toInlineString() << std::endl;
    }
  }
}

bool TensorIndexer::shouldUseZeroIndex(const ValGroup& loop_group) const {
  // Trivial loop
  auto promotion_id = indexing_utils::getLoopPromotion(
      loop_group->front()->as<IterDomain>(), id_model_);
  if (promotion_id->isBroadcast() ||
      simplifyExpr(promotion_id->extent())->isOneInt()) {
    return true;
  }

  return false;
}

Val* TensorIndexer::getLoopIndex(IterDomain* loop_id) const {
  // loop_id must be a loop domain.
  const auto& loop_group =
      id_model_.idGraph(IdMappingMode::LOOP).toGroup(loop_id);
  auto loop_index_map_it = loop_index_map_.find(loop_group);
  NVF_ERROR(
      loop_index_map_it != loop_index_map_.end(),
      "No loop index found for ",
      loop_id->toString());

  Val* loop_index = loop_index_map_it->second;
  return loop_index;
}

std::unordered_map<ValGroup, Val*> TensorIndexer::getInitialIndexMap(
    const std::vector<IterDomain*>& loop_domains,
    const std::vector<ForLoop*>& for_loops) const {
  std::unordered_map<ValGroup, Val*> initial_index_map;

  // For a given list of the loop domains, assign its corresponding
  // index Val.
  for (IterDomain* loop_id : loop_domains) {
    Val* loop_index = getLoopIndex(loop_id);
    const auto& almost_exact_group = traversalGraph().toGroup(loop_id);
    VERBOSE() << "Setting initial index. " << loop_id->toString() << ", "
              << nvfuser::toString(almost_exact_group) << ", "
              << loop_index->toInlineString() << std::endl;

    if (initial_index_map.find(almost_exact_group) != initial_index_map.end()) {
      // Initial index already set. This can happen as this is an
      // almost exact group. It should be just size-1 domain.
      NVF_ERROR(
          loop_index->isZeroInt(),
          "Unexpected initial index: ",
          loop_index->toInlineString());
      auto existing_index = initial_index_map.at(almost_exact_group);
      NVF_ERROR(
          existing_index->isZeroInt(),
          "Unexpected initial index: ",
          existing_index->toInlineString());
      continue;
    }

    // War for circular buffering
    if (auto circular_buffer_loop_index =
            getLoopIndexOfCircularBufferLoop(loop_id, for_loops, id_model_)) {
      loop_index = circular_buffer_loop_index;
    }

    initial_index_map.emplace(almost_exact_group, loop_index);
  }

  return initial_index_map;
}

std::vector<Val*> TensorIndexer::getIndexFor(
    const Expr* expr,
    bool as_consumer,
    const ValGroups& index_groups,
    const std::vector<ForLoop*>& for_loops) const {
  auto info = computeIndex(expr, index_groups, for_loops, false);
  const std::unordered_map<Val*, Val*> replacement_map = getIndexReplacementMap(
      expr, as_consumer, info.loop_domains, for_loops, info.index_map);

  std::vector<Val*> result;
  result.reserve(index_groups.size());
  for (const auto& g : index_groups) {
    auto it = info.index_map.find(g);
    NVF_ERROR(
        it != info.index_map.end(), "Index not found for ", g->toString());
    result.push_back(
        ir_utils::replaceValRecursively(it->second, replacement_map));
  }
  return result;
}

Val* TensorIndexer::getLinearIndex(
    TensorView* tv,
    const Expr* expr,
    const std::vector<ForLoop*>& for_loops) const {
  NVF_ERROR(tv != nullptr);
  NVF_ERROR(expr != nullptr);
  NVF_ERROR(
      (std::find(expr->inputs().begin(), expr->inputs().end(), tv) !=
       expr->inputs().end()) ||
          (std::find(expr->outputs().begin(), expr->outputs().end(), tv) !=
           expr->outputs().end()),
      "Inconsistent tensor and expr. Tensor, ",
      tv->toString(),
      " not found in ",
      expr->toString());

  const bool as_consumer =
      std::find(expr->outputs().begin(), expr->outputs().end(), tv) !=
      expr->outputs().end();

  VERBOSE() << "getLinearIndex of " << tv->toString() << " as "
            << (as_consumer ? "consumer" : "producer") << " in "
            << expr->toString() << std::endl;

  const auto alloc_info = getIndexingAllocationInfo(tv);

  VERBOSE() << "Allocation domains: " << toDelimitedString(alloc_info.domains)
            << std::endl;

  const auto& index_info = computeIndex(
      expr, traversalGraph().toGroups(alloc_info.domains), for_loops, false);
  const auto& index_map = index_info.index_map;

  // ValGroups may not be suitable here. It should be fine currently,
  // but if we ever want to support self-mapped allocation domains, we
  // should not deduplicate the domain groups. Use deque as that's
  // convenient for getContigDomainsAndStrides.
  std::deque<ValGroup> contig_alloc_groups;
  std::deque<Val*> contig_strides;

  if (enableContigIndexing()) {
    VERBOSE() << "Contig indexing enabled\n";
    const auto& contig_alloc_strides = getContigDomainsAndStrides(
        alloc_info.domains,
        alloc_info.strides,
        alloc_info.contiguity,
        index_info.traversal_path);
    contig_alloc_groups = contig_alloc_strides.first;
    contig_strides = contig_alloc_strides.second;
  } else {
    VERBOSE() << "Contig indexing disabled\n";
    std::transform(
        alloc_info.domains.begin(),
        alloc_info.domains.end(),
        std::back_inserter(contig_alloc_groups),
        [&](IterDomain* allocation_domain) {
          return traversalGraph().toGroup(allocation_domain);
        });
    contig_strides = {alloc_info.strides.begin(), alloc_info.strides.end()};
  }
  const auto& replacement_map = getIndexReplacementMap(
      expr, as_consumer, index_info.loop_domains, for_loops, index_map);

  // Linearize the indices with strides.
  Val* linear_index = tv->fusion()->zeroVal();
  for (const auto i : c10::irange(contig_alloc_groups.size())) {
    const auto& contig_domain_group = contig_alloc_groups.at(i);
    auto idx_it = index_map.find(contig_domain_group);
    NVF_ERROR(
        idx_it != index_map.end(),
        "Index not found for ",
        contig_domain_group->front()->toString());
    Val* idx = idx_it->second;
    VERBOSE() << "Index of " << contig_domain_group->front()->toString() << ": "
              << idx->toInlineString() << std::endl;
    Val* replaced_idx = ir_utils::replaceValRecursively(idx, replacement_map);

    linear_index = SimplifyingIrBuilder::addExpr(
        linear_index,
        SimplifyingIrBuilder::mulExpr(replaced_idx, contig_strides.at(i)));
  }

  // If a tensor is circular buffered, it also requires indexing of
  // the circular buffer itself
  if (tv->isCircularBuffered()) {
    auto circular_buffer_offset =
        getOffsetForCircularBufferTensor(tv, as_consumer, for_loops);
    linear_index =
        SimplifyingIrBuilder::addExpr(linear_index, circular_buffer_offset);
  }

  VERBOSE() << "Final index: " << linear_index->toInlineString() << std::endl;
  return linear_index;
}

// Get the loop domains of a given expr, which are (potentially
// promoted) loop domains of the consumer tensor.
std::vector<IterDomain*> TensorIndexer::getLoopDomains(const Expr* expr) const {
  // Assume consumer-based indexing. Needs to revisit for ops like
  // scatter
  auto loop_domains = ir_utils::getTvOutput(expr)->getLoopDomain();

  // If this is an expr initializing a buffer for a reduction, there
  // should be no loops for reduction domains
  if (lower_utils::isReductionInitExpr(expr)) {
    loop_domains.erase(
        std::remove_if(
            loop_domains.begin(),
            loop_domains.end(),
            [](IterDomain* id) -> bool { return id->isReduction(); }),
        loop_domains.end());
  }

  for (auto& loop_id : loop_domains) {
    loop_id = indexing_utils::getLoopPromotion(loop_id, id_model_);
  }

  return loop_domains;
}

IndexingInfo TensorIndexer::computeIndex(
    const Expr* expr,
    const ValGroups& index_groups,
    const std::vector<ForLoop*>& for_loops,
    bool is_unswitch) const {
  VERBOSE() << "computeIndex of " << expr->toString() << std::endl;

  const auto loop_domains = getLoopDomains(expr);
  VERBOSE() << "Loop domains: " << toDelimitedString(loop_domains) << std::endl;

  const ValGroups loop_groups = traversalGraph().toGroups(loop_domains);
<<<<<<< HEAD

  auto traversal_path = IndexingTraversal::getExprsBetween(
=======
  const ExprPath<ExprGroup> traversal_path = IndexingTraversal::getExprsBetween(
>>>>>>> fa2bedc2
      expr, traversalGraph(), loop_groups, index_groups);

  VERBOSE() << "Indexing path:\n";
  for (const auto& [expr_group, direction] : traversal_path) {
    Expr* expr = expr_group->front();
    VERBOSE() << direction << " " << expr->toString();
  }
  VERBOSE() << "--- path done ---\n";

  const std::unordered_map<ValGroup, Val*> initial_index_map =
      getInitialIndexMap(loop_domains, for_loops);

  const std::unordered_set<ValGroup> max_path_loop_domains = is_unswitch
      ? indexing_utils::getMaxPathLoopDomains(
            ir_utils::getTvOutput(expr),
            for_loops,
            id_model_.idGraph(IdMappingMode::LOOP),
            traversalGraph())
      : std::unordered_set<ValGroup>{};

  IdGraphIndexCompute index_compute(
      traversalGraph(), initial_index_map, max_path_loop_domains);

  for (const auto& [expr_group, direction] : traversal_path) {
    index_compute.propagate(expr_group, direction);
  }

  IndexingInfo info{loop_domains, traversal_path, index_compute.indexMap()};
  return info;
}

std::unordered_map<Val*, Val*> TensorIndexer::getIndexReplacementMap(
    const Expr* expr,
    bool as_consumer,
    const std::vector<IterDomain*>& loop_domains,
    const std::vector<ForLoop*>& for_loops,
    const std::unordered_map<ValGroup, Val*>& index_map) const {
  std::unordered_map<Val*, Val*> replacement_map;

  for (const auto loop_id : loop_domains) {
    const ValGroup& loop_group = traversalGraph().toGroup(loop_id);
    auto index_it = index_map.find(loop_group);
    NVF_ERROR(index_it != index_map.end());
    Val* cur_index = index_it->second;
    NVF_ERROR(cur_index != nullptr);

    Val* replacement_index = nullptr;
    // Replace the index of a vectorized/bulk domain with zero. Note that
    // vectorized domains may need to use N-1, where N is the extent
    // of the domain, for predication, so the replacement is not
    // always done with zero.
    if (loop_id->getParallelType() == ParallelType::Vectorize ||
        loop_id->getParallelType() == ParallelType::Bulk) {
      replacement_index = loop_id->fusion()->zeroVal();
    } else {
      ForLoop* for_loop = indexing_utils::getForLoop(
          loop_id, for_loops, id_model_.idGraph(IdMappingMode::LOOP));

      // for_loop is nullptr if no matching loop is found, which
      // happens when loop_id is a reduction domain and this loop-nest
      // is for initializing the reduction buffer.
      if (for_loop != nullptr) {
        // If this for-loop is a circular buffer loop, the loop index
        // may need to have an additional offset
        if (!as_consumer) {
          if (auto circular_buffer_offset =
                  getLoopIndexOffsetForProducerOfCircularBuffer(
                      expr, for_loop, id_model_)) {
            replacement_index = SimplifyingIrBuilder::addExpr(
                replacement_index != nullptr ? replacement_index : cur_index,
                circular_buffer_offset);
          }
        }
      }
    }

    if (replacement_index == nullptr || replacement_index == cur_index) {
      continue;
    }

    replacement_map.emplace(cur_index, replacement_index);
  }

  return replacement_map;
}

void TensorIndexer::setupAllocationDomains(const std::vector<Expr*>& exprs) {
  AllocationDomainSetup alloc_setup;
  alloc_setup.setup(exprs);
  alloc_info_ = std::move(alloc_setup.tv_alloc_info_map);
}

std::vector<PredicateInfo> TensorIndexer::getPredicates(
    TensorView* tv,
    const Expr* expr,
    const std::vector<ForLoop*>& for_loops,
    ForLoop* unswitched_loop) const {
  const auto& zero_val = tv->fusion()->zeroVal();

  const std::vector<IterDomain*>& predicate_domains =
      getPredicateDomains(tv, expr);

  const IndexingInfo& index_info = computeIndex(
      expr, traversalGraph().toGroups(predicate_domains), for_loops, false);

  const std::unordered_map<ValGroup, Val*>& index_map = index_info.index_map;

  const std::unordered_map<Val*, Val*> replacement_map_start =
      getPredicateIndexReplacementMap(
          tv,
          for_loops,
          index_map,
          traversalGraph(),
          id_model_,
          /*is_start_predicate=*/true,
          /*unswitched_loop=*/unswitched_loop);

  const std::unordered_map<Val*, Val*> replacement_map_stop =
      getPredicateIndexReplacementMap(
          tv,
          for_loops,
          index_map,
          traversalGraph(),
          id_model_,
          /*is_start_predicate=*/false,
          /*unswitched_loop=*/unswitched_loop);

  const std::unordered_map<Val*, Val*> replacement_map_start =
      getPredicateIndexReplacementMap(
          tv,
          for_loops,
          index_map,
          traversalGraph(),
          id_model_,
          /*is_start_predicate=*/true,
          /*unswitched_loop=*/unswitched_loop);

  const std::unordered_map<Val*, Val*> replacement_map_stop =
      getPredicateIndexReplacementMap(
          tv,
          for_loops,
          index_map,
          traversalGraph(),
          id_model_,
          /*is_start_predicate=*/false,
          /*unswitched_loop=*/unswitched_loop);

  std::vector<PredicateInfo> info_vec;
  info_vec.reserve(predicate_domains.size());
  std::unordered_set<ValGroup> already_indexed_domains;

  // Follow the same approach as Index::getReferenceRootPredicates.
  for (const auto& predicate_domain : predicate_domains) {
    auto idx_it = index_map.find(traversalGraph().toGroup(predicate_domain));
    NVF_ERROR(
        idx_it != index_map.end(),
        "Index not found for ",
        predicate_domain->toString());

    Val* idx = idx_it->second;
    Val* start_idx =
        ir_utils::replaceValRecursively(idx, replacement_map_start);
    Val* stop_idx = ir_utils::replaceValRecursively(idx, replacement_map_stop);

    Val* start_idx =
        ir_utils::replaceValRecursively(idx, replacement_map_start);
    Val* stop_idx = ir_utils::replaceValRecursively(idx, replacement_map_stop);

    // Generate predicates as follows:
    //
    // (start_idx + start_offset) >= 0 &&
    // (stop_idx + stop_offset) < extent.

    PredicateInfo info;
    // For now, just set zero for both start and stop offsets by
    // assuming the domain is not partial.
    NVF_ERROR(!predicate_domain->maybePartial());
    info.start_offset_ = tv->fusion()->zeroVal();
    info.stop_offset_ = tv->fusion()->zeroVal();

    info.start_predicate_ = SimplifyingIrBuilder::geExpr(
        SimplifyingIrBuilder::addExpr(start_idx, info.start_offset_), zero_val);

    info.stop_predicate_ = SimplifyingIrBuilder::ltExpr(
        SimplifyingIrBuilder::addExpr(stop_idx, info.stop_offset_),
        predicate_domain->extent());

    info.predicated_domains_ = {predicate_domain};

    info_vec.emplace_back(info);
  }

  return info_vec;
}

} // namespace nvfuser<|MERGE_RESOLUTION|>--- conflicted
+++ resolved
@@ -1061,12 +1061,8 @@
   VERBOSE() << "Loop domains: " << toDelimitedString(loop_domains) << std::endl;
 
   const ValGroups loop_groups = traversalGraph().toGroups(loop_domains);
-<<<<<<< HEAD
-
-  auto traversal_path = IndexingTraversal::getExprsBetween(
-=======
+
   const ExprPath<ExprGroup> traversal_path = IndexingTraversal::getExprsBetween(
->>>>>>> fa2bedc2
       expr, traversalGraph(), loop_groups, index_groups);
 
   VERBOSE() << "Indexing path:\n";
@@ -1194,26 +1190,6 @@
           /*is_start_predicate=*/false,
           /*unswitched_loop=*/unswitched_loop);
 
-  const std::unordered_map<Val*, Val*> replacement_map_start =
-      getPredicateIndexReplacementMap(
-          tv,
-          for_loops,
-          index_map,
-          traversalGraph(),
-          id_model_,
-          /*is_start_predicate=*/true,
-          /*unswitched_loop=*/unswitched_loop);
-
-  const std::unordered_map<Val*, Val*> replacement_map_stop =
-      getPredicateIndexReplacementMap(
-          tv,
-          for_loops,
-          index_map,
-          traversalGraph(),
-          id_model_,
-          /*is_start_predicate=*/false,
-          /*unswitched_loop=*/unswitched_loop);
-
   std::vector<PredicateInfo> info_vec;
   info_vec.reserve(predicate_domains.size());
   std::unordered_set<ValGroup> already_indexed_domains;
@@ -1227,9 +1203,6 @@
         predicate_domain->toString());
 
     Val* idx = idx_it->second;
-    Val* start_idx =
-        ir_utils::replaceValRecursively(idx, replacement_map_start);
-    Val* stop_idx = ir_utils::replaceValRecursively(idx, replacement_map_stop);
 
     Val* start_idx =
         ir_utils::replaceValRecursively(idx, replacement_map_start);
