--- conflicted
+++ resolved
@@ -151,16 +151,12 @@
         // Note that since we are dealing with a Kernel IR, a single
         // tensor may show up as consumers multiple times, e.g.,
         // zero initialization and actual definition. Using the last
-<<<<<<< HEAD
-        // expr should give us correct allocation info.
-=======
         // expr should give us correct allocation info. See
         // IndexingTest.InlinedUnroll for a concrete
         // example. Specifically, the initization expression of t2
         // doesn't have an unrolling loop, so the allocation info
         // obtained from that expression would fail to give the
         // correct allocation domains.
->>>>>>> 93b219d5
         auto [alloc_domains, contiguity] =
             getAllocationDomainsAndContiguity(out_tv, for_loops_);
         auto alloc_info =
@@ -170,48 +166,6 @@
       for (auto in_tv : ir_utils::filterByType<TensorView>(expr->inputs())) {
         used_as_producer.insert(in_tv);
       }
-<<<<<<< HEAD
-    } else {
-      IrVisitor::dispatch(expr);
-    }
-  }
-
-  // Get the allocation domains and contiguity of a given tensor
-  //
-  // TODO: Ideally, all tensors should have their correct allocation
-  // domains, but that isn't always the case at this moment. The logic
-  // here is duplicated in multiple locations and should be cleaned up.
-  std::pair<std::vector<IterDomain*>, std::vector<std::optional<bool>>>
-  getAllocationDomainsAndContiguity(
-      TensorView* tv,
-      const std::vector<ForLoop*>& for_loops) {
-    std::vector<IterDomain*> allocation_domains;
-    std::vector<std::optional<bool>> contiguity;
-
-    // Use the allocation domain if set for the tensor
-    if (tv->hasAllocation()) {
-      allocation_domains = tv->getAllocationDomain();
-      contiguity = tv->domain()->contiguity();
-    } else {
-      // If allocation domain is not set, assume that:
-      // - Global: logical domains
-      // - Local/Shared: loop domains to the right of the CA position
-      if (tv->getMemoryType() == MemoryType::Global) {
-        allocation_domains = tv->getLogicalDomain();
-        contiguity = tv->domain()->contiguity();
-      } else {
-        // Allocation position is not always the same as the CA
-        // position. See also lower_utils::getAllocInformation.
-        int64_t allocation_pos =
-            lower_utils::getAllocInformation(tv, for_loops).alloc_pos;
-        for (const auto i : c10::irange(tv->nDims())) {
-          auto loop_id = tv->getLoopDomain().at(i);
-          auto pt = loop_id->getParallelType();
-          if (!mayRequireAllocation(tv, loop_id)) {
-            continue;
-          }
-
-=======
     } else {
       IrVisitor::dispatch(expr);
     }
@@ -290,7 +244,6 @@
             continue;
           }
 
->>>>>>> 93b219d5
           // If the position is left of the inlining position, no need to
           // allocate the domain unless it's shared. For example, if this
           // is a Shared tensor and the domain is parallelized with TID,
@@ -300,26 +253,6 @@
               !ir_utils::isMemorySharedAcross(tv->getMemoryType(), pt)) {
             continue;
           }
-<<<<<<< HEAD
-
-          allocation_domains.push_back(loop_id);
-        }
-        // Assume Local and Shared are always fully contiguous
-        contiguity =
-            std::vector<std::optional<bool>>(allocation_domains.size(), true);
-      }
-    }
-
-    if (auto reordered_domains =
-            reorderAllocationDomains(tv, allocation_domains);
-        reordered_domains.has_value()) {
-      allocation_domains = reordered_domains.value();
-      NVF_ERROR(std::all_of(contiguity.begin(), contiguity.end(), [](auto b) {
-        return b.has_value() && b.value();
-      }));
-    }
-
-=======
 
           allocation_domains.push_back(loop_id);
         }
@@ -341,7 +274,6 @@
       }
     }
 
->>>>>>> 93b219d5
     return {allocation_domains, contiguity};
   }
 
@@ -371,7 +303,6 @@
         promotion_domain = allocation_domain;
       }
       promoted_allocation_domains.push_back(promotion_domain);
-<<<<<<< HEAD
     }
 
     // Compute the strides from innermost to outermost domains
@@ -405,41 +336,6 @@
       }
     }
 
-=======
-    }
-
-    // Compute the strides from innermost to outermost domains
-    std::vector<Val*> strides(allocation_domains.size(), nullptr);
-    Val* cur_contig_stride = tv->fusion()->oneVal();
-    for (const auto i : c10::irange(allocation_domains.size())) {
-      auto dim = allocation_domains.size() - i - 1;
-      auto allocation_domain = allocation_domains.at(dim);
-      auto promotion_domain = promoted_allocation_domains.at(dim);
-
-      if (!mayRequireAllocation(tv, allocation_domain)) {
-        continue;
-      }
-
-      const std::optional<bool> contig_flag = contiguity.at(dim);
-      // Broadcast doesn't have contig flag but it must have been
-      // already filtered out
-      NVF_ERROR(contig_flag.has_value());
-
-      if (contig_flag.value()) {
-        strides[dim] = cur_contig_stride;
-        cur_contig_stride = SimplifyingIrBuilder::mulExpr(
-            cur_contig_stride, promotion_domain->extent());
-      } else {
-        // Assume that the tensor should always be a Global memory
-        // tensor if it has non-contig allocation domains
-        NVF_ERROR(tv->getMemoryType() == MemoryType::Global);
-        strides[dim] = getStrideOfGlobalMemoryTensor(tv, (int64_t)dim);
-        cur_contig_stride = SimplifyingIrBuilder::mulExpr(
-            strides[dim], promotion_domain->extent());
-      }
-    }
-
->>>>>>> 93b219d5
     // Filter out non-allocated domains. This is already done for Local
     // and Shared tensors with no set allocation domains, but not for
     // the other cases. For example, a reduction output tensor that is
@@ -474,17 +370,6 @@
   std::optional<std::vector<IterDomain*>> reorderAllocationDomains(
       const TensorView* tv,
       const std::vector<IterDomain*>& allocation_domains) const {
-<<<<<<< HEAD
-    // Don't change the set allocation domain. Ignore allocation
-    // domains of non-global tensors. For example,
-    // AliasTest.NotAllOutputAlias_Reduction has a tensor, tv6, that
-    // is a Local tensor with CA position of 4 but has an allocation
-    // domain that's just a permutation of its logical domain. Such
-    // invalid allocations need to be ignored.
-    if (tv->hasAllocation() && tv->getMemoryType() == MemoryType::Global) {
-      return std::nullopt;
-    }
-
     auto exprs = DependencyCheck::getAllExprsBetween(
         {tv->getLogicalDomain().begin(), tv->getLogicalDomain().end()},
         {allocation_domains.begin(), allocation_domains.end()});
@@ -566,89 +451,6 @@
       return std::nullopt;
     }
 
-=======
-    auto exprs = DependencyCheck::getAllExprsBetween(
-        {tv->getLogicalDomain().begin(), tv->getLogicalDomain().end()},
-        {allocation_domains.begin(), allocation_domains.end()});
-
-    if (exprs.empty()) {
-      return std::nullopt;
-    }
-
-    // Replay exprs from the logical domain to get the non-reordered
-    // domains
-    auto ordered_domains = tv->getLogicalDomain();
-    for (auto expr : exprs) {
-      // Find the position to insert the outputs.
-      int64_t insertion_pos = -1;
-      for (auto inp : expr->inputs()) {
-        auto it =
-            std::find(ordered_domains.begin(), ordered_domains.end(), inp);
-        if (it == ordered_domains.end()) {
-          continue;
-        }
-        // Insert right after the input
-        int64_t pos = std::distance(ordered_domains.begin(), it) + 1;
-        if (insertion_pos == -1 || pos > insertion_pos) {
-          insertion_pos = pos;
-        }
-      }
-      NVF_ERROR(
-          insertion_pos >= 0,
-          "Failed to replay: ",
-          expr->toString(),
-          " in ",
-          tv->toString());
-      // Insert the outputs
-      for (auto out : expr->outputs()) {
-        ordered_domains.insert(
-            ordered_domains.begin() + insertion_pos, out->as<IterDomain>());
-        ++insertion_pos;
-      }
-      // Delete the inputs
-      for (auto inp : expr->inputs()) {
-        auto it =
-            std::find(ordered_domains.begin(), ordered_domains.end(), inp);
-        if (it == ordered_domains.end()) {
-          continue;
-        }
-        ordered_domains.erase(it);
-      }
-    }
-
-    // At this point, all domains of allocation_domains must exist in
-    // domains.
-    for (auto alloc_dom : allocation_domains) {
-      auto it =
-          std::find(ordered_domains.begin(), ordered_domains.end(), alloc_dom);
-      NVF_ERROR(
-          it != ordered_domains.end(),
-          "Missing allocation domain: ",
-          alloc_dom->toString(),
-          ", domains: ",
-          toDelimitedString(ordered_domains));
-    }
-
-    // Pick only the allocation domains from the ordered domains
-    std::vector<IterDomain*> reordered_allocation_domains;
-    reordered_allocation_domains.reserve(allocation_domains.size());
-
-    for (auto dom : ordered_domains) {
-      auto it =
-          std::find(allocation_domains.begin(), allocation_domains.end(), dom);
-      if (it == allocation_domains.end()) {
-        continue;
-      }
-      reordered_allocation_domains.push_back(dom);
-    }
-
-    // If it's the same order, just return nullopt to tell nothing
-    // needs to be reordered
-    if (reordered_allocation_domains == allocation_domains) {
-      return std::nullopt;
-    }
-
->>>>>>> 93b219d5
     return reordered_allocation_domains;
   }
 
@@ -977,7 +779,7 @@
   for (const auto i : c10::irange(alloc_info.domains.size())) {
     Val* stride = alloc_info.strides.at(i);
     index = SimplifyingIrBuilder::addExpr(
-        index, SimplifyingIrBuilder::mulExpr(indices.at(i), stride));
+        index, SimplifyingIrBuilder::mulExpr(stride, indices.at(i)));
   }
 
   return index;
