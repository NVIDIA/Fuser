// clang-format off
/*
 * SPDX-FileCopyrightText: Copyright (c) 2023-present NVIDIA CORPORATION & AFFILIATES.
 * All rights reserved.
 * SPDX-License-Identifier: BSD-3-Clause
 */
// clang-format on
#include <debug.h>
#include <device_lower/analysis/index_compute.h>
#include <device_lower/lower2device.h>
#include <device_lower/utils.h>
#include <expr_simplifier.h>
#include <id_model/circular_buffer_indexing.h>
#include <id_model/id_model_index_compute.h>
#include <id_model/indexing.h>
#include <id_model/indexing_utils.h>
#include <id_model/predicate_indexing.h>
#include <id_model/to_string.h>
#include <index_compute.h>
#include <ir/builder.h>
#include <ir/graphviz.h>
#include <ir/utils.h>
#include <kernel_ir_dispatch.h>
#include <swizzle.h>
#include <val_graph_visitor.h>

#include <algorithm>
#include <fstream>

namespace nvfuser {

namespace {

// True if a given domain is a loop domain of a given tensor and its
// loop is partitioned with respect to the memory type of the tensor
bool isPartitionedLoop(const TensorView* tv, IterDomain* id) {
  // False if id is not a loop ID
  if (std::find(tv->getLoopDomain().begin(), tv->getLoopDomain().end(), id) ==
      tv->getLoopDomain().end()) {
    return false;
  }

  // If the memory of this domain is partitioned with respect to the
  // parallel type of the domain, there's no allocation for the domain
  return ir_utils::isMemoryPartitionedAcross(
      tv->getMemoryType(), id->getParallelType());
}

bool isSizeOneDomain(IterDomain* id) {
  return id->isBroadcast() || id->extent()->isOneInt();
}

// True if a given domain of a tensor *may* require allocation
bool mayRequireAllocation(const TensorView* tv, IterDomain* id) {
  // Conditions to consider:
  // - Fully partitioned
  // - Size one: Allocation is done based on the promotion ID, but as
  // long as the original ID has size one, its allocation should
  // remain size one.
  // - Reduction: Check the original ID, not the promotion, which may
  //   be a reduction ID even though the original ID is not a reduction
  return !isPartitionedLoop(tv, id) && !isSizeOneDomain(id) &&
      !id->isReduction();
}

// Get the allocation stride of a given allocation domain
Val* getStrideOfGlobalMemoryTensor(TensorView* tv, int64_t alloc_dim) {
  NVF_ERROR(tv->getMemoryType() == MemoryType::Global);

  // Allocation domains can include reduction domains, but
  // alloc_stride arrays do not.
  const auto& alloc_dom = tv->getMaybeAllocationDomain();
  int64_t stride_dim = -1;
  for (const auto i : c10::irange(alloc_dim + 1)) {
    if (alloc_dom.at(i)->isReduction()) {
      continue;
    }
    ++stride_dim;
  }

  NVF_ERROR(stride_dim != -1);

  return IrBuilder::getItemExpr(
      IrBuilder::getAttrExpr(IrBuilder::metadataExpr(tv), "alloc_stride"),
      stride_dim);
}

// Preparing allocation info for indexing. Because of broadcasting,
// just looking at the loop groups of a tensor may not be enough to
// determine the allocation of the tensor. For example, this happens
// when a tensor is broadcast and inlined, where the original
// pre-broadcast tensor may not have corresponding domains. If that
// missing domain is annotated with ParallelType::Unroll, which
// affects all inner loops, just looking at the inlined tensor itself
// would miss the unrolling. Since unrolling changes allocation
// shapes, missing unroll can result in incorrect allocations.
//
// TODO: Refactor this and the allocation lowering pass
class AllocationDomainSetup : private kir::IrVisitor {
 public:
  using IrVisitor::dispatch;

  // Set allocation domain info for all tensors
  void setup(const std::vector<Expr*>& exprs) {
    // Find out correct allocation domains for all consumer
    // tensors. Input tensors are handled after this
    for (auto expr : exprs) {
      dispatch(expr);
    }

    // Make sure all tensors have allocation domains
    for (TensorView* producer_tv : used_as_producer) {
      auto it = tv_alloc_info_map.find(producer_tv);
      if (it != tv_alloc_info_map.end()) {
        continue;
      }

      // Not yet set. This must be an input tensor.
      NVF_ERROR(
          producer_tv->isFusionInput(),
          "Expected a fusion input: ",
          producer_tv->toString());

      // For fusion input, we can just use getMaybeAllocationDomain.

      auto alloc_info = getIndexingAllocationInfo(
          producer_tv,
          producer_tv->getMaybeAllocationDomain(),
          producer_tv->domain()->contiguity());

      tv_alloc_info_map.emplace(producer_tv, alloc_info);
    }
  }

  void dispatch(Expr* expr) override {
    if (ir_utils::isTvOp(expr)) {
      for (auto out_tv : ir_utils::filterByType<TensorView>(expr->outputs())) {
        // Note that since we are dealing with a Kernel IR, a single
        // tensor may show up as consumers multiple times, e.g.,
        // zero initialization and actual definition. Using the last
        // expr should give us correct allocation info. See
        // IndexingTest.InlinedUnroll for a concrete
        // example. Specifically, the initization expression of t2
        // doesn't have an unrolling loop, so the allocation info
        // obtained from that expression would fail to give the
        // correct allocation domains.
        auto [alloc_domains, contiguity] =
            getAllocationDomainsAndContiguity(out_tv, for_loops_);
        auto alloc_info =
            getIndexingAllocationInfo(out_tv, alloc_domains, contiguity);
        tv_alloc_info_map[out_tv] = alloc_info;
      }
      for (auto in_tv : ir_utils::filterByType<TensorView>(expr->inputs())) {
        used_as_producer.insert(in_tv);
      }
    } else {
      IrVisitor::dispatch(expr);
    }
  }

  // Get the allocation domains and contiguity of a given tensor
  //
  // TODO: Ideally, all tensors should have their correct allocation
  // domains, but that isn't always the case at this moment. The logic
  // here is duplicated in multiple locations and should be cleaned up.
  std::pair<std::vector<IterDomain*>, std::vector<std::optional<bool>>>
  getAllocationDomainsAndContiguity(
      TensorView* tv,
      const std::vector<ForLoop*>& for_loops) {
    std::vector<IterDomain*> allocation_domains;
    std::vector<std::optional<bool>> contiguity;

    // In general, if the tensor has an allocation domain set, it
    // should be used with no change. However, set allocation domains
    // are not always right allocation domains. For example,
    // AliasTest.NotAllOutputAlias_Reduction has a tensor, tv6, that
    // is a Local tensor with CA position of 4 but has an allocation
    // domain that's just a permutation of its logical domain. Such
    // invalid allocations need to be ignored. If there doesn't seem
    // to be any clear condition when the set domain can be used, so
    // it needs to be inferred. Here's what seems to be working
    // reasonably well.
    bool use_set_allocation_domain = false;
    if (tv->hasAllocation()) {
      // Honor the allocation domain if the tensor is global memory
      if (tv->getMemoryType() == MemoryType::Global) {
        use_set_allocation_domain = true;
      } else if (tv->getMemoryType() == MemoryType::Shared) {
        // If it's a shared memory tensor, the set domain is likely
        // valid if Swizzle or Bulk is used. Also, if the allocation
        // domain is just a permutation of the loop domain, use the
        // set allocation domain. This seems to happen only with
        // AllocationDomainTest.TransposedIntermediate.
        if (std::any_of(
                tv->getAllocationDomain().begin(),
                tv->getAllocationDomain().end(),
                [](IterDomain* allocation_domain) {
                  return dynamic_cast<Swizzle*>(
                             allocation_domain->definition()) != nullptr ||
                      allocation_domain->getParallelType() ==
                      ParallelType::Bulk;
                }) ||
            std::is_permutation(
                tv->getLoopDomain().begin(),
                tv->getLoopDomain().end(),
                tv->getAllocationDomain().begin())) {
          use_set_allocation_domain = true;
        }
      }
    }

    if (use_set_allocation_domain) {
      if (tv->getMemoryType() == MemoryType::Global) {
        // For global memory tensors we always allocate the entire tensor
        // TODO: do we really want to treat global memory tensors differently?
        // need to think about this more.
        allocation_domains = tv->getAllocationDomain();
        contiguity = tv->domain()->contiguity();
      } else {
        std::unordered_set<IterDomain*> exclude_ids;
        for (auto i : c10::irange(tv->getComputeAtPosition())) {
          auto ca_id = tv->axis(i);
          if (!ir_utils::isMemorySharedAcross(
                  tv->getMemoryType(), ca_id->getParallelType())) {
            exclude_ids.insert(ca_id);
          }
        }
        for (auto i : c10::irange(tv->getAllocationDomain().size())) {
          auto id = tv->getAllocationDomain()[i];
          if (exclude_ids.find(id) == exclude_ids.end()) {
            allocation_domains.push_back(id);
            contiguity.push_back(tv->domain()->contiguity()[i]);
          } else {
            exclude_ids.erase(id);
          }
        }
        NVF_ERROR(
            exclude_ids.empty(),
            "The non-allocating compute-at IDs are not found in the allocation domain. ",
            "It is unclear how to allocate the tensor: ",
            tv->toString(),
            " allocation domain: ",
            ir_utils::toString(tv->getAllocationDomain()));
      }
    } else {
      // If allocation domain is not set, assume that:
      // - Global: logical domains
      // - Local/Shared: loop domains to the right of the CA position
      if (tv->getMemoryType() == MemoryType::Global) {
        allocation_domains = tv->getLogicalDomain();
        contiguity = tv->domain()->contiguity();
      } else {
        // Allocation position is not always the same as the CA
        // position. See also lower_utils::getAllocInformation.
        int64_t allocation_pos =
            lower_utils::getAllocInformation(tv, for_loops).alloc_pos;
        for (const auto i : c10::irange(tv->nDims())) {
          auto loop_id = tv->getLoopDomain().at(i);
          auto pt = loop_id->getParallelType();
          if (!mayRequireAllocation(tv, loop_id)) {
            continue;
          }

          // If the position is left of the inlining position, no need to
          // allocate the domain unless it's shared. For example, if this
          // is a Shared tensor and the domain is parallelized with TID,
          // even if it's outside of the CA position, since the domain
          // is shared, it must be allocated.
          if (i < allocation_pos &&
              !ir_utils::isMemorySharedAcross(tv->getMemoryType(), pt)) {
            continue;
          }

          allocation_domains.push_back(loop_id);
        }
        // Assume Local and Shared are always fully contiguous
        contiguity =
            std::vector<std::optional<bool>>(allocation_domains.size(), true);
      }

      if (auto reordered_domains =
              reorderAllocationDomains(tv, allocation_domains);
          reordered_domains.has_value()) {
        allocation_domains = reordered_domains.value();
        NVF_ERROR(
            std::all_of(
                contiguity.begin(),
                contiguity.end(),
                [](auto b) { return b.has_value() && b.value(); }),
            tv->toString());
      }

      // WAR for transpose
      if (auto transposed_smem_alloc_dom =
              patchAllocationOfTransposedSmemTensor(
                  tv,
                  allocation_domains,
                  GpuLower::current()->idModel().idGraph(IdMappingMode::EXACT));
          transposed_smem_alloc_dom.has_value()) {
        allocation_domains = transposed_smem_alloc_dom.value();
        // Make sure the original allocation domains are fully contiguous
        NVF_ERROR(std::all_of(contiguity.begin(), contiguity.end(), [](auto b) {
          return b.has_value() && b.value();
        }));
        // Set the new allocation domains fully contiguous
        contiguity =
            std::vector<std::optional<bool>>(allocation_domains.size(), true);
      }
    }

    return {allocation_domains, contiguity};
  }

  // Get allocation info used for indexing. Loop promotion is
  // considered. Strides are also calculated.
  IndexingAllocationInfo getIndexingAllocationInfo(
      TensorView* tv,
      std::vector<IterDomain*> allocation_domains,
      std::vector<std::optional<bool>> contiguity) {
    const IdModel& id_model = GpuLower::current()->idModel();

    std::vector<IterDomain*> promoted_allocation_domains;
    promoted_allocation_domains.reserve(allocation_domains.size());

    // Loop promotion may affect allocations. Promotions of intermediate
    // domains may not be defined correctly. Only consider loop domains
    // for now.
    for (const auto& allocation_domain : allocation_domains) {
      bool is_loop = std::find(
                         tv->getLoopDomain().begin(),
                         tv->getLoopDomain().end(),
                         allocation_domain) != tv->getLoopDomain().end();
      IterDomain* promotion_domain = nullptr;
      if (is_loop) {
        promotion_domain =
            indexing_utils::getLoopPromotion(allocation_domain, id_model);
      } else {
        promotion_domain = allocation_domain;
      }
      promoted_allocation_domains.push_back(promotion_domain);
    }

    // Compute the strides from innermost to outermost domains
    std::vector<Val*> strides(allocation_domains.size(), nullptr);
    Val* cur_contig_stride = tv->fusion()->oneVal();
    for (const auto i : c10::irange(allocation_domains.size())) {
      auto dim = allocation_domains.size() - i - 1;
      auto allocation_domain = allocation_domains.at(dim);
      auto promotion_domain = promoted_allocation_domains.at(dim);

      if (!mayRequireAllocation(tv, allocation_domain)) {
        continue;
      }

      const std::optional<bool> contig_flag = contiguity.at(dim);
      // Broadcast doesn't have contig flag but it must have been
      // already filtered out
      NVF_ERROR(contig_flag.has_value());

      if (contig_flag.value()) {
        strides[dim] = cur_contig_stride;
        cur_contig_stride = SimplifyingIrBuilder::mulExpr(
            cur_contig_stride, promotion_domain->extent());
      } else {
        // Assume that the tensor should always be a Global memory
        // tensor if it has non-contig allocation domains
        NVF_ERROR(tv->getMemoryType() == MemoryType::Global);
        strides[dim] = getStrideOfGlobalMemoryTensor(tv, (int64_t)dim);
        cur_contig_stride = SimplifyingIrBuilder::mulExpr(
            strides[dim], promotion_domain->extent());
      }
    }

    // Filter out non-allocated domains. This is already done for Local
    // and Shared tensors with no set allocation domains, but not for
    // the other cases. For example, a reduction output tensor that is
    // also a fusion output may still have reduction domains in their
    // allocation domains, which aren't relevant for indexing
    std::vector<IterDomain*> actual_allocation_domains;
    std::vector<Val*> actual_strides;
    for (const auto i : c10::irange(allocation_domains.size())) {
      auto allocation_domain = allocation_domains.at(i);
      auto promotion_domain = promoted_allocation_domains.at(i);
      if (!mayRequireAllocation(tv, allocation_domain)) {
        continue;
      }
      auto stride = strides.at(i);
      NVF_ERROR(stride != nullptr);
      actual_allocation_domains.push_back(promotion_domain);
      actual_strides.push_back(stride);
    }

    return IndexingAllocationInfo{actual_allocation_domains, actual_strides};
  }

  // Reorder non-logical allocation domains to follow the ordering of
  // the logical domain. This is necessary when an allocation domain
  // includes a vectorized loop iter domain since it must be at the
  // innermost position but that may not be the case in the loop
  // domain. Not strictly necessary otherwise, but this should also
  // minimize the deviation from the old indexing scheme which always
  // uses the logical domain to index.
  //
  // Returns reordered allocation domains if reordering is done.
  std::optional<std::vector<IterDomain*>> reorderAllocationDomains(
      const TensorView* tv,
      const std::vector<IterDomain*>& allocation_domains) const {
    auto exprs = DependencyCheck::getAllExprsBetween(
        {tv->getLogicalDomain().begin(), tv->getLogicalDomain().end()},
        {allocation_domains.begin(), allocation_domains.end()});

    if (exprs.empty()) {
      return std::nullopt;
    }

    // Replay exprs from the logical domain to get the non-reordered
    // domains
    auto ordered_domains = tv->getLogicalDomain();
    for (auto expr : exprs) {
      // Find the position to insert the outputs.
      int64_t insertion_pos = -1;
      for (auto inp : expr->inputs()) {
        auto it =
            std::find(ordered_domains.begin(), ordered_domains.end(), inp);
        if (it == ordered_domains.end()) {
          continue;
        }
        // Insert right after the input
        int64_t pos = std::distance(ordered_domains.begin(), it) + 1;
        if (insertion_pos == -1 || pos > insertion_pos) {
          insertion_pos = pos;
        }
      }
      NVF_ERROR(
          insertion_pos >= 0,
          "Failed to replay: ",
          expr->toString(),
          " in ",
          tv->toString());
      // Insert the outputs
      for (auto out : expr->outputs()) {
        ordered_domains.insert(
            ordered_domains.begin() + insertion_pos, out->as<IterDomain>());
        ++insertion_pos;
      }
      // Delete the inputs
      for (auto inp : expr->inputs()) {
        auto it =
            std::find(ordered_domains.begin(), ordered_domains.end(), inp);
        if (it == ordered_domains.end()) {
          continue;
        }
        ordered_domains.erase(it);
      }
    }

    // At this point, all domains of allocation_domains must exist in
    // domains.
    for (auto alloc_dom : allocation_domains) {
      auto it =
          std::find(ordered_domains.begin(), ordered_domains.end(), alloc_dom);
      NVF_ERROR(
          it != ordered_domains.end(),
          "Missing allocation domain: ",
          alloc_dom->toString(),
          ", domains: ",
          toDelimitedString(ordered_domains));
    }

    // Pick only the allocation domains from the ordered domains
    std::vector<IterDomain*> reordered_allocation_domains;
    reordered_allocation_domains.reserve(allocation_domains.size());

    for (auto dom : ordered_domains) {
      auto it =
          std::find(allocation_domains.begin(), allocation_domains.end(), dom);
      if (it == allocation_domains.end()) {
        continue;
      }
      reordered_allocation_domains.push_back(dom);
    }

    // If it's the same order, just return nullopt to tell nothing
    // needs to be reordered
    if (reordered_allocation_domains == allocation_domains) {
      return std::nullopt;
    }

    return reordered_allocation_domains;
  }

  // Transpose with shared memory may need to change the ordering of
  // allocation domains when shared memory is used as an input to
  // vectorized stores. The transpose scheduler stages data to shared
  // memory for vectorized stores to global memory. The layout of the
  // shared memory staging buffer needs to be compatible with the
  // vectorized stores. More specifically, here's a typical pattern of
  // the transpose scheduler:
  //
  // t0_g: [I0, I1]
  // t1_l = transpose(0, 1); // [I1, I0]
  // t2_s = t1_l; // [I1, I0]
  // t3_g = t2_s; // [I1, I0]
  //
  // t0, t1, t2:
  //   split I0 by 32 -> I/32a, 32a
  //   split I1 by 32 -> I/32b, 32b
  //   merge 32a and 32b -> 32a*32b
  //   split 32a*32b by 4 -> 32a*32b/4, 4
  //  -> loop domain: [I0/32a, I1/32b, 32a*32b/4, 4]
  // t3:
  //   split I0 by 32 -> I/32a, 32a
  //   split I1 by 32 -> I/32b, 32b
  //   merge 32b and 32a -> 32b*32a
  //   split 32*32 by 4 -> 32b*32a/4, 4
  //  -> loop domain: [I0/32a, I1/32b, 32b*32a/4, 4]
  //
  // Notice that t2 has 32a*32b, whereas t3 has 32b*32a. When the innermost
  // domain of t3 is vectorized, this means that 32a must be the
  // innermost in the allocation domain of t2. However, the inferred
  // allocation domain has [..., 32a*32b/4, 4], so 32a is not the
  // innermost.
  //
  // When a given tensor is found to have this pattern, allocation
  // domains as ordered in the same way as the vectorized global
  // memory tensor are returned. In the case of the above example,
  // [32b, 32a] is returned.
  std::optional<std::vector<IterDomain*>> patchAllocationOfTransposedSmemTensor(
      const TensorView* tv,
      const std::vector<IterDomain*>& allocation_domains,
      const ValGraph& exact_graph) const {
    // First, do pattern matching to see if this tensor is a shared
    // memory tensor transpose. Pattern matching conditions include:
    //
    // - Shared memory tensor
    // - BID/DID should not be used with allocation domains
    // - Consumer tensor must be a global memory tensor with vectorization
    // - There must be a merge op whose two outputs are the dominating
    //   domains of the allocation domains
    // - The consumer tensor also has a merge but with the inner and
    //   outer reversed

    if (allocation_domains.empty()) {
      return std::nullopt;
    }

    if (tv->getMemoryType() != MemoryType::Shared) {
      return std::nullopt;
    }

    // No BID/DID parallel type should be used
    if (std::any_of(
            allocation_domains.begin(),
            allocation_domains.end(),
            [](IterDomain* id) -> bool {
              return isParallelTypeDeviceDim(id->getParallelType()) ||
                  isParallelTypeBlockDim(id->getParallelType());
            })) {
      return std::nullopt;
    }

    // Can there be multiple stores with a single smem buffer?
    if (tv->uses().size() != 1) {
      return std::nullopt;
    }

    auto ls_op = dynamic_cast<LoadStoreOp*>(tv->uses().front());
    if (ls_op == nullptr) {
      return std::nullopt;
    }

    auto consumer = ls_op->out()->as<TensorView>();

    if (consumer->getMemoryType() != MemoryType::Global) {
      return std::nullopt;
    }

    IterDomain* consumer_vectorized_domain = nullptr;
    if (auto it = std::find_if(
            consumer->getLoopDomain().begin(),
            consumer->getLoopDomain().end(),
            [](IterDomain* loop_id) {
              return loop_id->getParallelType() == ParallelType::Vectorize;
            });
        it != consumer->getLoopDomain().end()) {
      consumer_vectorized_domain = *it;
    } else {
      return std::nullopt;
    }

    // May be naive, but assume a simple pattern that all allocation
    // domains are derived from a merge.

    // First, find the closest merge
    auto getOriginatingMerge = [](IterDomain* id) -> Merge* {
      while (id != nullptr) {
        auto def = id->definition();
        if (auto merge = dynamic_cast<Merge*>(def)) {
          return merge;
        } else if (auto split = dynamic_cast<Split*>(def)) {
          id = split->in();
        } else {
          // Unsupported op
          return nullptr;
        }
      }
      return nullptr;
    };

    Merge* producer_common_merge =
        getOriginatingMerge(allocation_domains.front());
    if (producer_common_merge == nullptr) {
      return std::nullopt;
    }

    // Test if all allocation domains and the merge output are
    // equivalent
    auto producer_merge_dep_exprs = DependencyCheck::getAllExprsBetween(
        {producer_common_merge->out()},
        {allocation_domains.begin(), allocation_domains.end()});

    std::unordered_set<IterDomain*> equiv_domain_set(
        allocation_domains.begin(), allocation_domains.end());

    // Traverse back from the allocation domains to the merge output
    // and see if they are equivalent
    for (auto it = producer_merge_dep_exprs.rbegin();
         it != producer_merge_dep_exprs.rend();
         ++it) {
      Expr* expr = *it;
      for (auto out : expr->outputs()) {
        auto it = equiv_domain_set.find(out->as<IterDomain>());
        if (it == equiv_domain_set.end() &&
            mayRequireAllocation(tv, out->as<IterDomain>())) {
          // missing dependency
          return std::nullopt;
        }
        if (it != equiv_domain_set.end()) {
          equiv_domain_set.erase(it);
        }
      }
      for (auto input : expr->inputs()) {
        equiv_domain_set.insert(input->as<IterDomain>());
      }
    }

    // If they are equivalent, the merge output should be the only
    // remaining domain
    if (!(equiv_domain_set.size() == 1 &&
          *(equiv_domain_set.begin()) == producer_common_merge->out())) {
      // Not all allocation domains are used, meaning the merge output
      // is not equivalent to the allocation domains
      return std::nullopt;
    }

    // Look for a reverse merge in the consumer that uses the same
    // inputs but outer and inner are reversed

    IterDomain* merge_outer = producer_common_merge->outer();
    const ValGroup& merge_outer_group = exact_graph.toGroup(merge_outer);
    IterDomain* merge_inner = producer_common_merge->inner();
    const ValGroup& merge_inner_group = exact_graph.toGroup(merge_inner);

    const ExprGroups& merge_outer_uses = exact_graph.getUses(merge_outer_group);
    ExprGroup reverse_merge;
    for (const auto& merge_outer_use : merge_outer_uses) {
      Merge* merge = dynamic_cast<Merge*>(merge_outer_use->front());
      if (merge == nullptr) {
        continue;
      }
      if (exact_graph.toGroup(merge->outer()) == merge_inner_group &&
          exact_graph.toGroup(merge->inner()) == merge_outer_group) {
        reverse_merge = merge_outer_use;
        break;
      }
    }

    if (reverse_merge.get() == nullptr) {
      return std::nullopt;
    }

    ValGroup reverse_merge_output =
        exact_graph.outputGroups(reverse_merge).at(0);
    // Look for a matching merge in the consumer
    const auto consumer_all_ids = consumer->domain()->allIDs();
    IterDomain* consumer_merge_out = nullptr;
    for (auto consumer_id : consumer_all_ids) {
      if (reverse_merge_output->has(consumer_id)) {
        consumer_merge_out = consumer_id;
        break;
      }
    }

    if (consumer_merge_out == nullptr) {
      return std::nullopt;
    }

    // If there's a loop id that depends on consumer_merge_output, the
    // producer tensor needs to use the memory layout that works for
    // the vectorized store of the consumer tensor.
    if (!DependencyCheck::isDependencyOf(
            consumer_merge_out, consumer_vectorized_domain)) {
      return std::nullopt;
    }

    std::vector<IterDomain*> patched_allocation_domains{
        merge_inner, merge_outer};

    return patched_allocation_domains;
  }

  std::unordered_map<TensorView*, IndexingAllocationInfo> tv_alloc_info_map;
  std::unordered_set<TensorView*> used_as_producer;
};

ParallelType getParallelType(const ValGroup& loop_group) {
  ParallelType common_pt = ParallelType::Serial;
  for (const auto val : *loop_group) {
    auto pt = val->as<IterDomain>()->getParallelType();
    if (common_pt == pt || pt == ParallelType::Serial) {
      continue;
    } else if (common_pt == ParallelType::Serial) {
      common_pt = pt;
    } else {
      // Inconsistent parallelization
      NVF_ERROR(
          false,
          "Inconsistent parallelization detected. ",
          "Known type: ",
          common_pt,
          "New type: ",
          pt);
    }
  }

  return common_pt;
}

} // namespace

TensorIndexer::TensorIndexer(IdModel& id_model) : id_model_(id_model) {
  buildLoopIndexMap();
}

void TensorIndexer::buildLoopIndexMap() {
  if (id_model_.empty()) {
    return;
  }

  Fusion* fusion = id_model_.fusion();

  for (auto expr : fusion->exprs()) {
    if (!ir_utils::isTvOp(expr)) {
      continue;
    }
    // It's assumed that all sibling outputs share the same for-loops,
    // thus only one of the outputs is considered.
    auto tv_output = ir_utils::getTvOutput(expr);
    for (auto loop_id : tv_output->getLoopDomain()) {
      const ValGroup& loop_group =
          id_model_.idGraph(IdMappingMode::LOOP).toGroup(loop_id);

      if (loop_index_map_.find(loop_group) != loop_index_map_.end()) {
        // Index already assigned
        continue;
      }

      Val* loop_index = nullptr;

      ParallelType ptype = getParallelType(loop_group);
      if (isParallelTypeThread(ptype)) {
        loop_index = NamedScalar::getParallelIndex(ptype);
      } else if (
          // TODO: Cleanup needed. ir_utils::isMemoryPartitionedAcross
          // should be used, but that means we would need to consider
          // multiple outputs with different memory types, though it
          // should be uncommon in practice.
          shouldUseZeroIndex(loop_group) || isParallelTypeDeviceDim(ptype)) {
        loop_index = fusion->zeroVal();
      } else {
        // Until the transition to the IdModel-based indexing is
        // completed, use the index Vals assigned for ComputeAtMap
        // groups if available.
        if (GpuLower::hasCurrent()) {
          const auto& ca_map = GpuLower::current()->caMap();
          for (const auto& id :
               ir_utils::filterByType<IterDomain>(loop_group->vector())) {
            if (!ca_map->getIdSets(IdMappingMode::LOOP).mappingExists(id)) {
              continue;
            }
            loop_index = ca_map->getIndexVariable(id);
            break;
          }
          NVF_ERROR(
              loop_index != nullptr,
              "No existing index found for ",
              nvfuser::toString(loop_group));
        } else {
          loop_index = IrBuilder::create<Val>(DataType::Index);
        }
      }

      loop_index_map_[loop_group] = loop_index;
    }
  }
}

bool TensorIndexer::shouldUseZeroIndex(const ValGroup& loop_group) const {
  // Trivial loop
  auto promotion_id = indexing_utils::getLoopPromotion(
      loop_group->front()->as<IterDomain>(), id_model_);
  if (promotion_id->isBroadcast() ||
      simplifyExpr(promotion_id->extent())->isOneInt()) {
    return true;
  }

  return false;
}

Val* TensorIndexer::getLoopIndex(IterDomain* loop_id) const {
  // loop_id must be a loop domain.
  const auto& loop_group =
      id_model_.idGraph(IdMappingMode::LOOP).toGroup(loop_id);
  auto loop_index_map_it = loop_index_map_.find(loop_group);
  NVF_ERROR(
      loop_index_map_it != loop_index_map_.end(),
      "No loop index found for ",
      loop_id->toString());

  Val* loop_index = loop_index_map_it->second;
  return loop_index;
}

std::unordered_map<ValGroup, Val*> TensorIndexer::getInitialIndexMap(
    const std::vector<IterDomain*>& loop_domains,
    const std::vector<ForLoop*>& for_loops) const {
  std::unordered_map<ValGroup, Val*> initial_index_map;

  // For a given list of the loop domains, assign its corresponding
  // index Val.
  for (IterDomain* loop_id : loop_domains) {
    Val* loop_index = getLoopIndex(loop_id);
    const auto& almost_exact_group = traversalGraph().toGroup(loop_id);

    if (initial_index_map.find(almost_exact_group) != initial_index_map.end()) {
      // Initial index already set. This can happen as this is an
      // almost exact group. It should be just size-1 domain.
      NVF_ERROR(
          loop_index->isZeroInt(),
          "Unexpected initial index: ",
          loop_index->toInlineString());
      auto existing_index = initial_index_map.at(almost_exact_group);
      NVF_ERROR(
          existing_index->isZeroInt(),
          "Unexpected initial index: ",
          existing_index->toInlineString());
      continue;
    }

    // War for circular buffering
    if (auto circular_buffer_loop_index =
            getLoopIndexOfCircularBufferLoop(loop_id, for_loops, id_model_)) {
      loop_index = circular_buffer_loop_index;
    }

    initial_index_map.emplace(almost_exact_group, loop_index);
  }

  return initial_index_map;
}

std::vector<Val*> TensorIndexer::getIndexFor(
    const Expr* expr,
    bool as_consumer,
    const ValGroups& index_groups,
    const std::vector<ForLoop*>& for_loops) const {
  auto info = computeIndex(expr, index_groups, for_loops);
  const auto& replacement_map = getIndexReplacementMap(
      expr, as_consumer, info.loop_domains, for_loops, info.index_map);

  std::vector<Val*> result;
  result.reserve(index_groups.size());
  for (const auto& g : index_groups) {
    auto it = info.index_map.find(g);
    NVF_ERROR(
        it != info.index_map.end(), "Index not found for ", g->toString());
    result.push_back(
        ir_utils::replaceValRecursively(it->second, replacement_map));
  }
  return result;
}

Val* TensorIndexer::getLinearIndex(
    TensorView* tv,
    const Expr* expr,
    const std::vector<ForLoop*>& for_loops) const {
  NVF_ERROR(tv != nullptr);
  NVF_ERROR(expr != nullptr);
  NVF_ERROR(
      (std::find(expr->inputs().begin(), expr->inputs().end(), tv) !=
       expr->inputs().end()) ||
          (std::find(expr->outputs().begin(), expr->outputs().end(), tv) !=
           expr->outputs().end()),
      "Inconsistent tensor and expr. Tensor, ",
      tv->toString(),
      " not found in ",
      expr->toString());

  const bool as_consumer =
      std::find(expr->outputs().begin(), expr->outputs().end(), tv) !=
      expr->outputs().end();

  const auto alloc_info = getIndexingAllocationInfo(tv);

  auto indices = getIndexFor(
      expr,
      as_consumer,
      traversalGraph().toGroups(alloc_info.domains),
      for_loops);
  NVF_ERROR(indices.size() == alloc_info.domains.size());

  // Linearize the indices with strides.
  // TODO: Contiguous indexing
  Val* index = tv->fusion()->zeroVal();
  for (const auto i : c10::irange(alloc_info.domains.size())) {
    Val* stride = alloc_info.strides.at(i);
    index = SimplifyingIrBuilder::addExpr(
        index, SimplifyingIrBuilder::mulExpr(indices.at(i), stride));
  }

  // If a tensor is circular buffered, it also requires indexing of
  // the circular buffer itself
  if (tv->isCircularBuffered()) {
    auto circular_buffer_offset =
        getOffsetForCircularBufferTensor(tv, as_consumer, for_loops);
    index = SimplifyingIrBuilder::addExpr(index, circular_buffer_offset);
  }

  return index;
}

// Get the loop domains of a given expr, which are (potentially
// promoted) loop domains of the consumer tensor.
std::vector<IterDomain*> TensorIndexer::getLoopDomains(const Expr* expr) const {
  // Assume consumer-based indexing. Needs to revisit for ops like
  // scatter
  auto loop_domains = ir_utils::getTvOutput(expr)->getLoopDomain();

  for (auto& loop_id : loop_domains) {
    loop_id = indexing_utils::getLoopPromotion(loop_id, id_model_);
  }

  return loop_domains;
}

IndexingInfo TensorIndexer::computeIndex(
    const Expr* expr,
    const ValGroups& index_groups,
    const std::vector<ForLoop*>& for_loops) const {
  const auto loop_domains = getLoopDomains(expr);

  const ValGroups loop_groups = traversalGraph().toGroups(loop_domains);
  const ExprPath<ExprGroup> traversal_path = IndexingTraversal::getExprsBetween(
      expr, traversalGraph(), loop_groups, index_groups);

  const std::unordered_map<ValGroup, Val*> initial_index_map =
      getInitialIndexMap(loop_domains, for_loops);

  IdGraphIndexCompute index_compute(traversalGraph(), initial_index_map);

  for (const auto& [expr_group, direction] : traversal_path) {
    index_compute.propagate(expr_group, direction);
  }

  IndexingInfo info{loop_domains, traversal_path, index_compute.indexMap()};
  return info;
}

std::unordered_map<Val*, Val*> TensorIndexer::getIndexReplacementMap(
    const Expr* expr,
    bool as_consumer,
    const std::vector<IterDomain*>& loop_domains,
    const std::vector<ForLoop*>& for_loops,
    const std::unordered_map<ValGroup, Val*>& index_map) const {
  std::unordered_map<Val*, Val*> replacement_map;

  for (const auto loop_id : loop_domains) {
    const ValGroup& loop_group = traversalGraph().toGroup(loop_id);
    auto index_it = index_map.find(loop_group);
    NVF_ERROR(index_it != index_map.end());
    Val* cur_index = index_it->second;
    NVF_ERROR(cur_index != nullptr);

    Val* replacement_index = nullptr;
    // Replace the index of a vectorized/bulk domain with zero. Note that
    // vectorized domains may need to use N-1, where N is the extent
    // of the domain, for predication, so the replacement is not
    // always done with zero.
    if (loop_id->getParallelType() == ParallelType::Vectorize ||
        loop_id->getParallelType() == ParallelType::Bulk) {
      replacement_index = loop_id->fusion()->zeroVal();
    } else {
      ForLoop* for_loop = indexing_utils::getForLoop(
          loop_id, for_loops, id_model_.idGraph(IdMappingMode::LOOP));

      // for_loop is nullptr if no matching loop is found, which
      // happens when loop_id is a reduction domain and this loop-nest
      // is for initializing the reduction buffer.
      if (for_loop != nullptr) {
        // If this for-loop is a circular buffer loop, the loop index
        // may need to have an additional offset
        if (!as_consumer) {
          if (auto circular_buffer_offset =
                  getLoopIndexOffsetForProducerOfCircularBuffer(
                      expr, for_loop, id_model_)) {
            replacement_index = SimplifyingIrBuilder::addExpr(
                replacement_index != nullptr ? replacement_index : cur_index,
                circular_buffer_offset);
          }
        }
      }
    }

    if (replacement_index == nullptr || replacement_index == cur_index) {
      continue;
    }

    replacement_map.emplace(cur_index, replacement_index);
  }

  return replacement_map;
}

void TensorIndexer::setupAllocationDomains(const std::vector<Expr*>& exprs) {
  AllocationDomainSetup alloc_setup;
  alloc_setup.setup(exprs);
  alloc_info_ = std::move(alloc_setup.tv_alloc_info_map);
}

std::vector<PredicateInfo> TensorIndexer::getPredicates(
    TensorView* tv,
    const Expr* expr,
    const std::vector<ForLoop*>& for_loops,
    ForLoop* unswitched_loop) const {
  const auto& zero_val = tv->fusion()->zeroVal();

  const std::vector<IterDomain*>& predicate_domains =
      getPredicateDomains(tv, expr);

  const IndexingInfo& index_info = computeIndex(
      expr, traversalGraph().toGroups(predicate_domains), for_loops);

  const auto& index_map = index_info.index_map;

  const std::unordered_map<Val*, Val*> replacement_map_start =
      getPredicateIndexReplacementMap(
          tv,
          for_loops,
          index_map,
          traversalGraph(),
          id_model_,
          /*is_start_predicate=*/true,
          /*unswitched_loop=*/unswitched_loop);

  const std::unordered_map<Val*, Val*> replacement_map_stop =
      getPredicateIndexReplacementMap(
          tv,
          for_loops,
          index_map,
          traversalGraph(),
          id_model_,
          /*is_start_predicate=*/false,
          /*unswitched_loop=*/unswitched_loop);

<<<<<<< HEAD
  const std::vector<PredicateDomainInfo> non_divisible_split_predicates =
      getNonDivisibleConsumerDomainsToPredicate(tv);

=======
>>>>>>> 8f47e55c
  const CircularBufferLoopStage loop_stage = getCircularBufferLoopStage(
      tv, for_loops, id_model_.idGraph(IdMappingMode::LOOP));

  std::vector<PredicateInfo> info_vec;
  info_vec.reserve(predicate_domains.size());

  // Follow the same approach as Index::getReferenceRootPredicates.
  for (const auto& predicate_domain : predicate_domains) {
    auto idx_it = index_map.find(traversalGraph().toGroup(predicate_domain));
    NVF_ERROR(
        idx_it != index_map.end(),
        "Index not found for ",
        predicate_domain->toString());

    Val* idx = idx_it->second;
    Val* start_idx =
        ir_utils::replaceValRecursively(idx, replacement_map_start);
    Val* stop_idx = ir_utils::replaceValRecursively(idx, replacement_map_stop);

    // Generate predicates as follows:
    //
    // (start_idx + start_offset) >= 0 &&
    // (stop_idx + stop_offset) < extent.

    PredicateInfo info;
    // For now, just set zero for both start and stop offsets by
    // assuming the domain is not partial.
    NVF_ERROR(!predicate_domain->maybePartial());
    info.start_offset_ = tv->fusion()->zeroVal();
    info.stop_offset_ = tv->fusion()->zeroVal();
    info.loop_stage_ = loop_stage;

    info.start_predicate_ = SimplifyingIrBuilder::geExpr(
        SimplifyingIrBuilder::addExpr(start_idx, info.start_offset_), zero_val);

    info.stop_predicate_ = SimplifyingIrBuilder::ltExpr(
        SimplifyingIrBuilder::addExpr(stop_idx, info.stop_offset_),
        predicate_domain->extent());

    info.predicated_domains_ = {predicate_domain};

    info_vec.emplace_back(info);
  }

  // Add predicates for non-divisible splits.
  // If this is a reduction init expr, then no need to take care of
  // non divisible splits
  if (!lower_utils::isReductionInitExpr(expr)) {
    // for (const auto& [eg, direction] :
    // non_divisible_split_predicates) {
    for (const PredicateDomainInfo& pred_info :
         non_divisible_split_predicates) {
      IterDomain* non_divisible_domain = pred_info.id;

      PredicateInfo info;
      info.loop_stage_ = loop_stage;
      // The start predicate should always be true
      info.start_offset_ = zero_val;
      info.start_predicate_ = non_divisible_domain->fusion()->trueVal();

      info.stop_offset_ = zero_val;

      auto idx_it =
          index_map.find(traversalGraph().toGroup(non_divisible_domain));
      NVF_ERROR(
          idx_it != index_map.end(),
          "Index not found for non-divisible split domain: ",
          non_divisible_domain->toString());

      auto idx =
          ir_utils::replaceValRecursively(idx_it->second, replacement_map_stop);
      info.stop_predicate_ =
          SimplifyingIrBuilder::ltExpr(idx, non_divisible_domain->extent());
      info.predicated_domains_ = {non_divisible_domain};

      info_vec.emplace_back(info);
    }
  }

  return info_vec;
}

} // namespace nvfuser<|MERGE_RESOLUTION|>--- conflicted
+++ resolved
@@ -1072,12 +1072,9 @@
           /*is_start_predicate=*/false,
           /*unswitched_loop=*/unswitched_loop);
 
-<<<<<<< HEAD
   const std::vector<PredicateDomainInfo> non_divisible_split_predicates =
       getNonDivisibleConsumerDomainsToPredicate(tv);
 
-=======
->>>>>>> 8f47e55c
   const CircularBufferLoopStage loop_stage = getCircularBufferLoopStage(
       tv, for_loops, id_model_.idGraph(IdMappingMode::LOOP));
 
