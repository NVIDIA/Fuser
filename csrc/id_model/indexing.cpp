// clang-format off
/*
 * SPDX-FileCopyrightText: Copyright (c) 2023-present NVIDIA CORPORATION & AFFILIATES.
 * All rights reserved.
 * SPDX-License-Identifier: BSD-3-Clause
 */
// clang-format on
#include <debug.h>
#include <device_lower/analysis/index_compute.h>
#include <device_lower/lower2device.h>
#include <device_lower/utils.h>
#include <expr_simplifier.h>
#include <id_model/circular_buffer_indexing.h>
#include <id_model/contiguity.h>
#include <id_model/id_model_index_compute.h>
#include <id_model/indexing.h>
#include <id_model/indexing_traversal.h>
#include <id_model/indexing_utils.h>
#include <id_model/predicate_indexing.h>
#include <id_model/to_string.h>
#include <id_model/utils.h>
#include <index_compute.h>
#include <ir/builder.h>
#include <ir/graphviz.h>
#include <ir/utils.h>
#include <kernel_ir_dispatch.h>
#include <val_graph_visitor.h>

#include <algorithm>
#include <fstream>

namespace nvfuser {

namespace {

// True if a given domain is a loop domain of a given tensor and its
// loop is partitioned with respect to the memory type of the tensor
bool isPartitionedLoop(const TensorView* tv, IterDomain* id) {
  // False if id is not a loop ID
  if (std::find(tv->getLoopDomain().begin(), tv->getLoopDomain().end(), id) ==
      tv->getLoopDomain().end()) {
    return false;
  }

  // If the memory of this domain is partitioned with respect to the
  // parallel type of the domain, there's no allocation for the domain
  return ir_utils::isMemoryPartitionedAcross(
      tv->getMemoryType(), id->getParallelType());
}

bool isSizeOneDomain(IterDomain* id) {
  return id->isBroadcast() || id->extent()->isOneInt();
}

// True if a given domain of a tensor *may* require allocation
bool mayRequireAllocation(const TensorView* tv, IterDomain* id) {
  // Conditions to consider:
  // - Fully partitioned
  // - Size one: Allocation is done based on the promotion ID, but as
  // long as the original ID has size one, its allocation should
  // remain size one.
  // - Reduction: Check the original ID, not the promotion, which may
  //   be a reduction ID even though the original ID is not a reduction
  return !isPartitionedLoop(tv, id) && !isSizeOneDomain(id) &&
      !id->isReduction();
}

// Get the allocation stride of a given allocation domain
Val* getStrideOfGlobalMemoryTensor(TensorView* tv, int64_t alloc_dim) {
  NVF_ERROR(tv->getMemoryType() == MemoryType::Global);

  // Allocation domains can include reduction domains, but
  // alloc_stride arrays do not.
  const auto& alloc_dom = tv->getMaybeAllocationDomain();
  int64_t stride_dim = -1;
  for (const auto i : c10::irange(alloc_dim + 1)) {
    if (alloc_dom.at(i)->isReduction()) {
      continue;
    }
    ++stride_dim;
  }

  NVF_ERROR(stride_dim != -1);

  return IrBuilder::getItemExpr(
      IrBuilder::getAttrExpr(IrBuilder::metadataExpr(tv), "alloc_stride"),
      stride_dim);
}

// Preparing allocation info for indexing. Because of broadcasting,
// just looking at the loop groups of a tensor may not be enough to
// determine the allocation of the tensor. For example, this happens
// when a tensor is broadcast and inlined, where the original
// pre-broadcast tensor may not have corresponding domains. If that
// missing domain is annotated with ParallelType::Unroll, which
// affects all inner loops, just looking at the inlined tensor itself
// would miss the unrolling. Since unrolling changes allocation
// shapes, missing unroll can result in incorrect allocations.
//
// TODO: Refactor this and the allocation lowering pass
class AllocationDomainSetup : private kir::IrVisitor {
 public:
  using IrVisitor::dispatch;

  // Set allocation domain info for all tensors
  void setup(const std::vector<Expr*>& exprs) {
    // Find out correct allocation domains for all consumer
    // tensors. Input tensors are handled after this
    for (auto expr : exprs) {
      dispatch(expr);
    }

    // Make sure all tensors have allocation domains
    for (TensorView* producer_tv : used_as_producer) {
      auto it = tv_alloc_info_map.find(producer_tv);
      if (it != tv_alloc_info_map.end()) {
        continue;
      }

      // Not yet set. This must be an input tensor.
      NVF_ERROR(
          producer_tv->isFusionInput(),
          "Expected a fusion input: ",
          producer_tv->toString());

      // For fusion input, we can just use getMaybeAllocationDomain.

      auto alloc_info = getIndexingAllocationInfo(
          producer_tv,
          producer_tv->getMaybeAllocationDomain(),
          producer_tv->domain()->contiguity());

      tv_alloc_info_map.emplace(producer_tv, alloc_info);
    }
  }

  void dispatch(Expr* expr) override {
    if (ir_utils::isTvOp(expr)) {
      for (auto out_tv : ir_utils::filterByType<TensorView>(expr->outputs())) {
        // Note that since we are dealing with a Kernel IR, a single
        // tensor may show up as consumers multiple times, e.g.,
        // zero initialization and actual definition. Using the last
        // expr should give us correct allocation info. See
        // IndexingTest.InlinedUnroll for a concrete
        // example. Specifically, the initization expression of t2
        // doesn't have an unrolling loop, so the allocation info
        // obtained from that expression would fail to give the
        // correct allocation domains.
        auto [alloc_domains, contiguity] =
            getAllocationDomainsAndContiguity(out_tv, for_loops_);
        auto alloc_info =
            getIndexingAllocationInfo(out_tv, alloc_domains, contiguity);
        tv_alloc_info_map[out_tv] = alloc_info;
      }
      for (auto in_tv : ir_utils::filterByType<TensorView>(expr->inputs())) {
        used_as_producer.insert(in_tv);
      }
    } else {
      IrVisitor::dispatch(expr);
    }
  }

  // Get the allocation domains and contiguity of a given tensor
  //
  // TODO: Ideally, all tensors should have their correct allocation
  // domains, but that isn't always the case at this moment. The logic
  // here is duplicated in multiple locations and should be cleaned up.
  std::pair<std::vector<IterDomain*>, std::vector<std::optional<bool>>>
  getAllocationDomainsAndContiguity(
      TensorView* tv,
      const std::vector<ForLoop*>& for_loops) {
    std::vector<IterDomain*> allocation_domains;
    std::vector<std::optional<bool>> contiguity;

    // In general, if the tensor has an allocation domain set, it
    // should be used with no change. However, set allocation domains
    // are not always right allocation domains. For example,
    // AliasTest.NotAllOutputAlias_Reduction has a tensor, tv6, that
    // is a Local tensor with CA position of 4 but has an allocation
    // domain that's just a permutation of its logical domain. Such
    // invalid allocations need to be ignored. If there doesn't seem
    // to be any clear condition when the set domain can be used, so
    // it needs to be inferred. Here's what seems to be working
    // reasonably well.
    bool use_set_allocation_domain = false;
    if (tv->hasAllocation()) {
      // Honor the allocation domain if the tensor is global memory
      if (tv->getMemoryType() == MemoryType::Global) {
        use_set_allocation_domain = true;
      } else if (tv->getMemoryType() == MemoryType::Shared) {
        // If it's a shared memory tensor, the set domain is likely
        // valid if Swizzle or Bulk is used. Also, if the allocation
        // domain is just a permutation of the loop domain, use the
        // set allocation domain. This seems to happen only with
        // AllocationDomainTest.TransposedIntermediate.
        if (std::any_of(
                tv->getAllocationDomain().begin(),
                tv->getAllocationDomain().end(),
                [](IterDomain* allocation_domain) {
                  return dynamic_cast<Swizzle*>(
                             allocation_domain->definition()) != nullptr ||
                      allocation_domain->getParallelType() ==
                      ParallelType::Bulk;
                }) ||
            std::is_permutation(
                tv->getLoopDomain().begin(),
                tv->getLoopDomain().end(),
                tv->getAllocationDomain().begin())) {
          use_set_allocation_domain = true;
        }
      }
    }

    if (use_set_allocation_domain) {
      allocation_domains = tv->getAllocationDomain();
      contiguity = tv->domain()->contiguity();
      NVF_ERROR(!tv->isCircularBuffered());
    } else {
      // If allocation domain is not set, assume that:
      // - Global: logical domains
      // - Local/Shared: loop domains to the right of the CA position
      if (tv->getMemoryType() == MemoryType::Global) {
        VERBOSE() << "Tv does not have allocation of " << tv->toString() << ", "
                  << toDelimitedString(tv->getMaybeAllocationDomain())
                  << std::endl;
        allocation_domains = tv->getLogicalDomain();
        contiguity = tv->domain()->contiguity();
        NVF_ERROR(!tv->isCircularBuffered());
      } else {
        // Allocation position is not always the same as the CA
        // position. See also lower_utils::getAllocInformation.
        int64_t allocation_pos =
            lower_utils::getAllocInformation(tv, for_loops).alloc_pos;

        // TODO: Why the allocation position is the same as the computeAt
        // position even for circular buffers?
        if (getenv("ADJUST_POS")) {
          if (tv->isCircularBuffered()) {
            allocation_pos = getCircularBufferAxisPosition(tv) + 1;
          }
        }

        for (const auto i : c10::irange(tv->nDims())) {
          auto loop_id = tv->getLoopDomain().at(i);
          auto pt = loop_id->getParallelType();
          if (!mayRequireAllocation(tv, loop_id)) {
            continue;
          }

          // If the position is left of the inlining position, no need to
          // allocate the domain unless it's shared. For example, if this
          // is a Shared tensor and the domain is parallelized with TID,
          // even if it's outside of the CA position, since the domain
          // is shared, it must be allocated.
          if (i < allocation_pos &&
              !ir_utils::isMemorySharedAcross(tv->getMemoryType(), pt)) {
            continue;
          }

          allocation_domains.push_back(loop_id);
        }
        // Assume Local and Shared are always fully contiguous
        contiguity =
            std::vector<std::optional<bool>>(allocation_domains.size(), true);
      }

      if (auto reordered_domains =
              reorderAllocationDomains(tv, allocation_domains);
          reordered_domains.has_value()) {
        VERBOSE() << "Allocation domain reorderred: " << tv->toString()
                  << ". Oriignal: " << toDelimitedString(allocation_domains)
                  << ", reordered: "
                  << toDelimitedString(reordered_domains.value()) << std::endl;
        allocation_domains = reordered_domains.value();
        NVF_ERROR(
            std::all_of(
                contiguity.begin(),
                contiguity.end(),
                [](auto b) { return b.has_value() && b.value(); }),
            tv->toString());
      }

      // WAR for transpose
      if (auto transposed_smem_alloc_dom =
              patchAllocationOfTransposedSmemTensor(
                  tv,
                  allocation_domains,
                  GpuLower::current()->idModel().idGraph(IdMappingMode::EXACT));
          transposed_smem_alloc_dom.has_value()) {
        VERBOSE()
            << "Using consumer domain as the allocation domain of the shared memory producer: "
            << tv->toString() << std::endl;
        allocation_domains = transposed_smem_alloc_dom.value();
        // Make sure the original allocation domains are fully contiguous
        NVF_ERROR(std::all_of(contiguity.begin(), contiguity.end(), [](auto b) {
          return b.has_value() && b.value();
        }));
        // Set the new allocation domains fully contiguous
        contiguity =
            std::vector<std::optional<bool>>(allocation_domains.size(), true);
      }
    }

    NVF_ERROR(allocation_domains.size() == contiguity.size());

    return {allocation_domains, contiguity};
  }

  // Get allocation info used for indexing. Loop promotion is
  // considered. Strides are also calculated.
  IndexingAllocationInfo getIndexingAllocationInfo(
      TensorView* tv,
      std::vector<IterDomain*> allocation_domains,
      std::vector<std::optional<bool>> contiguity) {
    const IdModel& id_model = GpuLower::current()->idModel();

    std::vector<IterDomain*> promoted_allocation_domains;
    promoted_allocation_domains.reserve(allocation_domains.size());

    // Loop promotion may affect allocations. Promotions of intermediate
    // domains may not be defined correctly. Only consider loop domains
    // for now.
    for (const auto& allocation_domain : allocation_domains) {
      bool is_loop = std::find(
                         tv->getLoopDomain().begin(),
                         tv->getLoopDomain().end(),
                         allocation_domain) != tv->getLoopDomain().end();
      IterDomain* promotion_domain = nullptr;
<<<<<<< HEAD
      // If the allocation domain is still a broadcast domain, i.e., not
      // merged with a non-broadcast domain, it should
      // not be necessary to use the promotion domain.
      // TODO: Add tests
      if (is_loop && !allocation_domain->isBroadcast()) {
        promotion_domain = getLoopPromotion(allocation_domain, id_model);
=======
      if (is_loop) {
        promotion_domain =
            indexing_utils::getLoopPromotion(allocation_domain, id_model);
>>>>>>> fd493be1
      } else {
        promotion_domain = allocation_domain;
      }
      promoted_allocation_domains.push_back(promotion_domain);
    }

    // Compute the strides from innermost to outermost domains
    std::vector<Val*> strides(allocation_domains.size(), nullptr);
    Val* cur_contig_stride = tv->fusion()->oneVal();
    for (const auto i : c10::irange(allocation_domains.size())) {
      auto dim = allocation_domains.size() - i - 1;
      auto allocation_domain = allocation_domains.at(dim);
      auto promotion_domain = promoted_allocation_domains.at(dim);

      if (!mayRequireAllocation(tv, allocation_domain)) {
        continue;
      }

      const std::optional<bool> contig_flag = contiguity.at(dim);
      // Broadcast doesn't have contig flag but it must have been
      // already filtered out
      NVF_ERROR(contig_flag.has_value());

      if (contig_flag.value()) {
        strides[dim] = cur_contig_stride;
        cur_contig_stride = SimplifyingIrBuilder::mulExpr(
            cur_contig_stride, promotion_domain->extent());
      } else {
        // Assume that the tensor should always be a Global memory
        // tensor if it has non-contig allocation domains
        NVF_ERROR(tv->getMemoryType() == MemoryType::Global);
        strides[dim] = getStrideOfGlobalMemoryTensor(tv, (int64_t)dim);
        cur_contig_stride = SimplifyingIrBuilder::mulExpr(
            strides[dim], promotion_domain->extent());
      }
    }

    // Filter out non-allocated domains. This is already done for Local
    // and Shared tensors with no set allocation domains, but not for
    // the other cases. For example, a reduction output tensor that is
    // also a fusion output may still have reduction domains in their
    // allocation domains, which aren't relevant for indexing
    std::vector<IterDomain*> actual_allocation_domains;
    std::vector<Val*> actual_strides;
    std::vector<bool> actual_contiguity;
    for (const auto i : c10::irange(allocation_domains.size())) {
      auto allocation_domain = allocation_domains.at(i);
      auto promotion_domain = promoted_allocation_domains.at(i);
      if (!mayRequireAllocation(tv, allocation_domain)) {
        continue;
      }
      auto stride = strides.at(i);
      NVF_ERROR(stride != nullptr);
      actual_allocation_domains.push_back(promotion_domain);
      actual_strides.push_back(stride);
      auto contig = contiguity.at(i);
      NVF_ERROR(contig.has_value());
      actual_contiguity.push_back(contig.value());
    }

    NVF_ERROR(actual_allocation_domains.size() == actual_strides.size());

    return IndexingAllocationInfo{
        actual_allocation_domains, actual_strides, actual_contiguity};
  }

  // Reorder non-logical allocation domains to follow the ordering of
  // the logical domain. This is necessary when an allocation domain
  // includes a vectorized loop iter domain since it must be at the
  // innermost position but that may not be the case in the loop
  // domain. Not strictly necessary otherwise, but this should also
  // minimize the deviation from the old indexing scheme which always
  // uses the logical domain to index.
  //
  // Returns reordered allocation domains if reordering is done.
  std::optional<std::vector<IterDomain*>> reorderAllocationDomains(
      const TensorView* tv,
      const std::vector<IterDomain*>& allocation_domains) const {
    auto exprs = DependencyCheck::getAllExprsBetween(
        {tv->getLogicalDomain().begin(), tv->getLogicalDomain().end()},
        {allocation_domains.begin(), allocation_domains.end()});

    if (exprs.empty()) {
      return std::nullopt;
    }

    // Replay exprs from the logical domain to get the non-reordered
    // domains
    auto ordered_domains = tv->getLogicalDomain();
    for (auto expr : exprs) {
      // Find the position to insert the outputs.
      int64_t insertion_pos = -1;
      for (auto inp : expr->inputs()) {
        auto it =
            std::find(ordered_domains.begin(), ordered_domains.end(), inp);
        if (it == ordered_domains.end()) {
          continue;
        }
        // Insert right after the input
        int64_t pos = std::distance(ordered_domains.begin(), it) + 1;
        if (insertion_pos == -1 || pos > insertion_pos) {
          insertion_pos = pos;
        }
      }
      NVF_ERROR(
          insertion_pos >= 0,
          "Failed to replay: ",
          expr->toString(),
          " in ",
          tv->toString());
      // Insert the outputs
      for (auto out : expr->outputs()) {
        ordered_domains.insert(
            ordered_domains.begin() + insertion_pos, out->as<IterDomain>());
        ++insertion_pos;
      }
      // Delete the inputs
      for (auto inp : expr->inputs()) {
        auto it =
            std::find(ordered_domains.begin(), ordered_domains.end(), inp);
        if (it == ordered_domains.end()) {
          continue;
        }
        ordered_domains.erase(it);
      }
    }

    // At this point, all domains of allocation_domains must exist in
    // domains.
    for (auto alloc_dom : allocation_domains) {
      auto it =
          std::find(ordered_domains.begin(), ordered_domains.end(), alloc_dom);
      NVF_ERROR(
          it != ordered_domains.end(),
          "Missing allocation domain: ",
          alloc_dom->toString(),
          ", domains: ",
          toDelimitedString(ordered_domains));
    }

    // Pick only the allocation domains from the ordered domains
    std::vector<IterDomain*> reordered_allocation_domains;
    reordered_allocation_domains.reserve(allocation_domains.size());

    for (auto dom : ordered_domains) {
      auto it =
          std::find(allocation_domains.begin(), allocation_domains.end(), dom);
      if (it == allocation_domains.end()) {
        continue;
      }
      reordered_allocation_domains.push_back(dom);
    }

    // If it's the same order, just return nullopt to tell nothing
    // needs to be reordered
    if (reordered_allocation_domains == allocation_domains) {
      return std::nullopt;
    }

    return reordered_allocation_domains;
  }

  // Transpose with shared memory may need to change the ordering of
  // allocation domains when shared memory is used as an input to
  // vectorized stores. The transpose scheduler stages data to shared
  // memory for vectorized stores to global memory. The layout of the
  // shared memory staging buffer needs to be compatible with the
  // vectorized stores. More specifically, here's a typical pattern of
  // the transpose scheduler:
  //
  // t0_g: [I0, I1]
  // t1_l = transpose(0, 1); // [I1, I0]
  // t2_s = t1_l; // [I1, I0]
  // t3_g = t2_s; // [I1, I0]
  //
  // t0, t1, t2:
  //   split I0 by 32 -> I/32a, 32a
  //   split I1 by 32 -> I/32b, 32b
  //   merge 32a and 32b -> 32a*32b
  //   split 32a*32b by 4 -> 32a*32b/4, 4
  //  -> loop domain: [I0/32a, I1/32b, 32a*32b/4, 4]
  // t3:
  //   split I0 by 32 -> I/32a, 32a
  //   split I1 by 32 -> I/32b, 32b
  //   merge 32b and 32a -> 32b*32a
  //   split 32*32 by 4 -> 32b*32a/4, 4
  //  -> loop domain: [I0/32a, I1/32b, 32b*32a/4, 4]
  //
  // Notice that t2 has 32a*32b, whereas t3 has 32b*32a. When the innermost
  // domain of t3 is vectorized, this means that 32a must be the
  // innermost in the allocation domain of t2. However, the inferred
  // allocation domain has [..., 32a*32b/4, 4], so 32a is not the
  // innermost.
  //
  // When a given tensor is found to have this pattern, allocation
  // domains as ordered in the same way as the vectorized global
  // memory tensor are returned. In the case of the above example,
  // [32b, 32a] is returned.
  std::optional<std::vector<IterDomain*>> patchAllocationOfTransposedSmemTensor(
      const TensorView* tv,
      const std::vector<IterDomain*>& allocation_domains,
      const ValGraph& exact_graph) const {
    // First, do pattern matching to see if this tensor is a shared
    // memory tensor transpose. Pattern matching conditions include:
    //
    // - Shared memory tensor
    // - BID/DID should not be used with allocation domains
    // - Consumer tensor must be a global memory tensor with vectorization
    // - There must be a merge op whose two outputs are the dominating
    //   domains of the allocation domains
    // - The consumer tensor also has a merge but with the inner and
    //   outer reversed

    if (allocation_domains.empty()) {
      return std::nullopt;
    }

    if (tv->getMemoryType() != MemoryType::Shared) {
      return std::nullopt;
    }

    // No BID/DID parallel type should be used
    if (std::any_of(
            allocation_domains.begin(),
            allocation_domains.end(),
            [](IterDomain* id) -> bool {
              return isParallelTypeDeviceDim(id->getParallelType()) ||
                  isParallelTypeBlockDim(id->getParallelType());
            })) {
      return std::nullopt;
    }

    // Can there be multiple stores with a single smem buffer?
    if (tv->uses().size() != 1) {
      return std::nullopt;
    }

    auto ls_op = dynamic_cast<LoadStoreOp*>(tv->uses().front());
    if (ls_op == nullptr) {
      return std::nullopt;
    }

    auto consumer = ls_op->out()->as<TensorView>();

    if (consumer->getMemoryType() != MemoryType::Global) {
      return std::nullopt;
    }

    IterDomain* consumer_vectorized_domain = nullptr;
    if (auto it = std::find_if(
            consumer->getLoopDomain().begin(),
            consumer->getLoopDomain().end(),
            [](IterDomain* loop_id) {
              return loop_id->getParallelType() == ParallelType::Vectorize;
            });
        it != consumer->getLoopDomain().end()) {
      consumer_vectorized_domain = *it;
    } else {
      return std::nullopt;
    }

    // May be naive, but assume a simple pattern that all allocation
    // domains are derived from a merge.

    // First, find the closest merge
    auto getOriginatingMerge = [](IterDomain* id) -> Merge* {
      while (id != nullptr) {
        auto def = id->definition();
        if (auto merge = dynamic_cast<Merge*>(def)) {
          return merge;
        } else if (auto split = dynamic_cast<Split*>(def)) {
          id = split->in();
        } else {
          // Unsupported op
          return nullptr;
        }
      }
      return nullptr;
    };

    Merge* producer_common_merge =
        getOriginatingMerge(allocation_domains.front());
    if (producer_common_merge == nullptr) {
      return std::nullopt;
    }

    // Test if all allocation domains and the merge output are
    // equivalent
    auto producer_merge_dep_exprs = DependencyCheck::getAllExprsBetween(
        {producer_common_merge->out()},
        {allocation_domains.begin(), allocation_domains.end()});

    std::unordered_set<IterDomain*> equiv_domain_set(
        allocation_domains.begin(), allocation_domains.end());

    // Traverse back from the allocation domains to the merge output
    // and see if they are equivalent
    for (auto it = producer_merge_dep_exprs.rbegin();
         it != producer_merge_dep_exprs.rend();
         ++it) {
      Expr* expr = *it;
      for (auto out : expr->outputs()) {
        auto it = equiv_domain_set.find(out->as<IterDomain>());
        if (it == equiv_domain_set.end() &&
            mayRequireAllocation(tv, out->as<IterDomain>())) {
          // missing dependency
          return std::nullopt;
        }
        if (it != equiv_domain_set.end()) {
          equiv_domain_set.erase(it);
        }
      }
      for (auto input : expr->inputs()) {
        equiv_domain_set.insert(input->as<IterDomain>());
      }
    }

    // If they are equivalent, the merge output should be the only
    // remaining domain
    if (!(equiv_domain_set.size() == 1 &&
          *(equiv_domain_set.begin()) == producer_common_merge->out())) {
      // Not all allocation domains are used, meaning the merge output
      // is not equivalent to the allocation domains
      return std::nullopt;
    }

    // Look for a reverse merge in the consumer that uses the same
    // inputs but outer and inner are reversed

    IterDomain* merge_outer = producer_common_merge->outer();
    const ValGroup& merge_outer_group = exact_graph.toGroup(merge_outer);
    IterDomain* merge_inner = producer_common_merge->inner();
    const ValGroup& merge_inner_group = exact_graph.toGroup(merge_inner);

    const ExprGroups& merge_outer_uses = exact_graph.getUses(merge_outer_group);
    ExprGroup reverse_merge;
    for (const auto& merge_outer_use : merge_outer_uses) {
      Merge* merge = dynamic_cast<Merge*>(merge_outer_use->front());
      if (merge == nullptr) {
        continue;
      }
      if (exact_graph.toGroup(merge->outer()) == merge_inner_group &&
          exact_graph.toGroup(merge->inner()) == merge_outer_group) {
        reverse_merge = merge_outer_use;
        break;
      }
    }

    if (reverse_merge.get() == nullptr) {
      return std::nullopt;
    }

    ValGroup reverse_merge_output =
        exact_graph.outputGroups(reverse_merge).at(0);
    // Look for a matching merge in the consumer
    const auto consumer_all_ids = ir_utils::allIDsOf(consumer);
    IterDomain* consumer_merge_out = nullptr;
    for (auto consumer_id : consumer_all_ids) {
      if (reverse_merge_output->has(consumer_id)) {
        consumer_merge_out = consumer_id;
        break;
      }
    }

    if (consumer_merge_out == nullptr) {
      return std::nullopt;
    }

    // If there's a loop id that depends on consumer_merge_output, the
    // producer tensor needs to use the memory layout that works for
    // the vectorized store of the consumer tensor.
    if (!DependencyCheck::isDependencyOf(
            consumer_merge_out, consumer_vectorized_domain)) {
      return std::nullopt;
    }

    std::vector<IterDomain*> patched_allocation_domains{
        merge_inner, merge_outer};

    VERBOSE() << "Patching smem allocation for transpose: " << tv->toString()
              << ". "
              << "Original: " << toDelimitedString(allocation_domains)
              << ". Patched: " << toDelimitedString(patched_allocation_domains)
              << std::endl;

    return patched_allocation_domains;
  }

  std::unordered_map<TensorView*, IndexingAllocationInfo> tv_alloc_info_map;
  std::unordered_set<TensorView*> used_as_producer;
};

ParallelType getParallelType(const ValGroup& loop_group) {
  ParallelType common_pt = ParallelType::Serial;
  for (const auto val : *loop_group) {
    auto pt = val->as<IterDomain>()->getParallelType();
    if (common_pt == pt || pt == ParallelType::Serial) {
      continue;
    } else if (common_pt == ParallelType::Serial) {
      common_pt = pt;
    } else {
      // Inconsistent parallelization
      NVF_ERROR(
          false,
          "Inconsistent parallelization detected. ",
          "Known type: ",
          common_pt,
          "New type: ",
          pt);
    }
  }

  return common_pt;
}

} // namespace

TensorIndexer::TensorIndexer(IdModel& id_model)
    : id_model_(id_model), concrete_info_(id_model_.fusion()) {
  buildLoopIndexMap();

  if (getenv("DOT")) {
    std::ofstream ofs("exact_graph.dot", std::ofstream::trunc);
    auto dot_string = ValGraphDotPrinter::getString(
        id_model_.idGraph(IdMappingMode::ALMOSTEXACT));
    std::cerr << dot_string << std::endl;
    ofs << dot_string;
    ofs.close();
  }

  const auto& non_divisible_split_info =
      GpuLower::current()->nonDivisibleSplitInfo();
  for (const auto& [tv, splits] :
       non_divisible_split_info.splitsToPredicate()) {
    VERBOSE() << "Splits to predicate of tensor: " << tv->toString() << "\n";
    for (const auto split : splits) {
      VERBOSE() << "\t" << split->toString();
    }
  }
}

void TensorIndexer::buildLoopIndexMap() {
  if (id_model_.empty()) {
    return;
  }

  Fusion* fusion = id_model_.fusion();
  FusionGuard fg(fusion);

  for (auto expr : fusion->exprs()) {
    if (!ir_utils::isTvOp(expr)) {
      continue;
    }
    // It's assumed that all sibling outputs share the same for-loops,
    // thus only one of the outputs is considered.
    auto tv_output = ir_utils::getTvOutput(expr);
    for (auto loop_id : tv_output->getLoopDomain()) {
      const ValGroup& loop_group =
          id_model_.idGraph(IdMappingMode::LOOP).toGroup(loop_id);

      if (loop_index_map_.find(loop_group) != loop_index_map_.end()) {
        // Index already assigned
        continue;
      }

      Val* loop_index = nullptr;

      ParallelType ptype = getParallelType(loop_group);
      if (isParallelTypeThread(ptype)) {
        loop_index = NamedScalar::getParallelIndex(ptype);
      } else if (
          // TODO: Cleanup needed. ir_utils::isMemoryPartitionedAcross
          // should be used, but that means we would need to consider
          // multiple outputs with different memory types, though it
          // should be uncommon in practice.
          shouldUseZeroIndex(loop_group) || isParallelTypeDeviceDim(ptype)) {
        loop_index = fusion->zeroVal();
      } else {
        // Until the transition to the IdModel-based indexing is
        // completed, use the index Vals assigned for ComputeAtMap
        // groups if available.
        if (GpuLower::hasCurrent()) {
          const auto& ca_map = GpuLower::current()->caMap();
          for (const auto& id :
               ir_utils::filterByType<IterDomain>(loop_group->vector())) {
            if (!ca_map->getIdSets(IdMappingMode::LOOP).mappingExists(id)) {
              continue;
            }
            VERBOSE() << "Trying to find index val for " << id->toString()
                      << std::endl;
            loop_index = ca_map->getIndexVariable(id);
            break;
          }
          NVF_ERROR(
              loop_index != nullptr,
              "No existing index found for ",
              nvfuser::toString(loop_group));
        } else {
          loop_index = IrBuilder::create<Val>(DataType::Index);
        }
      }

      loop_index_map_[loop_group] = loop_index;
      VERBOSE() << "Loop index map: " << nvfuser::toString(loop_group) << " -> "
                << loop_index->toInlineString() << std::endl;
    }
  }
}

bool TensorIndexer::shouldUseZeroIndex(const ValGroup& loop_group) const {
  // Trivial loop
  auto promotion_id = indexing_utils::getLoopPromotion(
      loop_group->front()->as<IterDomain>(), id_model_);
  if (promotion_id->isBroadcast() ||
      simplifyExpr(promotion_id->extent())->isOneInt()) {
    return true;
  }

  return false;
}

Val* TensorIndexer::getLoopIndex(IterDomain* loop_id) const {
  // loop_id must be a loop domain.
  const auto& loop_group =
      id_model_.idGraph(IdMappingMode::LOOP).toGroup(loop_id);
  auto loop_index_map_it = loop_index_map_.find(loop_group);
  NVF_ERROR(
      loop_index_map_it != loop_index_map_.end(),
      "No loop index found for ",
      loop_id->toString());

  Val* loop_index = loop_index_map_it->second;
  return loop_index;
}

std::unordered_map<ValGroup, Val*> TensorIndexer::getInitialIndexMap(
    const std::vector<IterDomain*>& loop_domains,
    const std::vector<ForLoop*>& for_loops) const {
  std::unordered_map<ValGroup, Val*> initial_index_map;

  // For a given list of the loop domains, assign its corresponding
  // index Val.
  for (IterDomain* loop_id : loop_domains) {
    Val* loop_index = getLoopIndex(loop_id);
    const auto& almost_exact_group = traversalGraph().toGroup(loop_id);
    VERBOSE() << "Setting initial index. " << loop_id->toString() << ", "
              << nvfuser::toString(almost_exact_group) << ", "
              << loop_index->toInlineString() << std::endl;

    if (initial_index_map.find(almost_exact_group) != initial_index_map.end()) {
      // Initial index already set. This can happen as this is an
      // almost exact group. It should be just size-1 domain.
      NVF_ERROR(
          loop_index->isZeroInt(),
          "Unexpected initial index: ",
          loop_index->toInlineString());
      auto existing_index = initial_index_map.at(almost_exact_group);
      NVF_ERROR(
          existing_index->isZeroInt(),
          "Unexpected initial index: ",
          existing_index->toInlineString());
      continue;
    }

    // War for circular buffering
    if (auto circular_buffer_loop_index =
            getLoopIndexOfCircularBufferLoop(loop_id, for_loops, id_model_)) {
      loop_index = circular_buffer_loop_index;
    }

    initial_index_map.emplace(almost_exact_group, loop_index);
  }

  return initial_index_map;
}

std::vector<Val*> TensorIndexer::getIndexFor(
    const Expr* expr,
    bool as_consumer,
    const ValGroups& index_groups,
    const std::vector<ForLoop*>& for_loops) const {
  auto info = computeIndex(expr, index_groups, for_loops, false);
  const std::unordered_map<Val*, Val*> replacement_map = getIndexReplacementMap(
      expr, as_consumer, info.loop_domains, for_loops, info.index_map);

  std::vector<Val*> result;
  result.reserve(index_groups.size());
  for (const auto& g : index_groups) {
    auto it = info.index_map.find(g);
    NVF_ERROR(
        it != info.index_map.end(), "Index not found for ", g->toString());
    result.push_back(
        ir_utils::replaceValRecursively(it->second, replacement_map));
  }
  return result;
}

Val* TensorIndexer::getLinearIndex(
    TensorView* tv,
    const Expr* expr,
    const std::vector<ForLoop*>& for_loops) const {
  NVF_ERROR(tv != nullptr);
  NVF_ERROR(expr != nullptr);
  NVF_ERROR(
      (std::find(expr->inputs().begin(), expr->inputs().end(), tv) !=
       expr->inputs().end()) ||
          (std::find(expr->outputs().begin(), expr->outputs().end(), tv) !=
           expr->outputs().end()),
      "Inconsistent tensor and expr. Tensor, ",
      tv->toString(),
      " not found in ",
      expr->toString());

  const bool as_consumer =
      std::find(expr->outputs().begin(), expr->outputs().end(), tv) !=
      expr->outputs().end();

  VERBOSE() << "getLinearIndex of " << tv->toString() << " as "
            << (as_consumer ? "consumer" : "producer") << " in "
            << expr->toString() << std::endl;

  const auto alloc_info = getIndexingAllocationInfo(tv);

  VERBOSE() << "Allocation domains: " << toDelimitedString(alloc_info.domains)
            << std::endl;

  const auto& index_info = computeIndex(
      expr, traversalGraph().toGroups(alloc_info.domains), for_loops, false);
  const auto& index_map = index_info.index_map;

  // ValGroups may not be suitable here. It should be fine currently,
  // but if we ever want to support self-mapped allocation domains, we
  // should not deduplicate the domain groups. Use deque as that's
  // convenient for getContigDomainsAndStrides.
  std::deque<ValGroup> contig_alloc_groups;
  std::deque<Val*> contig_strides;

  if (enableContigIndexing()) {
    VERBOSE() << "Contig indexing enabled\n";
    const auto& contig_alloc_strides = getContigDomainsAndStrides(
        alloc_info.domains,
        alloc_info.strides,
        alloc_info.contiguity,
        index_info.traversal_path);
    contig_alloc_groups = contig_alloc_strides.first;
    contig_strides = contig_alloc_strides.second;
  } else {
    VERBOSE() << "Contig indexing disabled\n";
    std::transform(
        alloc_info.domains.begin(),
        alloc_info.domains.end(),
        std::back_inserter(contig_alloc_groups),
        [&](IterDomain* allocation_domain) {
          return traversalGraph().toGroup(allocation_domain);
        });
    contig_strides = {alloc_info.strides.begin(), alloc_info.strides.end()};
  }
  const auto& replacement_map = getIndexReplacementMap(
      expr, as_consumer, index_info.loop_domains, for_loops, index_map);

  // Linearize the indices with strides.
  Val* linear_index = tv->fusion()->zeroVal();
  for (const auto i : c10::irange(contig_alloc_groups.size())) {
    const auto& contig_domain_group = contig_alloc_groups.at(i);
    auto idx_it = index_map.find(contig_domain_group);
    NVF_ERROR(
        idx_it != index_map.end(),
        "Index not found for ",
        contig_domain_group->front()->toString());
    Val* idx = idx_it->second;
    VERBOSE() << "Index of " << contig_domain_group->front()->toString() << ": "
              << idx->toInlineString() << std::endl;
    Val* replaced_idx = ir_utils::replaceValRecursively(idx, replacement_map);

    linear_index = SimplifyingIrBuilder::addExpr(
        linear_index,
        SimplifyingIrBuilder::mulExpr(replaced_idx, contig_strides.at(i)));
  }

  // If a tensor is circular buffered, it also requires indexing of
  // the circular buffer itself
  if (tv->isCircularBuffered()) {
    auto circular_buffer_offset =
        getOffsetForCircularBufferTensor(tv, as_consumer, for_loops);
    linear_index =
        SimplifyingIrBuilder::addExpr(linear_index, circular_buffer_offset);
  }

  VERBOSE() << "Final index: " << linear_index->toInlineString() << std::endl;
  return linear_index;
}

// Get the loop domains of a given expr, which are (potentially
// promoted) loop domains of the consumer tensor.
std::vector<IterDomain*> TensorIndexer::getLoopDomains(const Expr* expr) const {
  // Assume consumer-based indexing. Needs to revisit for ops like
  // scatter
  auto loop_domains = ir_utils::getTvOutput(expr)->getLoopDomain();

  // If this is an expr initializing a buffer for a reduction, there
  // should be no loops for reduction domains
  if (lower_utils::isReductionInitExpr(expr)) {
    loop_domains.erase(
        std::remove_if(
            loop_domains.begin(),
            loop_domains.end(),
            [](IterDomain* id) -> bool { return id->isReduction(); }),
        loop_domains.end());
  }

  for (auto& loop_id : loop_domains) {
    loop_id = indexing_utils::getLoopPromotion(loop_id, id_model_);
  }

  return loop_domains;
}

IndexingInfo TensorIndexer::computeIndex(
    const Expr* expr,
    const ValGroups& index_groups,
    const std::vector<ForLoop*>& for_loops,
    bool is_unswitch) const {
  VERBOSE() << "computeIndex of " << expr->toString() << std::endl;

  const auto loop_domains = getLoopDomains(expr);
  VERBOSE() << "Loop domains: " << toDelimitedString(loop_domains) << std::endl;

  const ValGroups loop_groups = traversalGraph().toGroups(loop_domains);

  auto traversal_path = IndexingTraversal::getExprsBetween(
      expr, traversalGraph(), loop_groups, index_groups);

  VERBOSE() << "Indexing path:\n";
  for (const auto& [expr_group, direction] : traversal_path) {
    Expr* expr = expr_group->front();
    VERBOSE() << direction << " " << expr->toString();
  }
  VERBOSE() << "--- path done ---\n";

  const std::unordered_map<ValGroup, Val*> initial_index_map =
      getInitialIndexMap(loop_domains, for_loops);

  const std::unordered_set<ValGroup> max_path_loop_domains = is_unswitch
      ? indexing_utils::getMaxPathLoopDomains(
            ir_utils::getTvOutput(expr),
            for_loops,
            id_model_.idGraph(IdMappingMode::LOOP),
            traversalGraph())
      : std::unordered_set<ValGroup>{};

  IdGraphIndexCompute index_compute(
      traversalGraph(), initial_index_map, max_path_loop_domains);

  for (const auto& [expr_group, direction] : traversal_path) {
    index_compute.propagate(expr_group, direction);
  }

  IndexingInfo info{loop_domains, traversal_path, index_compute.indexMap()};
  return info;
}

std::unordered_map<Val*, Val*> TensorIndexer::getIndexReplacementMap(
    const Expr* expr,
    bool as_consumer,
    const std::vector<IterDomain*>& loop_domains,
    const std::vector<ForLoop*>& for_loops,
    const std::unordered_map<ValGroup, Val*>& index_map) const {
  std::unordered_map<Val*, Val*> replacement_map;

  for (const auto loop_id : loop_domains) {
    const ValGroup& loop_group = traversalGraph().toGroup(loop_id);
    auto index_it = index_map.find(loop_group);
    NVF_ERROR(index_it != index_map.end());
    Val* cur_index = index_it->second;
    NVF_ERROR(cur_index != nullptr);

    Val* replacement_index = nullptr;
    // Replace the index of a vectorized/bulk domain with zero. Note that
    // vectorized domains may need to use N-1, where N is the extent
    // of the domain, for predication, so the replacement is not
    // always done with zero.
    if (loop_id->getParallelType() == ParallelType::Vectorize ||
        loop_id->getParallelType() == ParallelType::Bulk) {
      replacement_index = loop_id->fusion()->zeroVal();
    } else {
      ForLoop* for_loop = indexing_utils::getForLoop(
          loop_id, for_loops, id_model_.idGraph(IdMappingMode::LOOP));

      // for_loop is nullptr if no matching loop is found, which
      // happens when loop_id is a reduction domain and this loop-nest
      // is for initializing the reduction buffer.
      if (for_loop != nullptr) {
        // If this for-loop is a circular buffer loop, the loop index
        // may need to have an additional offset
        if (!as_consumer) {
          if (auto circular_buffer_offset =
                  getLoopIndexOffsetForProducerOfCircularBuffer(
                      expr, for_loop, id_model_)) {
            replacement_index = SimplifyingIrBuilder::addExpr(
                replacement_index != nullptr ? replacement_index : cur_index,
                circular_buffer_offset);
          }
        }
      }
    }

    if (replacement_index == nullptr || replacement_index == cur_index) {
      continue;
    }

    replacement_map.emplace(cur_index, replacement_index);
  }

  return replacement_map;
}

void TensorIndexer::setupAllocationDomains(const std::vector<Expr*>& exprs) {
  AllocationDomainSetup alloc_setup;
  alloc_setup.setup(exprs);
  alloc_info_ = std::move(alloc_setup.tv_alloc_info_map);
}

std::vector<PredicateInfo> TensorIndexer::getInlinePredicates(
    TensorView* tv,
    const Expr* expr,
    const std::vector<ForLoop*>& for_loops) const {
  const auto& zero_val = tv->fusion()->zeroVal();

  const std::vector<IterDomain*>& predicate_domains =
      getPredicateDomains(tv, expr);

  const IndexingInfo& index_info = computeIndex(
      expr, traversalGraph().toGroups(predicate_domains), for_loops);

  const auto& index_map = index_info.index_map;

  std::vector<PredicateInfo> info_vec;
  info_vec.reserve(predicate_domains.size());
  std::unordered_set<ValGroup> already_indexed_domains;

  // Follow the same approach as Index::getReferenceRootPredicates.
  for (const auto& predicate_domain : predicate_domains) {
    auto idx_it = index_map.find(traversalGraph().toGroup(predicate_domain));
    NVF_ERROR(
        idx_it != index_map.end(),
        "Index not found for ",
        predicate_domain->toString());

    Val* idx = idx_it->second;

    // Generate predicates as follows:
    //
    // (idx + start_offset) >= 0 &&
    // (idx + stop_offset) < extent.

    PredicateInfo info;
    // For now, just set zero for both start and stop offsets by
    // assuming the domain is not partial.
    NVF_ERROR(!predicate_domain->maybePartial());
    info.start_offset_ = tv->fusion()->zeroVal();
    info.stop_offset_ = tv->fusion()->zeroVal();

    info.start_predicate_ = SimplifyingIrBuilder::geExpr(
        SimplifyingIrBuilder::addExpr(idx, info.start_offset_), zero_val);

    info.stop_predicate_ = SimplifyingIrBuilder::ltExpr(
        SimplifyingIrBuilder::addExpr(idx, info.stop_offset_),
        predicate_domain->extent());

    info.predicated_domains_ = {predicate_domain};

    info_vec.emplace_back(info);
  }

  return info_vec;
}

} // namespace nvfuser<|MERGE_RESOLUTION|>--- conflicted
+++ resolved
@@ -326,18 +326,12 @@
                          tv->getLoopDomain().end(),
                          allocation_domain) != tv->getLoopDomain().end();
       IterDomain* promotion_domain = nullptr;
-<<<<<<< HEAD
       // If the allocation domain is still a broadcast domain, i.e., not
       // merged with a non-broadcast domain, it should
       // not be necessary to use the promotion domain.
       // TODO: Add tests
       if (is_loop && !allocation_domain->isBroadcast()) {
-        promotion_domain = getLoopPromotion(allocation_domain, id_model);
-=======
-      if (is_loop) {
-        promotion_domain =
-            indexing_utils::getLoopPromotion(allocation_domain, id_model);
->>>>>>> fd493be1
+        promotion_domain = indexing_utils::getLoopPromotion(allocation_domain, id_model);
       } else {
         promotion_domain = allocation_domain;
       }
@@ -1170,7 +1164,7 @@
       getPredicateDomains(tv, expr);
 
   const IndexingInfo& index_info = computeIndex(
-      expr, traversalGraph().toGroups(predicate_domains), for_loops);
+      expr, traversalGraph().toGroups(predicate_domains), for_loops, false);
 
   const auto& index_map = index_info.index_map;
 
