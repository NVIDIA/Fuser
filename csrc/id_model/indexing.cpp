// clang-format off
/*
 * SPDX-FileCopyrightText: Copyright (c) 2023-present NVIDIA CORPORATION & AFFILIATES.
 * All rights reserved.
 * SPDX-License-Identifier: BSD-3-Clause
 */
// clang-format on
#include <debug.h>
#include <device_lower/analysis/index_compute.h>
#include <device_lower/lower2device.h>
#include <device_lower/utils.h>
#include <expr_simplifier.h>
#include <id_model/circular_buffer_indexing.h>
#include <id_model/id_model_index_compute.h>
#include <id_model/indexing.h>
#include <id_model/indexing_utils.h>
#include <id_model/predicate_indexing.h>
#include <id_model/to_string.h>
#include <index_compute.h>
#include <ir/builder.h>
#include <ir/graphviz.h>
#include <ir/utils.h>
#include <kernel_ir_dispatch.h>
#include <swizzle.h>
#include <val_graph_visitor.h>

#include <algorithm>
#include <fstream>

namespace nvfuser {

namespace {

<<<<<<< HEAD
// Get the promotion domain of a given loop domain.
IterDomain* getLoopPromotion(IterDomain* loop_id, const IdModel& id_model) {
  const auto& loop_graph = id_model.idGraph(IdMappingMode::LOOP);
  const auto& loop_promotion_map = id_model.loopPromotionMap();
  const auto& loop_group = loop_graph.toGroup(loop_id);

  auto loop_promotion_map_it = loop_promotion_map.find(loop_group);
  NVF_ERROR(
      loop_promotion_map_it != loop_promotion_map.end(),
      "No loop promotion found: ",
      loop_id->toString(),
      ". Loop group: ",
      nvfuser::toString(loop_group));

  return loop_promotion_map_it->second;
=======
// True if a given domain is a loop domain of a given tensor and its
// loop is partitioned with respect to the memory type of the tensor
bool isPartitionedLoop(const TensorView* tv, IterDomain* id) {
  // False if id is not a loop ID
  if (std::find(tv->getLoopDomain().begin(), tv->getLoopDomain().end(), id) ==
      tv->getLoopDomain().end()) {
    return false;
  }

  // If the memory of this domain is partitioned with respect to the
  // parallel type of the domain, there's no allocation for the domain
  return ir_utils::isMemoryPartitionedAcross(
      tv->getMemoryType(), id->getParallelType());
>>>>>>> fa2bedc2
}

bool isSizeOneDomain(IterDomain* id) {
  return id->isBroadcast() || id->extent()->isOneInt();
}

<<<<<<< HEAD
=======
// True if a given domain of a tensor *may* require allocation
bool mayRequireAllocation(const TensorView* tv, IterDomain* id) {
  // Conditions to consider:
  // - Fully partitioned
  // - Size one: Allocation is done based on the promotion ID, but as
  // long as the original ID has size one, its allocation should
  // remain size one.
  // - Reduction: Check the original ID, not the promotion, which may
  //   be a reduction ID even though the original ID is not a reduction
  return !isPartitionedLoop(tv, id) && !isSizeOneDomain(id) &&
      !id->isReduction();
}

>>>>>>> fa2bedc2
// Get the allocation stride of a given allocation domain
Val* getStrideOfGlobalMemoryTensor(TensorView* tv, int64_t alloc_dim) {
  NVF_ERROR(tv->getMemoryType() == MemoryType::Global);

  // Allocation domains can include reduction domains, but
  // alloc_stride arrays do not.
  const auto& alloc_dom = tv->getMaybeAllocationDomain();
  int64_t stride_dim = -1;
  for (const auto i : c10::irange(alloc_dim + 1)) {
    if (alloc_dom.at(i)->isReduction()) {
      continue;
    }
    ++stride_dim;
  }

  NVF_ERROR(stride_dim != -1);

  return IrBuilder::getItemExpr(
      IrBuilder::getAttrExpr(IrBuilder::metadataExpr(tv), "alloc_stride"),
      stride_dim);
}

// Preparing allocation info for indexing. Because of broadcasting,
// just looking at the loop groups of a tensor may not be enough to
// determine the allocation of the tensor. For example, this happens
// when a tensor is broadcast and inlined, where the original
// pre-broadcast tensor may not have corresponding domains. If that
// missing domain is annotated with ParallelType::Unroll, which
// affects all inner loops, just looking at the inlined tensor itself
// would miss the unrolling. Since unrolling changes allocation
// shapes, missing unroll can result in incorrect allocations.
//
// TODO: Refactor this and the allocation lowering pass
class AllocationDomainSetup : private kir::IrVisitor {
 public:
  using IrVisitor::dispatch;

  // Set allocation domain info for all tensors
  void setup(const std::vector<Expr*>& exprs) {
    // Find out correct allocation domains for all consumer
    // tensors. Input tensors are handled after this
    for (auto expr : exprs) {
      dispatch(expr);
    }

    // Make sure all tensors have allocation domains
    for (TensorView* producer_tv : used_as_producer) {
      auto it = tv_alloc_info_map.find(producer_tv);
      if (it != tv_alloc_info_map.end()) {
        continue;
      }

      // Not yet set. This must be an input tensor.
      NVF_ERROR(
          producer_tv->isFusionInput(),
          "Expected a fusion input: ",
          producer_tv->toString());

      // For fusion input, we can just use getMaybeAllocationDomain.

      auto alloc_info = getIndexingAllocationInfo(
          producer_tv,
          producer_tv->getMaybeAllocationDomain(),
          producer_tv->domain()->contiguity());

      tv_alloc_info_map.emplace(producer_tv, alloc_info);
    }
  }

  void dispatch(Expr* expr) override {
    if (ir_utils::isTvOp(expr)) {
      for (auto out_tv : ir_utils::filterByType<TensorView>(expr->outputs())) {
        // Note that since we are dealing with a Kernel IR, a single
        // tensor may show up as consumers multiple times, e.g.,
        // zero initialization and actual definition. Using the last
        // expr should give us correct allocation info. See
        // IndexingTest.InlinedUnroll for a concrete
        // example. Specifically, the initization expression of t2
        // doesn't have an unrolling loop, so the allocation info
        // obtained from that expression would fail to give the
        // correct allocation domains.
        auto [alloc_domains, contiguity] =
            getAllocationDomainsAndContiguity(out_tv, for_loops_);
        auto alloc_info =
            getIndexingAllocationInfo(out_tv, alloc_domains, contiguity);
        tv_alloc_info_map[out_tv] = alloc_info;
      }
      for (auto in_tv : ir_utils::filterByType<TensorView>(expr->inputs())) {
        used_as_producer.insert(in_tv);
      }
    } else {
<<<<<<< HEAD
      allocation_domains = tv->getLoopDomain();
      // Assume Local and Shared are always fully contiguous
      contiguity =
          std::vector<std::optional<bool>>(allocation_domains.size(), true);
=======
      IrVisitor::dispatch(expr);
    }
  }

  // Get the allocation domains and contiguity of a given tensor
  //
  // TODO: Ideally, all tensors should have their correct allocation
  // domains, but that isn't always the case at this moment. The logic
  // here is duplicated in multiple locations and should be cleaned up.
  std::pair<std::vector<IterDomain*>, std::vector<std::optional<bool>>>
  getAllocationDomainsAndContiguity(
      TensorView* tv,
      const std::vector<ForLoop*>& for_loops) {
    std::vector<IterDomain*> allocation_domains;
    std::vector<std::optional<bool>> contiguity;

    // In general, if the tensor has an allocation domain set, it
    // should be used with no change. However, set allocation domains
    // are not always right allocation domains. For example,
    // AliasTest.NotAllOutputAlias_Reduction has a tensor, tv6, that
    // is a Local tensor with CA position of 4 but has an allocation
    // domain that's just a permutation of its logical domain. Such
    // invalid allocations need to be ignored. If there doesn't seem
    // to be any clear condition when the set domain can be used, so
    // it needs to be inferred. Here's what seems to be working
    // reasonably well.
    bool use_set_allocation_domain = false;
    if (tv->hasAllocation()) {
      // Honor the allocation domain if the tensor is global memory
      if (tv->getMemoryType() == MemoryType::Global) {
        use_set_allocation_domain = true;
      } else if (tv->getMemoryType() == MemoryType::Shared) {
        // If it's a shared memory tensor, the set domain is likely
        // valid if Swizzle or Bulk is used. Also, if the allocation
        // domain is just a permutation of the loop domain, use the
        // set allocation domain. This seems to happen only with
        // AllocationDomainTest.TransposedIntermediate.
        if (std::any_of(
                tv->getAllocationDomain().begin(),
                tv->getAllocationDomain().end(),
                [](IterDomain* allocation_domain) {
                  return dynamic_cast<Swizzle*>(
                             allocation_domain->definition()) != nullptr ||
                      allocation_domain->getParallelType() ==
                      ParallelType::Bulk;
                }) ||
            std::is_permutation(
                tv->getLoopDomain().begin(),
                tv->getLoopDomain().end(),
                tv->getAllocationDomain().begin())) {
          use_set_allocation_domain = true;
        }
      }
    }

    if (use_set_allocation_domain) {
      allocation_domains = tv->getAllocationDomain();
      contiguity = tv->domain()->contiguity();
    } else {
      // If allocation domain is not set, assume that:
      // - Global: logical domains
      // - Local/Shared: loop domains to the right of the CA position
      if (tv->getMemoryType() == MemoryType::Global) {
        allocation_domains = tv->getLogicalDomain();
        contiguity = tv->domain()->contiguity();
      } else {
        // Allocation position is not always the same as the CA
        // position. See also lower_utils::getAllocInformation.
        int64_t allocation_pos =
            lower_utils::getAllocInformation(tv, for_loops).alloc_pos;
        for (const auto i : c10::irange(tv->nDims())) {
          auto loop_id = tv->getLoopDomain().at(i);
          auto pt = loop_id->getParallelType();
          if (!mayRequireAllocation(tv, loop_id)) {
            continue;
          }

          // If the position is left of the inlining position, no need to
          // allocate the domain unless it's shared. For example, if this
          // is a Shared tensor and the domain is parallelized with TID,
          // even if it's outside of the CA position, since the domain
          // is shared, it must be allocated.
          if (i < allocation_pos &&
              !ir_utils::isMemorySharedAcross(tv->getMemoryType(), pt)) {
            continue;
          }

          allocation_domains.push_back(loop_id);
        }
        // Assume Local and Shared are always fully contiguous
        contiguity =
            std::vector<std::optional<bool>>(allocation_domains.size(), true);
      }

      if (auto reordered_domains =
              reorderAllocationDomains(tv, allocation_domains);
          reordered_domains.has_value()) {
        allocation_domains = reordered_domains.value();
        NVF_ERROR(
            std::all_of(
                contiguity.begin(),
                contiguity.end(),
                [](auto b) { return b.has_value() && b.value(); }),
            tv->toString());
      }

      // WAR for transpose
      if (auto transposed_smem_alloc_dom =
              patchAllocationOfTransposedSmemTensor(
                  tv,
                  allocation_domains,
                  GpuLower::current()->idModel().idGraph(IdMappingMode::EXACT));
          transposed_smem_alloc_dom.has_value()) {
        allocation_domains = transposed_smem_alloc_dom.value();
        // Make sure the original allocation domains are fully contiguous
        NVF_ERROR(std::all_of(contiguity.begin(), contiguity.end(), [](auto b) {
          return b.has_value() && b.value();
        }));
        // Set the new allocation domains fully contiguous
        contiguity =
            std::vector<std::optional<bool>>(allocation_domains.size(), true);
      }
>>>>>>> fa2bedc2
    }

    return {allocation_domains, contiguity};
  }

<<<<<<< HEAD
  // Exclude some IterDomains from allocation domain
  std::unordered_set<IterDomain*> non_allocating_ids;
  for (const auto id : allocation_domains) {
    auto pt = id->getParallelType();
    if (isSizeOneDomain(id) ||
        ir_utils::isMemoryPartitionedAcross(tv->getMemoryType(), pt)) {
      non_allocating_ids.insert(id);
    }
  }
  const auto inlining_pos = tv->getComputeAtPosition();
  if (!tv->isFusionInput() && !tv->isFusionOutput()) {
    for (const auto i : c10::irange(inlining_pos)) {
      auto loop_id = tv->getLoopDomain().at(i);
      auto pt = loop_id->getParallelType();
      if (!ir_utils::isMemorySharedAcross(tv->getMemoryType(), pt)) {
        non_allocating_ids.insert(loop_id);
      }
    }
  }

  // Loop promotion may affect allocations. Promotions of intermediate
  // domains may not be defined correctly. Only consider loop domains
  // for now.
  for (auto& allocation_domain : allocation_domains) {
    bool is_loop = std::find(
                       tv->getLoopDomain().begin(),
                       tv->getLoopDomain().end(),
                       allocation_domain) != tv->getLoopDomain().end();
    if (!is_loop || non_allocating_ids.count(allocation_domain) > 0) {
      continue;
=======
  // Get allocation info used for indexing. Loop promotion is
  // considered. Strides are also calculated.
  IndexingAllocationInfo getIndexingAllocationInfo(
      TensorView* tv,
      std::vector<IterDomain*> allocation_domains,
      std::vector<std::optional<bool>> contiguity) {
    const IdModel& id_model = GpuLower::current()->idModel();

    std::vector<IterDomain*> promoted_allocation_domains;
    promoted_allocation_domains.reserve(allocation_domains.size());

    // Loop promotion may affect allocations. Promotions of intermediate
    // domains may not be defined correctly. Only consider loop domains
    // for now.
    for (const auto& allocation_domain : allocation_domains) {
      bool is_loop = std::find(
                         tv->getLoopDomain().begin(),
                         tv->getLoopDomain().end(),
                         allocation_domain) != tv->getLoopDomain().end();
      IterDomain* promotion_domain = nullptr;
      if (is_loop) {
        promotion_domain =
            indexing_utils::getLoopPromotion(allocation_domain, id_model);
      } else {
        promotion_domain = allocation_domain;
      }
      promoted_allocation_domains.push_back(promotion_domain);
    }

    // Compute the strides from innermost to outermost domains
    std::vector<Val*> strides(allocation_domains.size(), nullptr);
    Val* cur_contig_stride = tv->fusion()->oneVal();
    for (const auto i : c10::irange(allocation_domains.size())) {
      auto dim = allocation_domains.size() - i - 1;
      auto allocation_domain = allocation_domains.at(dim);
      auto promotion_domain = promoted_allocation_domains.at(dim);

      if (!mayRequireAllocation(tv, allocation_domain)) {
        continue;
      }

      const std::optional<bool> contig_flag = contiguity.at(dim);
      // Broadcast doesn't have contig flag but it must have been
      // already filtered out
      NVF_ERROR(contig_flag.has_value());

      if (contig_flag.value()) {
        strides[dim] = cur_contig_stride;
        cur_contig_stride = SimplifyingIrBuilder::mulExpr(
            cur_contig_stride, promotion_domain->extent());
      } else {
        // Assume that the tensor should always be a Global memory
        // tensor if it has non-contig allocation domains
        NVF_ERROR(tv->getMemoryType() == MemoryType::Global);
        strides[dim] = getStrideOfGlobalMemoryTensor(tv, (int64_t)dim);
        cur_contig_stride = SimplifyingIrBuilder::mulExpr(
            strides[dim], promotion_domain->extent());
      }
    }

    // Filter out non-allocated domains. This is already done for Local
    // and Shared tensors with no set allocation domains, but not for
    // the other cases. For example, a reduction output tensor that is
    // also a fusion output may still have reduction domains in their
    // allocation domains, which aren't relevant for indexing
    std::vector<IterDomain*> actual_allocation_domains;
    std::vector<Val*> actual_strides;
    for (const auto i : c10::irange(allocation_domains.size())) {
      auto allocation_domain = allocation_domains.at(i);
      auto promotion_domain = promoted_allocation_domains.at(i);
      if (!mayRequireAllocation(tv, allocation_domain)) {
        continue;
      }
      auto stride = strides.at(i);
      NVF_ERROR(stride != nullptr);
      actual_allocation_domains.push_back(promotion_domain);
      actual_strides.push_back(stride);
>>>>>>> fa2bedc2
    }

    return IndexingAllocationInfo{actual_allocation_domains, actual_strides};
  }

<<<<<<< HEAD
  // Compute the strides from innermost to outermost domains and filter out
  // non-allocated domains.
  std::vector<IterDomain*> actual_allocation_domains;
  std::vector<Val*> actual_strides;
  Val* cur_contig_stride = tv->fusion()->oneVal();
  for (const auto i : c10::irange(allocation_domains.size())) {
    auto dim = allocation_domains.size() - i - 1;
    auto allocation_domain = allocation_domains.at(dim);

    if (non_allocating_ids.count(allocation_domain) > 0) {
      continue;
    }

    actual_allocation_domains.push_back(allocation_domain);

    const std::optional<bool> contig_flag = contiguity.at(dim);
    // Broadcast doesn't have contig flag but it must have been
    // already filtered out
    NVF_ERROR(contig_flag.has_value());

    if (contig_flag.value()) {
      actual_strides.push_back(cur_contig_stride);
      cur_contig_stride = SimplifyingIrBuilder::mulExpr(
          allocation_domains.at(dim)->extent(), cur_contig_stride);
    } else {
      // Assume that the tensor should always be a Global memory
      // tensor if it has non-contig allocation domains
      NVF_ERROR(tv->getMemoryType() == MemoryType::Global);
      cur_contig_stride = getStrideOfGlobalMemoryTensor(tv, (int64_t)dim);
      actual_strides.push_back(cur_contig_stride);
    }
  }

  std::reverse(
      actual_allocation_domains.begin(), actual_allocation_domains.end());
  std::reverse(actual_strides.begin(), actual_strides.end());
  return {actual_allocation_domains, actual_strides};
}
=======
  // Reorder non-logical allocation domains to follow the ordering of
  // the logical domain. This is necessary when an allocation domain
  // includes a vectorized loop iter domain since it must be at the
  // innermost position but that may not be the case in the loop
  // domain. Not strictly necessary otherwise, but this should also
  // minimize the deviation from the old indexing scheme which always
  // uses the logical domain to index.
  //
  // Returns reordered allocation domains if reordering is done.
  std::optional<std::vector<IterDomain*>> reorderAllocationDomains(
      const TensorView* tv,
      const std::vector<IterDomain*>& allocation_domains) const {
    auto exprs = DependencyCheck::getAllExprsBetween(
        {tv->getLogicalDomain().begin(), tv->getLogicalDomain().end()},
        {allocation_domains.begin(), allocation_domains.end()});

    if (exprs.empty()) {
      return std::nullopt;
    }

    // Replay exprs from the logical domain to get the non-reordered
    // domains
    auto ordered_domains = tv->getLogicalDomain();
    for (auto expr : exprs) {
      // Find the position to insert the outputs.
      int64_t insertion_pos = -1;
      for (auto inp : expr->inputs()) {
        auto it =
            std::find(ordered_domains.begin(), ordered_domains.end(), inp);
        if (it == ordered_domains.end()) {
          continue;
        }
        // Insert right after the input
        int64_t pos = std::distance(ordered_domains.begin(), it) + 1;
        if (insertion_pos == -1 || pos > insertion_pos) {
          insertion_pos = pos;
        }
      }
      NVF_ERROR(
          insertion_pos >= 0,
          "Failed to replay: ",
          expr->toString(),
          " in ",
          tv->toString());
      // Insert the outputs
      for (auto out : expr->outputs()) {
        ordered_domains.insert(
            ordered_domains.begin() + insertion_pos, out->as<IterDomain>());
        ++insertion_pos;
      }
      // Delete the inputs
      for (auto inp : expr->inputs()) {
        auto it =
            std::find(ordered_domains.begin(), ordered_domains.end(), inp);
        if (it == ordered_domains.end()) {
          continue;
        }
        ordered_domains.erase(it);
      }
    }

    // At this point, all domains of allocation_domains must exist in
    // domains.
    for (auto alloc_dom : allocation_domains) {
      auto it =
          std::find(ordered_domains.begin(), ordered_domains.end(), alloc_dom);
      NVF_ERROR(
          it != ordered_domains.end(),
          "Missing allocation domain: ",
          alloc_dom->toString(),
          ", domains: ",
          toDelimitedString(ordered_domains));
    }

    // Pick only the allocation domains from the ordered domains
    std::vector<IterDomain*> reordered_allocation_domains;
    reordered_allocation_domains.reserve(allocation_domains.size());

    for (auto dom : ordered_domains) {
      auto it =
          std::find(allocation_domains.begin(), allocation_domains.end(), dom);
      if (it == allocation_domains.end()) {
        continue;
      }
      reordered_allocation_domains.push_back(dom);
    }

    // If it's the same order, just return nullopt to tell nothing
    // needs to be reordered
    if (reordered_allocation_domains == allocation_domains) {
      return std::nullopt;
    }

    return reordered_allocation_domains;
  }

  // Transpose with shared memory may need to change the ordering of
  // allocation domains when shared memory is used as an input to
  // vectorized stores. The transpose scheduler stages data to shared
  // memory for vectorized stores to global memory. The layout of the
  // shared memory staging buffer needs to be compatible with the
  // vectorized stores. More specifically, here's a typical pattern of
  // the transpose scheduler:
  //
  // t0_g: [I0, I1]
  // t1_l = transpose(0, 1); // [I1, I0]
  // t2_s = t1_l; // [I1, I0]
  // t3_g = t2_s; // [I1, I0]
  //
  // t0, t1, t2:
  //   split I0 by 32 -> I/32a, 32a
  //   split I1 by 32 -> I/32b, 32b
  //   merge 32a and 32b -> 32a*32b
  //   split 32a*32b by 4 -> 32a*32b/4, 4
  //  -> loop domain: [I0/32a, I1/32b, 32a*32b/4, 4]
  // t3:
  //   split I0 by 32 -> I/32a, 32a
  //   split I1 by 32 -> I/32b, 32b
  //   merge 32b and 32a -> 32b*32a
  //   split 32*32 by 4 -> 32b*32a/4, 4
  //  -> loop domain: [I0/32a, I1/32b, 32b*32a/4, 4]
  //
  // Notice that t2 has 32a*32b, whereas t3 has 32b*32a. When the innermost
  // domain of t3 is vectorized, this means that 32a must be the
  // innermost in the allocation domain of t2. However, the inferred
  // allocation domain has [..., 32a*32b/4, 4], so 32a is not the
  // innermost.
  //
  // When a given tensor is found to have this pattern, allocation
  // domains as ordered in the same way as the vectorized global
  // memory tensor are returned. In the case of the above example,
  // [32b, 32a] is returned.
  std::optional<std::vector<IterDomain*>> patchAllocationOfTransposedSmemTensor(
      const TensorView* tv,
      const std::vector<IterDomain*>& allocation_domains,
      const ValGraph& exact_graph) const {
    // First, do pattern matching to see if this tensor is a shared
    // memory tensor transpose. Pattern matching conditions include:
    //
    // - Shared memory tensor
    // - BID/DID should not be used with allocation domains
    // - Consumer tensor must be a global memory tensor with vectorization
    // - There must be a merge op whose two outputs are the dominating
    //   domains of the allocation domains
    // - The consumer tensor also has a merge but with the inner and
    //   outer reversed

    if (allocation_domains.empty()) {
      return std::nullopt;
    }
>>>>>>> fa2bedc2

    if (tv->getMemoryType() != MemoryType::Shared) {
      return std::nullopt;
    }

    // No BID/DID parallel type should be used
    if (std::any_of(
            allocation_domains.begin(),
            allocation_domains.end(),
            [](IterDomain* id) -> bool {
              return isParallelTypeDeviceDim(id->getParallelType()) ||
                  isParallelTypeBlockDim(id->getParallelType());
            })) {
      return std::nullopt;
    }

    // Can there be multiple stores with a single smem buffer?
    if (tv->uses().size() != 1) {
      return std::nullopt;
    }

    auto ls_op = dynamic_cast<LoadStoreOp*>(tv->uses().front());
    if (ls_op == nullptr) {
      return std::nullopt;
    }

    auto consumer = ls_op->out()->as<TensorView>();

    if (consumer->getMemoryType() != MemoryType::Global) {
      return std::nullopt;
    }

    IterDomain* consumer_vectorized_domain = nullptr;
    if (auto it = std::find_if(
            consumer->getLoopDomain().begin(),
            consumer->getLoopDomain().end(),
            [](IterDomain* loop_id) {
              return loop_id->getParallelType() == ParallelType::Vectorize;
            });
        it != consumer->getLoopDomain().end()) {
      consumer_vectorized_domain = *it;
    } else {
      return std::nullopt;
    }

    // May be naive, but assume a simple pattern that all allocation
    // domains are derived from a merge.

    // First, find the closest merge
    auto getOriginatingMerge = [](IterDomain* id) -> Merge* {
      while (id != nullptr) {
        auto def = id->definition();
        if (auto merge = dynamic_cast<Merge*>(def)) {
          return merge;
        } else if (auto split = dynamic_cast<Split*>(def)) {
          id = split->in();
        } else {
          // Unsupported op
          return nullptr;
        }
      }
      return nullptr;
    };

    Merge* producer_common_merge =
        getOriginatingMerge(allocation_domains.front());
    if (producer_common_merge == nullptr) {
      return std::nullopt;
    }

    // Test if all allocation domains and the merge output are
    // equivalent
    auto producer_merge_dep_exprs = DependencyCheck::getAllExprsBetween(
        {producer_common_merge->out()},
        {allocation_domains.begin(), allocation_domains.end()});

    std::unordered_set<IterDomain*> equiv_domain_set(
        allocation_domains.begin(), allocation_domains.end());

    // Traverse back from the allocation domains to the merge output
    // and see if they are equivalent
    for (auto it = producer_merge_dep_exprs.rbegin();
         it != producer_merge_dep_exprs.rend();
         ++it) {
      Expr* expr = *it;
      for (auto out : expr->outputs()) {
        auto it = equiv_domain_set.find(out->as<IterDomain>());
        if (it == equiv_domain_set.end() &&
            mayRequireAllocation(tv, out->as<IterDomain>())) {
          // missing dependency
          return std::nullopt;
        }
        if (it != equiv_domain_set.end()) {
          equiv_domain_set.erase(it);
        }
      }
      for (auto input : expr->inputs()) {
        equiv_domain_set.insert(input->as<IterDomain>());
      }
    }

    // If they are equivalent, the merge output should be the only
    // remaining domain
    if (!(equiv_domain_set.size() == 1 &&
          *(equiv_domain_set.begin()) == producer_common_merge->out())) {
      // Not all allocation domains are used, meaning the merge output
      // is not equivalent to the allocation domains
      return std::nullopt;
    }

    // Look for a reverse merge in the consumer that uses the same
    // inputs but outer and inner are reversed

    IterDomain* merge_outer = producer_common_merge->outer();
    const ValGroup& merge_outer_group = exact_graph.toGroup(merge_outer);
    IterDomain* merge_inner = producer_common_merge->inner();
    const ValGroup& merge_inner_group = exact_graph.toGroup(merge_inner);

    const ExprGroups& merge_outer_uses = exact_graph.getUses(merge_outer_group);
    ExprGroup reverse_merge;
    for (const auto& merge_outer_use : merge_outer_uses) {
      Merge* merge = dynamic_cast<Merge*>(merge_outer_use->front());
      if (merge == nullptr) {
        continue;
      }
      if (exact_graph.toGroup(merge->outer()) == merge_inner_group &&
          exact_graph.toGroup(merge->inner()) == merge_outer_group) {
        reverse_merge = merge_outer_use;
        break;
      }
    }

    if (reverse_merge.get() == nullptr) {
      return std::nullopt;
    }

    ValGroup reverse_merge_output =
        exact_graph.outputGroups(reverse_merge).at(0);
    // Look for a matching merge in the consumer
    const auto consumer_all_ids = consumer->domain()->allIDs();
    IterDomain* consumer_merge_out = nullptr;
    for (auto consumer_id : consumer_all_ids) {
      if (reverse_merge_output->has(consumer_id)) {
        consumer_merge_out = consumer_id;
        break;
      }
    }

    if (consumer_merge_out == nullptr) {
      return std::nullopt;
    }

    // If there's a loop id that depends on consumer_merge_output, the
    // producer tensor needs to use the memory layout that works for
    // the vectorized store of the consumer tensor.
    if (!DependencyCheck::isDependencyOf(
            consumer_merge_out, consumer_vectorized_domain)) {
      return std::nullopt;
    }

    std::vector<IterDomain*> patched_allocation_domains{
        merge_inner, merge_outer};

    return patched_allocation_domains;
  }

  std::unordered_map<TensorView*, IndexingAllocationInfo> tv_alloc_info_map;
  std::unordered_set<TensorView*> used_as_producer;
};

ParallelType getParallelType(const ValGroup& loop_group) {
  ParallelType common_pt = ParallelType::Serial;
  for (const auto val : *loop_group) {
    auto pt = val->as<IterDomain>()->getParallelType();
    if (common_pt == pt || pt == ParallelType::Serial) {
      continue;
    } else if (common_pt == ParallelType::Serial) {
      common_pt = pt;
    } else {
      // Inconsistent parallelization
      NVF_ERROR(
          false,
          "Inconsistent parallelization detected. ",
          "Known type: ",
          common_pt,
          "New type: ",
          pt);
    }
  }

  return common_pt;
}

} // namespace

TensorIndexer::TensorIndexer(IdModel& id_model) : id_model_(id_model) {
  buildLoopIndexMap();
}

void TensorIndexer::buildLoopIndexMap() {
  if (id_model_.empty()) {
    return;
  }

  Fusion* fusion = id_model_.fusion();

  for (auto expr : fusion->exprs()) {
    if (!ir_utils::isTvOp(expr)) {
      continue;
    }
    // It's assumed that all sibling outputs share the same for-loops,
    // thus only one of the outputs is considered.
    auto tv_output = ir_utils::getTvOutput(expr);
    for (auto loop_id : tv_output->getLoopDomain()) {
      const ValGroup& loop_group =
          id_model_.idGraph(IdMappingMode::LOOP).toGroup(loop_id);

      if (loop_index_map_.find(loop_group) != loop_index_map_.end()) {
        // Index already assigned
        continue;
      }

      Val* loop_index = nullptr;

      ParallelType ptype = getParallelType(loop_group);
      if (isParallelTypeThread(ptype)) {
        loop_index = NamedScalar::getParallelIndex(ptype);
      } else if (
          // TODO: Cleanup needed. ir_utils::isMemoryPartitionedAcross
          // should be used, but that means we would need to consider
          // multiple outputs with different memory types, though it
          // should be uncommon in practice.
          shouldUseZeroIndex(loop_group) || isParallelTypeDeviceDim(ptype)) {
        loop_index = fusion->zeroVal();
      } else {
        // Until the transition to the IdModel-based indexing is
        // completed, use the index Vals assigned for ComputeAtMap
        // groups if available.
        if (GpuLower::hasCurrent()) {
          const auto& ca_map = GpuLower::current()->caMap();
          for (const auto& id :
               ir_utils::filterByType<IterDomain>(loop_group->vector())) {
            if (!ca_map->getIdSets(IdMappingMode::LOOP).mappingExists(id)) {
              continue;
            }
            loop_index = ca_map->getIndexVariable(id);
            break;
          }
          NVF_ERROR(
              loop_index != nullptr,
              "No existing index found for ",
              nvfuser::toString(loop_group));
        } else {
          loop_index = IrBuilder::create<Val>(DataType::Index);
        }
      }

      loop_index_map_[loop_group] = loop_index;
    }
  }
}

bool TensorIndexer::shouldUseZeroIndex(const ValGroup& loop_group) const {
  // Trivial loop
  auto promotion_id = indexing_utils::getLoopPromotion(
      loop_group->front()->as<IterDomain>(), id_model_);
  if (promotion_id->isBroadcast() ||
      simplifyExpr(promotion_id->extent())->isOneInt()) {
    return true;
  }

  return false;
}

Val* TensorIndexer::getLoopIndex(IterDomain* loop_id) const {
  // loop_id must be a loop domain.
  const auto& loop_group =
      id_model_.idGraph(IdMappingMode::LOOP).toGroup(loop_id);
  auto loop_index_map_it = loop_index_map_.find(loop_group);
  NVF_ERROR(
      loop_index_map_it != loop_index_map_.end(),
      "No loop index found for ",
      loop_id->toString());

  Val* loop_index = loop_index_map_it->second;
  return loop_index;
}

std::unordered_map<ValGroup, Val*> TensorIndexer::getInitialIndexMap(
    const std::vector<IterDomain*>& loop_domains,
    const std::vector<ForLoop*>& for_loops) const {
  std::unordered_map<ValGroup, Val*> initial_index_map;

  // For a given list of the loop domains, assign its corresponding
  // index Val.
  for (IterDomain* loop_id : loop_domains) {
    Val* loop_index = getLoopIndex(loop_id);
    const auto& almost_exact_group = traversalGraph().toGroup(loop_id);

    if (initial_index_map.find(almost_exact_group) != initial_index_map.end()) {
      // Initial index already set. This can happen as this is an
      // almost exact group. It should be just size-1 domain.
      NVF_ERROR(
          loop_index->isZeroInt(),
          "Unexpected initial index: ",
          loop_index->toInlineString());
      auto existing_index = initial_index_map.at(almost_exact_group);
      NVF_ERROR(
          existing_index->isZeroInt(),
          "Unexpected initial index: ",
          existing_index->toInlineString());
      continue;
    }

    // War for circular buffering
    if (auto circular_buffer_loop_index =
            getLoopIndexOfCircularBufferLoop(loop_id, for_loops, id_model_)) {
      loop_index = circular_buffer_loop_index;
    }

    initial_index_map.emplace(almost_exact_group, loop_index);
  }

  return initial_index_map;
}

std::vector<Val*> TensorIndexer::getIndexFor(
    const Expr* expr,
    bool as_consumer,
    const ValGroups& index_groups,
    const std::vector<ForLoop*>& for_loops) const {
  auto info = computeIndex(expr, index_groups, for_loops);
  const auto& replacement_map = getIndexReplacementMap(
      expr, as_consumer, info.loop_domains, for_loops, info.index_map);

  std::vector<Val*> result;
  result.reserve(index_groups.size());
  for (const auto& g : index_groups) {
    auto it = info.index_map.find(g);
    NVF_ERROR(
        it != info.index_map.end(), "Index not found for ", g->toString());
    result.push_back(
        ir_utils::replaceValRecursively(it->second, replacement_map));
  }
  return result;
}

Val* TensorIndexer::getLinearIndex(
    TensorView* tv,
    const Expr* expr,
    const std::vector<ForLoop*>& for_loops) const {
  NVF_ERROR(tv != nullptr);
  NVF_ERROR(expr != nullptr);
  NVF_ERROR(
      (std::find(expr->inputs().begin(), expr->inputs().end(), tv) !=
       expr->inputs().end()) ||
          (std::find(expr->outputs().begin(), expr->outputs().end(), tv) !=
           expr->outputs().end()),
      "Inconsistent tensor and expr. Tensor, ",
      tv->toString(),
      " not found in ",
      expr->toString());

  const bool as_consumer =
      std::find(expr->outputs().begin(), expr->outputs().end(), tv) !=
      expr->outputs().end();

  const auto alloc_info = getIndexingAllocationInfo(tv);

  auto indices = getIndexFor(
      expr,
      as_consumer,
      traversalGraph().toGroups(alloc_info.domains),
      for_loops);
  NVF_ERROR(indices.size() == alloc_info.domains.size());

  // Linearize the indices with strides.
  // TODO: Contiguous indexing
  Val* index = tv->fusion()->zeroVal();
  for (const auto i : c10::irange(alloc_info.domains.size())) {
    Val* stride = alloc_info.strides.at(i);
    index = SimplifyingIrBuilder::addExpr(
        index, SimplifyingIrBuilder::mulExpr(indices.at(i), stride));
  }

  // If a tensor is circular buffered, it also requires indexing of
  // the circular buffer itself
  if (tv->isCircularBuffered()) {
    auto circular_buffer_offset =
        getOffsetForCircularBufferTensor(tv, as_consumer, for_loops);
    index = SimplifyingIrBuilder::addExpr(index, circular_buffer_offset);
  }

  return index;
}

// Get the loop domains of a given expr, which are (potentially
// promoted) loop domains of the consumer tensor.
std::vector<IterDomain*> TensorIndexer::getLoopDomains(const Expr* expr) const {
  // Assume consumer-based indexing. Needs to revisit for ops like
  // scatter
  auto loop_domains = ir_utils::getTvOutput(expr)->getLoopDomain();

  for (auto& loop_id : loop_domains) {
    loop_id = indexing_utils::getLoopPromotion(loop_id, id_model_);
  }

  return loop_domains;
}

IndexingInfo TensorIndexer::computeIndex(
    const Expr* expr,
    const ValGroups& index_groups,
    const std::vector<ForLoop*>& for_loops) const {
  const auto loop_domains = getLoopDomains(expr);

  const ValGroups loop_groups = traversalGraph().toGroups(loop_domains);
  const ExprPath<ExprGroup> traversal_path = IndexingTraversal::getExprsBetween(
      expr, traversalGraph(), loop_groups, index_groups);

  const std::unordered_map<ValGroup, Val*> initial_index_map =
      getInitialIndexMap(loop_domains, for_loops);

  IdGraphIndexCompute index_compute(traversalGraph(), initial_index_map);

  for (const auto& [expr_group, direction] : traversal_path) {
    index_compute.propagate(expr_group, direction);
  }

  IndexingInfo info{loop_domains, traversal_path, index_compute.indexMap()};
  return info;
}

std::unordered_map<Val*, Val*> TensorIndexer::getIndexReplacementMap(
    const Expr* expr,
    bool as_consumer,
    const std::vector<IterDomain*>& loop_domains,
    const std::vector<ForLoop*>& for_loops,
    const std::unordered_map<ValGroup, Val*>& index_map) const {
  std::unordered_map<Val*, Val*> replacement_map;

  for (const auto loop_id : loop_domains) {
    const ValGroup& loop_group = traversalGraph().toGroup(loop_id);
    auto index_it = index_map.find(loop_group);
    NVF_ERROR(index_it != index_map.end());
    Val* cur_index = index_it->second;
    NVF_ERROR(cur_index != nullptr);

    Val* replacement_index = nullptr;
    // Replace the index of a vectorized/bulk domain with zero. Note that
    // vectorized domains may need to use N-1, where N is the extent
    // of the domain, for predication, so the replacement is not
    // always done with zero.
    if (loop_id->getParallelType() == ParallelType::Vectorize ||
        loop_id->getParallelType() == ParallelType::Bulk) {
      replacement_index = loop_id->fusion()->zeroVal();
    } else {
      ForLoop* for_loop = indexing_utils::getForLoop(
          loop_id, for_loops, id_model_.idGraph(IdMappingMode::LOOP));

      // for_loop is nullptr if no matching loop is found, which
      // happens when loop_id is a reduction domain and this loop-nest
      // is for initializing the reduction buffer.
      if (for_loop != nullptr) {
        // If this for-loop is a circular buffer loop, the loop index
        // may need to have an additional offset
        if (!as_consumer) {
          if (auto circular_buffer_offset =
                  getLoopIndexOffsetForProducerOfCircularBuffer(
                      expr, for_loop, id_model_)) {
            replacement_index = SimplifyingIrBuilder::addExpr(
                replacement_index != nullptr ? replacement_index : cur_index,
                circular_buffer_offset);
          }
        }
      }
    }

    if (replacement_index == nullptr || replacement_index == cur_index) {
      continue;
    }

    replacement_map.emplace(cur_index, replacement_index);
  }

  return replacement_map;
}

void TensorIndexer::setupAllocationDomains(const std::vector<Expr*>& exprs) {
  AllocationDomainSetup alloc_setup;
  alloc_setup.setup(exprs);
  alloc_info_ = std::move(alloc_setup.tv_alloc_info_map);
}

std::vector<PredicateInfo> TensorIndexer::getPredicates(
    TensorView* tv,
    const Expr* expr,
    const std::vector<ForLoop*>& for_loops,
    ForLoop* unswitched_loop) const {
  const auto& zero_val = tv->fusion()->zeroVal();

  const std::vector<IterDomain*>& predicate_domains =
      getPredicateDomains(tv, expr);

  const IndexingInfo& index_info = computeIndex(
      expr, traversalGraph().toGroups(predicate_domains), for_loops);

  const auto& index_map = index_info.index_map;

  const std::unordered_map<Val*, Val*> replacement_map_start =
      getPredicateIndexReplacementMap(
          tv,
          for_loops,
          index_map,
          traversalGraph(),
          id_model_,
          /*is_start_predicate=*/true,
          /*unswitched_loop=*/unswitched_loop);

  const std::unordered_map<Val*, Val*> replacement_map_stop =
      getPredicateIndexReplacementMap(
          tv,
          for_loops,
          index_map,
          traversalGraph(),
          id_model_,
          /*is_start_predicate=*/false,
          /*unswitched_loop=*/unswitched_loop);

  std::vector<PredicateInfo> info_vec;
  info_vec.reserve(predicate_domains.size());

  // Follow the same approach as Index::getReferenceRootPredicates.
  for (const auto& predicate_domain : predicate_domains) {
    auto idx_it = index_map.find(traversalGraph().toGroup(predicate_domain));
    NVF_ERROR(
        idx_it != index_map.end(),
        "Index not found for ",
        predicate_domain->toString());

    Val* idx = idx_it->second;
    Val* start_idx =
        ir_utils::replaceValRecursively(idx, replacement_map_start);
    Val* stop_idx = ir_utils::replaceValRecursively(idx, replacement_map_stop);

    // Generate predicates as follows:
    //
    // (start_idx + start_offset) >= 0 &&
    // (stop_idx + stop_offset) < extent.

    PredicateInfo info;
    // For now, just set zero for both start and stop offsets by
    // assuming the domain is not partial.
    NVF_ERROR(!predicate_domain->maybePartial());
    info.start_offset_ = tv->fusion()->zeroVal();
    info.stop_offset_ = tv->fusion()->zeroVal();

    info.start_predicate_ = SimplifyingIrBuilder::geExpr(
        SimplifyingIrBuilder::addExpr(start_idx, info.start_offset_), zero_val);

    info.stop_predicate_ = SimplifyingIrBuilder::ltExpr(
        SimplifyingIrBuilder::addExpr(stop_idx, info.stop_offset_),
        predicate_domain->extent());

    info.predicated_domains_ = {predicate_domain};

    info_vec.emplace_back(info);
  }

  return info_vec;
}

} // namespace nvfuser<|MERGE_RESOLUTION|>--- conflicted
+++ resolved
@@ -31,23 +31,6 @@
 
 namespace {
 
-<<<<<<< HEAD
-// Get the promotion domain of a given loop domain.
-IterDomain* getLoopPromotion(IterDomain* loop_id, const IdModel& id_model) {
-  const auto& loop_graph = id_model.idGraph(IdMappingMode::LOOP);
-  const auto& loop_promotion_map = id_model.loopPromotionMap();
-  const auto& loop_group = loop_graph.toGroup(loop_id);
-
-  auto loop_promotion_map_it = loop_promotion_map.find(loop_group);
-  NVF_ERROR(
-      loop_promotion_map_it != loop_promotion_map.end(),
-      "No loop promotion found: ",
-      loop_id->toString(),
-      ". Loop group: ",
-      nvfuser::toString(loop_group));
-
-  return loop_promotion_map_it->second;
-=======
 // True if a given domain is a loop domain of a given tensor and its
 // loop is partitioned with respect to the memory type of the tensor
 bool isPartitionedLoop(const TensorView* tv, IterDomain* id) {
@@ -61,15 +44,12 @@
   // parallel type of the domain, there's no allocation for the domain
   return ir_utils::isMemoryPartitionedAcross(
       tv->getMemoryType(), id->getParallelType());
->>>>>>> fa2bedc2
 }
 
 bool isSizeOneDomain(IterDomain* id) {
   return id->isBroadcast() || id->extent()->isOneInt();
 }
 
-<<<<<<< HEAD
-=======
 // True if a given domain of a tensor *may* require allocation
 bool mayRequireAllocation(const TensorView* tv, IterDomain* id) {
   // Conditions to consider:
@@ -83,7 +63,6 @@
       !id->isReduction();
 }
 
->>>>>>> fa2bedc2
 // Get the allocation stride of a given allocation domain
 Val* getStrideOfGlobalMemoryTensor(TensorView* tv, int64_t alloc_dim) {
   NVF_ERROR(tv->getMemoryType() == MemoryType::Global);
@@ -175,12 +154,6 @@
         used_as_producer.insert(in_tv);
       }
     } else {
-<<<<<<< HEAD
-      allocation_domains = tv->getLoopDomain();
-      // Assume Local and Shared are always fully contiguous
-      contiguity =
-          std::vector<std::optional<bool>>(allocation_domains.size(), true);
-=======
       IrVisitor::dispatch(expr);
     }
   }
@@ -303,44 +276,11 @@
         contiguity =
             std::vector<std::optional<bool>>(allocation_domains.size(), true);
       }
->>>>>>> fa2bedc2
     }
 
     return {allocation_domains, contiguity};
   }
 
-<<<<<<< HEAD
-  // Exclude some IterDomains from allocation domain
-  std::unordered_set<IterDomain*> non_allocating_ids;
-  for (const auto id : allocation_domains) {
-    auto pt = id->getParallelType();
-    if (isSizeOneDomain(id) ||
-        ir_utils::isMemoryPartitionedAcross(tv->getMemoryType(), pt)) {
-      non_allocating_ids.insert(id);
-    }
-  }
-  const auto inlining_pos = tv->getComputeAtPosition();
-  if (!tv->isFusionInput() && !tv->isFusionOutput()) {
-    for (const auto i : c10::irange(inlining_pos)) {
-      auto loop_id = tv->getLoopDomain().at(i);
-      auto pt = loop_id->getParallelType();
-      if (!ir_utils::isMemorySharedAcross(tv->getMemoryType(), pt)) {
-        non_allocating_ids.insert(loop_id);
-      }
-    }
-  }
-
-  // Loop promotion may affect allocations. Promotions of intermediate
-  // domains may not be defined correctly. Only consider loop domains
-  // for now.
-  for (auto& allocation_domain : allocation_domains) {
-    bool is_loop = std::find(
-                       tv->getLoopDomain().begin(),
-                       tv->getLoopDomain().end(),
-                       allocation_domain) != tv->getLoopDomain().end();
-    if (!is_loop || non_allocating_ids.count(allocation_domain) > 0) {
-      continue;
-=======
   // Get allocation info used for indexing. Loop promotion is
   // considered. Strides are also calculated.
   IndexingAllocationInfo getIndexingAllocationInfo(
@@ -418,52 +358,11 @@
       NVF_ERROR(stride != nullptr);
       actual_allocation_domains.push_back(promotion_domain);
       actual_strides.push_back(stride);
->>>>>>> fa2bedc2
     }
 
     return IndexingAllocationInfo{actual_allocation_domains, actual_strides};
   }
 
-<<<<<<< HEAD
-  // Compute the strides from innermost to outermost domains and filter out
-  // non-allocated domains.
-  std::vector<IterDomain*> actual_allocation_domains;
-  std::vector<Val*> actual_strides;
-  Val* cur_contig_stride = tv->fusion()->oneVal();
-  for (const auto i : c10::irange(allocation_domains.size())) {
-    auto dim = allocation_domains.size() - i - 1;
-    auto allocation_domain = allocation_domains.at(dim);
-
-    if (non_allocating_ids.count(allocation_domain) > 0) {
-      continue;
-    }
-
-    actual_allocation_domains.push_back(allocation_domain);
-
-    const std::optional<bool> contig_flag = contiguity.at(dim);
-    // Broadcast doesn't have contig flag but it must have been
-    // already filtered out
-    NVF_ERROR(contig_flag.has_value());
-
-    if (contig_flag.value()) {
-      actual_strides.push_back(cur_contig_stride);
-      cur_contig_stride = SimplifyingIrBuilder::mulExpr(
-          allocation_domains.at(dim)->extent(), cur_contig_stride);
-    } else {
-      // Assume that the tensor should always be a Global memory
-      // tensor if it has non-contig allocation domains
-      NVF_ERROR(tv->getMemoryType() == MemoryType::Global);
-      cur_contig_stride = getStrideOfGlobalMemoryTensor(tv, (int64_t)dim);
-      actual_strides.push_back(cur_contig_stride);
-    }
-  }
-
-  std::reverse(
-      actual_allocation_domains.begin(), actual_allocation_domains.end());
-  std::reverse(actual_strides.begin(), actual_strides.end());
-  return {actual_allocation_domains, actual_strides};
-}
-=======
   // Reorder non-logical allocation domains to follow the ordering of
   // the logical domain. This is necessary when an allocation domain
   // includes a vectorized loop iter domain since it must be at the
@@ -614,7 +513,6 @@
     if (allocation_domains.empty()) {
       return std::nullopt;
     }
->>>>>>> fa2bedc2
 
     if (tv->getMemoryType() != MemoryType::Shared) {
       return std::nullopt;
