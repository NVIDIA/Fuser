// clang-format off
/*
 * SPDX-FileCopyrightText: Copyright (c) 2023-present NVIDIA CORPORATION & AFFILIATES.
 * All rights reserved.
 * SPDX-License-Identifier: BSD-3-Clause
 */
// clang-format on
#include <debug.h>
#include <device_lower/analysis/index_compute.h>
#include <device_lower/lower2device.h>
#include <device_lower/utils.h>
#include <expr_simplifier.h>
#include <id_model/circular_buffer_indexing.h>
#include <id_model/contiguity.h>
#include <id_model/id_model_index_compute.h>
#include <id_model/indexing.h>
#include <id_model/indexing_traversal.h>
#include <id_model/indexing_utils.h>
#include <id_model/predicate_indexing.h>
#include <id_model/to_string.h>
#include <id_model/utils.h>
#include <index_compute.h>
#include <ir/builder.h>
#include <ir/graphviz.h>
#include <ir/utils.h>
#include <kernel_ir_dispatch.h>
#include <swizzle.h>
#include <val_graph_visitor.h>

#include <algorithm>
#include <fstream>

namespace nvfuser {

namespace {

// True if a given domain is a loop domain of a given tensor and its
// loop is partitioned with respect to the memory type of the tensor
bool isPartitionedLoop(const TensorView* tv, IterDomain* id) {
  // False if id is not a loop ID
  if (std::find(tv->getLoopDomain().begin(), tv->getLoopDomain().end(), id) ==
      tv->getLoopDomain().end()) {
    return false;
  }

  // If the memory of this domain is partitioned with respect to the
  // parallel type of the domain, there's no allocation for the domain
  return ir_utils::isMemoryPartitionedAcross(
      tv->getMemoryType(), id->getParallelType());
}

bool isSizeOneDomain(IterDomain* id) {
  return id->isBroadcast() || id->extent()->isOneInt();
}

// True if a given domain of a tensor *may* require allocation
bool mayRequireAllocation(const TensorView* tv, IterDomain* id) {
  // Conditions to consider:
  // - Fully partitioned
  // - Size one: Allocation is done based on the promotion ID, but as
  // long as the original ID has size one, its allocation should
  // remain size one.
  // - Reduction: Check the original ID, not the promotion, which may
  //   be a reduction ID even though the original ID is not a reduction
  return !isPartitionedLoop(tv, id) && !isSizeOneDomain(id) &&
      !id->isReduction();
}

// Get the allocation stride of a given allocation domain
Val* getStrideOfGlobalMemoryTensor(TensorView* tv, int64_t alloc_dim) {
  NVF_ERROR(tv->getMemoryType() == MemoryType::Global);

  // Allocation domains can include reduction domains, but
  // alloc_stride arrays do not.
  const auto& alloc_dom = tv->getMaybeAllocationDomain();
  int64_t stride_dim = -1;
  for (const auto i : c10::irange(alloc_dim + 1)) {
    if (alloc_dom.at(i)->isReduction()) {
      continue;
    }
    ++stride_dim;
  }

  NVF_ERROR(stride_dim != -1);

  return IrBuilder::getItemExpr(
      IrBuilder::getAttrExpr(IrBuilder::metadataExpr(tv), "alloc_stride"),
      stride_dim);
}

// Preparing allocation info for indexing. Because of broadcasting,
// just looking at the loop groups of a tensor may not be enough to
// determine the allocation of the tensor. For example, this happens
// when a tensor is broadcast and inlined, where the original
// pre-broadcast tensor may not have corresponding domains. If that
// missing domain is annotated with ParallelType::Unroll, which
// affects all inner loops, just looking at the inlined tensor itself
// would miss the unrolling. Since unrolling changes allocation
// shapes, missing unroll can result in incorrect allocations.
//
// TODO: Refactor this and the allocation lowering pass
class AllocationDomainSetup : private kir::IrVisitor {
 public:
  using IrVisitor::dispatch;

  // Set allocation domain info for all tensors
  void setup(const std::vector<Expr*>& exprs) {
    // Find out correct allocation domains for all consumer
    // tensors. Input tensors are handled after this
    for (auto expr : exprs) {
      dispatch(expr);
    }

    // Make sure all tensors have allocation domains
    for (TensorView* producer_tv : used_as_producer) {
      auto it = tv_alloc_info_map.find(producer_tv);
      if (it != tv_alloc_info_map.end()) {
        continue;
      }

      // Not yet set. This must be an input tensor.
      NVF_ERROR(
          producer_tv->isFusionInput(),
          "Expected a fusion input: ",
          producer_tv->toString());

      // For fusion input, we can just use getMaybeAllocationDomain.

      auto alloc_info = getIndexingAllocationInfo(
          producer_tv,
          producer_tv->getMaybeAllocationDomain(),
          producer_tv->domain()->contiguity());

      tv_alloc_info_map.emplace(producer_tv, alloc_info);
    }
  }

  void dispatch(Expr* expr) override {
    if (ir_utils::isTvOp(expr)) {
      for (auto out_tv : ir_utils::filterByType<TensorView>(expr->outputs())) {
        // Note that since we are dealing with a Kernel IR, a single
        // tensor may show up as consumers multiple times, e.g.,
        // zero initialization and actual definition. Using the last
        // expr should give us correct allocation info. See
        // IndexingTest.InlinedUnroll for a concrete
        // example. Specifically, the initization expression of t2
        // doesn't have an unrolling loop, so the allocation info
        // obtained from that expression would fail to give the
        // correct allocation domains.
        auto [alloc_domains, contiguity] =
            getAllocationDomainsAndContiguity(out_tv, for_loops_);
        auto alloc_info =
            getIndexingAllocationInfo(out_tv, alloc_domains, contiguity);
        tv_alloc_info_map[out_tv] = alloc_info;
      }
      for (auto in_tv : ir_utils::filterByType<TensorView>(expr->inputs())) {
        used_as_producer.insert(in_tv);
      }
    } else {
      IrVisitor::dispatch(expr);
    }
  }

  // Get the allocation domains and contiguity of a given tensor
  //
  // TODO: Ideally, all tensors should have their correct allocation
  // domains, but that isn't always the case at this moment. The logic
  // here is duplicated in multiple locations and should be cleaned up.
  std::pair<std::vector<IterDomain*>, std::vector<std::optional<bool>>>
  getAllocationDomainsAndContiguity(
      TensorView* tv,
      const std::vector<ForLoop*>& for_loops) {
    std::vector<IterDomain*> allocation_domains;
    std::vector<std::optional<bool>> contiguity;

    // In general, if the tensor has an allocation domain set, it
    // should be used with no change. However, set allocation domains
    // are not always right allocation domains. For example,
    // AliasTest.NotAllOutputAlias_Reduction has a tensor, tv6, that
    // is a Local tensor with CA position of 4 but has an allocation
    // domain that's just a permutation of its logical domain. Such
    // invalid allocations need to be ignored. If there doesn't seem
    // to be any clear condition when the set domain can be used, so
    // it needs to be inferred. Here's what seems to be working
    // reasonably well.
    bool use_set_allocation_domain = false;
    if (tv->hasAllocation()) {
      // Honor the allocation domain if the tensor is global or Hopper MMA's
      // output
      if (tv->getMemoryType() == MemoryType::Global ||
          (tv->definition()->isA<MmaOp>() &&
           isHopper(tv->definition()->as<MmaOp>()->macro()))) {
        use_set_allocation_domain = true;
      } else if (tv->getMemoryType() == MemoryType::Shared) {
        // If it's a shared memory tensor, the set domain is likely
        // valid if Swizzle or Bulk is used. Also, if the allocation
        // domain is just a permutation of the loop domain, use the
        // set allocation domain. This seems to happen only with
        // AllocationDomainTest.TransposedIntermediate.
        if (std::any_of(
                tv->getAllocationDomain().begin(),
                tv->getAllocationDomain().end(),
                [](IterDomain* allocation_domain) {
                  return dynamic_cast<Swizzle*>(
                             allocation_domain->definition()) != nullptr ||
                      allocation_domain->getParallelType() ==
                      ParallelType::Bulk;
                }) ||
            std::is_permutation(
                tv->getLoopDomain().begin(),
                tv->getLoopDomain().end(),
                tv->getAllocationDomain().begin())) {
          use_set_allocation_domain = true;
        }
      }
    }

    if (use_set_allocation_domain) {
      if (tv->getMemoryType() == MemoryType::Global) {
        // For global memory tensors we always allocate the entire tensor
        // TODO: do we really want to treat global memory tensors differently?
        // need to think about this more.
        allocation_domains = tv->getAllocationDomain();
        contiguity = tv->domain()->contiguity();
      } else {
        std::unordered_set<IterDomain*> exclude_ca_ids;
        for (auto i : c10::irange(tv->getComputeAtPosition())) {
          auto ca_id = tv->axis(i);
          if (!ir_utils::isMemorySharedAcross(
                  tv->getMemoryType(), ca_id->getParallelType())) {
            exclude_ca_ids.insert(ca_id);
          }
        }
        for (auto i : c10::irange(tv->getAllocationDomain().size())) {
          auto id = tv->getAllocationDomain()[i];
          if (exclude_ca_ids.find(id) == exclude_ca_ids.end()) {
            if (ir_utils::isMemoryPartitionedAcross(
                    tv->getMemoryType(), id->getParallelType())) {
              continue;
            }
            allocation_domains.push_back(id);
            contiguity.push_back(tv->domain()->contiguity()[i]);
          } else {
            exclude_ca_ids.erase(id);
          }
        }
        NVF_ERROR(
            exclude_ca_ids.empty(),
            "The non-allocating compute-at IDs are not found in the allocation domain. ",
            "It is unclear how to allocate the tensor: ",
            tv->toString(),
            " allocation domain: ",
            ir_utils::toString(tv->getAllocationDomain()));
      }
    } else {
      // If allocation domain is not set, assume that:
      // - Global: logical domains
      // - Local/Shared: loop domains to the right of the CA position
      if (tv->getMemoryType() == MemoryType::Global) {
        allocation_domains = tv->getLogicalDomain();
        contiguity = tv->domain()->contiguity();
      } else {
        // Allocation position is not always the same as the CA
        // position. See also lower_utils::getAllocInformation.
        int64_t allocation_pos =
            lower_utils::getAllocInformation(tv, for_loops).alloc_pos;
        for (const auto i : c10::irange(tv->nDims())) {
          auto loop_id = tv->getLoopDomain().at(i);
          auto pt = loop_id->getParallelType();
          if (!mayRequireAllocation(tv, loop_id)) {
            continue;
          }

          // If the position is left of the inlining position, no need to
          // allocate the domain unless it's shared. For example, if this
          // is a Shared tensor and the domain is parallelized with TID,
          // even if it's outside of the CA position, since the domain
          // is shared, it must be allocated.
          if (i < allocation_pos &&
              !ir_utils::isMemorySharedAcross(tv->getMemoryType(), pt)) {
            continue;
          }

          allocation_domains.push_back(loop_id);
        }
        // Assume Local and Shared are always fully contiguous
        contiguity =
            std::vector<std::optional<bool>>(allocation_domains.size(), true);
      }

      if (auto reordered_domains =
              reorderAllocationDomains(tv, allocation_domains);
          reordered_domains.has_value()) {
        allocation_domains = reordered_domains.value();
        NVF_ERROR(
            std::all_of(
                contiguity.begin(),
                contiguity.end(),
                [](auto b) { return b.has_value() && b.value(); }),
            tv->toString());
      }

      // WAR for transpose
      if (auto transposed_smem_alloc_dom =
              patchAllocationOfTransposedSmemTensor(
                  tv,
                  allocation_domains,
                  GpuLower::current()->idModel().idGraph(IdMappingMode::EXACT));
          transposed_smem_alloc_dom.has_value()) {
        allocation_domains = transposed_smem_alloc_dom.value();
        // Make sure the original allocation domains are fully contiguous
        NVF_ERROR(std::all_of(contiguity.begin(), contiguity.end(), [](auto b) {
          return b.has_value() && b.value();
        }));
        // Set the new allocation domains fully contiguous
        contiguity =
            std::vector<std::optional<bool>>(allocation_domains.size(), true);
      }
    }

    NVF_ERROR(allocation_domains.size() == contiguity.size());

    return {allocation_domains, contiguity};
  }

  // Get allocation info used for indexing. Loop promotion is
  // considered. Strides are also calculated.
  IndexingAllocationInfo getIndexingAllocationInfo(
      TensorView* tv,
      std::vector<IterDomain*> allocation_domains,
      std::vector<std::optional<bool>> contiguity) {
    const IdModel& id_model = GpuLower::current()->idModel();

    std::vector<IterDomain*> promoted_allocation_domains;
    promoted_allocation_domains.reserve(allocation_domains.size());

    // Loop promotion may affect allocations. Promotions of intermediate
    // domains may not be defined correctly. Only consider loop domains
    // for now.
    for (const auto& allocation_domain : allocation_domains) {
      bool is_loop = std::find(
                         tv->getLoopDomain().begin(),
                         tv->getLoopDomain().end(),
                         allocation_domain) != tv->getLoopDomain().end();
      IterDomain* promotion_domain = nullptr;
      if (is_loop) {
        promotion_domain = getLoopPromotion(allocation_domain, id_model);
      } else {
        promotion_domain = allocation_domain;
      }
      promoted_allocation_domains.push_back(promotion_domain);
    }

    // Compute the strides from innermost to outermost domains
    std::vector<Val*> strides(allocation_domains.size(), nullptr);
    Val* cur_contig_stride = tv->fusion()->oneVal();
    for (const auto i : c10::irange(allocation_domains.size())) {
      auto dim = allocation_domains.size() - i - 1;
      auto allocation_domain = allocation_domains.at(dim);
      auto promotion_domain = promoted_allocation_domains.at(dim);

      if (!mayRequireAllocation(tv, allocation_domain)) {
        continue;
      }

      const std::optional<bool> contig_flag = contiguity.at(dim);
      // Broadcast doesn't have contig flag but it must have been
      // already filtered out
      NVF_ERROR(contig_flag.has_value());

      if (contig_flag.value()) {
        strides[dim] = cur_contig_stride;
        cur_contig_stride = SimplifyingIrBuilder::mulExpr(
            cur_contig_stride, promotion_domain->extent());
      } else {
        // Assume that the tensor should always be a Global memory
        // tensor if it has non-contig allocation domains
        NVF_ERROR(tv->getMemoryType() == MemoryType::Global);
        strides[dim] = getStrideOfGlobalMemoryTensor(tv, (int64_t)dim);
        cur_contig_stride = SimplifyingIrBuilder::mulExpr(
            strides[dim], promotion_domain->extent());
      }
    }

    // Filter out non-allocated domains. This is already done for Local
    // and Shared tensors with no set allocation domains, but not for
    // the other cases. For example, a reduction output tensor that is
    // also a fusion output may still have reduction domains in their
    // allocation domains, which aren't relevant for indexing
    std::vector<IterDomain*> actual_allocation_domains;
    std::vector<Val*> actual_strides;
    std::vector<bool> actual_contiguity;
    for (const auto i : c10::irange(allocation_domains.size())) {
      auto allocation_domain = allocation_domains.at(i);
      auto promotion_domain = promoted_allocation_domains.at(i);
      if (!mayRequireAllocation(tv, allocation_domain)) {
        continue;
      }
      auto stride = strides.at(i);
      NVF_ERROR(stride != nullptr);
      actual_allocation_domains.push_back(promotion_domain);
      actual_strides.push_back(stride);
      auto contig = contiguity.at(i);
      NVF_ERROR(contig.has_value());
      actual_contiguity.push_back(contig.value());
    }

    NVF_ERROR(actual_allocation_domains.size() == actual_strides.size());
    NVF_ERROR(actual_allocation_domains.size() == actual_contiguity.size());

    return IndexingAllocationInfo{
        actual_allocation_domains, actual_strides, actual_contiguity};
  }

  // Reorder non-logical allocation domains to follow the ordering of
  // the set allocation domain. This is necessary when an allocation
  // domain includes a vectorized loop iter domain since it must be at the
  // innermost position but that may not be the case in the loop
  // domain. It is also necessary when the tensor is a producer of a
  // vectorized store. Not strictly necessary otherwise, but this should also
  // minimize the deviation from the old indexing scheme which always
  // uses the logical domain to index.
  //
  // Returns reordered allocation domains if reordering is done.
  std::optional<std::vector<IterDomain*>> reorderAllocationDomains(
      const TensorView* tv,
      const std::vector<IterDomain*>& allocation_domains) const {
    // Use getMaybeAllocationDomain instead of getLogicalDomain. When
    // this tv is a producer of a vectorized store, the consumer
    // tensor shoud be a global memory tensor and this is likely a
    // cache tensor created by cacheBefore. The consumer tensor may
    // have a reordered allocation domain and that dictates the actual
    // allocation ordering of this producer local tensor as well. If
    // getLogicalDomain is used, DistributedTransformerTest.Backward
    // fails at the result validation.
    auto exprs = DependencyCheck::getAllExprsBetween(
        {tv->getMaybeAllocationDomain().begin(),
         tv->getMaybeAllocationDomain().end()},
        {allocation_domains.begin(), allocation_domains.end()});

    if (exprs.empty()) {
      return std::nullopt;
    }

    // Replay exprs from the logical domain to get the non-reordered
    // domains
    auto ordered_domains = tv->getMaybeAllocationDomain();
    for (auto expr : exprs) {
      // Find the position to insert the outputs.
      int64_t insertion_pos = -1;
      for (auto inp : expr->inputs()) {
        auto it =
            std::find(ordered_domains.begin(), ordered_domains.end(), inp);
        if (it == ordered_domains.end()) {
          continue;
        }
        // Insert right after the input
        int64_t pos = std::distance(ordered_domains.begin(), it) + 1;
        if (insertion_pos == -1 || pos > insertion_pos) {
          insertion_pos = pos;
        }
      }
      NVF_ERROR(
          insertion_pos >= 0,
          "Failed to replay: ",
          expr->toString(),
          " in ",
          tv->toString());
      // Insert the outputs
      for (auto out : expr->outputs()) {
        ordered_domains.insert(
            ordered_domains.begin() + insertion_pos, out->as<IterDomain>());
        ++insertion_pos;
      }
      // Delete the inputs
      for (auto inp : expr->inputs()) {
        auto it =
            std::find(ordered_domains.begin(), ordered_domains.end(), inp);
        if (it == ordered_domains.end()) {
          continue;
        }
        ordered_domains.erase(it);
      }
    }

    // At this point, all domains of allocation_domains must exist in
    // domains.
    for (auto alloc_dom : allocation_domains) {
      auto it =
          std::find(ordered_domains.begin(), ordered_domains.end(), alloc_dom);
      NVF_ERROR(
          it != ordered_domains.end(),
          "Missing allocation domain: ",
          alloc_dom->toString(),
          ", domains: ",
          toDelimitedString(ordered_domains));
    }

    // Pick only the allocation domains from the ordered domains
    std::vector<IterDomain*> reordered_allocation_domains;
    reordered_allocation_domains.reserve(allocation_domains.size());

    for (auto dom : ordered_domains) {
      auto it =
          std::find(allocation_domains.begin(), allocation_domains.end(), dom);
      if (it == allocation_domains.end()) {
        continue;
      }
      reordered_allocation_domains.push_back(dom);
    }

    // If it's the same order, just return nullopt to tell nothing
    // needs to be reordered
    if (reordered_allocation_domains == allocation_domains) {
      return std::nullopt;
    }

    return reordered_allocation_domains;
  }

  // Transpose with shared memory may need to change the ordering of
  // allocation domains when shared memory is used as an input to
  // vectorized stores. The transpose scheduler stages data to shared
  // memory for vectorized stores to global memory. The layout of the
  // shared memory staging buffer needs to be compatible with the
  // vectorized stores. More specifically, here's a typical pattern of
  // the transpose scheduler:
  //
  // t0_g: [I0, I1]
  // t1_l = transpose(0, 1); // [I1, I0]
  // t2_s = t1_l; // [I1, I0]
  // t3_g = t2_s; // [I1, I0]
  //
  // t0, t1, t2:
  //   split I0 by 32 -> I/32a, 32a
  //   split I1 by 32 -> I/32b, 32b
  //   merge 32a and 32b -> 32a*32b
  //   split 32a*32b by 4 -> 32a*32b/4, 4
  //  -> loop domain: [I0/32a, I1/32b, 32a*32b/4, 4]
  // t3:
  //   split I0 by 32 -> I/32a, 32a
  //   split I1 by 32 -> I/32b, 32b
  //   merge 32b and 32a -> 32b*32a
  //   split 32*32 by 4 -> 32b*32a/4, 4
  //  -> loop domain: [I0/32a, I1/32b, 32b*32a/4, 4]
  //
  // Notice that t2 has 32a*32b, whereas t3 has 32b*32a. When the innermost
  // domain of t3 is vectorized, this means that 32a must be the
  // innermost in the allocation domain of t2. However, the inferred
  // allocation domain has [..., 32a*32b/4, 4], so 32a is not the
  // innermost.
  //
  // When a given tensor is found to have this pattern, allocation
  // domains as ordered in the same way as the vectorized global
  // memory tensor are returned. In the case of the above example,
  // [32b, 32a] is returned.
  std::optional<std::vector<IterDomain*>> patchAllocationOfTransposedSmemTensor(
      const TensorView* tv,
      const std::vector<IterDomain*>& allocation_domains,
      const ValGraph& exact_graph) const {
    // First, do pattern matching to see if this tensor is a shared
    // memory tensor transpose. Pattern matching conditions include:
    //
    // - Shared memory tensor
    // - BID/DID should not be used with allocation domains
    // - Consumer tensor must be a global memory tensor with vectorization
    // - There must be a merge op whose two outputs are the dominating
    //   domains of the allocation domains
    // - The consumer tensor also has a merge but with the inner and
    //   outer reversed

    if (allocation_domains.empty()) {
      return std::nullopt;
    }

    if (tv->getMemoryType() != MemoryType::Shared) {
      return std::nullopt;
    }

    // No BID/DID parallel type should be used
    if (std::any_of(
            allocation_domains.begin(),
            allocation_domains.end(),
            [](IterDomain* id) -> bool {
              return isParallelTypeDeviceDim(id->getParallelType()) ||
                  isParallelTypeBlockDim(id->getParallelType());
            })) {
      return std::nullopt;
    }

    // Can there be multiple stores with a single smem buffer?
    if (tv->uses().size() != 1) {
      return std::nullopt;
    }

    auto ls_op = dynamic_cast<LoadStoreOp*>(tv->uses().front());
    if (ls_op == nullptr) {
      return std::nullopt;
    }

    auto consumer = ls_op->out()->as<TensorView>();

    if (consumer->getMemoryType() != MemoryType::Global) {
      return std::nullopt;
    }

    IterDomain* consumer_vectorized_domain = nullptr;
    if (auto it = std::find_if(
            consumer->getLoopDomain().begin(),
            consumer->getLoopDomain().end(),
            [](IterDomain* loop_id) {
              return loop_id->getParallelType() == ParallelType::Vectorize;
            });
        it != consumer->getLoopDomain().end()) {
      consumer_vectorized_domain = *it;
    } else {
      return std::nullopt;
    }

    // May be naive, but assume a simple pattern that all allocation
    // domains are derived from a merge.

    // First, find the closest merge
    auto getOriginatingMerge = [](IterDomain* id) -> Merge* {
      while (id != nullptr) {
        auto def = id->definition();
        if (auto merge = dynamic_cast<Merge*>(def)) {
          return merge;
        } else if (auto split = dynamic_cast<Split*>(def)) {
          id = split->in();
        } else {
          // Unsupported op
          return nullptr;
        }
      }
      return nullptr;
    };

    Merge* producer_common_merge =
        getOriginatingMerge(allocation_domains.front());
    if (producer_common_merge == nullptr) {
      return std::nullopt;
    }

    // Test if all allocation domains and the merge output are
    // equivalent
    auto producer_merge_dep_exprs = DependencyCheck::getAllExprsBetween(
        {producer_common_merge->out()},
        {allocation_domains.begin(), allocation_domains.end()});

    std::unordered_set<IterDomain*> equiv_domain_set(
        allocation_domains.begin(), allocation_domains.end());

    // Traverse back from the allocation domains to the merge output
    // and see if they are equivalent
    for (auto it = producer_merge_dep_exprs.rbegin();
         it != producer_merge_dep_exprs.rend();
         ++it) {
      Expr* expr = *it;
      for (auto out : expr->outputs()) {
        auto it = equiv_domain_set.find(out->as<IterDomain>());
        if (it == equiv_domain_set.end() &&
            mayRequireAllocation(tv, out->as<IterDomain>())) {
          // missing dependency
          return std::nullopt;
        }
        if (it != equiv_domain_set.end()) {
          equiv_domain_set.erase(it);
        }
      }
      for (auto input : expr->inputs()) {
        equiv_domain_set.insert(input->as<IterDomain>());
      }
    }

    // If they are equivalent, the merge output should be the only
    // remaining domain
    if (!(equiv_domain_set.size() == 1 &&
          *(equiv_domain_set.begin()) == producer_common_merge->out())) {
      // Not all allocation domains are used, meaning the merge output
      // is not equivalent to the allocation domains
      return std::nullopt;
    }

    // Look for a reverse merge in the consumer that uses the same
    // inputs but outer and inner are reversed

    IterDomain* merge_outer = producer_common_merge->outer();
    const ValGroup& merge_outer_group = exact_graph.toGroup(merge_outer);
    IterDomain* merge_inner = producer_common_merge->inner();
    const ValGroup& merge_inner_group = exact_graph.toGroup(merge_inner);

    const ExprGroups& merge_outer_uses = exact_graph.getUses(merge_outer_group);
    ExprGroup reverse_merge;
    for (const auto& merge_outer_use : merge_outer_uses) {
      Merge* merge = dynamic_cast<Merge*>(merge_outer_use->front());
      if (merge == nullptr) {
        continue;
      }
      if (exact_graph.toGroup(merge->outer()) == merge_inner_group &&
          exact_graph.toGroup(merge->inner()) == merge_outer_group) {
        reverse_merge = merge_outer_use;
        break;
      }
    }

    if (reverse_merge.get() == nullptr) {
      return std::nullopt;
    }

    ValGroup reverse_merge_output =
        exact_graph.outputGroups(reverse_merge).at(0);
    // Look for a matching merge in the consumer
    const auto consumer_all_ids = consumer->domain()->allIDs();
    IterDomain* consumer_merge_out = nullptr;
    for (auto consumer_id : consumer_all_ids) {
      if (reverse_merge_output->has(consumer_id)) {
        consumer_merge_out = consumer_id;
        break;
      }
    }

    if (consumer_merge_out == nullptr) {
      return std::nullopt;
    }

    // If there's a loop id that depends on consumer_merge_output, the
    // producer tensor needs to use the memory layout that works for
    // the vectorized store of the consumer tensor.
    if (!DependencyCheck::isDependencyOf(
            consumer_merge_out, consumer_vectorized_domain)) {
      return std::nullopt;
    }

    std::vector<IterDomain*> patched_allocation_domains{
        merge_inner, merge_outer};

    return patched_allocation_domains;
  }

  std::unordered_map<TensorView*, IndexingAllocationInfo> tv_alloc_info_map;
  std::unordered_set<TensorView*> used_as_producer;
};

} // namespace

TensorIndexer::TensorIndexer(IdModel& id_model) : id_model_(id_model) {
  buildLoopIndexMap();

  if (isDebugDumpEnabled(DebugDumpOption::IndexingVerbose)) {
    std::ofstream ofs("indexing_traversal_graph.dot", std::ofstream::trunc);
    auto dot_string = traversalGraph().toGraphvizDotGraph();
    ofs << dot_string;
    ofs.close();
  }
}

void TensorIndexer::buildLoopIndexMap() {
  if (id_model_.empty()) {
    return;
  }

  Fusion* fusion = id_model_.fusion();

  for (auto expr : fusion->exprs()) {
    if (!ir_utils::isTvOp(expr)) {
      continue;
    }
    // It's assumed that all sibling outputs share the same for-loops,
    // thus only one of the outputs is considered.
    auto tv_output = ir_utils::getTvOutput(expr);
    for (auto loop_id : tv_output->getLoopDomain()) {
      const ValGroup& loop_group =
          id_model_.idGraph(IdMappingMode::LOOP).toGroup(loop_id);

      if (loop_index_map_.find(loop_group) != loop_index_map_.end()) {
        // Index already assigned
        continue;
      }

      Val* loop_index = nullptr;

      if (shouldUseZeroIndex(loop_group, id_model_)) {
        loop_index = fusion->zeroVal();
      } else {
        loop_index = GpuLower::current()->getLoopIndexVariable(loop_id);
      }

      loop_index_map_[loop_group] = loop_index;
    }
  }
}

Val* TensorIndexer::getLoopIndex(
    IterDomain* loop_id,
    const std::vector<ForLoop*>& for_loops) const {
  // loop_id must be a loop domain.
  const auto& loop_group =
      id_model_.idGraph(IdMappingMode::LOOP).toGroup(loop_id);
  auto loop_index_map_it = loop_index_map_.find(loop_group);
  NVF_ERROR(
      loop_index_map_it != loop_index_map_.end(),
      "No loop index found for ",
      loop_id->toString());

  Val* loop_index = loop_index_map_it->second;

  // War for circular buffering
  if (auto circular_buffer_loop_index =
          getLoopIndexOfCircularBufferLoop(loop_id, for_loops, id_model_)) {
    loop_index = circular_buffer_loop_index;
  }

  return loop_index;
}

std::unordered_map<ValGroup, Val*> TensorIndexer::getInitialIndexMap(
    const std::vector<IterDomain*>& loop_domains,
    const std::vector<ForLoop*>& for_loops) const {
  std::unordered_map<ValGroup, Val*> initial_index_map;

  // For a given list of the loop domains, assign its corresponding
  // index Val.
  for (IterDomain* loop_id : loop_domains) {
    Val* initial_index = getLoopIndex(loop_id, for_loops);
    const auto& almost_exact_group = traversalGraph().toGroup(loop_id);

    if (initial_index_map.find(almost_exact_group) != initial_index_map.end()) {
      // Initial index already set. This can happen as this is an
      // almost exact group. It should be just size-1 domain.
      NVF_ERROR(
          initial_index->isZeroInt(),
          "Unexpected initial index: ",
          initial_index->toInlineString());
      auto existing_index = initial_index_map.at(almost_exact_group);
      NVF_ERROR(
          existing_index->isZeroInt(),
          "Unexpected initial index: ",
          existing_index->toInlineString());
      continue;
    }

    initial_index_map.emplace(almost_exact_group, initial_index);
  }

  return initial_index_map;
}

std::vector<Val*> TensorIndexer::getIndexFor(
    const Expr* expr,
    bool as_consumer,
    const std::vector<IterDomain*>& index_ids,
    const std::vector<ForLoop*>& for_loops) const {
  auto info = computeIndex(expr, index_ids, for_loops);
  const auto& replacement_map = getIndexReplacementMap(
      expr, as_consumer, info.loop_domains, for_loops, info.index_map);

  // Note that IDs of index_ids may be mapped as the traversal graph
  // is the AlmostExact graph.

  std::vector<Val*> result;
  result.reserve(index_ids.size());
  for (IterDomain* index_id : index_ids) {
    const auto& index_group = traversalGraph().toGroup(index_id);
    auto it = info.index_map.find(index_group);
    NVF_ERROR(
        it != info.index_map.end(),
        "Index not found for ",
        index_id->toString());
    result.push_back(
        ir_utils::replaceValRecursively(it->second, replacement_map));
  }
  return result;
}

Val* TensorIndexer::getLinearIndex(
    TensorView* tv,
    const Expr* expr,
    const std::vector<ForLoop*>& for_loops) const {
  NVF_ERROR(tv != nullptr);
  NVF_ERROR(expr != nullptr);
  NVF_ERROR(
      (std::find(expr->inputs().begin(), expr->inputs().end(), tv) !=
       expr->inputs().end()) ||
          (std::find(expr->outputs().begin(), expr->outputs().end(), tv) !=
           expr->outputs().end()),
      "Inconsistent tensor and expr. Tensor, ",
      tv->toString(),
      " not found in ",
      expr->toString());

  const bool as_consumer =
      std::find(expr->outputs().begin(), expr->outputs().end(), tv) !=
      expr->outputs().end();

  const auto alloc_info = getIndexingAllocationInfo(tv);

  const auto [contig_indices, contig_strides] =
      getContigIndexFor(expr, as_consumer, alloc_info, for_loops);

  // Linearize the indices with strides.
  Val* linear_index = tv->fusion()->zeroVal();
  for (const auto i : c10::irange(contig_indices.size())) {
    Val* stride = contig_strides.at(i);
    linear_index = SimplifyingIrBuilder::addExpr(
        linear_index,
        SimplifyingIrBuilder::mulExpr(contig_indices.at(i), stride));
  }

  // If a tensor is circular buffered, it also requires indexing of
  // the circular buffer itself
  if (tv->isCircularBuffered()) {
    auto circular_buffer_offset =
        getOffsetForCircularBufferTensor(tv, as_consumer, for_loops);
    linear_index =
        SimplifyingIrBuilder::addExpr(linear_index, circular_buffer_offset);
  }

  return linear_index;
}

// Get the loop domains of a given expr, which are (potentially
// promoted) loop domains of the consumer tensor.
std::vector<IterDomain*> TensorIndexer::getLoopDomains(const Expr* expr) const {
  // Assume consumer-based indexing. Needs to revisit for ops like
  // scatter
  auto loop_domains = ir_utils::getTvOutput(expr)->getLoopDomain();

  for (auto& loop_id : loop_domains) {
    loop_id = getLoopPromotion(loop_id, id_model_);
  }

  return loop_domains;
}

IndexingInfo TensorIndexer::computeIndex(
    const Expr* expr,
    const std::vector<IterDomain*>& index_ids,
    const std::vector<ForLoop*>& for_loops) const {
#if 0
  const auto loop_domains = getLoopIds(expr, id_model_);
<<<<<<< HEAD
<<<<<<< HEAD
  const ExprPath<ExprGroup> traversal_path = getIndexingPath(expr, index_ids);
=======

  // Set aside broadcast IDs as their indices should always be zero
  // and they may not be reachable from the loop domain
  std::vector<IterDomain*> broadcast_index_ids;
  std::vector<IterDomain*> non_broadcast_index_ids;
  for (const auto index_id : index_ids) {
    if (index_id->isBroadcast()) {
      broadcast_index_ids.push_back(index_id);
    } else {
      non_broadcast_index_ids.push_back(index_id);
    }
  }

  const ValGroups loop_groups = traversalGraph().toGroups(loop_domains);
  const ExprPath<ExprGroup> traversal_path = IndexingTraversal::getExprsBetween(
      expr, traversalGraph(), loop_domains, non_broadcast_index_ids);
#else
  const auto loop_domains = getLoopIds(expr, id_model_);

  const ExprPath<ExprGroup> traversal_path = getIndexingPath(expr, index_ids);
#endif

>>>>>>> 869e485d8 (Omit the where predicate of pad when found safe to do so)
=======
  const ExprPath<ExprGroup> traversal_path = getIndexingPath(expr, index_ids);
>>>>>>> 41326a3b
  const std::unordered_map<ValGroup, Val*> initial_index_map =
      getInitialIndexMap(loop_domains, for_loops);

  IdGraphIndexCompute index_compute(traversalGraph(), initial_index_map);

  // In addition to indices themselves, keep track of the
  // dependency from each domain to loop domains. This dependency is
  // represented as a map from ValGroup of the traversal graph to
  // ValGroup of the LOOP graph.
  std::unordered_map<ValGroup, ValGroups> loop_group_dependencies;

  // Initialize the loop dependency mappings
  for (const auto& loop_domain : loop_domains) {
    const auto& traversal_graph_group = traversalGraph().toGroup(loop_domain);
    const auto& loop_graph_group =
        id_model_.idGraph(IdMappingMode::LOOP).toGroup(loop_domain);
    loop_group_dependencies[traversal_graph_group].pushBack(loop_graph_group);
  }

  for (const auto& [expr_group, direction] : traversal_path) {
    index_compute.propagate(expr_group, direction);

    // Propagate loop dependencies from inputs to outputs
    const auto input_groups = direction == Direction::Forward
        ? traversalGraph().inputGroups(expr_group)
        : traversalGraph().outputGroups(expr_group);
    const auto output_groups = direction == Direction::Forward
        ? traversalGraph().outputGroups(expr_group)
        : traversalGraph().inputGroups(expr_group);
    for (const auto& output : output_groups) {
      for (const auto& input : input_groups) {
        const auto& input_loop_groups = loop_group_dependencies.at(input);
        loop_group_dependencies[output].pushBack(input_loop_groups);
      }
    }
  }

  // Fill in broadcast index groups by zero
  auto index_map = index_compute.indexMap();
  for (const auto index_id : index_ids) {
    if (index_id->isBroadcast()) {
      index_map[traversalGraph().toGroup(index_id)] =
          index_id->fusion()->zeroVal();
    }
  }

  IndexingInfo info{
      loop_domains, traversal_path, index_map, loop_group_dependencies};
  return info;
}

std::unordered_map<Val*, Val*> TensorIndexer::getIndexReplacementMap(
    const Expr* expr,
    bool as_consumer,
    const std::vector<IterDomain*>& loop_domains,
    const std::vector<ForLoop*>& for_loops,
    const std::unordered_map<ValGroup, Val*>& index_map) const {
  std::unordered_map<Val*, Val*> replacement_map;

  for (const auto loop_id : loop_domains) {
    Val* cur_index = getLoopIndex(loop_id, for_loops);

    Val* replacement_index = nullptr;
    // Replace the index of a vectorized/bulk domain with zero. Note that
    // vectorized domains may need to use N-1, where N is the extent
    // of the domain, for predication, so the replacement is not
    // always done with zero.
    if (loop_id->getParallelType() == ParallelType::Vectorize ||
        loop_id->getParallelType() == ParallelType::Bulk ||
        loop_id->getParallelType() == ParallelType::Mma) {
      replacement_index = loop_id->fusion()->zeroVal();
    } else {
      ForLoop* for_loop = indexing_utils::getForLoop(
          loop_id, for_loops, id_model_.idGraph(IdMappingMode::LOOP));

      // for_loop is nullptr if no matching loop is found, which
      // happens when loop_id is a reduction domain and this loop-nest
      // is for initializing the reduction buffer.
      if (for_loop != nullptr) {
        // Replace circular buffer index with zero value if for-loop is trivial
        if (for_loop->circularBufferLoopStage() !=
            CircularBufferLoopStage::NotApplicable) {
          Val* base_index =
              replacement_index != nullptr ? replacement_index : cur_index;
          replacement_index =
              for_loop->isTrivial() ? for_loop->start() : base_index;
        }

        // If this for-loop is a circular buffer loop, the loop index
        // may need to have an additional offset.
        if (!as_consumer) {
          if (auto circular_buffer_offset =
                  getLoopIndexOffsetForProducerOfCircularBuffer(
                      expr, for_loop, id_model_)) {
            replacement_index = SimplifyingIrBuilder::addExpr(
                replacement_index, circular_buffer_offset);
          }
        }
      }
    }

    if (replacement_index == nullptr || replacement_index == cur_index) {
      continue;
    }

    replacement_map.emplace(cur_index, replacement_index);
  }

  return replacement_map;
}

void TensorIndexer::setupAllocationDomains(const std::vector<Expr*>& exprs) {
  AllocationDomainSetup alloc_setup;
  alloc_setup.setup(exprs);
  alloc_info_ = std::move(alloc_setup.tv_alloc_info_map);
}

std::vector<PredicateInfo> TensorIndexer::getPredicates(
    TensorView* tv,
    const Expr* expr,
    const std::vector<ForLoop*>& for_loops,
    ForLoop* unswitched_loop) const {
  const auto& zero_val = tv->fusion()->zeroVal();

  const std::vector<IterDomain*>& predicate_domains =
      getPredicateDomains(tv, expr);

  const IndexingInfo& index_info =
      computeIndex(expr, predicate_domains, for_loops);

  const auto& index_map = index_info.index_map;

  const std::unordered_map<Val*, Val*> replacement_map_start =
      getPredicateIndexReplacementMap(
          tv,
          for_loops,
          index_map,
          traversalGraph(),
          index_info.traversal_path,
          id_model_,
          /*is_start_predicate=*/true,
          /*unswitched_loop=*/unswitched_loop);

  const std::unordered_map<Val*, Val*> replacement_map_stop =
      getPredicateIndexReplacementMap(
          tv,
          for_loops,
          index_map,
          traversalGraph(),
          index_info.traversal_path,
          id_model_,
          /*is_start_predicate=*/false,
          /*unswitched_loop=*/unswitched_loop);

  const std::unordered_map<IterDomain*, ValGroup> contig_domains =
      isContigIndexingEnabled()
      ? getContigDomains(
            predicate_domains,
            std::vector<bool>(predicate_domains.size(), true),
            reverse(index_info.traversal_path),
            traversalGraph(),
            /*is_predicate_pass=*/true)
      : std::unordered_map<IterDomain*, ValGroup>{};

  auto getCoveredPredicatedDomains =
      [&predicate_domains, &contig_domains](const ValGroup& contig_group) {
        std::unordered_set<IterDomain*> covered_domains;
        for (const auto& predicate_domain : predicate_domains) {
          auto contig_domains_it = contig_domains.find(predicate_domain);
          NVF_ERROR(contig_domains_it != contig_domains.end());
          if (contig_group == contig_domains_it->second) {
            covered_domains.emplace(predicate_domain);
          }
        }
        return covered_domains;
      };

  const CircularBufferLoopStage loop_stage = getCircularBufferLoopStage(
      tv, for_loops, id_model_.idGraph(IdMappingMode::LOOP));

  std::vector<PredicateInfo> info_vec;
  info_vec.reserve(predicate_domains.size());

  std::unordered_set<ValGroup> already_indexed_domains;

  // Follow the same approach as Index::getReferenceRootPredicates.
  for (const auto& predicate_domain : predicate_domains) {
    const auto& predicate_domain_group =
        traversalGraph().toGroup(predicate_domain);
    IterDomain* actual_predicate_domain = predicate_domain;
    ValGroup actual_predicate_domain_group = predicate_domain_group;
    std::unordered_set<IterDomain*> actual_predicate_domains = {
        predicate_domain};

    if (isContigIndexingEnabled()) {
      auto contig_domains_it = contig_domains.find(predicate_domain);
      NVF_ERROR(
          contig_domains_it != contig_domains.end(),
          "No contig domain mapping found for ",
          predicate_domain->toString());
      const ValGroup& contig_domain_group = contig_domains_it->second;
      if (already_indexed_domains.find(contig_domain_group) !=
          already_indexed_domains.end()) {
        continue;
      }
      already_indexed_domains.emplace(contig_domain_group);

      actual_predicate_domain_group = contig_domain_group;
      actual_predicate_domain =
          actual_predicate_domain_group->front()->as<IterDomain>();
      actual_predicate_domains =
          getCoveredPredicatedDomains(contig_domain_group);
    }

    auto idx_it = index_map.find(actual_predicate_domain_group);
    NVF_ERROR(
        idx_it != index_map.end(),
        "Index not found for ",
        nvfuser::toString(actual_predicate_domain_group));

    Val* idx = idx_it->second;
    Val* start_idx =
        ir_utils::replaceValRecursively(idx, replacement_map_start);
    Val* stop_idx = ir_utils::replaceValRecursively(idx, replacement_map_stop);

    // Generate predicates as follows:
    //
    // (start_idx + start_offset) >= 0 &&
    // (stop_idx + stop_offset) < extent.

    PredicateInfo info;
    // For now, just set zero for both start and stop offsets by
    // assuming the domain is not partial.
    NVF_ERROR(!predicate_domain->maybePartial());
    info.start_offset_ = tv->fusion()->zeroVal();
    info.stop_offset_ = tv->fusion()->zeroVal();
    info.loop_stage_ = loop_stage;

    info.start_predicate_ = SimplifyingIrBuilder::geExpr(
        SimplifyingIrBuilder::addExpr(start_idx, info.start_offset_), zero_val);

    info.stop_predicate_ = SimplifyingIrBuilder::ltExpr(
        SimplifyingIrBuilder::addExpr(stop_idx, info.stop_offset_),
        actual_predicate_domain->extent());

    info.predicated_domains_ = actual_predicate_domains;

    // Set the used loop ID groups for this predicated domain
    const ValGroups& loop_deps =
        index_info.loop_group_dependencies.at(actual_predicate_domain_group);
    for (const auto& loop_dep : loop_deps) {
      info.loop_domains_.insert(loop_dep->front()->as<IterDomain>());
    }

    info_vec.emplace_back(info);
  }

  // Add predicates for non-divisible splits.
  // If this is a reduction init expr, then no need to take care of
  // non divisible splits
  if (!lower_utils::isReductionInitExpr(expr)) {
    for (const auto& [eg, direction] : index_info.traversal_path) {
      // NOTE: Fundamentally, the problem of non divisiblity should be
      // checked while traversing the indexing path. Currently, it uses
      // the information gathered in a tensor-by-tensor basis. This
      // should be fine currently, but may not work if, e.g., the
      // indexing path involved both backward and forward traversals.
      if (!isNonDivisibleSplit(eg)) {
        continue;
      }

      NVF_ERROR(eg->front()->isA<Split>());
      auto split_to_predicate = eg->front()->as<Split>();

      IterDomain* non_divisible_domain = split_to_predicate->in();
      const auto& non_divisible_domain_group =
          traversalGraph().toGroup(non_divisible_domain);

      PredicateInfo info;
      info.loop_stage_ = loop_stage;
      // The start predicate should always be true
      info.start_offset_ = zero_val;
      info.start_predicate_ = non_divisible_domain->fusion()->trueVal();

      info.stop_offset_ = zero_val;

      auto idx_it = index_map.find(non_divisible_domain_group);
      NVF_ERROR(
          idx_it != index_map.end(),
          "Index not found for non-divisible split domain: ",
          non_divisible_domain->toString());

      auto idx =
          ir_utils::replaceValRecursively(idx_it->second, replacement_map_stop);
      info.stop_predicate_ =
          SimplifyingIrBuilder::ltExpr(idx, non_divisible_domain->extent());
      info.predicated_domains_ = {non_divisible_domain};

      const ValGroups& loop_deps =
          index_info.loop_group_dependencies.at(non_divisible_domain_group);
      for (const auto& loop_dep : loop_deps) {
        info.loop_domains_.insert(loop_dep->front()->as<IterDomain>());
      }

      info_vec.emplace_back(info);
    }
  }

  return info_vec;
}

ExprPath<ExprGroup> TensorIndexer::getIndexingPath(
    const Expr* expr,
    const std::vector<IterDomain*>& index_ids) const {
  // Exclude broadcast IDs as their indices should always be zero
  // and they may not be reachable from the loop domain
  std::vector<IterDomain*> non_broadcast_index_ids;
  for (const auto index_id : index_ids) {
    if (!index_id->isBroadcast()) {
      non_broadcast_index_ids.push_back(index_id);
    }
  }

  return IndexingTraversal::getExprsBetween(
      expr,
      traversalGraph(),
      getLoopIds(expr, id_model_),
      non_broadcast_index_ids);
}

std::pair<std::vector<ValGroup>, std::vector<Val*>> TensorIndexer::
    getContigDomainsAndStrides(
        const IndexingAllocationInfo& alloc_info,
        const ExprPath<ExprGroup>& traversal_path) const {
  const std::unordered_map<IterDomain*, ValGroup>& contig_domains =
      getContigDomains(
          alloc_info.domains,
          alloc_info.contiguity,
          reverse(traversal_path),
          traversalGraph(),
          /*is_predicate_pass=*/false);

  // Find contiguous domains to index
  std::unordered_set<ValGroup> already_indexed_domains;
  std::deque<ValGroup> contig_alloc_groups;
  std::deque<Val*> contig_strides;
  for (const auto i : c10::irange(alloc_info.domains.size())) {
    // Traverse back from the innermost domains so that the right
    // stride val is picked up for each contiguous domain
    auto i1 = alloc_info.domains.size() - 1 - i;
    IterDomain* allocation_domain = alloc_info.domains.at(i1);
    auto contig_domains_it = contig_domains.find(allocation_domain);
    NVF_ERROR(
        contig_domains_it != contig_domains.end(),
        "No contig domain mapping found for ",
        allocation_domain->toString());

    const ValGroup& contig_domain_group = contig_domains_it->second;
    if (already_indexed_domains.find(contig_domain_group) !=
        already_indexed_domains.end()) {
      continue;
    }
    already_indexed_domains.emplace(contig_domain_group);

    contig_alloc_groups.push_front(contig_domain_group);
    contig_strides.push_front(alloc_info.strides.at(i1));
  }

  return {
      {contig_alloc_groups.begin(), contig_alloc_groups.end()},
      {contig_strides.begin(), contig_strides.end()}};
}

std::pair<std::vector<Val*>, std::vector<Val*>> TensorIndexer::
    getContigIndexFor(
        const Expr* expr,
        bool as_consumer,
        const IndexingAllocationInfo& alloc_info,
        const std::vector<ForLoop*>& for_loops) const {
  auto index_info = computeIndex(expr, alloc_info.domains, for_loops);
  const auto& index_map = index_info.index_map;
  const auto& replacement_map = getIndexReplacementMap(
      expr, as_consumer, index_info.loop_domains, for_loops, index_map);

  std::vector<ValGroup> contig_alloc_groups;
  std::vector<Val*> contig_strides;

  if (isContigIndexingEnabled()) {
    const auto& contig_alloc_strides =
        getContigDomainsAndStrides(alloc_info, index_info.traversal_path);
    contig_alloc_groups = contig_alloc_strides.first;
    contig_strides = contig_alloc_strides.second;
  } else {
    std::transform(
        alloc_info.domains.begin(),
        alloc_info.domains.end(),
        std::back_inserter(contig_alloc_groups),
        [&](IterDomain* allocation_domain) {
          return traversalGraph().toGroup(allocation_domain);
        });
    contig_strides = {alloc_info.strides.begin(), alloc_info.strides.end()};
  }

  std::vector<Val*> result;
  result.reserve(contig_alloc_groups.size());

  for (const auto i : c10::irange(contig_alloc_groups.size())) {
    const auto& contig_domain_group = contig_alloc_groups.at(i);
    auto idx_it = index_map.find(contig_domain_group);
    NVF_ERROR(
        idx_it != index_map.end(),
        "Index not found for ",
        contig_domain_group->front()->toString());
    Val* idx = idx_it->second;
    Val* replaced_idx = ir_utils::replaceValRecursively(idx, replacement_map);
    result.push_back(replaced_idx);
  }

  return {result, contig_strides};
}

} // namespace nvfuser<|MERGE_RESOLUTION|>--- conflicted
+++ resolved
@@ -937,38 +937,8 @@
     const Expr* expr,
     const std::vector<IterDomain*>& index_ids,
     const std::vector<ForLoop*>& for_loops) const {
-#if 0
   const auto loop_domains = getLoopIds(expr, id_model_);
-<<<<<<< HEAD
-<<<<<<< HEAD
   const ExprPath<ExprGroup> traversal_path = getIndexingPath(expr, index_ids);
-=======
-
-  // Set aside broadcast IDs as their indices should always be zero
-  // and they may not be reachable from the loop domain
-  std::vector<IterDomain*> broadcast_index_ids;
-  std::vector<IterDomain*> non_broadcast_index_ids;
-  for (const auto index_id : index_ids) {
-    if (index_id->isBroadcast()) {
-      broadcast_index_ids.push_back(index_id);
-    } else {
-      non_broadcast_index_ids.push_back(index_id);
-    }
-  }
-
-  const ValGroups loop_groups = traversalGraph().toGroups(loop_domains);
-  const ExprPath<ExprGroup> traversal_path = IndexingTraversal::getExprsBetween(
-      expr, traversalGraph(), loop_domains, non_broadcast_index_ids);
-#else
-  const auto loop_domains = getLoopIds(expr, id_model_);
-
-  const ExprPath<ExprGroup> traversal_path = getIndexingPath(expr, index_ids);
-#endif
-
->>>>>>> 869e485d8 (Omit the where predicate of pad when found safe to do so)
-=======
-  const ExprPath<ExprGroup> traversal_path = getIndexingPath(expr, index_ids);
->>>>>>> 41326a3b
   const std::unordered_map<ValGroup, Val*> initial_index_map =
       getInitialIndexMap(loop_domains, for_loops);
 
