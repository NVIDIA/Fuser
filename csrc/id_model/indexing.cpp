// clang-format off
/*
 * SPDX-FileCopyrightText: Copyright (c) 2023-present NVIDIA CORPORATION & AFFILIATES.
 * All rights reserved.
 * SPDX-License-Identifier: BSD-3-Clause
 */
// clang-format on
#include <debug.h>
#include <device_lower/analysis/index_compute.h>
#include <device_lower/lower2device.h>
#include <device_lower/utils.h>
#include <expr_simplifier.h>
#include <id_model/circular_buffer_indexing.h>
#include <id_model/contiguity.h>
#include <id_model/id_model_index_compute.h>
#include <id_model/indexing.h>
#include <id_model/indexing_traversal.h>
#include <id_model/indexing_utils.h>
#include <id_model/predicate_indexing.h>
#include <id_model/to_string.h>
#include <id_model/utils.h>
#include <index_compute.h>
#include <ir/builder.h>
#include <ir/graphviz.h>
#include <ir/utils.h>
#include <kernel_ir_dispatch.h>
#include <val_graph_visitor.h>

#include <algorithm>
#include <fstream>

namespace nvfuser {

namespace {

// True if a given domain is a loop domain of a given tensor and its
// loop is partitioned with respect to the memory type of the tensor
bool isPartitionedLoop(const TensorView* tv, IterDomain* id) {
  // False if id is not a loop ID
  if (std::find(tv->getLoopDomain().begin(), tv->getLoopDomain().end(), id) ==
      tv->getLoopDomain().end()) {
    return false;
  }

  // If the memory of this domain is partitioned with respect to the
  // parallel type of the domain, there's no allocation for the domain
  return ir_utils::isMemoryPartitionedAcross(
      tv->getMemoryType(), id->getParallelType());
}

bool isSizeOneDomain(IterDomain* id) {
  return id->isBroadcast() || id->extent()->isOneInt();
}

// True if a given domain of a tensor *may* require allocation
bool mayRequireAllocation(const TensorView* tv, IterDomain* id) {
  // Conditions to consider:
  // - Fully partitioned
  // - Size one: Allocation is done based on the promotion ID, but as
  // long as the original ID has size one, its allocation should
  // remain size one.
  // - Reduction: Check the original ID, not the promotion, which may
  //   be a reduction ID even though the original ID is not a reduction
  return !isPartitionedLoop(tv, id) && !isSizeOneDomain(id) &&
      !id->isReduction();
}

// Get the allocation stride of a given allocation domain
Val* getStrideOfGlobalMemoryTensor(TensorView* tv, int64_t alloc_dim) {
  NVF_ERROR(tv->getMemoryType() == MemoryType::Global);

  // Allocation domains can include reduction domains, but
  // alloc_stride arrays do not.
  const auto& alloc_dom = tv->getMaybeAllocationDomain();
  int64_t stride_dim = -1;
  for (const auto i : c10::irange(alloc_dim + 1)) {
    if (alloc_dom.at(i)->isReduction()) {
      continue;
    }
    ++stride_dim;
  }

  NVF_ERROR(stride_dim != -1);

  return IrBuilder::getItemExpr(
      IrBuilder::getAttrExpr(IrBuilder::metadataExpr(tv), "alloc_stride"),
      stride_dim);
}

// Preparing allocation info for indexing. Because of broadcasting,
// just looking at the loop groups of a tensor may not be enough to
// determine the allocation of the tensor. For example, this happens
// when a tensor is broadcast and inlined, where the original
// pre-broadcast tensor may not have corresponding domains. If that
// missing domain is annotated with ParallelType::Unroll, which
// affects all inner loops, just looking at the inlined tensor itself
// would miss the unrolling. Since unrolling changes allocation
// shapes, missing unroll can result in incorrect allocations.
//
// TODO: Refactor this and the allocation lowering pass
class AllocationDomainSetup : private kir::IrVisitor {
 public:
  using IrVisitor::dispatch;

  // Set allocation domain info for all tensors
  void setup(const std::vector<Expr*>& exprs) {
    // Find out correct allocation domains for all consumer
    // tensors. Input tensors are handled after this
    for (auto expr : exprs) {
      dispatch(expr);
    }

    // Make sure all tensors have allocation domains
    for (TensorView* producer_tv : used_as_producer) {
      auto it = tv_alloc_info_map.find(producer_tv);
      if (it != tv_alloc_info_map.end()) {
        continue;
      }

      // Not yet set. This must be an input tensor.
      NVF_ERROR(
          producer_tv->isFusionInput(),
          "Expected a fusion input: ",
          producer_tv->toString());

      // For fusion input, we can just use getMaybeAllocationDomain.

      auto alloc_info = getIndexingAllocationInfo(
          producer_tv,
          producer_tv->getMaybeAllocationDomain(),
          producer_tv->domain()->contiguity());

      tv_alloc_info_map.emplace(producer_tv, alloc_info);
    }
  }

  void dispatch(Expr* expr) override {
    if (ir_utils::isTvOp(expr)) {
      for (auto out_tv : ir_utils::filterByType<TensorView>(expr->outputs())) {
        // Note that since we are dealing with a Kernel IR, a single
        // tensor may show up as consumers multiple times, e.g.,
        // zero initialization and actual definition. Using the last
        // expr should give us correct allocation info. See
        // IndexingTest.InlinedUnroll for a concrete
        // example. Specifically, the initization expression of t2
        // doesn't have an unrolling loop, so the allocation info
        // obtained from that expression would fail to give the
        // correct allocation domains.
        auto [alloc_domains, contiguity] =
            getAllocationDomainsAndContiguity(out_tv, for_loops_);
        auto alloc_info =
            getIndexingAllocationInfo(out_tv, alloc_domains, contiguity);
        tv_alloc_info_map[out_tv] = alloc_info;
      }
      for (auto in_tv : ir_utils::filterByType<TensorView>(expr->inputs())) {
        used_as_producer.insert(in_tv);
      }
    } else {
      IrVisitor::dispatch(expr);
    }
  }

  // Get the allocation domains and contiguity of a given tensor
  //
  // TODO: Ideally, all tensors should have their correct allocation
  // domains, but that isn't always the case at this moment. The logic
  // here is duplicated in multiple locations and should be cleaned up.
  std::pair<std::vector<IterDomain*>, std::vector<std::optional<bool>>>
  getAllocationDomainsAndContiguity(
      TensorView* tv,
      const std::vector<ForLoop*>& for_loops) {
    std::vector<IterDomain*> allocation_domains;
    std::vector<std::optional<bool>> contiguity;

    // In general, if the tensor has an allocation domain set, it
    // should be used with no change. However, set allocation domains
    // are not always right allocation domains. For example,
    // AliasTest.NotAllOutputAlias_Reduction has a tensor, tv6, that
    // is a Local tensor with CA position of 4 but has an allocation
    // domain that's just a permutation of its logical domain. Such
    // invalid allocations need to be ignored. If there doesn't seem
    // to be any clear condition when the set domain can be used, so
    // it needs to be inferred. Here's what seems to be working
    // reasonably well.
    bool use_set_allocation_domain = false;
    if (tv->hasAllocation()) {
      // Honor the allocation domain if the tensor is global memory
      if (tv->getMemoryType() == MemoryType::Global) {
        use_set_allocation_domain = true;
      } else if (tv->getMemoryType() == MemoryType::Shared) {
        // If it's a shared memory tensor, the set domain is likely
        // valid if Swizzle or Bulk is used. Also, if the allocation
        // domain is just a permutation of the loop domain, use the
        // set allocation domain. This seems to happen only with
        // AllocationDomainTest.TransposedIntermediate.
        if (std::any_of(
                tv->getAllocationDomain().begin(),
                tv->getAllocationDomain().end(),
                [](IterDomain* allocation_domain) {
                  return dynamic_cast<Swizzle*>(
                             allocation_domain->definition()) != nullptr ||
                      allocation_domain->getParallelType() ==
                      ParallelType::Bulk;
                }) ||
            std::is_permutation(
                tv->getLoopDomain().begin(),
                tv->getLoopDomain().end(),
                tv->getAllocationDomain().begin())) {
          use_set_allocation_domain = true;
        }
      }
    }

    if (use_set_allocation_domain) {
<<<<<<< HEAD
      allocation_domains = tv->getAllocationDomain();
      contiguity = tv->domain()->contiguity();
      NVF_ERROR(!tv->isCircularBuffered());
=======
      if (tv->getMemoryType() == MemoryType::Global) {
        // For global memory tensors we always allocate the entire tensor
        // TODO: do we really want to treat global memory tensors differently?
        // need to think about this more.
        allocation_domains = tv->getAllocationDomain();
        contiguity = tv->domain()->contiguity();
      } else {
        std::unordered_set<IterDomain*> exclude_ids;
        for (auto i : c10::irange(tv->getComputeAtPosition())) {
          auto ca_id = tv->axis(i);
          if (!ir_utils::isMemorySharedAcross(
                  tv->getMemoryType(), ca_id->getParallelType())) {
            exclude_ids.insert(ca_id);
          }
        }
        for (auto i : c10::irange(tv->getAllocationDomain().size())) {
          auto id = tv->getAllocationDomain()[i];
          if (exclude_ids.find(id) == exclude_ids.end()) {
            allocation_domains.push_back(id);
            contiguity.push_back(tv->domain()->contiguity()[i]);
          } else {
            exclude_ids.erase(id);
          }
        }
        NVF_ERROR(
            exclude_ids.empty(),
            "The non-allocating compute-at IDs are not found in the allocation domain. ",
            "It is unclear how to allocate the tensor: ",
            tv->toString(),
            " allocation domain: ",
            ir_utils::toString(tv->getAllocationDomain()));
      }
>>>>>>> 0e27969b
    } else {
      // If allocation domain is not set, assume that:
      // - Global: logical domains
      // - Local/Shared: loop domains to the right of the CA position
      if (tv->getMemoryType() == MemoryType::Global) {
        VERBOSE() << "Tv does not have allocation of " << tv->toString() << ", "
                  << toDelimitedString(tv->getMaybeAllocationDomain())
                  << std::endl;
        allocation_domains = tv->getLogicalDomain();
        contiguity = tv->domain()->contiguity();
        NVF_ERROR(!tv->isCircularBuffered());
      } else {
        // Allocation position is not always the same as the CA
        // position. See also lower_utils::getAllocInformation.
        int64_t allocation_pos =
            lower_utils::getAllocInformation(tv, for_loops).alloc_pos;

        // TODO: Why the allocation position is the same as the computeAt
        // position even for circular buffers?
        if (getenv("ADJUST_POS")) {
          if (tv->isCircularBuffered()) {
            allocation_pos = getCircularBufferAxisPosition(tv) + 1;
          }
        }

        for (const auto i : c10::irange(tv->nDims())) {
          auto loop_id = tv->getLoopDomain().at(i);
          auto pt = loop_id->getParallelType();
          if (!mayRequireAllocation(tv, loop_id)) {
            continue;
          }

          // If the position is left of the inlining position, no need to
          // allocate the domain unless it's shared. For example, if this
          // is a Shared tensor and the domain is parallelized with TID,
          // even if it's outside of the CA position, since the domain
          // is shared, it must be allocated.
          if (i < allocation_pos &&
              !ir_utils::isMemorySharedAcross(tv->getMemoryType(), pt)) {
            continue;
          }

          allocation_domains.push_back(loop_id);
        }
        // Assume Local and Shared are always fully contiguous
        contiguity =
            std::vector<std::optional<bool>>(allocation_domains.size(), true);
      }

      if (auto reordered_domains =
              reorderAllocationDomains(tv, allocation_domains);
          reordered_domains.has_value()) {
        VERBOSE() << "Allocation domain reorderred: " << tv->toString()
                  << ". Oriignal: " << toDelimitedString(allocation_domains)
                  << ", reordered: "
                  << toDelimitedString(reordered_domains.value()) << std::endl;
        allocation_domains = reordered_domains.value();
        NVF_ERROR(
            std::all_of(
                contiguity.begin(),
                contiguity.end(),
                [](auto b) { return b.has_value() && b.value(); }),
            tv->toString());
      }

      // WAR for transpose
      if (auto transposed_smem_alloc_dom =
              patchAllocationOfTransposedSmemTensor(
                  tv,
                  allocation_domains,
                  GpuLower::current()->idModel().idGraph(IdMappingMode::EXACT));
          transposed_smem_alloc_dom.has_value()) {
        VERBOSE()
            << "Using consumer domain as the allocation domain of the shared memory producer: "
            << tv->toString() << std::endl;
        allocation_domains = transposed_smem_alloc_dom.value();
        // Make sure the original allocation domains are fully contiguous
        NVF_ERROR(std::all_of(contiguity.begin(), contiguity.end(), [](auto b) {
          return b.has_value() && b.value();
        }));
        // Set the new allocation domains fully contiguous
        contiguity =
            std::vector<std::optional<bool>>(allocation_domains.size(), true);
      }
    }

    NVF_ERROR(allocation_domains.size() == contiguity.size());

    return {allocation_domains, contiguity};
  }

  // Get allocation info used for indexing. Loop promotion is
  // considered. Strides are also calculated.
  IndexingAllocationInfo getIndexingAllocationInfo(
      TensorView* tv,
      std::vector<IterDomain*> allocation_domains,
      std::vector<std::optional<bool>> contiguity) {
    const IdModel& id_model = GpuLower::current()->idModel();

    std::vector<IterDomain*> promoted_allocation_domains;
    promoted_allocation_domains.reserve(allocation_domains.size());

    // Loop promotion may affect allocations. Promotions of intermediate
    // domains may not be defined correctly. Only consider loop domains
    // for now.
    for (const auto& allocation_domain : allocation_domains) {
      bool is_loop = std::find(
                         tv->getLoopDomain().begin(),
                         tv->getLoopDomain().end(),
                         allocation_domain) != tv->getLoopDomain().end();
      IterDomain* promotion_domain = nullptr;
      // If the allocation domain is still a broadcast domain, i.e., not
      // merged with a non-broadcast domain, it should
      // not be necessary to use the promotion domain.
      // TODO: Add tests
      if (is_loop && !allocation_domain->isBroadcast()) {
        promotion_domain =
            indexing_utils::getLoopPromotion(allocation_domain, id_model);
      } else {
        promotion_domain = allocation_domain;
      }
      promoted_allocation_domains.push_back(promotion_domain);
    }

    // Compute the strides from innermost to outermost domains
    std::vector<Val*> strides(allocation_domains.size(), nullptr);
    Val* cur_contig_stride = tv->fusion()->oneVal();
    for (const auto i : c10::irange(allocation_domains.size())) {
      auto dim = allocation_domains.size() - i - 1;
      auto allocation_domain = allocation_domains.at(dim);
      auto promotion_domain = promoted_allocation_domains.at(dim);

      if (!mayRequireAllocation(tv, allocation_domain)) {
        continue;
      }

      const std::optional<bool> contig_flag = contiguity.at(dim);
      // Broadcast doesn't have contig flag but it must have been
      // already filtered out
      NVF_ERROR(contig_flag.has_value());

      if (contig_flag.value()) {
        strides[dim] = cur_contig_stride;
        cur_contig_stride = SimplifyingIrBuilder::mulExpr(
            cur_contig_stride, promotion_domain->extent());
      } else {
        // Assume that the tensor should always be a Global memory
        // tensor if it has non-contig allocation domains
        NVF_ERROR(tv->getMemoryType() == MemoryType::Global);
        strides[dim] = getStrideOfGlobalMemoryTensor(tv, (int64_t)dim);
        cur_contig_stride = SimplifyingIrBuilder::mulExpr(
            strides[dim], promotion_domain->extent());
      }
    }

    // Filter out non-allocated domains. This is already done for Local
    // and Shared tensors with no set allocation domains, but not for
    // the other cases. For example, a reduction output tensor that is
    // also a fusion output may still have reduction domains in their
    // allocation domains, which aren't relevant for indexing
    std::vector<IterDomain*> actual_allocation_domains;
    std::vector<Val*> actual_strides;
    std::vector<bool> actual_contiguity;
    for (const auto i : c10::irange(allocation_domains.size())) {
      auto allocation_domain = allocation_domains.at(i);
      auto promotion_domain = promoted_allocation_domains.at(i);
      if (!mayRequireAllocation(tv, allocation_domain)) {
        continue;
      }
      auto stride = strides.at(i);
      NVF_ERROR(stride != nullptr);
      actual_allocation_domains.push_back(promotion_domain);
      actual_strides.push_back(stride);
      auto contig = contiguity.at(i);
      NVF_ERROR(contig.has_value());
      actual_contiguity.push_back(contig.value());
    }

    NVF_ERROR(actual_allocation_domains.size() == actual_strides.size());

    return IndexingAllocationInfo{
        actual_allocation_domains, actual_strides, actual_contiguity};
  }

  // Reorder non-logical allocation domains to follow the ordering of
  // the logical domain. This is necessary when an allocation domain
  // includes a vectorized loop iter domain since it must be at the
  // innermost position but that may not be the case in the loop
  // domain. Not strictly necessary otherwise, but this should also
  // minimize the deviation from the old indexing scheme which always
  // uses the logical domain to index.
  //
  // Returns reordered allocation domains if reordering is done.
  std::optional<std::vector<IterDomain*>> reorderAllocationDomains(
      const TensorView* tv,
      const std::vector<IterDomain*>& allocation_domains) const {
    auto exprs = DependencyCheck::getAllExprsBetween(
        {tv->getLogicalDomain().begin(), tv->getLogicalDomain().end()},
        {allocation_domains.begin(), allocation_domains.end()});

    if (exprs.empty()) {
      return std::nullopt;
    }

    // Replay exprs from the logical domain to get the non-reordered
    // domains
    auto ordered_domains = tv->getLogicalDomain();
    for (auto expr : exprs) {
      // Find the position to insert the outputs.
      int64_t insertion_pos = -1;
      for (auto inp : expr->inputs()) {
        auto it =
            std::find(ordered_domains.begin(), ordered_domains.end(), inp);
        if (it == ordered_domains.end()) {
          continue;
        }
        // Insert right after the input
        int64_t pos = std::distance(ordered_domains.begin(), it) + 1;
        if (insertion_pos == -1 || pos > insertion_pos) {
          insertion_pos = pos;
        }
      }
      NVF_ERROR(
          insertion_pos >= 0,
          "Failed to replay: ",
          expr->toString(),
          " in ",
          tv->toString());
      // Insert the outputs
      for (auto out : expr->outputs()) {
        ordered_domains.insert(
            ordered_domains.begin() + insertion_pos, out->as<IterDomain>());
        ++insertion_pos;
      }
      // Delete the inputs
      for (auto inp : expr->inputs()) {
        auto it =
            std::find(ordered_domains.begin(), ordered_domains.end(), inp);
        if (it == ordered_domains.end()) {
          continue;
        }
        ordered_domains.erase(it);
      }
    }

    // At this point, all domains of allocation_domains must exist in
    // domains.
    for (auto alloc_dom : allocation_domains) {
      auto it =
          std::find(ordered_domains.begin(), ordered_domains.end(), alloc_dom);
      NVF_ERROR(
          it != ordered_domains.end(),
          "Missing allocation domain: ",
          alloc_dom->toString(),
          ", domains: ",
          toDelimitedString(ordered_domains));
    }

    // Pick only the allocation domains from the ordered domains
    std::vector<IterDomain*> reordered_allocation_domains;
    reordered_allocation_domains.reserve(allocation_domains.size());

    for (auto dom : ordered_domains) {
      auto it =
          std::find(allocation_domains.begin(), allocation_domains.end(), dom);
      if (it == allocation_domains.end()) {
        continue;
      }
      reordered_allocation_domains.push_back(dom);
    }

    // If it's the same order, just return nullopt to tell nothing
    // needs to be reordered
    if (reordered_allocation_domains == allocation_domains) {
      return std::nullopt;
    }

    return reordered_allocation_domains;
  }

  // Transpose with shared memory may need to change the ordering of
  // allocation domains when shared memory is used as an input to
  // vectorized stores. The transpose scheduler stages data to shared
  // memory for vectorized stores to global memory. The layout of the
  // shared memory staging buffer needs to be compatible with the
  // vectorized stores. More specifically, here's a typical pattern of
  // the transpose scheduler:
  //
  // t0_g: [I0, I1]
  // t1_l = transpose(0, 1); // [I1, I0]
  // t2_s = t1_l; // [I1, I0]
  // t3_g = t2_s; // [I1, I0]
  //
  // t0, t1, t2:
  //   split I0 by 32 -> I/32a, 32a
  //   split I1 by 32 -> I/32b, 32b
  //   merge 32a and 32b -> 32a*32b
  //   split 32a*32b by 4 -> 32a*32b/4, 4
  //  -> loop domain: [I0/32a, I1/32b, 32a*32b/4, 4]
  // t3:
  //   split I0 by 32 -> I/32a, 32a
  //   split I1 by 32 -> I/32b, 32b
  //   merge 32b and 32a -> 32b*32a
  //   split 32*32 by 4 -> 32b*32a/4, 4
  //  -> loop domain: [I0/32a, I1/32b, 32b*32a/4, 4]
  //
  // Notice that t2 has 32a*32b, whereas t3 has 32b*32a. When the innermost
  // domain of t3 is vectorized, this means that 32a must be the
  // innermost in the allocation domain of t2. However, the inferred
  // allocation domain has [..., 32a*32b/4, 4], so 32a is not the
  // innermost.
  //
  // When a given tensor is found to have this pattern, allocation
  // domains as ordered in the same way as the vectorized global
  // memory tensor are returned. In the case of the above example,
  // [32b, 32a] is returned.
  std::optional<std::vector<IterDomain*>> patchAllocationOfTransposedSmemTensor(
      const TensorView* tv,
      const std::vector<IterDomain*>& allocation_domains,
      const ValGraph& exact_graph) const {
    // First, do pattern matching to see if this tensor is a shared
    // memory tensor transpose. Pattern matching conditions include:
    //
    // - Shared memory tensor
    // - BID/DID should not be used with allocation domains
    // - Consumer tensor must be a global memory tensor with vectorization
    // - There must be a merge op whose two outputs are the dominating
    //   domains of the allocation domains
    // - The consumer tensor also has a merge but with the inner and
    //   outer reversed

    if (allocation_domains.empty()) {
      return std::nullopt;
    }

    if (tv->getMemoryType() != MemoryType::Shared) {
      return std::nullopt;
    }

    // No BID/DID parallel type should be used
    if (std::any_of(
            allocation_domains.begin(),
            allocation_domains.end(),
            [](IterDomain* id) -> bool {
              return isParallelTypeDeviceDim(id->getParallelType()) ||
                  isParallelTypeBlockDim(id->getParallelType());
            })) {
      return std::nullopt;
    }

    // Can there be multiple stores with a single smem buffer?
    if (tv->uses().size() != 1) {
      return std::nullopt;
    }

    auto ls_op = dynamic_cast<LoadStoreOp*>(tv->uses().front());
    if (ls_op == nullptr) {
      return std::nullopt;
    }

    auto consumer = ls_op->out()->as<TensorView>();

    if (consumer->getMemoryType() != MemoryType::Global) {
      return std::nullopt;
    }

    IterDomain* consumer_vectorized_domain = nullptr;
    if (auto it = std::find_if(
            consumer->getLoopDomain().begin(),
            consumer->getLoopDomain().end(),
            [](IterDomain* loop_id) {
              return loop_id->getParallelType() == ParallelType::Vectorize;
            });
        it != consumer->getLoopDomain().end()) {
      consumer_vectorized_domain = *it;
    } else {
      return std::nullopt;
    }

    // May be naive, but assume a simple pattern that all allocation
    // domains are derived from a merge.

    // First, find the closest merge
    auto getOriginatingMerge = [](IterDomain* id) -> Merge* {
      while (id != nullptr) {
        auto def = id->definition();
        if (auto merge = dynamic_cast<Merge*>(def)) {
          return merge;
        } else if (auto split = dynamic_cast<Split*>(def)) {
          id = split->in();
        } else {
          // Unsupported op
          return nullptr;
        }
      }
      return nullptr;
    };

    Merge* producer_common_merge =
        getOriginatingMerge(allocation_domains.front());
    if (producer_common_merge == nullptr) {
      return std::nullopt;
    }

    // Test if all allocation domains and the merge output are
    // equivalent
    auto producer_merge_dep_exprs = DependencyCheck::getAllExprsBetween(
        {producer_common_merge->out()},
        {allocation_domains.begin(), allocation_domains.end()});

    std::unordered_set<IterDomain*> equiv_domain_set(
        allocation_domains.begin(), allocation_domains.end());

    // Traverse back from the allocation domains to the merge output
    // and see if they are equivalent
    for (auto it = producer_merge_dep_exprs.rbegin();
         it != producer_merge_dep_exprs.rend();
         ++it) {
      Expr* expr = *it;
      for (auto out : expr->outputs()) {
        auto it = equiv_domain_set.find(out->as<IterDomain>());
        if (it == equiv_domain_set.end() &&
            mayRequireAllocation(tv, out->as<IterDomain>())) {
          // missing dependency
          return std::nullopt;
        }
        if (it != equiv_domain_set.end()) {
          equiv_domain_set.erase(it);
        }
      }
      for (auto input : expr->inputs()) {
        equiv_domain_set.insert(input->as<IterDomain>());
      }
    }

    // If they are equivalent, the merge output should be the only
    // remaining domain
    if (!(equiv_domain_set.size() == 1 &&
          *(equiv_domain_set.begin()) == producer_common_merge->out())) {
      // Not all allocation domains are used, meaning the merge output
      // is not equivalent to the allocation domains
      return std::nullopt;
    }

    // Look for a reverse merge in the consumer that uses the same
    // inputs but outer and inner are reversed

    IterDomain* merge_outer = producer_common_merge->outer();
    const ValGroup& merge_outer_group = exact_graph.toGroup(merge_outer);
    IterDomain* merge_inner = producer_common_merge->inner();
    const ValGroup& merge_inner_group = exact_graph.toGroup(merge_inner);

    const ExprGroups& merge_outer_uses = exact_graph.getUses(merge_outer_group);
    ExprGroup reverse_merge;
    for (const auto& merge_outer_use : merge_outer_uses) {
      Merge* merge = dynamic_cast<Merge*>(merge_outer_use->front());
      if (merge == nullptr) {
        continue;
      }
      if (exact_graph.toGroup(merge->outer()) == merge_inner_group &&
          exact_graph.toGroup(merge->inner()) == merge_outer_group) {
        reverse_merge = merge_outer_use;
        break;
      }
    }

    if (reverse_merge.get() == nullptr) {
      return std::nullopt;
    }

    ValGroup reverse_merge_output =
        exact_graph.outputGroups(reverse_merge).at(0);
    // Look for a matching merge in the consumer
    const auto consumer_all_ids = consumer->domain()->allIDs();
    IterDomain* consumer_merge_out = nullptr;
    for (auto consumer_id : consumer_all_ids) {
      if (reverse_merge_output->has(consumer_id)) {
        consumer_merge_out = consumer_id;
        break;
      }
    }

    if (consumer_merge_out == nullptr) {
      return std::nullopt;
    }

    // If there's a loop id that depends on consumer_merge_output, the
    // producer tensor needs to use the memory layout that works for
    // the vectorized store of the consumer tensor.
    if (!DependencyCheck::isDependencyOf(
            consumer_merge_out, consumer_vectorized_domain)) {
      return std::nullopt;
    }

    std::vector<IterDomain*> patched_allocation_domains{
        merge_inner, merge_outer};

    VERBOSE() << "Patching smem allocation for transpose: " << tv->toString()
              << ". "
              << "Original: " << toDelimitedString(allocation_domains)
              << ". Patched: " << toDelimitedString(patched_allocation_domains)
              << std::endl;

    return patched_allocation_domains;
  }

  std::unordered_map<TensorView*, IndexingAllocationInfo> tv_alloc_info_map;
  std::unordered_set<TensorView*> used_as_producer;
};

ParallelType getParallelType(const ValGroup& loop_group) {
  ParallelType common_pt = ParallelType::Serial;
  for (const auto val : *loop_group) {
    auto pt = val->as<IterDomain>()->getParallelType();
    if (common_pt == pt || pt == ParallelType::Serial) {
      continue;
    } else if (common_pt == ParallelType::Serial) {
      common_pt = pt;
    } else {
      // Inconsistent parallelization
      NVF_ERROR(
          false,
          "Inconsistent parallelization detected. ",
          "Known type: ",
          common_pt,
          "New type: ",
          pt);
    }
  }

  return common_pt;
}

} // namespace

TensorIndexer::TensorIndexer(IdModel& id_model)
    : id_model_(id_model), concrete_info_(id_model_.fusion()) {
  buildLoopIndexMap();

  if (getenv("DOT")) {
    std::ofstream ofs("exact_graph.dot", std::ofstream::trunc);
    auto dot_string = ValGraphDotPrinter::getString(
        id_model_.idGraph(IdMappingMode::ALMOSTEXACT));
    std::cerr << dot_string << std::endl;
    ofs << dot_string;
    ofs.close();
  }
}

void TensorIndexer::buildLoopIndexMap() {
  if (id_model_.empty()) {
    return;
  }

  Fusion* fusion = id_model_.fusion();
  FusionGuard fg(fusion);

  for (auto expr : fusion->exprs()) {
    if (!ir_utils::isTvOp(expr)) {
      continue;
    }
    // It's assumed that all sibling outputs share the same for-loops,
    // thus only one of the outputs is considered.
    auto tv_output = ir_utils::getTvOutput(expr);
    for (auto loop_id : tv_output->getLoopDomain()) {
      const ValGroup& loop_group =
          id_model_.idGraph(IdMappingMode::LOOP).toGroup(loop_id);

      if (loop_index_map_.find(loop_group) != loop_index_map_.end()) {
        // Index already assigned
        continue;
      }

      Val* loop_index = nullptr;

      ParallelType ptype = getParallelType(loop_group);
      if (isParallelTypeThread(ptype)) {
        loop_index = NamedScalar::getParallelIndex(ptype);
      } else if (
          // TODO: Cleanup needed. ir_utils::isMemoryPartitionedAcross
          // should be used, but that means we would need to consider
          // multiple outputs with different memory types, though it
          // should be uncommon in practice.
          shouldUseZeroIndex(loop_group) || isParallelTypeDeviceDim(ptype)) {
        loop_index = fusion->zeroVal();
      } else {
        // Until the transition to the IdModel-based indexing is
        // completed, use the index Vals assigned for ComputeAtMap
        // groups if available.
        if (GpuLower::hasCurrent()) {
          const auto& ca_map = GpuLower::current()->caMap();
          for (const auto& id :
               ir_utils::filterByType<IterDomain>(loop_group->vector())) {
            if (!ca_map->getIdSets(IdMappingMode::LOOP).mappingExists(id)) {
              continue;
            }
            VERBOSE() << "Trying to find index val for " << id->toString()
                      << std::endl;
            loop_index = ca_map->getIndexVariable(id);
            break;
          }
          NVF_ERROR(
              loop_index != nullptr,
              "No existing index found for ",
              nvfuser::toString(loop_group));
        } else {
          loop_index = IrBuilder::create<Val>(DataType::Index);
        }
      }

      loop_index_map_[loop_group] = loop_index;
      VERBOSE() << "Loop index map: " << nvfuser::toString(loop_group) << " -> "
                << loop_index->toInlineString() << std::endl;
    }
  }
}

bool TensorIndexer::shouldUseZeroIndex(const ValGroup& loop_group) const {
  // Trivial loop
  auto promotion_id = indexing_utils::getLoopPromotion(
      loop_group->front()->as<IterDomain>(), id_model_);
  if (promotion_id->isBroadcast() ||
      simplifyExpr(promotion_id->extent())->isOneInt()) {
    return true;
  }

  return false;
}

Val* TensorIndexer::getLoopIndex(IterDomain* loop_id) const {
  // loop_id must be a loop domain.
  const auto& loop_group =
      id_model_.idGraph(IdMappingMode::LOOP).toGroup(loop_id);
  auto loop_index_map_it = loop_index_map_.find(loop_group);
  NVF_ERROR(
      loop_index_map_it != loop_index_map_.end(),
      "No loop index found for ",
      loop_id->toString());

  Val* loop_index = loop_index_map_it->second;
  return loop_index;
}

std::unordered_map<ValGroup, Val*> TensorIndexer::getInitialIndexMap(
    const std::vector<IterDomain*>& loop_domains,
    const std::vector<ForLoop*>& for_loops) const {
  std::unordered_map<ValGroup, Val*> initial_index_map;

  // For a given list of the loop domains, assign its corresponding
  // index Val.
  for (IterDomain* loop_id : loop_domains) {
    Val* loop_index = getLoopIndex(loop_id);
    const auto& almost_exact_group = traversalGraph().toGroup(loop_id);
    VERBOSE() << "Setting initial index. " << loop_id->toString() << ", "
              << nvfuser::toString(almost_exact_group) << ", "
              << loop_index->toInlineString() << std::endl;

    if (initial_index_map.find(almost_exact_group) != initial_index_map.end()) {
      // Initial index already set. This can happen as this is an
      // almost exact group. It should be just size-1 domain.
      NVF_ERROR(
          loop_index->isZeroInt(),
          "Unexpected initial index: ",
          loop_index->toInlineString());
      auto existing_index = initial_index_map.at(almost_exact_group);
      NVF_ERROR(
          existing_index->isZeroInt(),
          "Unexpected initial index: ",
          existing_index->toInlineString());
      continue;
    }

    // War for circular buffering
    if (auto circular_buffer_loop_index =
            getLoopIndexOfCircularBufferLoop(loop_id, for_loops, id_model_)) {
      loop_index = circular_buffer_loop_index;
    }

    initial_index_map.emplace(almost_exact_group, loop_index);
  }

  return initial_index_map;
}

std::vector<Val*> TensorIndexer::getIndexFor(
    const Expr* expr,
    bool as_consumer,
    const ValGroups& index_groups,
    const std::vector<ForLoop*>& for_loops) const {
  auto info = computeIndex(expr, index_groups, for_loops, false);
  const std::unordered_map<Val*, Val*> replacement_map = getIndexReplacementMap(
      expr, as_consumer, info.loop_domains, for_loops, info.index_map);

  std::vector<Val*> result;
  result.reserve(index_groups.size());
  for (const auto& g : index_groups) {
    auto it = info.index_map.find(g);
    NVF_ERROR(
        it != info.index_map.end(), "Index not found for ", g->toString());
    result.push_back(
        ir_utils::replaceValRecursively(it->second, replacement_map));
  }
  return result;
}

Val* TensorIndexer::getLinearIndex(
    TensorView* tv,
    const Expr* expr,
    const std::vector<ForLoop*>& for_loops) const {
  NVF_ERROR(tv != nullptr);
  NVF_ERROR(expr != nullptr);
  NVF_ERROR(
      (std::find(expr->inputs().begin(), expr->inputs().end(), tv) !=
       expr->inputs().end()) ||
          (std::find(expr->outputs().begin(), expr->outputs().end(), tv) !=
           expr->outputs().end()),
      "Inconsistent tensor and expr. Tensor, ",
      tv->toString(),
      " not found in ",
      expr->toString());

  const bool as_consumer =
      std::find(expr->outputs().begin(), expr->outputs().end(), tv) !=
      expr->outputs().end();

  VERBOSE() << "getLinearIndex of " << tv->toString() << " as "
            << (as_consumer ? "consumer" : "producer") << " in "
            << expr->toString() << std::endl;

  const auto alloc_info = getIndexingAllocationInfo(tv);

  VERBOSE() << "Allocation domains: " << toDelimitedString(alloc_info.domains)
            << std::endl;

  const auto& index_info = computeIndex(
      expr, traversalGraph().toGroups(alloc_info.domains), for_loops, false);
  const auto& index_map = index_info.index_map;

  // ValGroups may not be suitable here. It should be fine currently,
  // but if we ever want to support self-mapped allocation domains, we
  // should not deduplicate the domain groups. Use deque as that's
  // convenient for getContigDomainsAndStrides.
  std::deque<ValGroup> contig_alloc_groups;
  std::deque<Val*> contig_strides;

  if (enableContigIndexing()) {
    VERBOSE() << "Contig indexing enabled\n";
    const auto& contig_alloc_strides = getContigDomainsAndStrides(
        alloc_info.domains,
        alloc_info.strides,
        alloc_info.contiguity,
        index_info.traversal_path);
    contig_alloc_groups = contig_alloc_strides.first;
    contig_strides = contig_alloc_strides.second;
  } else {
    VERBOSE() << "Contig indexing disabled\n";
    std::transform(
        alloc_info.domains.begin(),
        alloc_info.domains.end(),
        std::back_inserter(contig_alloc_groups),
        [&](IterDomain* allocation_domain) {
          return traversalGraph().toGroup(allocation_domain);
        });
    contig_strides = {alloc_info.strides.begin(), alloc_info.strides.end()};
  }
  const auto& replacement_map = getIndexReplacementMap(
      expr, as_consumer, index_info.loop_domains, for_loops, index_map);

  // Linearize the indices with strides.
  Val* linear_index = tv->fusion()->zeroVal();
  for (const auto i : c10::irange(contig_alloc_groups.size())) {
    const auto& contig_domain_group = contig_alloc_groups.at(i);
    auto idx_it = index_map.find(contig_domain_group);
    NVF_ERROR(
        idx_it != index_map.end(),
        "Index not found for ",
        contig_domain_group->front()->toString());
    Val* idx = idx_it->second;
    VERBOSE() << "Index of " << contig_domain_group->front()->toString() << ": "
              << idx->toInlineString() << std::endl;
    Val* replaced_idx = ir_utils::replaceValRecursively(idx, replacement_map);

    linear_index = SimplifyingIrBuilder::addExpr(
        linear_index,
        SimplifyingIrBuilder::mulExpr(replaced_idx, contig_strides.at(i)));
  }

  // If a tensor is circular buffered, it also requires indexing of
  // the circular buffer itself
  if (tv->isCircularBuffered()) {
    auto circular_buffer_offset =
        getOffsetForCircularBufferTensor(tv, as_consumer, for_loops);
    linear_index =
        SimplifyingIrBuilder::addExpr(linear_index, circular_buffer_offset);
  }

  VERBOSE() << "Final index: " << linear_index->toInlineString() << std::endl;
  return linear_index;
}

// Get the loop domains of a given expr, which are (potentially
// promoted) loop domains of the consumer tensor.
std::vector<IterDomain*> TensorIndexer::getLoopDomains(const Expr* expr) const {
  // Assume consumer-based indexing. Needs to revisit for ops like
  // scatter
  auto loop_domains = ir_utils::getTvOutput(expr)->getLoopDomain();

  // If this is an expr initializing a buffer for a reduction, there
  // should be no loops for reduction domains
  if (lower_utils::isReductionInitExpr(expr)) {
    loop_domains.erase(
        std::remove_if(
            loop_domains.begin(),
            loop_domains.end(),
            [](IterDomain* id) -> bool { return id->isReduction(); }),
        loop_domains.end());
  }

  for (auto& loop_id : loop_domains) {
    loop_id = indexing_utils::getLoopPromotion(loop_id, id_model_);
  }

  return loop_domains;
}

IndexingInfo TensorIndexer::computeIndex(
    const Expr* expr,
    const ValGroups& index_groups,
    const std::vector<ForLoop*>& for_loops,
    bool is_unswitch) const {
  VERBOSE() << "computeIndex of " << expr->toString() << std::endl;

  const auto loop_domains = getLoopDomains(expr);
  VERBOSE() << "Loop domains: " << toDelimitedString(loop_domains) << std::endl;

  const ValGroups loop_groups = traversalGraph().toGroups(loop_domains);

  const ExprPath<ExprGroup> traversal_path = IndexingTraversal::getExprsBetween(
      expr, traversalGraph(), loop_groups, index_groups);

  VERBOSE() << "Indexing path:\n";
  for (const auto& [expr_group, direction] : traversal_path) {
    Expr* expr = expr_group->front();
    VERBOSE() << direction << " " << expr->toString();
  }
  VERBOSE() << "--- path done ---\n";

  const std::unordered_map<ValGroup, Val*> initial_index_map =
      getInitialIndexMap(loop_domains, for_loops);

  IdGraphIndexCompute index_compute(traversalGraph(), initial_index_map);

  for (const auto& [expr_group, direction] : traversal_path) {
    index_compute.propagate(expr_group, direction);
  }

  IndexingInfo info{loop_domains, traversal_path, index_compute.indexMap()};
  return info;
}

std::unordered_map<Val*, Val*> TensorIndexer::getIndexReplacementMap(
    const Expr* expr,
    bool as_consumer,
    const std::vector<IterDomain*>& loop_domains,
    const std::vector<ForLoop*>& for_loops,
    const std::unordered_map<ValGroup, Val*>& index_map) const {
  std::unordered_map<Val*, Val*> replacement_map;

  for (const auto loop_id : loop_domains) {
    const ValGroup& loop_group = traversalGraph().toGroup(loop_id);
    auto index_it = index_map.find(loop_group);
    NVF_ERROR(index_it != index_map.end());
    Val* cur_index = index_it->second;
    NVF_ERROR(cur_index != nullptr);

    Val* replacement_index = nullptr;
    // Replace the index of a vectorized/bulk domain with zero. Note that
    // vectorized domains may need to use N-1, where N is the extent
    // of the domain, for predication, so the replacement is not
    // always done with zero.
    if (loop_id->getParallelType() == ParallelType::Vectorize ||
        loop_id->getParallelType() == ParallelType::Bulk) {
      replacement_index = loop_id->fusion()->zeroVal();
    } else {
      ForLoop* for_loop = indexing_utils::getForLoop(
          loop_id, for_loops, id_model_.idGraph(IdMappingMode::LOOP));

      // for_loop is nullptr if no matching loop is found, which
      // happens when loop_id is a reduction domain and this loop-nest
      // is for initializing the reduction buffer.
      if (for_loop != nullptr) {
        // If this for-loop is a circular buffer loop, the loop index
        // may need to have an additional offset
        if (!as_consumer) {
          if (auto circular_buffer_offset =
                  getLoopIndexOffsetForProducerOfCircularBuffer(
                      expr, for_loop, id_model_)) {
            replacement_index = SimplifyingIrBuilder::addExpr(
                replacement_index != nullptr ? replacement_index : cur_index,
                circular_buffer_offset);
          }
        }
      }
    }

    if (replacement_index == nullptr || replacement_index == cur_index) {
      continue;
    }

    replacement_map.emplace(cur_index, replacement_index);
  }

  return replacement_map;
}

void TensorIndexer::setupAllocationDomains(const std::vector<Expr*>& exprs) {
  AllocationDomainSetup alloc_setup;
  alloc_setup.setup(exprs);
  alloc_info_ = std::move(alloc_setup.tv_alloc_info_map);
}

std::vector<PredicateInfo> TensorIndexer::getPredicates(
    TensorView* tv,
    const Expr* expr,
    const std::vector<ForLoop*>& for_loops,
    ForLoop* unswitched_loop) const {
  const auto& zero_val = tv->fusion()->zeroVal();

  const std::vector<IterDomain*>& predicate_domains =
      getPredicateDomains(tv, expr);

  const IndexingInfo& index_info = computeIndex(
      expr, traversalGraph().toGroups(predicate_domains), for_loops);

  const std::unordered_map<ValGroup, Val*>& index_map = index_info.index_map;

  const std::unordered_map<Val*, Val*> replacement_map_start =
      getPredicateIndexReplacementMap(
          tv,
          for_loops,
          index_map,
          traversalGraph(),
          index_info.traversal_path,
          id_model_,
          /*is_start_predicate=*/true,
          /*unswitched_loop=*/unswitched_loop);

  const std::unordered_map<Val*, Val*> replacement_map_stop =
      getPredicateIndexReplacementMap(
          tv,
          for_loops,
          index_map,
          traversalGraph(),
          index_info.traversal_path,
          id_model_,
          /*is_start_predicate=*/false,
          /*unswitched_loop=*/unswitched_loop);

  const std::vector<PredicateDomainInfo> non_divisible_split_predicates =
      getNonDivisibleConsumerDomainsToPredicate(tv);

  const CircularBufferLoopStage loop_stage = getCircularBufferLoopStage(
      tv, for_loops, id_model_.idGraph(IdMappingMode::LOOP));

  std::vector<PredicateInfo> info_vec;
  info_vec.reserve(
      predicate_domains.size() + non_divisible_split_predicates.size());

  // Follow the same approach as Index::getReferenceRootPredicates.
  for (const auto& predicate_domain : predicate_domains) {
    auto idx_it = index_map.find(traversalGraph().toGroup(predicate_domain));
    NVF_ERROR(
        idx_it != index_map.end(),
        "Index not found for ",
        predicate_domain->toString());

    Val* idx = idx_it->second;

    Val* start_idx =
        ir_utils::replaceValRecursively(idx, replacement_map_start);

    Val* stop_idx = ir_utils::replaceValRecursively(idx, replacement_map_stop);

    // Generate predicates as follows:
    //
    // (start_idx + start_offset) >= 0 &&
    // (stop_idx + stop_offset) < extent.

    PredicateInfo info;
    // For now, just set zero for both start and stop offsets by
    // assuming the domain is not partial.
    NVF_ERROR(!predicate_domain->maybePartial());
    info.start_offset_ = tv->fusion()->zeroVal();
    info.stop_offset_ = tv->fusion()->zeroVal();
    info.loop_stage_ = loop_stage;

    info.start_predicate_ = SimplifyingIrBuilder::geExpr(
        SimplifyingIrBuilder::addExpr(start_idx, info.start_offset_), zero_val);

    info.stop_predicate_ = SimplifyingIrBuilder::ltExpr(
        SimplifyingIrBuilder::addExpr(stop_idx, info.stop_offset_),
        predicate_domain->extent());

    info.predicated_domains_ = {predicate_domain};

    info_vec.emplace_back(info);
  }

  // Add predicates for non-divisible splits.
  // If this is a reduction init expr, then no need to take care of
  // non divisible splits
  if (!lower_utils::isReductionInitExpr(expr)) {
<<<<<<< HEAD
    // for (const auto& [eg, direction] :
    // non_divisible_split_predicates) {
=======
>>>>>>> 0e27969b
    for (const PredicateDomainInfo& pred_info :
         non_divisible_split_predicates) {
      IterDomain* non_divisible_domain = pred_info.id;

<<<<<<< HEAD
      VERBOSE() << "Non-divisible predicate: "
                << non_divisible_domain->toString() << std::endl;

=======
>>>>>>> 0e27969b
      PredicateInfo info;
      info.loop_stage_ = loop_stage;
      // The start predicate should always be true
      info.start_offset_ = zero_val;
      info.start_predicate_ = non_divisible_domain->fusion()->trueVal();

      info.stop_offset_ = zero_val;

      auto idx_it =
          index_map.find(traversalGraph().toGroup(non_divisible_domain));
      NVF_ERROR(
          idx_it != index_map.end(),
          "Index not found for non-divisible split domain: ",
          non_divisible_domain->toString());

      auto idx =
          ir_utils::replaceValRecursively(idx_it->second, replacement_map_stop);
      info.stop_predicate_ =
          SimplifyingIrBuilder::ltExpr(idx, non_divisible_domain->extent());
      info.predicated_domains_ = {non_divisible_domain};

      info_vec.emplace_back(info);
    }
  }

  return info_vec;
}

} // namespace nvfuser<|MERGE_RESOLUTION|>--- conflicted
+++ resolved
@@ -212,11 +212,6 @@
     }
 
     if (use_set_allocation_domain) {
-<<<<<<< HEAD
-      allocation_domains = tv->getAllocationDomain();
-      contiguity = tv->domain()->contiguity();
-      NVF_ERROR(!tv->isCircularBuffered());
-=======
       if (tv->getMemoryType() == MemoryType::Global) {
         // For global memory tensors we always allocate the entire tensor
         // TODO: do we really want to treat global memory tensors differently?
@@ -249,7 +244,6 @@
             " allocation domain: ",
             ir_utils::toString(tv->getAllocationDomain()));
       }
->>>>>>> 0e27969b
     } else {
       // If allocation domain is not set, assume that:
       // - Global: logical domains
@@ -266,14 +260,6 @@
         // position. See also lower_utils::getAllocInformation.
         int64_t allocation_pos =
             lower_utils::getAllocInformation(tv, for_loops).alloc_pos;
-
-        // TODO: Why the allocation position is the same as the computeAt
-        // position even for circular buffers?
-        if (getenv("ADJUST_POS")) {
-          if (tv->isCircularBuffered()) {
-            allocation_pos = getCircularBufferAxisPosition(tv) + 1;
-          }
-        }
 
         for (const auto i : c10::irange(tv->nDims())) {
           auto loop_id = tv->getLoopDomain().at(i);
@@ -1262,21 +1248,13 @@
   // If this is a reduction init expr, then no need to take care of
   // non divisible splits
   if (!lower_utils::isReductionInitExpr(expr)) {
-<<<<<<< HEAD
-    // for (const auto& [eg, direction] :
-    // non_divisible_split_predicates) {
-=======
->>>>>>> 0e27969b
     for (const PredicateDomainInfo& pred_info :
          non_divisible_split_predicates) {
       IterDomain* non_divisible_domain = pred_info.id;
 
-<<<<<<< HEAD
       VERBOSE() << "Non-divisible predicate: "
                 << non_divisible_domain->toString() << std::endl;
 
-=======
->>>>>>> 0e27969b
       PredicateInfo info;
       info.loop_stage_ = loop_stage;
       // The start predicate should always be true
