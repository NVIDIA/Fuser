--- conflicted
+++ resolved
@@ -309,18 +309,6 @@
 void IdGraphIndexCompute::handle(Swizzle* swizzle) {
   const bool is_forward = isForward(swizzle);
 
-<<<<<<< HEAD
-  if (is_forward) {
-    auto x_idx = getIndex(swizzle->inX());
-    auto y_idx = getIndex(swizzle->inY());
-    setIndex(swizzle->outX(), x_idx);
-    setIndex(swizzle->outY(), y_idx);
-  } else {
-    auto x_idx = getIndex(swizzle->outX());
-    auto y_idx = getIndex(swizzle->outY());
-    setIndex(swizzle->inX(), x_idx);
-    setIndex(swizzle->inY(), y_idx);
-=======
   auto x_ext = swizzle->inX()->extent();
   auto y_ext = swizzle->inY()->extent();
 
@@ -338,7 +326,6 @@
         dispatchSwizzle(swizzle->swizzleType(), x_idx, y_idx, x_ext, y_ext);
     setIndex(swizzle->inX(), result_x);
     setIndex(swizzle->inY(), result_y);
->>>>>>> beb22870
   }
 }
 
