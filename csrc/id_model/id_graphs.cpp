// clang-format off
/*
 * SPDX-FileCopyrightText: Copyright (c) 2023-present NVIDIA CORPORATION & AFFILIATES.
 * All rights reserved.
 * SPDX-License-Identifier: BSD-3-Clause
 */
// clang-format on
#include <id_model/id_graphs.h>
#include <id_model/to_string.h>
#include <id_model/transform_replay.h>
#include <id_model/utils.h>
#include <id_model/visitor.h>

#include <device_lower/analysis/trivial_broadcast.h>
#include <device_lower/lower2device.h>
#include <device_lower/utils.h>
#include <disjoint_set.h>
#include <ir/utils.h>
#include <root_domain_map.h>
#include <transform_iter.h>

#include <tuple>
#include <typeinfo>

namespace nvfuser {

void IterDomainGraphs::assertNoSelfMapping() {
  if (hasSelfMapping()) {
    NVF_ERROR(
        !hasSelfMapping(),
        "Unsupported domain mapping detected in ",
        std::get<0>(*self_mapping_info_)->toString(),
        ". ",
        std::get<3>(*self_mapping_info_),
        " domains, ",
        std::get<1>(*self_mapping_info_)->toString(),
        " and ",
        std::get<2>(*self_mapping_info_)->toString(),
        ", are mapped with each other.");
  }
}

IterDomainGraphs::IterDomainGraphs(
    const std::vector<Expr*>& exprs,
    const std::vector<TensorView*>& additional_tvs,
    bool allow_self_mapping) {
  build(exprs, additional_tvs);

  if (!allow_self_mapping) {
    assertNoSelfMapping();
  }
}

IterDomainGraphs::IterDomainGraphs(
    const std::vector<Expr*>& exprs,
    bool allow_self_mapping)
    : IterDomainGraphs(exprs, {}, allow_self_mapping) {}

IterDomainGraphs::IterDomainGraphs(Fusion* fusion, bool allow_self_mapping) {
  std::vector<TensorView*> inputs_and_outputs;
  {
    auto inp_tvs = ir_utils::filterByType<TensorView>(fusion->inputs());
    inputs_and_outputs.insert(
        inputs_and_outputs.begin(), inp_tvs.begin(), inp_tvs.end());
  }
  {
    auto out_tvs = ir_utils::filterByType<TensorView>(fusion->outputs());
    inputs_and_outputs.insert(
        inputs_and_outputs.begin(), out_tvs.begin(), out_tvs.end());
  }

  build(fusion->exprs(), inputs_and_outputs);

  if (!allow_self_mapping) {
    assertNoSelfMapping();
  }
}

const IdGraph& IterDomainGraphs::idGraph(IdMappingMode mode) const {
  auto graph_it = id_graphs_.find(mode);
  NVF_ERROR(graph_it != id_graphs_.end());
  return graph_it->second;
}

IdGraph& IterDomainGraphs::idGraph(IdMappingMode mode) {
  auto graph_it = id_graphs_.find(mode);
  NVF_ERROR(graph_it != id_graphs_.end());
  return graph_it->second;
}

Expr* IterDomainGraphs::idUse(IterDomain* id) const {
  auto use_it = id_uses_.find(id);
  if (use_it == id_uses_.end()) {
    return nullptr;
  }
  return use_it->second.front();
}

Expr* IterDomainGraphs::idDef(IterDomain* id) const {
  auto def_it = id_definitions_.find(id);
  if (def_it == id_definitions_.end()) {
    return nullptr;
  }
  return def_it->second.front();
}

namespace {

// Returns the first pair of id's in ids detected to match eachother on the
// permissive map of the ID graph. TODO: what this is really looking for is if
// there's any overlapping between the iter domains in the provided set.
//
// i.e. if we have:
// tv0 = arange(6).view({3, 2})
// tv1 = tv0[3, 2].t()
// tv2 = tv0[3, 2].view({2, 3})
// tv3 = tv1 + tv2
//
// Then we can see this overlap in the tv3 expression as:
//
// tv0 = { {0, 1, 2},
//         {3, 4, 5} }
//
// tv1 = { {0, 3},
//         {1, 4},
//         {2, 5} }
//
// tv2 = { {0, 1},
//         {2, 3},
//         {4, 5} }
//
// The elements in tv1 {3, 1, 4, 2}, map respectively to the elements in tv2
// {1, 2, 3, 4}. The reason this is so important is it means that generating
// tv3 is no longer a trivially parallelizable problem (if we include the dag
// all the way to tv0). So tv0's axes cannot be inlined across both the tv0
// and tv1 path. This breaks some assumptions we have today in schedulers that
// will assume tv2 can be trivially inlined/parallelized. Instead we'd need to
// take into consideration the effective communication going on here, so that
// we pull multiple values of tv0 to compute tv3.
c10::optional<std::pair<IterDomain*, IterDomain*>> detectMappablePair(
    const std::vector<IterDomain*>& ids,
    const IterDomainGraphs& id_graph,
    IdMappingMode mode) {
  for (auto id1 : ids) {
    for (auto id2 : ids) {
      if (id1 == id2) {
        continue;
      }
      if (id_graph.idGraph(mode).disjointIdSets().permissiveAreMapped(
              id1, id2)) {
        return std::make_pair(id1, id2);
      }
    }
  }

  return {};
}

// It is assumed that for any tensor represented by a list of domains,
// those domains should never be mapped with each other. It may be
// possible to lift this assumption, but it's unclear if it could
// matter in practice.
c10::optional<std::tuple<TensorView*, IterDomain*, IterDomain*, std::string>>
findFirstSelfMapping(
    const std::vector<TensorView*>& all_tvs,
    const IterDomainGraphs& id_graph) {
  for (auto tv : all_tvs) {
    // For each tensor, make sure root, rfactor and leaf domains
    // should not include domains that are mapped with another domain
    // in the same set of domains. This may be overly conservative,
    // and it maybe enough to check the root domains.

    // Root domains
    auto self_mappped_root_pair =
        detectMappablePair(tv->getRootDomain(), id_graph, IdMappingMode::EXACT);
    if (self_mappped_root_pair.has_value()) {
      return std::make_tuple(
          tv,
          self_mappped_root_pair->first,
          self_mappped_root_pair->second,
          "Root");
    }

    // Rfactor domains
    if (tv->hasRFactor()) {
      auto self_mappped_rf_pair = detectMappablePair(
          tv->getRFactorDomain(), id_graph, IdMappingMode::EXACT);
      if (self_mappped_rf_pair.has_value()) {
        return std::make_tuple(
            tv,
            self_mappped_rf_pair->first,
            self_mappped_rf_pair->second,
            "RFactor");
      }
    }

    // Leaf domains
    // TODO: Exact map isn't quite right here, it should be based on the index
    // map. However, it should also be impossible for index map to generate a
    // case like this.
    auto self_mappped_leaf_pair = detectMappablePair(
        tv->domain()->leaf(), id_graph, IdMappingMode::EXACT);
    if (self_mappped_leaf_pair.has_value()) {
      return std::make_tuple(
          tv,
          self_mappped_leaf_pair->first,
          self_mappped_leaf_pair->second,
          "Leaf");
    }
  }
  return c10::nullopt;
}

} // namespace

void IterDomainGraphs::buildIterDomainDefinitionsAndUses(
    const std::vector<TensorView*>& all_tvs) {
  for (auto tv : all_tvs) {
    VectorOfUniqueEntries<IterDomain*> root_domain_ids{
        tv->getRootDomain().begin(), tv->getRootDomain().end()};

    auto all_ids = ir_utils::allIDsOf(tv);

    // Check is this domain is a consumer of a view-like operation
    bool view_like_domain = tv->domain()->hasViewLikeRFactor();

    for (auto id : all_ids) {
      // Check if this id is a view like rfactor id
      if (view_like_domain && id->isRFactorProduct()) {
        // If the tensor domain is a view like domain, and the iteration
        // domain is marked as an rfactor product and is in the rfactor
        // domain, it's a view like rfactor iteration domain
        const auto& rfactor_domain = tv->domain()->maybeRFactor();
        if (std::find(rfactor_domain.begin(), rfactor_domain.end(), id) !=
            rfactor_domain.end()) {
          view_rfactor_ids_.emplace(id);
        }
      }

      if (id_definitions_.find(id) == id_definitions_.end()) {
        id_definitions_[id] = {};
      }

      if (id_uses_.find(id) == id_uses_.end()) {
        id_uses_[id] = {};
      }

      auto def = id->definition();

      if (def == nullptr || root_domain_ids.has(id)) {
        continue;
      }

      if (id_definitions_.find(id) == id_definitions_.end()) {
        id_definitions_[id] = {};
      }
      id_definitions_.at(id).pushBack(def);

      auto inp_ids = ir_utils::filterByType<IterDomain>(def->inputs());
      for (auto inp_id : inp_ids) {
        if (id_uses_.find(inp_id) == id_uses_.end()) {
          id_uses_[inp_id] = {};
        }
        id_uses_.at(inp_id).pushBack(def);
      }
    }
  }
}

std::string IterDomainGraphs::toString() const {
  // Figure out which graphs are already initialized to make sure we add the new
  // expression to them.
  std::vector<IdMappingMode> initialized_modes;
  for (auto mode : kIdMappingModes) {
    auto graph_it = id_graphs_.find(mode);
    if (graph_it == id_graphs_.end()) {
      continue;
    }

    auto& graph = graph_it->second;
    if (graph.disjointIdSets().disjointSetMap().empty()) {
      continue;
    }

    initialized_modes.push_back(mode);
  }

  std::stringstream ss;
  ss << "IterDomainGraphs { \n";
  for (auto mode : initialized_modes) {
    std::stringstream ss;
    ss << "  IdGraph " << mode << "{ \n";
    ss << "  Disjoint Ids:\n"
       << idGroupsString(idGraph(mode), 2)
       << "\n  Disjoint Expression groups:\n"
       << exprGroupsString(idGraph(mode), 2) << std::endl;
    ss << "   } IdGraph\n" << std::endl;
    return ss.str();
  }
  ss << " } IterDomainGraphs\n" << std::endl;
  return ss.str();
}

// Replay Expr but with the inputs provided.
Expr* IterDomainGraphs::addReplayAs(
    std::vector<IterDomain*> new_inputs,
    Expr* expr) {
  // Figure out which graphs are already initialized to make sure we add the new
  // expression to them.
  std::vector<IdMappingMode> initialized_modes;
  for (auto mode : kIdMappingModes) {
    auto graph_it = id_graphs_.find(mode);
    if (graph_it == id_graphs_.end()) {
      continue;
    }

    auto& graph = graph_it->second;
    if (graph.disjointIdSets().disjointSetMap().empty()) {
      continue;
    }

    initialized_modes.push_back(mode);
  }

  auto orig_inputs = ir_utils::filterByType<IterDomain>(expr->inputs());
  std::vector<IterDomain*> orig_input_ids(
      orig_inputs.begin(), orig_inputs.end());

  // Replace the provided inputs with IterType::Iteration domains as
  // reduction domains cannot be merged with non-reduction domains.
  if (std::any_of(
          new_inputs.begin(),
          new_inputs.end(),
          [](IterDomain* id) { return id->isReduction(); }) &&
      std::any_of(new_inputs.begin(), new_inputs.end(), [](IterDomain* id) {
        return !id->isReduction();
      })) {
    // Inputs have mismatched type, replace new_inputs
    decltype(new_inputs) tmp_inputs;
    std::swap(tmp_inputs, new_inputs);
    for (auto tmp_input : tmp_inputs) {
      new_inputs.push_back(
          IterDomainBuilder(tmp_input).iter_type(IterType::Iteration).build());
      id_definitions_[new_inputs.back()];
      id_uses_[new_inputs.back()];
      for (auto mode : initialized_modes) {
        idGraph(mode).initializeId(new_inputs.back(), {}, {});
        idGraph(mode).mapIds(new_inputs.back(), tmp_input);
      }
    }
  }

  {
    NVF_ERROR(
        new_inputs.size() == orig_input_ids.size(),
        "Invalid number of inputs: ",
        new_inputs.size(),
        " does not match number of iter domain inputs for ",
        expr->toString());

    VectorOfUniqueEntries<IterDomain*> all_inputs{
        orig_input_ids.begin(), orig_input_ids.end()};

    all_inputs.pushBack(new_inputs);

    for (auto mode : initialized_modes) {
      for (auto inp : all_inputs) {
        NVF_ERROR(
            idGraph(mode).hasGroup(inp),
            "All inputs for replay need to be initialized in all graphs, ",
            inp->toString(),
            " was not found in mode: ",
            mode);
      }
    }
  }

  // Create the new expression with provided inputs
  auto replay = ReplayTransform::replayAs(new_inputs, expr);

  for (auto out_id : ir_utils::filterByType<IterDomain>(replay->outputs())) {
    id_definitions_[out_id].pushBack(replay);
    id_uses_[out_id];
  }

  // Add the expression to the uses of the inputs
  for (auto inp_id : ir_utils::filterByType<IterDomain>(replay->inputs())) {
    id_definitions_[inp_id];
    id_uses_[inp_id].pushBack(replay);
  }

  // Initialize output iter domains in the graphs
  for (auto mode : initialized_modes) {
    idGraph(mode).disjointExprSets().initializeSet(replay);
    auto replay_group = idGraph(mode).toGroup(replay);

    // Initialize output ids in map
    for (auto out_id : ir_utils::filterByType<IterDomain>(replay->outputs())) {
      idGraph(mode).initializeId(out_id, {replay}, {});
    }

    // Update uses of the inputs in the graphs
    for (auto inp_id : ir_utils::filterByType<IterDomain>(replay->inputs())) {
      auto inp_group = idGraph(mode).toGroup(inp_id);
      idGraph(mode).addUniqueUses(inp_group, replay_group);
    }

    // Propagate through all the uses of the iter domain groups of the inputs
    // with the new expression.
    auto& graph = idGraph(mode);
    // Gather all use expressions from inputs
    VectorOfUniqueEntries<Expr*> representative_uses;
    for (IterDomain* inp : new_inputs) {
      auto uses_pair = graph.getUses(graph.toGroup(inp));
      if (uses_pair.second) {
        for (const ExprGroup& use_group : uses_pair.first) {
          representative_uses.pushBack(use_group->front());
        }
      }
    }

    for (auto rep_use : representative_uses) {
      graph.maybeMapThroughExprs(rep_use, replay, true);
    }
  }

  return replay;
}

// Generate a new expr with the IterDomain inputs/outputs replaced based on map.
// Replaced inputs/outputs should almost exact match with provided expr.
Expr* IterDomainGraphs::addExprWithReplacement(
    const std::unordered_map<IterDomain*, IterDomain*>& old_2_new_ids,
    Expr* old_expr) {
  // Figure out which graphs are already initialized to make sure we add the new
  // expression to them.
  std::vector<IdMappingMode> initialized_modes;
  for (auto mode : kIdMappingModes) {
    auto graph_it = id_graphs_.find(mode);
    if (graph_it == id_graphs_.end()) {
      continue;
    }

    auto& graph = graph_it->second;
    if (graph.disjointIdSets().disjointSetMap().empty()) {
      continue;
    }

    initialized_modes.push_back(mode);
  }

  // We will fill this map for every IterDomain in input and output.
  std::unordered_map<IterDomain*, IterDomain*> replacement_map = old_2_new_ids;

  // Validate replacement map. Make sure the keys are an input or output
  for (auto replacement_entry : replacement_map) {
    NVF_ERROR(
        std::find(
            old_expr->inputs().begin(),
            old_expr->inputs().end(),
            replacement_entry.first) != old_expr->inputs().end() ||
            std::find(
                old_expr->outputs().begin(),
                old_expr->outputs().end(),
                replacement_entry.first) != old_expr->outputs().end(),
        "Wanted to replace ",
        replacement_entry.first->toString(),
        " however the is not an input or output of:\n",
        old_expr->toString());
  }

  // If all inputs and or all output were replaced
  bool all_inps_replaced = true;
  bool all_outs_replaced = true;
  {
    for (auto inp_id : ir_utils::filterByType<IterDomain>(old_expr->inputs())) {
      if (replacement_map.find(inp_id) == replacement_map.end()) {
        all_inps_replaced = false;
        replacement_map[inp_id] = inp_id->cloneWithoutRFactor();
      }
    }

    for (auto out_id :
         ir_utils::filterByType<IterDomain>(old_expr->outputs())) {
      if (replacement_map.find(out_id) == replacement_map.end()) {
        all_outs_replaced = false;
        replacement_map[out_id] = out_id->cloneWithoutRFactor();
      }
    }

    NVF_ERROR(
        (all_inps_replaced || all_outs_replaced),
        "Either all the inputs or all the outputs need to be replaced when using this function.");

    for (auto mode : initialized_modes) {
      for (auto inp_or_out_id : all_inps_replaced
               ? ir_utils::filterByType<IterDomain>(old_expr->inputs())
               : ir_utils::filterByType<IterDomain>(old_expr->outputs())) {
        NVF_ERROR(
            idGraph(mode).hasGroup(inp_or_out_id),
            "Expected ",
            inp_or_out_id->toString(),
            " to be initialized in graph mode: ",
            mode);
      }
    }
  }

  // Create the new expression with provided outputs
  auto replay = ReplacementTransformCloner::clone(replacement_map, old_expr);

  // Add new output iter domains to id_definitions_/id_uses_ of IdGraphs
  for (auto out_id : ir_utils::filterByType<IterDomain>(replay->outputs())) {
    id_definitions_[out_id].pushBack(replay);
    id_uses_[out_id];
  }

  // Add new input iter domains to id_definitions_/id_uses_ of IdGraphs
  for (auto inp_id : ir_utils::filterByType<IterDomain>(replay->inputs())) {
    id_definitions_[inp_id];
    id_uses_[inp_id].pushBack(replay);
  }

  // Update all the initialized graph mappings
  for (auto mode : initialized_modes) {
    auto& graph = idGraph(mode);

    graph.disjointExprSets().initializeSet(replay);
    auto replay_group = graph.toGroup(replay);

    // Initialize any non-existant input ids, update existing ones
    for (auto inp_id : ir_utils::filterByType<IterDomain>(replay->inputs())) {
      if (!graph.disjointIdSets().mappingExists(inp_id)) {
        // inp_id is not initialized in the map, initialize it
        graph.initializeId(inp_id, {}, {replay});
      } else {
        // Update unique uses of existing input ids
        auto inp_group = graph.toGroup(inp_id);
        graph.addUniqueUses(inp_group, replay_group);
      }
    }

    // Initialize any non-existant output ids, update existing ones
    for (auto out_id : ir_utils::filterByType<IterDomain>(replay->outputs())) {
      if (!graph.disjointIdSets().mappingExists(out_id)) {
        // out_id is not initialized in the map, initialize it
        graph.initializeId(out_id, {replay}, {});
      } else {
        // out_id is already initialized, add the replay as a unique definition
        // of its group
        auto out_group = graph.toGroup(out_id);
        graph.addUniqueDefinitions(out_group, replay_group);
      }
    }

    // If the inputs were replaced we want to map through forward the newly
    // added expression. If the outputs were replaced we want to map through
    // backwards the newly added expression.

    // Forward
    VectorOfUniqueEntries<Expr*> representative_uses;
    for (auto in : ir_utils::filterByType<IterDomain>(replay->inputs())) {
      auto uses_pair = graph.getUses(graph.toGroup(in));
      if (uses_pair.second) {
        for (const ExprGroup& use_group : uses_pair.first) {
          if (use_group == replay_group) {
            continue;
          }
          representative_uses.pushBack(use_group->front());
        }
      }
    }

    for (auto rep_use : representative_uses) {
      graph.maybeMapThroughExprs(rep_use, replay, true);
    }

    // Backwards
    VectorOfUniqueEntries<Expr*> representative_defs;
    for (auto out : ir_utils::filterByType<IterDomain>(replay->outputs())) {
      auto defs_pair = graph.getDefinitions(graph.toGroup(out));
      if (defs_pair.second) {
        for (const ExprGroup& def_group : defs_pair.first) {
          if (def_group == replay_group) {
            continue;
          }
          representative_defs.pushBack(def_group->front());
        }
      }
    }

    for (auto rep_def : representative_defs) {
      graph.maybeMapThroughExprs(rep_def, replay, false);
    }
  }
  return replay;
}

// Clone provided iter domain and return the new copy. Map that copy in relevant
// maps.
IterDomain* IterDomainGraphs::cloneIterDomain(IterDomain* id) {
  // Figure out which graphs are already initialized to make sure we add the new
  // expression to them.
  std::vector<IdMappingMode> initialized_modes;
  for (auto mode : kIdMappingModes) {
    auto graph_it = id_graphs_.find(mode);
    if (graph_it == id_graphs_.end()) {
      continue;
    }

    auto& graph = graph_it->second;
    if (graph.disjointIdSets().disjointSetMap().empty()) {
      continue;
    }

    initialized_modes.push_back(mode);
  }

  auto id_copy = id->cloneWithoutRFactor();

  id_uses_[id_copy] = {};
  id_definitions_[id_copy] = {};

  for (auto mode : initialized_modes) {
    idGraph(mode).initializeId(id_copy, {}, {});
    idGraph(mode).mapIds(id, id_copy);
  }

  return id_copy;
}

IdGraph IterDomainGraphs::initializeIdGraph(bool propagate_through_exprs) {
  IdGraph id_graph(propagate_through_exprs);

  for (const auto& [id, defs] : id_definitions_) {
    auto uses_it = id_uses_.find(id);
    NVF_ERROR(
        uses_it != id_uses_.end(),
        "Failed to initialize id: ",
        id->toString(),
        " as it's missing a definition entry.");
    id_graph.initializeId(id, defs, uses_it->second);
  }

  return id_graph;
}

void IterDomainGraphs::buildExactMap(const std::vector<Expr*>& exprs) {
  for (auto expr : exprs) {
    TensorView* c_tv = ir_utils::getTvOutput(expr);

    auto all_tv_outputs = ir_utils::filterByType<TensorView>(expr->outputs());

    // Map siblings, as all other tv output domains must match the first tv
    // outputs domain.
    std::deque<TensorView*> other_tv_outputs(
        all_tv_outputs.begin(), all_tv_outputs.end());
    other_tv_outputs.pop_front();

    for (auto other_tv_output : other_tv_outputs) {
      // Sibling tv's must be exactly mapped with eachother so simply zip
      // their leaf iter domains.

      NVF_ERROR(
          other_tv_output->getRootDomain().size() ==
              c_tv->getRootDomain().size(),
          "Multiple outputs with mismatched TV domains is not supported.");

      for (auto domain_i : c10::irange(c_tv->getRootDomain().size())) {
        auto c_id = c_tv->getRootDomain()[domain_i];
        auto o_id = other_tv_output->getRootDomain()[domain_i];
        idGraph(IdMappingMode::EXACT).mapIds(o_id, c_id);
      }
    }

    // Map producer-consumer relationships based on the root domain map
    auto tv_inputs = ir_utils::filterByType<TensorView>(expr->inputs());
    for (auto p_tv : tv_inputs) {
      // For exact mapings do not map any broadcast dimensions to
      // non-broadcast dimensions. Prevent any broadcasted axes being mapped
      // to non-broadcasted axes.
      auto exact_c2p_root_map = PairwiseRootDomainMap(p_tv, c_tv)
                                    .mapBroadcast(false)
                                    .mapConsumerToProducer();

      for (auto c_id : getSortedKeys(exact_c2p_root_map, Statement::lessThan)) {
        auto p_id = exact_c2p_root_map.at(c_id);
        idGraph(IdMappingMode::EXACT).mapIds(c_id, p_id);
      }
    }

    idGraph(IdMappingMode::EXACT).mapThroughLoopSwizzles();
  }
}

void IterDomainGraphs::buildPermissiveMap(const std::vector<Expr*>& exprs) {
  // Use the exact map as the starting map rather than the
  // almost-exact map. Almost exact is useful for index hoisting but
  // not necessary for permissive and loop maps
  idGraph(IdMappingMode::PERMISSIVE) = idGraph(IdMappingMode::EXACT);

  for (auto expr : exprs) {
    // Multiple outputs are already mapped, we can ignore all but the first
    // consumer given they have to be replayed in the same exact way
    // Multiple outputs are already mapped, we can ignore all but the first
    // consumer given they have to be replayed in the same exact way
    TensorView* c_tv = ir_utils::getTvOutput(expr);

    auto tv_inputs = ir_utils::filterByType<TensorView>(expr->inputs());

    for (auto p_tv : tv_inputs) {
      auto p_ids_vec = ir_utils::allIDsOf(p_tv);
      auto c_ids_vec = ir_utils::allIDsOf(c_tv);
      std::unordered_set<IterDomain*> p_ids(p_ids_vec.begin(), p_ids_vec.end());
      std::unordered_set<IterDomain*> c_ids(c_ids_vec.begin(), c_ids_vec.end());

      ForwardingInfo permissive_forwarding(p_tv, c_tv);
      for (auto entry : permissive_forwarding.producer_forwarding_map) {
        idGraph(IdMappingMode::PERMISSIVE).mapIds(entry.first, entry.second);
        VERBOSE() << "Permissive map: " << entry.first->name() << ", "
                  << entry.second->name() << std::endl;
      }

      // TODO: Should this just get rolled up in the forwarding map now?
      for (const auto& entry : permissive_forwarding.producer_compliment_map) {
        for (auto entry_2 : entry.second) {
          idGraph(IdMappingMode::PERMISSIVE).mapIds(entry.first, entry_2);
          VERBOSE() << "Permissive map producer compliment: "
                    << entry.first->name() << ", " << entry_2->name()
                    << std::endl;
        }
      }

      for (auto entry : permissive_forwarding.consumer_forwarding_map) {
        idGraph(IdMappingMode::PERMISSIVE).mapIds(entry.first, entry.second);
        VERBOSE() << "Permissive map: " << entry.first->name() << ", "
                  << entry.second->name() << std::endl;
      }

      // TODO: Should this just get rolled up in the forwarding map now?
      for (const auto& entry : permissive_forwarding.consumer_compliment_map) {
        for (auto entry_2 : entry.second) {
          idGraph(IdMappingMode::PERMISSIVE).mapIds(entry.first, entry_2);
          VERBOSE() << "Permissive map consumer compliment: "
                    << entry.first->name() << ", " << entry_2->name()
                    << std::endl;
        }
      }

      auto permissive_c2p_root_map = PairwiseRootDomainMap(p_tv, c_tv);

      for (auto entry : permissive_c2p_root_map.mapConsumerToProducer()) {
        VERBOSE() << "Permissive map c2p: " << entry.first->name() << ", "
                  << entry.second->name() << std::endl;
        idGraph(IdMappingMode::PERMISSIVE).mapIds(entry.first, entry.second);
      }
    }
  }
  idGraph(IdMappingMode::PERMISSIVE).mapThroughLoopSwizzles();
}

void IterDomainGraphs::buildAlmostExactMap() {
  // Build almost exact map by forwarding through broadcast axes
  idGraph(IdMappingMode::ALMOSTEXACT) = idGraph(IdMappingMode::EXACT);
  idGraph(IdMappingMode::ALMOSTEXACT).mapThroughTrivialExprs();
}

// TODO: Reenable after reenabling parallel propagation.
//        propagateLoopPTypes
void IterDomainGraphs::validatePTypes(
    const std::vector<TensorView*>& all_tvs) const {
  // VectorOfUniqueEntries<IterDomain*> leaf_ids;
  // for (auto tv : all_tvs) {
  //   leaf_ids.pushBack(tv->domain()->leaf());
  // }

  // for (const auto& disjoint_set :
  //      idGraph(IdMappingMode::EXACT).disjointIdSets().disjointSets()) {
  //   for (auto id : disjoint_set->vector()) {
  //     auto id_ptype = id->getParallelType();

  //     NVF_ERROR(
  //         leaf_ids.has(id) || id_ptype == ParallelType::Serial,
  //         "Invalid parallelization of non leaf iter domain: ",
  //         id->toString());
  //   }
  // }
}

void IterDomainGraphs::propagateLoopPTypes() const {
  for (const auto& loop_disjoint_set :
       idGraph(IdMappingMode::LOOP).disjointIdSets().disjointSets()) {
    ParallelType common_ptype = ParallelType::Serial;
    for (auto id : loop_disjoint_set->vector()) {
      auto id_ptype = id->getParallelType();

      NVF_ERROR(
          id_ptype == common_ptype || id_ptype == ParallelType::Serial ||
              common_ptype == ParallelType::Serial,
          "Issue validating parallel type disjoint ptype is, ",
          common_ptype,
          " but found in the set the id: ",
          id->toString());

      common_ptype =
          common_ptype == ParallelType::Serial ? id_ptype : common_ptype;
    }

    for (auto id : loop_disjoint_set->vector()) {
      id->parallelize(common_ptype);
    }
  }
}

namespace {
struct StatefulLoweringInfo {
  // Tracks all p2c mappings in permissive maps even those not inlined between
  // producer and consumer
  std::unordered_map<IterDomain*, VectorOfUniqueEntries<IterDomain*>>
      p2c_permissive_maps;

  // All consumer ids in a deterministic order (ignores fusion->inputs())
  VectorOfUniqueEntries<IterDomain*> ordered_c_ids;

  // p2c mappings through the fusion within (including dependencies of) inlined
  // leaf domains.
  std::unordered_map<IterDomain*, VectorOfUniqueEntries<IterDomain*>>
      p2c_ca_permissive_maps;

  // All producer ids within (including dependencies of) inlined leaf domains,
  // used for deterministic order
  VectorOfUniqueEntries<IterDomain*> ordered_p_ca_ids;

  // TODO-NM: Comment
  std::unordered_map<IterDomain*, VectorOfUniqueEntries<IterDomain*>>
      p2c_root_broadcast_resolution_map;
};

// Returns the root producer iteration domains that are resolved by provided
// consumer
std::unordered_map<IterDomain*, IterDomain*> resolvedRootBroadcasts(
    TensorView* producer,
    TensorView* consumer) {
  auto p2c_map =
      PairwiseRootDomainMap(producer, consumer).mapProducerToConsumer();

  std::unordered_map<IterDomain*, IterDomain*> resolved_bcast_map;
  for (const auto& [p_id, c_id] : p2c_map) {
    // Look for a broadcast producer and non-broadcast consumer

    // Ignore non-broadcast producer and broadcast consumer dims
    if (!p_id->isBroadcast() || c_id->isBroadcast()) {
      continue;
    }

    if (c_id->isReduction()) {
      // This should only happen with expanded broadcast
      // domains. Otherwise, squeeze should be used
      NVF_ERROR(
          p_id->hasExpandedExtent(), "Unexpected domain: ", c_id->toString());
      continue;
    }

    resolved_bcast_map[p_id] = c_id;
  }
  return resolved_bcast_map;
}

StatefulLoweringInfo buildInfo(
    const std::vector<Expr*>& exprs,
    const IdGraph& exact_graph,
    const IdGraph& permissive_graph) {
  StatefulLoweringInfo info;
  // Grab inlining relationships
  for (auto expr : exprs) {
    for (auto producer : ir_utils::filterByType<TensorView>(expr->inputs())) {
      auto producer_root = producer->getMaybeRFactorDomain();
      auto producer_domain = producer->domain()->leaf();

      // Grab all iteration domains in producer that its compute at iter domains
      // depend on.
      VectorOfUniqueEntries<IterDomain*> all_producer_ca_deps;
      {
        auto ca_dep_vals = DependencyCheck::getAllValsBetween(
            {producer_root.begin(), producer_root.end()},
            {producer_domain.begin(),
             producer_domain.begin() + producer->getComputeAtPosition()});
        auto ca_deps_filter = ir_utils::filterByType<IterDomain>(ca_dep_vals);

        all_producer_ca_deps.insert(
            ca_deps_filter.begin(), ca_deps_filter.end());
      }

      VERBOSE() << "Producer CA dep for : " << producer->toString() << "\n"
                << nvfuser::toString(all_producer_ca_deps.vector())
                << std::endl;

      info.ordered_p_ca_ids.pushBack(all_producer_ca_deps);
      for (auto consumer :
           ir_utils::filterByType<TensorView>(expr->outputs())) {
        auto resolved_bcast_map = resolvedRootBroadcasts(producer, consumer);
<<<<<<< HEAD
=======

>>>>>>> e20a76ba
        for (const auto& [p_id, c_id] : resolved_bcast_map) {
          info.p2c_root_broadcast_resolution_map[p_id].pushBack(c_id);
          for (auto other_exact_bcast : *(exact_graph.toGroup(p_id))) {
            if (p_id == other_exact_bcast) {
              continue;
            }
            if (all_producer_ca_deps.has(other_exact_bcast)) {
              // TODO-NM: Why is this here? Can be removed?
              NVF_ERROR(
                  false,
                  "Can this happen? Adding other exact: ",
                  other_exact_bcast->name(),
                  " in addition to ",
                  p_id->name(),
                  " of ",
                  producer->toString());
              info.p2c_root_broadcast_resolution_map[other_exact_bcast]
                  .pushBack(c_id);
            }
          }
        }

        auto all_producer_ids = ir_utils::allIDsOf(producer);
        auto all_consumer_ids = ir_utils::allIDsOf(consumer);
        info.ordered_c_ids.pushBack(all_consumer_ids);

        auto p2c_permissive_map = permissive_graph.buildMapBetween(
            all_producer_ids, all_consumer_ids);

        for (const auto& entry : p2c_permissive_map) {
          if (entry.second.empty()) {
            continue;
          }
          if (all_producer_ca_deps.has(entry.first)) {
            info.p2c_ca_permissive_maps[entry.first].pushBack(entry.second);
          }
          info.p2c_permissive_maps[entry.first].pushBack(entry.second);
        }

        // TODO-NM: Redundant?
        for (const auto& entry : p2c_permissive_map) {
          if (entry.second.empty()) {
            continue;
          }
          info.p2c_permissive_maps[entry.first].pushBack(entry.second);
        }
      }
    }
  }
  return info;
}

} // namespace

void IterDomainGraphs::build(
    const std::vector<Expr*>& exprs,
    const std::vector<TensorView*>& additional_tvs) {
  // Initialize the required sets as if a permissive relationship is never
  // found, then querying an empty permissive map will fail later.
  // Initialize disjoint sets
  for (auto mode : kIdMappingModes) {
    id_graphs_[mode] = IdGraph();
  }

  std::vector<Expr*> tv_exprs;

  std::copy_if(
      exprs.begin(), exprs.end(), std::back_inserter(tv_exprs), [](Expr* expr) {
        NVF_ERROR(expr != nullptr);
        return ir_utils::isTvOp(expr);
      });

  auto all_tvs = ir_utils::allTvsOfExprs(tv_exprs);
  if (!additional_tvs.empty()) {
    std::unordered_set<TensorView*> all_added_tvs(
        all_tvs.begin(), all_tvs.end());
    for (auto additional_tv : additional_tvs) {
      if (all_added_tvs.find(additional_tv) == all_added_tvs.end()) {
        all_tvs.push_back(additional_tv);
      }
    }
  }

  if (all_tvs.empty()) {
    return;
  }

  FusionGuard fg(all_tvs.front()->fusion());
  // Add uses and definitions to all iter domains.
  buildIterDomainDefinitionsAndUses(all_tvs);

  // Initialize the maps with all the IterDomains used in the provded
  // expressions.
  idGraph(IdMappingMode::EXACT) = initializeIdGraph();

  buildExactMap(tv_exprs);
  buildAlmostExactMap();
  buildPermissiveMap(tv_exprs);

  VERBOSE() << "Initial exact map: " << idGraph(IdMappingMode::EXACT).toString()
            << std::endl;
  VERBOSE() << "Initial almost map: "
            << idGraph(IdMappingMode::ALMOSTEXACT).toString() << std::endl;
  VERBOSE() << "Initial permissive map: "
            << idGraph(IdMappingMode::PERMISSIVE).toString() << std::endl;

  // Permissive graph needs the trivial exprs from the almost exact graph to
  // build correctly. Once built though we can remove the trivial expressions
  // from the almost exact graph.
  idGraph(IdMappingMode::ALMOSTEXACT).removeTrivialExprs();

  // Only build loop map during lowering
  // TODO: make this configurable
  if (true || FusionGuard::getCurFusion()->isA<kir::Kernel>()) {
    validatePTypes(all_tvs);

    StatefulLoweringInfo info = buildInfo(
        tv_exprs,
        idGraph(IdMappingMode::EXACT),
        idGraph(IdMappingMode::PERMISSIVE));

    initializeLoopMap(info);

    // Initial propagation of parallel types for inlined iter domains. Each time
    // new expressions are replayed this needs to be run. The disjoint sets in
    // the loop graph can only be joined after this point.
    // propagateLoopPTypes();

    auto iel_promotion_map = buildInlinePromotions(info);
    // propagateLoopPTypes();

    // Find loops that need to be promoted because of broadcast resolution,
    // figure out what that resolution should look like, compute IDs for it if
    // necessary.
    iel_promotion_map =
        buildLoopPromotionMap(tv_exprs, info, iel_promotion_map);
    // Loop map potentialy changed changed, as we could have replayed
    // expressions. Re-propagate parallel types.
    // propagateLoopPTypes();

    // This pass still doesn't work, disable for now in case it's disruptive to
    // tests.
    /*
    // Find loops that need to be promoted because of broadcast resolution,
    // figure out what that resolution should look like, compute IDs for it if
    // necessary.
    auto leaf_id_promo_map =
        buildIndexGraph(tv_exprs, all_tvs, info, iel_promotion_map);
    // Make sure we update ptypes onto the index leaf iter domains
    propagateLoopPTypes();
    */
  }

  // Debug, make sure there's no self mapping in TensorView's during lowering
  // that would invalidate lowering assumptions.
  self_mapping_info_ = findFirstSelfMapping(all_tvs, *this);
}

VectorOfUniqueEntries<IterDomain*> IterDomainGraphs::computeTerminalLoopIds(
    const StatefulLoweringInfo info) {
  VectorOfUniqueEntries<IterDomain*> terminal_loop_ids;
  for (const IdGroup& group :
       idGraph(IdMappingMode::LOOP).disjointIdSets().disjointSets()) {
    if (group->size() == 1) {
      terminal_loop_ids.pushBack(group->front());
    }

    VERBOSE() << "Terminal loop group: " << toDelimitedString(group->vector())
              << std::endl;

    // Don't select producer iter domains
    for (auto loop_id : *group) {
      VERBOSE() << "Loop id: " << loop_id->toString() << std::endl;
      if (info.p2c_ca_permissive_maps.find(loop_id) !=
          info.p2c_ca_permissive_maps.end()) {
        VERBOSE() << "Not terminal as included in ca permissive\n";
        continue;
      }

      auto uses_it = id_uses_.find(loop_id);
      if (uses_it == id_uses_.end()) {
        terminal_loop_ids.pushBack(loop_id);
        VERBOSE() << "Terminal as there's no use\n";
        continue;
      }

      // If there's an output group that is not in the same group, then it's id
      // consumer terminal. Also if there's no output groups it's id consumer
      // terminal.
      bool all_outs_in_loop_group = uses_it->second.empty() ? false : true;
      for (auto use : uses_it->second) {
        for (auto out_id : ir_utils::filterByType<IterDomain>(use->outputs())) {
          if (group != idGraph(IdMappingMode::LOOP).toGroup(out_id)) {
            VERBOSE()
                << "Terminal as the use generates an output that's not mapped. Output: "
                << out_id->toString() << std::endl;
            all_outs_in_loop_group = false;
          }
        }
      }

      if (!all_outs_in_loop_group) {
        terminal_loop_ids.pushBack(loop_id);
      } else {
        VERBOSE() << "Not terminal as all uses are in the same group: "
                  << loop_id->toString() << std::endl;
      }
    }
  }
  return terminal_loop_ids;
}

IdGraph IterDomainGraphs::buildIntersection(
    const IdGraph& graph0,
    const IdGraph& graph1,
    bool propagate_exprs) {
  auto intersection = initializeIdGraph(propagate_exprs);
  for (const auto& group0 : graph0.disjointIdSets().disjointSets()) {
    auto set_size = group0->size();
    for (auto id0_i : c10::irange(set_size)) {
      auto id0 = group0->vector()[id0_i];
      for (auto id1_i = id0_i; id1_i < set_size; id1_i++) {
        auto id1 = group0->vector()[id1_i];
        // id0 and id1 map in group0. If they also map in the group1,
        // add the mapping to the inersection.
        if (graph1.disjointIdSets().strictAreMapped(id0, id1)) {
          intersection.mapIds(id0, id1);
        }
      }
    }
  }
  return intersection;
}

void IterDomainGraphs::initializeLoopMap(StatefulLoweringInfo& info) {
  // See Indexing20 example for why we shouldn't propagate when generating loop
  // groups
  idGraph(IdMappingMode::LOOP) = initializeIdGraph(getenv("LOOP_PROP"));

  // Make sure this is called in a deterministic order. Build all inlined
  // relationships in loop graph.
  for (IterDomain* p_id : info.ordered_p_ca_ids) {
    auto entry_it = info.p2c_ca_permissive_maps.find(p_id);
    if (entry_it != info.p2c_ca_permissive_maps.end()) {
      const VectorOfUniqueEntries<IterDomain*>& c_ids = entry_it->second;
      for (IterDomain* c_id : c_ids) {
        VERBOSE() << "Loop map: " << p_id->name() << ", " << c_id->name()
                  << std::endl;
        idGraph(IdMappingMode::LOOP).mapIds(p_id, c_id);
      }
    }
  }

  VERBOSE() << "Initial loop map: " << idGraph(IdMappingMode::LOOP).toString()
            << std::endl;
}

std::unordered_map<IdGroup, IterDomain*> IterDomainGraphs::
    buildInlinePromotions(StatefulLoweringInfo& info) {
  VERBOSE() << "buildInlinePromotions\n";

  if (getNvFuserEnv("ID_MODEL_VERBOSE")) {
    auto it = id_uses_.begin();
    NVF_ERROR(it != id_uses_.end());
    auto fusion = it->first->fusion();
    fusion->printMath();
    fusion->print();
    std::cout << std::endl;
  }

  // Make an intersection of the exact and loop map. This will group together
  // entries in each loop group that are exact with each other. This provides a
  // better graph to do promotion and replays.

  // It's tempting to use the intersection of the almost exact and loop, but we
  // need to model broadcast promotion, and if we have two tensors like:
  //
  // T1[i0, b1] = T0[i0]
  // T2[i0, b2] = T0[i0]
  // Then resolution of:
  // T4 = T1[i0, b1] + T3[i0, i1]
  // T6 = T2[i0, b2] + T5[i0, i2]
  //
  // Then merge(0, 1) with all tensors except for T0
  //
  // The almost exact map will map i0, i0*b1, and i0*b2 together, but b1 and b2
  // are being resolved to i1 and i2 respectively. So we want to have separate
  // entries so we can have an easy to process promotion map.
  //
  // TODO-NM: This is actually not true. The mapping propagation will
  // map b1 and b2. Should it be disabled?
  //
  // Loop is a permissive like map, it could have many entries, use the exact
  // map as the one we iterate on to reduce complexity as it hopefully has
  // smaller groups and this algorithm scales with the number of groups *
  // (number of entries in groups ^ 2)

  IdGraph intersection_exact_loop_graph = buildIntersection(
      idGraph(IdMappingMode::EXACT), idGraph(IdMappingMode::LOOP), false);

  // Promotion logic is going to be on the intersection of the exact and loop
  // graph. We will generate a map on the entries of this graph so it's
  // important to not modify this graph moving forward, as that would invalidate
  // the map.
  //
  // iel stands for Intersection of the Exact and Loop graphs.
  std::unordered_map<IdGroup, IterDomain*> iel_promotion_map;

  {
    std::stringstream ss;
    ss << "IEL ID Groups\n";
    for (const IdGroup& iel_group :
         intersection_exact_loop_graph.disjointIdSets().disjointSets()) {
      ss << "\t{ " << toDelimitedString(iel_group->vector()) << " }\n";
    }
    VERBOSE() << ss.str();
  }

  // This should probably work just on terminating inputs, as we shouldn't be
  // able to modify a broadcast domain between root and rfactor which would be
  // required to resolve a non input broadcast domain. But for now leaving it as
  // traversal on all broadcast groups.
  //
  // TODO-NM: The ordering appears to be non-deterministic

  // We first visit all broadcast root domains. If a broadcast is
  // resovled, see if it's promoted. Note that a domain be resolved to
  // a domain that may not be loop mapped, yet it can still be
  // promoted. In other words, there can be a domain that is exactly
  // mapped with the resolving domain *and* is mapped with the
  // broadcast domain by the loop map. The algorihm here is:
  //
  // 1. For a broadcast domain, find the domain that the broadcast is
  //    resolved to.
  // 2. If the resolving domain is also loop-mapped with the
  //    broadcast, that is the promotion domain, but the resolving
  //    domain may not be loop mapped as mentioned above. Instead,
  //    find all loop-mapped domains with the broadcast domain and
  //    pick one that is exactly mapped with the resolving domain
  //
  // Note again this process is only done for root domains. Once we
  // find promotion relationships for root domains, we propagate the
  // mappings to derived domains
  for (const IdGroup& iel_group :
       intersection_exact_loop_graph.disjointIdSets().disjointSets()) {
    NVF_ERROR(!iel_group->empty());

    VERBOSE() << "Visiting \t{ " << toDelimitedString(iel_group->vector())
              << " }\n";

    if (!iel_group->front()->isBroadcast()) {
      continue;
    }

    // Collect all the exact groups of the resolutions of the broadcast id's
    IdGroups resolved_exact_groups;
    for (IterDomain* bcast_id : *iel_group) {
      if (auto p2c_root_broadcast_resolution_map_it =
              info.p2c_root_broadcast_resolution_map.find(bcast_id);
          p2c_root_broadcast_resolution_map_it !=
          info.p2c_root_broadcast_resolution_map.end()) {
        resolved_exact_groups.pushBack(
            idGraph(IdMappingMode::EXACT)
                .toGroups(p2c_root_broadcast_resolution_map_it->second));
      }
    }

    // Collect all the exact groups in the loop set containing this iel_group
    auto loop_group = idGraph(IdMappingMode::LOOP).toGroup(iel_group->front());

    VERBOSE() << "Loop group: " << toDelimitedString(loop_group->vector())
              << std::endl;

    VERBOSE() << "Resolved exact groups: "
              << nvfuser::toString(resolved_exact_groups) << std::endl;

    auto loop_covered_exact_groups =
        idGraph(IdMappingMode::EXACT).toGroups(*loop_group);

    // The intersection of the exact groups that the broadcast domains can be
    // broadcasted to, and those that exist within the same loop groop are is
    // the promotion needed for this iel_group.
    IdGroups loop_exact_resolved_intersection =
        resolved_exact_groups.intersect(loop_covered_exact_groups);

    if (loop_exact_resolved_intersection.empty()) {
      // No resolution
      continue;
    }

    if (loop_exact_resolved_intersection.size() > 1) {
      std::stringstream err_msg;

      err_msg
          << "Invalid multiple broadcast resolution within shared loops detected, group:\n  "
          << iel_group->toString() << "\nIs being broadcasted to:";

      for (const IdGroup& entry : loop_exact_resolved_intersection) {
        err_msg << "\n  " << entry->toString();
      }
      NVF_ERROR(false, err_msg.str());
    }

    // loop_exact_resolved_intersection.size() must be 1 at this point
    IdGroup exact_resolution_group = loop_exact_resolved_intersection.front();

    VERBOSE() << "Promoted: { " << toDelimitedString(iel_group->vector())
              << " }\n";
    VERBOSE() << "TO: { " << toDelimitedString(exact_resolution_group->vector())
              << " }\n";

    // TODO-NM
    {
      NVF_ERROR(resolved_exact_groups.size() == 1);
      NVF_ERROR(
          resolved_exact_groups.front()->set() ==
          exact_resolution_group->set());
    }

    VectorOfUniqueEntries<IterDomain*> resolved_ids =
        exact_resolution_group->intersect(*loop_group);
    auto promoted_iel_groups =
        intersection_exact_loop_graph.toGroups(resolved_ids);

    if (promoted_iel_groups.empty()) {
      continue;
    }

    if (promoted_iel_groups.size() > 1) {
      std::stringstream err_msg;

      err_msg
          << "Invalid multiple broadcast resolution within shared loops detected, group:\n  "
          << iel_group->toString() << "\nIs being broadcasted to:";

      for (const IdGroup& entry : promoted_iel_groups) {
        err_msg << "\n  " << entry->toString();
      }
      NVF_ERROR(false, err_msg.str());
    }

    { NVF_ERROR(promoted_iel_groups.front()->set() == resolved_ids.set()); }

    VERBOSE() << "Promoted exact id: { "
              << toDelimitedString(promoted_iel_groups.front()->vector())
              << " }\n";

    iel_promotion_map[iel_group] = promoted_iel_groups.front()->front();
  }

  // Propagate promotion mappings from root domains to derived domains
  // by traversing IEL exprs. For each expr, if an input is promoted,
  // the output needs to be promoted too. If there's already a domain
  // that the output domain should be promoted to, create a mapping to it from
  // the promoted output domain. If not, a new domain is created by
  // replaying the expr with the promoted inputs.

  // In order to make
  // this traversal work, the traversal order must be toplogically
  // sorted.
  IdGraphStmtSort iel_stmt_sort(intersection_exact_loop_graph);

  for (const ExprGroup& iel_expr : iel_stmt_sort.exprs()) {
    NVF_ERROR(!iel_expr->empty());
    VERBOSE() << "Visiting iel_expr:\n";
    for (auto expr : *iel_expr) {
      VERBOSE() << "\t" << expr->toString();
    }
    std::vector<IdGroup> input_groups =
        intersection_exact_loop_graph.inputGroups(iel_expr);

    if (input_groups.size() > 1 &&
        (!iel_expr->front()->isA<Merge>() &&
         !iel_expr->front()->isA<Swizzle2D>())) {
      VERBOSE() << "Multi-input non-merge expr: "
                << iel_expr->front()->toString();
      for (const auto& ig : input_groups) {
        VERBOSE() << "IG: " << ig->front()->toString() << std::endl;
      }
      // Can this happen?
      NVF_ERROR(false);
    }

    // Check if any inputs need promotion indicating this expr group needs to
    // be replayed with promoted inputs
    std::vector<IterDomain*> promoted_inputs;
    bool an_input_was_promoted = false;

    for (const IdGroup& inp : input_groups) {
      auto inp_promo_it = iel_promotion_map.find(inp);
      if (inp_promo_it == iel_promotion_map.end()) {
        promoted_inputs.push_back(inp->front());
      } else {
        promoted_inputs.push_back(inp_promo_it->second);
        VERBOSE() << "Promote found: " << inp->front()->toString() << " -> "
                  << inp_promo_it->second->toString() << std::endl;
        an_input_was_promoted = true;
      }
    }

    if (!an_input_was_promoted) {
      // No inputs need promotion so just continue
      VERBOSE() << "No propagation\n";
      continue;
    }

    IdGroups promoted_input_groups;
    for (auto inp_id : promoted_inputs) {
      // inp_id is not in the iel graph when it was generated by the
      // replay.
      // TODO-NM: Is it intended to ignore such inputs?
      if (intersection_exact_loop_graph.hasGroup(inp_id)) {
        promoted_input_groups.pushBack(
            intersection_exact_loop_graph.toGroup(inp_id));
      }
    }

    // Before replaying, check if there's already an expression like this, if so
    // use that for promotion. We would need the iel entries for non-promoted
    // inputs to match exactly to reuse the expression.
    //
    // Unfortunately this doesn't actually seem to save any replays because
    // we're not adding the replayed expression to the iel graph since we're
    // traversing the iel graph.
    //
    // TODO: Can we reduce the number of new expressions generated
    // here?
    //
    // TODO-NM: This won't work for any single-input expr, e.g.,
    // split, as there's no other non-promoted input. Can't we just
    // look at the use expr of the promoted IDGroup?
    //
    // TODO-NM: Why can't we just also use the promoted IDs and their
    // uses? E.g., test Indexing5, t3 has a merge of iS11 and bS7,
    // both of them are promoted to iS17 and iS45, respectively. Since
    // there's no promoted input, there would be no reuse, but it
    // seems perfectly fine to reuse the merge of iS17 and iS45.

    ExprGroups non_promoted_input_uses;
    for (const IdGroup& iel_group :
         promoted_input_groups.intersect(input_groups)) {
      VERBOSE() << "Non-promoted input group: "
                << iel_group->front()->toString() << std::endl;
      non_promoted_input_uses.pushBack(
          intersection_exact_loop_graph.getUniqueUses(iel_group));
    }

    Expr* replay = nullptr;

    // Look for exprs that have inputs that are mapped in the IEL
    // graph with the (promoted) inputs of iel_expr. If found, no need
    // to create a new expr to produce promoted outputs
    for (const ExprGroup& iel_use_group : non_promoted_input_uses) {
      if (iel_expr == iel_use_group) {
        continue;
      }
      if (IdGraph::transformAtributesMatch(
              iel_expr->front(), iel_use_group->front())) {
        auto use_inps =
            ir_utils::filterByType<IterDomain>(iel_use_group->front()->inputs())
                .vector();
        bool inps_match = true;
        for (auto inp_i : c10::irange(use_inps.size())) {
          inps_match = inps_match &&
              intersection_exact_loop_graph.disjointIdSets().strictAreMapped(
                  use_inps[inp_i], promoted_inputs[inp_i]);
          if (!inps_match) {
            VERBOSE() << "Not matched: " << use_inps[inp_i]->toString()
                      << "\n\t" << promoted_inputs[inp_i]->toString()
                      << std::endl;
            break;
          }
        }
        if (inps_match) {
          replay = iel_use_group->front();
          VERBOSE() << "Replay avoided: " << iel_expr->front()->toString();
          VERBOSE() << "Matched expr: "
                    << toDelimitedString(iel_use_group->vector());
          break;
        } else {
          VERBOSE() << "Matching expr but not all input mapped: "
                    << iel_use_group->front()->toString()
                    << "IEL expr: " << iel_expr->front()->toString();
        }
      }
    }

    bool replayed = replay == nullptr;
    if (replay == nullptr) {
      replay = addReplayAs(promoted_inputs, iel_expr->front());
      VERBOSE() << "Replayed: " << replay->toString();
    }

    std::vector<IdGroup> out_groups =
        intersection_exact_loop_graph.outputGroups(iel_expr);

    // Mark outputs as having a promoted iter domain
    auto replay_out_ids =
        ir_utils::filterByType<IterDomain>(replay->outputs()).vector();
    auto ref_out_ids =
        ir_utils::filterByType<IterDomain>(iel_expr->front()->outputs())
            .vector();

    NVF_ERROR(replay_out_ids.size() == out_groups.size());

    for (auto i : c10::irange(replay_out_ids.size())) {
      iel_promotion_map[out_groups[i]] = replay_out_ids[i];
      // Explicitly map loop map since expr propagation doesn't happen
      if (replayed) {
        idGraph(IdMappingMode::LOOP).mapIds(replay_out_ids[i], ref_out_ids[i]);
      }
    }
  }

  std::stringstream ss;
  ss << "Inline promotion map\n";
  for (const auto& [iel_group, promoted_id] : iel_promotion_map) {
    ss << "\t" << nvfuser::toString(iel_group) << " -> " << promoted_id->name()
       << std::endl;
  }
  VERBOSE() << ss.str();

  return iel_promotion_map;
}

namespace {

std::unordered_map<IdGroup, IterDomain*> updateMap(
    const std::unordered_map<IdGroup, IterDomain*>& stale_map,
    IdGraph& new_graph) {
  std::unordered_map<IdGroup, IterDomain*> new_map;

  for (const auto& [stale_key, mapped_id] : stale_map) {
    const IdGroups& new_groups = new_graph.toGroups(*stale_key);
    NVF_ERROR(
        new_groups.size() == 1,
        "\nUpdate map assumes that new graph is equivalent to old graph plus extra mappings.\n",
        "i.e. all mappings in new_graph should exist in the graph stale_map was produced on.\n",
        "old:",
        nvfuser::toString(stale_key),
        "new: ",
        nvfuser::toString(new_groups));
    new_map[new_groups.front()] = mapped_id;
  }
  return new_map;
}

// Returns for each IdGroup in provided IdGraph what the input IdGroups are
// traversing on definitions. Ignoring broadcast IdGroups and resetting inputs
// at RFactor IdGroups.
std::unordered_map<IdGroup, IdGroups> computeCoveredGroups(
    const IdGraph& exact_graph,
    const std::unordered_set<IterDomain*>& view_rfactor_ids) {
  // Map from an exact iter domain group, to all the exact iter domain groups it
  // covers
  std::unordered_map<IdGroup, IdGroups> covered_ids;

  for (const IdGroup& id_group : exact_graph.disjointIdSets().disjointSets()) {
    // Initialize inputs
    if (exact_graph.getUniqueDefinitions(id_group).empty()) {
      covered_ids[id_group] = {id_group};
    }

    // Initialize rfactor groups
    // TODO-NM: Why?
    if (std::any_of(id_group->begin(), id_group->end(), [&](IterDomain* id) {
          return view_rfactor_ids.find(id) != view_rfactor_ids.end();
        })) {
      covered_ids[id_group] = {id_group};
    }

    // Initialize broadcast groups to empty since broadcast domains
    // don't matter for indexing
    if (std::any_of(id_group->begin(), id_group->end(), [&](IterDomain* id) {
          return id->isBroadcast();
        })) {
      covered_ids[id_group] = {};
    }
  }

  IdGraphStmtSort exact_stmt_sort(exact_graph);

  for (const ExprGroup& exact_expr : exact_stmt_sort.exprs()) {
    std::vector<IdGroup> input_groups = exact_graph.inputGroups(exact_expr);

    IdGroups covered;
    for (const IdGroup& inp_group : input_groups) {
      covered.pushBack(covered_ids.at(inp_group));
    }

    for (const IdGroup& output_group : exact_graph.outputGroups(exact_expr)) {
      // Don't overwrite initialized cases due to rfactor markings.
      if (covered_ids.find(output_group) == covered_ids.end()) {
        covered_ids[output_group] = covered;
      }
    }
  }

  return covered_ids;
}
}; // namespace

std::unordered_map<IdGroup, IterDomain*> IterDomainGraphs::
    buildLoopPromotionMap(
        const std::vector<Expr*>& exprs,
        StatefulLoweringInfo& info,
        const std::unordered_map<IdGroup, IterDomain*>& stale_promotion_map) {
  // Non-ca domains may also need to be promoted if parent domains are
  // promoted.

  // Need to use the intersection of exact and loop map again, it needs to be
  // recomputed.
  auto intersection_exact_loop_graph = buildIntersection(
      idGraph(IdMappingMode::EXACT), idGraph(IdMappingMode::LOOP), false);

  // Update the promotion map
  auto iel_promotion_map =
      updateMap(stale_promotion_map, intersection_exact_loop_graph);

  // Map from an exact iter domain group, to all the exact iter domain groups it
  // covers; needs to be recomputed.
  std::unordered_map<IdGroup, IdGroups> exact_covered_ids =
      computeCoveredGroups(idGraph(IdMappingMode::EXACT), view_rfactor_ids_);

  // Grab terminal iter domain in the loop groups.
  VectorOfUniqueEntries<IterDomain*> terminal_loop_ids =
      computeTerminalLoopIds(info);

  VERBOSE() << "Terminal Loop IDs:\n";
  for (auto id : terminal_loop_ids.vector()) {
    VERBOSE() << id->toString() << std::endl;
  }

  // Loop promotion map is to prepare for IterDomain replays to resolve
  // non-inlined loop groups. Since these replays will modify the loop map as
  // we're iterating over the loop map, operate on a copy of the loop map, not
  // the original one.
  auto loop_graph_copy = idGraph(IdMappingMode::LOOP);

  // Build a map from loop iter domain group to a promoted iter domain (doesn't
  // have to be in the loop group) that covers all the exact groups
  // representative of the resolved transformations within the loop group. Only
  // the inlined loop groups will be covered here.
  std::unordered_map<IdGroup, IterDomain*> loop_graph_copy_promotion_map;

  // TODO: I'm uncertain if we can simply use the iel_promotion_map. Once this
  // system is in use we should test not recomputing the "concrete ids".

  for (const IdGroup& loop_group :
       loop_graph_copy.disjointIdSets().disjointSets()) {
    if (loop_group->size() == 1) {
      loop_graph_copy_promotion_map[loop_group] = loop_group->front();
      continue;
    }

    VERBOSE() << "Visit loop group: " << nvfuser::toString(loop_group)
              << std::endl;

    // Grab all the (potentially promoted) terminal iter domains in this group.
    // Save the exact group and the iter domain in this vector.
    std::vector<std::pair<IdGroup, IterDomain*>> exact_promoted_terminal_ids;
    for (auto loop_id : *loop_group) {
      // If not a terminal id in the group skip
      if (!terminal_loop_ids.has(loop_id)) {
        continue;
      }

      VERBOSE() << "Terminal ID: " << loop_id->name() << std::endl;
      // Grab the iel entry
      const IdGroup& iel_group = intersection_exact_loop_graph.toGroup(loop_id);

      auto iel_promo_it = iel_promotion_map.find(iel_group);
      if (iel_promo_it == iel_promotion_map.end()) {
        // If this terminal ID doesn't have a promotion associated with it, save
        // the terminal ID.
        exact_promoted_terminal_ids.emplace_back(
            idGraph(IdMappingMode::EXACT).toGroup(loop_id), loop_id);
        VERBOSE() << "No promotion; map to terminal. " << loop_id->name()
                  << std::endl;
      } else {
        // If this terminal ID has a promotion, grab the promoted ID.
        exact_promoted_terminal_ids.emplace_back(
            idGraph(IdMappingMode::EXACT).toGroup(iel_promo_it->second),
            iel_promo_it->second);
        VERBOSE() << "Exact promoted; " << loop_id->name() << " -> "
                  << iel_promo_it->second->name() << std::endl;
      }
    }

    std::stringstream ss;
    ss << "exact_promoted_terminal_ids:\n";
    for (const auto& [idg, id] : exact_promoted_terminal_ids) {
      ss << nvfuser::toString(idg) << " -> " << id->name() << std::endl;
    }
    VERBOSE() << ss.str();

    // All the exact groups of the iter domains in the loop group
    IdGroups exact_groups = idGraph(IdMappingMode::EXACT).toGroups(*loop_group);

    // All exact groups covered by all iter domains in this loop group
    IdGroups loop_group_covered_ids;
    for (const IdGroup& exact_group : exact_groups) {
      auto covered_it = exact_covered_ids.find(exact_group);
      NVF_ERROR(covered_it != exact_covered_ids.end());
      VERBOSE() << "Loop exact: " << nvfuser::toString(exact_group)
                << ", covers: " << nvfuser::toString(covered_it->second)
                << std::endl;
      loop_group_covered_ids.pushBack(covered_it->second);
    }

    VERBOSE() << "Loop covered ids: "
              << nvfuser::toString(loop_group_covered_ids) << std::endl;

    IterDomain* loop_promotion_id = nullptr;

    // Check if any of the candidate Iter Domains we collected cover all the
    // exact groups of loop_group_covered_ids. If so, that's the correct
    // promoted iter domain of this group.
    for (const auto& entry : exact_promoted_terminal_ids) {
      const IdGroup& terminal_id_group = entry.first;
      IterDomain* terminal_id = entry.second;
      auto covered_it = exact_covered_ids.find(terminal_id_group);
      NVF_ERROR(covered_it != exact_covered_ids.end());
      if (loop_group_covered_ids.subtract(covered_it->second).empty()) {
        VERBOSE() << "Loop group promotion ID found: " << terminal_id->name()
                  << " -> " << nvfuser::toString(covered_it->second)
                  << std::endl;
        loop_promotion_id = terminal_id;
        break;
      } else {
        VERBOSE() << "Terminal ID not covering enough: "
                  << nvfuser::toString(terminal_id_group) << std::endl;
      }
    }

    // This happens when there's no single domain that can cover all
    // domains in the loop group. For example, when a single tensor
    // has multiple different broadcast paths and they are joined
    // together. If the initial tensor is inlined just before the
    // final tensor that joins the multiple paths, all the tensors
    // except for the final one would be loop mapped. However, none of
    // the tensors would have the complete loop structure. See, for
    // example, Indexing19.
    //
    // update: no longer the case with the compliment mapping?
    if (loop_promotion_id == nullptr) {
      std::stringstream err_msg;
      err_msg
          << "\n ERROR Loop promotion map build. Could not find promotion for loop group:\n  ";
      err_msg << nvfuser::toString(loop_group, 0, true);
      err_msg << "\nnone of the terminal iter domains of this group:\n  ";
      for (const auto& entry : exact_promoted_terminal_ids) {
        const IdGroup& terminal_id_group = entry.first;
        const IdGroups& covered_id_groups =
            exact_covered_ids.at(terminal_id_group);
        err_msg << "  " << nvfuser::toString(terminal_id_group, 0, true)
                << " -(covers)-> " << nvfuser::toString(covered_id_groups)
                << std::endl;
      }
      err_msg << "iter domains in this group cover all id groups:\n";
      for (const IdGroup& covered_group : loop_group_covered_ids) {
        err_msg << "  " << nvfuser::toString(covered_group, 0, true);
      }
      WARN() << "No promotion found for " << nvfuser::toString(loop_group)
             << std::endl;
      // NVF_ERROR(false, err_msg.str());
    } else {
      loop_graph_copy_promotion_map[loop_group] = loop_promotion_id;
      VERBOSE() << "loop promotion map: "
                //<< toDelimitedString(loop_group->vector())
                << nvfuser::toString(loop_group) << "\n\t-> "
                << loop_promotion_id->toString() << std::endl;
    }
  }

  {
    for (const auto& loop_group :
         loop_graph_copy.disjointIdSets().disjointSets()) {
      // VERBOSE() << "Loop group: " << nvfuser::toString(loop_group) <<
      // std::endl;
      auto it = loop_graph_copy_promotion_map.find(loop_group);
      if (it == loop_graph_copy_promotion_map.end()) {
        WARN() << "Loop promotion map not found: "
               << nvfuser::toString(loop_group) << std::endl;
      }
    }
    std::stringstream ss;
    ss << "Loop graph promotion map:\n";
    for (const auto& [lg, id] : loop_graph_copy_promotion_map) {
      ss << nvfuser::toString(lg) << " -> " << id->name() << "\n";
    }
    VERBOSE() << ss.str();
  }

  // At this point, most of loop groups should have correct promoted
  // IDs. However, non-inlined loop groups may miss promotion that
  // should be propagated from parent ID groups, e.g., iS50 of T2 in
  // Indexing19. Its parent ID loop group is promoted, but the loop
  // group of iS50 is not found yet.

  // Reset the promotion map for the second pass.
  // TODO: Unclear if we could simply update the iel_promotion_map from
  // buildInlinePromotions, instead of manually building it.
  iel_promotion_map.clear();

  // Need to run a replay for the loop groups that are dependent on inlined loop
  // groups, but themselves are not inlined loop groups.

  // TODO-NM: Why is the promotion map with the IEL graph not the loop
  // graph? Can a single loop group have two different promotions?

  // TODO-NM: Non-determinstic order?
  //
  // TODO-NM: Can this traversal be changed to loop groups?
  for (const ExprGroup& iel_expr :
       IdGraphStmtSort(intersection_exact_loop_graph).exprs()) {
    NVF_ERROR(!iel_expr->empty());
    VERBOSE() << "Final replay: " << nvfuser::toString(iel_expr)
              << ", #exprs: " << iel_expr->size() << "\n"
              << iel_expr->front()->toString() << std::endl;

    std::vector<IdGroup> iel_inp_groups =
        intersection_exact_loop_graph.inputGroups(iel_expr);

    VERBOSE() << "Input exact groups: " << nvfuser::toString(iel_inp_groups)
              << std::endl;

    std::vector<IdGroup> iel_out_groups =
        intersection_exact_loop_graph.outputGroups(iel_expr);

    VERBOSE() << "Output exact groups: " << nvfuser::toString(iel_out_groups)
              << std::endl;

    // When replaying the transformations we can't blindly apply loop promotion
    // to all iter domains within a loop group as it would replay the
    // transformations within that loop group on the promoted id of that loop
    // group.
    //
    // i.e. if we have the inlined domains from:
    // T2[i0*i1] pa(1) = T0[i0*b1]ca(1) + T1[i0*i1]ca(1)
    // The inlined loop group would be:
    //
    // i0, i1, b1, i0*i1, b0*i1
    // Then if we replayed the iel transformations they would be:
    // merge(i0, i1)
    // merge(i0, b1)
    //
    // So if we replayed them with loop promotion, then i0, i1, b1 would be
    // promoted to i0*i1, and the merges would be replayed.
    //
    // Therefore only promote i0*b1 to i0*i1, or i0*i1 to i0*i1 (i.e. don't
    // promote an input to any transformation within the loop group).
    //
    // So if we have an iel_expr make sure it's inputs and outputs are not in
    // the same loop group.

    IdGroups inp_loop_groups;
    for (const IdGroup& iel_inp_group : iel_inp_groups) {
      inp_loop_groups.pushBack(loop_graph_copy.toGroup(iel_inp_group->front()));
    }

    VERBOSE() << "Input loop groups: " << nvfuser::toString(inp_loop_groups)
              << std::endl;

    IdGroups out_loop_groups;
    for (const IdGroup& iel_out_group : iel_out_groups) {
      out_loop_groups.pushBack(loop_graph_copy.toGroup(iel_out_group->front()));
    }

    VERBOSE() << "Output loop groups: " << nvfuser::toString(out_loop_groups)
              << std::endl;

    // The inputs should be promoted based on the loop promotion map.
    // TODO-NM: Why this?
    bool loop_promote_inputs =
        !inp_loop_groups.subtract(out_loop_groups).empty();

    if (!loop_promote_inputs) {
      WARN() << "loop_promote_inputs: " << false << "\n";
      auto expr = iel_expr->front();
      if (expr->isA<Split>()) {
        NVF_ERROR(expr->as<Split>()->factor()->isOne(), expr->toString());
      } else if (expr->isA<Merge>()) {
        if (!expr->as<Merge>()->inner()->extent()->isOne() &&
            !expr->as<Merge>()->outer()->extent()->isOne()) {
          WARN() << "loop_promote_inputs false: " << expr->toString()
                 << std::endl;
        }
      }
    }

    std::vector<IterDomain*> promoted_inputs;

    bool an_input_was_promoted = false;

    // Promote inputs for replay
    for (const IdGroup& iel_inp_group : iel_inp_groups) {
      // Promote loops based on the loop promotion map. If the loop promotion
      // map should be used and has an entry we should use that promotion. This
      // happen when an iel expression is across a loop group boundary.
      // Signifying and capturing instances when we traverse across an inlined
      // loop group to a non-inlined loop group boundary (think of the iel graph
      // projected onto the loop graph).
      const IdGroup& loop_copy_group =
          loop_graph_copy.toGroup(iel_inp_group->front());
      auto inp_loop_promo_it =
          loop_graph_copy_promotion_map.find(loop_copy_group);
      if (inp_loop_promo_it != loop_graph_copy_promotion_map.end() &&
          !loop_promote_inputs) {
        // When this happens?
        WARN() << "Loop promotion found but disabled: "
               << inp_loop_promo_it->second->toString() << std::endl;
        // NVF_ERROR(false);
      }
      if (loop_promote_inputs &&
          inp_loop_promo_it != loop_graph_copy_promotion_map.end()) {
        VERBOSE() << "Input promoted: " << nvfuser::toString(iel_inp_group)
                  << " (loop group: " << nvfuser::toString(loop_copy_group)
                  << ")"
                  << " -> " << inp_loop_promo_it->second->toString()
                  << std::endl;
        promoted_inputs.push_back(inp_loop_promo_it->second);
        an_input_was_promoted = true;
      } else {
        VERBOSE() << "No input promotion: " << nvfuser::toString(iel_inp_group)
                  << std::endl;
        // When this happnes?
        // NVF_ERROR(false);
        // We still could require an input promotion. We could be traversing
        // across non-inlined groups. Meaning we have inputs that were promoted
        // in an inlined loop group traversing through the non-inlined portions
        // of the iel graph.

        // TODO-NM: If the outer loop order is non-deterministic,
        // this part could be non-deterministic as well since
        // iel_promotion_map is used here, which is built up within
        // the outer loop. -> Actually, no problem as long as it's
        // topological.
        //
        // TODO-NM: Doing something like this for
        // buildInlinePromotions may help reusing more expressions.
        auto inp_promo_it = iel_promotion_map.find(iel_inp_group);
        if (inp_promo_it == iel_promotion_map.end()) {
          VERBOSE() << "Input not promoted: "
                    << nvfuser::toString(iel_inp_group) << std::endl;
          promoted_inputs.push_back(iel_inp_group->front());
        } else {
          VERBOSE() << "Input promoted: " << nvfuser::toString(iel_inp_group)
                    << " -> " << inp_promo_it->second->toString() << std::endl;
          promoted_inputs.push_back(inp_promo_it->second);
          an_input_was_promoted = true;
        }
      }
    }

    if (!an_input_was_promoted) {
      VERBOSE() << "No input is promoted\n";
      continue;
    }

    Expr* replay = nullptr;

    // Before replaying, check if there's already an expression like this, if so
    // use that for promotion. We're still only looking for representative iter
    // domains, so if there's already an expression that would produce something
    // representative (matching in the IEL graph) of what the new inputs would
    // generate, just promote to that expressions outputs, don't bother
    // generating a new one.
    //
    // Check all uses of the IEL map the inputs are in, and look for one that
    // would match. Grab all uses of the promoted inputs' groups in the IEL
    // map. Note that promotion should be to loop-mapped domains, so
    // the IEL graph is used rather than the exact graph
    std::vector<IdGroup> promoted_input_groups;

    ExprGroups promoted_input_uses;
    for (auto inp_id : promoted_inputs) {
      VERBOSE() << "Promoted input: " << inp_id->toString() << std::endl;
      const auto& inp_exact_group =
          intersection_exact_loop_graph.toGroup(inp_id);
      promoted_input_groups.push_back(inp_exact_group);
      promoted_input_uses.pushBack(
          intersection_exact_loop_graph.getUniqueUses(inp_exact_group));
    }

    // Check every use to see if it matches
    for (const ExprGroup& iel_use_group : promoted_input_uses) {
      VERBOSE() << "IEL use group: " << iel_use_group->front()->toString()
                << std::endl;
      // Check if all the attributes (including type) of the transform match
      if (!IdGraph::transformAtributesMatch(
              iel_expr->front(), iel_use_group->front())) {
        continue;
      }
      // Check if inputs all match
      if (promoted_input_groups !=
          intersection_exact_loop_graph.inputGroups(iel_use_group)) {
        continue;
      }

      if (auto replay_it = std::find_if(
              iel_use_group->vector().begin(),
              iel_use_group->vector().end(),
              [&](Expr* iel_use) {
                return idGraph(IdMappingMode::LOOP)
                    .disjointExprSets()
                    .permissiveAreMapped(iel_expr->front(), iel_use);
              });
          replay_it != iel_use_group->vector().end()) {
        replay = *replay_it;
        VERBOSE() << "Reusing " << replay->toString();
        break;
      }
    }

    bool replayed = replay == nullptr;
    if (replay == nullptr) {
      replay = addReplayAs(promoted_inputs, iel_expr->front());
      VERBOSE() << "Replayed: " << replay->toString() << std::endl;
    }

    auto output_groups = intersection_exact_loop_graph.outputGroups(iel_expr);

    // Match or replay, mark promotion for output groups.
    auto replay_out_ids =
        ir_utils::filterByType<IterDomain>(replay->outputs()).vector();
    auto ref_out_ids =
        ir_utils::filterByType<IterDomain>(iel_expr->front()->outputs())
            .vector();

    VERBOSE() << "Replay out ids: " << toDelimitedString(replay_out_ids)
              << std::endl;

    VERBOSE() << "Ref out ids: " << toDelimitedString(ref_out_ids) << std::endl;

    NVF_ERROR(replay_out_ids.size() == output_groups.size());

    for (auto i : c10::irange(replay_out_ids.size())) {
      if (!idGraph(IdMappingMode::EXACT)
               .disjointIdSets()
               .strictAreMapped(replay_out_ids[i], output_groups[i]->front())) {
        // Promote if necessary, if the output is already in the same exact map
        // it doesn't need a promotion.
        iel_promotion_map[output_groups[i]] = replay_out_ids[i];
        // Explicitly map loop map since expr propagation doesn't happen on the
        // loop map and the replayed outputs are brand new so we can map them
        // without joining disjoint loop groups (other than the new loop groups
        // the outputs of the replay are in)
        VERBOSE() << "Promoted to : " << replay_out_ids[i]->toString()
                  << std::endl;
        if (replayed) {
          // If we built new iter domains because we generated a new expression,
          // link the outputs in the loop graph.
          idGraph(IdMappingMode::LOOP)
              .mapIds(replay_out_ids[i], ref_out_ids[i]);
          VERBOSE() << "Adding loop map for replay: "
                    << replay_out_ids[i]->name()
                    << " == " << ref_out_ids[i]->name() << std::endl;
        }
      }
    }
  }

  for (const IdGroup& group :
       intersection_exact_loop_graph.disjointIdSets().disjointSets()) {
    if (iel_promotion_map.find(group) == iel_promotion_map.end()) {
      continue;
    }
  }

  VERBOSE() << "IEL loop promotion map:\n";
  for (const auto& [iel_group, id] : iel_promotion_map) {
    VERBOSE() << nvfuser::toString(iel_group) << " -> " << id->name()
              << std::endl;
  }

  // TODO: cleanup
  // Set loop_promotion_map_[loop_group] = promotion.
  // Make sure the existing mapping, if exists, matches with the given
  // promotion.
  auto setLoopPromotion =
      [this](const IdGroup& loop_group, IterDomain* promotion) -> void {
    if (auto it = loop_promotion_map_.find(loop_group);
        it != loop_promotion_map_.end()) {
      auto existing_promotion = it->second;
      NVF_ERROR(
          idGraph(IdMappingMode::EXACT).toGroup(promotion) ==
              idGraph(IdMappingMode::EXACT).toGroup(existing_promotion),
          "Different promotions found for ",
          nvfuser::toString(loop_group),
          ". ",
          promotion->toString(),
          ", ",
          existing_promotion->toString());
    } else {
      loop_promotion_map_.emplace(loop_group, promotion);
    }
  };

  // Set up the loop promotion map of loops groups to promotion IDs
  for (const IdGroup& loop_group :
       idGraph(IdMappingMode::LOOP).disjointIdSets().disjointSets()) {
    bool promoted = false;
    for (IterDomain* id : loop_group->vector()) {
      if (!intersection_exact_loop_graph.hasGroup(id)) {
        continue;
      }
      const auto& iel_group = intersection_exact_loop_graph.toGroup(id);
      if (auto iel_promotion_map_it = iel_promotion_map.find(iel_group);
          iel_promotion_map_it != iel_promotion_map.end()) {
        IterDomain* iel_promotion_id = iel_promotion_map_it->second;
        setLoopPromotion(loop_group, iel_promotion_id);
        promoted = true;
      }
    }

    if (promoted) {
      continue;
    }

    VERBOSE() << "No mapping in the IEL promotion map: "
              << nvfuser::toString(loop_group) << std::endl;

    // No mapping in the IEL promotion map. If the loop group is still
    // mapped in the loop group promotion map, that should be the
    // correct promotion for this group
    if (auto loop_graph_copy_promotion_map_it =
            loop_graph_copy_promotion_map.find(
                loop_graph_copy.toGroup(loop_group->vector().at(0)));
        loop_graph_copy_promotion_map_it !=
        loop_graph_copy_promotion_map.end()) {
      VERBOSE() << "Found in loop promotion: " << nvfuser::toString(loop_group)
                << std::endl;
      setLoopPromotion(loop_group, loop_graph_copy_promotion_map_it->second);
      promoted = true;
    }

    NVF_ERROR(
        promoted,
        "Loop promotion not found for ",
        nvfuser::toString(loop_group));
  }

  VERBOSE() << "Loop promotion map:" << std::endl;
  for (const auto& [iel_group, id] : iel_promotion_map) {
    VERBOSE() << nvfuser::toString(iel_group) << " -> " << id->name()
              << std::endl;
  }

  return iel_promotion_map;
}

std::unordered_map<IterDomain*, IterDomain*> IterDomainGraphs::buildIndexGraph(
    const std::vector<Expr*>& exprs,
    const std::vector<TensorView*>& all_tvs,
    StatefulLoweringInfo& info,
    std::unordered_map<IdGroup, IterDomain*> stale_promotion_map) {
  NVF_ERROR(false, "Not implemented yet.");
}

} // namespace nvfuser<|MERGE_RESOLUTION|>--- conflicted
+++ resolved
@@ -899,10 +899,7 @@
       for (auto consumer :
            ir_utils::filterByType<TensorView>(expr->outputs())) {
         auto resolved_bcast_map = resolvedRootBroadcasts(producer, consumer);
-<<<<<<< HEAD
-=======
-
->>>>>>> e20a76ba
+
         for (const auto& [p_id, c_id] : resolved_bcast_map) {
           info.p2c_root_broadcast_resolution_map[p_id].pushBack(c_id);
           for (auto other_exact_bcast : *(exact_graph.toGroup(p_id))) {
