// clang-format off
/*
 * SPDX-FileCopyrightText: Copyright (c) 2023-present NVIDIA CORPORATION & AFFILIATES.
 * All rights reserved.
 * SPDX-License-Identifier: BSD-3-Clause
 */
// clang-format on
#include <id_model/id_graphs.h>
#include <id_model/to_string.h>
#include <id_model/transform_replay.h>
#include <id_model/utils.h>
#include <id_model/visitor.h>

#include <device_lower/analysis/trivial_broadcast.h>
#include <device_lower/lower2device.h>
#include <device_lower/utils.h>
#include <disjoint_set.h>
#include <ir/utils.h>
#include <root_domain_map.h>
#include <transform_iter.h>

#include <tuple>
#include <typeinfo>

namespace nvfuser {

void IterDomainGraphs::assertNoSelfMapping() {
  if (hasSelfMapping()) {
    NVF_ERROR(
        !hasSelfMapping(),
        "Unsupported domain mapping detected in ",
        std::get<0>(*self_mapping_info_)->toString(),
        ". ",
        std::get<3>(*self_mapping_info_),
        " domains, ",
        std::get<1>(*self_mapping_info_)->toString(),
        " and ",
        std::get<2>(*self_mapping_info_)->toString(),
        ", are mapped with each other.");
  }
}

IterDomainGraphs::IterDomainGraphs(
    const std::vector<Expr*>& exprs,
    const std::vector<TensorView*>& additional_tvs,
    bool allow_self_mapping) {
  build(exprs, additional_tvs);

  if (!allow_self_mapping) {
    assertNoSelfMapping();
  }
}

IterDomainGraphs::IterDomainGraphs(
    const std::vector<Expr*>& exprs,
    bool allow_self_mapping)
    : IterDomainGraphs(exprs, {}, allow_self_mapping) {}

IterDomainGraphs::IterDomainGraphs(Fusion* fusion, bool allow_self_mapping) {
  std::vector<TensorView*> inputs_and_outputs;
  {
    auto inp_tvs = ir_utils::filterByType<TensorView>(fusion->inputs());
    inputs_and_outputs.insert(
        inputs_and_outputs.begin(), inp_tvs.begin(), inp_tvs.end());
  }
  {
    auto out_tvs = ir_utils::filterByType<TensorView>(fusion->outputs());
    inputs_and_outputs.insert(
        inputs_and_outputs.begin(), out_tvs.begin(), out_tvs.end());
  }

  build(fusion->exprs(), inputs_and_outputs);

  if (!allow_self_mapping) {
    assertNoSelfMapping();
  }
}

const IdGraph& IterDomainGraphs::idGraph(IdMappingMode mode) const {
  auto graph_it = id_graphs_.find(mode);
  NVF_ERROR(graph_it != id_graphs_.end());
  return graph_it->second;
}

IdGraph& IterDomainGraphs::idGraph(IdMappingMode mode) {
  auto graph_it = id_graphs_.find(mode);
  NVF_ERROR(graph_it != id_graphs_.end());
  return graph_it->second;
}

Expr* IterDomainGraphs::idUse(IterDomain* id) const {
  auto use_it = id_uses_.find(id);
  if (use_it == id_uses_.end()) {
    return nullptr;
  }
  return use_it->second.front();
}

Expr* IterDomainGraphs::idDef(IterDomain* id) const {
  auto def_it = id_definitions_.find(id);
  if (def_it == id_definitions_.end()) {
    return nullptr;
  }
  return def_it->second.front();
}

namespace {

// Returns the first pair of id's in ids detected to match eachother on the
// permissive map of the ID graph. TODO: what this is really looking for is if
// there's any overlapping between the iter domains in the provided set.
//
// i.e. if we have:
// tv0 = arange(6).view({3, 2})
// tv1 = tv0[3, 2].t()
// tv2 = tv0[3, 2].view({2, 3})
// tv3 = tv1 + tv2
//
// Then we can see this overlap in the tv3 expression as:
//
// tv0 = { {0, 1, 2},
//         {3, 4, 5} }
//
// tv1 = { {0, 3},
//         {1, 4},
//         {2, 5} }
//
// tv2 = { {0, 1},
//         {2, 3},
//         {4, 5} }
//
// The elements in tv1 {3, 1, 4, 2}, map respectively to the elements in tv2
// {1, 2, 3, 4}. The reason this is so important is it means that generating
// tv3 is no longer a trivially parallelizable problem (if we include the dag
// all the way to tv0). So tv0's axes cannot be inlined across both the tv0
// and tv1 path. This breaks some assumptions we have today in schedulers that
// will assume tv2 can be trivially inlined/parallelized. Instead we'd need to
// take into consideration the effective communication going on here, so that
// we pull multiple values of tv0 to compute tv3.
c10::optional<std::pair<IterDomain*, IterDomain*>> detectMappablePair(
    const std::vector<IterDomain*>& ids,
    const IterDomainGraphs& id_graph,
    IdMappingMode mode) {
  for (auto id1 : ids) {
    for (auto id2 : ids) {
      if (id1 == id2) {
        continue;
      }
      if (id_graph.idGraph(mode).disjointIdSets().permissiveAreMapped(
              id1, id2)) {
        return std::make_pair(id1, id2);
      }
    }
  }

  return {};
}

// It is assumed that for any tensor represented by a list of domains,
// those domains should never be mapped with each other. It may be
// possible to lift this assumption, but it's unclear if it could
// matter in practice.
c10::optional<std::tuple<TensorView*, IterDomain*, IterDomain*, std::string>>
findFirstSelfMapping(
    const std::vector<TensorView*>& all_tvs,
    const IterDomainGraphs& id_graph) {
  for (auto tv : all_tvs) {
    // For each tensor, make sure root, rfactor and leaf domains
    // should not include domains that are mapped with another domain
    // in the same set of domains. This may be overly conservative,
    // and it maybe enough to check the root domains.

    // Root domains
    auto self_mappped_root_pair =
        detectMappablePair(tv->getRootDomain(), id_graph, IdMappingMode::EXACT);
    if (self_mappped_root_pair.has_value()) {
      return std::make_tuple(
          tv,
          self_mappped_root_pair->first,
          self_mappped_root_pair->second,
          "Root");
    }

    // Rfactor domains
    if (tv->hasRFactor()) {
      auto self_mappped_rf_pair = detectMappablePair(
          tv->getRFactorDomain(), id_graph, IdMappingMode::EXACT);
      if (self_mappped_rf_pair.has_value()) {
        return std::make_tuple(
            tv,
            self_mappped_rf_pair->first,
            self_mappped_rf_pair->second,
            "RFactor");
      }
    }

    // Leaf domains
    // TODO: Exact map isn't quite right here, it should be based on the index
    // map. However, it should also be impossible for index map to generate a
    // case like this.
    auto self_mappped_leaf_pair = detectMappablePair(
        tv->domain()->leaf(), id_graph, IdMappingMode::EXACT);
    if (self_mappped_leaf_pair.has_value()) {
      return std::make_tuple(
          tv,
          self_mappped_leaf_pair->first,
          self_mappped_leaf_pair->second,
          "Leaf");
    }
  }
  return c10::nullopt;
}

} // namespace

void IterDomainGraphs::buildIterDomainDefinitionsAndUses(
    const std::vector<TensorView*>& all_tvs) {
  for (auto tv : all_tvs) {
    VectorOfUniqueEntries<IterDomain*> root_domain_ids{
        tv->getRootDomain().begin(), tv->getRootDomain().end()};

    auto all_ids = ir_utils::allIDsOf(tv);

    // Check is this domain is a consumer of a view-like operation
    bool view_like_domain = tv->domain()->hasViewLikeRFactor();

    for (auto id : all_ids) {
      // Check if this id is a view like rfactor id
      if (view_like_domain && id->isRFactorProduct()) {
        // If the tensor domain is a view like domain, and the iteration
        // domain is marked as an rfactor product and is in the rfactor
        // domain, it's a view like rfactor iteration domain
        const auto& rfactor_domain = tv->domain()->maybeRFactor();
        if (std::find(rfactor_domain.begin(), rfactor_domain.end(), id) !=
            rfactor_domain.end()) {
          view_rfactor_ids_.emplace(id);
        }
      }

      if (id_definitions_.find(id) == id_definitions_.end()) {
        id_definitions_[id] = {};
      }

      if (id_uses_.find(id) == id_uses_.end()) {
        id_uses_[id] = {};
      }

      auto def = id->definition();

      if (def == nullptr || root_domain_ids.has(id)) {
        continue;
      }

      if (id_definitions_.find(id) == id_definitions_.end()) {
        id_definitions_[id] = {};
      }
      id_definitions_.at(id).pushBack(def);

      auto inp_ids = ir_utils::filterByType<IterDomain>(def->inputs());
      for (auto inp_id : inp_ids) {
        if (id_uses_.find(inp_id) == id_uses_.end()) {
          id_uses_[inp_id] = {};
        }
        id_uses_.at(inp_id).pushBack(def);
      }
    }
  }
}

std::string IterDomainGraphs::toString() const {
  // Figure out which graphs are already initialized to make sure we add the new
  // expression to them.
  std::vector<IdMappingMode> initialized_modes;
  for (auto mode : kIdMappingModes) {
    auto graph_it = id_graphs_.find(mode);
    if (graph_it == id_graphs_.end()) {
      continue;
    }

    auto& graph = graph_it->second;
    if (graph.disjointIdSets().disjointSetMap().empty()) {
      continue;
    }

    initialized_modes.push_back(mode);
  }

  std::stringstream ss;
  ss << "IterDomainGraphs { \n";
  for (auto mode : initialized_modes) {
    std::stringstream ss;
    ss << "  IdGraph " << mode << "{ \n";
    ss << "  Disjoint Ids:\n"
       << idGroupsString(idGraph(mode), 2)
       << "\n  Disjoint Expression groups:\n"
       << exprGroupsString(idGraph(mode), 2) << std::endl;
    ss << "   } IdGraph\n" << std::endl;
    return ss.str();
  }
  ss << " } IterDomainGraphs\n" << std::endl;
  return ss.str();
}

// Replay Expr but with the inputs provided.
Expr* IterDomainGraphs::addReplayAs(
    std::vector<IterDomain*> new_inputs,
    Expr* expr) {
  // Figure out which graphs are already initialized to make sure we add the new
  // expression to them.
  std::vector<IdMappingMode> initialized_modes;
  for (auto mode : kIdMappingModes) {
    auto graph_it = id_graphs_.find(mode);
    if (graph_it == id_graphs_.end()) {
      continue;
    }

    auto& graph = graph_it->second;
    if (graph.disjointIdSets().disjointSetMap().empty()) {
      continue;
    }

    initialized_modes.push_back(mode);
  }

  auto orig_inputs = ir_utils::filterByType<IterDomain>(expr->inputs());
  std::vector<IterDomain*> orig_input_ids(
      orig_inputs.begin(), orig_inputs.end());

  // Replace the provided inputs with IterType::Iteration domains as
  // reduction domains cannot be merged with non-reduction domains.
  if (std::any_of(
          new_inputs.begin(),
          new_inputs.end(),
          [](IterDomain* id) { return id->isReduction(); }) &&
      std::any_of(new_inputs.begin(), new_inputs.end(), [](IterDomain* id) {
        return !id->isReduction();
      })) {
    // Inputs have mismatched type, replace new_inputs
    decltype(new_inputs) tmp_inputs;
    std::swap(tmp_inputs, new_inputs);
    for (auto tmp_input : tmp_inputs) {
      new_inputs.push_back(
          IterDomainBuilder(tmp_input).iter_type(IterType::Iteration).build());
      id_definitions_[new_inputs.back()];
      id_uses_[new_inputs.back()];
      for (auto mode : initialized_modes) {
        idGraph(mode).initializeId(new_inputs.back(), {}, {});
        idGraph(mode).mapIds(new_inputs.back(), tmp_input);
      }
    }
  }

  {
    NVF_ERROR(
        new_inputs.size() == orig_input_ids.size(),
        "Invalid number of inputs: ",
        new_inputs.size(),
        " does not match number of iter domain inputs for ",
        expr->toString());

    VectorOfUniqueEntries<IterDomain*> all_inputs{
        orig_input_ids.begin(), orig_input_ids.end()};

    all_inputs.pushBack(new_inputs);

    for (auto mode : initialized_modes) {
      for (auto inp : all_inputs) {
        NVF_ERROR(
            idGraph(mode).hasGroup(inp),
            "All inputs for replay need to be initialized in all graphs, ",
            inp->toString(),
            " was not found in mode: ",
            mode);
      }
    }
  }

  // Create the new expression with provided inputs
  auto replay = ReplayTransform::replayAs(new_inputs, expr);

  for (auto out_id : ir_utils::filterByType<IterDomain>(replay->outputs())) {
    id_definitions_[out_id].pushBack(replay);
    id_uses_[out_id];
  }

  // Add the expression to the uses of the inputs
  for (auto inp_id : ir_utils::filterByType<IterDomain>(replay->inputs())) {
    id_definitions_[inp_id];
    id_uses_[inp_id].pushBack(replay);
  }

  // Initialize output iter domains in the graphs
  for (auto mode : initialized_modes) {
    idGraph(mode).disjointExprSets().initializeSet(replay);
    auto replay_group = idGraph(mode).toGroup(replay);

    // Initialize output ids in map
    for (auto out_id : ir_utils::filterByType<IterDomain>(replay->outputs())) {
      idGraph(mode).initializeId(out_id, {replay}, {});
    }

    // Update uses of the inputs in the graphs
    for (auto inp_id : ir_utils::filterByType<IterDomain>(replay->inputs())) {
      auto inp_group = idGraph(mode).toGroup(inp_id);
      idGraph(mode).addUniqueUses(inp_group, replay_group);
    }

    // Propagate through all the uses of the iter domain groups of the inputs
    // with the new expression.
    auto& graph = idGraph(mode);
    // Gather all use expressions from inputs
    VectorOfUniqueEntries<Expr*> representative_uses;
    for (IterDomain* inp : new_inputs) {
      auto uses_pair = graph.getUses(graph.toGroup(inp));
      if (uses_pair.second) {
        for (const ExprGroup& use_group : uses_pair.first) {
          representative_uses.pushBack(use_group->front());
        }
      }
    }

    for (auto rep_use : representative_uses) {
      graph.maybeMapThroughExprs(rep_use, replay, true);
    }
  }

  return replay;
}

// Generate a new expr with the IterDomain inputs/outputs replaced based on map.
// Replaced inputs/outputs should almost exact match with provided expr.
Expr* IterDomainGraphs::addExprWithReplacement(
    const std::unordered_map<IterDomain*, IterDomain*>& old_2_new_ids,
    Expr* old_expr) {
  // Figure out which graphs are already initialized to make sure we add the new
  // expression to them.
  std::vector<IdMappingMode> initialized_modes;
  for (auto mode : kIdMappingModes) {
    auto graph_it = id_graphs_.find(mode);
    if (graph_it == id_graphs_.end()) {
      continue;
    }

    auto& graph = graph_it->second;
    if (graph.disjointIdSets().disjointSetMap().empty()) {
      continue;
    }

    initialized_modes.push_back(mode);
  }

  // We will fill this map for every IterDomain in input and output.
  std::unordered_map<IterDomain*, IterDomain*> replacement_map = old_2_new_ids;

  // Validate replacement map. Make sure the keys are an input or output
  for (auto replacement_entry : replacement_map) {
    NVF_ERROR(
        std::find(
            old_expr->inputs().begin(),
            old_expr->inputs().end(),
            replacement_entry.first) != old_expr->inputs().end() ||
            std::find(
                old_expr->outputs().begin(),
                old_expr->outputs().end(),
                replacement_entry.first) != old_expr->outputs().end(),
        "Wanted to replace ",
        replacement_entry.first->toString(),
        " however the is not an input or output of:\n",
        old_expr->toString());
  }

  // If all inputs and or all output were replaced
  bool all_inps_replaced = true;
  bool all_outs_replaced = true;
  {
    for (auto inp_id : ir_utils::filterByType<IterDomain>(old_expr->inputs())) {
      if (replacement_map.find(inp_id) == replacement_map.end()) {
        all_inps_replaced = false;
        replacement_map[inp_id] = inp_id->cloneWithoutRFactor();
      }
    }

    for (auto out_id :
         ir_utils::filterByType<IterDomain>(old_expr->outputs())) {
      if (replacement_map.find(out_id) == replacement_map.end()) {
        all_outs_replaced = false;
        replacement_map[out_id] = out_id->cloneWithoutRFactor();
      }
    }

    NVF_ERROR(
        (all_inps_replaced || all_outs_replaced),
        "Either all the inputs or all the outputs need to be replaced when using this function.");

    for (auto mode : initialized_modes) {
      for (auto inp_or_out_id : all_inps_replaced
               ? ir_utils::filterByType<IterDomain>(old_expr->inputs())
               : ir_utils::filterByType<IterDomain>(old_expr->outputs())) {
        NVF_ERROR(
            idGraph(mode).hasGroup(inp_or_out_id),
            "Expected ",
            inp_or_out_id->toString(),
            " to be initialized in graph mode: ",
            mode);
      }
    }
  }

  // Create the new expression with provided outputs
  auto replay = ReplacementTransformCloner::clone(replacement_map, old_expr);

  // Add new output iter domains to id_definitions_/id_uses_ of IdGraphs
  for (auto out_id : ir_utils::filterByType<IterDomain>(replay->outputs())) {
    id_definitions_[out_id].pushBack(replay);
    id_uses_[out_id];
  }

  // Add new input iter domains to id_definitions_/id_uses_ of IdGraphs
  for (auto inp_id : ir_utils::filterByType<IterDomain>(replay->inputs())) {
    id_definitions_[inp_id];
    id_uses_[inp_id].pushBack(replay);
  }

  // Update all the initialized graph mappings
  for (auto mode : initialized_modes) {
    auto& graph = idGraph(mode);

    graph.disjointExprSets().initializeSet(replay);
    auto replay_group = graph.toGroup(replay);

    // Initialize any non-existant input ids, update existing ones
    for (auto inp_id : ir_utils::filterByType<IterDomain>(replay->inputs())) {
      if (!graph.disjointIdSets().mappingExists(inp_id)) {
        // inp_id is not initialized in the map, initialize it
        graph.initializeId(inp_id, {}, {replay});
      } else {
        // Update unique uses of existing input ids
        auto inp_group = graph.toGroup(inp_id);
        graph.addUniqueUses(inp_group, replay_group);
      }
    }

    // Initialize any non-existant output ids, update existing ones
    for (auto out_id : ir_utils::filterByType<IterDomain>(replay->outputs())) {
      if (!graph.disjointIdSets().mappingExists(out_id)) {
        // out_id is not initialized in the map, initialize it
        graph.initializeId(out_id, {replay}, {});
      } else {
        // out_id is already initialized, add the replay as a unique definition
        // of its group
        auto out_group = graph.toGroup(out_id);
        graph.addUniqueDefinitions(out_group, replay_group);
      }
    }

    // If the inputs were replaced we want to map through forward the newly
    // added expression. If the outputs were replaced we want to map through
    // backwards the newly added expression.

    // Forward
    VectorOfUniqueEntries<Expr*> representative_uses;
    for (auto in : ir_utils::filterByType<IterDomain>(replay->inputs())) {
      auto uses_pair = graph.getUses(graph.toGroup(in));
      if (uses_pair.second) {
        for (const ExprGroup& use_group : uses_pair.first) {
          if (use_group == replay_group) {
            continue;
          }
          representative_uses.pushBack(use_group->front());
        }
      }
    }

    for (auto rep_use : representative_uses) {
      graph.maybeMapThroughExprs(rep_use, replay, true);
    }

    // Backwards
    VectorOfUniqueEntries<Expr*> representative_defs;
    for (auto out : ir_utils::filterByType<IterDomain>(replay->outputs())) {
      auto defs_pair = graph.getDefinitions(graph.toGroup(out));
      if (defs_pair.second) {
        for (const ExprGroup& def_group : defs_pair.first) {
          if (def_group == replay_group) {
            continue;
          }
          representative_defs.pushBack(def_group->front());
        }
      }
    }

    for (auto rep_def : representative_defs) {
      graph.maybeMapThroughExprs(rep_def, replay, false);
    }
  }
  return replay;
}

// Clone provided iter domain and return the new copy. Map that copy in relevant
// maps.
IterDomain* IterDomainGraphs::cloneIterDomain(IterDomain* id) {
  // Figure out which graphs are already initialized to make sure we add the new
  // expression to them.
  std::vector<IdMappingMode> initialized_modes;
  for (auto mode : kIdMappingModes) {
    auto graph_it = id_graphs_.find(mode);
    if (graph_it == id_graphs_.end()) {
      continue;
    }

    auto& graph = graph_it->second;
    if (graph.disjointIdSets().disjointSetMap().empty()) {
      continue;
    }

    initialized_modes.push_back(mode);
  }

  auto id_copy = id->cloneWithoutRFactor();

  id_uses_[id_copy] = {};
  id_definitions_[id_copy] = {};

  for (auto mode : initialized_modes) {
    idGraph(mode).initializeId(id_copy, {}, {});
    idGraph(mode).mapIds(id, id_copy);
  }

  return id_copy;
}

IdGraph IterDomainGraphs::initializeIdGraph(bool propagate_through_exprs) {
  IdGraph id_graph(propagate_through_exprs);

  for (const auto& [id, defs] : id_definitions_) {
    auto uses_it = id_uses_.find(id);
    NVF_ERROR(
        uses_it != id_uses_.end(),
        "Failed to initialize id: ",
        id->toString(),
        " as it's missing a definition entry.");
    id_graph.initializeId(id, defs, uses_it->second);
  }

  return id_graph;
}

void IterDomainGraphs::buildExactMap(const std::vector<Expr*>& exprs) {
  for (auto expr : exprs) {
    TensorView* c_tv = ir_utils::getTvOutput(expr);

    auto all_tv_outputs = ir_utils::filterByType<TensorView>(expr->outputs());

    // Map siblings, as all other tv output domains must match the first tv
    // outputs domain.
    std::deque<TensorView*> other_tv_outputs(
        all_tv_outputs.begin(), all_tv_outputs.end());
    other_tv_outputs.pop_front();

    for (auto other_tv_output : other_tv_outputs) {
      // Sibling tv's must be exactly mapped with eachother so simply zip
      // their leaf iter domains.

      NVF_ERROR(
          other_tv_output->getRootDomain().size() ==
              c_tv->getRootDomain().size(),
          "Multiple outputs with mismatched TV domains is not supported.");

      for (auto domain_i : c10::irange(c_tv->getRootDomain().size())) {
        auto c_id = c_tv->getRootDomain()[domain_i];
        auto o_id = other_tv_output->getRootDomain()[domain_i];
        idGraph(IdMappingMode::EXACT).mapIds(o_id, c_id);
      }
    }

    // Map producer-consumer relationships based on the root domain map
    auto tv_inputs = ir_utils::filterByType<TensorView>(expr->inputs());
    for (auto p_tv : tv_inputs) {
      // For exact mapings do not map any broadcast dimensions to
      // non-broadcast dimensions. Prevent any broadcasted axes being mapped
      // to non-broadcasted axes.
      auto exact_c2p_root_map = PairwiseRootDomainMap(p_tv, c_tv)
                                    .mapBroadcast(getenv("EXACT_MAP_BC"))
                                    .mapConsumerToProducer();

      for (auto c_id : getSortedKeys(exact_c2p_root_map, Statement::lessThan)) {
        auto p_id = exact_c2p_root_map.at(c_id);
        idGraph(IdMappingMode::EXACT).mapIds(c_id, p_id);
      }
    }

    idGraph(IdMappingMode::EXACT).mapThroughLoopSwizzles();
  }
}

void IterDomainGraphs::buildPermissiveMap(const std::vector<Expr*>& exprs) {
  VERBOSE() << "buildPermissiveMap\n";
  if (getenv("PERMISSIVE_ALMOST_EXACT")) {
    idGraph(IdMappingMode::PERMISSIVE) = idGraph(IdMappingMode::ALMOSTEXACT);
  } else {
    idGraph(IdMappingMode::PERMISSIVE) = idGraph(IdMappingMode::EXACT);
  }
  if (getenv("NO_PERMISSIVE_PROP")) {
    idGraph(IdMappingMode::PERMISSIVE).setPropagateThroughExprs(false);
  } else {
    idGraph(IdMappingMode::PERMISSIVE).setPropagateThroughExprs(true);
  }

  for (auto expr : exprs) {
    // Multiple outputs are already mapped, we can ignore all but the first
    // consumer given they have to be replayed in the same exact way
    // Multiple outputs are already mapped, we can ignore all but the first
    // consumer given they have to be replayed in the same exact way
    TensorView* c_tv = ir_utils::getTvOutput(expr);

    auto tv_inputs = ir_utils::filterByType<TensorView>(expr->inputs());

    for (auto p_tv : tv_inputs) {
      auto p_ids_vec = ir_utils::allIDsOf(p_tv);
      auto c_ids_vec = ir_utils::allIDsOf(c_tv);
      std::unordered_set<IterDomain*> p_ids(p_ids_vec.begin(), p_ids_vec.end());
      std::unordered_set<IterDomain*> c_ids(c_ids_vec.begin(), c_ids_vec.end());

      ForwardingInfo permissive_forwarding(p_tv, c_tv);
      for (auto entry : permissive_forwarding.producer_forwarding_map) {
        idGraph(IdMappingMode::PERMISSIVE).mapIds(entry.first, entry.second);
        VERBOSE() << "Permissive map: " << entry.first->name() << ", "
                  << entry.second->name() << std::endl;
      }

<<<<<<< HEAD
      if (!getenv("NO_MAP_COMPLIMENT")) {
        // TODO: Should this just get rolled up in the forwarding map now?
        // TODO: Why should IDs be mapped to their compliments? Is this right?
        for (const auto& entry :
             permissive_forwarding.producer_compliment_map) {
          for (auto entry_2 : entry.second) {
            idGraph(IdMappingMode::PERMISSIVE).mapIds(entry.first, entry_2);
            VERBOSE() << "Permissive map producer compliment: "
                      << entry.first->name() << ", " << entry_2->name()
                      << std::endl;
          }
=======
      // TODO: Should this just get rolled up in the forwarding map now?
      for (const auto& entry : permissive_forwarding.producer_compliment_map) {
        for (auto entry_2 : entry.second) {
          idGraph(IdMappingMode::PERMISSIVE).mapIds(entry.first, entry_2);
>>>>>>> 7f34b17b
        }
      }

      for (auto entry : permissive_forwarding.consumer_forwarding_map) {
        idGraph(IdMappingMode::PERMISSIVE).mapIds(entry.first, entry.second);
        VERBOSE() << "Permissive map: " << entry.first->name() << ", "
                  << entry.second->name() << std::endl;
      }

<<<<<<< HEAD
      if (!getenv("NO_MAP_COMPLIMENT")) {
        // TODO: Should this just get rolled up in the forwarding map now?
        // TODO: Why should IDs be mapped to their compliments? Is this right?
        for (const auto& entry :
             permissive_forwarding.consumer_compliment_map) {
          for (auto entry_2 : entry.second) {
            idGraph(IdMappingMode::PERMISSIVE).mapIds(entry.first, entry_2);
            VERBOSE() << "Permissive map consumer compliment: "
                      << entry.first->name() << ", " << entry_2->name()
                      << std::endl;
          }
=======
      // TODO: Should this just get rolled up in the forwarding map now?
      // TODO: Why should IDs be mapped to their compliments? Is this right?
      for (const auto& entry : permissive_forwarding.consumer_compliment_map) {
        for (auto entry_2 : entry.second) {
          idGraph(IdMappingMode::PERMISSIVE).mapIds(entry.first, entry_2);
>>>>>>> 7f34b17b
        }
      }

      auto permissive_c2p_root_map = PairwiseRootDomainMap(p_tv, c_tv);

      for (auto entry : permissive_c2p_root_map.mapConsumerToProducer()) {
        VERBOSE() << "Permissive map c2p: " << entry.first->name() << ", "
                  << entry.second->name() << std::endl;
        idGraph(IdMappingMode::PERMISSIVE).mapIds(entry.first, entry.second);
      }
    }
  }
  idGraph(IdMappingMode::PERMISSIVE).mapThroughLoopSwizzles();
}

void IterDomainGraphs::buildAlmostExactMap() {
  // Build almost exact map by forwarding through broadcast axes
  idGraph(IdMappingMode::ALMOSTEXACT) = idGraph(IdMappingMode::EXACT);
  idGraph(IdMappingMode::ALMOSTEXACT).mapThroughTrivialExprs();
}

// TODO: Reenable after reenabling parallel propagation.
//        propagateLoopPTypes
void IterDomainGraphs::validatePTypes(
    const std::vector<TensorView*>& all_tvs) const {
  // VectorOfUniqueEntries<IterDomain*> leaf_ids;
  // for (auto tv : all_tvs) {
  //   leaf_ids.pushBack(tv->domain()->leaf());
  // }

  // for (const auto& disjoint_set :
  //      idGraph(IdMappingMode::EXACT).disjointIdSets().disjointSets()) {
  //   for (auto id : disjoint_set->vector()) {
  //     auto id_ptype = id->getParallelType();

  //     NVF_ERROR(
  //         leaf_ids.has(id) || id_ptype == ParallelType::Serial,
  //         "Invalid parallelization of non leaf iter domain: ",
  //         id->toString());
  //   }
  // }
}

void IterDomainGraphs::propagateLoopPTypes() const {
  for (const auto& loop_disjoint_set :
       idGraph(IdMappingMode::LOOP).disjointIdSets().disjointSets()) {
    ParallelType common_ptype = ParallelType::Serial;
    for (auto id : loop_disjoint_set->vector()) {
      auto id_ptype = id->getParallelType();

      NVF_ERROR(
          id_ptype == common_ptype || id_ptype == ParallelType::Serial ||
              common_ptype == ParallelType::Serial,
          "Issue validating parallel type disjoint ptype is, ",
          common_ptype,
          " but found in the set the id: ",
          id->toString());

      common_ptype =
          common_ptype == ParallelType::Serial ? id_ptype : common_ptype;
    }

    for (auto id : loop_disjoint_set->vector()) {
      id->parallelize(common_ptype);
    }
  }
}

namespace {
struct StatefulLoweringInfo {
  // Tracks all p2c mappings in permissive maps even those not inlined between
  // producer and consumer
  std::unordered_map<IterDomain*, VectorOfUniqueEntries<IterDomain*>>
      p2c_permissive_maps;

  // All consumer ids in a deterministic order (ignores fusion->inputs())
  VectorOfUniqueEntries<IterDomain*> ordered_c_ids;

  // p2c mappings through the fusion within (including dependencies of) inlined
  // leaf domains.
  std::unordered_map<IterDomain*, VectorOfUniqueEntries<IterDomain*>>
      p2c_ca_permissive_maps;

  // All producer ids within (including dependencies of) inlined leaf domains,
  // used for deterministic order
  VectorOfUniqueEntries<IterDomain*> ordered_p_ca_ids;

  // TODO-NM: Comment
  std::unordered_map<IterDomain*, VectorOfUniqueEntries<IterDomain*>>
      p2c_root_broadcast_resolution_map;
};

// Returns the root producer iteration domains that are resolved by provided
// consumer
std::unordered_map<IterDomain*, IterDomain*> resolvedRootBroadcasts(
    TensorView* producer,
    TensorView* consumer) {
  auto p2c_map =
      PairwiseRootDomainMap(producer, consumer).mapProducerToConsumer();

  std::unordered_map<IterDomain*, IterDomain*> resolved_bcast_map;
  for (const auto& [p_id, c_id] : p2c_map) {
    // Look for a broadcast producer and non-broadcast consumer

    // Ignore non-broadcast producer and broadcast consumer dims
    if (!p_id->isBroadcast() || c_id->isBroadcast()) {
      continue;
    }

    if (c_id->isReduction()) {
      // This should only happen with expanded broadcast
      // domains. Otherwise, squeeze should be used
      NVF_ERROR(
          p_id->hasExpandedExtent(), "Unexpected domain: ", c_id->toString());
      continue;
    }

    resolved_bcast_map[p_id] = c_id;
  }
  return resolved_bcast_map;
}

StatefulLoweringInfo buildInfo(
    const std::vector<Expr*>& exprs,
    const IdGraph& exact_graph,
    const IdGraph& permissive_graph) {
  StatefulLoweringInfo info;
  // Grab inlining relationships
  for (auto expr : exprs) {
    for (auto producer : ir_utils::filterByType<TensorView>(expr->inputs())) {
      auto producer_root = producer->getMaybeRFactorDomain();
      auto producer_domain = producer->domain()->leaf();

      // Grab all iteration domains in producer that its compute at iter domains
      // depend on.
      VectorOfUniqueEntries<IterDomain*> all_producer_ca_deps;
      {
        auto ca_dep_vals = DependencyCheck::getAllValsBetween(
            {producer_root.begin(), producer_root.end()},
            {producer_domain.begin(),
             producer_domain.begin() + producer->getComputeAtPosition()});
        auto ca_deps_filter = ir_utils::filterByType<IterDomain>(ca_dep_vals);

        all_producer_ca_deps.insert(
            ca_deps_filter.begin(), ca_deps_filter.end());
      }

      VERBOSE() << "Producer CA dep for : " << producer->toString() << "\n"
                << nvfuser::toString(all_producer_ca_deps.vector())
                << std::endl;

      info.ordered_p_ca_ids.pushBack(all_producer_ca_deps);
      for (auto consumer :
           ir_utils::filterByType<TensorView>(expr->outputs())) {
        auto resolved_bcast_map = resolvedRootBroadcasts(producer, consumer);
        for (const auto& [p_id, c_id] : resolved_bcast_map) {
          info.p2c_root_broadcast_resolution_map[p_id].pushBack(c_id);
        }

        auto all_producer_ids = ir_utils::allIDsOf(producer);
        auto all_consumer_ids = ir_utils::allIDsOf(consumer);
        info.ordered_c_ids.pushBack(all_consumer_ids);

        auto p2c_permissive_map = permissive_graph.buildMapBetween(
            all_producer_ids, all_consumer_ids);

        for (const auto& entry : p2c_permissive_map) {
          if (entry.second.empty()) {
            continue;
          }
          if (all_producer_ca_deps.has(entry.first)) {
            info.p2c_ca_permissive_maps[entry.first].pushBack(entry.second);
          }
          info.p2c_permissive_maps[entry.first].pushBack(entry.second);
        }

        // TODO-NM: Redundant?
        for (const auto& entry : p2c_permissive_map) {
          if (entry.second.empty()) {
            continue;
          }
          info.p2c_permissive_maps[entry.first].pushBack(entry.second);
        }
      }
    }
  }
  return info;
}

} // namespace

void IterDomainGraphs::build(
    const std::vector<Expr*>& exprs,
    const std::vector<TensorView*>& additional_tvs) {
  // Initialize the required sets as if a permissive relationship is never
  // found, then querying an empty permissive map will fail later.
  // Initialize disjoint sets
  for (auto mode : kIdMappingModes) {
    id_graphs_[mode] = IdGraph();
  }

  std::vector<Expr*> tv_exprs;

  std::copy_if(
      exprs.begin(), exprs.end(), std::back_inserter(tv_exprs), [](Expr* expr) {
        NVF_ERROR(expr != nullptr);
        return ir_utils::isTvOp(expr);
      });

  auto all_tvs = ir_utils::allTvsOfExprs(tv_exprs);
  if (!additional_tvs.empty()) {
    std::unordered_set<TensorView*> all_added_tvs(
        all_tvs.begin(), all_tvs.end());
    for (auto additional_tv : additional_tvs) {
      if (all_added_tvs.find(additional_tv) == all_added_tvs.end()) {
        all_tvs.push_back(additional_tv);
      }
    }
  }

  if (all_tvs.empty()) {
    return;
  }

  FusionGuard fg(all_tvs.front()->fusion());
  // Add uses and definitions to all iter domains.
  buildIterDomainDefinitionsAndUses(all_tvs);

  // Initialize the maps with all the IterDomains used in the provded
  // expressions.
  idGraph(IdMappingMode::EXACT) = initializeIdGraph();

  buildExactMap(tv_exprs);
  buildAlmostExactMap();
  buildPermissiveMap(tv_exprs);

  VERBOSE() << "Initial exact map: " << idGraph(IdMappingMode::EXACT).toString()
            << std::endl;
  VERBOSE() << "Initial almost map: "
            << idGraph(IdMappingMode::ALMOSTEXACT).toString() << std::endl;
  VERBOSE() << "Initial permissive map: "
            << idGraph(IdMappingMode::PERMISSIVE).toString() << std::endl;

  // Permissive graph needs the trivial exprs from the almost exact graph to
  // build correctly. Once built though we can remove the trivial expressions
  // from the almost exact graph.
  idGraph(IdMappingMode::ALMOSTEXACT).removeTrivialExprs();

  // Only build loop map during lowering
  // TODO: make this configurable
  if (true || FusionGuard::getCurFusion()->isA<kir::Kernel>()) {
    validatePTypes(all_tvs);

    StatefulLoweringInfo info = buildInfo(
        tv_exprs,
        idGraph(IdMappingMode::EXACT),
        idGraph(IdMappingMode::PERMISSIVE));

    initializeLoopMap(info);

    // Initial propagation of parallel types for inlined iter domains. Each time
    // new expressions are replayed this needs to be run. The disjoint sets in
    // the loop graph can only be joined after this point.
    // propagateLoopPTypes();

    auto iel_promotion_map = buildInlinePromotions(info);
    // propagateLoopPTypes();

    // Find loops that need to be promoted because of broadcast resolution,
    // figure out what that resolution should look like, compute IDs for it if
    // necessary.
    iel_promotion_map =
        buildLoopPromotionMap(tv_exprs, info, iel_promotion_map);
    // Loop map potentialy changed changed, as we could have replayed
    // expressions. Re-propagate parallel types.
    // propagateLoopPTypes();

    // This pass still doesn't work, disable for now in case it's disruptive to
    // tests.
    /*
    // Find loops that need to be promoted because of broadcast resolution,
    // figure out what that resolution should look like, compute IDs for it if
    // necessary.
    auto leaf_id_promo_map =
        buildIndexGraph(tv_exprs, all_tvs, info, iel_promotion_map);
    // Make sure we update ptypes onto the index leaf iter domains
    propagateLoopPTypes();
    */
  }

  // Debug, make sure there's no self mapping in TensorView's during lowering
  // that would invalidate lowering assumptions.
  self_mapping_info_ = findFirstSelfMapping(all_tvs, *this);
}

VectorOfUniqueEntries<IterDomain*> IterDomainGraphs::computeTerminalLoopIds(
    const StatefulLoweringInfo info) {
  VectorOfUniqueEntries<IterDomain*> terminal_loop_ids;
  for (const IdGroup& group :
       idGraph(IdMappingMode::LOOP).disjointIdSets().disjointSets()) {
    if (group->size() == 1) {
      terminal_loop_ids.pushBack(group->front());
    }

    VERBOSE() << "Terminal loop group: " << toDelimitedString(group->vector())
              << std::endl;

    // Don't select producer iter domains
    for (auto loop_id : *group) {
      VERBOSE() << "Loop id: " << loop_id->toString() << std::endl;
      if (info.p2c_ca_permissive_maps.find(loop_id) !=
          info.p2c_ca_permissive_maps.end()) {
        VERBOSE() << "Not terminal as included in ca permissive\n";
        continue;
      }

      auto uses_it = id_uses_.find(loop_id);
      if (uses_it == id_uses_.end()) {
        terminal_loop_ids.pushBack(loop_id);
        VERBOSE() << "Terminal as there's no use\n";
        continue;
      }

      // If there's an output group that is not in the same group, then it's id
      // consumer terminal. Also if there's no output groups it's id consumer
      // terminal.
      bool all_outs_in_loop_group = uses_it->second.empty() ? false : true;
      for (auto use : uses_it->second) {
        for (auto out_id : ir_utils::filterByType<IterDomain>(use->outputs())) {
          if (group != idGraph(IdMappingMode::LOOP).toGroup(out_id)) {
            VERBOSE()
                << "Terminal as the use generates an output that's not mapped. Output: "
                << out_id->toString() << std::endl;
            all_outs_in_loop_group = false;
          }
        }
      }

      if (!all_outs_in_loop_group) {
        terminal_loop_ids.pushBack(loop_id);
      } else {
        VERBOSE() << "Not terminal as all uses are in the same group: "
                  << loop_id->toString() << std::endl;
      }
    }
  }
  return terminal_loop_ids;
}

IdGraph IterDomainGraphs::buildIntersection(
    const IdGraph& graph0,
    const IdGraph& graph1,
    bool propagate_exprs) {
  auto intersection = initializeIdGraph(propagate_exprs);
  for (const auto& group0 : graph0.disjointIdSets().disjointSets()) {
    auto set_size = group0->size();
    for (auto id0_i : c10::irange(set_size)) {
      auto id0 = group0->vector()[id0_i];
      for (auto id1_i = id0_i; id1_i < set_size; id1_i++) {
        auto id1 = group0->vector()[id1_i];
        // id0 and id1 map in group0. If they also map in the group1,
        // add the mapping to the inersection.
        if (graph1.disjointIdSets().strictAreMapped(id0, id1)) {
          intersection.mapIds(id0, id1);
        }
      }
    }
  }
  return intersection;
}

void IterDomainGraphs::initializeLoopMap(StatefulLoweringInfo& info) {
  // See Indexing20 example for why we shouldn't propagate when generating loop
  // groups
  idGraph(IdMappingMode::LOOP) = initializeIdGraph(getenv("LOOP_PROP"));

  // Make sure this is called in a deterministic order. Build all inlined
  // relationships in loop graph.
  for (IterDomain* p_id : info.ordered_p_ca_ids) {
    auto entry_it = info.p2c_ca_permissive_maps.find(p_id);
    if (entry_it != info.p2c_ca_permissive_maps.end()) {
      const VectorOfUniqueEntries<IterDomain*>& c_ids = entry_it->second;
      for (IterDomain* c_id : c_ids) {
        VERBOSE() << "Loop map: " << p_id->name() << ", " << c_id->name()
                  << std::endl;
        idGraph(IdMappingMode::LOOP).mapIds(p_id, c_id);
      }
    }
  }

  VERBOSE() << "Initial loop map: " << idGraph(IdMappingMode::LOOP).toString()
            << std::endl;

  // Back-propagate mappings
  auto& loop_graph = idGraph(IdMappingMode::LOOP);
  const auto& permissive_graph = idGraph(IdMappingMode::PERMISSIVE);

  auto backPropagateMapping = [&loop_graph,
                               permissive_graph](const IdGroup& idg) -> bool {
    if (idg->empty()) {
      return false;
    }

    const auto& [def_exprs, found] = loop_graph.getDefinitions(idg);
    if (!found) {
      return false;
    }

    bool debug = false;

    if (debug) {
      VERBOSE() << "Back-prop visit: " << nvfuser::toString(idg) << std::endl;
    }

    for (const auto i : c10::irange(def_exprs.size())) {
      for (auto j = i + 1; j < def_exprs.size(); ++j) {
        const ExprGroup& eg_i = def_exprs.vector().at(i);
        const ExprGroup& eg_j = def_exprs.vector().at(j);
        if (eg_i->empty() || eg_j->empty()) {
          continue;
        }
        Expr* expr_i = eg_i->front();
        Expr* expr_j = eg_j->front();

        if (debug) {
          VERBOSE() << "Back-prop visit exprs: " << expr_i->toString()
                    << expr_j->toString();

          for (auto expr : eg_i->vector()) {
            VERBOSE() << "All i exprs: " << expr->toString();
          }
          for (auto expr : eg_j->vector()) {
            VERBOSE() << "All j exprs: " << expr->toString();
          }
        }

        if (loop_graph.disjointExprSets().strictAreMapped(expr_i, expr_j)) {
          // already mapped
          if (debug) {
            VERBOSE() << "Exprs are already mapped\n";
          }
          continue;
        }

        if (!loop_graph.transformAtributesMatch(expr_i, expr_j)) {
          continue;
        }

        auto inputs_i =
            ir_utils::filterByType<IterDomain>(expr_i->inputs()).vector();
        auto inputs_j =
            ir_utils::filterByType<IterDomain>(expr_j->inputs()).vector();
        NVF_ERROR(inputs_i.size() == inputs_j.size());
        NVF_ERROR(!inputs_i.empty(), "Unexpected");

        bool modified = false;
        for (const auto input_idx : c10::irange(inputs_i.size())) {
          IterDomain* id_i = inputs_i[input_idx];
          IterDomain* id_j = inputs_j[input_idx];
          if (loop_graph.disjointIdSets().strictAreMapped(id_i, id_j)) {
            // Already mapped
            if (debug) {
              VERBOSE() << "Input " << input_idx << " are already mapped\n";
            }

            continue;
          }
          if (!permissive_graph.disjointIdSets().strictAreMapped(id_i, id_j)) {
            if (debug) {
              VERBOSE() << "Not permissively mapped: " << id_i->name() << ", "
                        << id_j->name() << std::endl;
            }
            continue;
          }
          // TODO-NM: Now that compliments are mapped, I don't think
          // this would hit:
          if (!getenv("NO_MAP_COMPLIMENT")) {
            NVF_ERROR(false);
          }
          VERBOSE() << "Back-prop loop map: " << id_i->name() << ", "
                    << id_j->name() << std::endl;
          loop_graph.mapIds(id_i, id_j);
          modified = true;
        }
        if (modified) {
          return true;
        }
      }
    }
    return false;
  };

  while (true) {
    bool modified = false;
    for (const IdGroup& idg : loop_graph.disjointIdSets().disjointSets()) {
      if (backPropagateMapping(idg)) {
        modified = true;
        break;
      }
    }
    if (!modified) {
      break;
    }
  }

  VERBOSE() << "Back-prop loop map: " << idGraph(IdMappingMode::LOOP).toString()
            << std::endl;
}

std::unordered_map<IdGroup, IterDomain*> IterDomainGraphs::
    buildInlinePromotions(StatefulLoweringInfo& info) {
  VERBOSE() << "buildInlinePromotions\n";

  if (getNvFuserEnv("ID_MODEL_VERBOSE")) {
    auto it = id_uses_.begin();
    NVF_ERROR(it != id_uses_.end());
    auto fusion = it->first->fusion();
    fusion->printMath();
    fusion->print();
    std::cout << std::endl;
  }

  // Make an intersection of the exact and loop map. This will group together
  // entries in each loop group that are exact with each other. This provides a
  // better graph to do promotion and replays.

  // It's tempting to use the intersection of the almost exact and loop, but we
  // need to model broadcast promotion, and if we have two tensors like:
  //
  // T1[i0, b1] = T0[i0]
  // T2[i0, b2] = T0[i0]
  // Then resolution of:
  // T4 = T1[i0, b1] + T3[i0, i1]
  // T6 = T2[i0, b2] + T5[i0, i2]
  //
  // Then merge(0, 1) with all tensors except for T0
  //
  // The almost exact map will map i0, i0*b1, and i0*b2 together, but b1 and b2
  // are being resolved to i1 and i2 respectively. So we want to have separate
  // entries so we can have an easy to process promotion map.
  //
  // TODO-NM: This is actually not true. The mapping propagation will
  // map b1 and b2. Should it be disabled?
  //
  // Loop is a permissive like map, it could have many entries, use the exact
  // map as the one we iterate on to reduce complexity as it hopefully has
  // smaller groups and this algorithm scales with the number of groups *
  // (number of entries in groups ^ 2)

  IdGraph intersection_exact_loop_graph = buildIntersection(
      idGraph(IdMappingMode::EXACT), idGraph(IdMappingMode::LOOP), false);

  // Promotion logic is going to be on the intersection of the exact and loop
  // graph. We will generate a map on the entries of this graph so it's
  // important to not modify this graph moving forward, as that would invalidate
  // the map.
  //
  // iel stands for Intersection of the Exact and Loop graphs.
  std::unordered_map<IdGroup, IterDomain*> iel_promotion_map;

  {
    std::stringstream ss;
    ss << "IEL ID Groups\n";
    for (const IdGroup& iel_group :
         intersection_exact_loop_graph.disjointIdSets().disjointSets()) {
      ss << "\t{ " << toDelimitedString(iel_group->vector()) << " }\n";
    }
    VERBOSE() << ss.str();
  }

  // This should probably work just on terminating inputs, as we shouldn't be
  // able to modify a broadcast domain between root and rfactor which would be
  // required to resolve a non input broadcast domain. But for now leaving it as
  // traversal on all broadcast groups.
  //
  // TODO-NM: The ordering appears to be non-deterministic

  // We first visit all broadcast root domains. If a broadcast is
  // resovled, see if it's promoted. Note that a domain be resolved to
  // a domain that may not be loop mapped, yet it can still be
  // promoted. In other words, there can be a domain that is exactly
  // mapped with the resolving domain *and* is mapped with the
  // broadcast domain by the loop map. The algorihm here is:
  //
  // 1. For a broadcast domain, find the domain that the broadcast is
  //    resolved to.
  // 2. If the resolving domain is also loop-mapped with the
  //    broadcast, that is the promotion domain, but the resolving
  //    domain may not be loop mapped as mentioned above. Instead,
  //    find all loop-mapped domains with the broadcast domain and
  //    pick one that is exactly mapped with the resolving domain
  //
  // Note again this process is only done for root domains. Once we
  // find promotion relationships for root domains, we propagate the
  // mappings to derived domains
  for (const IdGroup& iel_group :
       intersection_exact_loop_graph.disjointIdSets().disjointSets()) {
    NVF_ERROR(!iel_group->empty());

    VERBOSE() << "Visiting \t{ " << toDelimitedString(iel_group->vector())
              << " }\n";

    if (!iel_group->front()->isBroadcast()) {
      continue;
    }

    // Collect all the exact groups of the resolutions of the broadcast id's
    IdGroups resolved_exact_groups;
    for (IterDomain* bcast_id : *iel_group) {
      if (auto p2c_root_broadcast_resolution_map_it =
              info.p2c_root_broadcast_resolution_map.find(bcast_id);
          p2c_root_broadcast_resolution_map_it !=
          info.p2c_root_broadcast_resolution_map.end()) {
        resolved_exact_groups.pushBack(
            idGraph(IdMappingMode::EXACT)
                .toGroups(p2c_root_broadcast_resolution_map_it->second));
      }
    }

    // Collect all the exact groups in the loop set containing this iel_group
    auto loop_group = idGraph(IdMappingMode::LOOP).toGroup(iel_group->front());

    VERBOSE() << "Loop group: " << toDelimitedString(loop_group->vector())
              << std::endl;

    VERBOSE() << "Resolved exact groups: "
              << nvfuser::toString(resolved_exact_groups) << std::endl;

    auto loop_covered_exact_groups =
        idGraph(IdMappingMode::EXACT).toGroups(*loop_group);

    // The intersection of the exact groups that the broadcast domains can be
    // broadcasted to, and those that exist within the same loop groop are is
    // the promotion needed for this iel_group.
    IdGroups loop_exact_resolved_intersection =
        resolved_exact_groups.intersect(loop_covered_exact_groups);

    if (loop_exact_resolved_intersection.empty()) {
      // No resolution
      continue;
    }

    if (loop_exact_resolved_intersection.size() > 1) {
      std::stringstream err_msg;

      err_msg
          << "Invalid multiple broadcast resolution within shared loops detected, group:\n  "
          << iel_group->toString() << "\nIs being broadcasted to:";

      for (const IdGroup& entry : loop_exact_resolved_intersection) {
        err_msg << "\n  " << entry->toString();
      }
      NVF_ERROR(false, err_msg.str());
    }

    // loop_exact_resolved_intersection.size() must be 1 at this point
    IdGroup exact_resolution_group = loop_exact_resolved_intersection.front();

    VERBOSE() << "Promoted: { " << toDelimitedString(iel_group->vector())
              << " }\n";
    VERBOSE() << "TO: { " << toDelimitedString(exact_resolution_group->vector())
              << " }\n";

    // TODO-NM
    {
      NVF_ERROR(resolved_exact_groups.size() == 1);
      NVF_ERROR(
          resolved_exact_groups.front()->set() ==
          exact_resolution_group->set());
    }

    VectorOfUniqueEntries<IterDomain*> resolved_ids =
        exact_resolution_group->intersect(*loop_group);
    auto promoted_iel_groups =
        intersection_exact_loop_graph.toGroups(resolved_ids);

    if (promoted_iel_groups.empty()) {
      continue;
    }

    if (promoted_iel_groups.size() > 1) {
      std::stringstream err_msg;

      err_msg
          << "Invalid multiple broadcast resolution within shared loops detected, group:\n  "
          << iel_group->toString() << "\nIs being broadcasted to:";

      for (const IdGroup& entry : promoted_iel_groups) {
        err_msg << "\n  " << entry->toString();
      }
      NVF_ERROR(false, err_msg.str());
    }

    { NVF_ERROR(promoted_iel_groups.front()->set() == resolved_ids.set()); }

    VERBOSE() << "Promoted exact id: { "
              << toDelimitedString(promoted_iel_groups.front()->vector())
              << " }\n";

    iel_promotion_map[iel_group] = promoted_iel_groups.front()->front();
  }

  // Propagate promotion mappings from root domains to derived domains
  // by traversing IEL exprs. For each expr, if an input is promoted,
  // the output needs to be promoted too. If there's already a domain
  // that the output domain should be promoted to, create a mapping to it from
  // the promoted output domain. If not, a new domain is created by
  // replaying the expr with the promoted inputs.

  // In order to make
  // this traversal work, the traversal order must be toplogically
  // sorted.
  IdGraphStmtSort iel_stmt_sort(intersection_exact_loop_graph);

  for (const ExprGroup& iel_expr : iel_stmt_sort.exprs()) {
    NVF_ERROR(!iel_expr->empty());
    VERBOSE() << "Visiting iel_expr:\n";
    for (auto expr : *iel_expr) {
      VERBOSE() << "\t" << expr->toString();
    }
    std::vector<IdGroup> input_groups =
        intersection_exact_loop_graph.inputGroups(iel_expr);

    if (input_groups.size() > 1 &&
        (!iel_expr->front()->isA<Merge>() &&
         !iel_expr->front()->isA<Swizzle2D>())) {
      VERBOSE() << "Multi-input non-merge expr: "
                << iel_expr->front()->toString();
      for (const auto& ig : input_groups) {
        VERBOSE() << "IG: " << ig->front()->toString() << std::endl;
      }
      // Can this happen?
      NVF_ERROR(false);
    }

    // Check if any inputs need promotion indicating this expr group needs to
    // be replayed with promoted inputs
    std::vector<IterDomain*> promoted_inputs;
    bool an_input_was_promoted = false;

    for (const IdGroup& inp : input_groups) {
      auto inp_promo_it = iel_promotion_map.find(inp);
      if (inp_promo_it == iel_promotion_map.end()) {
        promoted_inputs.push_back(inp->front());
      } else {
        promoted_inputs.push_back(inp_promo_it->second);
        VERBOSE() << "Promote found: " << inp->front()->toString() << " -> "
                  << inp_promo_it->second->toString() << std::endl;
        an_input_was_promoted = true;
      }
    }

    if (!an_input_was_promoted) {
      // No inputs need promotion so just continue
      VERBOSE() << "No propagation\n";
      continue;
    }

    IdGroups promoted_input_groups;
    for (auto inp_id : promoted_inputs) {
      // inp_id is not in the iel graph when it was generated by the
      // replay.
      // TODO-NM: Is it intended to ignore such inputs?
      if (intersection_exact_loop_graph.hasGroup(inp_id)) {
        promoted_input_groups.pushBack(
            intersection_exact_loop_graph.toGroup(inp_id));
      }
    }

    // Before replaying, check if there's already an expression like this, if so
    // use that for promotion. We would need the iel entries for non-promoted
    // inputs to match exactly to reuse the expression.
    //
    // Unfortunately this doesn't actually seem to save any replays because
    // we're not adding the replayed expression to the iel graph since we're
    // traversing the iel graph.
    //
    // TODO: Can we reduce the number of new expressions generated
    // here?
    //
    // TODO-NM: This won't work for any single-input expr, e.g.,
    // split, as there's no other non-promoted input. Can't we just
    // look at the use expr of the promoted IDGroup?
    //
    // TODO-NM: Why can't we just also use the promoted IDs and their
    // uses? E.g., test Indexing5, t3 has a merge of iS11 and bS7,
    // both of them are promoted to iS17 and iS45, respectively. Since
    // there's no promoted input, there would be no reuse, but it
    // seems perfectly fine to reuse the merge of iS17 and iS45.

    ExprGroups non_promoted_input_uses;
    for (const IdGroup& iel_group :
         promoted_input_groups.intersect(input_groups)) {
      VERBOSE() << "Non-promoted input group: "
                << iel_group->front()->toString() << std::endl;
      non_promoted_input_uses.pushBack(
          intersection_exact_loop_graph.getUniqueUses(iel_group));
    }

    Expr* replay = nullptr;

    // Look for exprs that have inputs that are mapped in the IEL
    // graph with the (promoted) inputs of iel_expr. If found, no need
    // to create a new expr to produce promoted outputs
    for (const ExprGroup& iel_use_group : non_promoted_input_uses) {
      if (iel_expr == iel_use_group) {
        continue;
      }
      if (IdGraph::transformAtributesMatch(
              iel_expr->front(), iel_use_group->front())) {
        auto use_inps =
            ir_utils::filterByType<IterDomain>(iel_use_group->front()->inputs())
                .vector();
        bool inps_match = true;
        for (auto inp_i : c10::irange(use_inps.size())) {
          inps_match = inps_match &&
              intersection_exact_loop_graph.disjointIdSets().strictAreMapped(
                  use_inps[inp_i], promoted_inputs[inp_i]);
          if (!inps_match) {
            VERBOSE() << "Not matched: " << use_inps[inp_i]->toString()
                      << "\n\t" << promoted_inputs[inp_i]->toString()
                      << std::endl;
            break;
          }
        }
        if (inps_match) {
          replay = iel_use_group->front();
          VERBOSE() << "Replay avoided: " << iel_expr->front()->toString();
          VERBOSE() << "Matched expr: "
                    << toDelimitedString(iel_use_group->vector());
          break;
        } else {
          VERBOSE() << "Matching expr but not all input mapped: "
                    << iel_use_group->front()->toString()
                    << "IEL expr: " << iel_expr->front()->toString();
        }
      }
    }

    bool replayed = replay == nullptr;
    if (replay == nullptr) {
      replay = addReplayAs(promoted_inputs, iel_expr->front());
      VERBOSE() << "Replayed: " << replay->toString();
    }

    std::vector<IdGroup> out_groups =
        intersection_exact_loop_graph.outputGroups(iel_expr);

    // Mark outputs as having a promoted iter domain
    auto replay_out_ids =
        ir_utils::filterByType<IterDomain>(replay->outputs()).vector();
    auto ref_out_ids =
        ir_utils::filterByType<IterDomain>(iel_expr->front()->outputs())
            .vector();

    NVF_ERROR(replay_out_ids.size() == out_groups.size());

    for (auto i : c10::irange(replay_out_ids.size())) {
      iel_promotion_map[out_groups[i]] = replay_out_ids[i];
      // Explicitly map loop map since expr propagation doesn't happen
      if (replayed) {
        idGraph(IdMappingMode::LOOP).mapIds(replay_out_ids[i], ref_out_ids[i]);
      }
    }
  }

  std::stringstream ss;
  ss << "Inline promotion map\n";
  for (const auto& [iel_group, promoted_id] : iel_promotion_map) {
    ss << "\t" << nvfuser::toString(iel_group) << " -> " << promoted_id->name()
       << std::endl;
  }
  VERBOSE() << ss.str();

  return iel_promotion_map;
}

namespace {

std::unordered_map<IdGroup, IterDomain*> updateMap(
    const std::unordered_map<IdGroup, IterDomain*>& stale_map,
    IdGraph& new_graph) {
  std::unordered_map<IdGroup, IterDomain*> new_map;

  for (const auto& [stale_key, mapped_id] : stale_map) {
    const IdGroups& new_groups = new_graph.toGroups(*stale_key);
    NVF_ERROR(
        new_groups.size() == 1,
        "\nUpdate map assumes that new graph is equivalent to old graph plus extra mappings.\n",
        "i.e. all mappings in new_graph should exist in the graph stale_map was produced on.\n",
        "old:",
        nvfuser::toString(stale_key),
        "new: ",
        nvfuser::toString(new_groups));
    new_map[new_groups.front()] = mapped_id;
  }
  return new_map;
}

// Returns for each IdGroup in provided IdGraph what the input IdGroups are
// traversing on definitions. Ignoring broadcast IdGroups and resetting inputs
// at RFactor IdGroups.
std::unordered_map<IdGroup, IdGroups> computeCoveredGroups(
    const IdGraph& exact_graph,
    const std::unordered_set<IterDomain*>& view_rfactor_ids) {
  // Map from an exact iter domain group, to all the exact iter domain groups it
  // covers
  std::unordered_map<IdGroup, IdGroups> covered_ids;

  for (const IdGroup& id_group : exact_graph.disjointIdSets().disjointSets()) {
    // Initialize inputs
    if (exact_graph.getUniqueDefinitions(id_group).empty()) {
      covered_ids[id_group] = {id_group};
    }

    // Initialize rfactor groups
    // TODO-NM: Why?
    if (std::any_of(id_group->begin(), id_group->end(), [&](IterDomain* id) {
          return view_rfactor_ids.find(id) != view_rfactor_ids.end();
        })) {
      covered_ids[id_group] = {id_group};
    }

    // Initialize broadcast groups to empty since broadcast domains
    // don't matter for indexing
    if (std::any_of(id_group->begin(), id_group->end(), [&](IterDomain* id) {
          return id->isBroadcast();
        })) {
      covered_ids[id_group] = {};
    }
  }

  IdGraphStmtSort exact_stmt_sort(exact_graph);

  for (const ExprGroup& exact_expr : exact_stmt_sort.exprs()) {
    std::vector<IdGroup> input_groups = exact_graph.inputGroups(exact_expr);

    IdGroups covered;
    for (const IdGroup& inp_group : input_groups) {
      covered.pushBack(covered_ids.at(inp_group));
    }

    for (const IdGroup& output_group : exact_graph.outputGroups(exact_expr)) {
      // Don't overwrite initialized cases due to rfactor markings.
      if (covered_ids.find(output_group) == covered_ids.end()) {
        covered_ids[output_group] = covered;
      }
    }
  }

  return covered_ids;
}
}; // namespace

std::unordered_map<IdGroup, IterDomain*> IterDomainGraphs::
    buildLoopPromotionMap(
        const std::vector<Expr*>& exprs,
        StatefulLoweringInfo& info,
        const std::unordered_map<IdGroup, IterDomain*>& stale_promotion_map) {
  // Non-ca domains may also need to be promoted if parent domains are
  // promoted.

  // Opportunistically add non-inlined loop relationships where they don't
  // interfere with the loop groups. This should be on all p_ids that are not
  // p_ca_ids.
  for (auto p_id : info.ordered_c_ids.subtract(info.ordered_p_ca_ids)) {
    // p2c_permissive_maps include those that are not mapped with the
    // loop map
    auto entry_it = info.p2c_permissive_maps.find(p_id);
    if (entry_it == info.p2c_permissive_maps.end()) {
      continue;
    }
    auto c_ids = entry_it->second;
    for (auto c_id : c_ids) {
      if (idGraph(IdMappingMode::LOOP)
              .disjointIdSets()
              .permissiveAreMapped(p_id, c_id)) {
        // Already mapped
        continue;
      }

      VERBOSE() << "c_id is not loop mapped: " << c_id->toString() << " with "
                << p_id->toString() << std::endl;

      // Grab all iter domains already in the loop groups for both iter
      // domains.
      IdGroups loop_groups =
          idGraph(IdMappingMode::LOOP)
              .toGroups(VectorOfUniqueEntries<IterDomain*>{p_id, c_id});

      // p_id and c_id are not loop mapped, so there must be two ID groups
      NVF_ERROR(loop_groups.size() == 2);

      // TODO-NM: Is it assumed all domains are properly parallelized?
      // Specifically, loop mapped domains are unformly parallelized?
      // Is it true for the newly replayed domains?
      // What about intermediate domains? They are not parallelized.
      ParallelType common_ptype =
          loop_groups.front()->front()->getParallelType();
      if (std::any_of(
              loop_groups.begin() + 1,
              loop_groups.end(),
              [common_ptype](IdGroup id_group) {
                return id_group->front()->getParallelType() != common_ptype;
              })) {
        // Parallel types don't match, cannot merge non-inlined loop groups.
        continue;
      }

      // TODO-NM: Comment. What is this for?
      VectorOfUniqueEntries<IterDomain*> all_ids_in_groups;

      for (const IdGroup& loop_group : loop_groups) {
        all_ids_in_groups.pushBack(*loop_group);
      }

      VERBOSE() << "All ids in groups: "
                << nvfuser::toString(all_ids_in_groups.vector()) << std::endl;

      // Ignore new loop mappings from replays, we can still opportunistically
      // merge leaves if they already have a promoted id from replay associated
      // with them. Since they are not included in ordered_c_ids,
      // taking intersection filters them out
      all_ids_in_groups = all_ids_in_groups.intersect(info.ordered_c_ids);

      // Grab the almost exact map of all iter domains in those loop groups
      const IdGroups& ae_groups =
          idGraph(IdMappingMode::ALMOSTEXACT).toGroups(all_ids_in_groups);

      // If there's no broadcast promotion within the loop group then all the
      // iter domains will be almost exact mapped with each other.
      if (ae_groups.size() == 1) {
        // TODO-NM: Why is this? p_id and c_id are not sharing the
        // same loop
        if (getenv("LOOP_MAP_EXT")) {
          idGraph(IdMappingMode::LOOP).mapIds(p_id, c_id);
          WARN() << "Adding loop map: " << p_id->toString()
                 << " == " << c_id->toString() << std::endl;
        }
      }
    }
  }

  // Need to use the intersection of exact and loop map again, it needs to be
  // recomputed.
  auto intersection_exact_loop_graph = buildIntersection(
      idGraph(IdMappingMode::EXACT), idGraph(IdMappingMode::LOOP), false);

  // Update the promotion map
  auto iel_promotion_map =
      updateMap(stale_promotion_map, intersection_exact_loop_graph);

  // Map from an exact iter domain group, to all the exact iter domain groups it
  // covers; needs to be recomputed.
  std::unordered_map<IdGroup, IdGroups> exact_covered_ids =
      computeCoveredGroups(idGraph(IdMappingMode::EXACT), view_rfactor_ids_);

  // Grab terminal iter domain in the loop groups.
  VectorOfUniqueEntries<IterDomain*> terminal_loop_ids =
      computeTerminalLoopIds(info);

  VERBOSE() << "Terminal Loop IDs:\n";
  for (auto id : terminal_loop_ids.vector()) {
    VERBOSE() << id->toString() << std::endl;
  }

  // Loop promotion map is to prepare for IterDomain replays to resolve
  // non-inlined loop groups. Since these replays will modify the loop map as
  // we're iterating over the loop map, operate on a copy of the loop map, not
  // the original one.
  auto loop_graph_copy = idGraph(IdMappingMode::LOOP);

  // Build a map from loop iter domain group to a promoted iter domain (doesn't
  // have to be in the loop group) that covers all the exact groups
  // representative of the resolved transformations within the loop group. Only
  // the inlined loop groups will be covered here.
  std::unordered_map<IdGroup, IterDomain*> loop_graph_copy_promotion_map;

  // TODO: I'm uncertain if we can simply use the iel_promotion_map. Once this
  // system is in use we should test not recomputing the "concrete ids".

  for (const IdGroup& loop_group :
       loop_graph_copy.disjointIdSets().disjointSets()) {
    if (loop_group->size() == 1) {
      loop_graph_copy_promotion_map[loop_group] = loop_group->front();
      continue;
    }

    VERBOSE() << "Visit loop group: " << nvfuser::toString(loop_group)
              << std::endl;

    // Grab all the (potentially promoted) terminal iter domains in this group.
    // Save the exact group and the iter domain in this vector.
    std::vector<std::pair<IdGroup, IterDomain*>> exact_promoted_terminal_ids;
    for (auto loop_id : *loop_group) {
      // If not a terminal id in the group skip
      if (!terminal_loop_ids.has(loop_id)) {
        continue;
      }

      VERBOSE() << "Terminal ID: " << loop_id->name() << std::endl;
      // Grab the iel entry
      const IdGroup& iel_group = intersection_exact_loop_graph.toGroup(loop_id);

      auto iel_promo_it = iel_promotion_map.find(iel_group);
      if (iel_promo_it == iel_promotion_map.end()) {
        // If this terminal ID doesn't have a promotion associated with it, save
        // the terminal ID.
<<<<<<< HEAD
        exact_promoted_terminal_ids.emplace_back(std::make_pair(
            idGraph(IdMappingMode::EXACT).toGroup(loop_id), loop_id));
        VERBOSE() << "No promotion; map to terminal. " << loop_id->name()
                  << std::endl;
      } else {
        // If this terminal ID has a promotion, grab the promoted ID.
        exact_promoted_terminal_ids.emplace_back(std::make_pair(
            idGraph(IdMappingMode::EXACT).toGroup(iel_promo_it->second),
            iel_promo_it->second));
        VERBOSE() << "Exact promoted; " << loop_id->name() << " -> "
                  << iel_promo_it->second->name() << std::endl;
=======
        exact_promoted_terminal_ids.emplace_back(
            idGraph(IdMappingMode::EXACT).toGroup(loop_id), loop_id);
      } else {
        // If this terminal ID has a promotion, grab the promoted ID.
        exact_promoted_terminal_ids.emplace_back(
            idGraph(IdMappingMode::EXACT).toGroup(iel_promo_it->second),
            iel_promo_it->second);
>>>>>>> 7f34b17b
      }
    }

    std::stringstream ss;
    ss << "exact_promoted_terminal_ids:\n";
    for (const auto& [idg, id] : exact_promoted_terminal_ids) {
      ss << nvfuser::toString(idg) << " -> " << id->name() << std::endl;
    }
    VERBOSE() << ss.str();

    // All the exact groups of the iter domains in the loop group
    IdGroups exact_groups = idGraph(IdMappingMode::EXACT).toGroups(*loop_group);

    // All exact groups covered by all iter domains in this loop group
    IdGroups loop_group_covered_ids;
    for (const IdGroup& exact_group : exact_groups) {
      auto covered_it = exact_covered_ids.find(exact_group);
      NVF_ERROR(covered_it != exact_covered_ids.end());
      VERBOSE() << "Loop exact: " << nvfuser::toString(exact_group)
                << ", covers: " << nvfuser::toString(covered_it->second)
                << std::endl;
      loop_group_covered_ids.pushBack(covered_it->second);
    }

    VERBOSE() << "Loop covered ids: "
              << nvfuser::toString(loop_group_covered_ids) << std::endl;

    IterDomain* loop_promotion_id = nullptr;

    // Check if any of the candidate Iter Domains we collected cover all the
    // exact groups of loop_group_covered_ids. If so, that's the correct
    // promoted iter domain of this group.
    for (const auto& entry : exact_promoted_terminal_ids) {
      const IdGroup& terminal_id_group = entry.first;
      IterDomain* terminal_id = entry.second;
      auto covered_it = exact_covered_ids.find(terminal_id_group);
      NVF_ERROR(covered_it != exact_covered_ids.end());
      if (loop_group_covered_ids.subtract(covered_it->second).empty()) {
        VERBOSE() << "Loop group promotion ID found: " << terminal_id->name()
                  << " -> " << nvfuser::toString(covered_it->second)
                  << std::endl;
        loop_promotion_id = terminal_id;
        break;
      } else {
        VERBOSE() << "Terminal ID not covering enough: "
                  << nvfuser::toString(terminal_id_group) << std::endl;
      }
    }

    // This happens when there's no single domain that can cover all
    // domains in the loop group. For example, when a single tensor
    // has multiple different broadcast paths and they are joined
    // together. If the initial tensor is inlined just before the
    // final tensor that joins the multiple paths, all the tensors
    // except for the final one would be loop mapped. However, none of
    // the tensors would have the complete loop structure. See, for
    // example, Indexing19.
    //
    // update: no longer the case with the compliment mapping?
    if (loop_promotion_id == nullptr) {
      std::stringstream err_msg;
      err_msg
          << "\n ERROR Loop promotion map build. Could not find promotion for loop group:\n  ";
      err_msg << nvfuser::toString(loop_group, 0, true);
      err_msg << "\nnone of the terminal iter domains of this group:\n  ";
      for (const auto& entry : exact_promoted_terminal_ids) {
        const IdGroup& terminal_id_group = entry.first;
        const IdGroups& covered_id_groups =
            exact_covered_ids.at(terminal_id_group);
        err_msg << "  " << nvfuser::toString(terminal_id_group, 0, true)
                << " -(covers)-> " << nvfuser::toString(covered_id_groups)
                << std::endl;
      }
      err_msg << "iter domains in this group cover all id groups:\n";
      for (const IdGroup& covered_group : loop_group_covered_ids) {
        err_msg << "  " << nvfuser::toString(covered_group, 0, true);
      }
      WARN() << "No promotion found for " << nvfuser::toString(loop_group)
             << std::endl;
      // NVF_ERROR(false, err_msg.str());
    } else {
      loop_graph_copy_promotion_map[loop_group] = loop_promotion_id;
      VERBOSE() << "loop promotion map: "
                //<< toDelimitedString(loop_group->vector())
                << nvfuser::toString(loop_group) << "\n\t-> "
                << loop_promotion_id->toString() << std::endl;
    }
  }

  {
    for (const auto& loop_group :
         loop_graph_copy.disjointIdSets().disjointSets()) {
      // VERBOSE() << "Loop group: " << nvfuser::toString(loop_group) <<
      // std::endl;
      auto it = loop_graph_copy_promotion_map.find(loop_group);
      if (it == loop_graph_copy_promotion_map.end()) {
        WARN() << "Loop promotion map not found: "
               << nvfuser::toString(loop_group) << std::endl;
      }
    }
    std::stringstream ss;
    ss << "Loop graph promotion map:\n";
    for (const auto& [lg, id] : loop_graph_copy_promotion_map) {
      ss << nvfuser::toString(lg) << " -> " << id->name() << "\n";
    }
    VERBOSE() << ss.str();
  }

  // At this point, most of loop groups should have correct promoted
  // IDs. However, non-inlined loop groups may miss promotion that
  // should be propagated from parent ID groups, e.g., iS50 of T2 in
  // Indexing19. Its parent ID loop group is promoted, but the loop
  // group of iS50 is not found yet.

  // Reset the promotion map for the second pass.
  // TODO: Unclear if we could simply update the iel_promotion_map from
  // buildInlinePromotions, instead of manually building it.
  iel_promotion_map.clear();

  // Need to run a replay for the loop groups that are dependent on inlined loop
  // groups, but themselves are not inlined loop groups.

  // TODO-NM: Why is the promotion map with the IEL graph not the loop
  // graph? Can a single loop group have two different promotions?

  // TODO-NM: Non-determinstic order?
  //
  // TODO-NM: Can this traversal be changed to loop groups?
  for (const ExprGroup& iel_expr :
       IdGraphStmtSort(intersection_exact_loop_graph).exprs()) {
    NVF_ERROR(!iel_expr->empty());
    VERBOSE() << "Final replay: " << nvfuser::toString(iel_expr)
              << ", #exprs: " << iel_expr->size() << "\n"
              << iel_expr->front()->toString() << std::endl;

    std::vector<IdGroup> iel_inp_groups =
        intersection_exact_loop_graph.inputGroups(iel_expr);

    VERBOSE() << "Input exact groups: " << nvfuser::toString(iel_inp_groups)
              << std::endl;

    std::vector<IdGroup> iel_out_groups =
        intersection_exact_loop_graph.outputGroups(iel_expr);

    VERBOSE() << "Output exact groups: " << nvfuser::toString(iel_out_groups)
              << std::endl;

    // When replaying the transformations we can't blindly apply loop promotion
    // to all iter domains within a loop group as it would replay the
    // transformations within that loop group on the promoted id of that loop
    // group.
    //
    // i.e. if we have the inlined domains from:
    // T2[i0*i1] pa(1) = T0[i0*b1]ca(1) + T1[i0*i1]ca(1)
    // The inlined loop group would be:
    //
    // i0, i1, b1, i0*i1, b0*i1
    // Then if we replayed the iel transformations they would be:
    // merge(i0, i1)
    // merge(i0, b1)
    //
    // So if we replayed them with loop promotion, then i0, i1, b1 would be
    // promoted to i0*i1, and the merges would be replayed.
    //
    // Therefore only promote i0*b1 to i0*i1, or i0*i1 to i0*i1 (i.e. don't
    // promote an input to any transformation within the loop group).
    //
    // So if we have an iel_expr make sure it's inputs and outputs are not in
    // the same loop group.

    IdGroups inp_loop_groups;
    for (const IdGroup& iel_inp_group : iel_inp_groups) {
      inp_loop_groups.pushBack(loop_graph_copy.toGroup(iel_inp_group->front()));
    }

    VERBOSE() << "Input loop groups: " << nvfuser::toString(inp_loop_groups)
              << std::endl;

    IdGroups out_loop_groups;
    for (const IdGroup& iel_out_group : iel_out_groups) {
      out_loop_groups.pushBack(loop_graph_copy.toGroup(iel_out_group->front()));
    }

    VERBOSE() << "Output loop groups: " << nvfuser::toString(out_loop_groups)
              << std::endl;

    // The inputs should be promoted based on the loop promotion map.
    // TODO-NM: Why this?
    bool loop_promote_inputs =
        !inp_loop_groups.subtract(out_loop_groups).empty();

    if (!loop_promote_inputs) {
      WARN() << "loop_promote_inputs: " << false << "\n";
      auto expr = iel_expr->front();
      if (expr->isA<Split>()) {
        NVF_ERROR(expr->as<Split>()->factor()->isOne(), expr->toString());
      } else if (expr->isA<Merge>()) {
        if (!expr->as<Merge>()->inner()->extent()->isOne() &&
            !expr->as<Merge>()->outer()->extent()->isOne()) {
          WARN() << "loop_promote_inputs false: " << expr->toString()
                 << std::endl;
        }
      }
    }

    std::vector<IterDomain*> promoted_inputs;

    bool an_input_was_promoted = false;

    // Promote inputs for replay
    for (const IdGroup& iel_inp_group : iel_inp_groups) {
      // Promote loops based on the loop promotion map. If the loop promotion
      // map should be used and has an entry we should use that promotion. This
      // happen when an iel expression is across a loop group boundary.
      // Signifying and capturing instances when we traverse across an inlined
      // loop group to a non-inlined loop group boundary (think of the iel graph
      // projected onto the loop graph).
      const IdGroup& loop_copy_group =
          loop_graph_copy.toGroup(iel_inp_group->front());
      auto inp_loop_promo_it =
          loop_graph_copy_promotion_map.find(loop_copy_group);
      if (inp_loop_promo_it != loop_graph_copy_promotion_map.end() &&
          !loop_promote_inputs) {
        // When this happens?
        WARN() << "Loop promotion found but disabled: "
               << inp_loop_promo_it->second->toString() << std::endl;
        // NVF_ERROR(false);
      }
      if (loop_promote_inputs &&
          inp_loop_promo_it != loop_graph_copy_promotion_map.end()) {
        VERBOSE() << "Input promoted: " << nvfuser::toString(iel_inp_group)
                  << " (loop group: " << nvfuser::toString(loop_copy_group)
                  << ")"
                  << " -> " << inp_loop_promo_it->second->toString()
                  << std::endl;
        promoted_inputs.push_back(inp_loop_promo_it->second);
        an_input_was_promoted = true;
      } else {
        VERBOSE() << "No input promotion: " << nvfuser::toString(iel_inp_group)
                  << std::endl;
        // When this happnes?
        // NVF_ERROR(false);
        // We still could require an input promotion. We could be traversing
        // across non-inlined groups. Meaning we have inputs that were promoted
        // in an inlined loop group traversing through the non-inlined portions
        // of the iel graph.

        // TODO-NM: If the outer loop order is non-deterministic,
        // this part could be non-deterministic as well since
        // iel_promotion_map is used here, which is built up within
        // the outer loop. -> Actually, no problem as long as it's
        // topological.
        //
        // TODO-NM: Doing something like this for
        // buildInlinePromotions may help reusing more expressions.
        auto inp_promo_it = iel_promotion_map.find(iel_inp_group);
        if (inp_promo_it == iel_promotion_map.end()) {
          VERBOSE() << "Input not promoted: "
                    << nvfuser::toString(iel_inp_group) << std::endl;
          promoted_inputs.push_back(iel_inp_group->front());
        } else {
          VERBOSE() << "Input promoted: " << nvfuser::toString(iel_inp_group)
                    << " -> " << inp_promo_it->second->toString() << std::endl;
          promoted_inputs.push_back(inp_promo_it->second);
          an_input_was_promoted = true;
        }
      }
    }

    if (!an_input_was_promoted) {
      VERBOSE() << "No input is promoted\n";
      continue;
    }

    Expr* replay = nullptr;

    // Before replaying, check if there's already an expression like this, if so
    // use that for promotion. We're still only looking for representative iter
    // domains, so if there's already an expression that would produce something
    // representative (matching in the IEL graph) of what the new inputs would
    // generate, just promote to that expressions outputs, don't bother
    // generating a new one.
    //
    // Check all uses of the IEL map the inputs are in, and look for one that
    // would match. Grab all uses of the promoted inputs' groups in the IEL
    // map. Note that promotion should be to loop-mapped domains, so
    // the IEL graph is used rather than the exact graph
    std::vector<IdGroup> promoted_input_groups;

    ExprGroups promoted_input_uses;
    for (auto inp_id : promoted_inputs) {
      VERBOSE() << "Promoted input: " << inp_id->toString() << std::endl;
      const auto& inp_exact_group =
          intersection_exact_loop_graph.toGroup(inp_id);
      promoted_input_groups.push_back(inp_exact_group);
      promoted_input_uses.pushBack(
          intersection_exact_loop_graph.getUniqueUses(inp_exact_group));
    }

    // Check every use to see if it matches
    for (const ExprGroup& iel_use_group : promoted_input_uses) {
      VERBOSE() << "IEL use group: " << iel_use_group->front()->toString()
                << std::endl;
      // Check if all the attributes (including type) of the transform match
      if (!IdGraph::transformAtributesMatch(
              iel_expr->front(), iel_use_group->front())) {
        continue;
      }
      // Check if inputs all match
      if (promoted_input_groups !=
          intersection_exact_loop_graph.inputGroups(iel_use_group)) {
        continue;
      }

      if (auto replay_it = std::find_if(
              iel_use_group->vector().begin(),
              iel_use_group->vector().end(),
              [&](Expr* iel_use) {
                return idGraph(IdMappingMode::LOOP)
                    .disjointExprSets()
                    .permissiveAreMapped(iel_expr->front(), iel_use);
              });
          replay_it != iel_use_group->vector().end()) {
        replay = *replay_it;
        VERBOSE() << "Reusing " << replay->toString();
        break;
      }
    }

    bool replayed = replay == nullptr;
    if (replay == nullptr) {
      replay = addReplayAs(promoted_inputs, iel_expr->front());
      VERBOSE() << "Replayed: " << replay->toString() << std::endl;
    }

    auto output_groups = intersection_exact_loop_graph.outputGroups(iel_expr);

    // Match or replay, mark promotion for output groups.
    auto replay_out_ids =
        ir_utils::filterByType<IterDomain>(replay->outputs()).vector();
    auto ref_out_ids =
        ir_utils::filterByType<IterDomain>(iel_expr->front()->outputs())
            .vector();

    VERBOSE() << "Replay out ids: " << toDelimitedString(replay_out_ids)
              << std::endl;

    VERBOSE() << "Ref out ids: " << toDelimitedString(ref_out_ids) << std::endl;

    NVF_ERROR(replay_out_ids.size() == output_groups.size());

    for (auto i : c10::irange(replay_out_ids.size())) {
      if (!idGraph(IdMappingMode::EXACT)
               .disjointIdSets()
               .strictAreMapped(replay_out_ids[i], output_groups[i]->front())) {
        // Promote if necessary, if the output is already in the same exact map
        // it doesn't need a promotion.
        iel_promotion_map[output_groups[i]] = replay_out_ids[i];
        // Explicitly map loop map since expr propagation doesn't happen on the
        // loop map and the replayed outputs are brand new so we can map them
        // without joining disjoint loop groups (other than the new loop groups
        // the outputs of the replay are in)
        VERBOSE() << "Promoted to : " << replay_out_ids[i]->toString()
                  << std::endl;
        if (replayed) {
          // If we built new iter domains because we generated a new expression,
          // link the outputs in the loop graph.
          idGraph(IdMappingMode::LOOP)
              .mapIds(replay_out_ids[i], ref_out_ids[i]);
          VERBOSE() << "Adding loop map for replay: "
                    << replay_out_ids[i]->name()
                    << " == " << ref_out_ids[i]->name() << std::endl;
        }
      }
    }
  }

  for (const IdGroup& group :
       intersection_exact_loop_graph.disjointIdSets().disjointSets()) {
    if (iel_promotion_map.find(group) == iel_promotion_map.end()) {
      continue;
    }
  }

  VERBOSE() << "IEL loop promotion map:\n";
  for (const auto& [iel_group, id] : iel_promotion_map) {
    VERBOSE() << nvfuser::toString(iel_group) << " -> " << id->name()
              << std::endl;
  }

  // TODO: cleanup
  // Set loop_promotion_map_[loop_group] = promotion.
  // Make sure the existing mapping, if exists, matches with the given
  // promotion.
  auto setLoopPromotion =
      [this](const IdGroup& loop_group, IterDomain* promotion) -> void {
    if (auto it = loop_promotion_map_.find(loop_group);
        it != loop_promotion_map_.end()) {
      auto existing_promotion = it->second;
      NVF_ERROR(
          idGraph(IdMappingMode::EXACT).toGroup(promotion) ==
              idGraph(IdMappingMode::EXACT).toGroup(existing_promotion),
          "Different promotions found for ",
          nvfuser::toString(loop_group),
          ". ",
          promotion->toString(),
          ", ",
          existing_promotion->toString());
    } else {
      loop_promotion_map_.emplace(loop_group, promotion);
    }
  };

  // Set up the loop promotion map of loops groups to promotion IDs
  for (const IdGroup& loop_group :
       idGraph(IdMappingMode::LOOP).disjointIdSets().disjointSets()) {
    bool promoted = false;
    for (IterDomain* id : loop_group->vector()) {
      if (!intersection_exact_loop_graph.hasGroup(id)) {
        continue;
      }
      const auto& iel_group = intersection_exact_loop_graph.toGroup(id);
      if (auto iel_promotion_map_it = iel_promotion_map.find(iel_group);
          iel_promotion_map_it != iel_promotion_map.end()) {
        IterDomain* iel_promotion_id = iel_promotion_map_it->second;
        setLoopPromotion(loop_group, iel_promotion_id);
        promoted = true;
      }
    }

    if (promoted) {
      continue;
    }

    VERBOSE() << "No mapping in the IEL promotion map: "
              << nvfuser::toString(loop_group) << std::endl;

    // No mapping in the IEL promotion map. If the loop group is still
    // mapped in the loop group promotion map, that should be the
    // correct promotion for this group
    if (auto loop_graph_copy_promotion_map_it =
            loop_graph_copy_promotion_map.find(
                loop_graph_copy.toGroup(loop_group->vector().at(0)));
        loop_graph_copy_promotion_map_it !=
        loop_graph_copy_promotion_map.end()) {
      VERBOSE() << "Found in loop promotion: " << nvfuser::toString(loop_group)
                << std::endl;
      setLoopPromotion(loop_group, loop_graph_copy_promotion_map_it->second);
      promoted = true;
    }

    NVF_ERROR(
        promoted,
        "Loop promotion not found for ",
        nvfuser::toString(loop_group));
  }

  VERBOSE() << "Loop promotion map:" << std::endl;
  for (const auto& [iel_group, id] : iel_promotion_map) {
    VERBOSE() << nvfuser::toString(iel_group) << " -> " << id->name()
              << std::endl;
  }

  return iel_promotion_map;
}

std::unordered_map<IterDomain*, IterDomain*> IterDomainGraphs::buildIndexGraph(
    const std::vector<Expr*>& exprs,
    const std::vector<TensorView*>& all_tvs,
    StatefulLoweringInfo& info,
    std::unordered_map<IdGroup, IterDomain*> stale_promotion_map) {
  NVF_ERROR(false, "Not implemented yet.");
}

} // namespace nvfuser<|MERGE_RESOLUTION|>--- conflicted
+++ resolved
@@ -728,7 +728,6 @@
                   << entry.second->name() << std::endl;
       }
 
-<<<<<<< HEAD
       if (!getenv("NO_MAP_COMPLIMENT")) {
         // TODO: Should this just get rolled up in the forwarding map now?
         // TODO: Why should IDs be mapped to their compliments? Is this right?
@@ -740,12 +739,6 @@
                       << entry.first->name() << ", " << entry_2->name()
                       << std::endl;
           }
-=======
-      // TODO: Should this just get rolled up in the forwarding map now?
-      for (const auto& entry : permissive_forwarding.producer_compliment_map) {
-        for (auto entry_2 : entry.second) {
-          idGraph(IdMappingMode::PERMISSIVE).mapIds(entry.first, entry_2);
->>>>>>> 7f34b17b
         }
       }
 
@@ -755,7 +748,6 @@
                   << entry.second->name() << std::endl;
       }
 
-<<<<<<< HEAD
       if (!getenv("NO_MAP_COMPLIMENT")) {
         // TODO: Should this just get rolled up in the forwarding map now?
         // TODO: Why should IDs be mapped to their compliments? Is this right?
@@ -767,13 +759,6 @@
                       << entry.first->name() << ", " << entry_2->name()
                       << std::endl;
           }
-=======
-      // TODO: Should this just get rolled up in the forwarding map now?
-      // TODO: Why should IDs be mapped to their compliments? Is this right?
-      for (const auto& entry : permissive_forwarding.consumer_compliment_map) {
-        for (auto entry_2 : entry.second) {
-          idGraph(IdMappingMode::PERMISSIVE).mapIds(entry.first, entry_2);
->>>>>>> 7f34b17b
         }
       }
 
@@ -1882,7 +1867,6 @@
       if (iel_promo_it == iel_promotion_map.end()) {
         // If this terminal ID doesn't have a promotion associated with it, save
         // the terminal ID.
-<<<<<<< HEAD
         exact_promoted_terminal_ids.emplace_back(std::make_pair(
             idGraph(IdMappingMode::EXACT).toGroup(loop_id), loop_id));
         VERBOSE() << "No promotion; map to terminal. " << loop_id->name()
@@ -1894,15 +1878,6 @@
             iel_promo_it->second));
         VERBOSE() << "Exact promoted; " << loop_id->name() << " -> "
                   << iel_promo_it->second->name() << std::endl;
-=======
-        exact_promoted_terminal_ids.emplace_back(
-            idGraph(IdMappingMode::EXACT).toGroup(loop_id), loop_id);
-      } else {
-        // If this terminal ID has a promotion, grab the promoted ID.
-        exact_promoted_terminal_ids.emplace_back(
-            idGraph(IdMappingMode::EXACT).toGroup(iel_promo_it->second),
-            iel_promo_it->second);
->>>>>>> 7f34b17b
       }
     }
 
