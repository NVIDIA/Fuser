--- conflicted
+++ resolved
@@ -108,7 +108,6 @@
       const Expr* expr,
       const std::vector<ForLoop*>& for_loops,
       ForLoop* unswitched_loop = nullptr) const;
-<<<<<<< HEAD
 
   std::vector<PredicateInfo> getPredicatesWIP(
       TensorView* tv,
@@ -124,8 +123,6 @@
       const std::vector<ForLoop*>& loops);
 
   static bool isSupported(Fusion* fusion);
-=======
->>>>>>> fa2bedc2
 
  private:
   // Build a map of loop groups to their index Vals. See the comment
@@ -173,7 +170,7 @@
       const std::vector<IterDomain*>& allocation_domains,
       const std::vector<Val*>& strides,
       const std::vector<bool>& contiguity,
-      const ExprPath& traversal_path) const;
+      const ExprPath<ExprGroup>& traversal_path) const;
 
   // Get a replace map for tensor indexing. Examples include replacing
   // an index of a vectorized loop with zero.
