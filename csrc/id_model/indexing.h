--- conflicted
+++ resolved
@@ -83,13 +83,6 @@
   const IndexingAllocationInfo& getIndexingAllocationInfo(
       TensorView* tv) const {
     auto it = alloc_info_.find(tv);
-<<<<<<< HEAD
-    if (it == alloc_info_.find(tv)) {
-      std::cerr << "GetIndexAllocInfo of " << tv->toString() << std::endl;
-      std::cerr << "Not found\n";
-    }
-=======
->>>>>>> 93b219d5
     NVF_ERROR(
         it != alloc_info_.end(),
         "No allocation info found for ",
