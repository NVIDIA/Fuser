--- conflicted
+++ resolved
@@ -80,13 +80,8 @@
   std::vector<Val*> getIndexFor(
       const Expr* expr,
       bool as_consumer,
-<<<<<<< HEAD
-      const std::vector<ForLoop*>& for_loops,
-      const ValGroups& index_groups) const;
-=======
       const ValGroups& index_groups,
       const std::vector<ForLoop*>& loops) const;
->>>>>>> 7ca54415
 
   // The AlmostExact graph is used since size-1 splits and merges
   // should not affect actual index exprs.
@@ -134,15 +129,10 @@
   // getIndexFor.
   IndexingInfo computeIndex(
       const Expr* expr,
-<<<<<<< HEAD
-      const ValGroups& index_domains,
+      const ValGroups& index_groups,
       const std::vector<ForLoop*>& for_loops,
       bool is_predicate,
       bool is_unswitch) const;
-=======
-      const ValGroups& index_groups,
-      const std::vector<ForLoop*>& for_loops) const;
->>>>>>> 7ca54415
 
   // Propagate the loop indices of a given list of loop domains to the
   // traversal graph (i.e., the AlmostExact graph). Uses the loop
