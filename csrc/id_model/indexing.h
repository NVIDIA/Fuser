// clang-format off
/*
 * SPDX-FileCopyrightText: Copyright (c) 2023-present NVIDIA CORPORATION & AFFILIATES.
 * All rights reserved.
 * SPDX-License-Identifier: BSD-3-Clause
 */
// clang-format on
#pragma once

#include <device_lower/analysis/trivial_broadcast.h>
#include <id_model/id_model.h>
#include <ir/base_nodes.h>
#include <ir/interface_nodes.h>
#include <type.h>
#include <val_graph_visitor.h>

// Just for PredicateInfo. Should be moved to its own header file
#include <index_compute.h>

#include <unordered_map>

namespace nvfuser {

struct IndexingInfo {
  std::vector<IterDomain*> loop_domains;
  // Indexing traversal path from loop domains
  ExprPath traversal_path;
  // Index mappings of ID groups along the traversal path
  std::unordered_map<ValGroup, Val*> index_map;
};

struct IndexingAllocationInfo {
  std::vector<IterDomain*> domains;
  std::vector<Val*> strides;
  std::vector<bool> contiguity;
};

// The basic algorithm of indexing is:
//
// 1. Find the loop domains
// 2. Find the allocation domains
// 3. Find the path from the loop domains to the allocation domains
// 4. Set the initial index vals for the loop domains
// 5. Propagate the initial indices of the loop domains to the allocation
// domains
//
// The indexing traversal is done on the AlmostExact graph augmented
// with the loop promotion map since both the loop and allocations
// domains may be promoted.
class TensorIndexer {
 public:
  // Using non-const references of IdModel because traversalGraph() returns a
  // non-const reference
  TensorIndexer(IdModel& id_model);

  // Enable or disable contig indexing
  TensorIndexer& enableContigIndexing(bool b) {
    enable_contig_indexing_ = b;
    return *this;
  }

  bool enableContigIndexing() const {
    return enable_contig_indexing_;
  }

  // Get a linear index of a given tensor appearing in a given expr, either
  // as a consumer or a producer. The predicate indexing will have a
  // separate interface.
  //
  // The actual for-loops are required for handling circular buffering
  Val* getLinearIndex(
      TensorView* tv,
      const Expr* expr,
      const std::vector<ForLoop*>& loops) const;

  // Get the index of a loop domain. Intended to be used only for testing.
  Val* getLoopIndex(IterDomain* loop_id) const;

  // Get the index of the given ID groups
  std::vector<Val*> getIndexFor(
      const Expr* expr,
      bool as_consumer,
      const ValGroups& index_groups,
      const std::vector<ForLoop*>& loops) const;

  // The AlmostExact graph is used since size-1 splits and merges
  // should not affect actual index exprs.
  // Returns non-const reference because indexing may create new domains and
  // need to update the graph.
  ValGraph& traversalGraph() const {
    return id_model_.idGraph(IdMappingMode::ALMOSTEXACT);
  }

  // Traverse exprs and set allocation info for each tensor
  void setupAllocationDomains(const std::vector<Expr*>& exprs);

  // Get the list of predicates of a given tensor appearing in a given
<<<<<<< HEAD
  // expr as a consumer. Each predicate corresponds ot a domain of the
  // tensor, which is by default one of the logical domain but can be
=======
  // expr as a consumer. Each predicate corresponds to a domain of the
  // tensor, which is by default one of the logical domains but can be
>>>>>>> 1c80008a
  // an intermediate domain with contiguous indexing.
  std::vector<PredicateInfo> getInlinePredicates(
      TensorView* tv,
      const Expr* expr,
      const std::vector<ForLoop*>& for_loops) const;

<<<<<<< HEAD
  std::vector<PredicateInfo> getPredicatesWIP(
      TensorView* tv,
      const Expr* expr,
      const std::vector<ForLoop*>& for_loops,
      bool is_unswitch);

  // TODO: Drop tv
  std::vector<Val*> getPerDimIndex(
      TensorView* tv,
      const std::vector<IterDomain*>& index_domains,
      const Expr* expr,
      const std::vector<ForLoop*>& loops);

  static bool isSupported(Fusion* fusion);

=======
>>>>>>> 1c80008a
 private:
  // Build a map of loop groups to their index Vals. See the comment
  // on loop_index_map_.
  void buildLoopIndexMap();

  const IndexingAllocationInfo& getIndexingAllocationInfo(
      TensorView* tv) const {
    auto it = alloc_info_.find(tv);
    NVF_ERROR(
        it != alloc_info_.end(),
        "No allocation info found for ",
        tv->toString());
    return it->second;
  }

  // Returns the index map as well as its traversal path of given
  // index domains appearing in a given expr. Used by
  // getIndexFor.
  IndexingInfo computeIndex(
      const Expr* expr,
      const ValGroups& index_groups,
      const std::vector<ForLoop*>& for_loops,
      bool is_unswitch) const;

  // Propagate the loop indices of a given list of loop domains to the
  // traversal graph (i.e., the AlmostExact graph). Uses the loop
  // index map, which is built for the Loop graph.
  std::unordered_map<ValGroup, Val*> getInitialIndexMap(
      const std::vector<IterDomain*>& loop_domains,
      const std::vector<ForLoop*>& for_loops) const;

  // Get the loop domains of a given expr. Currently, they're always
  // the loop domains of a consumer tensor, but in the future this
  // function may return the loop domains of a producer for
  // producer-based indexing.
  std::vector<IterDomain*> getLoopDomains(const Expr* expr) const;

  // Check if the loop index of a loop group should be always
  // just zero. For example, a loop group with an extent of one, i.e.,
  // a broadcast-only loop group, should just use zero.
  bool shouldUseZeroIndex(const ValGroup& loop_group) const;

  std::pair<std::deque<ValGroup>, std::deque<Val*>> getContigDomainsAndStrides(
      const std::vector<IterDomain*>& allocation_domains,
      const std::vector<Val*>& strides,
      const std::vector<bool>& contiguity,
      const ExprPath& traversal_path) const;

  // Get a replace map for tensor indexing. Examples include replacing
  // an index of a vectorized loop with zero.
  //
  // This replacement map is used to replace a tensor index after an
  // index map is generated. Since replacment is only done for loop
  // domains, this could be done as part of getInitialIndexMap. One
  // reason that we might want to first generate an index and do some
  // replacements, rather than using final index vals to build the
  // index map, is that one index map could be used for multiple
  // indices. For normal tensor indexing, this may not matter, but for
  // predicate indexing, it needs to generate both start and stop
  // predicates, and one index map would be sufficient for both
  // indices by using different replacement maps.
  std::unordered_map<Val*, Val*> getIndexReplacementMap(
      const Expr* expr,
      bool as_consumer,
      const std::vector<IterDomain*>& loop_domains,
      const std::vector<ForLoop*>& for_loops,
      const std::unordered_map<ValGroup, Val*>& index_map) const;

  std::unordered_map<Val*, Val*> getPredicateIndexReplacementMap(
      TensorView* tv,
      const std::vector<ForLoop*>& for_loops,
      bool is_start_predicate,
      bool is_unswitch,
      const std::unordered_map<ValGroup, Val*>& index_map,
      const ValGraph& traversal_graph) const;

 private:
  // Using non-const references of IdModel because traversalGraph() returns a
  // non-const reference
  IdModel& id_model_;
  const ConcretizedBroadcastDomains concrete_info_;

  // Mappings from loop groups to their indices. Serial loops will
  // be mapped a unique loop index Val. Parallel loops will be mapped
  // to NamedScalar such as "threadIdx.x". This map needs to be built
  // once and can be reused for different tensors.
  std::unordered_map<ValGroup, Val*> loop_index_map_;

  // Take advantage of contiguous indexing if enabled
  bool enable_contig_indexing_ = true;

  // Allocation info for each tensor. Must be filled before computing
  // the index of each tensor
  std::unordered_map<TensorView*, IndexingAllocationInfo> alloc_info_;
};

} // namespace nvfuser<|MERGE_RESOLUTION|>--- conflicted
+++ resolved
@@ -95,20 +95,14 @@
   void setupAllocationDomains(const std::vector<Expr*>& exprs);
 
   // Get the list of predicates of a given tensor appearing in a given
-<<<<<<< HEAD
-  // expr as a consumer. Each predicate corresponds ot a domain of the
-  // tensor, which is by default one of the logical domain but can be
-=======
   // expr as a consumer. Each predicate corresponds to a domain of the
   // tensor, which is by default one of the logical domains but can be
->>>>>>> 1c80008a
   // an intermediate domain with contiguous indexing.
   std::vector<PredicateInfo> getInlinePredicates(
       TensorView* tv,
       const Expr* expr,
       const std::vector<ForLoop*>& for_loops) const;
 
-<<<<<<< HEAD
   std::vector<PredicateInfo> getPredicatesWIP(
       TensorView* tv,
       const Expr* expr,
@@ -124,8 +118,6 @@
 
   static bool isSupported(Fusion* fusion);
 
-=======
->>>>>>> 1c80008a
  private:
   // Build a map of loop groups to their index Vals. See the comment
   // on loop_index_map_.
