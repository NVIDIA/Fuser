// clang-format off
/*
 * SPDX-FileCopyrightText: Copyright (c) 2023-present NVIDIA CORPORATION & AFFILIATES.
 * All rights reserved.
 * SPDX-License-Identifier: BSD-3-Clause
 */
// clang-format on
#pragma once

#include <device_lower/analysis/trivial_broadcast.h>
#include <device_lower/pass/allocation.h>
#include <device_lower/utils.h>
#include <id_model/id_model.h>
#include <ir/base_nodes.h>
#include <ir/interface_nodes.h>
#include <options.h>
#include <type.h>

// Just for PredicateInfo. Should be moved to its own header file
#include <index_compute.h>

#include <unordered_map>

namespace nvfuser {

struct IndexingInfo {
  std::vector<IterDomain*> loop_ids;
  std::vector<IterDomain*> index_ids;
  // Indexing traversal path from loop domains
  ExprPath<ExprGroup> traversal_path;
  // Index mappings of ID groups along the traversal path
  std::unordered_map<ValGroup, Val*> index_map;
  // Mappings from ID groups to dependent loop groups
  std::unordered_map<ValGroup, ValGroups> loop_group_dependencies;
};

// The basic algorithm of indexing is:
//
// 1. Find the loop domains
// 2. Find the allocation domains
// 3. Find the path from the loop domains to the allocation domains
// 4. Set the initial index vals for the loop domains
// 5. Propagate the initial indices of the loop domains to the allocation
// domains
//
// The indexing traversal is done on the AlmostExact graph augmented
// with the loop promotion map since both the loop and allocations
// domains may be promoted.
class TensorIndexer {
 public:
  // Using non-const references of IdModel because traversalGraph() returns a
  // non-const reference
  TensorIndexer(IdModel& id_model);

  bool isContigIndexingEnabled() const {
    return !isOptionDisabled(DisableOption::ContigIndexing);
  }

  // Get a linear index of a given tensor appearing in a given expr, either
  // as a consumer or a producer. The predicate indexing will have a
  // separate interface.
  //
  // The actual for-loops are required for handling circular
  // buffering.
  //
  // The override_index parameter is used to enable indirect indexing
  // such as index_select. When the parameter is given, the index of a
  // ValGroup corresponding to a given iter domain is given by its
  // mapped index Val.
  Val* getLinearIndex(
      TensorView* tv,
      const Expr* expr,
      const std::vector<ForLoop*>& loops,
      const std::unordered_map<IterDomain*, Val*>& override_index = {}) const;

  // Get the index of a loop domain.
  Val* getLoopIndex(IterDomain* loop_id, const std::vector<ForLoop*>& for_loops)
      const;

  // Get the index of the given ID groups
  std::vector<Val*> getIndexFor(
      const Expr* expr,
      bool as_consumer,
      const std::vector<IterDomain*>& index_ids,
      const std::vector<ForLoop*>& loops) const;

  // Get the contig indices of the given ID groups with their strides
  std::pair<std::vector<Val*>, std::vector<Val*>> getContigIndexFor(
      const Expr* expr,
      bool as_consumer,
      const AllocationDomainInfo& alloc_info,
      const std::vector<ForLoop*>& loops,
      const std::unordered_map<IterDomain*, Val*>& override_index) const;

  // Grab all for-loops whose indices are actually used in the given
  // index val. Note that IndexingInfo.loop_group_dependencies can be
  // used to find loop IDs that are connected to the index IDs, but
  // that doesn't always mean correponding loop indicex are actually
  // used in an index Val. For example, unswitch predicates replace loop indices
  // with (N - 1), where N is the extent of an unswitched ID. This
  // funciton only grabs for-loops whose indices are indeed used.
  std::vector<ForLoop*> getUsedForLoopsOf(
      Val* index,
      const std::vector<ForLoop*>& for_loops) const;

  // Add "pragma unroll" to for-loops whose loop indices are used for
  // the given indexing. This is meant to be used for register tensors.
  void ensureStaticIndexing(const std::vector<ForLoop*>& loops, Val* index)
      const;

  // The AlmostExact graph is used since size-1 splits and merges
  // should not affect actual index exprs.
  // Returns non-const reference because indexing may create new domains and
  // need to update the graph.

  static IdMappingMode traversalGraphType() {
    return IdMappingMode::ALMOSTEXACT;
  }

  ValGraph& traversalGraph() const {
    return id_model_.idGraph(traversalGraphType());
  }

  // Get the list of predicates of a given tensor appearing in a given
  // expr as a consumer. Each predicate corresponds to a domain of the
  // tensor, which is by default one of the logical domains but can be
  // an intermediate domain with contiguous indexing.
  //
  // An optional ForLoop parameter specifies a loop that is either
  // unswitched/unrolled or vectorized, both of which are handled by
  // UnswitchPredicate. For normal inline predicates, the parameter
  // should be nullptr.
  std::vector<PredicateInfo> getPredicates(
      TensorView* tv,
      const Expr* expr,
      const std::vector<ForLoop*>& for_loops,
      ForLoop* unswitched_loop = nullptr) const;

  // Get the indexing traversal path for indexing a given list of IDs
  // for a given expr
  ExprPath<ExprGroup> getIndexingPath(
      const Expr* expr,
      const std::vector<IterDomain*>& index_ids) const;

<<<<<<< HEAD
  // Protect the index of the innermost loop with magic zero.
  //
  // NOTE: This just follows how the original indexer adds magic zero
  // to indices.
  //
  // TODO: Revisit if this is still necessary.
  Val* protectIndexWithMagicZero(
      Val* index,
      const std::vector<ForLoop*>& for_loops) const;
=======
  // Check if a given fusion can be indexed with
  // TensorIndexer. Returns fals if the fusion uses features that have
  // only been implemented for the old indexer.
  static bool isSupported(Fusion* fusion);
>>>>>>> 360b2321

 private:
  // Build a map of loop groups to their index Vals. See the comment
  // on loop_index_map_.
  void buildLoopIndexMap();

  const AllocationDomainInfo& getIndexAllocationInfo(TensorView* tv) const;

  // Returns the index map as well as its traversal path of given
  // index domains appearing in a given expr. Used by
  // getIndexFor.
  IndexingInfo computeIndex(
      const Expr* expr,
      const std::vector<IterDomain*>& index_ids,
      const std::vector<ForLoop*>& for_loops) const;

  // Propagate the loop indices of a given list of loop domains to the
  // traversal graph (i.e., the AlmostExact graph). Uses the loop
  // index map, which is built for the Loop graph.
  std::unordered_map<ValGroup, Val*> getInitialIndexMap(
      const std::vector<IterDomain*>& loop_domains,
      const std::vector<ForLoop*>& for_loops) const;

  // Get the loop domains of a given expr. Currently, they're always
  // the loop domains of a consumer tensor, but in the future this
  // function may return the loop domains of a producer for
  // producer-based indexing.
  std::vector<IterDomain*> getLoopDomains(const Expr* expr) const;

  // For a given indexng traversal path toward allocation_domains,
  // return the contiguous domains and their strides that can provide
  // equivalent indexing results.
  //
  // Currently, only backward traversal is supported.
  std::pair<std::vector<ValGroup>, std::vector<Val*>> getContigDomainsAndStrides(
      const AllocationDomainInfo& alloc_info,
      const ExprPath<ExprGroup>& traversal_path) const;

  // Get a replace map for tensor indexing. Examples include replacing
  // an index of a vectorized loop with zero.
  //
  // This replacement map is used to replace a tensor index after an
  // index map is generated. Since replacment is only done for loop
  // domains, this could be done as part of getInitialIndexMap. One
  // reason that we might want to first generate an index and do some
  // replacements, rather than using final index vals to build the
  // index map, is that one index map could be used for multiple
  // indices. For normal tensor indexing, this may not matter, but for
  // predicate indexing, it needs to generate both start and stop
  // predicates, and one index map would be sufficient for both
  // indices by using different replacement maps.
  std::unordered_map<Val*, Val*> getIndexReplacementMap(
      const Expr* expr,
      bool as_consumer,
      const std::vector<IterDomain*>& loop_domains,
      const std::vector<ForLoop*>& for_loops,
      const std::unordered_map<ValGroup, Val*>& index_map) const;

 private:
  // Using non-const references of IdModel because traversalGraph() returns a
  // non-const reference
  IdModel& id_model_;

  // Mappings from loop groups to their indices. Serial loops will
  // be mapped a unique loop index Val. Parallel loops will be mapped
  // to NamedScalar such as "threadIdx.x". This map needs to be built
  // once and can be reused for different tensors.
  std::unordered_map<ValGroup, Val*> loop_index_map_;

  // Allocation info for each tensor. Must be filled before computing
  // the index of each tensor
  std::unordered_map<TensorView*, AllocationDomainInfo> alloc_info_;
};

} // namespace nvfuser<|MERGE_RESOLUTION|>--- conflicted
+++ resolved
@@ -142,7 +142,6 @@
       const Expr* expr,
       const std::vector<IterDomain*>& index_ids) const;
 
-<<<<<<< HEAD
   // Protect the index of the innermost loop with magic zero.
   //
   // NOTE: This just follows how the original indexer adds magic zero
@@ -152,12 +151,11 @@
   Val* protectIndexWithMagicZero(
       Val* index,
       const std::vector<ForLoop*>& for_loops) const;
-=======
+
   // Check if a given fusion can be indexed with
   // TensorIndexer. Returns fals if the fusion uses features that have
   // only been implemented for the old indexer.
   static bool isSupported(Fusion* fusion);
->>>>>>> 360b2321
 
  private:
   // Build a map of loop groups to their index Vals. See the comment
