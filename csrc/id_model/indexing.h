// clang-format off
/*
 * SPDX-FileCopyrightText: Copyright (c) 2023-present NVIDIA CORPORATION & AFFILIATES.
 * All rights reserved.
 * SPDX-License-Identifier: BSD-3-Clause
 */
// clang-format on
#pragma once

#include <device_lower/analysis/trivial_broadcast.h>
#include <id_model/id_model.h>
#include <ir/base_nodes.h>
#include <ir/interface_nodes.h>
#include <type.h>
#include <val_graph_visitor.h>

// Just for RootPredicateInfo. Should be moved to its own header file
#include <index_compute.h>

#include <unordered_map>

namespace nvfuser {

struct IndexingInfo {
  std::vector<IterDomain*> loop_domains;
  // Indexing traversal path from loop domains
  ExprPath traversal_path;
  // Index mappings of ID groups along the traversal path
  std::unordered_map<ValGroup, Val*> index_map;
};

// The basic algorithm of indexing is:
//
// 1. Find the loop domains
// 2. Find the allocation domains
// 3. Find the path from the loop domains to the allocation domains
// 4. Set the initial index vals for the loop domains
// 5. Propagate the initial indices of the loop domains to the allocation
// domains
//
// The indexing traversal is done on the AlmostExact graph augmented
// with the loop promotion map since both the loop and allocations
// domains may be promoted.
class TensorIndexer {
 public:
  TensorIndexer(IdModel& id_model);

  // Get a linear index of a given tensor appearing in a given expr, either
  // as a consumer or a producer. The predicate indexing will have a
  // separate interface.
  Val* getLinearIndex(TensorView* tv, const Expr* expr) const;

  // Get the index of a loop domain. Intended to be used only for testing.
  Val* getLoopIndex(IterDomain* loop_id) const;

<<<<<<< HEAD
  // Returns the index map as well as its traversal path of given
  // index domains appearing in a given expr. Used by
  // getLinearIndex.
  IndexingInfo computeIndex(const Expr* expr, const ValGroups& index_groups)
      const;
  IndexingInfo computeIndex(
      const Expr* expr,
      const std::vector<IterDomain*>& index_domains) const;
=======
  // Get the index of the given ID groups
  std::vector<Val*> getIndexFor(const Expr* expr, const ValGroups& index_groups)
      const;
>>>>>>> 2e3b3a46

  // The AlmostExact graph is used since size-1 splits and merges
  // should not affect actual index exprs.
  ValGraph& traversalGraph() const {
    return id_model_.idGraph(IdMappingMode::ALMOSTEXACT);
  }

 private:
  // Build a map of loop groups to their index Vals. See the comment
  // on loop_index_map_.
  void buildLoopIndexMap();

  // Returns the index map as well as its traversal path of given
  // index domains appearing in a given expr. Used by
  // getIndexFor.
  IndexingInfo computeIndex(const Expr* expr, const ValGroups& index_groups)
      const;

  // Propagate the loop indices of a given list of loop domains to the
  // traversal graph (i.e., the AlmostExact graph). Uses the loop
  // index map, which is built for the Loop graph.
  std::unordered_map<ValGroup, Val*> getInitialIndexMap(
      const std::vector<IterDomain*>& loop_domains) const;

  // Get the loop domains of a given expr. Currently, they're always
  // the loop domains of a consumer tensor, but in the future this
  // function may return the loop domains of a producer for
  // producer-based indexing.
  std::vector<IterDomain*> getLoopDomains(const Expr* expr) const;

  // Check if the loop index of a loop group should be always
  // just zero. For example, a loop group with an extent of one, i.e.,
  // a broadcast-only loop group, should just use zero.
  bool shouldUseZeroIndex(const ValGroup& loop_group) const;

  // Get a replace map for tensor indexing. Examples include replacing
  // an index of a vectorized loop with zero.
  //
  // This replacement map is used to replace a tensor index after an
  // index map is generated. Since replacment is only done for loop
  // domains, this could be done as part of getInitialIndexMap. One
  // reason that we might want to first generate an index and do some
  // replacements, rather than using final index vals to build the
  // index map, is that one index map could be used for multiple
  // indices. For normal tensor indexing, this may not matter, but for
  // predicate indexing, it needs to generate both start and stop
  // predicates, and one index map would be sufficient for both
  // indices by using different replacement maps.
  std::unordered_map<Val*, Val*> getIndexReplacementMap(
      const std::vector<IterDomain*>& loop_domains,
      const std::unordered_map<ValGroup, Val*>& index_map) const;

 private:
  IdModel& id_model_;

  // Mappings from loop groups to their indices. Serial loops will
  // be mapped a unique loop index Val. Parallel loops will be mapped
  // to NamedScalar such as "threadIdx.x". This map needs to be built
  // once and can be reused for different tensors.
  std::unordered_map<ValGroup, Val*> loop_index_map_;
};

} // namespace nvfuser<|MERGE_RESOLUTION|>--- conflicted
+++ resolved
@@ -53,20 +53,9 @@
   // Get the index of a loop domain. Intended to be used only for testing.
   Val* getLoopIndex(IterDomain* loop_id) const;
 
-<<<<<<< HEAD
-  // Returns the index map as well as its traversal path of given
-  // index domains appearing in a given expr. Used by
-  // getLinearIndex.
-  IndexingInfo computeIndex(const Expr* expr, const ValGroups& index_groups)
-      const;
-  IndexingInfo computeIndex(
-      const Expr* expr,
-      const std::vector<IterDomain*>& index_domains) const;
-=======
   // Get the index of the given ID groups
   std::vector<Val*> getIndexFor(const Expr* expr, const ValGroups& index_groups)
       const;
->>>>>>> 2e3b3a46
 
   // The AlmostExact graph is used since size-1 splits and merges
   // should not affect actual index exprs.
