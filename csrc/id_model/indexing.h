--- conflicted
+++ resolved
@@ -95,14 +95,9 @@
   std::pair<std::vector<Val*>, std::vector<Val*>> getContigIndexFor(
       const Expr* expr,
       bool as_consumer,
-<<<<<<< HEAD
       const AllocationDomainInfo& alloc_info,
-      const std::vector<ForLoop*>& loops) const;
-=======
-      const IndexingAllocationInfo& alloc_info,
       const std::vector<ForLoop*>& loops,
       const std::unordered_map<IterDomain*, Val*>& override_index) const;
->>>>>>> 4915422b
 
   // The AlmostExact graph is used since size-1 splits and merges
   // should not affect actual index exprs.
