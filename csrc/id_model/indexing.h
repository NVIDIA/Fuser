// clang-format off
/*
 * SPDX-FileCopyrightText: Copyright (c) 2023-present NVIDIA CORPORATION & AFFILIATES.
 * All rights reserved.
 * SPDX-License-Identifier: BSD-3-Clause
 */
// clang-format on
#pragma once

#include <device_lower/analysis/trivial_broadcast.h>
#include <device_lower/pass/allocation.h>
#include <device_lower/utils.h>
#include <id_model/id_model.h>
#include <ir/base_nodes.h>
#include <ir/interface_nodes.h>
#include <options.h>
#include <type.h>

// Just for PredicateInfo. Should be moved to its own header file
#include <index_compute.h>

#include <unordered_map>

namespace nvfuser {

struct IndexingInfo {
  std::vector<IterDomain*> loop_ids;
  std::vector<IterDomain*> index_ids;
  // Indexing traversal path from loop domains
  ExprPath<ExprGroup> traversal_path;
  // Index mappings of ID groups along the traversal path
  std::unordered_map<ValGroup, Val*> index_map;
  // Mappings from ID groups to dependent loop groups
  std::unordered_map<ValGroup, ValGroups> loop_group_dependencies;
};

// The basic algorithm of indexing is:
//
// 1. Find the loop domains
// 2. Find the allocation domains
// 3. Find the path from the loop domains to the allocation domains
// 4. Set the initial index vals for the loop domains
// 5. Propagate the initial indices of the loop domains to the allocation
// domains
//
// The indexing traversal is done on the AlmostExact graph augmented
// with the loop promotion map since both the loop and allocations
// domains may be promoted.
class TensorIndexer {
 public:
  // Using non-const references of IdModel because traversalGraph() returns a
  // non-const reference
  TensorIndexer(IdModel& id_model);

  bool isContigIndexingEnabled() const {
    return !isOptionDisabled(DisableOption::ContigIndexing);
  }

  // Get a linear index of a given tensor appearing in a given expr, either
  // as a consumer or a producer. The predicate indexing will have a
  // separate interface.
  //
  // The actual for-loops are required for handling circular
  // buffering.
  //
  // The override_index parameter is used to enable indirect indexing
  // such as index_select. When the parameter is given, the index of a
  // ValGroup corresponding to a given iter domain is given by its
  // mapped index Val.
  Val* getLinearIndex(
      TensorView* tv,
      const Expr* expr,
      const std::vector<ForLoop*>& loops,
      const std::unordered_map<IterDomain*, Val*>& override_index = {}) const;

  // Get the index of a loop domain.
  Val* getLoopIndex(IterDomain* loop_id, const std::vector<ForLoop*>& for_loops)
      const;

  // Get the index of the given ID groups
  std::vector<Val*> getIndexFor(
      const Expr* expr,
      bool as_consumer,
      const std::vector<IterDomain*>& index_ids,
      const std::vector<ForLoop*>& loops) const;

  // Get the contig indices of the given ID groups with their strides
  std::pair<std::vector<Val*>, std::vector<Val*>> getContigIndexFor(
      const Expr* expr,
      bool as_consumer,
      const AllocationDomainInfo& alloc_info,
      const std::vector<ForLoop*>& loops,
      const std::unordered_map<IterDomain*, Val*>& override_index) const;

  // Grab all for-loops whose indices are actually used in the given
  // index val. Note that IndexingInfo.loop_group_dependencies can be
  // used to find loop IDs that are connected to the index IDs, but
<<<<<<< HEAD
  // that doesn't always mean correponding loop indicex are actually
  // used in an index Val. For example, unswitch predicates replace loop indices
  // with (N - 1), where N is the extent of an unswitched ID. This
  // funciton only grabs for-loops whose indices are indeed used.
=======
  // that doesn't always mean corresponding loop indices are actually
  // used in an index Val. For example, unswitch predicates replace loop indices
  // with (N - 1), where N is the extent of an unswitched ID. This
  // function only grabs for-loops whose indices are indeed used.
>>>>>>> 7350ca05
  std::vector<ForLoop*> getUsedForLoopsOf(
      Val* index,
      const std::vector<ForLoop*>& for_loops) const;

  // Add "pragma unroll" to for-loops whose loop indices are used for
  // the given indexing. This is meant to be used for register tensors.
  void ensureStaticIndexing(const std::vector<ForLoop*>& loops, Val* index)
      const;

  // The AlmostExact graph is used since size-1 splits and merges
  // should not affect actual index exprs.
  // Returns non-const reference because indexing may create new domains and
  // need to update the graph.

  static IdMappingMode traversalGraphType() {
    return IdMappingMode::ALMOSTEXACT;
  }

  ValGraph& traversalGraph() const {
    return id_model_.idGraph(traversalGraphType());
  }

  // Get the list of predicates of a given tensor appearing in a given
  // expr as a consumer. Each predicate corresponds to a domain of the
  // tensor, which is by default one of the logical domains but can be
  // an intermediate domain with contiguous indexing.
  //
  // An optional ForLoop parameter specifies a loop that is either
  // unswitched/unrolled or vectorized, both of which are handled by
  // UnswitchPredicate. For normal inline predicates, the parameter
  // should be nullptr.
  std::vector<PredicateInfo> getPredicates(
      TensorView* tv,
      const Expr* expr,
      const std::vector<ForLoop*>& for_loops,
      ForLoop* unswitched_loop = nullptr) const;

  // Get the indexing traversal path for indexing a given list of IDs
  // for a given expr
  ExprPath<ExprGroup> getIndexingPath(
      const Expr* expr,
      const std::vector<IterDomain*>& index_ids) const;

  // Protect the index of the innermost loop with magic zero.
  //
  // NOTE: This just follows how the original indexer adds magic zero
  // to indices.
  //
  // TODO: Revisit if this is still necessary.
  Val* protectIndexWithMagicZero(
      Val* index,
      const std::vector<ForLoop*>& for_loops) const;

  // Check if a given fusion can be indexed with
  // TensorIndexer. Returns fals if the fusion uses features that have
  // only been implemented for the old indexer.
  static bool isSupported(Fusion* fusion);

 private:
  // Build a map of loop groups to their index Vals. See the comment
  // on loop_index_map_.
  void buildLoopIndexMap();

  const AllocationDomainInfo& getIndexAllocationInfo(TensorView* tv) const;

  // Returns the index map as well as its traversal path of given
  // index domains appearing in a given expr. Used by
  // getIndexFor.
  IndexingInfo computeIndex(
      const Expr* expr,
      const std::vector<IterDomain*>& index_ids,
      const std::vector<ForLoop*>& for_loops) const;

  // Propagate the loop indices of a given list of loop domains to the
  // traversal graph (i.e., the AlmostExact graph). Uses the loop
  // index map, which is built for the Loop graph.
  std::unordered_map<ValGroup, Val*> getInitialIndexMap(
      const std::vector<IterDomain*>& loop_domains,
      const std::vector<ForLoop*>& for_loops) const;

  // Get the loop domains of a given expr. Currently, they're always
  // the loop domains of a consumer tensor, but in the future this
  // function may return the loop domains of a producer for
  // producer-based indexing.
  std::vector<IterDomain*> getLoopDomains(const Expr* expr) const;

  // For a given indexng traversal path toward allocation_domains,
  // return the contiguous domains and their strides that can provide
  // equivalent indexing results.
  //
  // Currently, only backward traversal is supported.
  std::pair<std::vector<ValGroup>, std::vector<Val*>> getContigDomainsAndStrides(
      const AllocationDomainInfo& alloc_info,
      const ExprPath<ExprGroup>& traversal_path) const;

  // Get a replace map for tensor indexing. Examples include replacing
  // an index of a vectorized loop with zero.
  //
  // This replacement map is used to replace a tensor index after an
  // index map is generated. Since replacment is only done for loop
  // domains, this could be done as part of getInitialIndexMap. One
  // reason that we might want to first generate an index and do some
  // replacements, rather than using final index vals to build the
  // index map, is that one index map could be used for multiple
  // indices. For normal tensor indexing, this may not matter, but for
  // predicate indexing, it needs to generate both start and stop
  // predicates, and one index map would be sufficient for both
  // indices by using different replacement maps.
  std::unordered_map<Val*, Val*> getIndexReplacementMap(
      const Expr* expr,
      bool as_consumer,
      const std::vector<IterDomain*>& loop_domains,
      const std::vector<ForLoop*>& for_loops,
      const std::unordered_map<ValGroup, Val*>& index_map) const;

 private:
  // Using non-const references of IdModel because traversalGraph() returns a
  // non-const reference
  IdModel& id_model_;

  // Mappings from loop groups to their indices. Serial loops will
  // be mapped a unique loop index Val. Parallel loops will be mapped
  // to NamedScalar such as "threadIdx.x". This map needs to be built
  // once and can be reused for different tensors.
  std::unordered_map<ValGroup, Val*> loop_index_map_;

  // Allocation info for each tensor. Must be filled before computing
  // the index of each tensor
  std::unordered_map<TensorView*, AllocationDomainInfo> alloc_info_;
};

} // namespace nvfuser<|MERGE_RESOLUTION|>--- conflicted
+++ resolved
@@ -95,17 +95,10 @@
   // Grab all for-loops whose indices are actually used in the given
   // index val. Note that IndexingInfo.loop_group_dependencies can be
   // used to find loop IDs that are connected to the index IDs, but
-<<<<<<< HEAD
-  // that doesn't always mean correponding loop indicex are actually
-  // used in an index Val. For example, unswitch predicates replace loop indices
-  // with (N - 1), where N is the extent of an unswitched ID. This
-  // funciton only grabs for-loops whose indices are indeed used.
-=======
   // that doesn't always mean corresponding loop indices are actually
   // used in an index Val. For example, unswitch predicates replace loop indices
   // with (N - 1), where N is the extent of an unswitched ID. This
   // function only grabs for-loops whose indices are indeed used.
->>>>>>> 7350ca05
   std::vector<ForLoop*> getUsedForLoopsOf(
       Val* index,
       const std::vector<ForLoop*>& for_loops) const;
