// clang-format off
/*
 * SPDX-FileCopyrightText: Copyright (c) 2023-present NVIDIA CORPORATION & AFFILIATES.
 * All rights reserved.
 * SPDX-License-Identifier: BSD-3-Clause
 */
// clang-format on
#pragma once

#include <device_lower/analysis/trivial_broadcast.h>
#include <id_model/id_model.h>
#include <ir/base_nodes.h>
#include <ir/interface_nodes.h>
#include <type.h>
#include <val_graph_visitor.h>

// Just for RootPredicateInfo. Should be moved to its own header file
#include <index_compute.h>

#include <unordered_map>

namespace nvfuser {

struct IndexingInfo {
  // Indexing traversal path from loop domains
  ExprPath traversal_path;
  // Index mappings of ID groups along the traversal path
  std::unordered_map<ValGroup, Val*> index_map;
};

// The basic algorithm of indexing is:
//
// 1. Find the loop domains
// 2. Find the allocation domains
// 3. Find the path from the loop domains to the allocation domains
// 4. Set the initial index vals for the loop domains
// 5. Propagate the initial indices of the loop domains to the allocation
// domains
//
// The indexing traversal is done on the AlmostExact graph augmented
// with the loop promotion map since both the loop and allocations
// domains may be promoted.
class TensorIndexer {
 public:
  TensorIndexer(const IdModel& id_model);

  // Get a linear index of a given tensor appearing in a given expr, either
  // as a consumer or a producer. The predicate indexing will have a
  // separate interface.
  Val* getLinearIndex(TensorView* tv, const Expr* expr);

  // Get the index of a loop domain. Intended to be used only for testing.
  Val* getLoopIndex(IterDomain* loop_id) const;

 private:
  // The AlmostExact graph is used since size-1 splits and merges
  // should not affect actual index exprs.
  const ValGraph& traversalGraph() const {
    return id_model_.idGraph(IdMappingMode::ALMOSTEXACT);
  }

  // Build a map of loop groups to their index Vals. See the comment
  // on loop_index_map_.
  void buildLoopIndexMap();

  // Propagate the loop indices of a given list of loop domains to the
  // traversal graph (i.e., the AlmostExact graph). Uses the loop
  // index map, which is built for the Loop graph.
  std::unordered_map<ValGroup, Val*> getInitialIndexMap(
      const std::vector<IterDomain*>& loop_domains) const;

  // Get the loop domains of a given expr. Currently, they're always
  // the loop domains of a consumer tensor, but in the future this
  // function may return the loop domains of a producer for
  // producer-based indexing.
  std::vector<IterDomain*> getLoopDomains(const Expr* expr) const;

  // Returns the index map as well as its traversal path of given
  // index domains appearing in a given expr. Used by
  // getLinearIndex.
  IndexingInfo computeIndex(
      const Expr* expr,
      const std::vector<IterDomain*>& index_domains) const;

<<<<<<< HEAD
  // Check if the loop index of a a loop group should be always
=======
  // Check if the loop index of a loop group should be always
>>>>>>> 8443c260
  // just zero. For example, a loop group with an extent of one, i.e.,
  // a broadcast-only loop group, should just use zero.
  bool shouldUseZeroIndex(const ValGroup& loop_group) const;

 private:
  const IdModel& id_model_;

  // Mappings from loop groups to their indices. Serial loops will
  // be mapped a unique loop index Val. Parallel loops will be mapped
  // to NamedScalar such as "threadIdx.x". This map needs to be built
  // once and can be reused for different tensors.
  std::unordered_map<ValGroup, Val*> loop_index_map_;
};

} // namespace nvfuser<|MERGE_RESOLUTION|>--- conflicted
+++ resolved
@@ -82,11 +82,7 @@
       const Expr* expr,
       const std::vector<IterDomain*>& index_domains) const;
 
-<<<<<<< HEAD
-  // Check if the loop index of a a loop group should be always
-=======
   // Check if the loop index of a loop group should be always
->>>>>>> 8443c260
   // just zero. For example, a loop group with an extent of one, i.e.,
   // a broadcast-only loop group, should just use zero.
   bool shouldUseZeroIndex(const ValGroup& loop_group) const;
