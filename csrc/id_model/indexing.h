--- conflicted
+++ resolved
@@ -53,7 +53,6 @@
   // Get the index of a loop domain. Intended to be used only for testing.
   Val* getLoopIndex(IterDomain* loop_id) const;
 
-<<<<<<< HEAD
   // Returns the index map as well as its traversal path of given
   // index domains appearing in a given expr. Used by
   // getLinearIndex.
@@ -63,9 +62,6 @@
       const Expr* expr,
       const std::vector<IterDomain*>& index_domains) const;
 
- private:
-=======
->>>>>>> 97933647
   // The AlmostExact graph is used since size-1 splits and merges
   // should not affect actual index exprs.
   const ValGraph& traversalGraph() const {
