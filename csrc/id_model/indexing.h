--- conflicted
+++ resolved
@@ -118,15 +118,13 @@
       const std::vector<ForLoop*>& for_loops,
       ForLoop* unswitched_loop = nullptr) const;
 
-<<<<<<< HEAD
   static bool isSupported(Fusion* fusion);
-=======
+
   // Get the indexing traversal path for indexing a given list of IDs
   // for a given expr
   ExprPath<ExprGroup> getIndexingPath(
       const Expr* expr,
       const std::vector<IterDomain*>& index_ids) const;
->>>>>>> fec42c02
 
  private:
   // Build a map of loop groups to their index Vals. See the comment
