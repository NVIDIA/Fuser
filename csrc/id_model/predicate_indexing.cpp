--- conflicted
+++ resolved
@@ -97,11 +97,7 @@
 // PredicateIndexingTest.UnswitchPredicateIssueRepro681.
 void ensurePropagationOfMinMaxPredicates(
     TensorView* tv,
-<<<<<<< HEAD
-    const std::unordered_set<ForLoop*>& unswitched_loops,
-=======
     const ValGroups& unswitched_loops,
->>>>>>> 0e27969b
     const std::unordered_map<ValGroup, Val*>& index_map,
     const ValGraph& traversal_graph,
     const ExprPath<ExprGroup>& traversal_path,
@@ -115,17 +111,7 @@
   for (auto loop_domain : tv->getLoopDomain()) {
     const auto& loop_group =
         id_model.idGraph(IdMappingMode::LOOP).toGroup(loop_domain);
-<<<<<<< HEAD
-    auto it = std::find_if(
-        unswitched_loops.begin(),
-        unswitched_loops.end(),
-        [&loop_group](ForLoop* fl) -> bool {
-          return loop_group->has(fl->iter_domain());
-        });
-    if (it != unswitched_loops.end()) {
-=======
     if (unswitched_loops.has(loop_group)) {
->>>>>>> 0e27969b
       unswitched_domains.emplace(traversal_graph.toGroup(loop_domain));
     }
   }
@@ -238,13 +224,8 @@
   // main loop of circular buffering, increment the index by
   // (number_of_stages - 1) since the main loop has a read that is
   // (number_of_stages - 1) elements ahead.
-<<<<<<< HEAD
-  auto replace_for_circular_buffering =
-      [&](ForLoop* fl, Val* original_index, bool within_unswitch) -> Val* {
-=======
   auto replace_for_circular_buffering = [&](ForLoop* fl,
                                             Val* original_index) -> Val* {
->>>>>>> 0e27969b
     auto circular_buffer_axis =
         GpuLower::current()->circularBufferInfo().getCircularBufferAxis(tv);
     if (circular_buffer_axis == nullptr ||
@@ -254,9 +235,6 @@
       return nullptr;
     }
 
-<<<<<<< HEAD
-    NVF_ERROR(fl->circularBufferLoopStage() != CircularBufferLoopStage::Epilog);    
-=======
     // Epilog should not hit this part since tv must be a circular
     // buffer tensor. Since predication is done based on a consumer
     // tensor, this tensor is a circular buffer tensor appearing as a
@@ -264,7 +242,6 @@
     // as a consumer in the epilog loop, the loop stage here must not
     // be epilog.
     NVF_ERROR(fl->circularBufferLoopStage() != CircularBufferLoopStage::Epilog);
->>>>>>> 0e27969b
 
     // The prologue loop does not need to be changed
     if (fl->circularBufferLoopStage() == CircularBufferLoopStage::Prolog) {
@@ -282,11 +259,7 @@
   // Inspect the for-loops from outer to inner and keep track of
   // unswitching since it affects all inner loops
   bool within_unswitch = false;
-<<<<<<< HEAD
-  std::unordered_set<ForLoop*> unswitched_loops;
-=======
   ValGroups unswitched_loops;
->>>>>>> 0e27969b
   for (const auto fl : for_loops) {
     auto parallel_type = fl->iter_domain()->getParallelType();
 
@@ -296,12 +269,8 @@
     }
 
     if (within_unswitch && indexing_utils::isEffectiveUnswitchLoop(fl)) {
-<<<<<<< HEAD
-      unswitched_loops.insert(fl);
-=======
       unswitched_loops.pushBack(
           id_model.idGraph(IdMappingMode::LOOP).toGroup(fl->iter_domain()));
->>>>>>> 0e27969b
     }
 
     auto loop_id =
@@ -342,14 +311,8 @@
       replacement = idx;
     }
 
-<<<<<<< HEAD
-    // Adjustment for circular buffering
-    if (auto circular_buffer_index =
-            replace_for_circular_buffering(fl, replacement, within_unswitch)) {
-=======
     if (auto circular_buffer_index =
             replace_for_circular_buffering(fl, replacement)) {
->>>>>>> 0e27969b
       replacement = circular_buffer_index;
     }
 
