// clang-format off
/*
 * SPDX-FileCopyrightText: Copyright (c) 2023-present NVIDIA CORPORATION & AFFILIATES.
 * All rights reserved.
 * SPDX-License-Identifier: BSD-3-Clause
 */
// clang-format on

#include <id_model/id_model_index_compute.h>
#include <swizzle.h>

namespace nvfuser {

void IdGraphIndexCompute::handle(Split* split) {
  const bool is_forward = isForward(split);

  auto inner_extent = split->inner()->extent();

  if (is_forward) {
<<<<<<< HEAD
    auto in_idx = getIndex(split->in());
    auto outer_idx = SimplifyingIrBuilder::divExpr(in_idx, inner_extent);
    Val* inner_idx = SimplifyingIrBuilder::modExpr(in_idx, inner_extent);
    setIndex(split->outer(), outer_idx, split->inputs());
    setIndex(split->inner(), inner_idx, split->inputs());
=======
    // When propagating Split forward, if one of the outputs is mapped
    // with the input (because of the almost-exact mapping), don't
    // update the index and just set 0 as the index of the other
    // output. This is necessary when the other output is a broadcast
    // ID, which is ignored for predication. See
    // IndexingTest.AlmostExactIndexingUpdate for a concrete example.
    if (traversal_graph_.disjointValSets().strictAreMapped(
            split->in(), split->inner())) {
      setIndex(split->outer(), split->fusion()->zeroVal());
    } else if (traversal_graph_.disjointValSets().strictAreMapped(
                   split->in(), split->outer())) {
      setIndex(split->inner(), split->fusion()->zeroVal());
    } else {
      auto in_idx = getIndex(split->in());
      auto outer_idx = SimplifyingIrBuilder::divExpr(in_idx, inner_extent);
      Val* inner_idx = SimplifyingIrBuilder::modExpr(in_idx, inner_extent);
      setIndex(split->outer(), outer_idx);
      setIndex(split->inner(), inner_idx);
    }
>>>>>>> 1a5d5095
  } else {
    auto outer_idx = getIndex(split->outer());
    auto inner_idx = getIndex(split->inner());
    auto in_idx = SimplifyingIrBuilder::addExpr(
        SimplifyingIrBuilder::mulExpr(outer_idx, inner_extent), inner_idx);
    setIndex(split->in(), in_idx, split->outputs());
  }
}

void IdGraphIndexCompute::handle(Merge* merge) {
  const bool is_forward = isForward(merge);

  auto inner_ext = merge->inner()->extent();

  if (is_forward) {
    auto outer_idx = getIndex(merge->outer());
    auto inner_idx = getIndex(merge->inner());
    auto out_idx = SimplifyingIrBuilder::addExpr(
        SimplifyingIrBuilder::mulExpr(outer_idx, inner_ext), inner_idx);
    setIndex(merge->out(), out_idx, merge->inputs());
  } else {
<<<<<<< HEAD
    auto out_idx = getIndex(merge->out());
    auto outer_idx = SimplifyingIrBuilder::divExpr(out_idx, inner_ext);
    setIndex(merge->outer(), outer_idx, merge->outputs());
    Val* inner_idx = SimplifyingIrBuilder::modExpr(out_idx, inner_ext);
    setIndex(merge->inner(), inner_idx, merge->outputs());
=======
    // Similar to the forward propagation of Split, when propagating Merge
    // backward, if one of the inputs is mapped with the output, don't update
    // the index and just set 0 as the index of the other input.
    if (traversal_graph_.disjointValSets().strictAreMapped(
            merge->out(), merge->inner())) {
      setIndex(merge->outer(), merge->fusion()->zeroVal());
    } else if (traversal_graph_.disjointValSets().strictAreMapped(
                   merge->out(), merge->outer())) {
      setIndex(merge->inner(), merge->fusion()->zeroVal());
    } else {
      auto out_idx = getIndex(merge->out());
      auto outer_idx = SimplifyingIrBuilder::divExpr(out_idx, inner_ext);
      setIndex(merge->outer(), outer_idx);
      Val* inner_idx = SimplifyingIrBuilder::modExpr(out_idx, inner_ext);
      setIndex(merge->inner(), inner_idx);
    }
>>>>>>> 1a5d5095
  }
}

void IdGraphIndexCompute::handle(Swizzle* swizzle) {
  const bool is_forward = isForward(swizzle);

  auto x_ext = swizzle->inX()->extent();
  auto y_ext = swizzle->inY()->extent();

  if (is_forward) {
    auto x_idx = getIndex(swizzle->inX());
    auto y_idx = getIndex(swizzle->inY());
    auto [result_x, result_y] =
        dispatchUnSwizzle(swizzle->swizzleType(), x_idx, y_idx, x_ext, y_ext);
    setIndex(swizzle->outX(), result_x, swizzle->inputs());
    setIndex(swizzle->outY(), result_y, swizzle->inputs());
  } else {
    auto x_idx = getIndex(swizzle->outX());
    auto y_idx = getIndex(swizzle->outY());
    auto [result_x, result_y] =
        dispatchSwizzle(swizzle->swizzleType(), x_idx, y_idx, x_ext, y_ext);
    setIndex(swizzle->inX(), result_x, swizzle->outputs());
    setIndex(swizzle->inY(), result_y, swizzle->outputs());
  }
}

void IdGraphIndexCompute::handle(Resize* resize) {
  const bool is_forward = isForward(resize);

  auto left_expand = resize->leftExpand();

  auto in_id = is_forward ? resize->in() : resize->out();
  auto out_id = is_forward ? resize->out() : resize->in();

  if (left_expand->isZeroInt()) {
    // Just forward as is
    setIndex(out_id, getIndex(in_id), {in_id});
    return;
  }

  auto in_idx = getIndex(in_id);
  Val* out_idx = nullptr;

  if (is_forward) {
    out_idx = SimplifyingIrBuilder::addExpr(in_idx, left_expand);
  } else {
    out_idx = SimplifyingIrBuilder::subExpr(in_idx, left_expand);
  }

  setIndex(out_id, out_idx, {in_id});
}

} // namespace nvfuser<|MERGE_RESOLUTION|>--- conflicted
+++ resolved
@@ -17,13 +17,6 @@
   auto inner_extent = split->inner()->extent();
 
   if (is_forward) {
-<<<<<<< HEAD
-    auto in_idx = getIndex(split->in());
-    auto outer_idx = SimplifyingIrBuilder::divExpr(in_idx, inner_extent);
-    Val* inner_idx = SimplifyingIrBuilder::modExpr(in_idx, inner_extent);
-    setIndex(split->outer(), outer_idx, split->inputs());
-    setIndex(split->inner(), inner_idx, split->inputs());
-=======
     // When propagating Split forward, if one of the outputs is mapped
     // with the input (because of the almost-exact mapping), don't
     // update the index and just set 0 as the index of the other
@@ -43,13 +36,12 @@
       setIndex(split->outer(), outer_idx);
       setIndex(split->inner(), inner_idx);
     }
->>>>>>> 1a5d5095
   } else {
     auto outer_idx = getIndex(split->outer());
     auto inner_idx = getIndex(split->inner());
     auto in_idx = SimplifyingIrBuilder::addExpr(
         SimplifyingIrBuilder::mulExpr(outer_idx, inner_extent), inner_idx);
-    setIndex(split->in(), in_idx, split->outputs());
+    setIndex(split->in(), in_idx);
   }
 }
 
@@ -63,15 +55,8 @@
     auto inner_idx = getIndex(merge->inner());
     auto out_idx = SimplifyingIrBuilder::addExpr(
         SimplifyingIrBuilder::mulExpr(outer_idx, inner_ext), inner_idx);
-    setIndex(merge->out(), out_idx, merge->inputs());
+    setIndex(merge->out(), out_idx);
   } else {
-<<<<<<< HEAD
-    auto out_idx = getIndex(merge->out());
-    auto outer_idx = SimplifyingIrBuilder::divExpr(out_idx, inner_ext);
-    setIndex(merge->outer(), outer_idx, merge->outputs());
-    Val* inner_idx = SimplifyingIrBuilder::modExpr(out_idx, inner_ext);
-    setIndex(merge->inner(), inner_idx, merge->outputs());
-=======
     // Similar to the forward propagation of Split, when propagating Merge
     // backward, if one of the inputs is mapped with the output, don't update
     // the index and just set 0 as the index of the other input.
@@ -88,7 +73,6 @@
       Val* inner_idx = SimplifyingIrBuilder::modExpr(out_idx, inner_ext);
       setIndex(merge->inner(), inner_idx);
     }
->>>>>>> 1a5d5095
   }
 }
 
@@ -103,15 +87,15 @@
     auto y_idx = getIndex(swizzle->inY());
     auto [result_x, result_y] =
         dispatchUnSwizzle(swizzle->swizzleType(), x_idx, y_idx, x_ext, y_ext);
-    setIndex(swizzle->outX(), result_x, swizzle->inputs());
-    setIndex(swizzle->outY(), result_y, swizzle->inputs());
+    setIndex(swizzle->outX(), result_x);
+    setIndex(swizzle->outY(), result_y);
   } else {
     auto x_idx = getIndex(swizzle->outX());
     auto y_idx = getIndex(swizzle->outY());
     auto [result_x, result_y] =
         dispatchSwizzle(swizzle->swizzleType(), x_idx, y_idx, x_ext, y_ext);
-    setIndex(swizzle->inX(), result_x, swizzle->outputs());
-    setIndex(swizzle->inY(), result_y, swizzle->outputs());
+    setIndex(swizzle->inX(), result_x);
+    setIndex(swizzle->inY(), result_y);
   }
 }
 
@@ -125,7 +109,7 @@
 
   if (left_expand->isZeroInt()) {
     // Just forward as is
-    setIndex(out_id, getIndex(in_id), {in_id});
+    setIndex(out_id, getIndex(in_id));
     return;
   }
 
@@ -138,7 +122,7 @@
     out_idx = SimplifyingIrBuilder::subExpr(in_idx, left_expand);
   }
 
-  setIndex(out_id, out_idx, {in_id});
+  setIndex(out_id, out_idx);
 }
 
 } // namespace nvfuser