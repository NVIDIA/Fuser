// clang-format off
/*
 * SPDX-FileCopyrightText: Copyright (c) 2023-present NVIDIA CORPORATION & AFFILIATES.
 * All rights reserved.
 * SPDX-License-Identifier: BSD-3-Clause
 */
// clang-format on
#pragma once

#include <disjoint_set.h>
#include <fusion.h>
#include <ir/all_nodes.h>
#include <val_graph.h>

#include <string>
#include <unordered_map>
#include <unordered_set>
#include <vector>

namespace nvfuser {

class ValGraph;

struct StatefulInliningInfo {
  // All producer ids within (including dependencies of) inlined leaf domains,
  // used for deterministic order
  VectorOfUniqueEntries<IterDomain*> ordered_p_ca_ids;

  // p2c mappings through the fusion within (including dependencies of) inlined
  // leaf domains.
  std::unordered_map<IterDomain*, VectorOfUniqueEntries<Val*>>
      p2c_ca_permissive_maps;

  // Broadcast resolution map for root domains, including non-inlined
  // root domains
  std::unordered_map<IterDomain*, VectorOfUniqueEntries<IterDomain*>>
      p2c_root_broadcast_resolution_map;
};

StatefulInliningInfo buildStatefulInliningInfo(
    const std::vector<Expr*>& exprs,
    const ValGraph& exact_graph,
    const ValGraph& permissive_graph);

// A collection of ValGraphs that are built from a fusion or series of
// expressions. These graphs are related, but have some distinct features based
// on the IdMappingMode.
//
// EXACT/PERMISSIVE mode:
//
// consumer[i0, b1] = producer[i0]
// consumer->merge(0) (consumer will now be [i0 * b1])
//
// When producer is replayed as consumer (the direction we use for mapping)
// with forwarding from ForwardingInfo the producer to consumer map will have
// both a mapping of consumer(i0) to producer(i0) as well as consumer(i0*b1) to
// producer(i0). This latter mapping is important for loop nest mappings as the
// consumer will generate a loop based on i0*b1 and the producer may be
// computeAt inside this loop nest. However, for indexing we do not want these
// two iter domains mapped as producer may be indexed as i0*i1 depending on the
// loop nest structure and how it was built.
//
// Exact mode is if the iter domain relationships from producer to consumer are
// considered the exact same size operating on matching dimensions from the root
// domain mapping.
//
// LOOP mode is important to resolve inlined broadcassts. If we have something
// like: consumer[i0o, threadIdx.x{i0i}] = producer[i0o,
// threadIdx.y{i0i}](computeAt = 1) which can easily happen when using shared
// memory. Loop is actually defined for all iteration domains, and resembles
// groups of iter domains that are effectively inlined with eachother. Therefore
// iter domain's that are a common dependency of inlined leaf domains may be
// loop mapped together. This map is developed in lowering from
// bulidInlinePromotions and buildLoopPromotionMap.
//
// Loop promotion is a mechanism by which to capture inlined resolved
// broadcasts. If a consumer resolves a broadcast of a producer, and the
// producer's broadcast is inlined (in total or partially). Then the producer's
// iter domain will be "promoted" to the size of the consumers iter domain.
//
// IdMappingMode::EXACT
//   Don't map any broadcast axes to non-broadcast axes
//   Do not forward through any broadcast IDs
// IdMappingMode::PERMISSIVE
//   Forward broadcast axes in replay
//   Map all iteration domains
//   Always contain root mappings (otherwise they could have been forwarded in
//   broadcast)
// IdMappingMode::AlmostExact
//   Forward through broadcast axes, but not through to a non-broadcast axis
//     i.e. id{b1*i0}, id{i0} are mapped
//          id{i1*i0}, id{i0} are not mapped (this part is the difference from
//          PERMISSIVE)
//   Forward through split one axes, i.e. id{ceilDiv(i0, 1)}, id{i0} are mapped
// IdMappingMode::LOOP
//   Subgraph of the permissive graph. Maps only CA and their
//   dependent domains. Denotes groups of IterDomains that are
//   considered promoted to a common iter domain
class IdModel : public PolymorphicBase {
 public:
  // Sometimes fusion inputs or outputs are disconnected from expressions, in
  // those cases we still may want to send in some additional tensor views from
  // the Fusion that don't have expressions associated with them.
  //
  // All graphs are built by default. It can be disabled with
  // build_graphs=false.
  IdModel(
      const std::vector<Expr*>& exprs,
      const std::vector<TensorView*>& additional_tvs = {},
      bool build_graphs = true,
      bool allow_self_mapping = false);

  // Same as the above constructor with fusion->exprs() excpet fusion may have
  // some dangling inputs/outputs that are expected to have IterDomain entries
  // even though there's no possible connections from them.
  //
  // The validate parameter is a temporary option during the
  // transition from the current ComputeAtMap.
  IdModel(
      Fusion* fusion,
      bool build_graphs = true,
      bool allow_self_mapping = false,
      bool validate = true);

  // Returns iter domain graph of provided mode. The graph must have
  // been already built.
  const ValGraph& idGraph(IdMappingMode mode) const;
  ValGraph& idGraph(IdMappingMode mode);

  // TODO: Seems a bit unfortunate that this isn't IterDomain local information.
  const std::unordered_set<IterDomain*>& viewRfactorIds() const {
    return view_rfactor_ids_;
  }

  // Returns if a self mapping was detected that would invalidate assumptions of
  // the overall lowering system.
  //
  // TODO: Can we make this more of an alias analysis?
  // Ref: https://github.com/csarofeen/pytorch/pull/1954#discussion_r961940498
  bool hasSelfMapping() const {
    return self_mapping_info_.has_value();
  }

  std::string toString() const;

<<<<<<< HEAD
  // Build all graphs. This is by default called from the constructor
=======
  // Build all graphs, i.e., Exact, AlmostExact, Permissive and
  // LOOP. This is by default called from the constructor
>>>>>>> c8c21fd0
  void buildAllGraphs();

  // Fills disjoint_ids_[IdMappingMode::EXACT] for relationships between inputs
  // and first output of expr
  void buildExactGraph();

  // Fills disjoint_ids_[IdMappingMode::ALMOSTEXACT]. Initialize AlmostExact as
  // Exact entries, then map anything that's either merged with a size-1 or
  // split by a size-1 dimension.
  void buildAlmostExactGraph();

  // Fills disjoint_ids_[IdMappingMode::PERMISSIVE]. Initialize it as
<<<<<<< HEAD
  // Exact entries, then map through broadcasts
  void buildPermissiveGraph();

  // Fills disjoint_ids_[IdMappingMode::LOOP]. Map only inlined
  // domains that are mapped in the permissive graph
  void buildLoopGraph();

  // Build a graph
=======
  // Exact entries, then map through broadcasts. Build the Exact graph
  // as well if not yet done.
  void buildPermissiveGraph();

  // Fills disjoint_ids_[IdMappingMode::LOOP]. Map only inlined
  // domains that are mapped in the permissive graph. Build the Exact
  // and Permissive graphs as well if not yet done.
  void buildLoopGraph();

  // Build a graph. Dependent graphs are also built if not yet done.
>>>>>>> c8c21fd0
  void buildGraph(IdMappingMode mode);

  // Build a graph if not already built
  void maybeBuildGraph(IdMappingMode mode);

  // Iterates over all IterDomains in id_definitions_ and calls initializeVal on
  // a new ValGraph and returns it.
  ValGraph initializeIdGraph(bool propagate_through_exprs = true);

<<<<<<< HEAD
  const std::unordered_map<ValGroup, IterDomain*>& loopPromotionMap() const {
    return loop_promotion_map_;
  }

=======
>>>>>>> c8c21fd0
 protected:
  // Fills id_uses_ and id_definitions_ for all IterDomains active in the
  // fusion.
  void buildIterDomainDefinitionsAndUses();
<<<<<<< HEAD

  // Start loop map by grouping inlined iter domains
  void initializeLoopGraph(const StatefulInliningInfo& info);

  // Build a map of loop groups to IterDomains that represent actual
  // loops. The map is built based on the broadcast resolution with
  // root domains between inlined producer and consumer tensors.
  std::unordered_map<ValGroup, IterDomain*> buildLoopPromotionMap(
      const StatefulInliningInfo& info);

  // Helper function for buildLoopPromotionMap. Returns a map of
  // root broadcast ValGroups in the IEL graph to a representative
  // IterDomain picked from its IEL group.
  std::unordered_map<ValGroup, IterDomain*> buildInlineRootResolutionmap(
      const ValGraph& iel_graph,
      const StatefulInliningInfo& info);

  // Helper function for building loop promotion map. Propagate
  // promotions of root IEL groups to leaf IEL groups
  void propagatePromotionsInIELGraph(
      const ValGraph& iel_graph,
      std::unordered_map<ValGroup, IterDomain*>& iel_promotion_map);

  // Same as the other version but also propagates promotoins of loop
  // groups as well
  void propagatePromotionsInIELGraph(
      const ValGraph& iel_graph,
      std::unordered_map<ValGroup, IterDomain*>& iel_promotion_map,
      const ValGraph& loop_graph,
      const std::unordered_map<ValGroup, IterDomain*>& loop_promotion_map,
      bool require_loop_mapped_promotion);

  // Returns a similar thing to buildInlinePromotions but also includes iter
  // domains that are not inlined.
  std::unordered_map<ValGroup, IterDomain*> projectIELPromotionToLoopGraph(
      const ValGraph& iel_graph,
      const std::unordered_map<ValGroup, IterDomain*>& iel_promotion_map,
      const ValGraph& loop_graph,
      const StatefulInliningInfo& inlining_info);

  void sanityCheckLoopPromotionMap(
      const std::unordered_map<ValGroup, IterDomain*>& loop_promotion_map);

  // Find a promoted iter domain of a given loop group that covers all
  // the exact groups representative of the resolved transformations
  // within the loop group. It doesn't have to be in the loop
  // group. Specifically, we examine each IEL group of the loop graph,
  // and if an IEL group has a promotion, we consider it as a
  // candidate of the promotion of this loop group. If not, we include a
  // domain of the IEL group as a candidate too. We also look at the
  // inline promotion map since that may also contain the promotion the
  // loop should be associated with. Once all candidates are obtained,
  // we pick one that covers all the exact domains (cf. concrete domains
  // in ComputeAtMap)
  IterDomain* findPromotionOfLoopGroup(
      const ValGroup& loop_group,
      const ValGraph& iel_graph,
      const std::unordered_map<ValGroup, IterDomain*>& iel_promotion_map,
      const std::unordered_map<ValGroup, IterDomain*>& loop_graph_promotion_map,
      const std::unordered_map<ValGroup, ValGroups>& exact_covered_ids,
      const VectorOfUniqueEntries<IterDomain*>& terminal_loop_ids);

  // Make sure only leaf nodes of tensor views are parallelized
  void validatePTypes(const std::vector<TensorView*>& all_tvs) const;

  //! Run through disjoint sets in the LOOP map, make sure there's only one
  //! non-serial parallel type in each disjoint set, set the parallel type of
  //! all IterDomains in the disjoint set to that PType.
  void propagateLoopPTypes() const;

  // !! START Helper functions to build loop promotion and index map!!

  // Terminal loop ids are iteration domains in each loop group that:
  // 1) Don't have an entry in p2c_ca_permissive_maps, which would mean a
  //    consumer TV's iter domain maps to this domain in a way that that domain
  //    is also in the same loop group
  // 2) Don't have a direct IterDomain consumer within the group
  VectorOfUniqueEntries<IterDomain*> computeTerminalLoopIds(
      const StatefulInliningInfo& info);

  // Returns an IdGraph with all Id's mapped that are mapped both in graph0 and
  // graph1.
  ValGraph buildIntersection(
      const ValGraph& graph0,
      const ValGraph& graph1,
      bool propagate_exprs = true);

  // !! END Helper functions to build loop promotion and index map!!

  // Builds idGraph(IdMappingMode::INDEX) and returns the iter domain promotion
  // map to go from leaf domains of each (consumer only?) tensor to their
  // corresponding leaf domain in the index graph.
  std::unordered_map<IterDomain*, IterDomain*> buildIndexGraph(
      const std::vector<Expr*>& exprs,
      const std::vector<TensorView*>& all_tvs,
      StatefulInliningInfo& info,
      std::unordered_map<ValGroup, IterDomain*> stale_promotion_map);

  // Returns the terminal rfactor or input iter domains each group in the almost
  // exact map covers (in the almost exact map). This effectively returns all
  // the input almost exact iter domain groups for each almost exact iter domain
  // group. RFactor axes are considered an "input" as all broadcast dimensions
  // have to be resolved by or before the rfactor iter domain.
  std::unordered_map<ValGroup, ValGroups> buildCoveredAlmostExact();

  // ======= END Iteration domain build process in order called =======
=======

  /// Start loop map by grouping inlined iter domains
  void initializeLoopGraph(const StatefulInliningInfo& info);
>>>>>>> c8c21fd0

  // Errors if self mapping occurs
  void assertNoSelfMapping();

<<<<<<< HEAD
  // TODO:
  // Update the LOOP ID disjoint sets with resolved computeWith
  void updateComputeWith(TensorView* compute_with_tv);

  // Replay Expr but with the inputs provided. IterDomainGraphss will be updated
  // for all maps that have entries, adding the output iter domains of the
  // replayed expression and adding potential mappings through the expression.
  Expr* addReplayAs(std::vector<IterDomain*> new_inputs, Expr* expr);

  // Similar to addReplayAs, but clones the expr exactly instead of replaying it
  // forward. It's up to the calling code to make sure the replacements are
  // valid for the provided expr. It's generally recommended that the
  // IterDomains exactly match those in the expr.
  //
  // "forward" dictates the same argument for mapThroughExpr. If forward the
  // function will apply mapThroughExpr forward if inputs map in each
  // initialized map. Else does the same but backwards through the expression
  // from outputs.
  Expr* addExprWithReplacement(
      const std::unordered_map<IterDomain*, IterDomain*>& old_2_new_ids,
      Expr* old_expr);

  // Make a new expr matching that provided but using the outputs provided.
  // IterDomainGraphss will be updated for all maps that have entries. Adding
  // the input iter domains of the replayed expression and adding potential
  // mappings through the expressions. Input domains will match exactly in all
  // properties as those in expr. This is unlike addReplayAs which will produce
  // new outputs using transformations directly.
  Expr* addBackwardsReplayAs(
      const std::vector<IterDomain*>& new_outputs,
      Expr* expr);

  // Make an exact copy of provided IterDomain (without rfactor set), and map
  // the copy to the original in all registered IdModel. IterDomain copy will
  // not have any registered uses or definitions.
  IterDomain* cloneIterDomain(IterDomain* id);

 protected:
  std::vector<Expr*> tv_exprs_;
  std::vector<TensorView*> tvs_;
  bool allow_self_mapping_ = false;
=======
 protected:
  // All tensor expressions that this model analyzes
  std::vector<Expr*> tv_exprs_;

  // All tensors that this model analyzes
  std::vector<TensorView*> tvs_;

  // Tensors should not have domains that are mapped with another
  // domains of the same tensor. This flag disables the check
  bool allow_self_mapping_ = false;

  // If true, validate graphs by comparing them with ComputeAtMap
>>>>>>> c8c21fd0
  bool validate_ = false;

  // Keeps ValGraphs containing all IterDomains for all mapping mode types.
  //
  // Using an array here might be nice, but it seems hard to use an enum as an
  // array key
  // https://stackoverflow.com/questions/2102582/how-can-i-count-the-items-in-an-enum
  std::unordered_map<IdMappingMode, ValGraph> id_graphs_;

  // If multiple transformations occur IterDomains could have multiple uses,
  // however only one should be active in the given Fusion. When we resolve loop
  // promotions during lowering, we can generate new iter domains from existing
  // ones, so there can be multiple uses generated. Tracks all the active iter
  // domain uses.
  std::unordered_map<IterDomain*, VectorOfUniqueEntries<Expr*>> id_uses_;

  // Make sure we don't blindly use definitions as we don't want to grab
  // transformations before a tensor view's root domain. There can be
  // multiple definitions due to replays.
  std::unordered_map<IterDomain*, VectorOfUniqueEntries<Expr*>> id_definitions_;

  // Debug information to hold if a self mapping in a TensorView is found.
  std::optional<std::tuple<TensorView*, IterDomain*, IterDomain*, std::string>>
      self_mapping_info_ = std::nullopt;

  // Loop promotion map for inlined root broadcast domains
  std::unordered_map<ValGroup, IterDomain*> iel_root_promotion_map_;

  // Promotion domain for each loop group
  std::unordered_map<ValGroup, IterDomain*> loop_promotion_map_;

  std::unordered_set<IterDomain*> view_rfactor_ids_;

  // By default, the permissive graph should map compliment domains as
  // well. See the design doc for more details
  bool permissive_graph_map_compliment_ids_ = true;
};

} // namespace nvfuser<|MERGE_RESOLUTION|>--- conflicted
+++ resolved
@@ -143,12 +143,8 @@
 
   std::string toString() const;
 
-<<<<<<< HEAD
-  // Build all graphs. This is by default called from the constructor
-=======
   // Build all graphs, i.e., Exact, AlmostExact, Permissive and
   // LOOP. This is by default called from the constructor
->>>>>>> c8c21fd0
   void buildAllGraphs();
 
   // Fills disjoint_ids_[IdMappingMode::EXACT] for relationships between inputs
@@ -161,7 +157,6 @@
   void buildAlmostExactGraph();
 
   // Fills disjoint_ids_[IdMappingMode::PERMISSIVE]. Initialize it as
-<<<<<<< HEAD
   // Exact entries, then map through broadcasts
   void buildPermissiveGraph();
 
@@ -170,18 +165,6 @@
   void buildLoopGraph();
 
   // Build a graph
-=======
-  // Exact entries, then map through broadcasts. Build the Exact graph
-  // as well if not yet done.
-  void buildPermissiveGraph();
-
-  // Fills disjoint_ids_[IdMappingMode::LOOP]. Map only inlined
-  // domains that are mapped in the permissive graph. Build the Exact
-  // and Permissive graphs as well if not yet done.
-  void buildLoopGraph();
-
-  // Build a graph. Dependent graphs are also built if not yet done.
->>>>>>> c8c21fd0
   void buildGraph(IdMappingMode mode);
 
   // Build a graph if not already built
@@ -191,18 +174,14 @@
   // a new ValGraph and returns it.
   ValGraph initializeIdGraph(bool propagate_through_exprs = true);
 
-<<<<<<< HEAD
   const std::unordered_map<ValGroup, IterDomain*>& loopPromotionMap() const {
     return loop_promotion_map_;
   }
 
-=======
->>>>>>> c8c21fd0
  protected:
   // Fills id_uses_ and id_definitions_ for all IterDomains active in the
   // fusion.
   void buildIterDomainDefinitionsAndUses();
-<<<<<<< HEAD
 
   // Start loop map by grouping inlined iter domains
   void initializeLoopGraph(const StatefulInliningInfo& info);
@@ -309,16 +288,10 @@
   std::unordered_map<ValGroup, ValGroups> buildCoveredAlmostExact();
 
   // ======= END Iteration domain build process in order called =======
-=======
-
-  /// Start loop map by grouping inlined iter domains
-  void initializeLoopGraph(const StatefulInliningInfo& info);
->>>>>>> c8c21fd0
 
   // Errors if self mapping occurs
   void assertNoSelfMapping();
 
-<<<<<<< HEAD
   // TODO:
   // Update the LOOP ID disjoint sets with resolved computeWith
   void updateComputeWith(TensorView* compute_with_tv);
@@ -357,11 +330,6 @@
   IterDomain* cloneIterDomain(IterDomain* id);
 
  protected:
-  std::vector<Expr*> tv_exprs_;
-  std::vector<TensorView*> tvs_;
-  bool allow_self_mapping_ = false;
-=======
- protected:
   // All tensor expressions that this model analyzes
   std::vector<Expr*> tv_exprs_;
 
@@ -373,7 +341,6 @@
   bool allow_self_mapping_ = false;
 
   // If true, validate graphs by comparing them with ComputeAtMap
->>>>>>> c8c21fd0
   bool validate_ = false;
 
   // Keeps ValGraphs containing all IterDomains for all mapping mode types.
