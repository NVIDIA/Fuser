// clang-format off
/*
 * SPDX-FileCopyrightText: Copyright (c) 2023-present NVIDIA CORPORATION & AFFILIATES.
 * All rights reserved.
 * SPDX-License-Identifier: BSD-3-Clause
 */
// clang-format on
#pragma once

#include <disjoint_set.h>
#include <fusion.h>
#include <ir/all_nodes.h>
#include <val_graph.h>

#include <string>
#include <unordered_map>
#include <unordered_set>
#include <vector>

namespace nvfuser {

class ValGraph;
class LoopPromotionMapBuilderCallback;

struct StatefulInliningInfo {
  // All producer ids within (including dependencies of) inlined loop domains,
  // used for deterministic order
  VectorOfUniqueEntries<IterDomain*> ordered_p_ca_ids;

  // p2c mappings through the fusion within (including dependencies of) inlined
  // loop domains.
  std::unordered_map<IterDomain*, VectorOfUniqueEntries<Val*>>
      p2c_ca_permissive_maps;

  // Broadcast resolution map for root domains, including non-inlined
  // root domains
  std::unordered_map<IterDomain*, VectorOfUniqueEntries<IterDomain*>>
      p2c_root_broadcast_resolution_map;

  // All IDs of all first siblings
  VectorOfUniqueEntries<IterDomain*> ordered_sibling_ids;

  // Mappings to other sibling IDs from ordered_sibling_ids
  std::unordered_map<IterDomain*, VectorOfUniqueEntries<Val*>> sibling_maps;
};

StatefulInliningInfo buildStatefulInliningInfo(
    const std::vector<Expr*>& exprs,
    const ValGraph& exact_graph,
    const ValGraph& permissive_graph);

// A collection of ValGraphs that are built from a fusion or series of
// expressions. These graphs are related, but have some distinct features based
// on the IdMappingMode.
//
// EXACT/PERMISSIVE mode:
//
// consumer[i0, b1] = producer[i0]
// consumer->merge(0) (consumer will now be [i0 * b1])
//
// When producer is replayed as consumer (the direction we use for mapping)
// with forwarding from ForwardingInfo the producer to consumer map will have
// both a mapping of consumer(i0) to producer(i0) as well as consumer(i0*b1) to
// producer(i0). This latter mapping is important for loop nest mappings as the
// consumer will generate a loop based on i0*b1 and the producer may be
// computeAt inside this loop nest. However, for indexing we do not want these
// two iter domains mapped as producer may be indexed as i0*i1 depending on the
// loop nest structure and how it was built.
//
// Exact mode is if the iter domain relationships from producer to consumer are
// considered the exact same size operating on matching dimensions from the root
// domain mapping.
//
// LOOP mode is important to resolve inlined broadcassts. If we have something
// like: consumer[i0o, threadIdx.x{i0i}] = producer[i0o,
// threadIdx.y{i0i}](computeAt = 1) which can easily happen when using shared
// memory. Loop is actually defined for all iteration domains, and resembles
// groups of iter domains that are effectively inlined with each other.
// Therefore iter domain's that are a common dependency of inlined loop domains
// may be loop mapped together.
//
// Loop promotion is a mechanism by which to capture inlined resolved
// broadcasts. If a consumer resolves a broadcast of a producer, and the
// producer's broadcast is inlined (in total or partially). Then the producer's
// iter domain will be "promoted" to the size of the consumers iter domain.
//
// IdMappingMode::EXACT
//   Don't map any broadcast axes to non-broadcast axes
//   Do not forward through any broadcast IDs
// IdMappingMode::BROADCAST
//   Map any broadcast axes to non-broadcast axes
//   Do not forward through any broadcast IDs
// IdMappingMode::PERMISSIVE
//   Forward broadcast axes in replay
//   Map all iteration domains
//   Always contain root mappings (otherwise they could have been forwarded in
//   broadcast)
// IdMappingMode::ALMOSTEXACT
//   Forward through broadcast axes, but not through to a non-broadcast axis
//     i.e. id{b1*i0}, id{i0} are mapped
//          id{i1*i0}, id{i0} are not mapped (this part is the difference from
//          PERMISSIVE)
//   Forward through split one axes, i.e. id{ceilDiv(i0, 1)}, id{i0} are mapped
// IdMappingMode::LOOP
//   Subgraph of the permissive graph. Maps only CA and their
//   dependent domains.
class IdModel : public PolymorphicBase {
 public:
  // Sometimes fusion inputs or outputs are disconnected from expressions, in
  // those cases we still may want to send in some additional tensor views from
  // the Fusion that don't have expressions associated with them.
  //
  // All graphs are built by default. It can be disabled with
  // build_graphs=false.
  IdModel(
      const std::vector<Expr*>& exprs,
      const std::vector<TensorView*>& additional_tvs = {},
      bool build_graphs = true,
      bool allow_self_mapping = false,
      LoopPromotionMapBuilderCallback* loop_promotion_map_builder_callback =
          nullptr);

  // Same as the above constructor with fusion->exprs() excpet fusion may have
  // some dangling inputs/outputs that are expected to have IterDomain entries
  // even though there's no possible connections from them.
  //
  // The validate parameter is a temporary option during the
  // transition from the current ComputeAtMap.
  IdModel(
      Fusion* fusion,
      bool build_graphs = true,
      bool allow_self_mapping = false,
      bool validate = false,
      LoopPromotionMapBuilderCallback* loop_promotion_map_builder_callback =
          nullptr);

  bool hasIdGraph(IdMappingMode mode) const {
    return id_graphs_.find(mode) != id_graphs_.end();
  }

  // Returns iter domain graph of provided mode. The graph must have
  // been already built.
  const ValGraph& idGraph(IdMappingMode mode) const;
  ValGraph& idGraph(IdMappingMode mode);

  const std::unordered_map<IterDomain*, VectorOfUniqueEntries<Expr*>>& idUses()
      const {
    return id_uses_;
  }

  const std::unordered_map<IterDomain*, VectorOfUniqueEntries<Expr*>>&
  idDefinitions() const {
    return id_definitions_;
  }

  // TODO: Seems a bit unfortunate that this isn't IterDomain local information.
  const std::unordered_set<IterDomain*>& viewRfactorIds() const {
    return view_rfactor_ids_;
  }

  std::string toString() const;

  bool empty() const {
    return tvs_.empty();
  }

<<<<<<< HEAD
  const std::vector<TensorView*> tvs() const {
=======
  const std::vector<TensorView*>& tvs() const {
>>>>>>> 7d15424c
    return tvs_;
  }

  Fusion* fusion() const {
    return fusion_;
  }

  // Build all graphs, i.e., Exact, AlmostExact, Permissive and
  // LOOP. This is by default called from the constructor
  void buildAllGraphs();

  // Fills disjoint_ids_[IdMappingMode::EXACT] for relationships between inputs
  // and first output of expr
  ValGraph& buildExactGraph();

  // Fills disjoint_ids_[IdMappingMode::ALMOSTEXACT]. Initialize AlmostExact as
  // Exact entries, then map anything that's either merged with a size-1 or
  // split by a size-1 dimension.
  ValGraph& buildAlmostExactGraph();

  // Fills disjoint_ids_[IdMappingMode::BROADCAST]. Initialize it as
  // Exact entries, then map through broadcasts. Build the Exact graph
  // as well if not yet done.
  ValGraph& buildBroadcastGraph();

  // Fills disjoint_ids_[IdMappingMode::PERMISSIVE]. Initialize it as
  // BROADCAST entries, then map through forwarded domains. Build the
  // BROADCAST graph as well if not yet done.
  ValGraph& buildPermissiveGraph();

  // Fills disjoint_ids_[IdMappingMode::LOOP]. Map only inlined
  // domains that are mapped in the permissive graph. Build the Exact
  // and Permissive graphs as well if not yet done.
  ValGraph& buildLoopGraph();

  // Build a graph. Dependent graphs are also built if not yet done.
  void buildGraph(IdMappingMode mode);

  // Build a graph if not already built
  void maybeBuildGraph(IdMappingMode mode);

  // Iterates over all IterDomains in id_definitions_ and calls initializeVal on
  // a new ValGraph and returns it.
  ValGraph initializeIdGraph(bool propagate_through_exprs = true) const;

  // Returns an IdGraph with all Id's mapped that are mapped both in graph0 and
  // graph1.
  ValGraph buildIntersection(
      const ValGraph& graph0,
      const ValGraph& graph1,
      bool propagate_exprs = true) const;

  const std::unordered_map<ValGroup, IterDomain*>& loopPromotionMap() const {
    return loop_promotion_map_;
  }

  // Replay Expr but with the inputs provided. ValGraphs will be updated
  // for all maps that have entries, adding the output iter domains of the
  // replayed expression and adding potential mappings through the expression.
  Expr* addReplayAs(std::vector<IterDomain*> new_inputs, Expr* expr);

  //! Run through disjoint sets in the LOOP graph, make sure there's only one
  //! non-serial parallel type in each disjoint set, set the parallel type of
  //! all IterDomains in the disjoint set to that PType.
  void validateAndPropagatePType();

  //! (Copied from ComputeAtMap::allocateIndexVariables)
  //!  Run through disjoint sets in the LOOP map and allocate the index
  //!  variable for the associated for loop that will be generated
  //!  for each disjoint sets in the loop map. This pre-allocation makes
  //!  2 key assumptions about computeAt map that would very likely be
  //!  long term invariant:
  //!    1. All kir::forloop created in the lowering pass should belong
  //!  to one of the disjoint sets in loop map.
  //!    2. The lowering pass will *never* create a loop nest with 2
  //!  different nesting levels mapped together, i.e. the case below
  //!  never occurs:
  //!   for i in IterDomain1
  //!    for j in IterDomain2
  //!     ...
  //!   With loop_map.areMapped(IterDomain1, IterDomain2) == true.
  //! Under this condition, we can pre-allocate all required index
  //!  variable integers before creating any kir::forloop, and this
  //!  would help optimizing the generated integer math for indexing.
  void allocateLoopIndexVariables();

  // Get the index variable assigned for a given loop ID
  Val* getLoopIndexVariable(
      IterDomain* id,
      CircularBufferLoopStage circular_buffer_loop_stage =
          CircularBufferLoopStage::NotApplicable) const;

  // Get the index variable assigned for a given loop group
  Val* getLoopIndexVariable(
      const ValGroup& loop_group,
      CircularBufferLoopStage circular_buffer_loop_stage =
          CircularBufferLoopStage::NotApplicable) const;

 protected:
  // Fills id_uses_ and id_definitions_ for all IterDomains active in the
  // fusion.
  void buildIterDomainDefinitionsAndUses();

  // Start loop map by grouping inlined iter domains
  void initializeLoopGraph(const StatefulInliningInfo& info);

  // Build a map of loop groups to IterDomains that represent actual
  // loops. The map is built based on the broadcast resolution with
  // root domains between inlined producer and consumer tensors.
  std::unordered_map<ValGroup, IterDomain*> buildLoopPromotionMap(
      const StatefulInliningInfo& info);

  // Errors if self mapping occurs
  void assertNoSelfMapping();

  // Loop graph represents the loop structure of the given fusion, so
  // there must not be any mapping between the loop domains of each
  // tensor.
  void validateLoopGraphHasNoSelfMappedLeafDomains() const;

 protected:
  // Fusion where iter domains belong
  Fusion* fusion_ = nullptr;

  // All tensor expressions that this model analyzes
  std::vector<Expr*> tv_exprs_;

  // All tensors that this model analyzes
  std::vector<TensorView*> tvs_;

  // Tensors should not have domains that are mapped with another
  // domains of the same tensor. This flag disables the check
  bool allow_self_mapping_ = false;

  // If true, validate graphs by comparing them with ComputeAtMap
  bool validate_ = false;

  // Optional callback for the loop promotion map builder for
  // debugging and testing
  LoopPromotionMapBuilderCallback* loop_promotion_map_builder_callback_ =
      nullptr;

  // By default, the permissive graph should map compliment domains as
  // well. See the design doc for more details
  bool permissive_graph_map_compliment_ids_ = true;

  // Keeps ValGraphs containing all IterDomains for all mapping mode types.
  //
  // Using an array here might be nice, but it seems hard to use an enum as an
  // array key
  // https://stackoverflow.com/questions/2102582/how-can-i-count-the-items-in-an-enum
  std::unordered_map<IdMappingMode, ValGraph> id_graphs_;

  // If multiple transformations occur IterDomains could have multiple uses,
  // however only one should be active in the given Fusion. When we resolve loop
  // promotions during lowering, we can generate new iter domains from existing
  // ones, so there can be multiple uses generated. Tracks all the active iter
  // domain uses.
  std::unordered_map<IterDomain*, VectorOfUniqueEntries<Expr*>> id_uses_;

  // Make sure we don't blindly use definitions as we don't want to grab
  // transformations before a tensor view's root domain. There can be
  // multiple definitions due to replays.
  std::unordered_map<IterDomain*, VectorOfUniqueEntries<Expr*>> id_definitions_;

  std::unordered_set<IterDomain*> view_rfactor_ids_;

  // Promotion domain for each loop group
  std::unordered_map<ValGroup, IterDomain*> loop_promotion_map_;

  // Allocated Loop index variable through the LOOP graph
  std::unordered_map<ValGroup, Val*> loop_index_variable_map_;

  // Allocated loop indices for circular buffer loops
  std::unordered_map<
      ValGroup,
      std::unique_ptr<std::unordered_map<CircularBufferLoopStage, Val*>>>
      circular_buffered_loop_index_variable_map_;
};

// A utility function to update a map of ValGroups to ID from an old
// Valgraph to a new ValGraph. The new graph must be a superset of the
// old graph.
std::unordered_map<ValGroup, IterDomain*> updateValGroupIdMap(
    const std::unordered_map<ValGroup, IterDomain*>& stale_map,
    ValGraph& new_graph);

} // namespace nvfuser<|MERGE_RESOLUTION|>--- conflicted
+++ resolved
@@ -164,11 +164,7 @@
     return tvs_.empty();
   }
 
-<<<<<<< HEAD
-  const std::vector<TensorView*> tvs() const {
-=======
   const std::vector<TensorView*>& tvs() const {
->>>>>>> 7d15424c
     return tvs_;
   }
 
