--- conflicted
+++ resolved
@@ -245,23 +245,15 @@
   //! Under this condition, we can pre-allocate all required index
   //!  variable integers before creating any kir::forloop, and this
   //!  would help optimizing the generated integer math for indexing.
-<<<<<<< HEAD
-  void allocateIndexVariables();
-
-=======
   void allocateLoopIndexVariables();
 
   // Get the index variable assigned for a given loop ID
->>>>>>> afe2b3c5
   Val* getLoopIndexVariable(
       IterDomain* id,
       CircularBufferLoopStage circular_buffer_loop_stage =
           CircularBufferLoopStage::NotApplicable) const;
 
-<<<<<<< HEAD
-=======
   // Get the index variable assigned for a given loop group
->>>>>>> afe2b3c5
   Val* getLoopIndexVariable(
       const ValGroup& loop_group,
       CircularBufferLoopStage circular_buffer_loop_stage =
