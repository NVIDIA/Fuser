// clang-format off
/*
 * SPDX-FileCopyrightText: Copyright (c) 2023-present NVIDIA CORPORATION & AFFILIATES.
 * All rights reserved.
 * SPDX-License-Identifier: BSD-3-Clause
 */
// clang-format on
#pragma once

#include <disjoint_set.h>
#include <fusion.h>
#include <ir/all_nodes.h>
#include <val_graph.h>

#include <string>
#include <unordered_map>
#include <unordered_set>
#include <vector>

namespace nvfuser {

class ValGraph;

struct StatefulInliningInfo {
  // All producer ids within (including dependencies of) inlined leaf domains,
  // used for deterministic order
  VectorOfUniqueEntries<IterDomain*> ordered_p_ca_ids;

  // p2c mappings through the fusion within (including dependencies of) inlined
  // leaf domains.
  std::unordered_map<IterDomain*, VectorOfUniqueEntries<Val*>>
      p2c_ca_permissive_maps;

  // Broadcast resolution map for root domains, including non-inlined
  // root domains
  std::unordered_map<IterDomain*, VectorOfUniqueEntries<IterDomain*>>
      p2c_root_broadcast_resolution_map;
};

StatefulInliningInfo buildStatefulInliningInfo(
    const std::vector<Expr*>& exprs,
    const ValGraph& exact_graph,
    const ValGraph& permissive_graph);

// A collection of ValGraphs that are built from a fusion or series of
// expressions. These graphs are related, but have some distinct features based
// on the IdMappingMode.
//
// EXACT/PERMISSIVE mode:
//
// consumer[i0, b1] = producer[i0]
// consumer->merge(0) (consumer will now be [i0 * b1])
//
// When producer is replayed as consumer (the direction we use for mapping)
// with forwarding from ForwardingInfo the producer to consumer map will have
// both a mapping of consumer(i0) to producer(i0) as well as consumer(i0*b1) to
// producer(i0). This latter mapping is important for loop nest mappings as the
// consumer will generate a loop based on i0*b1 and the producer may be
// computeAt inside this loop nest. However, for indexing we do not want these
// two iter domains mapped as producer may be indexed as i0*i1 depending on the
// loop nest structure and how it was built.
//
// Exact mode is if the iter domain relationships from producer to consumer are
// considered the exact same size operating on matching dimensions from the root
// domain mapping.
//
// LOOP mode is important to resolve inlined broadcassts. If we have something
// like: consumer[i0o, threadIdx.x{i0i}] = producer[i0o,
// threadIdx.y{i0i}](computeAt = 1) which can easily happen when using shared
// memory. Loop is actually defined for all iteration domains, and resembles
<<<<<<< HEAD
// groups of iter domains that are effectively inlined with eachother. Therefore
// iter domain's that are a common dependency of inlined leaf domains may be
// loop mapped together. This map is developed in lowering from
// bulidInlinePromotions and buildLoopPromotionMap.
=======
// groups of iter domains that are effectively inlined with each other.
// Therefore iter domain's that are a common dependency of inlined leaf domains
// may be loop mapped together.
>>>>>>> 3038e0d2
//
// Loop promotion is a mechanism by which to capture inlined resolved
// broadcasts. If a consumer resolves a broadcast of a producer, and the
// producer's broadcast is inlined (in total or partially). Then the producer's
// iter domain will be "promoted" to the size of the consumers iter domain.
//
// IdMappingMode::EXACT
//   Don't map any broadcast axes to non-broadcast axes
//   Do not forward through any broadcast IDs
// IdMappingMode::PERMISSIVE
//   Forward broadcast axes in replay
//   Map all iteration domains
//   Always contain root mappings (otherwise they could have been forwarded in
//   broadcast)
// IdMappingMode::AlmostExact
//   Forward through broadcast axes, but not through to a non-broadcast axis
//     i.e. id{b1*i0}, id{i0} are mapped
//          id{i1*i0}, id{i0} are not mapped (this part is the difference from
//          PERMISSIVE)
//   Forward through split one axes, i.e. id{ceilDiv(i0, 1)}, id{i0} are mapped
// IdMappingMode::LOOP
//   Subgraph of the permissive graph. Maps only CA and their
<<<<<<< HEAD
//   dependent domains. Denotes groups of IterDomains that are
//   promoted to a common iter domain
=======
//   dependent domains.
>>>>>>> 3038e0d2
class IdModel : public PolymorphicBase {
 public:
  // Sometimes fusion inputs or outputs are disconnected from expressions, in
  // those cases we still may want to send in some additional tensor views from
  // the Fusion that don't have expressions associated with them.
  //
  // All graphs are built by default. It can be disabled with
  // build_graphs=false.
  IdModel(
      const std::vector<Expr*>& exprs,
      const std::vector<TensorView*>& additional_tvs = {},
      bool build_graphs = true,
      bool allow_self_mapping = false);

  // Same as the above constructor with fusion->exprs() excpet fusion may have
  // some dangling inputs/outputs that are expected to have IterDomain entries
  // even though there's no possible connections from them.
  //
  // The validate parameter is a temporary option during the
  // transition from the current ComputeAtMap.
  IdModel(
      Fusion* fusion,
      bool build_graphs = true,
      bool allow_self_mapping = false,
      bool validate = true);

  // Returns iter domain graph of provided mode. The graph must have
  // been already built.
  const ValGraph& idGraph(IdMappingMode mode) const;
  ValGraph& idGraph(IdMappingMode mode);

  // TODO: Seems a bit unfortunate that this isn't IterDomain local information.
  const std::unordered_set<IterDomain*>& viewRfactorIds() const {
    return view_rfactor_ids_;
  }

  std::string toString() const;

  // Build all graphs, i.e., Exact, AlmostExact, Permissive and
  // LOOP. This is by default called from the constructor
  void buildAllGraphs();

  // Fills disjoint_ids_[IdMappingMode::EXACT] for relationships between inputs
  // and first output of expr
  void buildExactGraph();

  // Fills disjoint_ids_[IdMappingMode::ALMOSTEXACT]. Initialize AlmostExact as
  // Exact entries, then map anything that's either merged with a size-1 or
  // split by a size-1 dimension.
  void buildAlmostExactGraph();

  // Fills disjoint_ids_[IdMappingMode::PERMISSIVE]. Initialize it as
  // Exact entries, then map through broadcasts. Build the Exact graph
  // as well if not yet done.
  void buildPermissiveGraph();

  // Fills disjoint_ids_[IdMappingMode::LOOP]. Map only inlined
  // domains that are mapped in the permissive graph. Build the Exact
  // and Permissive graphs as well if not yet done.
  void buildLoopGraph();

  // Build a graph. Dependent graphs are also built if not yet done.
  void buildGraph(IdMappingMode mode);

  // Build a graph if not already built
  void maybeBuildGraph(IdMappingMode mode);

  // Iterates over all IterDomains in id_definitions_ and calls initializeVal on
  // a new ValGraph and returns it.
  ValGraph initializeIdGraph(bool propagate_through_exprs = true);

  // Returns an IdGraph with all Id's mapped that are mapped both in graph0 and
  // graph1.
  ValGraph buildIntersection(
      const ValGraph& graph0,
      const ValGraph& graph1,
      bool propagate_exprs = true);

  const std::unordered_map<ValGroup, IterDomain*>& loopPromotionMap() const {
    return loop_promotion_map_;
  }

 protected:
  // Fills id_uses_ and id_definitions_ for all IterDomains active in the
  // fusion.
  void buildIterDomainDefinitionsAndUses();

  // Start loop map by grouping inlined iter domains
  void initializeLoopGraph(const StatefulInliningInfo& info);

  // Build a map of loop groups to IterDomains that represent actual
  // loops. The map is built based on the broadcast resolution with
  // root domains between inlined producer and consumer tensors.
  std::unordered_map<ValGroup, IterDomain*> buildLoopPromotionMap(
      const StatefulInliningInfo& info);

  // Helper function for buildLoopPromotionMap. Returns a map of
  // root broadcast ValGroups in the IEL graph to a representative
  // IterDomain picked from its IEL group.
  std::unordered_map<ValGroup, IterDomain*> buildInlineRootResolutionMap(
      const ValGraph& iel_graph,
      const StatefulInliningInfo& info);

  // Helper function for building loop promotion map.
  //
  // Propagate promotion mappings from root IEL groups to intermediate
  // and leaf IEL groups by traversing IEL exprs. For each expr, if an
  // input is promoted, the output needs to be promoted too. If
  // there's already an equivalent expr that uses the promoted inputs,
  // create a mapping from the outputs of the IEL expr to the outputs
  // of the equivalent expr. We only consider exprs that are mapped
  // in the loop graph as we are looking for domains that represent
  // the actual loops of the input and output domains of the IEL
  // expr. If no such expr is found, the IEL expr is replayed with the
  // promoted inputs.
  //
  // This is used twice when building the promotion map. The first time
  // it is used there's no loop graph promotion yet, so only the IEL
  // promotions are propagated. In that case, loop_graph_promotion_map
  // should be just empty.
  //
  // Propagation uses iel_promotion_map and
  // loop_graph_promotion_map. If both are available for an IEL group,
  // the former has the precedence. This is because when this function
  // is used for step 4, the given iel_promotion_map starts as an
  // empty map and gets populated during this propagation, so any
  // mapping in the map is guaranteed to be the correct final mapping,
  // whereas the loop graph may have invalid mappings for partially
  // inlined domains.
  void propagatePromotionsInIELGraph(
      const ValGraph& iel_graph,
      std::unordered_map<ValGroup, IterDomain*>& iel_promotion_map,
      const ValGraph& loop_graph,
      const std::unordered_map<ValGroup, IterDomain*>& loop_promotion_map);

  // Same as the other propagatePromotionsInIELGraph but without loop
  // graph map. This is used for step 2, where there's no loop
  // graph map yet.
  void propagatePromotionsInIELGraph(
      const ValGraph& iel_graph,
      std::unordered_map<ValGroup, IterDomain*>& iel_promotion_map);

  // Given an IEL promotion map, identify the mapping of each loop
  // group. The promotion must represent all the domains in each loop
  // group. If a valid representative promotion is not found for a
  // loop group, no mapping is added for the group.
  std::unordered_map<ValGroup, IterDomain*> projectIELPromotionToLoopGraph(
      const ValGraph& iel_graph,
      const std::unordered_map<ValGroup, IterDomain*>& iel_promotion_map,
      const ValGraph& loop_graph,
      const StatefulInliningInfo& inlining_info);

  void sanityCheckLoopPromotionMap(
      const std::unordered_map<ValGroup, IterDomain*>& loop_promotion_map);

  // Find a promoted iter domain of a given loop group that covers all
  // the exact groups representative of the resolved transformations
  // within the loop group. Specifically, we examine each IEL group of
  // the loop group, and if an IEL group has a promotion, we consider it as a
  // candidate of the promotion of this loop group. If not, we include a
  // domain of the IEL group as a candidate too. We also look at the
  // inline promotion map since that may also contain the promotion the
  // loop should be associated with. Once all candidates are obtained,
  // we pick one that covers all the exact domains (cf. concrete domains
  // in ComputeAtMap)
  IterDomain* findPromotionOfLoopGroup(
      const ValGroup& loop_group,
      const ValGraph& iel_graph,
      const std::unordered_map<ValGroup, IterDomain*>& iel_promotion_map,
      const std::unordered_map<ValGroup, IterDomain*>& loop_graph_promotion_map,
      const std::unordered_map<ValGroup, ValGroups>& exact_covered_ids,
      const VectorOfUniqueEntries<IterDomain*>& terminal_loop_ids);

  // Make sure only leaf nodes of tensor views are parallelized
  void validatePTypes(const std::vector<TensorView*>& all_tvs) const;

  //! Run through disjoint sets in the LOOP map, make sure there's only one
  //! non-serial parallel type in each disjoint set, set the parallel type of
  //! all IterDomains in the disjoint set to that PType.
  void propagateLoopPTypes() const;

  // !! START Helper functions to build loop promotion and index map!!

  // Terminal loop ids are iteration domains in each loop group that:
  // 1) Don't have an entry in p2c_ca_permissive_maps, which would mean a
  //    consumer TV's iter domain maps to this domain in a way that that domain
  //    is also in the same loop group
  // 2) Don't have a direct IterDomain consumer within the group
  VectorOfUniqueEntries<IterDomain*> computeTerminalLoopIds(
      const StatefulInliningInfo& info);

  // !! END Helper functions to build loop promotion and index map!!

  // Builds idGraph(IdMappingMode::INDEX) and returns the iter domain promotion
  // map to go from leaf domains of each (consumer only?) tensor to their
  // corresponding leaf domain in the index graph.
  std::unordered_map<IterDomain*, IterDomain*> buildIndexGraph(
      const std::vector<Expr*>& exprs,
      const std::vector<TensorView*>& all_tvs,
      StatefulInliningInfo& info,
      std::unordered_map<ValGroup, IterDomain*> stale_promotion_map);

  // Returns the terminal rfactor or input iter domains each group in the almost
  // exact map covers (in the almost exact map). This effectively returns all
  // the input almost exact iter domain groups for each almost exact iter domain
  // group. RFactor axes are considered an "input" as all broadcast dimensions
  // have to be resolved by or before the rfactor iter domain.
  std::unordered_map<ValGroup, ValGroups> buildCoveredAlmostExact();

  // ======= END Iteration domain build process in order called =======

  // Errors if self mapping occurs
  void assertNoSelfMapping();

<<<<<<< HEAD
  // TODO:
  // Update the LOOP ID disjoint sets with resolved computeWith
  void updateComputeWith(TensorView* compute_with_tv);
=======
  // Basic consistency check of the given loop promotion map
  void sanityCheckLoopPromotionMap(
      const std::unordered_map<ValGroup, IterDomain*>& loop_promotion_map)
      const;

  // Loop graph represents the loop structure of the given fusion, so
  // there must not be any mapping between the leaf domains of each
  // tensor.
  void validateLoopGraphHasNoSelfMappedLeafDomains() const;
>>>>>>> 3038e0d2

  // Replay Expr but with the inputs provided. ValGraphs will be updated
  // for all maps that have entries, adding the output iter domains of the
  // replayed expression and adding potential mappings through the expression.
  Expr* addReplayAs(std::vector<IterDomain*> new_inputs, Expr* expr);

  // Similar to addReplayAs, but clones the expr exactly instead of replaying it
  // forward. It's up to the calling code to make sure the replacements are
  // valid for the provided expr. It's generally recommended that the
  // IterDomains exactly match those in the expr.
  //
  // "forward" dictates the same argument for mapThroughExpr. If forward the
  // function will apply mapThroughExpr forward if inputs map in each
  // initialized map. Else does the same but backwards through the expression
  // from outputs.
  Expr* addExprWithReplacement(
      const std::unordered_map<IterDomain*, IterDomain*>& old_2_new_ids,
      Expr* old_expr);

  // Make a new expr matching that provided but using the outputs provided.
  // IterDomainGraphss will be updated for all maps that have entries. Adding
  // the input iter domains of the replayed expression and adding potential
  // mappings through the expressions. Input domains will match exactly in all
  // properties as those in expr. This is unlike addReplayAs which will produce
  // new outputs using transformations directly.
  Expr* addBackwardsReplayAs(
      const std::vector<IterDomain*>& new_outputs,
      Expr* expr);

  // Make an exact copy of provided IterDomain (without rfactor set), and map
  // the copy to the original in all registered IdModel. IterDomain copy will
  // not have any registered uses or definitions.
  IterDomain* cloneIterDomain(IterDomain* id);

 protected:
  // All tensor expressions that this model analyzes
  std::vector<Expr*> tv_exprs_;

  // All tensors that this model analyzes
  std::vector<TensorView*> tvs_;

  // Tensors should not have domains that are mapped with another
  // domains of the same tensor. This flag disables the check
  bool allow_self_mapping_ = false;

  // If true, validate graphs by comparing them with ComputeAtMap
  bool validate_ = false;

  // By default, the permissive graph should map compliment domains as
  // well. See the design doc for more details
  bool permissive_graph_map_compliment_ids_ = true;

  // Keeps ValGraphs containing all IterDomains for all mapping mode types.
  //
  // Using an array here might be nice, but it seems hard to use an enum as an
  // array key
  // https://stackoverflow.com/questions/2102582/how-can-i-count-the-items-in-an-enum
  std::unordered_map<IdMappingMode, ValGraph> id_graphs_;

  // If multiple transformations occur IterDomains could have multiple uses,
  // however only one should be active in the given Fusion. When we resolve loop
  // promotions during lowering, we can generate new iter domains from existing
  // ones, so there can be multiple uses generated. Tracks all the active iter
  // domain uses.
  std::unordered_map<IterDomain*, VectorOfUniqueEntries<Expr*>> id_uses_;

  // Make sure we don't blindly use definitions as we don't want to grab
  // transformations before a tensor view's root domain. There can be
  // multiple definitions due to replays.
  std::unordered_map<IterDomain*, VectorOfUniqueEntries<Expr*>> id_definitions_;

  std::unordered_set<IterDomain*> view_rfactor_ids_;

  // Loop promotion map for inlined root broadcast domains
  std::unordered_map<ValGroup, IterDomain*> iel_root_promotion_map_;

  // Promotion domain for each loop group
  std::unordered_map<ValGroup, IterDomain*> loop_promotion_map_;
};

// A utility function to update a map of ValGroups to ID from an old
// Valgraph to a new ValGraph. The new graph must be a superset of the
// old graph.
std::unordered_map<ValGroup, IterDomain*> updateValGroupIdMap(
    const std::unordered_map<ValGroup, IterDomain*>& stale_map,
    ValGraph& new_graph);

} // namespace nvfuser<|MERGE_RESOLUTION|>--- conflicted
+++ resolved
@@ -68,16 +68,9 @@
 // like: consumer[i0o, threadIdx.x{i0i}] = producer[i0o,
 // threadIdx.y{i0i}](computeAt = 1) which can easily happen when using shared
 // memory. Loop is actually defined for all iteration domains, and resembles
-<<<<<<< HEAD
-// groups of iter domains that are effectively inlined with eachother. Therefore
-// iter domain's that are a common dependency of inlined leaf domains may be
-// loop mapped together. This map is developed in lowering from
-// bulidInlinePromotions and buildLoopPromotionMap.
-=======
 // groups of iter domains that are effectively inlined with each other.
 // Therefore iter domain's that are a common dependency of inlined leaf domains
 // may be loop mapped together.
->>>>>>> 3038e0d2
 //
 // Loop promotion is a mechanism by which to capture inlined resolved
 // broadcasts. If a consumer resolves a broadcast of a producer, and the
@@ -100,12 +93,7 @@
 //   Forward through split one axes, i.e. id{ceilDiv(i0, 1)}, id{i0} are mapped
 // IdMappingMode::LOOP
 //   Subgraph of the permissive graph. Maps only CA and their
-<<<<<<< HEAD
-//   dependent domains. Denotes groups of IterDomains that are
-//   promoted to a common iter domain
-=======
 //   dependent domains.
->>>>>>> 3038e0d2
 class IdModel : public PolymorphicBase {
  public:
   // Sometimes fusion inputs or outputs are disconnected from expressions, in
@@ -258,24 +246,18 @@
       const ValGraph& loop_graph,
       const StatefulInliningInfo& inlining_info);
 
-  void sanityCheckLoopPromotionMap(
-      const std::unordered_map<ValGroup, IterDomain*>& loop_promotion_map);
-
   // Find a promoted iter domain of a given loop group that covers all
   // the exact groups representative of the resolved transformations
   // within the loop group. Specifically, we examine each IEL group of
   // the loop group, and if an IEL group has a promotion, we consider it as a
   // candidate of the promotion of this loop group. If not, we include a
-  // domain of the IEL group as a candidate too. We also look at the
-  // inline promotion map since that may also contain the promotion the
-  // loop should be associated with. Once all candidates are obtained,
-  // we pick one that covers all the exact domains (cf. concrete domains
-  // in ComputeAtMap)
+  // domain of the IEL group as a candidate too. Once all candidates are
+  // obtained, we pick one that covers all the exact domains (cf. concrete
+  // domains in ComputeAtMap)
   IterDomain* findPromotionOfLoopGroup(
       const ValGroup& loop_group,
       const ValGraph& iel_graph,
       const std::unordered_map<ValGroup, IterDomain*>& iel_promotion_map,
-      const std::unordered_map<ValGroup, IterDomain*>& loop_graph_promotion_map,
       const std::unordered_map<ValGroup, ValGroups>& exact_covered_ids,
       const VectorOfUniqueEntries<IterDomain*>& terminal_loop_ids);
 
@@ -320,11 +302,10 @@
   // Errors if self mapping occurs
   void assertNoSelfMapping();
 
-<<<<<<< HEAD
   // TODO:
   // Update the LOOP ID disjoint sets with resolved computeWith
   void updateComputeWith(TensorView* compute_with_tv);
-=======
+
   // Basic consistency check of the given loop promotion map
   void sanityCheckLoopPromotionMap(
       const std::unordered_map<ValGroup, IterDomain*>& loop_promotion_map)
@@ -334,7 +315,6 @@
   // there must not be any mapping between the leaf domains of each
   // tensor.
   void validateLoopGraphHasNoSelfMappedLeafDomains() const;
->>>>>>> 3038e0d2
 
   // Replay Expr but with the inputs provided. ValGraphs will be updated
   // for all maps that have entries, adding the output iter domains of the
