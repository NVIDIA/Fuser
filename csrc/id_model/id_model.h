// clang-format off
/*
 * SPDX-FileCopyrightText: Copyright (c) 2023-present NVIDIA CORPORATION & AFFILIATES.
 * All rights reserved.
 * SPDX-License-Identifier: BSD-3-Clause
 */
// clang-format on
#pragma once

#include <disjoint_set.h>
#include <fusion.h>
#include <ir/all_nodes.h>
#include <val_graph.h>

#include <string>
#include <unordered_map>
#include <unordered_set>
#include <vector>

namespace nvfuser {

class ValGraph;
class LoopPromotionMapBuilderCallback;

struct StatefulInliningInfo {
  // All producer ids within (including dependencies of) inlined leaf domains,
  // used for deterministic order
  VectorOfUniqueEntries<IterDomain*> ordered_p_ca_ids;

  // p2c mappings through the fusion within (including dependencies of) inlined
  // leaf domains.
  std::unordered_map<IterDomain*, VectorOfUniqueEntries<Val*>>
      p2c_ca_permissive_maps;

  // Broadcast resolution map for root domains, including non-inlined
  // root domains
  std::unordered_map<IterDomain*, VectorOfUniqueEntries<IterDomain*>>
      p2c_root_broadcast_resolution_map;
};

StatefulInliningInfo buildStatefulInliningInfo(
    const std::vector<Expr*>& exprs,
    const ValGraph& exact_graph,
    const ValGraph& permissive_graph);

// A collection of ValGraphs that are built from a fusion or series of
// expressions. These graphs are related, but have some distinct features based
// on the IdMappingMode.
//
// EXACT/PERMISSIVE mode:
//
// consumer[i0, b1] = producer[i0]
// consumer->merge(0) (consumer will now be [i0 * b1])
//
// When producer is replayed as consumer (the direction we use for mapping)
// with forwarding from ForwardingInfo the producer to consumer map will have
// both a mapping of consumer(i0) to producer(i0) as well as consumer(i0*b1) to
// producer(i0). This latter mapping is important for loop nest mappings as the
// consumer will generate a loop based on i0*b1 and the producer may be
// computeAt inside this loop nest. However, for indexing we do not want these
// two iter domains mapped as producer may be indexed as i0*i1 depending on the
// loop nest structure and how it was built.
//
// Exact mode is if the iter domain relationships from producer to consumer are
// considered the exact same size operating on matching dimensions from the root
// domain mapping.
//
// LOOP mode is important to resolve inlined broadcassts. If we have something
// like: consumer[i0o, threadIdx.x{i0i}] = producer[i0o,
// threadIdx.y{i0i}](computeAt = 1) which can easily happen when using shared
// memory. Loop is actually defined for all iteration domains, and resembles
// groups of iter domains that are effectively inlined with each other.
// Therefore iter domain's that are a common dependency of inlined leaf domains
// may be loop mapped together.
//
// Loop promotion is a mechanism by which to capture inlined resolved
// broadcasts. If a consumer resolves a broadcast of a producer, and the
// producer's broadcast is inlined (in total or partially). Then the producer's
// iter domain will be "promoted" to the size of the consumers iter domain.
//
// IdMappingMode::EXACT
//   Don't map any broadcast axes to non-broadcast axes
//   Do not forward through any broadcast IDs
// IdMappingMode::PERMISSIVE
//   Forward broadcast axes in replay
//   Map all iteration domains
//   Always contain root mappings (otherwise they could have been forwarded in
//   broadcast)
// IdMappingMode::AlmostExact
//   Forward through broadcast axes, but not through to a non-broadcast axis
//     i.e. id{b1*i0}, id{i0} are mapped
//          id{i1*i0}, id{i0} are not mapped (this part is the difference from
//          PERMISSIVE)
//   Forward through split one axes, i.e. id{ceilDiv(i0, 1)}, id{i0} are mapped
// IdMappingMode::LOOP
//   Subgraph of the permissive graph. Maps only CA and their
//   dependent domains.
class IdModel : public PolymorphicBase {
 public:
  // Sometimes fusion inputs or outputs are disconnected from expressions, in
  // those cases we still may want to send in some additional tensor views from
  // the Fusion that don't have expressions associated with them.
  //
  // All graphs are built by default. It can be disabled with
  // build_graphs=false.
  IdModel(
      const std::vector<Expr*>& exprs,
      const std::vector<TensorView*>& additional_tvs = {},
      bool build_graphs = true,
      bool allow_self_mapping = false,
      LoopPromotionMapBuilderCallback* loop_promotion_map_builder_callback =
          nullptr);

  // Same as the above constructor with fusion->exprs() excpet fusion may have
  // some dangling inputs/outputs that are expected to have IterDomain entries
  // even though there's no possible connections from them.
  //
  // The validate parameter is a temporary option during the
  // transition from the current ComputeAtMap.
  IdModel(
      Fusion* fusion,
      bool build_graphs = true,
      bool allow_self_mapping = false,
      bool validate = true,
      LoopPromotionMapBuilderCallback* loop_promotion_map_builder_callback =
          nullptr);

  // Returns iter domain graph of provided mode. The graph must have
  // been already built.
  const ValGraph& idGraph(IdMappingMode mode) const;
  ValGraph& idGraph(IdMappingMode mode);

  const std::unordered_map<IterDomain*, VectorOfUniqueEntries<Expr*>>& idUses()
      const {
    return id_uses_;
  }

  const std::unordered_map<IterDomain*, VectorOfUniqueEntries<Expr*>>&
  idDefinitions() const {
    return id_definitions_;
  }

  // TODO: Seems a bit unfortunate that this isn't IterDomain local information.
  const std::unordered_set<IterDomain*>& viewRfactorIds() const {
    return view_rfactor_ids_;
  }

  std::string toString() const;

  // Build all graphs, i.e., Exact, AlmostExact, Permissive and
  // LOOP. This is by default called from the constructor
  void buildAllGraphs();

  // Fills disjoint_ids_[IdMappingMode::EXACT] for relationships between inputs
  // and first output of expr
  void buildExactGraph();

  // Fills disjoint_ids_[IdMappingMode::ALMOSTEXACT]. Initialize AlmostExact as
  // Exact entries, then map anything that's either merged with a size-1 or
  // split by a size-1 dimension.
  void buildAlmostExactGraph();

  // Fills disjoint_ids_[IdMappingMode::PERMISSIVE]. Initialize it as
  // Exact entries, then map through broadcasts. Build the Exact graph
  // as well if not yet done.
  void buildPermissiveGraph();

  // Fills disjoint_ids_[IdMappingMode::LOOP]. Map only inlined
  // domains that are mapped in the permissive graph. Build the Exact
  // and Permissive graphs as well if not yet done.
  void buildLoopGraph();

  // Build a graph. Dependent graphs are also built if not yet done.
  void buildGraph(IdMappingMode mode);

  // Build a graph if not already built
  void maybeBuildGraph(IdMappingMode mode);

  // Iterates over all IterDomains in id_definitions_ and calls initializeVal on
  // a new ValGraph and returns it.
  ValGraph initializeIdGraph(bool propagate_through_exprs = true) const;

  // Returns an IdGraph with all Id's mapped that are mapped both in graph0 and
  // graph1.
  ValGraph buildIntersection(
      const ValGraph& graph0,
      const ValGraph& graph1,
      bool propagate_exprs = true) const;

  const std::unordered_map<ValGroup, IterDomain*>& loopPromotionMap() const {
    return loop_promotion_map_;
  }

  // Replay Expr but with the inputs provided. ValGraphs will be updated
  // for all maps that have entries, adding the output iter domains of the
  // replayed expression and adding potential mappings through the expression.
  Expr* addReplayAs(std::vector<IterDomain*> new_inputs, Expr* expr);

 protected:
  // Fills id_uses_ and id_definitions_ for all IterDomains active in the
  // fusion.
  void buildIterDomainDefinitionsAndUses();

  // Start loop map by grouping inlined iter domains
  void initializeLoopGraph(const StatefulInliningInfo& info);

  // Build a map of loop groups to IterDomains that represent actual
  // loops. The map is built based on the broadcast resolution with
  // root domains between inlined producer and consumer tensors.
  std::unordered_map<ValGroup, IterDomain*> buildLoopPromotionMap(
      const StatefulInliningInfo& info);

<<<<<<< HEAD
  // Helper function for buildLoopPromotionMap. Returns a map of
  // root broadcast ValGroups in the IEL graph to a representative
  // IterDomain picked from its IEL group.
  std::unordered_map<ValGroup, IterDomain*> buildInlineRootResolutionMap(
      const ValGraph& iel_graph,
      const StatefulInliningInfo& info);

  // Helper function for building loop promotion map.
  //
  // Propagate promotion mappings from root IEL groups to intermediate
  // and leaf IEL groups by traversing IEL exprs. For each expr, if an
  // input is promoted, the output needs to be promoted too. If
  // there's already an equivalent expr that uses the promoted inputs,
  // create a mapping from the outputs of the IEL expr to the outputs
  // of the equivalent expr. We only consider exprs that are mapped
  // in the loop graph as we are looking for domains that represent
  // the actual loops of the input and output domains of the IEL
  // expr. If no such expr is found, the IEL expr is replayed with the
  // promoted inputs.
  //
  // This is used twice when building the promotion map. The first time
  // it is used there's no loop graph promotion yet, so only the IEL
  // promotions are propagated. In that case, loop_graph_promotion_map
  // should be just empty.
  //
  // Propagation uses iel_promotion_map and
  // loop_graph_promotion_map. If both are available for an IEL group,
  // the former has the precedence. This is because when this function
  // is used for step 4, the given iel_promotion_map starts as an
  // empty map and gets populated during this propagation, so any
  // mapping in the map is guaranteed to be the correct final mapping,
  // whereas the loop graph may have invalid mappings for partially
  // inlined domains.
  void propagatePromotionsInIELGraph(
      const ValGraph& iel_graph,
      std::unordered_map<ValGroup, IterDomain*>& iel_promotion_map,
      const ValGraph& loop_graph,
      const std::unordered_map<ValGroup, IterDomain*>& loop_promotion_map);

  // Same as the other propagatePromotionsInIELGraph but without loop
  // graph map. This is used for step 2, where there's no loop
  // graph map yet.
  void propagatePromotionsInIELGraph(
      const ValGraph& iel_graph,
      std::unordered_map<ValGroup, IterDomain*>& iel_promotion_map);

  // Given an IEL promotion map, identify the mapping of each loop
  // group. The promotion must represent all the domains in each loop
  // group. If a valid representative promotion is not found for a
  // loop group, no mapping is added for the group.
  std::unordered_map<ValGroup, IterDomain*> projectIELPromotionToLoopGraph(
      const ValGraph& iel_graph,
      const std::unordered_map<ValGroup, IterDomain*>& iel_promotion_map,
      const ValGraph& loop_graph,
      const StatefulInliningInfo& inlining_info);

  // Find a promoted iter domain of a given loop group that covers all
  // the exact groups representative of the resolved transformations
  // within the loop group. Specifically, we examine each IEL group of
  // the loop group, and if an IEL group has a promotion, we consider it as a
  // candidate of the promotion of this loop group. If not, we include a
  // domain of the IEL group as a candidate too. Once all candidates are
  // obtained, we pick one that covers all the exact domains (cf. concrete
  // domains in ComputeAtMap)
  IterDomain* findPromotionOfLoopGroup(
      const ValGroup& loop_group,
      const ValGraph& iel_graph,
      const std::unordered_map<ValGroup, IterDomain*>& iel_promotion_map,
      const std::unordered_map<ValGroup, ValGroups>& exact_covered_ids,
      const VectorOfUniqueEntries<IterDomain*>& terminal_loop_ids);

  // Make sure only leaf nodes of tensor views are parallelized
  void validatePTypes(const std::vector<TensorView*>& all_tvs) const;

  //! Run through disjoint sets in the LOOP map, make sure there's only one
  //! non-serial parallel type in each disjoint set, set the parallel type of
  //! all IterDomains in the disjoint set to that PType.
  void propagateLoopPTypes() const;

  // !! START Helper functions to build loop promotion and index map!!

  // Terminal loop ids are iteration domains in each loop group that:
  // 1) Don't have an entry in p2c_ca_permissive_maps, which would mean a
  //    consumer TV's iter domain maps to this domain in a way that that domain
  //    is also in the same loop group
  // 2) Don't have a direct IterDomain consumer within the group
  VectorOfUniqueEntries<IterDomain*> computeTerminalLoopIds(
      const StatefulInliningInfo& info);

  // !! END Helper functions to build loop promotion and index map!!

  // Builds idGraph(IdMappingMode::INDEX) and returns the iter domain promotion
  // map to go from leaf domains of each (consumer only?) tensor to their
  // corresponding leaf domain in the index graph.
  std::unordered_map<IterDomain*, IterDomain*> buildIndexGraph(
      const std::vector<Expr*>& exprs,
      const std::vector<TensorView*>& all_tvs,
      StatefulInliningInfo& info,
      std::unordered_map<ValGroup, IterDomain*> stale_promotion_map);

  // Returns the terminal rfactor or input iter domains each group in the almost
  // exact map covers (in the almost exact map). This effectively returns all
  // the input almost exact iter domain groups for each almost exact iter domain
  // group. RFactor axes are considered an "input" as all broadcast dimensions
  // have to be resolved by or before the rfactor iter domain.
  std::unordered_map<ValGroup, ValGroups> buildCoveredAlmostExact();

  // ======= END Iteration domain build process in order called =======

  // Errors if self mapping occurs
  void assertNoSelfMapping();

  // TODO:
  // Update the LOOP ID disjoint sets with resolved computeWith
  void updateComputeWith(TensorView* compute_with_tv);

  // Basic consistency check of the given loop promotion map
  void sanityCheckLoopPromotionMap(
      const std::unordered_map<ValGroup, IterDomain*>& loop_promotion_map)
      const;

=======
  // Errors if self mapping occurs
  void assertNoSelfMapping();

>>>>>>> 0f5ab07d
  // Loop graph represents the loop structure of the given fusion, so
  // there must not be any mapping between the leaf domains of each
  // tensor.
  void validateLoopGraphHasNoSelfMappedLeafDomains() const;

<<<<<<< HEAD
  // Replay Expr but with the inputs provided. ValGraphs will be updated
  // for all maps that have entries, adding the output iter domains of the
  // replayed expression and adding potential mappings through the expression.
  Expr* addReplayAs(std::vector<IterDomain*> new_inputs, Expr* expr);

  // Similar to addReplayAs, but clones the expr exactly instead of replaying it
  // forward. It's up to the calling code to make sure the replacements are
  // valid for the provided expr. It's generally recommended that the
  // IterDomains exactly match those in the expr.
  //
  // "forward" dictates the same argument for mapThroughExpr. If forward the
  // function will apply mapThroughExpr forward if inputs map in each
  // initialized map. Else does the same but backwards through the expression
  // from outputs.
  Expr* addExprWithReplacement(
      const std::unordered_map<IterDomain*, IterDomain*>& old_2_new_ids,
      Expr* old_expr);

  // Make a new expr matching that provided but using the outputs provided.
  // IterDomainGraphss will be updated for all maps that have entries. Adding
  // the input iter domains of the replayed expression and adding potential
  // mappings through the expressions. Input domains will match exactly in all
  // properties as those in expr. This is unlike addReplayAs which will produce
  // new outputs using transformations directly.
  Expr* addBackwardsReplayAs(
      const std::vector<IterDomain*>& new_outputs,
      Expr* expr);

  // Make an exact copy of provided IterDomain (without rfactor set), and map
  // the copy to the original in all registered IdModel. IterDomain copy will
  // not have any registered uses or definitions.
  IterDomain* cloneIterDomain(IterDomain* id);

=======
>>>>>>> 0f5ab07d
 protected:
  // All tensor expressions that this model analyzes
  std::vector<Expr*> tv_exprs_;

  // All tensors that this model analyzes
  std::vector<TensorView*> tvs_;

  // Tensors should not have domains that are mapped with another
  // domains of the same tensor. This flag disables the check
  bool allow_self_mapping_ = false;

  // If true, validate graphs by comparing them with ComputeAtMap
  bool validate_ = false;

  // Optional callback for the loop promotion map builder for
  // debugging and testing
  LoopPromotionMapBuilderCallback* loop_promotion_map_builder_callback_ =
      nullptr;

  // By default, the permissive graph should map compliment domains as
  // well. See the design doc for more details
  bool permissive_graph_map_compliment_ids_ = true;

  // Keeps ValGraphs containing all IterDomains for all mapping mode types.
  //
  // Using an array here might be nice, but it seems hard to use an enum as an
  // array key
  // https://stackoverflow.com/questions/2102582/how-can-i-count-the-items-in-an-enum
  std::unordered_map<IdMappingMode, ValGraph> id_graphs_;

  // If multiple transformations occur IterDomains could have multiple uses,
  // however only one should be active in the given Fusion. When we resolve loop
  // promotions during lowering, we can generate new iter domains from existing
  // ones, so there can be multiple uses generated. Tracks all the active iter
  // domain uses.
  std::unordered_map<IterDomain*, VectorOfUniqueEntries<Expr*>> id_uses_;

  // Make sure we don't blindly use definitions as we don't want to grab
  // transformations before a tensor view's root domain. There can be
  // multiple definitions due to replays.
  std::unordered_map<IterDomain*, VectorOfUniqueEntries<Expr*>> id_definitions_;

  std::unordered_set<IterDomain*> view_rfactor_ids_;

  // Loop promotion map for inlined root broadcast domains
  std::unordered_map<ValGroup, IterDomain*> iel_root_promotion_map_;

  // Promotion domain for each loop group
  std::unordered_map<ValGroup, IterDomain*> loop_promotion_map_;
};

// A utility function to update a map of ValGroups to ID from an old
// Valgraph to a new ValGraph. The new graph must be a superset of the
// old graph.
std::unordered_map<ValGroup, IterDomain*> updateValGroupIdMap(
    const std::unordered_map<ValGroup, IterDomain*>& stale_map,
    ValGraph& new_graph);

} // namespace nvfuser<|MERGE_RESOLUTION|>--- conflicted
+++ resolved
@@ -210,78 +210,6 @@
   std::unordered_map<ValGroup, IterDomain*> buildLoopPromotionMap(
       const StatefulInliningInfo& info);
 
-<<<<<<< HEAD
-  // Helper function for buildLoopPromotionMap. Returns a map of
-  // root broadcast ValGroups in the IEL graph to a representative
-  // IterDomain picked from its IEL group.
-  std::unordered_map<ValGroup, IterDomain*> buildInlineRootResolutionMap(
-      const ValGraph& iel_graph,
-      const StatefulInliningInfo& info);
-
-  // Helper function for building loop promotion map.
-  //
-  // Propagate promotion mappings from root IEL groups to intermediate
-  // and leaf IEL groups by traversing IEL exprs. For each expr, if an
-  // input is promoted, the output needs to be promoted too. If
-  // there's already an equivalent expr that uses the promoted inputs,
-  // create a mapping from the outputs of the IEL expr to the outputs
-  // of the equivalent expr. We only consider exprs that are mapped
-  // in the loop graph as we are looking for domains that represent
-  // the actual loops of the input and output domains of the IEL
-  // expr. If no such expr is found, the IEL expr is replayed with the
-  // promoted inputs.
-  //
-  // This is used twice when building the promotion map. The first time
-  // it is used there's no loop graph promotion yet, so only the IEL
-  // promotions are propagated. In that case, loop_graph_promotion_map
-  // should be just empty.
-  //
-  // Propagation uses iel_promotion_map and
-  // loop_graph_promotion_map. If both are available for an IEL group,
-  // the former has the precedence. This is because when this function
-  // is used for step 4, the given iel_promotion_map starts as an
-  // empty map and gets populated during this propagation, so any
-  // mapping in the map is guaranteed to be the correct final mapping,
-  // whereas the loop graph may have invalid mappings for partially
-  // inlined domains.
-  void propagatePromotionsInIELGraph(
-      const ValGraph& iel_graph,
-      std::unordered_map<ValGroup, IterDomain*>& iel_promotion_map,
-      const ValGraph& loop_graph,
-      const std::unordered_map<ValGroup, IterDomain*>& loop_promotion_map);
-
-  // Same as the other propagatePromotionsInIELGraph but without loop
-  // graph map. This is used for step 2, where there's no loop
-  // graph map yet.
-  void propagatePromotionsInIELGraph(
-      const ValGraph& iel_graph,
-      std::unordered_map<ValGroup, IterDomain*>& iel_promotion_map);
-
-  // Given an IEL promotion map, identify the mapping of each loop
-  // group. The promotion must represent all the domains in each loop
-  // group. If a valid representative promotion is not found for a
-  // loop group, no mapping is added for the group.
-  std::unordered_map<ValGroup, IterDomain*> projectIELPromotionToLoopGraph(
-      const ValGraph& iel_graph,
-      const std::unordered_map<ValGroup, IterDomain*>& iel_promotion_map,
-      const ValGraph& loop_graph,
-      const StatefulInliningInfo& inlining_info);
-
-  // Find a promoted iter domain of a given loop group that covers all
-  // the exact groups representative of the resolved transformations
-  // within the loop group. Specifically, we examine each IEL group of
-  // the loop group, and if an IEL group has a promotion, we consider it as a
-  // candidate of the promotion of this loop group. If not, we include a
-  // domain of the IEL group as a candidate too. Once all candidates are
-  // obtained, we pick one that covers all the exact domains (cf. concrete
-  // domains in ComputeAtMap)
-  IterDomain* findPromotionOfLoopGroup(
-      const ValGroup& loop_group,
-      const ValGraph& iel_graph,
-      const std::unordered_map<ValGroup, IterDomain*>& iel_promotion_map,
-      const std::unordered_map<ValGroup, ValGroups>& exact_covered_ids,
-      const VectorOfUniqueEntries<IterDomain*>& terminal_loop_ids);
-
   // Make sure only leaf nodes of tensor views are parallelized
   void validatePTypes(const std::vector<TensorView*>& all_tvs) const;
 
@@ -289,16 +217,6 @@
   //! non-serial parallel type in each disjoint set, set the parallel type of
   //! all IterDomains in the disjoint set to that PType.
   void propagateLoopPTypes() const;
-
-  // !! START Helper functions to build loop promotion and index map!!
-
-  // Terminal loop ids are iteration domains in each loop group that:
-  // 1) Don't have an entry in p2c_ca_permissive_maps, which would mean a
-  //    consumer TV's iter domain maps to this domain in a way that that domain
-  //    is also in the same loop group
-  // 2) Don't have a direct IterDomain consumer within the group
-  VectorOfUniqueEntries<IterDomain*> computeTerminalLoopIds(
-      const StatefulInliningInfo& info);
 
   // !! END Helper functions to build loop promotion and index map!!
 
@@ -318,35 +236,17 @@
   // have to be resolved by or before the rfactor iter domain.
   std::unordered_map<ValGroup, ValGroups> buildCoveredAlmostExact();
 
-  // ======= END Iteration domain build process in order called =======
-
-  // Errors if self mapping occurs
-  void assertNoSelfMapping();
-
   // TODO:
   // Update the LOOP ID disjoint sets with resolved computeWith
   void updateComputeWith(TensorView* compute_with_tv);
 
-  // Basic consistency check of the given loop promotion map
-  void sanityCheckLoopPromotionMap(
-      const std::unordered_map<ValGroup, IterDomain*>& loop_promotion_map)
-      const;
-
-=======
   // Errors if self mapping occurs
   void assertNoSelfMapping();
 
->>>>>>> 0f5ab07d
   // Loop graph represents the loop structure of the given fusion, so
   // there must not be any mapping between the leaf domains of each
   // tensor.
   void validateLoopGraphHasNoSelfMappedLeafDomains() const;
-
-<<<<<<< HEAD
-  // Replay Expr but with the inputs provided. ValGraphs will be updated
-  // for all maps that have entries, adding the output iter domains of the
-  // replayed expression and adding potential mappings through the expression.
-  Expr* addReplayAs(std::vector<IterDomain*> new_inputs, Expr* expr);
 
   // Similar to addReplayAs, but clones the expr exactly instead of replaying it
   // forward. It's up to the calling code to make sure the replacements are
@@ -376,8 +276,6 @@
   // not have any registered uses or definitions.
   IterDomain* cloneIterDomain(IterDomain* id);
 
-=======
->>>>>>> 0f5ab07d
  protected:
   // All tensor expressions that this model analyzes
   std::vector<Expr*> tv_exprs_;
