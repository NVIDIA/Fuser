// clang-format off
/*
 * SPDX-FileCopyrightText: Copyright (c) 2023-present NVIDIA CORPORATION & AFFILIATES.
 * All rights reserved.
 * SPDX-License-Identifier: BSD-3-Clause
 */
// clang-format on
#pragma once

#include <disjoint_set.h>
#include <fusion.h>
#include <ir/all_nodes.h>
#include <val_graph.h>

#include <string>
#include <unordered_map>
#include <unordered_set>
#include <vector>

namespace nvfuser {

class ValGraph;
class LoopPromotionMapBuilderCallback;

struct StatefulInliningInfo {
  // All producer ids within (including dependencies of) inlined leaf domains,
  // used for deterministic order
  VectorOfUniqueEntries<IterDomain*> ordered_p_ca_ids;

  // p2c mappings through the fusion within (including dependencies of) inlined
  // leaf domains.
  std::unordered_map<IterDomain*, VectorOfUniqueEntries<Val*>>
      p2c_ca_permissive_maps;

  // Broadcast resolution map for root domains, including non-inlined
  // root domains
  std::unordered_map<IterDomain*, VectorOfUniqueEntries<IterDomain*>>
      p2c_root_broadcast_resolution_map;

  // All IDs of all first siblings
  VectorOfUniqueEntries<IterDomain*> ordered_sibling_ids;

  // Mappings to other sibling IDs from ordered_sibling_ids
  std::unordered_map<IterDomain*, VectorOfUniqueEntries<Val*>> sibling_maps;
};

StatefulInliningInfo buildStatefulInliningInfo(
    const std::vector<Expr*>& exprs,
    const ValGraph& exact_graph,
    const ValGraph& permissive_graph);

// A collection of ValGraphs that are built from a fusion or series of
// expressions. These graphs are related, but have some distinct features based
// on the IdMappingMode.
//
// EXACT/PERMISSIVE mode:
//
// consumer[i0, b1] = producer[i0]
// consumer->merge(0) (consumer will now be [i0 * b1])
//
// When producer is replayed as consumer (the direction we use for mapping)
// with forwarding from ForwardingInfo the producer to consumer map will have
// both a mapping of consumer(i0) to producer(i0) as well as consumer(i0*b1) to
// producer(i0). This latter mapping is important for loop nest mappings as the
// consumer will generate a loop based on i0*b1 and the producer may be
// computeAt inside this loop nest. However, for indexing we do not want these
// two iter domains mapped as producer may be indexed as i0*i1 depending on the
// loop nest structure and how it was built.
//
// Exact mode is if the iter domain relationships from producer to consumer are
// considered the exact same size operating on matching dimensions from the root
// domain mapping.
//
// LOOP mode is important to resolve inlined broadcassts. If we have something
// like: consumer[i0o, threadIdx.x{i0i}] = producer[i0o,
// threadIdx.y{i0i}](computeAt = 1) which can easily happen when using shared
// memory. Loop is actually defined for all iteration domains, and resembles
// groups of iter domains that are effectively inlined with each other.
// Therefore iter domain's that are a common dependency of inlined leaf domains
// may be loop mapped together.
//
// Loop promotion is a mechanism by which to capture inlined resolved
// broadcasts. If a consumer resolves a broadcast of a producer, and the
// producer's broadcast is inlined (in total or partially). Then the producer's
// iter domain will be "promoted" to the size of the consumers iter domain.
//
// IdMappingMode::EXACT
//   Don't map any broadcast axes to non-broadcast axes
//   Do not forward through any broadcast IDs
// IdMappingMode::PERMISSIVE
//   Forward broadcast axes in replay
//   Map all iteration domains
//   Always contain root mappings (otherwise they could have been forwarded in
//   broadcast)
// IdMappingMode::AlmostExact
//   Forward through broadcast axes, but not through to a non-broadcast axis
//     i.e. id{b1*i0}, id{i0} are mapped
//          id{i1*i0}, id{i0} are not mapped (this part is the difference from
//          PERMISSIVE)
//   Forward through split one axes, i.e. id{ceilDiv(i0, 1)}, id{i0} are mapped
// IdMappingMode::LOOP
//   Subgraph of the permissive graph. Maps only CA and their
//   dependent domains.
class IdModel : public PolymorphicBase {
 public:
  // Sometimes fusion inputs or outputs are disconnected from expressions, in
  // those cases we still may want to send in some additional tensor views from
  // the Fusion that don't have expressions associated with them.
  //
  // All graphs are built by default. It can be disabled with
  // build_graphs=false.
  IdModel(
      const std::vector<Expr*>& exprs,
      const std::vector<TensorView*>& additional_tvs = {},
      bool build_graphs = true,
      bool allow_self_mapping = false,
      LoopPromotionMapBuilderCallback* loop_promotion_map_builder_callback =
          nullptr);

  // Same as the above constructor with fusion->exprs() excpet fusion may have
  // some dangling inputs/outputs that are expected to have IterDomain entries
  // even though there's no possible connections from them.
  //
  // The validate parameter is a temporary option during the
  // transition from the current ComputeAtMap.
  IdModel(
      Fusion* fusion,
      bool build_graphs = true,
      bool allow_self_mapping = false,
      bool validate = true,
      LoopPromotionMapBuilderCallback* loop_promotion_map_builder_callback =
          nullptr);

  // Returns iter domain graph of provided mode. The graph must have
  // been already built.
  const ValGraph& idGraph(IdMappingMode mode) const;
  ValGraph& idGraph(IdMappingMode mode);

  const std::unordered_map<IterDomain*, VectorOfUniqueEntries<Expr*>>& idUses()
      const {
    return id_uses_;
  }

  const std::unordered_map<IterDomain*, VectorOfUniqueEntries<Expr*>>&
  idDefinitions() const {
    return id_definitions_;
  }

  // TODO: Seems a bit unfortunate that this isn't IterDomain local information.
  const std::unordered_set<IterDomain*>& viewRfactorIds() const {
    return view_rfactor_ids_;
  }

  std::string toString() const;

  bool empty() const {
    return tvs_.empty();
  }

  Fusion* fusion() const {
<<<<<<< HEAD
    NVF_ERROR(!tvs_.empty());
    return tvs_.at(0)->fusion();
=======
    return fusion_;
>>>>>>> 6f9139f6
  }

  // Build all graphs, i.e., Exact, AlmostExact, Permissive and
  // LOOP. This is by default called from the constructor
  void buildAllGraphs();

  // Fills disjoint_ids_[IdMappingMode::EXACT] for relationships between inputs
  // and first output of expr
  void buildExactGraph();

  // Fills disjoint_ids_[IdMappingMode::ALMOSTEXACT]. Initialize AlmostExact as
  // Exact entries, then map anything that's either merged with a size-1 or
  // split by a size-1 dimension.
  void buildAlmostExactGraph();

  // Fills disjoint_ids_[IdMappingMode::PERMISSIVE]. Initialize it as
  // Exact entries, then map through broadcasts. Build the Exact graph
  // as well if not yet done.
  void buildPermissiveGraph();

  // Fills disjoint_ids_[IdMappingMode::LOOP]. Map only inlined
  // domains that are mapped in the permissive graph. Build the Exact
  // and Permissive graphs as well if not yet done.
  void buildLoopGraph();

  // Build a graph. Dependent graphs are also built if not yet done.
  void buildGraph(IdMappingMode mode);

  // Build a graph if not already built
  void maybeBuildGraph(IdMappingMode mode);

  // Iterates over all IterDomains in id_definitions_ and calls initializeVal on
  // a new ValGraph and returns it.
  ValGraph initializeIdGraph(bool propagate_through_exprs = true) const;

  // Returns an IdGraph with all Id's mapped that are mapped both in graph0 and
  // graph1.
  ValGraph buildIntersection(
      const ValGraph& graph0,
      const ValGraph& graph1,
      bool propagate_exprs = true) const;

  const std::unordered_map<ValGroup, IterDomain*>& loopPromotionMap() const {
    return loop_promotion_map_;
  }

  // Replay Expr but with the inputs provided. ValGraphs will be updated
  // for all maps that have entries, adding the output iter domains of the
  // replayed expression and adding potential mappings through the expression.
  Expr* addReplayAs(std::vector<IterDomain*> new_inputs, Expr* expr);

 protected:
  // Fills id_uses_ and id_definitions_ for all IterDomains active in the
  // fusion.
  void buildIterDomainDefinitionsAndUses();

  // Start loop map by grouping inlined iter domains
  void initializeLoopGraph(const StatefulInliningInfo& info);

  // Build a map of loop groups to IterDomains that represent actual
  // loops. The map is built based on the broadcast resolution with
  // root domains between inlined producer and consumer tensors.
  std::unordered_map<ValGroup, IterDomain*> buildLoopPromotionMap(
      const StatefulInliningInfo& info);

  // Errors if self mapping occurs
  void assertNoSelfMapping();

  // Loop graph represents the loop structure of the given fusion, so
  // there must not be any mapping between the leaf domains of each
  // tensor.
  void validateLoopGraphHasNoSelfMappedLeafDomains() const;

 protected:
  // Fusion where iter domains belong
  Fusion* fusion_ = nullptr;

  // All tensor expressions that this model analyzes
  std::vector<Expr*> tv_exprs_;

  // All tensors that this model analyzes
  std::vector<TensorView*> tvs_;

  // Tensors should not have domains that are mapped with another
  // domains of the same tensor. This flag disables the check
  bool allow_self_mapping_ = false;

  // If true, validate graphs by comparing them with ComputeAtMap
  bool validate_ = false;

  // Optional callback for the loop promotion map builder for
  // debugging and testing
  LoopPromotionMapBuilderCallback* loop_promotion_map_builder_callback_ =
      nullptr;

  // By default, the permissive graph should map compliment domains as
  // well. See the design doc for more details
  bool permissive_graph_map_compliment_ids_ = true;

  // Keeps ValGraphs containing all IterDomains for all mapping mode types.
  //
  // Using an array here might be nice, but it seems hard to use an enum as an
  // array key
  // https://stackoverflow.com/questions/2102582/how-can-i-count-the-items-in-an-enum
  std::unordered_map<IdMappingMode, ValGraph> id_graphs_;

  // If multiple transformations occur IterDomains could have multiple uses,
  // however only one should be active in the given Fusion. When we resolve loop
  // promotions during lowering, we can generate new iter domains from existing
  // ones, so there can be multiple uses generated. Tracks all the active iter
  // domain uses.
  std::unordered_map<IterDomain*, VectorOfUniqueEntries<Expr*>> id_uses_;

  // Make sure we don't blindly use definitions as we don't want to grab
  // transformations before a tensor view's root domain. There can be
  // multiple definitions due to replays.
  std::unordered_map<IterDomain*, VectorOfUniqueEntries<Expr*>> id_definitions_;

  std::unordered_set<IterDomain*> view_rfactor_ids_;

  // Promotion domain for each loop group
  std::unordered_map<ValGroup, IterDomain*> loop_promotion_map_;
};

// A utility function to update a map of ValGroups to ID from an old
// Valgraph to a new ValGraph. The new graph must be a superset of the
// old graph.
std::unordered_map<ValGroup, IterDomain*> updateValGroupIdMap(
    const std::unordered_map<ValGroup, IterDomain*>& stale_map,
    ValGraph& new_graph);

} // namespace nvfuser<|MERGE_RESOLUTION|>--- conflicted
+++ resolved
@@ -158,12 +158,7 @@
   }
 
   Fusion* fusion() const {
-<<<<<<< HEAD
-    NVF_ERROR(!tvs_.empty());
-    return tvs_.at(0)->fusion();
-=======
     return fusion_;
->>>>>>> 6f9139f6
   }
 
   // Build all graphs, i.e., Exact, AlmostExact, Permissive and
