--- conflicted
+++ resolved
@@ -174,8 +174,6 @@
   // a new ValGraph and returns it.
   ValGraph initializeIdGraph(bool propagate_through_exprs = true);
 
-<<<<<<< HEAD
-=======
   // Returns an IdGraph with all Id's mapped that are mapped both in graph0 and
   // graph1.
   ValGraph buildIntersection(
@@ -183,7 +181,6 @@
       const ValGraph& graph1,
       bool propagate_exprs = true);
 
->>>>>>> 3e7992c7
   const std::unordered_map<ValGroup, IterDomain*>& loopPromotionMap() const {
     return loop_promotion_map_;
   }
@@ -205,8 +202,7 @@
   // Helper function for buildLoopPromotionMap. Returns a map of
   // root broadcast ValGroups in the IEL graph to a representative
   // IterDomain picked from its IEL group.
-<<<<<<< HEAD
-  std::unordered_map<ValGroup, IterDomain*> buildInlineRootResolutionmap(
+  std::unordered_map<ValGroup, IterDomain*> buildInlineRootResolutionMap(
       const ValGraph& iel_graph,
       const StatefulInliningInfo& info);
 
@@ -273,13 +269,6 @@
   VectorOfUniqueEntries<IterDomain*> computeTerminalLoopIds(
       const StatefulInliningInfo& info);
 
-  // Returns an IdGraph with all Id's mapped that are mapped both in graph0 and
-  // graph1.
-  ValGraph buildIntersection(
-      const ValGraph& graph0,
-      const ValGraph& graph1,
-      bool propagate_exprs = true);
-
   // !! END Helper functions to build loop promotion and index map!!
 
   // Builds idGraph(IdMappingMode::INDEX) and returns the iter domain promotion
@@ -300,12 +289,6 @@
 
   // ======= END Iteration domain build process in order called =======
 
-=======
-  std::unordered_map<ValGroup, IterDomain*> buildInlineRootResolutionMap(
-      const ValGraph& iel_graph,
-      const StatefulInliningInfo& info);
-
->>>>>>> 3e7992c7
   // Errors if self mapping occurs
   void assertNoSelfMapping();
 
@@ -394,15 +377,6 @@
   std::unordered_map<ValGroup, IterDomain*> loop_promotion_map_;
 
   std::unordered_set<IterDomain*> view_rfactor_ids_;
-
-<<<<<<< HEAD
-  // By default, the permissive graph should map compliment domains as
-  // well. See the design doc for more details
-  bool permissive_graph_map_compliment_ids_ = true;
-=======
-  // Promotion domain for each loop group
-  std::unordered_map<ValGroup, IterDomain*> loop_promotion_map_;
->>>>>>> 3e7992c7
 };
 
 } // namespace nvfuser