// clang-format off
/*
 * SPDX-FileCopyrightText: Copyright (c) 2023-present NVIDIA CORPORATION & AFFILIATES.
 * All rights reserved.
 * SPDX-License-Identifier: BSD-3-Clause
 */
// clang-format on
#include <id_model/schedule.h>
#include <val_graph.h>

namespace nvfuser {

IterDomain* representativeId(const ValGroup& vg) {
  IterDomain* rep = nullptr;

  auto preferNewIterType = [&rep](IterDomain* new_id) {
    if (rep->isReduction()) {
      return new_id->isBroadcast() || new_id->isIteration();
    } else if (rep->isBroadcast()) {
      return new_id->isIteration();
    } else if (rep->isIteration()) {
      return false;
    } else {
      // Prefer anything else to a non-iter, non-bcast, non-reduction ID
      return true;
    }
  };

<<<<<<< HEAD
  auto preferNewExtent = [&rep](IterDomain* new_id) {
    if (rep->hasExpandedExtent() && !new_id->hasExpandedExtent()) {
      // Prefer non-expanded dimensions
      return true;
    }
    // Prefer constant extent IDs to symbolic
    return !rep->getMaybeExpandedExtent()->isConstInt() &&
        new_id->getMaybeExpandedExtent()->isConstInt();
  };

  for (Val* v : *vg) {
    if (auto id = dynamic_cast<IterDomain*>(v); id &&
        (rep == nullptr || preferNewIterType(id) ||
         (id->getIterType() == rep->getIterType() && preferNewExtent(id)))) {
=======
  for (Val* v : *vg) {
    if (auto id = dynamic_cast<IterDomain*>(v); id &&
        (rep == nullptr || preferNewIterType(id) ||
         (id->getIterType() == rep->getIterType() &&
          id->name() < rep->name()))) {
>>>>>>> 145d15a5
      rep = id;
      continue;
    }
  }
<<<<<<< HEAD
=======

>>>>>>> 145d15a5
  NVF_ERROR(rep != nullptr);
  return rep;
}

ValGroup merge(ValGraph* graph, const ValGroup& g0, const ValGroup& g1) {
  NVF_ERROR(!g0->empty() && !g1->empty(), "ValGroup can not be empty");
  auto g0_id = representativeId(g0);
  auto g1_id = representativeId(g1);
  NVF_ERROR(
      graph->hasGroup(g0_id) && graph->toGroup(g0_id) == g0,
      "Invalid g0 given: g0 is not in the given ValGraph");
  NVF_ERROR(
      graph->hasGroup(g1_id) && graph->toGroup(g1_id) == g1,
      "Invalid g1 given: g1 is not in the given ValGraph");
  // If there is already an existing merge in the ValGraph, just use it.
  auto g0_uses = graph->getUses(g0);
  for (const ExprGroup& use : g0_uses) {
    if (!use->front()->isA<Merge>()) {
      continue;
    }
    auto input_groups = graph->inputGroups(use);
    NVF_ERROR(input_groups.size() == 2);
    if (input_groups == std::vector<ValGroup>{g0, g1}) {
      auto output_groups = graph->outputGroups(use);
      NVF_ERROR(output_groups.size() == 1);
      return output_groups[0];
    }
  }
  // There is no such merge, then create one
  g0_id = g0_id->cloneWithoutRFactor();
  g1_id = g1_id->cloneWithoutRFactor();
  auto output_id = IterDomain::merge(g0_id, g1_id);
  graph->initializeVal(g0_id, g0);
  graph->initializeVal(g1_id, g1);
  graph->initializeVal(output_id, {}, {});
  graph->registerExpr(output_id->definition());
  return graph->toGroup(output_id);
}

std::pair<ValGroup, ValGroup> split(
    ValGraph* graph,
    const ValGroup& g,
    Val* factor,
    bool inner_split) {
  NVF_ERROR(!g->empty(), "ValGroup can not be empty");
  auto g_id = representativeId(g);
  NVF_ERROR(
      graph->hasGroup(g_id) && graph->toGroup(g_id) == g,
      "Invalid g given: g is not in the given ValGraph");
  // If there is already an existing split in the ValGraph, just use it.
  auto g_uses = graph->getUses(g);
  for (const ExprGroup& use : g_uses) {
    if (!use->front()->isA<Split>()) {
      continue;
    }
    auto input_groups = graph->inputGroups(use);
    NVF_ERROR(input_groups.size() == 1);
    if (input_groups != std::vector<ValGroup>{g}) {
      continue;
    }
    bool split_match = false;
    for (auto expr : *use) {
      if (auto split = dynamic_cast<Split*>(expr); split != nullptr &&
          split->innerSplit() == inner_split &&
          split->factor()->sameAs(factor)) {
        split_match = true;
        break;
      }
    }
    if (!split_match) {
      continue;
    }
    auto output_groups = graph->outputGroups(use);
    NVF_ERROR(output_groups.size() == 2);
    return {output_groups[0], output_groups[1]};
  }
  // There is no such split, then create one
  g_id = g_id->cloneWithoutRFactor();
  auto [outer_id, inner_id] = IterDomain::split(g_id, factor, inner_split);
  graph->initializeVal(g_id, g);
  graph->initializeVal(outer_id, {}, {});
  graph->initializeVal(inner_id, {}, {});
  graph->registerExpr(inner_id->definition());
  return {graph->toGroup(outer_id), graph->toGroup(inner_id)};
}

std::pair<ValGroup, ValGroup> swizzle(
    ValGraph* graph,
    SwizzleType swizzle_type,
    const ValGroup& g0,
    const ValGroup& g1) {
  NVF_ERROR(!g0->empty() && !g1->empty(), "ValGroup can not be empty");
  auto g0_id = representativeId(g0);
  auto g1_id = representativeId(g1);
  NVF_ERROR(
      graph->hasGroup(g0_id) && graph->toGroup(g0_id) == g0,
      "Invalid g0 given: g0 is not in the given ValGraph");
  NVF_ERROR(
      graph->hasGroup(g1_id) && graph->toGroup(g1_id) == g1,
      "Invalid g1 given: g1 is not in the given ValGraph");
  // If there is already an existing swizzle in the ValGraph, just use it.
  auto g0_uses = graph->getUses(g0);
  for (const ExprGroup& use : g0_uses) {
    auto swizzle = dynamic_cast<Swizzle*>(use->front());
    if (swizzle == nullptr || swizzle->swizzleType() != swizzle_type) {
      continue;
    }
    auto input_groups = graph->inputGroups(use);
    NVF_ERROR(input_groups.size() == 2);
    if (input_groups == std::vector<ValGroup>{g0, g1}) {
      auto output_groups = graph->outputGroups(use);
      NVF_ERROR(output_groups.size() == 2);
      return {output_groups[0], output_groups[1]};
    }
  }
  // There is no such merge, then create one
  g0_id = g0_id->cloneWithoutRFactor();
  g1_id = g1_id->cloneWithoutRFactor();
  auto [out_x, out_y] = IterDomain::swizzle(swizzle_type, g0_id, g1_id);
  graph->initializeVal(g0_id, g0);
  graph->initializeVal(g1_id, g1);
  graph->initializeVal(out_x, {}, {});
  graph->initializeVal(out_y, {}, {});
  graph->registerExpr(out_x->definition());
  return {graph->toGroup(out_x), graph->toGroup(out_y)};
}

} // namespace nvfuser<|MERGE_RESOLUTION|>--- conflicted
+++ resolved
@@ -26,36 +26,16 @@
     }
   };
 
-<<<<<<< HEAD
-  auto preferNewExtent = [&rep](IterDomain* new_id) {
-    if (rep->hasExpandedExtent() && !new_id->hasExpandedExtent()) {
-      // Prefer non-expanded dimensions
-      return true;
-    }
-    // Prefer constant extent IDs to symbolic
-    return !rep->getMaybeExpandedExtent()->isConstInt() &&
-        new_id->getMaybeExpandedExtent()->isConstInt();
-  };
-
-  for (Val* v : *vg) {
-    if (auto id = dynamic_cast<IterDomain*>(v); id &&
-        (rep == nullptr || preferNewIterType(id) ||
-         (id->getIterType() == rep->getIterType() && preferNewExtent(id)))) {
-=======
   for (Val* v : *vg) {
     if (auto id = dynamic_cast<IterDomain*>(v); id &&
         (rep == nullptr || preferNewIterType(id) ||
          (id->getIterType() == rep->getIterType() &&
           id->name() < rep->name()))) {
->>>>>>> 145d15a5
       rep = id;
       continue;
     }
   }
-<<<<<<< HEAD
-=======
 
->>>>>>> 145d15a5
   NVF_ERROR(rep != nullptr);
   return rep;
 }
