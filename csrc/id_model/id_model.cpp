--- conflicted
+++ resolved
@@ -517,7 +517,6 @@
       // mappings of CA domains and broadcast resolution
       for (auto consumer_tv :
            ir_utils::filterByType<TensorView>(expr->outputs())) {
-<<<<<<< HEAD
         // Grab all iteration domains in producer that its compute at iter
         // domains depend on.
         auto ca_dep_vals = DependencyCheck::getAllValsBetween(
@@ -531,12 +530,8 @@
 
         info.ordered_p_ca_ids.pushBack(all_producer_ca_deps);
 
-        auto all_producer_ids = ir_utils::allIDsOf(producer_tv);
-        auto all_consumer_ids = ir_utils::allIDsOf(consumer_tv);
-=======
         auto all_producer_ids = producer_tv->domain()->allIDs();
         auto all_consumer_ids = consumer_tv->domain()->allIDs();
->>>>>>> fa2bedc2
 
         auto p2c_permissive_map = permissive_graph.buildMapBetween(
             all_producer_ids, all_consumer_ids);
