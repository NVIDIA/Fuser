// clang-format off
/*
 * SPDX-FileCopyrightText: Copyright (c) 2023-present NVIDIA CORPORATION & AFFILIATES.
 * All rights reserved.
 * SPDX-License-Identifier: BSD-3-Clause
 */
// clang-format on
#include <id_model/id_model.h>
#include <id_model/loop_promotion.h>
#include <id_model/to_string.h>
#include <id_model/transform_replay.h>
#include <id_model/utils.h>
#include <id_model/validation_utils.h>

#include <device_lower/analysis/trivial_broadcast.h>
#include <device_lower/lower2device.h>
#include <device_lower/utils.h>
#include <disjoint_set.h>
#include <ir/utils.h>
#include <iter_visitor.h>
#include <logical_domain_map.h>
#include <transform_iter.h>
#include <val_graph_visitor.h>

#include <fstream>
#include <memory>
#include <tuple>
#include <utility>

namespace nvfuser {

namespace {

// Map through loop swizzles, as input/output IterDomains are exact, only the
// order they're traversed differs.
void mapThroughLoopSwizzles(ValGraph& graph) {
  std::vector<Swizzle2D*> all_swizzles;

  for (const auto& expr_set :
       std::as_const(graph).disjointExprSets().disjointSets()) {
    auto swizzles_in_expr_set = ir_utils::filterByType<Swizzle2D>(
        expr_set->vector().begin(), expr_set->vector().end());
    all_swizzles.insert(
        all_swizzles.end(),
        swizzles_in_expr_set.begin(),
        swizzles_in_expr_set.end());
  }

  for (auto swizzle : all_swizzles) {
    if (swizzle->swizzleMode() == SwizzleMode::Loop) {
      graph.mapVals(swizzle->inX(), swizzle->outX());
      graph.mapVals(swizzle->inY(), swizzle->outY());
    }
  }
}

} // namespace

void IdModel::assertNoSelfMapping() {
  const ValGraph& exact_graph = idGraph(IdMappingMode::EXACT);
  for (TensorView* tv : tvs_) {
    std::optional<SelfMapping> self_mapping = hasSelfMapping(tv, exact_graph);
    NVF_CHECK(
        !self_mapping.has_value(),
        "Unsupported domain mapping detected in ",
        tv,
        ". ",
        self_mapping->where,
        " domains, ",
        self_mapping->id1,
        " and ",
        self_mapping->id2,
        ", are mapped with each other.");
  }
}

IdModel::IdModel(
    const std::vector<Expr*>& exprs,
    const std::vector<TensorView*>& additional_tvs,
    bool build_graphs,
    bool allow_self_mapping,
    LoopPromotionMapBuilderCallback* loop_promotion_map_builder_callback)
    : allow_self_mapping_(allow_self_mapping),
      loop_promotion_map_builder_callback_(
          loop_promotion_map_builder_callback) {
  std::copy_if(
      exprs.begin(),
      exprs.end(),
      std::back_inserter(tv_exprs_),
      [](Expr* expr) {
        NVF_ERROR(expr != nullptr);
        return ir_utils::isTvOp(expr);
      });

  auto all_tvs = ir_utils::allTvsOfExprs(tv_exprs_);
  all_tvs.pushBack(additional_tvs.begin(), additional_tvs.end());

  tvs_ = all_tvs.vector();

  NVF_ERROR(!tvs_.empty(), "No tensor to build IdModel for");

  fusion_ = tvs_.front()->fusion();

  // Add uses and definitions to all iter domains.
  buildIterDomainDefinitionsAndUses();

  if (build_graphs) {
    buildAllGraphs();
  }
}

IdModel::IdModel(
    Fusion* fusion,
    bool build_graphs,
    bool allow_self_mapping,
    bool validate,
    LoopPromotionMapBuilderCallback* loop_promotion_map_builder_callback)
    : fusion_(fusion),
      allow_self_mapping_(allow_self_mapping),
      validate_(validate),
      loop_promotion_map_builder_callback_(
          loop_promotion_map_builder_callback) {
  auto all_exprs = fusion->exprs();
  std::copy_if(
      all_exprs.begin(),
      all_exprs.end(),
      std::back_inserter(tv_exprs_),
      [](Expr* expr) {
        NVF_ERROR(expr != nullptr);
        return ir_utils::isTvOp(expr);
      });

  auto all_tvs = ir_utils::allTvsOfExprs(tv_exprs_);

  {
    auto inp_tvs = ir_utils::filterByType<TensorView>(fusion->inputs());
    all_tvs.pushBack(inp_tvs.begin(), inp_tvs.end());
  }
  {
    auto out_tvs = ir_utils::filterByType<TensorView>(fusion->outputs());
    all_tvs.pushBack(out_tvs.begin(), out_tvs.end());
  }

  tvs_ = all_tvs.vector();

  // Add uses and definitions to all iter domains.
  buildIterDomainDefinitionsAndUses();

  if (build_graphs) {
    buildAllGraphs();
  }
}

const ValGraph& IdModel::idGraph(IdMappingMode mode) const {
  auto graph_it = id_graphs_.find(mode);
  NVF_ERROR(
      graph_it != id_graphs_.end(),
      "Failed to find an IdGraph with the ",
      mode,
      " mode");
  return graph_it->second;
}

ValGraph& IdModel::idGraph(IdMappingMode mode) {
  auto graph_it = id_graphs_.find(mode);
  NVF_ERROR(
      graph_it != id_graphs_.end(),
      "Failed to find an IdGraph with the ",
      mode,
      " mode");
  return graph_it->second;
}

void IdModel::buildIterDomainDefinitionsAndUses() {
  for (const auto tv : tvs_) {
    std::vector<IterDomain*> all_ids = tv->domain()->allIDs();

    // Check if this domain is a consumer of a view-like operation
    const bool view_like_domain = tv->domain()->hasViewLikeRFactor();

    for (auto id : all_ids) {
      // Check if this id is a view like rfactor id
      if (view_like_domain && id->isRFactorProduct()) {
        // If the tensor domain is a view like domain, and the iteration
        // domain is marked as an rfactor product and is in the rfactor
        // domain, it's a view like rfactor iteration domain
        const auto& logical_domain = tv->domain()->logical();
        if (std::find(logical_domain.begin(), logical_domain.end(), id) !=
            logical_domain.end()) {
          view_rfactor_ids_.emplace(id);
        }
      }

      if (id_definitions_.find(id) == id_definitions_.end()) {
        id_definitions_.emplace(id, VectorOfUniqueEntries<Expr*>{});
      }

      if (id_uses_.find(id) == id_uses_.end()) {
        id_uses_.emplace(id, VectorOfUniqueEntries<Expr*>{});
      }

      Expr* def = id->definition();

      if (def == nullptr) {
        continue;
      }

      id_definitions_[id].pushBack(def);

      auto inp_ids = ir_utils::filterByType<IterDomain>(def->inputs());
      for (auto inp_id : inp_ids) {
        id_uses_[inp_id].pushBack(def);
      }
    }
  }
}

std::string IdModel::toString() const {
  std::stringstream ss;
  ss << "IterDomainGraphs { \n";
  // Only print initialized graphs
  for (auto mode : kIdMappingModes) {
    auto graph_it = id_graphs_.find(mode);
    if (graph_it == id_graphs_.end()) {
      continue;
    }

    // graph may be empty, but then just print it as an empty graph,
    // which might be useful for debugging
    ss << "  IdGraph " << mode << "{ \n";
    ss << "  Disjoint Ids:\n"
       << idGroupsString(idGraph(mode), 2)
       << "\n  Disjoint Expression groups:\n"
       << exprGroupsString(idGraph(mode), 2) << std::endl;
    ss << "   } IdGraph\n" << std::endl;
  }
  ss << " } IterDomainGraphs\n" << std::endl;
  return ss.str();
}

ValGraph IdModel::initializeIdGraph(bool propagate_through_exprs) const {
  ValGraph id_graph(propagate_through_exprs);

  // To deterministically initialize the graph, the order of adding
  // domains must be deterministic. Here, we sort all IDs by their
  // names.

  std::vector<IterDomain*> all_ids;
  all_ids.reserve(id_definitions_.size());
  for (const auto& [id, defs] : id_definitions_) {
    all_ids.push_back(id);
  }

  std::sort(
      all_ids.begin(), all_ids.end(), [](IterDomain* id1, IterDomain* id2) {
        return id1->name() < id2->name();
      });

  for (auto id : all_ids) {
    auto uses_it = id_uses_.find(id);
    NVF_ERROR(
        uses_it != id_uses_.end(),
        "Failed to initialize id: ",
        id->toString(),
        " as it's missing a definition entry.");
    id_graph.initializeVal(id, id_definitions_.at(id), uses_it->second);
  }

  return id_graph;
}

ValGraph& IdModel::buildExactGraph() {
  // Initialize the maps with all the IterDomains used in the provded
  // expressions.
  NVF_ERROR(
      id_graphs_.emplace(IdMappingMode::EXACT, initializeIdGraph()).second);

  auto& graph = idGraph(IdMappingMode::EXACT);

  for (auto expr : tv_exprs_) {
    TensorView* c_tv = ir_utils::getTvOutput(expr);

    auto all_tv_outputs = ir_utils::filterByType<TensorView>(expr->outputs());

    // Map siblings, as all other tv output domains must match the first tv
    // outputs domain.
    std::deque<TensorView*> other_tv_outputs(
        all_tv_outputs.begin(), all_tv_outputs.end());
    other_tv_outputs.pop_front();

    // Map producer-consumer relationships based on the root domain map
    auto tv_inputs = ir_utils::filterByType<TensorView>(expr->inputs());
    for (auto p_tv : tv_inputs) {
      // For exact mapings do not map any broadcast dimensions to
      // non-broadcast dimensions. Prevent any broadcasted axes being mapped
      // to non-broadcasted axes.
      auto exact_c2p_logical_map = PairwiseLogicalDomainMap(p_tv, c_tv)
                                       .mapBroadcast(false)
                                       .mapConsumerToProducer();

      for (auto c_id :
           getSortedKeys(exact_c2p_logical_map, Statement::lessThan)) {
        auto p_id = exact_c2p_logical_map.at(c_id);
        graph.mapVals(c_id, p_id);
      }
    }

    if (ir_utils::hasUniformSiblings(expr)) {
      for (auto other_tv_output : other_tv_outputs) {
        NVF_ERROR(
            other_tv_output->getMaybeRootDomain().size() ==
                c_tv->getMaybeRootDomain().size(),
            "Multiple outputs with mismatched TV domains is not supported.");

        for (auto domain_i : c10::irange(c_tv->getMaybeRootDomain().size())) {
          auto c_id = c_tv->getMaybeRootDomain()[domain_i];
          auto o_id = other_tv_output->getMaybeRootDomain()[domain_i];
          graph.mapVals(o_id, c_id);
        }
      }
    } else {
      for (auto p_tv : tv_inputs) {
        for (auto c_tv : other_tv_outputs) {
          auto exact_c2p_root_map = PairwiseLogicalDomainMap(p_tv, c_tv)
                                        .mapBroadcast(false)
                                        .mapConsumerToProducer();

          for (auto c_id :
               getSortedKeys(exact_c2p_root_map, Statement::lessThan)) {
            auto p_id = exact_c2p_root_map.at(c_id);
            graph.mapVals(c_id, p_id);
          }
        }
      }
    }

    // TODO: Revisit if we really should map domains in the exact map
    mapThroughLoopSwizzles(graph);
  }

  // Map additional exact mappings if registered. Only map those that
  // appear in this IdModel and when they are the same (per sameAs).
  if (!tv_exprs_.empty()) {
    Fusion* fusion = tv_exprs_.front()->fusion();
    if (fusion->hasRegisteredExactMappings()) {
      DisjointSets<IterDomain*> additional_mappings =
          fusion->registeredExactMappings();
      for (const auto& disjoint_set : additional_mappings.disjointSets()) {
        IterDomain* registerd_id = nullptr;
        for (auto id : *disjoint_set) {
          if (!graph.hasGroup(id)) {
            continue;
          }

          if (registerd_id == nullptr) {
            registerd_id = id;
          } else {
            graph.mapVals(registerd_id, id);
          }
        }
      }
    }
  }

  graph.validateConsistency();

  return graph;
}

namespace {

// Checks if the expression is a trivial operation where an input is simply an
// output of the transformation. Returns the mapped iter domains if found.
std::vector<std::vector<Val*>> getTriviallyMappedIds(Expr* expr) {
  std::vector<std::vector<Val*>> mapped_ids;
  if (auto merge = dynamic_cast<Merge*>(expr)) {
    // Size-one domains should be broadcast, so just checking
    // isBroadcast should be sufficient, but just in case if there's
    // any missing conversion to broadcast
    if (merge->inner()->isBroadcast() || merge->inner()->extent()->isOneInt()) {
      mapped_ids.push_back({merge->outer(), merge->out()});
    }
    if (merge->outer()->isBroadcast() || merge->outer()->extent()->isOneInt()) {
      mapped_ids.push_back({merge->inner(), merge->out()});
    }
  } else if (auto split = dynamic_cast<Split*>(expr)) {
    if (split->factor()->isOneInt()) {
      if (split->innerSplit()) {
        mapped_ids.push_back({split->in(), split->outer()});
      } else {
        mapped_ids.push_back({split->in(), split->inner()});
      }
    }
  } else if (auto swizzle = dynamic_cast<Swizzle2D*>(expr)) {
    if (swizzle->swizzleType() == Swizzle2DType::NoSwizzle ||
        swizzle->swizzleMode() == SwizzleMode::NoSwizzle) {
      mapped_ids.push_back({swizzle->inX(), swizzle->outX()});
      mapped_ids.push_back({swizzle->inY(), swizzle->outY()});
    }
  }
  return mapped_ids;
}

} // namespace

ValGraph& IdModel::buildAlmostExactGraph() {
  // Make sure the exact graph is already built
  maybeBuildGraph(IdMappingMode::EXACT);

  // Build almost exact map by forwarding through broadcast axes
  NVF_ERROR(
      id_graphs_
          .emplace(IdMappingMode::ALMOSTEXACT, idGraph(IdMappingMode::EXACT))
          .second);

  auto& almost_exact_graph = idGraph(IdMappingMode::ALMOSTEXACT);

  // Maps iter domain pairs returned by calling that return mappings from
  // isTrivialExpr on every expression in the graph.

  // Don't traverse the graph and at the same time add more mappings
  // as the traversal would be invalidated
  std::vector<std::pair<Val*, Val*>> ids_to_map;

  for (const auto& expr_group :
       almost_exact_graph.disjointExprSets().disjointSets()) {
    for (auto expr : *expr_group) {
      // If not trivial continue
      auto mapped_ids = getTriviallyMappedIds(expr);
      if (mapped_ids.empty()) {
        continue;
      }

      // Map through trivial expressions
      for (auto mapped_id_group : mapped_ids) {
        for (auto id : mapped_id_group) {
          // almost_exact_graph.mapVals(mapped_id_group.front(), id);
          ids_to_map.emplace_back(mapped_id_group.front(), id);
        }
      }
    }
  }

  for (const auto& [id1, id2] : ids_to_map) {
    almost_exact_graph.mapVals(id1, id2);
  }

  almost_exact_graph.validateConsistency();

  return almost_exact_graph;
}

ValGraph& IdModel::buildBroadcastGraph() {
  // Make sure the exact graph is already built
  maybeBuildGraph(IdMappingMode::EXACT);

  // Use the exact graph as the starting map rather than the
  // almost-exact graph. Almost exact is useful for index hoisting but
  // not necessary otherwise
  NVF_ERROR(
      id_graphs_
          .emplace(IdMappingMode::BROADCAST, idGraph(IdMappingMode::EXACT))
          .second);

  auto& graph = idGraph(IdMappingMode::BROADCAST);

  for (auto expr : tv_exprs_) {
    for (TensorView* c_tv :
         ir_utils::filterByType<TensorView>(expr->outputs())) {
      auto tv_inputs = ir_utils::filterByType<TensorView>(expr->inputs());

      for (auto p_tv : tv_inputs) {
        auto permissive_c2p_logical_map =
            PairwiseLogicalDomainMap(p_tv, c_tv).mapBroadcast(true);

        for (auto entry : permissive_c2p_logical_map.mapConsumerToProducer()) {
          graph.mapVals(entry.first, entry.second);
        }
      }

      // If all outputs are uniformly mapped, only the first consumer
      // needs to be examined
      if (ir_utils::hasUniformSiblings(expr)) {
        break;
      }
    }
  }

  graph.validateConsistency();

  return graph;
}

ValGraph& IdModel::buildPermissiveGraph() {
  maybeBuildGraph(IdMappingMode::BROADCAST);

  NVF_ERROR(
      id_graphs_
          .emplace(IdMappingMode::PERMISSIVE, idGraph(IdMappingMode::BROADCAST))
          .second);

  auto& graph = idGraph(IdMappingMode::PERMISSIVE);

  for (auto expr : tv_exprs_) {
    for (TensorView* c_tv :
         ir_utils::filterByType<TensorView>(expr->outputs())) {
      auto tv_inputs = ir_utils::filterByType<TensorView>(expr->inputs());

      // If the loop domain is not generated from the logial domain
      // with not extra IDs, broadcast forwarding is not
      // supported. As such, permissive mappings are not generated.
      if (!ir_utils::isLoopDomainFullyDerivedFromLogicalDomain(c_tv)) {
        continue;
      }

      for (auto p_tv : tv_inputs) {
        if (!ir_utils::isLoopDomainFullyDerivedFromLogicalDomain(p_tv)) {
          continue;
        }
        ForwardingInfo permissive_forwarding(p_tv, c_tv);
        for (auto entry : permissive_forwarding.producer_forwarding_map) {
          graph.mapVals(entry.first, entry.second);
        }

        if (permissive_graph_map_compliment_ids_) {
          for (const auto& entry :
               permissive_forwarding.producer_compliment_map) {
            for (auto entry_2 : entry.second) {
              graph.mapVals(entry.first, entry_2);
            }
          }
        }

        for (auto entry : permissive_forwarding.consumer_forwarding_map) {
          graph.mapVals(entry.first, entry.second);
        }

        if (permissive_graph_map_compliment_ids_) {
          for (const auto& entry :
               permissive_forwarding.consumer_compliment_map) {
            for (auto entry_2 : entry.second) {
              graph.mapVals(entry.first, entry_2);
            }
          }
        }
      }
      // If all outputs are uniformly mapped, only the first consumer
      // needs to be examined
      if (ir_utils::hasUniformSiblings(expr)) {
        break;
      }
    }
  }

  graph.validateConsistency();

  return graph;
}

namespace {

// Returns the root producer iteration domains that are resolved by provided
// consumer
std::vector<std::pair<IterDomain*, IterDomain*>> resolvedRootBroadcasts(
    TensorView* producer,
    TensorView* consumer) {
  auto p2c_map = PairwiseLogicalDomainMap(producer, consumer)
                     .mapBroadcast(true)
                     .mapProducerToConsumer();

  std::vector<std::pair<IterDomain*, IterDomain*>> resolved_bcast_domains;
  for (const auto& [p_id, c_id] : p2c_map) {
    // Look for a broadcast producer and non-broadcast consumer

    // Ignore non-broadcast producer and broadcast consumer dims
    if (!p_id->isBroadcast() || c_id->isBroadcast()) {
      continue;
    }

    if (c_id->isReduction()) {
      // This should only happen with expanded broadcast
      // domains. Otherwise, squeeze should be used
      NVF_ERROR(
          p_id->hasExpandedExtent(), "Unexpected domain: ", c_id->toString());
      continue;
    }

    resolved_bcast_domains.emplace_back(p_id, c_id);
  }
  return resolved_bcast_domains;
}

} // namespace

// Grab inlining relationships
StatefulInliningInfo buildStatefulInliningInfo(
    const std::vector<Expr*>& exprs,
    const ValGraph& permissive_graph) {
  StatefulInliningInfo info;
  for (auto expr : exprs) {
    for (auto producer_tv :
         ir_utils::filterByType<TensorView>(expr->inputs())) {
      const auto& producer_logical = producer_tv->getLogicalDomain();
      const auto& producer_domain = producer_tv->domain()->loop();

      // Grab all iteration domains in producer that its compute at iter domains
      // depend on.
      VectorOfUniqueEntries<IterDomain*> all_producer_ca_deps;

<<<<<<< HEAD
      // Broadcast forwarding is not applied when the loop domain is
      // not fully derived from the logical domain. In that case, the
      // loop promotion analysis effectively does nothing, however, we
      // still need to make loop groups, for which ordered_p_ca_ids as
      // well as p2c_ca_permissive_maps are required. Since no
      // promotion analysis is done, only loop IDs need to be
      // considered.

      if (ir_utils::isLoopDomainFullyDerivedFromLogicalDomain(producer_tv)) {
        auto ca_dep_vals = DependencyCheck::getAllValsBetween(
            {producer_logical.begin(), producer_logical.end()},
            {producer_domain.begin(),
             producer_domain.begin() + producer_tv->getComputeAtPosition()});
        auto ca_deps_filter = ir_utils::filterByType<IterDomain>(ca_dep_vals);
        all_producer_ca_deps = VectorOfUniqueEntries<IterDomain*>(
            ca_deps_filter.begin(), ca_deps_filter.end());
      } else {
        all_producer_ca_deps = VectorOfUniqueEntries<IterDomain*>(
            producer_tv->getLoopDomain().begin(),
            producer_tv->getLoopDomain().begin() +
                producer_tv->getComputeAtPosition());
      }
=======
      auto ca_dep_vals = DependencyCheck::getAllValsBetween(
          {producer_logical.begin(), producer_logical.end()},
          {producer_domain.begin(),
           producer_domain.begin() + producer_tv->getComputeAtPosition()});
      auto ca_deps_filter = ir_utils::filterByType<IterDomain>(ca_dep_vals);
      all_producer_ca_deps = VectorOfUniqueEntries<IterDomain*>(
          ca_deps_filter.begin(), ca_deps_filter.end());
>>>>>>> afe2b3c5

      info.ordered_p_ca_ids.pushBack(all_producer_ca_deps);

      // Gather info on and producer-consumer
      // mappings of CA domains and broadcast resolution
      for (auto consumer_tv :
           ir_utils::filterByType<TensorView>(expr->outputs())) {
        auto all_producer_ids = producer_tv->domain()->allIDs();
        auto all_consumer_ids = consumer_tv->domain()->allIDs();

        auto p2c_permissive_map = permissive_graph.buildMapBetween(
            all_producer_ids, all_consumer_ids);

        for (const auto& [p_id, c_ids] : p2c_permissive_map) {
          if (!c_ids.empty() &&
              all_producer_ca_deps.has(p_id->as<IterDomain>())) {
            info.p2c_ca_permissive_maps[p_id->as<IterDomain>()].pushBack(c_ids);
          }
        }

        const std::vector<std::pair<IterDomain*, IterDomain*>>
            resolved_bcast_domains =
                resolvedRootBroadcasts(producer_tv, consumer_tv);

        for (const auto& [p_root_id, c_root_id] : resolved_bcast_domains) {
          info.p2c_root_broadcast_resolution_map[p_root_id].pushBack(c_root_id);
        }
      }
    }

    if (ir_utils::hasUniformSiblings(expr)) {
      auto consumer_tvs = ir_utils::filterByType<TensorView>(expr->outputs());
      if (consumer_tvs.size() > 1) {
        auto all_consumer_ids = consumer_tvs.vector().at(0)->domain()->allIDs();
        info.ordered_sibling_ids.pushBack(
            {all_consumer_ids.begin(), all_consumer_ids.end()});
        for (const auto i : c10::irange(1, consumer_tvs.size())) {
          auto consumer_tv_i = consumer_tvs.vector().at(i);
          auto all_consumer_i_ids = consumer_tv_i->domain()->allIDs();

          auto sibling_map = permissive_graph.buildMapBetween(
              all_consumer_ids, all_consumer_i_ids);

          for (const auto& [c_id_1, c_ids] : sibling_map) {
            // Note that c_ids can have multiple domains as this graph
            // is a Permissive graph and there may be broadcast merged
            // domains
            info.sibling_maps[c_id_1->as<IterDomain>()].pushBack(c_ids);
          }
        }
      }
    }
  }
  return info;
}

void IdModel::initializeLoopGraph(const StatefulInliningInfo& info) {
  // In the case of the Loop graph, we do not propagate mappings but
  // explicitly set which domains to map based on the permissive graph
  // and the CA positions.
  NVF_ERROR(
      id_graphs_.emplace(IdMappingMode::LOOP, initializeIdGraph(false)).second);

  // Make sure this is called in a deterministic order. Build all inlined
  // relationships in loop graph.
  for (IterDomain* p_id : info.ordered_p_ca_ids) {
    auto entry_it = info.p2c_ca_permissive_maps.find(p_id);
    if (entry_it != info.p2c_ca_permissive_maps.end()) {
      const VectorOfUniqueEntries<Val*>& c_ids = entry_it->second;
      for (Val* c_id : c_ids) {
        idGraph(IdMappingMode::LOOP).mapVals(p_id, c_id);
      }
    }
  }

  // Similarly maps all sibling domains
  for (IterDomain* id : info.ordered_sibling_ids) {
    auto entry_it = info.sibling_maps.find(id);
    if (entry_it != info.sibling_maps.end()) {
      const VectorOfUniqueEntries<Val*>& sibling_ids = entry_it->second;
      for (Val* sibling_id : sibling_ids) {
        idGraph(IdMappingMode::LOOP).mapVals(id, sibling_id);
      }
    }
  }
}

ValGraph& IdModel::buildLoopGraph() {
  // Make sure the depedent graphs are already built
  maybeBuildGraph(IdMappingMode::EXACT);
  maybeBuildGraph(IdMappingMode::PERMISSIVE);

  const StatefulInliningInfo inlining_info =
      buildStatefulInliningInfo(tv_exprs_, idGraph(IdMappingMode::PERMISSIVE));

  initializeLoopGraph(inlining_info);

  validateLoopGraphHasNoSelfMappedLeafDomains();

  loop_promotion_map_ = LoopPromotionMapBuilder::get(
      *this, inlining_info, loop_promotion_map_builder_callback_);

  // New domains are added. Make sure there's still no self mapping in
  // the loop domains
  validateLoopGraphHasNoSelfMappedLeafDomains();

  idGraph(IdMappingMode::LOOP).validateConsistency();

  return idGraph(IdMappingMode::LOOP);
}

void IdModel::buildAllGraphs() {
  if (tvs_.empty()) {
    return;
  }

  std::unique_ptr<IdModelValidator> validator;

  Fusion* fusion = tvs_.front()->fusion();

  // A ComputeAtMap will be built inside the constructor of
  // IdModelValidator, which may fail for some fusions that are not
  // supported currently (but work with IdModel). Make sure the
  // validator is only created when it is indeed requested
  if (validate_) {
    validator = std::make_unique<IdModelValidator>(fusion, allow_self_mapping_);
  }

  FusionGuard fg(fusion);

  buildExactGraph();
  if (validate_) {
    validator->checkExactGraphEquivalence(idGraph(IdMappingMode::EXACT));
  }

  // Make sure there's no self mapping in the Exact graph as that
  // would invalidate lowering assumptions.
  if (!allow_self_mapping_) {
    assertNoSelfMapping();
  }

  buildAlmostExactGraph();
  // Skip validating the almost exact graph as the IdModel graph also
  // maps non-size-one broadcast domains

  buildPermissiveGraph();
  // Validation is not implemented when compliment mapping is enabled
  if (!permissive_graph_map_compliment_ids_ && validate_) {
    validator->checkPermissiveGraphEquivalence(
        idGraph(IdMappingMode::PERMISSIVE));
  }

  buildLoopGraph();
}

void IdModel::buildGraph(IdMappingMode mode) {
  switch (mode) {
    case IdMappingMode::EXACT:
      buildExactGraph();
      break;
    case IdMappingMode::ALMOSTEXACT:
      buildAlmostExactGraph();
      break;
    case IdMappingMode::BROADCAST:
      buildBroadcastGraph();
      break;
    case IdMappingMode::PERMISSIVE:
      buildPermissiveGraph();
      break;
    case IdMappingMode::LOOP:
      buildLoopGraph();
      break;
    default:
      NVF_THROW("Unsupported mode: ", mode);
  }
}

void IdModel::maybeBuildGraph(IdMappingMode mode) {
  if (id_graphs_.find(mode) != id_graphs_.end()) {
    return;
  } else {
    buildGraph(mode);
  }
}

ValGraph IdModel::buildIntersection(
    const ValGraph& graph0,
    const ValGraph& graph1,
    bool propagate_exprs) const {
  ValGraph intersection = initializeIdGraph(propagate_exprs);
  for (const ValGroup& group0 : graph0.disjointValSets().disjointSets()) {
    auto set_size = group0->size();
    for (auto id0_i : c10::irange(set_size)) {
      Val* id0 = group0->vector()[id0_i];
      for (auto id1_i = id0_i; id1_i < set_size; id1_i++) {
        Val* id1 = group0->vector()[id1_i];
        // id0 and id1 map in group0. If they also map in the group1,
        // add the mapping to the intersection.
        if (graph1.disjointValSets().strictAreMapped(id0, id1)) {
          intersection.mapVals(id0, id1);
        }
      }
    }
  }
  return intersection;
}

// Replay Expr but with the inputs provided.
Expr* IdModel::addReplayAs(std::vector<IterDomain*> new_inputs, Expr* expr) {
  // Figure out which graphs are already initialized to make sure we add the new
  // expression to them.
  std::vector<IdMappingMode> initialized_modes;
  for (auto mode : kIdMappingModes) {
    auto graph_it = id_graphs_.find(mode);
    if (graph_it == id_graphs_.end()) {
      continue;
    }

    auto& graph = graph_it->second;
    if (graph.disjointValSets().disjointSetMap().empty()) {
      continue;
    }

    initialized_modes.push_back(mode);
  }

  // Replace the provided inputs with IterType::Iteration domains as
  // reduction domains cannot be merged with non-reduction domains.
  if (std::any_of(
          new_inputs.begin(),
          new_inputs.end(),
          [](IterDomain* id) { return id->isReduction(); }) &&
      std::any_of(new_inputs.begin(), new_inputs.end(), [](IterDomain* id) {
        return !id->isReduction();
      })) {
    // Inputs have mismatched type, replace new_inputs
    auto tmp_inputs = new_inputs;
    for (const auto i : c10::irange(new_inputs.size())) {
      new_inputs.at(i) = IterDomainBuilder(tmp_inputs.at(i))
                             .iter_type(IterType::Iteration)
                             .build();
      id_definitions_[new_inputs.at(i)];
      id_uses_[new_inputs.at(i)];
      for (auto mode : initialized_modes) {
        idGraph(mode).initializeVal(
            new_inputs.at(i), idGraph(mode).toGroup(tmp_inputs.at(i)));
      }
    }
  }

  const std::vector<IterDomain*> orig_input_ids =
      ir_utils::filterByType<IterDomain>(expr->inputs()).vector();

  // Sanity check of the original inputs
  {
    NVF_ERROR(
        new_inputs.size() == orig_input_ids.size(),
        "Invalid number of inputs: ",
        new_inputs.size(),
        " does not match number of iter domain inputs for ",
        expr->toString());

    for (auto mode : initialized_modes) {
      for (auto inp : orig_input_ids) {
        NVF_ERROR(
            idGraph(mode).hasGroup(inp),
            "All inputs for replay need to be initialized in all graphs, ",
            inp->toString(),
            " was not found in mode: ",
            mode);
      }
    }
  }

  // Create the new expression with provided inputs
  auto replay = ReplayTransform::replayAs(new_inputs, expr);
  NVF_ERROR(replay != nullptr, "no replay found");

  for (auto out_id : ir_utils::filterByType<IterDomain>(replay->outputs())) {
    id_definitions_[out_id].pushBack(replay);
    // out_id is a new IterDomain with no use expr yet. Initialize its
    // use mapping with an empty set
    NVF_ERROR(id_uses_.emplace(out_id, VectorOfUniqueEntries<Expr*>{}).second);
  }

  // Add the expression to the uses of the inputs
  for (auto inp_id : ir_utils::filterByType<IterDomain>(replay->inputs())) {
    // inp_id should not be a new domain, so just make sure it has a
    // def mapping.
    NVF_ERROR(id_definitions_.find(inp_id) != id_definitions_.end());
    id_uses_[inp_id].pushBack(replay);
  }

  // Initialize output iter domains in the graphs
  for (auto mode : initialized_modes) {
    auto& graph = idGraph(mode);

    // Initialize output ids in map. The replay expr will be
    // registered as a definition by registerExpr
    for (auto out_id : ir_utils::filterByType<IterDomain>(replay->outputs())) {
      graph.initializeVal(out_id, {}, {});
    }

    graph.registerExpr(replay);

    // Propagate through all the uses of the iter domain groups of the inputs
    // with the new expression.
    // Gather all use expressions from inputs
    VectorOfUniqueEntries<Expr*> representative_uses;
    for (IterDomain* inp : new_inputs) {
      for (const ExprGroup& use_group : graph.getUses(graph.toGroup(inp))) {
        NVF_ERROR(!use_group->empty());
        representative_uses.pushBack(use_group->front());
      }
    }

    for (auto rep_use : representative_uses) {
      graph.maybeMapThroughExprs(rep_use, replay, true);
    }
  }

  return replay;
}

void IdModel::validateLoopGraphHasNoSelfMappedLeafDomains() const {
  for (auto tv : tvs_) {
    auto self_mappped_loop_pair =
        detectSelfMapping(tv->domain()->loop(), idGraph(IdMappingMode::LOOP));
    NVF_ERROR(
        !self_mappped_loop_pair.has_value(),
        "Detected loop domains are mapped in the loop graph. Tensor: ",
        tv->toString(),
        ". Mapped loop domains: ",
        self_mappped_loop_pair->first->toString(),
        " and ",
        self_mappped_loop_pair->second->toString());
  }
}

std::unordered_map<ValGroup, IterDomain*> updateValGroupIdMap(
    const std::unordered_map<ValGroup, IterDomain*>& stale_map,
    ValGraph& new_graph) {
  std::unordered_map<ValGroup, IterDomain*> new_map;

  for (const auto& [stale_group, mapped_id] : stale_map) {
    const ValGroups& new_groups = new_graph.toGroups(*stale_group);
    NVF_ERROR(
        new_groups.size() == 1,
        "\nUpdate map assumes that new graph is equivalent to old graph plus extra mappings.\n",
        "i.e. all mappings in new_graph should exist in the graph stale_map was produced on.\n",
        "old:",
        nvfuser::toString(stale_group),
        "new: ",
        nvfuser::toString(new_groups));
    NVF_ERROR(
        new_map.emplace(new_groups.front(), mapped_id).second,
        "Expected only a single mapping but multiple entries detected for ",
        nvfuser::toString(new_groups.front()));
  }
  return new_map;
}

// Mostly just copied from ComputeAtMap::validateAndPropagatePType
void IdModel::validateAndPropagatePType() {
  for (const ValGroup& loop_group :
       idGraph(IdMappingMode::LOOP).disjointValSets().disjointSets()) {
    ParallelType common_ptype = ParallelType::Serial;
    for (Val* id : *loop_group) {
      auto id_ptype = id->as<IterDomain>()->getParallelType();
      NVF_ERROR(
          id_ptype == common_ptype || id_ptype == ParallelType::Serial ||
              common_ptype == ParallelType::Serial,
          "Issue validating parallel type disjoint ptype is, ",
          common_ptype,
          " but found in the set the id: ",
          id->toString());
      common_ptype =
          common_ptype == ParallelType::Serial ? id_ptype : common_ptype;
    }

    for (auto id : *loop_group) {
      // Due to the broadcast forwarding, not all IDs in a loop group
      // are indeed loop domains. For example, an ID may be used in a
      // merge whose output is also in this loop group.
      bool not_a_loop_domain = false;
      for (auto expr : id->uses()) {
        if (auto merge = dynamic_cast<Merge*>(expr);
            merge != nullptr && loop_group->has(merge->out())) {
          not_a_loop_domain = true;
          break;
        }
        // This is another case of input-output mappings
        if (auto swizzle2d = dynamic_cast<Swizzle2D*>(expr);
            swizzle2d != nullptr &&
            swizzle2d->swizzleMode() == SwizzleMode::Loop) {
          not_a_loop_domain = true;
          break;
        }
      }
      if (not_a_loop_domain) {
        continue;
      }
      id->as<IterDomain>()->parallelize(common_ptype);
    }
  }
}

void IdModel::allocateLoopIndexVariables() {
  FusionGuard fg(fusion_);

  NVF_ERROR(GpuLower::hasCurrent());

  NVF_ERROR(
      hasIdGraph(IdMappingMode::LOOP),
      "getLoopIndexVariable requires Loop graph");

  // Follow the same logic as ComputeAtMap::allocateIndexVariables
  for (const ValGroup& loop_group :
       idGraph(IdMappingMode::LOOP).disjointValSets().disjointSets()) {
    auto loop_promotion_map_it = loop_promotion_map_.find(loop_group);

    // Not all loop groups actually correspond to a for-loop. Ideally,
    // non for-loop loop groups should be removed. Such loop groups do
    // not need indices and don't have loop promotion.
    if (loop_promotion_map_it == loop_promotion_map_.end()) {
      continue;
    }

    ParallelType ptype = getParallelType(loop_group);

    Val* loop_index = nullptr;

    // TODO: Cleanup needed. ir_utils::isMemoryPartitionedAcross
    // should be used, but that means we would need to consider
    // multiple outputs with different memory types, though it
    // should be uncommon in practice.
    if (shouldUseZeroIndex(loop_group, *this) ||
        isParallelTypeDeviceDim(ptype)) {
      loop_index = fusion_->zeroVal();
    } else if (isParallelTypeThread(ptype)) {
      loop_index = NamedScalar::getParallelIndex(ptype);
    }

    if (loop_index != nullptr) {
      loop_index_variable_map_[loop_group] = loop_index;
      continue;
    }

    if (GpuLower::current()->circularBufferInfo().isCircularBufferedIterDomain(
            loop_group->front()->as<IterDomain>())) {
      // Allocate index variable for each stage of the circular buffered loop.
      circular_buffered_loop_index_variable_map_[loop_group] =
          std::make_unique<CircularBufferIndices>(CircularBufferIndices(
              {{CircularBufferLoopStage::Prolog,
                IrBuilder::create<Val>(DataType::Index)},
               {CircularBufferLoopStage::Main,
                IrBuilder::create<Val>(DataType::Index)},
               {CircularBufferLoopStage::Epilog,
                IrBuilder::create<Val>(DataType::Index)}}));
      continue;
    }

    // If enabled, allocate own indices. Otherwise, use the one
    // generated for ComputeAtMap for compatibility with the legacy
    // indexing
    if (isIdModelOptionEnabled(IdModelEnableOption::Loop)) {
      loop_index = IrBuilder::create<Val>(DataType::Index);
    } else {
      const auto& ca_map = GpuLower::current()->caMap();
      for (const auto& id :
           ir_utils::filterByType<IterDomain>(loop_group->vector())) {
        if (!ca_map->getIdSets(IdMappingMode::LOOP).mappingExists(id)) {
          continue;
        }
        loop_index = ca_map->getIndexVariable(id);
        break;
      }
      NVF_ERROR(
          loop_index != nullptr,
          "No existing index found for ",
          nvfuser::toString(loop_group));
    }

    NVF_ERROR(loop_index != nullptr);
    loop_index_variable_map_[loop_group] = loop_index;
  }

  return;
}

Val* IdModel::getLoopIndexVariable(
    const ValGroup& loop_group,
    CircularBufferLoopStage circular_buffer_loop_stage) const {
  NVF_ERROR(
      !loop_index_variable_map_.empty(),
      "Loop index variables not generated. IdModel::allocateIndexVariables may have not been callled.");

  // Check if this loop was modified by circular buffer pass.
  bool is_circular_buffer_iterdomain =
      GpuLower::current()->circularBufferInfo().isCircularBufferedIterDomain(
          loop_group->front()->as<IterDomain>());

  if (is_circular_buffer_iterdomain) {
    // Use dedicated circular buffer index variable if the loop is circular
    // buffer loop
    if (circular_buffer_loop_stage == CircularBufferLoopStage::NotApplicable) {
      // The circular buffered loop stages are created after the loop nest
      //  lowering phase so this function will be querried before the double
      //  buffer pass. At that point, no forloop has any circular buffer
      //  stage defined, and we just default to using the main stage index.
      circular_buffer_loop_stage = CircularBufferLoopStage::Main;
    }
    return circular_buffered_loop_index_variable_map_.at(loop_group)
        ->at(circular_buffer_loop_stage);
  } else {
    return loop_index_variable_map_.at(loop_group);
  }
}

Val* IdModel::getLoopIndexVariable(
    IterDomain* id,
    CircularBufferLoopStage circular_buffer_loop_stage) const {
  const auto& loop_group = idGraph(IdMappingMode::LOOP).toGroup(id);
  return getLoopIndexVariable(loop_group, circular_buffer_loop_stage);
}

} // namespace nvfuser<|MERGE_RESOLUTION|>--- conflicted
+++ resolved
@@ -22,7 +22,6 @@
 #include <transform_iter.h>
 #include <val_graph_visitor.h>
 
-#include <fstream>
 #include <memory>
 #include <tuple>
 #include <utility>
@@ -607,7 +606,6 @@
       // depend on.
       VectorOfUniqueEntries<IterDomain*> all_producer_ca_deps;
 
-<<<<<<< HEAD
       // Broadcast forwarding is not applied when the loop domain is
       // not fully derived from the logical domain. In that case, the
       // loop promotion analysis effectively does nothing, however, we
@@ -630,15 +628,6 @@
             producer_tv->getLoopDomain().begin() +
                 producer_tv->getComputeAtPosition());
       }
-=======
-      auto ca_dep_vals = DependencyCheck::getAllValsBetween(
-          {producer_logical.begin(), producer_logical.end()},
-          {producer_domain.begin(),
-           producer_domain.begin() + producer_tv->getComputeAtPosition()});
-      auto ca_deps_filter = ir_utils::filterByType<IterDomain>(ca_dep_vals);
-      all_producer_ca_deps = VectorOfUniqueEntries<IterDomain*>(
-          ca_deps_filter.begin(), ca_deps_filter.end());
->>>>>>> afe2b3c5
 
       info.ordered_p_ca_ids.pushBack(all_producer_ca_deps);
 
