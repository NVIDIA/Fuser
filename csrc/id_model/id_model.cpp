--- conflicted
+++ resolved
@@ -234,7 +234,6 @@
   return ss.str();
 }
 
-<<<<<<< HEAD
 // Generate a new expr with the IterDomain inputs/outputs replaced based on map.
 // Replaced inputs/outputs should almost exact match with provided expr.
 Expr* IdModel::addExprWithReplacement(
@@ -432,8 +431,6 @@
   return id_copy;
 }
 
-=======
->>>>>>> 690134db
 ValGraph IdModel::initializeIdGraph(bool propagate_through_exprs) const {
   ValGraph id_graph(propagate_through_exprs);
 
@@ -788,15 +785,12 @@
 
   validateLoopGraphHasNoSelfMappedLeafDomains();
 
-<<<<<<< HEAD
   VERBOSE() << "Initial loop graph:\n";
   for (const auto& group :
        idGraph(IdMappingMode::LOOP).disjointValSets().disjointSets()) {
     VERBOSE() << nvfuser::toString(group) << std::endl;
   }
 
-=======
->>>>>>> 690134db
   loop_promotion_map_ = LoopPromotionMapBuilder::get(
       *this, inlining_info, loop_promotion_map_builder_callback_);
 
@@ -807,7 +801,6 @@
   idGraph(IdMappingMode::LOOP).validateConsistency();
 }
 
-<<<<<<< HEAD
 // TODO: Reenable after reenabling parallel propagation.
 //        propagateLoopPTypes
 void IdModel::validatePTypes(const std::vector<TensorView*>& all_tvs) const {
@@ -854,8 +847,6 @@
   }
 }
 
-=======
->>>>>>> 690134db
 void IdModel::buildAllGraphs() {
   VERBOSE() << "*** Building all graphs ***";
 
