// clang-format off
/*
 * SPDX-FileCopyrightText: Copyright (c) 2023-present NVIDIA CORPORATION & AFFILIATES.
 * All rights reserved.
 * SPDX-License-Identifier: BSD-3-Clause
 */
// clang-format on
#include <id_model/id_model.h>
#include <id_model/loop_promotion.h>
#include <id_model/to_string.h>
#include <id_model/transform_replay.h>
#include <id_model/utils.h>
#include <id_model/validation_utils.h>

#include <device_lower/analysis/trivial_broadcast.h>
#include <device_lower/lower2device.h>
#include <device_lower/utils.h>
#include <disjoint_set.h>
#include <ir/utils.h>
#include <iter_visitor.h>
#include <logical_domain_map.h>
#include <transform_iter.h>
#include <val_graph_visitor.h>

#include <memory>
#include <tuple>
#include <utility>

namespace nvfuser {

namespace {

// Map through loop swizzles, as input/output IterDomains are exact, only the
// order they're traversed differs.
void mapThroughLoopSwizzles(ValGraph& graph) {
  std::vector<Swizzle2D*> all_swizzles;

  for (const auto& expr_set :
       std::as_const(graph).disjointExprSets().disjointSets()) {
    auto swizzles_in_expr_set = ir_utils::filterByType<Swizzle2D>(
        expr_set->vector().begin(), expr_set->vector().end());
    all_swizzles.insert(
        all_swizzles.end(),
        swizzles_in_expr_set.begin(),
        swizzles_in_expr_set.end());
  }

  for (auto swizzle : all_swizzles) {
    if (swizzle->swizzleMode() == SwizzleMode::Loop) {
      graph.mapVals(swizzle->inX(), swizzle->outX());
      graph.mapVals(swizzle->inY(), swizzle->outY());
    }
  }
}

} // namespace

void IdModel::assertNoSelfMapping(const ValGraph& graph) const {
  for (TensorView* tv : tvs_) {
    std::optional<SelfMapping> self_mapping = hasSelfMapping(tv, graph);
    if (self_mapping.has_value()) {
      tv->fusion()->print();
    }
    NVF_CHECK(
        !self_mapping.has_value(),
        "Unsupported domain mapping detected in ",
        tv->toString(),
        ". ",
        self_mapping->where,
        " domains, ",
        self_mapping->id1->toString(),
        " and ",
        self_mapping->id2->toString(),
        ", are mapped with each other.");
  }
}

IdModel::IdModel(
    const std::vector<Expr*>& exprs,
    const std::vector<TensorView*>& additional_tvs,
    bool build_graphs,
    bool allow_self_mapping,
    LoopPromotionMapBuilderCallback* loop_promotion_map_builder_callback)
    : allow_self_mapping_(allow_self_mapping),
      loop_promotion_map_builder_callback_(
          loop_promotion_map_builder_callback) {
  std::copy_if(
      exprs.begin(),
      exprs.end(),
      std::back_inserter(tv_exprs_),
      [](Expr* expr) {
        NVF_ERROR(expr != nullptr);
        return ir_utils::isTvOp(expr);
      });

  auto all_tvs = ir_utils::allTvsOfExprs(tv_exprs_);
  all_tvs.pushBack(additional_tvs.begin(), additional_tvs.end());

  tvs_ = all_tvs.vector();

  NVF_ERROR(!tvs_.empty(), "No tensor to build IdModel for");

  fusion_ = tvs_.front()->fusion();

  // Add uses and definitions to all iter domains.
  buildIterDomainDefinitionsAndUses();

  if (build_graphs) {
    buildAllGraphs();
  }
}

IdModel::IdModel(
    Fusion* fusion,
    bool build_graphs,
    bool allow_self_mapping,
    bool validate,
    LoopPromotionMapBuilderCallback* loop_promotion_map_builder_callback)
    : fusion_(fusion),
      allow_self_mapping_(allow_self_mapping),
      validate_(validate),
      loop_promotion_map_builder_callback_(
          loop_promotion_map_builder_callback) {
  auto all_exprs = fusion->exprs();
  std::copy_if(
      all_exprs.begin(),
      all_exprs.end(),
      std::back_inserter(tv_exprs_),
      [](Expr* expr) {
        NVF_ERROR(expr != nullptr);
        return ir_utils::isTvOp(expr);
      });

  auto all_tvs = ir_utils::allTvsOfExprs(tv_exprs_);

  {
    auto inp_tvs = ir_utils::filterByType<TensorView>(fusion->inputs());
    all_tvs.pushBack(inp_tvs.begin(), inp_tvs.end());
  }
  {
    auto out_tvs = ir_utils::filterByType<TensorView>(fusion->outputs());
    all_tvs.pushBack(out_tvs.begin(), out_tvs.end());
  }

  tvs_ = all_tvs.vector();

  // Add uses and definitions to all iter domains.
  buildIterDomainDefinitionsAndUses();

  if (build_graphs) {
    buildAllGraphs();
  }
}

const ValGraph& IdModel::idGraph(IdMappingMode mode) const {
  auto graph_it = id_graphs_.find(mode);
  NVF_ERROR(
      graph_it != id_graphs_.end(),
      "Failed to find an IdGraph with the ",
      mode,
      " mode");
  return graph_it->second;
}

ValGraph& IdModel::idGraph(IdMappingMode mode) {
  auto graph_it = id_graphs_.find(mode);
  NVF_ERROR(
      graph_it != id_graphs_.end(),
      "Failed to find an IdGraph with the ",
      mode,
      " mode");
  return graph_it->second;
}

void IdModel::buildIterDomainDefinitionsAndUses() {
  for (const auto tv : tvs_) {
    std::vector<IterDomain*> all_ids = tv->domain()->allIDs();

    // Check if this domain is a consumer of a view-like operation
    const bool view_like_domain = tv->domain()->hasViewLikeRFactor();

    for (auto id : all_ids) {
      // Check if this id is a view like rfactor id
      if (view_like_domain && id->isRFactorProduct()) {
        // If the tensor domain is a view like domain, and the iteration
        // domain is marked as an rfactor product and is in the rfactor
        // domain, it's a view like rfactor iteration domain
        const auto& logical_domain = tv->domain()->logical();
        if (std::find(logical_domain.begin(), logical_domain.end(), id) !=
            logical_domain.end()) {
          view_rfactor_ids_.emplace(id);
        }
      }

      if (id_definitions_.find(id) == id_definitions_.end()) {
        id_definitions_.emplace(id, VectorOfUniqueEntries<Expr*>{});
      }

      if (id_uses_.find(id) == id_uses_.end()) {
        id_uses_.emplace(id, VectorOfUniqueEntries<Expr*>{});
      }

      Expr* def = id->definition();

      if (def == nullptr) {
        continue;
      }

      // If any of the inputs is not included in the all ID set, do
      // not include the definition in the model. Note that it is
      // possible that some are included but not all since a single ID
      // may be used by multiple exprs.
      if (std::any_of(
              def->inputs().begin(), def->inputs().end(), [&](Val* inp) {
                return std::find(
                           all_ids.begin(),
                           all_ids.end(),
                           inp->as<IterDomain>()) == all_ids.end();
              })) {
        continue;
      }

      id_definitions_[id].pushBack(def);

      auto inp_ids = ir_utils::filterByType<IterDomain>(def->inputs());
      for (auto inp_id : inp_ids) {
        id_uses_[inp_id].pushBack(def);
      }
    }
  }
}

std::string IdModel::toString() const {
  std::stringstream ss;
  ss << "IterDomainGraphs { \n";
  // Only print initialized graphs
  for (auto mode : kIdMappingModes) {
    auto graph_it = id_graphs_.find(mode);
    if (graph_it == id_graphs_.end()) {
      continue;
    }

    // graph may be empty, but then just print it as an empty graph,
    // which might be useful for debugging
    ss << "  IdGraph " << mode << "{ \n";
    ss << "  Disjoint Ids:\n"
       << idGroupsString(idGraph(mode), 2)
       << "\n  Disjoint Expression groups:\n"
       << exprGroupsString(idGraph(mode), 2) << std::endl;
    ss << "   } IdGraph\n" << std::endl;
  }
  ss << " } IterDomainGraphs\n" << std::endl;
  return ss.str();
}

ValGraph IdModel::initializeIdGraph(bool propagate_through_exprs) const {
  ValGraph id_graph(propagate_through_exprs);

  // To deterministically initialize the graph, the order of adding
  // domains must be deterministic. Here, we sort all IDs by their
  // names.

  std::vector<IterDomain*> all_ids;
  all_ids.reserve(id_definitions_.size());
  for (const auto& [id, defs] : id_definitions_) {
    all_ids.push_back(id);
  }

  std::sort(
      all_ids.begin(), all_ids.end(), [](IterDomain* id1, IterDomain* id2) {
        return id1->name() < id2->name();
      });

  for (auto id : all_ids) {
    auto uses_it = id_uses_.find(id);
    NVF_ERROR(
        uses_it != id_uses_.end(),
        "Failed to initialize id: ",
        id->toString(),
        " as it's missing a definition entry.");
    id_graph.initializeVal(id, id_definitions_.at(id), uses_it->second);
  }

  return id_graph;
}

namespace {
// In Exact and AlmostExact graphs, for all IDs of a group that have
// static extents, they should be equal.
void checkStaticExtentGroups(const ValGraph& graph) {
  std::stringstream err_msg;
  for (const ValGroup& group : graph.disjointValSets().disjointSets()) {
    std::optional<int64_t> known_static_extent;
    for (const auto val : *group) {
      auto id = val->as<IterDomain>();
      if (!id->extent()->isConstScalar()) {
        continue;
      }

      auto extent_int = id->extent()->evaluate().as<int64_t>();
      if (known_static_extent.has_value()) {
        if (known_static_extent.value() != extent_int) {
          err_msg << "Different static extents found in an ID group: "
                  << known_static_extent.value() << " and " << extent_int
                  << " in {" << toDelimitedString(group->vector()) << "}\n";
          break;
        }
      } else {
        known_static_extent = extent_int;
      }
    }
  }

  NVF_ERROR(err_msg.str().empty(), err_msg.str());
}
} // namespace

ValGraph& IdModel::buildExactGraph() {
  // Initialize the maps with all the IterDomains used in the provded
  // expressions.
  NVF_ERROR(
      id_graphs_.emplace(IdMappingMode::EXACT, initializeIdGraph()).second);

  auto& graph = idGraph(IdMappingMode::EXACT);

  for (auto expr : tv_exprs_) {
    TensorView* c_tv = ir_utils::getTvOutput(expr);

    NVF_ERROR(
        c_tv != nullptr,
        "Expected to have a TensorView output: ",
        expr->toString());

    auto all_tv_outputs = ir_utils::filterByType<TensorView>(expr->outputs());

    // Map siblings, as all other tv output domains must match the first tv
    // outputs domain.
    std::deque<TensorView*> other_tv_outputs(
        all_tv_outputs.begin(), all_tv_outputs.end());
    other_tv_outputs.pop_front();

    // Map producer-consumer relationships based on the root domain map
    auto tv_inputs = ir_utils::filterByType<TensorView>(expr->inputs());
    for (auto p_tv : tv_inputs) {
      // For exact mapings do not map any broadcast dimensions to
      // non-broadcast dimensions. Prevent any broadcasted axes being mapped
      // to non-broadcasted axes.
      auto exact_c2p_logical_map = PairwiseLogicalDomainMap(p_tv, c_tv)
                                       .mapBroadcast(false)
                                       .mapConsumerToProducer();

      for (auto c_id :
           getSortedKeys(exact_c2p_logical_map, Statement::lessThan)) {
        auto p_id = exact_c2p_logical_map.at(c_id);
        graph.mapVals(c_id, p_id);
      }
    }

    if (ir_utils::hasUniformSiblings(expr)) {
      for (auto other_tv_output : other_tv_outputs) {
        NVF_ERROR(
            other_tv_output->getMaybeRootDomain().size() ==
                c_tv->getMaybeRootDomain().size(),
            "Multiple outputs with mismatched TV domains is not supported.");

        for (auto domain_i : arange(c_tv->getMaybeRootDomain().size())) {
          auto c_id = c_tv->getMaybeRootDomain()[domain_i];
          auto o_id = other_tv_output->getMaybeRootDomain()[domain_i];
          graph.mapVals(o_id, c_id);
        }
      }
    } else {
      for (auto p_tv : tv_inputs) {
        for (auto c_tv : other_tv_outputs) {
          auto exact_c2p_root_map = PairwiseLogicalDomainMap(p_tv, c_tv)
                                        .mapBroadcast(false)
                                        .mapConsumerToProducer();

          for (auto c_id :
               getSortedKeys(exact_c2p_root_map, Statement::lessThan)) {
            auto p_id = exact_c2p_root_map.at(c_id);
            graph.mapVals(c_id, p_id);
          }
        }
      }
    }

    // TODO: Revisit if we really should map domains in the exact map
    mapThroughLoopSwizzles(graph);
  }

  // Map additional exact mappings if registered. Only map those that
  // appear in this IdModel and when they are the same (per sameAs).
  if (!tv_exprs_.empty()) {
    Fusion* fusion = tv_exprs_.front()->fusion();
    if (fusion->hasRegisteredExactMappings()) {
      DisjointSets<IterDomain*> additional_mappings =
          fusion->registeredExactMappings();
      for (const auto& disjoint_set : additional_mappings.disjointSets()) {
        IterDomain* registerd_id = nullptr;
        for (auto id : *disjoint_set) {
          if (!graph.hasGroup(id)) {
            continue;
          }

          if (registerd_id == nullptr) {
            registerd_id = id;
          } else {
            graph.mapVals(registerd_id, id);
          }
        }
      }
    }
  }

  graph.validateConsistency();

  // Make sure there's no self mapping in the Exact graph as that
  // would invalidate lowering assumptions.
  if (!allow_self_mapping_) {
    assertNoSelfMapping(graph);
  }

  if (isOptionEnabled(EnableOption::IdModelExtraValidation)) {
    checkStaticExtentGroups(graph);
  }

  return graph;
}

namespace {

// Checks if the expression is a trivial operation where an input is simply an
// output of the transformation. Returns the mapped iter domains if found.
std::vector<std::vector<Val*>> getTriviallyMappedIds(Expr* expr) {
  std::vector<std::vector<Val*>> mapped_ids;
  if (auto merge = dynamic_cast<Merge*>(expr)) {
    // Note that broacast IDs may have extents larger than 1, thus
    // merge->inner()->isBroadcast() is not a sufficient condition to
    // check. Merging a non-broadcast ID with such a broadcast ID
    // result in a non-broadcast ID with extent multiplied by the
    // broadcast extent.
    if (merge->inner()->extent()->isOneInt()) {
      mapped_ids.push_back({merge->outer(), merge->out()});
    }
    if (merge->outer()->extent()->isOneInt()) {
      mapped_ids.push_back({merge->inner(), merge->out()});
    }
  } else if (auto split = dynamic_cast<Split*>(expr)) {
    if (split->factor()->isOneInt()) {
      if (split->innerSplit()) {
        mapped_ids.push_back({split->in(), split->outer()});
      } else {
        mapped_ids.push_back({split->in(), split->inner()});
      }
    } else {
      // Rare, but don't want to deal with zero-dim IDs
      if (!split->in()->extent()->isZeroInt()) {
        // Even when the factor is not known to be 1, as long as the
        // input and output have the same extent, they should be
        // mapped. This happens, for example, split 32 by 32 -> 1, 32.
        if (split->outer()->extent()->sameAs(split->in()->extent())) {
          // In and outer have the same extent. They must be non-one and
          // the inner must be one, or they must be one.
          NVF_ERROR(
              split->inner()->extent()->isOneInt() ||
                  split->outer()->extent()->isOneInt(),
              "Unexpected split: ",
              split->toString());
          mapped_ids.push_back({split->in(), split->outer()});
        }
        if (split->inner()->extent()->sameAs(split->in()->extent())) {
          NVF_ERROR(
              split->inner()->extent()->isOneInt() ||
                  split->outer()->extent()->isOneInt(),
              "Unexpected split: ",
              split->toString());
          mapped_ids.push_back({split->in(), split->inner()});
        }
      }
    }
  } else if (auto swizzle = dynamic_cast<Swizzle2D*>(expr)) {
    if (swizzle->swizzleType() == Swizzle2DType::NoSwizzle ||
        swizzle->swizzleMode() == SwizzleMode::NoSwizzle) {
      mapped_ids.push_back({swizzle->inX(), swizzle->outX()});
      mapped_ids.push_back({swizzle->inY(), swizzle->outY()});
    }
  }
  return mapped_ids;
}

} // namespace

ValGraph& IdModel::buildAlmostExactGraph() {
  // Make sure the exact graph is already built
  maybeBuildGraph(IdMappingMode::EXACT);

  // Build almost exact map by forwarding through broadcast axes
  NVF_ERROR(
      id_graphs_
          .emplace(IdMappingMode::ALMOSTEXACT, idGraph(IdMappingMode::EXACT))
          .second);

  auto& almost_exact_graph = idGraph(IdMappingMode::ALMOSTEXACT);

  // Even when EXACT has no self mapping, there was a case ALMOSTEXACT
  // had self mapping (see issue #3919). ALMOSTEXACT is used in
  // indexing, which assumes the graph has no self mapping. To avoid
  // self mapping, mark each of the root, logical and loop domains of
  // all tensors unmappable
  for (TensorView* tv : tvs_) {
    if (tv->hasRoot()) {
      almost_exact_graph.setUnmappable(
          {tv->getRootDomain().begin(), tv->getRootDomain().end()});
    }
    almost_exact_graph.setUnmappable(
        {tv->getLogicalDomain().begin(), tv->getLogicalDomain().end()});
    almost_exact_graph.setUnmappable(
        {tv->getLoopDomain().begin(), tv->getLoopDomain().end()});
  }

  // Maps iter domain pairs returned by calling that return mappings from
  // isTrivialExpr on every expression in the graph.

  // Don't traverse the graph and at the same time add more mappings
  // as the traversal would be invalidated
  std::vector<std::pair<Val*, Val*>> ids_to_map;

  for (const auto& expr_group :
       almost_exact_graph.disjointExprSets().disjointSets()) {
    for (auto expr : *expr_group) {
      // If not trivial continue
      auto mapped_ids = getTriviallyMappedIds(expr);
      if (mapped_ids.empty()) {
        continue;
      }

      // Map through trivial expressions
      for (auto mapped_id_group : mapped_ids) {
        for (auto id : mapped_id_group) {
          ids_to_map.emplace_back(mapped_id_group.front(), id);
        }
      }
    }
  }

  for (const auto& [id1, id2] : ids_to_map) {
    almost_exact_graph.mapVals(id1, id2);
  }

  almost_exact_graph.validateConsistency();

  if (!allow_self_mapping_) {
    assertNoSelfMapping(almost_exact_graph);
  }

  if (isOptionEnabled(EnableOption::IdModelExtraValidation)) {
    checkStaticExtentGroups(almost_exact_graph);
  }

  return almost_exact_graph;
}

ValGraph& IdModel::buildBroadcastGraph() {
  // Make sure the exact graph is already built
  maybeBuildGraph(IdMappingMode::EXACT);

  // Use the exact graph as the starting map rather than the
  // almost-exact graph. Almost exact is useful for index hoisting but
  // not necessary otherwise
  NVF_ERROR(
      id_graphs_
          .emplace(IdMappingMode::BROADCAST, idGraph(IdMappingMode::EXACT))
          .second);

  auto& graph = idGraph(IdMappingMode::BROADCAST);

  for (auto expr : tv_exprs_) {
    for (TensorView* c_tv :
         ir_utils::filterByType<TensorView>(expr->outputs())) {
      auto tv_inputs = ir_utils::filterByType<TensorView>(expr->inputs());

      for (auto p_tv : tv_inputs) {
        auto permissive_c2p_logical_map =
            PairwiseLogicalDomainMap(p_tv, c_tv).mapBroadcast(true);

        for (auto entry : permissive_c2p_logical_map.mapConsumerToProducer()) {
          graph.mapVals(entry.first, entry.second);
        }
      }

      // If all outputs are uniformly mapped, only the first consumer
      // needs to be examined
      if (ir_utils::hasUniformSiblings(expr)) {
        break;
      }
    }
  }

  graph.validateConsistency();

  return graph;
}

ValGraph& IdModel::buildPermissiveGraph() {
  maybeBuildGraph(IdMappingMode::BROADCAST);

  NVF_ERROR(
      id_graphs_
          .emplace(IdMappingMode::PERMISSIVE, idGraph(IdMappingMode::BROADCAST))
          .second);

  auto& graph = idGraph(IdMappingMode::PERMISSIVE);

  for (auto expr : tv_exprs_) {
    for (TensorView* c_tv :
         ir_utils::filterByType<TensorView>(expr->outputs())) {
      auto tv_inputs = ir_utils::filterByType<TensorView>(expr->inputs());

      // If the loop domain is not generated from the logial domain
      // with not extra IDs, broadcast forwarding is not
      // supported. As such, permissive mappings are not generated.
      if (!ir_utils::isLoopDomainFullyDerivedFromLogicalDomain(c_tv)) {
        continue;
      }

      for (auto p_tv : tv_inputs) {
        if (!ir_utils::isLoopDomainFullyDerivedFromLogicalDomain(p_tv)) {
          continue;
        }
        ForwardingInfo permissive_forwarding(p_tv, c_tv);
        for (auto entry : permissive_forwarding.producer_forwarding_map) {
          graph.mapVals(entry.first, entry.second);
        }

        if (permissive_graph_map_compliment_ids_) {
          for (const auto& entry :
               permissive_forwarding.producer_compliment_map) {
            for (auto entry_2 : entry.second) {
              graph.mapVals(entry.first, entry_2);
            }
          }
        }

        for (auto entry : permissive_forwarding.consumer_forwarding_map) {
          graph.mapVals(entry.first, entry.second);
        }

        if (permissive_graph_map_compliment_ids_) {
          for (const auto& entry :
               permissive_forwarding.consumer_compliment_map) {
            for (auto entry_2 : entry.second) {
              graph.mapVals(entry.first, entry_2);
            }
          }
        }
      }
      // If all outputs are uniformly mapped, only the first consumer
      // needs to be examined
      if (ir_utils::hasUniformSiblings(expr)) {
        break;
      }
    }
  }

  graph.validateConsistency();

  return graph;
}

namespace {

// Returns the root producer iteration domains that are resolved by provided
// consumer
std::vector<std::pair<IterDomain*, IterDomain*>> resolvedRootBroadcasts(
    TensorView* producer,
    TensorView* consumer) {
  auto p2c_map = PairwiseLogicalDomainMap(producer, consumer)
                     .mapBroadcast(true)
                     .mapProducerToConsumer();

  std::vector<std::pair<IterDomain*, IterDomain*>> resolved_bcast_domains;
  for (const auto& [p_id, c_id] : p2c_map) {
    // Look for a broadcast producer and non-broadcast consumer

    // Ignore non-broadcast producer and broadcast consumer dims
    if (!p_id->isBroadcast() || c_id->isBroadcast()) {
      continue;
    }

    if (c_id->isReduction()) {
      // This should only happen with expanded broadcast
      // domains. Otherwise, squeeze should be used
      NVF_ERROR(
          p_id->hasExpandedExtent(), "Unexpected domain: ", c_id->toString());
      continue;
    }

    resolved_bcast_domains.emplace_back(p_id, c_id);
  }
  return resolved_bcast_domains;
}

} // namespace

// Grab inlining relationships
StatefulInliningInfo buildStatefulInliningInfo(
    const std::vector<Expr*>& exprs,
    const ValGraph& permissive_graph) {
  StatefulInliningInfo info;
  for (auto expr : exprs) {
    for (auto producer_tv :
         ir_utils::filterByType<TensorView>(expr->inputs())) {
      const auto& producer_logical = producer_tv->getLogicalDomain();
      const auto& producer_domain = producer_tv->domain()->loop();

      // Broadcast forwarding is not applied when the loop domain is
      // not fully derived from the logical domain. In that case, the
      // loop promotion analysis effectively does nothing, however, we
      // still need to make loop groups, for which ordered_p_ca_ids as
      // well as p2c_ca_permissive_maps are required. Since no
      // promotion analysis is done, only loop IDs need to be
      // considered.
      auto fully_derived =
          ir_utils::isLoopDomainFullyDerivedFromLogicalDomain(producer_tv);

      // Gather info on and producer-consumer
      // mappings of CA domains and broadcast resolution
      for (auto consumer_tv :
           ir_utils::filterByType<TensorView>(expr->outputs())) {
        // Grab all iteration domains in producer that its compute at iter
        // domains depend on.
        VectorOfUniqueEntries<IterDomain*> all_producer_ca_deps;
        if (fully_derived) {
          auto ca_dep_vals = DependencyCheck::getAllValsBetween(
              {producer_logical.begin(), producer_logical.end()},
              {producer_domain.begin(),
               producer_domain.begin() +
                   producer_tv->getComputePosition(consumer_tv)});
          auto ca_deps_filter = ir_utils::filterByType<IterDomain>(ca_dep_vals);
          all_producer_ca_deps = VectorOfUniqueEntries<IterDomain*>(
              ca_deps_filter.begin(), ca_deps_filter.end());
        } else {
          all_producer_ca_deps = VectorOfUniqueEntries<IterDomain*>(
              producer_tv->getLoopDomain().begin(),
              producer_tv->getLoopDomain().begin() +
<<<<<<< HEAD
                  producer_tv->getComputeAtPosition());
=======
                  producer_tv->getComputePosition(consumer_tv));
>>>>>>> 17ff71e6
        }
        info.ordered_p_ca_ids.pushBack(all_producer_ca_deps);

        auto all_producer_ids = producer_tv->domain()->allIDs();
        auto all_consumer_ids = consumer_tv->domain()->allIDs();

        auto p2c_permissive_map = permissive_graph.buildMapBetween(
            all_producer_ids, all_consumer_ids);

        for (const auto& [p_id, c_ids] : p2c_permissive_map) {
          if (!c_ids.empty() &&
              all_producer_ca_deps.has(p_id->as<IterDomain>())) {
            info.p2c_ca_permissive_maps[p_id->as<IterDomain>()].pushBack(c_ids);
          }
        }

        const std::vector<std::pair<IterDomain*, IterDomain*>>
            resolved_bcast_domains =
                resolvedRootBroadcasts(producer_tv, consumer_tv);

        for (const auto& [p_root_id, c_root_id] : resolved_bcast_domains) {
          info.p2c_root_broadcast_resolution_map[p_root_id].pushBack(c_root_id);
        }
      }
    }

    if (ir_utils::hasUniformSiblings(expr)) {
      auto consumer_tvs = ir_utils::filterByType<TensorView>(expr->outputs());
      if (consumer_tvs.size() > 1) {
        auto all_consumer_ids = consumer_tvs.vector().at(0)->domain()->allIDs();
        info.ordered_sibling_ids.pushBack(
            {all_consumer_ids.begin(), all_consumer_ids.end()});
        for (const auto i : arange(1, consumer_tvs.size())) {
          auto consumer_tv_i = consumer_tvs.vector().at(i);
          auto all_consumer_i_ids = consumer_tv_i->domain()->allIDs();

          auto sibling_map = permissive_graph.buildMapBetween(
              all_consumer_ids, all_consumer_i_ids);

          for (const auto& [c_id_1, c_ids] : sibling_map) {
            // Note that c_ids can have multiple domains as this graph
            // is a Permissive graph and there may be broadcast merged
            // domains
            info.sibling_maps[c_id_1->as<IterDomain>()].pushBack(c_ids);
          }
        }
      }
    }
  }
  return info;
}

void IdModel::initializeLoopGraph(const StatefulInliningInfo& info) {
  // In the case of the Loop graph, we do not propagate mappings but
  // explicitly set which domains to map based on the permissive graph
  // and the CA positions.
  NVF_ERROR(
      id_graphs_.emplace(IdMappingMode::LOOP, initializeIdGraph(false)).second);

  // Make sure this is called in a deterministic order. Build all inlined
  // relationships in loop graph.
  for (IterDomain* p_id : info.ordered_p_ca_ids) {
    auto entry_it = info.p2c_ca_permissive_maps.find(p_id);
    if (entry_it != info.p2c_ca_permissive_maps.end()) {
      const VectorOfUniqueEntries<Val*>& c_ids = entry_it->second;
      for (Val* c_id : c_ids) {
        idGraph(IdMappingMode::LOOP).mapVals(p_id, c_id);
      }
    }
  }

  // Similarly maps all sibling domains
  for (IterDomain* id : info.ordered_sibling_ids) {
    auto entry_it = info.sibling_maps.find(id);
    if (entry_it != info.sibling_maps.end()) {
      const VectorOfUniqueEntries<Val*>& sibling_ids = entry_it->second;
      for (Val* sibling_id : sibling_ids) {
        idGraph(IdMappingMode::LOOP).mapVals(id, sibling_id);
      }
    }
  }
}

ValGraph& IdModel::buildLoopGraph(bool force_full_loop_promotion_analysis) {
  // Make sure the depedent graphs are already built
  maybeBuildGraph(IdMappingMode::EXACT);
  maybeBuildGraph(IdMappingMode::PERMISSIVE);

  if (!tv_exprs_.empty()) {
    std::stringstream ss;
    tv_exprs_.at(0)->fusion()->print(ss);
    VERBOSE() << ss.str();
  }

  const StatefulInliningInfo inlining_info =
      buildStatefulInliningInfo(tv_exprs_, idGraph(IdMappingMode::PERMISSIVE));

  initializeLoopGraph(inlining_info);

  validateLoopGraphHasNoSelfMappedLeafDomains();

  VERBOSE() << "Initial loop graph:\n";
  for (const auto& group :
       idGraph(IdMappingMode::LOOP).disjointValSets().disjointSets()) {
    VERBOSE() << nvfuser::toString(group) << std::endl;
  }

  loop_promotion_map_ = LoopPromotionMapBuilder::get(
      *this,
      inlining_info,
      loop_promotion_map_builder_callback_,
      force_full_loop_promotion_analysis);

  // New domains are added. Make sure there's still no self mapping in
  // the loop domains
  validateLoopGraphHasNoSelfMappedLeafDomains();

  idGraph(IdMappingMode::LOOP).validateConsistency();

  return idGraph(IdMappingMode::LOOP);
}

void IdModel::buildAllGraphs() {
  VERBOSE() << "*** Building all graphs ***\n";

  if (tvs_.empty()) {
    return;
  }

  std::unique_ptr<IdModelValidator> validator;

  Fusion* fusion = tvs_.front()->fusion();

  // A ComputeAtMap will be built inside the constructor of
  // IdModelValidator, which may fail for some fusions that are not
  // supported currently (but work with IdModel). Make sure the
  // validator is only created when it is indeed requested
  if (validate_) {
    validator = std::make_unique<IdModelValidator>(fusion, allow_self_mapping_);
  }

  FusionGuard fg(fusion);

  buildExactGraph();
  if (validate_) {
    validator->checkExactGraphEquivalence(idGraph(IdMappingMode::EXACT));
  }

  buildAlmostExactGraph();

  buildPermissiveGraph();
  // Validation is not implemented when compliment mapping is enabled
  if (!permissive_graph_map_compliment_ids_ && validate_) {
    validator->checkPermissiveGraphEquivalence(
        idGraph(IdMappingMode::PERMISSIVE));
  }

  buildLoopGraph();
}

ValGraph& IdModel::buildGraph(IdMappingMode mode) {
  switch (mode) {
    case IdMappingMode::EXACT:
      return buildExactGraph();
    case IdMappingMode::ALMOSTEXACT:
      return buildAlmostExactGraph();
    case IdMappingMode::BROADCAST:
      return buildBroadcastGraph();
    case IdMappingMode::PERMISSIVE:
      return buildPermissiveGraph();
    case IdMappingMode::LOOP:
      return buildLoopGraph();
    default:
      NVF_THROW("Unsupported mode: ", mode);
  }
}

ValGraph& IdModel::maybeBuildGraph(IdMappingMode mode) {
  auto it = id_graphs_.find(mode);
  if (it != id_graphs_.end()) {
    return it->second;
  } else {
    return buildGraph(mode);
  }
}

void IdModel::removeGraph(IdMappingMode mode) {
  id_graphs_.erase(mode);
}

ValGraph IdModel::buildIntersection(
    const ValGraph& graph0,
    const ValGraph& graph1,
    bool propagate_exprs) const {
  ValGraph intersection = initializeIdGraph(propagate_exprs);
  for (const ValGroup& group0 : graph0.disjointValSets().disjointSets()) {
    auto set_size = group0->size();
    for (auto id0_i : arange(set_size)) {
      Val* id0 = group0->vector()[id0_i];
      for (auto id1_i = id0_i; id1_i < set_size; id1_i++) {
        Val* id1 = group0->vector()[id1_i];
        // id0 and id1 map in group0. If they also map in the group1,
        // add the mapping to the intersection.
        if (graph1.disjointValSets().strictAreMapped(id0, id1)) {
          intersection.mapVals(id0, id1);
        }
      }
    }
  }
  return intersection;
}

// Replay Expr but with the inputs provided.
Expr* IdModel::addReplayAs(std::vector<IterDomain*> new_inputs, Expr* expr) {
  // Figure out which graphs are already initialized to make sure we add the new
  // expression to them.
  std::vector<IdMappingMode> initialized_modes;
  for (auto mode : kIdMappingModes) {
    auto graph_it = id_graphs_.find(mode);
    if (graph_it == id_graphs_.end()) {
      continue;
    }

    auto& graph = graph_it->second;
    if (graph.disjointValSets().disjointSetMap().empty()) {
      continue;
    }

    initialized_modes.push_back(mode);
  }

  // Replace the provided inputs with IterType::Iteration domains as
  // reduction domains cannot be merged with non-reduction domains.
  if (std::any_of(
          new_inputs.begin(),
          new_inputs.end(),
          [](IterDomain* id) { return id->isReduction(); }) &&
      std::any_of(new_inputs.begin(), new_inputs.end(), [](IterDomain* id) {
        return !id->isReduction();
      })) {
    // Inputs have mismatched type, replace new_inputs
    auto tmp_inputs = new_inputs;
    for (const auto i : arange(new_inputs.size())) {
      new_inputs.at(i) = IterDomainBuilder(tmp_inputs.at(i))
                             .iter_type(IterType::Iteration)
                             .build();
      id_definitions_[new_inputs.at(i)];
      id_uses_[new_inputs.at(i)];
      for (auto mode : initialized_modes) {
        idGraph(mode).initializeVal(
            new_inputs.at(i), idGraph(mode).toGroup(tmp_inputs.at(i)));
      }
    }
  }

  const std::vector<IterDomain*> orig_input_ids =
      ir_utils::filterByType<IterDomain>(expr->inputs()).vector();

  // Sanity check of the original inputs
  {
    NVF_ERROR(
        new_inputs.size() == orig_input_ids.size(),
        "Invalid number of inputs: ",
        new_inputs.size(),
        " does not match number of iter domain inputs for ",
        expr->toString());

    for (auto mode : initialized_modes) {
      for (auto inp : orig_input_ids) {
        NVF_ERROR(
            idGraph(mode).hasGroup(inp),
            "All inputs for replay need to be initialized in all graphs, ",
            inp->toString(),
            " was not found in mode: ",
            mode);
      }
    }
  }

  // Create the new expression with provided inputs
  auto replay = ReplayTransform::replayAs(new_inputs, expr);
  NVF_ERROR(replay != nullptr, "no replay found");

  for (auto out_id : ir_utils::filterByType<IterDomain>(replay->outputs())) {
    id_definitions_[out_id].pushBack(replay);
    // out_id is a new IterDomain with no use expr yet. Initialize its
    // use mapping with an empty set
    NVF_ERROR(id_uses_.emplace(out_id, VectorOfUniqueEntries<Expr*>{}).second);
  }

  // Add the expression to the uses of the inputs
  for (auto inp_id : ir_utils::filterByType<IterDomain>(replay->inputs())) {
    // inp_id should not be a new domain, so just make sure it has a
    // def mapping.
    NVF_ERROR(id_definitions_.find(inp_id) != id_definitions_.end());
    id_uses_[inp_id].pushBack(replay);
  }

  // Initialize output iter domains in the graphs
  for (auto mode : initialized_modes) {
    auto& graph = idGraph(mode);

    // Initialize output ids in map. The replay expr will be
    // registered as a definition by registerExpr
    for (auto out_id : ir_utils::filterByType<IterDomain>(replay->outputs())) {
      graph.initializeVal(out_id, {}, {});
    }

    graph.registerExpr(replay);

    // Propagate through all the uses of the iter domain groups of the inputs
    // with the new expression.
    // Gather all use expressions from inputs
    VectorOfUniqueEntries<Expr*> representative_uses;
    for (IterDomain* inp : new_inputs) {
      for (const ExprGroup& use_group : graph.getUses(graph.toGroup(inp))) {
        NVF_ERROR(!use_group->empty());
        representative_uses.pushBack(use_group->front());
      }
    }

    for (auto rep_use : representative_uses) {
      graph.maybeMapThroughExprs(rep_use, replay, true);
    }
  }

  return replay;
}

void IdModel::validateLoopGraphHasNoSelfMappedLeafDomains() const {
  for (auto tv : tvs_) {
    auto self_mappped_loop_pair =
        detectSelfMapping(tv->domain()->loop(), idGraph(IdMappingMode::LOOP));
    NVF_ERROR(
        !self_mappped_loop_pair.has_value(),
        "Detected loop domains are mapped in the loop graph. Tensor: ",
        tv->toString(),
        ". Mapped loop domains: ",
        self_mappped_loop_pair->first->toString(),
        " and ",
        self_mappped_loop_pair->second->toString());
  }
}

std::unordered_map<ValGroup, IterDomain*> updateValGroupIdMap(
    const std::unordered_map<ValGroup, IterDomain*>& stale_map,
    ValGraph& new_graph) {
  std::unordered_map<ValGroup, IterDomain*> new_map;

  for (const auto& [stale_group, mapped_id] : stale_map) {
    const ValGroups& new_groups = new_graph.toGroups(*stale_group);
    NVF_ERROR(
        new_groups.size() == 1,
        "\nUpdate map assumes that new graph is equivalent to old graph plus extra mappings.\n",
        "i.e. all mappings in new_graph should exist in the graph stale_map was produced on.\n",
        "old:",
        nvfuser::toString(stale_group),
        "new: ",
        nvfuser::toString(new_groups));
    NVF_ERROR(
        new_map.emplace(new_groups.front(), mapped_id).second,
        "Expected only a single mapping but multiple entries detected for ",
        nvfuser::toString(new_groups.front()));
  }
  return new_map;
}

// Mostly just copied from ComputeAtMap::validateAndPropagatePType
void IdModel::validateAndPropagatePType() {
  for (const ValGroup& loop_group :
       idGraph(IdMappingMode::LOOP).disjointValSets().disjointSets()) {
    ParallelType common_ptype = ParallelType::Serial;
    for (Val* id : *loop_group) {
      auto id_ptype = id->as<IterDomain>()->getParallelType();
      NVF_ERROR(
          id_ptype == common_ptype || id_ptype == ParallelType::Serial ||
              common_ptype == ParallelType::Serial,
          "Issue validating parallel type disjoint ptype is, ",
          common_ptype,
          " but found in the set the id: ",
          id->toString());
      common_ptype =
          common_ptype == ParallelType::Serial ? id_ptype : common_ptype;
    }

    for (auto id : *loop_group) {
      // Due to the broadcast forwarding, not all IDs in a loop group
      // are indeed loop domains. For example, an ID may be used in a
      // merge whose output is also in this loop group.
      bool not_a_loop_domain = false;
      for (auto expr : id->uses()) {
        if (auto merge = dynamic_cast<Merge*>(expr);
            merge != nullptr && loop_group->has(merge->out())) {
          not_a_loop_domain = true;
          break;
        }
        // This is another case of input-output mappings
        if (auto swizzle2d = dynamic_cast<Swizzle2D*>(expr);
            swizzle2d != nullptr &&
            swizzle2d->swizzleMode() == SwizzleMode::Loop) {
          not_a_loop_domain = true;
          break;
        }
      }
      if (not_a_loop_domain) {
        continue;
      }
      id->as<IterDomain>()->parallelize(common_ptype);
    }
  }
}

void IdModel::allocateLoopIndexVariables() {
  FusionGuard fg(fusion_);

  NVF_ERROR(GpuLower::hasCurrent());

  NVF_ERROR(
      hasIdGraph(IdMappingMode::LOOP),
      "getLoopIndexVariable requires Loop graph");

  // Follow the same logic as ComputeAtMap::allocateIndexVariables
  for (const ValGroup& loop_group :
       idGraph(IdMappingMode::LOOP).disjointValSets().disjointSets()) {
    auto loop_promotion_map_it = loop_promotion_map_.find(loop_group);

    // Not all loop groups actually correspond to a for-loop. Ideally,
    // non for-loop loop groups should be removed. Such loop groups do
    // not need indices and don't have loop promotion.
    if (loop_promotion_map_it == loop_promotion_map_.end()) {
      continue;
    }

    ParallelType ptype = getParallelType(loop_group);

    Val* loop_index = nullptr;

    // TODO: Cleanup needed. ir_utils::isMemoryPartitionedAcross
    // should be used, but that means we would need to consider
    // multiple outputs with different memory types, though it
    // should be uncommon in practice.
    if (shouldUseZeroIndex(loop_group, *this) ||
        isParallelTypeDeviceDim(ptype)) {
      loop_index = fusion_->zeroVal();
    } else if (isParallelTypeThread(ptype)) {
      loop_index = NamedScalar::getParallelIndex(ptype);
    }

    if (loop_index != nullptr) {
      loop_index_variable_map_[loop_group] = loop_index;
      continue;
    }

    if (GpuLower::current()->circularBufferInfo().isCircularBufferedIterDomain(
            loop_group->front()->as<IterDomain>())) {
      // Allocate index variable for each stage of the circular buffered loop.
      circular_buffered_loop_index_variable_map_[loop_group] =
          std::make_unique<CircularBufferIndices>(CircularBufferIndices(
              {{CircularBufferLoopStage::Prolog,
                IrBuilder::create<Val>(DataType::Index)},
               {CircularBufferLoopStage::Main,
                IrBuilder::create<Val>(DataType::Index)},
               {CircularBufferLoopStage::Epilog,
                IrBuilder::create<Val>(DataType::Index)}}));
      continue;
    }

    // If enabled, allocate own indices. Otherwise, use the one
    // generated for ComputeAtMap for compatibility with the legacy
    // indexing
    if (GpuLower::current()->idModelOptions().loop()) {
      loop_index = IrBuilder::create<Val>(DataType::Index);
    } else {
      const auto& ca_map = GpuLower::current()->caMap();
      for (const auto& id :
           ir_utils::filterByType<IterDomain>(loop_group->vector())) {
        if (!ca_map->getIdSets(IdMappingMode::LOOP).mappingExists(id)) {
          continue;
        }
        loop_index = ca_map->getIndexVariable(id);
        break;
      }
      NVF_ERROR(
          loop_index != nullptr,
          "No existing index found for ",
          nvfuser::toString(loop_group));
    }

    NVF_ERROR(loop_index != nullptr);
    loop_index_variable_map_[loop_group] = loop_index;
  }

  return;
}

Val* IdModel::getLoopIndexVariable(
    const ValGroup& loop_group,
    CircularBufferLoopStage circular_buffer_loop_stage) const {
  NVF_ERROR(
      !loop_index_variable_map_.empty(),
      "Loop index variables not generated. IdModel::allocateIndexVariables may have not been callled.");

  // Check if this loop was modified by circular buffer pass.
  bool is_circular_buffer_iterdomain =
      GpuLower::current()->circularBufferInfo().isCircularBufferedIterDomain(
          loop_group->front()->as<IterDomain>());

  if (is_circular_buffer_iterdomain) {
    // Use dedicated circular buffer index variable if the loop is circular
    // buffer loop
    if (circular_buffer_loop_stage == CircularBufferLoopStage::NotApplicable) {
      // The circular buffered loop stages are created after the loop nest
      //  lowering phase so this function will be querried before the double
      //  buffer pass. At that point, no forloop has any circular buffer
      //  stage defined, and we just default to using the main stage index.
      circular_buffer_loop_stage = CircularBufferLoopStage::Main;
    }
    return circular_buffered_loop_index_variable_map_.at(loop_group)
        ->at(circular_buffer_loop_stage);
  } else {
    return loop_index_variable_map_.at(loop_group);
  }
}

Val* IdModel::getLoopIndexVariable(
    IterDomain* id,
    CircularBufferLoopStage circular_buffer_loop_stage) const {
  const auto& loop_group = idGraph(IdMappingMode::LOOP).toGroup(id);
  return getLoopIndexVariable(loop_group, circular_buffer_loop_stage);
}

} // namespace nvfuser<|MERGE_RESOLUTION|>--- conflicted
+++ resolved
@@ -744,11 +744,7 @@
           all_producer_ca_deps = VectorOfUniqueEntries<IterDomain*>(
               producer_tv->getLoopDomain().begin(),
               producer_tv->getLoopDomain().begin() +
-<<<<<<< HEAD
-                  producer_tv->getComputeAtPosition());
-=======
                   producer_tv->getComputePosition(consumer_tv));
->>>>>>> 17ff71e6
         }
         info.ordered_p_ca_ids.pushBack(all_producer_ca_deps);
 
