--- conflicted
+++ resolved
@@ -899,7 +899,6 @@
   return resolved_bcast_map;
 }
 
-<<<<<<< HEAD
 // Update a map of ValGroups to ID from an old Valgraph to a new
 // ValGraph. The new graph must be a superset of the old graph.
 std::unordered_map<ValGroup, IterDomain*> updateMap(
@@ -925,8 +924,6 @@
   return new_map;
 }
 
-=======
->>>>>>> 3e7992c7
 } // namespace
 
 // Grab inlining relationships
@@ -1007,15 +1004,12 @@
   maybeBuildGraph(IdMappingMode::EXACT);
   maybeBuildGraph(IdMappingMode::PERMISSIVE);
 
-<<<<<<< HEAD
   if (!tv_exprs_.empty()) {
     std::stringstream ss;
     tv_exprs_.at(0)->fusion()->print(ss);
     VERBOSE() << ss.str();
   }
 
-=======
->>>>>>> 3e7992c7
   const StatefulInliningInfo inlining_info = buildStatefulInliningInfo(
       tv_exprs_,
       idGraph(IdMappingMode::EXACT),
@@ -1023,15 +1017,12 @@
 
   initializeLoopGraph(inlining_info);
 
-<<<<<<< HEAD
   VERBOSE() << "Initial loop graph:\n";
   for (const auto& group :
        idGraph(IdMappingMode::LOOP).disjointValSets().disjointSets()) {
     VERBOSE() << nvfuser::toString(group) << std::endl;
   }
 
-=======
->>>>>>> 3e7992c7
   loop_promotion_map_ = buildLoopPromotionMap(inlining_info);
 
   idGraph(IdMappingMode::LOOP).validateConsistency();
@@ -1067,7 +1058,6 @@
   ValGraph iel_graph = buildIntersection(
       idGraph(IdMappingMode::EXACT), idGraph(IdMappingMode::LOOP), false);
 
-<<<<<<< HEAD
   // Loop promotion map is to prepare for IterDomain replays to resolve
   // non-inlined loop groups. Since these replays will modify the loop map as
   // we're iterating over the loop map, operate on a copy of the loop map, not
@@ -1077,7 +1067,7 @@
   // Step 1: Build a map of the IEL groups of root broadcast domains
   // to resolving domains.
   std::unordered_map<ValGroup, IterDomain*> iel_promotion_map =
-      buildInlineRootResolutionmap(iel_graph, inlining_info);
+      buildInlineRootResolutionMap(iel_graph, inlining_info);
 
   {
     std::stringstream ss;
@@ -1184,62 +1174,6 @@
   }
 
   return final_loop_promotion_map;
-}
-
-// TODO: Reenable after reenabling parallel propagation.
-//        propagateLoopPTypes
-void IdModel::validatePTypes(const std::vector<TensorView*>& all_tvs) const {
-  // VectorOfUniqueEntries<IterDomain*> leaf_ids;
-  // for (auto tv : all_tvs) {
-  //   leaf_ids.pushBack(tv->domain()->leaf());
-  // }
-
-  // for (const auto& disjoint_set :
-  //      idGraph(IdMappingMode::EXACT).disjointValSets().disjointSets()) {
-  //   for (auto id : disjoint_set->vector()) {
-  //     auto id_ptype = id->getParallelType();
-
-  //     NVF_ERROR(
-  //         leaf_ids.has(id) || id_ptype == ParallelType::Serial,
-  //         "Invalid parallelization of non leaf iter domain: ",
-  //         id->toString());
-  //   }
-  // }
-}
-
-void IdModel::propagateLoopPTypes() const {
-  for (const auto& loop_disjoint_set :
-       idGraph(IdMappingMode::LOOP).disjointValSets().disjointSets()) {
-    ParallelType common_ptype = ParallelType::Serial;
-    for (auto id : loop_disjoint_set->vector()) {
-      auto id_ptype = id->as<IterDomain>()->getParallelType();
-
-      NVF_ERROR(
-          id_ptype == common_ptype || id_ptype == ParallelType::Serial ||
-              common_ptype == ParallelType::Serial,
-          "Issue validating parallel type disjoint ptype is, ",
-          common_ptype,
-          " but found in the set the id: ",
-          id->toString());
-
-      common_ptype =
-          common_ptype == ParallelType::Serial ? id_ptype : common_ptype;
-    }
-
-    for (auto id : loop_disjoint_set->vector()) {
-      id->as<IterDomain>()->parallelize(common_ptype);
-    }
-  }
-=======
-  // Step 1: Build a map of the IEL groups of root broadcast domains
-  // to resolving domains.
-  std::unordered_map<ValGroup, IterDomain*> iel_promotion_map =
-      buildInlineRootResolutionMap(iel_graph, inlining_info);
-
-  // This is not a right map to return but just a placeholder since
-  // the loop promotion map is not yet completely merged. It will be
-  // replaced by a proper map.
-  return iel_promotion_map;
 }
 
 std::unordered_map<ValGroup, IterDomain*> IdModel::buildInlineRootResolutionMap(
@@ -1365,10 +1299,59 @@
 
     iel_promotion_map[iel_group] =
         promoted_iel_groups.front()->front()->as<IterDomain>();
+
+    VERBOSE() << "Root promotion: " << nvfuser::toString(iel_group) << " -> "
+              << promoted_iel_groups.front()->front()->as<IterDomain>()->name()
+              << std::endl;
   }
 
   return iel_promotion_map;
->>>>>>> 3e7992c7
+}
+
+// TODO: Reenable after reenabling parallel propagation.
+//        propagateLoopPTypes
+void IdModel::validatePTypes(const std::vector<TensorView*>& all_tvs) const {
+  // VectorOfUniqueEntries<IterDomain*> leaf_ids;
+  // for (auto tv : all_tvs) {
+  //   leaf_ids.pushBack(tv->domain()->leaf());
+  // }
+
+  // for (const auto& disjoint_set :
+  //      idGraph(IdMappingMode::EXACT).disjointValSets().disjointSets()) {
+  //   for (auto id : disjoint_set->vector()) {
+  //     auto id_ptype = id->getParallelType();
+
+  //     NVF_ERROR(
+  //         leaf_ids.has(id) || id_ptype == ParallelType::Serial,
+  //         "Invalid parallelization of non leaf iter domain: ",
+  //         id->toString());
+  //   }
+  // }
+}
+
+void IdModel::propagateLoopPTypes() const {
+  for (const auto& loop_disjoint_set :
+       idGraph(IdMappingMode::LOOP).disjointValSets().disjointSets()) {
+    ParallelType common_ptype = ParallelType::Serial;
+    for (auto id : loop_disjoint_set->vector()) {
+      auto id_ptype = id->as<IterDomain>()->getParallelType();
+
+      NVF_ERROR(
+          id_ptype == common_ptype || id_ptype == ParallelType::Serial ||
+              common_ptype == ParallelType::Serial,
+          "Issue validating parallel type disjoint ptype is, ",
+          common_ptype,
+          " but found in the set the id: ",
+          id->toString());
+
+      common_ptype =
+          common_ptype == ParallelType::Serial ? id_ptype : common_ptype;
+    }
+
+    for (auto id : loop_disjoint_set->vector()) {
+      id->as<IterDomain>()->parallelize(common_ptype);
+    }
+  }
 }
 
 void IdModel::buildAllGraphs() {
@@ -1412,11 +1395,7 @@
 
   buildPermissiveGraph();
   // Validation is not implemented when compliment mapping is enabled
-<<<<<<< HEAD
-  if (validate_ && !permissive_graph_map_compliment_ids_) {
-=======
   if (!permissive_graph_map_compliment_ids_ && validate_) {
->>>>>>> 3e7992c7
     validator->checkPermissiveGraphEquivalence(
         idGraph(IdMappingMode::PERMISSIVE));
   }
@@ -1456,51 +1435,6 @@
   }
 }
 
-<<<<<<< HEAD
-VectorOfUniqueEntries<IterDomain*> IdModel::computeTerminalLoopIds(
-    const StatefulInliningInfo& info) {
-  VectorOfUniqueEntries<IterDomain*> terminal_loop_ids;
-  for (const ValGroup& group :
-       idGraph(IdMappingMode::LOOP).disjointValSets().disjointSets()) {
-    if (group->size() == 1) {
-      terminal_loop_ids.pushBack(group->front()->as<IterDomain>());
-    }
-
-    // Don't select producer iter domains
-    for (auto loop_id : *group) {
-      if (info.p2c_ca_permissive_maps.find(loop_id->as<IterDomain>()) !=
-          info.p2c_ca_permissive_maps.end()) {
-        continue;
-      }
-
-      auto uses_it = id_uses_.find(loop_id->as<IterDomain>());
-      if (uses_it == id_uses_.end()) {
-        terminal_loop_ids.pushBack(loop_id->as<IterDomain>());
-        continue;
-      }
-
-      // If there's an output group that is not in the same group, then it's id
-      // consumer terminal. Also if there's no output groups it's id consumer
-      // terminal.
-      bool all_outs_in_loop_group = uses_it->second.empty() ? false : true;
-      for (auto use : uses_it->second) {
-        for (auto out_id : ir_utils::filterByType<IterDomain>(use->outputs())) {
-          if (group != idGraph(IdMappingMode::LOOP).toGroup(out_id)) {
-            all_outs_in_loop_group = false;
-          }
-        }
-      }
-
-      if (!all_outs_in_loop_group) {
-        terminal_loop_ids.pushBack(loop_id->as<IterDomain>());
-      }
-    }
-  }
-  return terminal_loop_ids;
-}
-
-=======
->>>>>>> 3e7992c7
 ValGraph IdModel::buildIntersection(
     const ValGraph& graph0,
     const ValGraph& graph1,
@@ -1523,137 +1457,46 @@
   return intersection;
 }
 
-<<<<<<< HEAD
-std::unordered_map<ValGroup, IterDomain*> IdModel::buildInlineRootResolutionmap(
-    const ValGraph& iel_graph,
+VectorOfUniqueEntries<IterDomain*> IdModel::computeTerminalLoopIds(
     const StatefulInliningInfo& info) {
-  std::unordered_map<ValGroup, IterDomain*> iel_promotion_map;
-
-  // This should probably work just on terminating inputs, as we shouldn't be
-  // able to modify a broadcast domain between root and rfactor which would be
-  // required to resolve a non input broadcast domain. But for now leaving it as
-  // traversal on all broadcast groups.
-  //
-
-  // We first visit all broadcast root domains. If a broadcast is
-  // resovled, see if it's promoted. Note that a domain be resolved to
-  // a domain that may not be loop mapped, yet it can still be
-  // promoted. In other words, there can be a domain that is exactly
-  // mapped with the resolving domain *and* is mapped with the
-  // broadcast domain by the loop map. The algorihm here is:
-  //
-  // 1. For a broadcast domain, find the domain that the broadcast is
-  //    resolved to.
-  // 2. If the resolving domain is also loop-mapped with the
-  //    broadcast, that is the promotion domain, but the resolving
-  //    domain may not be loop mapped as mentioned above. Instead,
-  //    find all loop-mapped domains with the broadcast domain and
-  //    pick one that is exactly mapped with the resolving domain
-  //
-  // Note again this process is only done for root domains. Once we
-  // find promotion relationships for root domains, we propagate the
-  // mappings to derived domains
-  for (const ValGroup& iel_group : iel_graph.disjointValSets().disjointSets()) {
-    NVF_ERROR(!iel_group->empty());
-
-    IterDomain* iel_group_id = iel_group->front()->as<IterDomain>();
-
-    if (!iel_group_id->isBroadcast()) {
-      continue;
-    }
-
-    // Collect all the exact groups of the resolutions of the broadcast id's
-    ValGroups resolved_exact_groups;
-    for (Val* bcast_id : *iel_group) {
-      if (auto p2c_root_broadcast_resolution_map_it =
-              info.p2c_root_broadcast_resolution_map.find(
-                  bcast_id->as<IterDomain>());
-          p2c_root_broadcast_resolution_map_it !=
-          info.p2c_root_broadcast_resolution_map.end()) {
-        resolved_exact_groups.pushBack(
-            idGraph(IdMappingMode::EXACT)
-                .toGroups(p2c_root_broadcast_resolution_map_it->second));
-      }
-    }
-
-    if (resolved_exact_groups.empty()) {
-      // No resolution
-      continue;
-    }
-
-    // resolved_exact_groups is a list of IDs that resolves the
-    // broadcast. We only care those that are also in the same loop
-    // group, and there must be just one or none. Otherwise, the
-    // resolution is ambiguous.
-
-    // Collect all the exact groups in the loop set containing this iel_group
-    const ValGroup& loop_group =
-        idGraph(IdMappingMode::LOOP).toGroup(iel_group_id);
-    ValGroups loop_covered_exact_groups =
-        idGraph(IdMappingMode::EXACT).toGroups(*loop_group);
-
-    // The intersection of the exact groups that the broadcast domains can be
-    // broadcasted to, and those that exist within the same loop groop are is
-    // the promotion needed for this iel_group. The promotion should
-    // be none or unique.
-    ValGroups loop_exact_resolved_intersection =
-        resolved_exact_groups.computeIntersect(loop_covered_exact_groups);
-
-    if (loop_exact_resolved_intersection.empty()) {
-      // No promotion
-      continue;
-    }
-
-    if (loop_exact_resolved_intersection.size() > 1) {
-      // Ambiguous promotion. This should not happen.
-      std::stringstream err_msg;
-      err_msg
-          << "Invalid multiple broadcast resolution within shared loops detected, group:\n  "
-          << iel_group->toString() << "\nIs being broadcasted to:";
-      for (const ValGroup& entry : loop_exact_resolved_intersection) {
-        err_msg << "\n  " << entry->toString();
-      }
-      NVF_ERROR(false, err_msg.str());
-    }
-
-    const ValGroup& exact_resolution_group =
-        loop_exact_resolved_intersection.front();
-
-    // Within the loop group, find the IDs that the broadcast IDs are
-    // resolved to
-    VectorOfUniqueEntries<Val*> resolved_ids =
-        exact_resolution_group->computeIntersect(*loop_group);
-
-    NVF_ERROR(!resolved_ids.empty());
-
-    // All the IDs in resolved_ids are mapped with both of the exact
-    // and loop graphs, so any of them can be used as an IEL promotion
-    // ID. Just to make it extra clear, look for corresponding
-    // groups in the IEL graph and make sure there's only one such group.
-    ValGroups promoted_iel_groups = iel_graph.toGroups(resolved_ids);
-
-    NVF_ERROR(!promoted_iel_groups.empty());
-
-    if (promoted_iel_groups.size() > 1) {
-      std::stringstream err_msg;
-      err_msg
-          << "Invalid multiple broadcast resolution within shared loops detected, group:\n  "
-          << iel_group->toString() << "\nIs being broadcasted to:";
-      for (const ValGroup& entry : promoted_iel_groups) {
-        err_msg << "\n  " << entry->toString();
-      }
-      NVF_ERROR(false, err_msg.str());
-    }
-
-    iel_promotion_map[iel_group] =
-        promoted_iel_groups.front()->front()->as<IterDomain>();
-
-    VERBOSE() << "Root promotion: " << nvfuser::toString(iel_group) << " -> "
-              << promoted_iel_groups.front()->front()->as<IterDomain>()->name()
-              << std::endl;
-  }
-
-  return iel_promotion_map;
+  VectorOfUniqueEntries<IterDomain*> terminal_loop_ids;
+  for (const ValGroup& group :
+       idGraph(IdMappingMode::LOOP).disjointValSets().disjointSets()) {
+    if (group->size() == 1) {
+      terminal_loop_ids.pushBack(group->front()->as<IterDomain>());
+    }
+
+    // Don't select producer iter domains
+    for (auto loop_id : *group) {
+      if (info.p2c_ca_permissive_maps.find(loop_id->as<IterDomain>()) !=
+          info.p2c_ca_permissive_maps.end()) {
+        continue;
+      }
+
+      auto uses_it = id_uses_.find(loop_id->as<IterDomain>());
+      if (uses_it == id_uses_.end()) {
+        terminal_loop_ids.pushBack(loop_id->as<IterDomain>());
+        continue;
+      }
+
+      // If there's an output group that is not in the same group, then it's id
+      // consumer terminal. Also if there's no output groups it's id consumer
+      // terminal.
+      bool all_outs_in_loop_group = uses_it->second.empty() ? false : true;
+      for (auto use : uses_it->second) {
+        for (auto out_id : ir_utils::filterByType<IterDomain>(use->outputs())) {
+          if (group != idGraph(IdMappingMode::LOOP).toGroup(out_id)) {
+            all_outs_in_loop_group = false;
+          }
+        }
+      }
+
+      if (!all_outs_in_loop_group) {
+        terminal_loop_ids.pushBack(loop_id->as<IterDomain>());
+      }
+    }
+  }
+  return terminal_loop_ids;
 }
 
 namespace {
@@ -2154,6 +1997,4 @@
   NVF_ERROR(false, "Not implemented yet.");
 }
 
-=======
->>>>>>> 3e7992c7
 } // namespace nvfuser