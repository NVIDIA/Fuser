// clang-format off
/*
 * SPDX-FileCopyrightText: Copyright (c) 2023-present NVIDIA CORPORATION & AFFILIATES.
 * All rights reserved.
 * SPDX-License-Identifier: BSD-3-Clause
 */
// clang-format on
#include <id_model/id_model.h>
#include <id_model/loop_promotion.h>
#include <id_model/to_string.h>
#include <id_model/transform_replay.h>
#include <id_model/utils.h>
#include <id_model/validation_utils.h>

#include <device_lower/analysis/trivial_broadcast.h>
#include <device_lower/lower2device.h>
#include <device_lower/utils.h>
#include <disjoint_set.h>
#include <ir/utils.h>
#include <iter_visitor.h>
#include <logical_domain_map.h>
#include <transform_iter.h>
#include <val_graph_visitor.h>

#include <fstream>
#include <memory>
#include <tuple>
#include <utility>

namespace nvfuser {

namespace {

// Map through loop swizzles, as input/output IterDomains are exact, only the
// order they're traversed differs.
void mapThroughLoopSwizzles(ValGraph& graph) {
  std::vector<Swizzle2D*> all_swizzles;

  for (const auto& expr_set :
       std::as_const(graph).disjointExprSets().disjointSets()) {
    auto swizzles_in_expr_set = ir_utils::filterByType<Swizzle2D>(
        expr_set->vector().begin(), expr_set->vector().end());
    all_swizzles.insert(
        all_swizzles.end(),
        swizzles_in_expr_set.begin(),
        swizzles_in_expr_set.end());
  }

  for (auto swizzle : all_swizzles) {
    if (swizzle->swizzleMode() == SwizzleMode::Loop) {
      graph.mapVals(swizzle->inX(), swizzle->outX());
      graph.mapVals(swizzle->inY(), swizzle->outY());
    }
  }
}

bool isLoopDomainFullyDerivedFromLogical(TensorView* tv) {
  return lower_utils::hasRootToLoopLinearTransformations(tv) &&
      !ir_utils::compareDomains(
           tv->getLoopDomain(),
           tv->getLogicalDomain(),
           /*additional_ids=*/{},
           /*ignore_broadcast=*/false)
           .dom0_has_unreachable_ids;
}

} // namespace

void IdModel::assertNoSelfMapping() {
  const ValGraph& exact_graph = idGraph(IdMappingMode::EXACT);
  for (TensorView* tv : tvs_) {
    std::optional<SelfMapping> self_mapping = hasSelfMapping(tv, exact_graph);
    NVF_CHECK(
        !self_mapping.has_value(),
        "Unsupported domain mapping detected in ",
        tv,
        ". ",
        self_mapping->where,
        " domains, ",
        self_mapping->id1,
        " and ",
        self_mapping->id2,
        ", are mapped with each other.");
  }
}

IdModel::IdModel(
    const std::vector<Expr*>& exprs,
    const std::vector<TensorView*>& additional_tvs,
    bool build_graphs,
    bool allow_self_mapping,
    LoopPromotionMapBuilderCallback* loop_promotion_map_builder_callback)
    : allow_self_mapping_(allow_self_mapping),
      loop_promotion_map_builder_callback_(
          loop_promotion_map_builder_callback) {
  std::copy_if(
      exprs.begin(),
      exprs.end(),
      std::back_inserter(tv_exprs_),
      [](Expr* expr) {
        NVF_ERROR(expr != nullptr);
        return ir_utils::isTvOp(expr);
      });

  auto all_tvs = ir_utils::allTvsOfExprs(tv_exprs_);
  all_tvs.pushBack(additional_tvs.begin(), additional_tvs.end());

  tvs_ = all_tvs.vector();

  NVF_ERROR(!tvs_.empty(), "No tensor to build IdModel for");

  fusion_ = tvs_.front()->fusion();

  // Add uses and definitions to all iter domains.
  buildIterDomainDefinitionsAndUses();

  if (build_graphs) {
    buildAllGraphs();
  }
}

IdModel::IdModel(
    Fusion* fusion,
    bool build_graphs,
    bool allow_self_mapping,
    bool validate,
    LoopPromotionMapBuilderCallback* loop_promotion_map_builder_callback)
    : fusion_(fusion),
      allow_self_mapping_(allow_self_mapping),
      validate_(validate),
      loop_promotion_map_builder_callback_(
          loop_promotion_map_builder_callback) {
  auto all_exprs = fusion->exprs();
  std::copy_if(
      all_exprs.begin(),
      all_exprs.end(),
      std::back_inserter(tv_exprs_),
      [](Expr* expr) {
        NVF_ERROR(expr != nullptr);
        return ir_utils::isTvOp(expr);
      });

  auto all_tvs = ir_utils::allTvsOfExprs(tv_exprs_);

  {
    auto inp_tvs = ir_utils::filterByType<TensorView>(fusion->inputs());
    all_tvs.pushBack(inp_tvs.begin(), inp_tvs.end());
  }
  {
    auto out_tvs = ir_utils::filterByType<TensorView>(fusion->outputs());
    all_tvs.pushBack(out_tvs.begin(), out_tvs.end());
  }

  tvs_ = all_tvs.vector();

  // Add uses and definitions to all iter domains.
  buildIterDomainDefinitionsAndUses();

  if (build_graphs) {
    buildAllGraphs();
  }
}

const ValGraph& IdModel::idGraph(IdMappingMode mode) const {
  auto graph_it = id_graphs_.find(mode);
  NVF_ERROR(
      graph_it != id_graphs_.end(),
      "Failed to find an IdGraph with the ",
      mode,
      " mode");
  return graph_it->second;
}

ValGraph& IdModel::idGraph(IdMappingMode mode) {
  auto graph_it = id_graphs_.find(mode);
  NVF_ERROR(
      graph_it != id_graphs_.end(),
      "Failed to find an IdGraph with the ",
      mode,
      " mode");
  return graph_it->second;
}

void IdModel::buildIterDomainDefinitionsAndUses() {
  for (const auto tv : tvs_) {
    std::vector<IterDomain*> all_ids = tv->domain()->allIDs();

    // Check if this domain is a consumer of a view-like operation
    const bool view_like_domain = tv->domain()->hasViewLikeRFactor();

    for (auto id : all_ids) {
      // Check if this id is a view like rfactor id
      if (view_like_domain && id->isRFactorProduct()) {
        // If the tensor domain is a view like domain, and the iteration
        // domain is marked as an rfactor product and is in the rfactor
        // domain, it's a view like rfactor iteration domain
        const auto& logical_domain = tv->domain()->logical();
        if (std::find(logical_domain.begin(), logical_domain.end(), id) !=
            logical_domain.end()) {
          view_rfactor_ids_.emplace(id);
        }
      }

      if (id_definitions_.find(id) == id_definitions_.end()) {
        id_definitions_.emplace(id, VectorOfUniqueEntries<Expr*>{});
      }

      if (id_uses_.find(id) == id_uses_.end()) {
        id_uses_.emplace(id, VectorOfUniqueEntries<Expr*>{});
      }

      Expr* def = id->definition();

      if (def == nullptr) {
        continue;
      }

      id_definitions_[id].pushBack(def);

      auto inp_ids = ir_utils::filterByType<IterDomain>(def->inputs());
      for (auto inp_id : inp_ids) {
        id_uses_[inp_id].pushBack(def);
      }
    }
  }
}

std::string IdModel::toString() const {
  std::stringstream ss;
  ss << "IterDomainGraphs { \n";
  // Only print initialized graphs
  for (auto mode : kIdMappingModes) {
    auto graph_it = id_graphs_.find(mode);
    if (graph_it == id_graphs_.end()) {
      continue;
    }

    // graph may be empty, but then just print it as an empty graph,
    // which might be useful for debugging
    ss << "  IdGraph " << mode << "{ \n";
    ss << "  Disjoint Ids:\n"
       << idGroupsString(idGraph(mode), 2)
       << "\n  Disjoint Expression groups:\n"
       << exprGroupsString(idGraph(mode), 2) << std::endl;
    ss << "   } IdGraph\n" << std::endl;
  }
  ss << " } IterDomainGraphs\n" << std::endl;
  return ss.str();
}

ValGraph IdModel::initializeIdGraph(bool propagate_through_exprs) const {
  ValGraph id_graph(propagate_through_exprs);

  // To deterministically initialize the graph, the order of adding
  // domains must be deterministic. Here, we sort all IDs by their
  // names.

  std::vector<IterDomain*> all_ids;
  all_ids.reserve(id_definitions_.size());
  for (const auto& [id, defs] : id_definitions_) {
    all_ids.push_back(id);
  }

  std::sort(
      all_ids.begin(), all_ids.end(), [](IterDomain* id1, IterDomain* id2) {
        return id1->name() < id2->name();
      });

  for (auto id : all_ids) {
    auto uses_it = id_uses_.find(id);
    NVF_ERROR(
        uses_it != id_uses_.end(),
        "Failed to initialize id: ",
        id->toString(),
        " as it's missing a definition entry.");
    id_graph.initializeVal(id, id_definitions_.at(id), uses_it->second);
  }

  return id_graph;
}

ValGraph& IdModel::buildExactGraph() {
  // Initialize the maps with all the IterDomains used in the provded
  // expressions.
  NVF_ERROR(
      id_graphs_.emplace(IdMappingMode::EXACT, initializeIdGraph()).second);

  auto& graph = idGraph(IdMappingMode::EXACT);

  for (auto expr : tv_exprs_) {
    TensorView* c_tv = ir_utils::getTvOutput(expr);

    auto all_tv_outputs = ir_utils::filterByType<TensorView>(expr->outputs());

    // Map siblings, as all other tv output domains must match the first tv
    // outputs domain.
    std::deque<TensorView*> other_tv_outputs(
        all_tv_outputs.begin(), all_tv_outputs.end());
    other_tv_outputs.pop_front();

    // Map producer-consumer relationships based on the root domain map
    auto tv_inputs = ir_utils::filterByType<TensorView>(expr->inputs());
    for (auto p_tv : tv_inputs) {
      // For exact mapings do not map any broadcast dimensions to
      // non-broadcast dimensions. Prevent any broadcasted axes being mapped
      // to non-broadcasted axes.
      auto exact_c2p_logical_map = PairwiseLogicalDomainMap(p_tv, c_tv)
                                       .mapBroadcast(false)
                                       .mapConsumerToProducer();

      for (auto c_id :
           getSortedKeys(exact_c2p_logical_map, Statement::lessThan)) {
        auto p_id = exact_c2p_logical_map.at(c_id);
        graph.mapVals(c_id, p_id);
      }
    }

    if (ir_utils::hasUniformSiblings(expr)) {
      for (auto other_tv_output : other_tv_outputs) {
        NVF_ERROR(
            other_tv_output->getMaybeRootDomain().size() ==
                c_tv->getMaybeRootDomain().size(),
            "Multiple outputs with mismatched TV domains is not supported.");

        for (auto domain_i : c10::irange(c_tv->getMaybeRootDomain().size())) {
          auto c_id = c_tv->getMaybeRootDomain()[domain_i];
          auto o_id = other_tv_output->getMaybeRootDomain()[domain_i];
          graph.mapVals(o_id, c_id);
        }
      }
    } else {
      for (auto p_tv : tv_inputs) {
        for (auto c_tv : other_tv_outputs) {
          auto exact_c2p_root_map = PairwiseLogicalDomainMap(p_tv, c_tv)
                                        .mapBroadcast(false)
                                        .mapConsumerToProducer();

          for (auto c_id :
               getSortedKeys(exact_c2p_root_map, Statement::lessThan)) {
            auto p_id = exact_c2p_root_map.at(c_id);
            graph.mapVals(c_id, p_id);
          }
        }
      }
    }

    // TODO: Revisit if we really should map domains in the exact map
    mapThroughLoopSwizzles(graph);
  }

  // Map additional exact mappings if registered. Only map those that
  // appear in this IdModel and when they are the same (per sameAs).
  if (!tv_exprs_.empty()) {
    Fusion* fusion = tv_exprs_.front()->fusion();
    if (fusion->hasRegisteredExactMappings()) {
      DisjointSets<IterDomain*> additional_mappings =
          fusion->registeredExactMappings();
      for (const auto& disjoint_set : additional_mappings.disjointSets()) {
        IterDomain* registerd_id = nullptr;
        for (auto id : *disjoint_set) {
          if (!graph.hasGroup(id)) {
            continue;
          }

          if (registerd_id == nullptr) {
            registerd_id = id;
          } else {
            graph.mapVals(registerd_id, id);
          }
        }
      }
    }
  }

  graph.validateConsistency();

  return graph;
}

namespace {

// Checks if the expression is a trivial operation where an input is simply an
// output of the transformation. Returns the mapped iter domains if found.
std::vector<std::vector<Val*>> getTriviallyMappedIds(Expr* expr) {
  std::vector<std::vector<Val*>> mapped_ids;
  if (auto merge = dynamic_cast<Merge*>(expr)) {
    // Size-one domains should be broadcast, so just checking
    // isBroadcast should be sufficient, but just in case if there's
    // any missing conversion to broadcast
    if (merge->inner()->isBroadcast() || merge->inner()->extent()->isOneInt()) {
      mapped_ids.push_back({merge->outer(), merge->out()});
    }
    if (merge->outer()->isBroadcast() || merge->outer()->extent()->isOneInt()) {
      mapped_ids.push_back({merge->inner(), merge->out()});
    }
  } else if (auto split = dynamic_cast<Split*>(expr)) {
    if (split->factor()->isOneInt()) {
      if (split->innerSplit()) {
        mapped_ids.push_back({split->in(), split->outer()});
      } else {
        mapped_ids.push_back({split->in(), split->inner()});
      }
    }
  } else if (auto swizzle = dynamic_cast<Swizzle2D*>(expr)) {
    if (swizzle->swizzleType() == Swizzle2DType::NoSwizzle ||
        swizzle->swizzleMode() == SwizzleMode::NoSwizzle) {
      mapped_ids.push_back({swizzle->inX(), swizzle->outX()});
      mapped_ids.push_back({swizzle->inY(), swizzle->outY()});
    }
  }
  return mapped_ids;
}

} // namespace

ValGraph& IdModel::buildAlmostExactGraph() {
  // Make sure the exact graph is already built
  maybeBuildGraph(IdMappingMode::EXACT);

  // Build almost exact map by forwarding through broadcast axes
  NVF_ERROR(
      id_graphs_
          .emplace(IdMappingMode::ALMOSTEXACT, idGraph(IdMappingMode::EXACT))
          .second);

  auto& almost_exact_graph = idGraph(IdMappingMode::ALMOSTEXACT);

  // Maps iter domain pairs returned by calling that return mappings from
  // isTrivialExpr on every expression in the graph.

  // Don't traverse the graph and at the same time add more mappings
  // as the traversal would be invalidated
  std::vector<std::pair<Val*, Val*>> ids_to_map;

  for (const auto& expr_group :
       almost_exact_graph.disjointExprSets().disjointSets()) {
    for (auto expr : *expr_group) {
      // If not trivial continue
      auto mapped_ids = getTriviallyMappedIds(expr);
      if (mapped_ids.empty()) {
        continue;
      }

      // Map through trivial expressions
      for (auto mapped_id_group : mapped_ids) {
        for (auto id : mapped_id_group) {
          // almost_exact_graph.mapVals(mapped_id_group.front(), id);
          ids_to_map.emplace_back(mapped_id_group.front(), id);
        }
      }
    }
  }

  for (const auto& [id1, id2] : ids_to_map) {
    almost_exact_graph.mapVals(id1, id2);
  }

  almost_exact_graph.validateConsistency();

  return almost_exact_graph;
}

ValGraph& IdModel::buildBroadcastGraph() {
  // Make sure the exact graph is already built
  maybeBuildGraph(IdMappingMode::EXACT);

  // Use the exact graph as the starting map rather than the
  // almost-exact graph. Almost exact is useful for index hoisting but
  // not necessary otherwise
  NVF_ERROR(
      id_graphs_
          .emplace(IdMappingMode::BROADCAST, idGraph(IdMappingMode::EXACT))
          .second);

  auto& graph = idGraph(IdMappingMode::BROADCAST);

  for (auto expr : tv_exprs_) {
    for (TensorView* c_tv :
         ir_utils::filterByType<TensorView>(expr->outputs())) {
      auto tv_inputs = ir_utils::filterByType<TensorView>(expr->inputs());

      for (auto p_tv : tv_inputs) {
        auto permissive_c2p_logical_map =
            PairwiseLogicalDomainMap(p_tv, c_tv).mapBroadcast(true);

        for (auto entry : permissive_c2p_logical_map.mapConsumerToProducer()) {
          graph.mapVals(entry.first, entry.second);
        }
      }

      // If all outputs are uniformly mapped, only the first consumer
      // needs to be examined
      if (ir_utils::hasUniformSiblings(expr)) {
        break;
      }
    }
  }

  graph.validateConsistency();

  return graph;
}

ValGraph& IdModel::buildPermissiveGraph() {
  maybeBuildGraph(IdMappingMode::BROADCAST);

  NVF_ERROR(
      id_graphs_
          .emplace(IdMappingMode::PERMISSIVE, idGraph(IdMappingMode::BROADCAST))
          .second);

  auto& graph = idGraph(IdMappingMode::PERMISSIVE);

  for (auto expr : tv_exprs_) {
    for (TensorView* c_tv :
         ir_utils::filterByType<TensorView>(expr->outputs())) {
      auto tv_inputs = ir_utils::filterByType<TensorView>(expr->inputs());

      if (!isLoopDomainFullyDerivedFromLogical(c_tv)) {
        continue;
      }

      for (auto p_tv : tv_inputs) {
        if (!isLoopDomainFullyDerivedFromLogical(p_tv)) {
          continue;
        }
        ForwardingInfo permissive_forwarding(p_tv, c_tv);
        for (auto entry : permissive_forwarding.producer_forwarding_map) {
          graph.mapVals(entry.first, entry.second);
        }

        if (permissive_graph_map_compliment_ids_) {
          for (const auto& entry :
               permissive_forwarding.producer_compliment_map) {
            for (auto entry_2 : entry.second) {
              graph.mapVals(entry.first, entry_2);
            }
          }
        }

        for (auto entry : permissive_forwarding.consumer_forwarding_map) {
          graph.mapVals(entry.first, entry.second);
        }

        if (permissive_graph_map_compliment_ids_) {
          for (const auto& entry :
               permissive_forwarding.consumer_compliment_map) {
            for (auto entry_2 : entry.second) {
              graph.mapVals(entry.first, entry_2);
            }
          }
        }
      }
      // If all outputs are uniformly mapped, only the first consumer
      // needs to be examined
      if (ir_utils::hasUniformSiblings(expr)) {
        break;
      }
    }
  }

  graph.validateConsistency();

  return graph;
}

namespace {

// Returns the root producer iteration domains that are resolved by provided
// consumer
std::vector<std::pair<IterDomain*, IterDomain*>> resolvedRootBroadcasts(
    TensorView* producer,
    TensorView* consumer) {
  auto p2c_map = PairwiseLogicalDomainMap(producer, consumer)
                     .mapBroadcast(true)
                     .mapProducerToConsumer();

  std::vector<std::pair<IterDomain*, IterDomain*>> resolved_bcast_domains;
  for (const auto& [p_id, c_id] : p2c_map) {
    // Look for a broadcast producer and non-broadcast consumer

    // Ignore non-broadcast producer and broadcast consumer dims
    if (!p_id->isBroadcast() || c_id->isBroadcast()) {
      continue;
    }

    if (c_id->isReduction()) {
      // This should only happen with expanded broadcast
      // domains. Otherwise, squeeze should be used
      NVF_ERROR(
          p_id->hasExpandedExtent(), "Unexpected domain: ", c_id->toString());
      continue;
    }

    resolved_bcast_domains.emplace_back(p_id, c_id);
  }
  return resolved_bcast_domains;
}

} // namespace

// Grab inlining relationships
StatefulInliningInfo buildStatefulInliningInfo(
    const std::vector<Expr*>& exprs,
    const ValGraph& permissive_graph) {
  StatefulInliningInfo info;
  for (auto expr : exprs) {
    for (auto producer_tv :
         ir_utils::filterByType<TensorView>(expr->inputs())) {
      const auto& producer_logical = producer_tv->getLogicalDomain();
      const auto& producer_domain = producer_tv->domain()->loop();

      // Grab all iteration domains in producer that its compute at iter domains
      // depend on.
      VectorOfUniqueEntries<IterDomain*> all_producer_ca_deps;
<<<<<<< HEAD
      if (isIdModelOptionEnabled(IdModelEnableOption::Inlining)) {
=======
      if (getenv("NEW")) {
#if 0
>>>>>>> 4f2ef3ff
        auto ca_dep_vals = IRBFS::getValsBetween(
            {producer_logical.begin(), producer_logical.end()},
            {producer_domain.begin(),
             producer_domain.begin() + producer_tv->getComputeAtPosition()});
        auto ca_deps_filter = ir_utils::filterByType<IterDomain>(ca_dep_vals);
        all_producer_ca_deps = VectorOfUniqueEntries<IterDomain*>(
            ca_deps_filter.begin(), ca_deps_filter.end());
<<<<<<< HEAD
=======
        {
          auto ca_dep_vals = DependencyCheck::getAllValsBetween(
              {producer_logical.begin(), producer_logical.end()},
              {producer_domain.begin(),
               producer_domain.begin() + producer_tv->getComputeAtPosition()});
          auto ca_deps_filter = ir_utils::filterByType<IterDomain>(ca_dep_vals);
          VectorOfUniqueEntries<IterDomain*> old_all_producer_ca_deps =
              VectorOfUniqueEntries<IterDomain*>(
                  ca_deps_filter.begin(), ca_deps_filter.end());
          if (all_producer_ca_deps.set() != old_all_producer_ca_deps.set()) {
            std::cerr << "Mismatch found at " << expr->toString()
                      << "with: " << producer_tv->toString() << "\n"
                      << "Old: "
                      << toDelimitedString(old_all_producer_ca_deps.vector())
                      << "\nNew: "
                      << toDelimitedString(all_producer_ca_deps.vector())
                      << "\n";
            for (const auto& old : old_all_producer_ca_deps) {
              if (!all_producer_ca_deps.has(old)) {
                std::cerr << "Found in old but missing from new: "
                          << old->toString() << "\n";
              }
            }
            for (const auto& new_val : all_producer_ca_deps) {
              if (!old_all_producer_ca_deps.has(new_val)) {
                std::cerr << "Found in new but missing from old: "
                          << new_val->toString() << "\n";
              }
            }
            producer_tv->printTransforms();
            std::cout << std::endl;
            NVF_THROW();
          }
        }
#else
        if (isLoopDomainFullyDerivedFromLogical(producer_tv)) {
          auto ca_dep_vals = DependencyCheck::getAllValsBetween(
              {producer_logical.begin(), producer_logical.end()},
              {producer_domain.begin(),
               producer_domain.begin() + producer_tv->getComputeAtPosition()});
          auto ca_deps_filter = ir_utils::filterByType<IterDomain>(ca_dep_vals);
          all_producer_ca_deps = VectorOfUniqueEntries<IterDomain*>(
              ca_deps_filter.begin(), ca_deps_filter.end());
        } else {
          all_producer_ca_deps = VectorOfUniqueEntries<IterDomain*>(
              producer_tv->getLoopDomain().begin(),
              producer_tv->getLoopDomain().begin() +
                  producer_tv->getComputeAtPosition());
        }
#endif
>>>>>>> 4f2ef3ff
      } else {
        auto ca_dep_vals = DependencyCheck::getAllValsBetween(
            {producer_logical.begin(), producer_logical.end()},
            {producer_domain.begin(),
             producer_domain.begin() + producer_tv->getComputeAtPosition()});
        auto ca_deps_filter = ir_utils::filterByType<IterDomain>(ca_dep_vals);
        all_producer_ca_deps = VectorOfUniqueEntries<IterDomain*>(
            ca_deps_filter.begin(), ca_deps_filter.end());
      }

      info.ordered_p_ca_ids.pushBack(all_producer_ca_deps);

      // Gather info on and producer-consumer
      // mappings of CA domains and broadcast resolution
      for (auto consumer_tv :
           ir_utils::filterByType<TensorView>(expr->outputs())) {
        auto all_producer_ids = producer_tv->domain()->allIDs();
        auto all_consumer_ids = consumer_tv->domain()->allIDs();

        auto p2c_permissive_map = permissive_graph.buildMapBetween(
            all_producer_ids, all_consumer_ids);

        for (const auto& [p_id, c_ids] : p2c_permissive_map) {
          if (!c_ids.empty() &&
              all_producer_ca_deps.has(p_id->as<IterDomain>())) {
            info.p2c_ca_permissive_maps[p_id->as<IterDomain>()].pushBack(c_ids);
          }
        }

        const std::vector<std::pair<IterDomain*, IterDomain*>>
            resolved_bcast_domains =
                resolvedRootBroadcasts(producer_tv, consumer_tv);

        for (const auto& [p_root_id, c_root_id] : resolved_bcast_domains) {
          info.p2c_root_broadcast_resolution_map[p_root_id].pushBack(c_root_id);
        }
      }
    }

    if (ir_utils::hasUniformSiblings(expr)) {
      // Siblings should always be mapped
      auto consumer_tvs = ir_utils::filterByType<TensorView>(expr->outputs());
      if (consumer_tvs.size() > 1) {
        auto all_consumer_ids = consumer_tvs.vector().at(0)->domain()->allIDs();
        info.ordered_sibling_ids.pushBack(
            {all_consumer_ids.begin(), all_consumer_ids.end()});
        for (const auto i : c10::irange(1, consumer_tvs.size())) {
          auto consumer_tv_i = consumer_tvs.vector().at(i);
          auto all_consumer_i_ids = consumer_tv_i->domain()->allIDs();

          auto sibling_map = permissive_graph.buildMapBetween(
              all_consumer_ids, all_consumer_i_ids);

          for (const auto& [c_id_1, c_ids] : sibling_map) {
            // Note that c_ids can have multiple domains as this graph
            // is a Permissive graph and there may be broadcast merged
            // domains
            info.sibling_maps[c_id_1->as<IterDomain>()].pushBack(c_ids);
          }
        }
      }
    }
  }
  return info;
}

void IdModel::initializeLoopGraph(const StatefulInliningInfo& info) {
  // In the case of the Loop graph, we do not propagate mappings but
  // explicitly set which domains to map based on the permissive graph
  // and the CA positions.
  NVF_ERROR(
      id_graphs_.emplace(IdMappingMode::LOOP, initializeIdGraph(false)).second);

  // Make sure this is called in a deterministic order. Build all inlined
  // relationships in loop graph.
  for (IterDomain* p_id : info.ordered_p_ca_ids) {
    auto entry_it = info.p2c_ca_permissive_maps.find(p_id);
    if (entry_it != info.p2c_ca_permissive_maps.end()) {
      const VectorOfUniqueEntries<Val*>& c_ids = entry_it->second;
      for (Val* c_id : c_ids) {
        idGraph(IdMappingMode::LOOP).mapVals(p_id, c_id);
      }
    }
  }

  // Similarly maps all sibling domains
  for (IterDomain* id : info.ordered_sibling_ids) {
    auto entry_it = info.sibling_maps.find(id);
    if (entry_it != info.sibling_maps.end()) {
      const VectorOfUniqueEntries<Val*>& sibling_ids = entry_it->second;
      for (Val* sibling_id : sibling_ids) {
        idGraph(IdMappingMode::LOOP).mapVals(id, sibling_id);
      }
    }
  }
}

ValGraph& IdModel::buildLoopGraph() {
  // Make sure the depedent graphs are already built
  maybeBuildGraph(IdMappingMode::EXACT);
  maybeBuildGraph(IdMappingMode::PERMISSIVE);

  const StatefulInliningInfo inlining_info =
      buildStatefulInliningInfo(tv_exprs_, idGraph(IdMappingMode::PERMISSIVE));

  initializeLoopGraph(inlining_info);

  validateLoopGraphHasNoSelfMappedLeafDomains();

  loop_promotion_map_ = LoopPromotionMapBuilder::get(
      *this, inlining_info, loop_promotion_map_builder_callback_);

  // New domains are added. Make sure there's still no self mapping in
  // the loop domains
  validateLoopGraphHasNoSelfMappedLeafDomains();

  idGraph(IdMappingMode::LOOP).validateConsistency();

  return idGraph(IdMappingMode::LOOP);
}

void IdModel::buildAllGraphs() {
  if (tvs_.empty()) {
    return;
  }

  std::unique_ptr<IdModelValidator> validator;

  Fusion* fusion = tvs_.front()->fusion();

  // A ComputeAtMap will be built inside the constructor of
  // IdModelValidator, which may fail for some fusions that are not
  // supported currently (but work with IdModel). Make sure the
  // validator is only created when it is indeed requested
  if (validate_) {
    validator = std::make_unique<IdModelValidator>(fusion, allow_self_mapping_);
  }

  FusionGuard fg(fusion);

  buildExactGraph();
  if (validate_) {
    validator->checkExactGraphEquivalence(idGraph(IdMappingMode::EXACT));
  }

  // Make sure there's no self mapping in the Exact graph as that
  // would invalidate lowering assumptions.
  if (!allow_self_mapping_) {
    assertNoSelfMapping();
  }

  buildAlmostExactGraph();
  // Skip validating the almost exact graph as the IdModel graph also
  // maps non-size-one broadcast domains

  buildPermissiveGraph();
  // Validation is not implemented when compliment mapping is enabled
  if (!permissive_graph_map_compliment_ids_ && validate_) {
    validator->checkPermissiveGraphEquivalence(
        idGraph(IdMappingMode::PERMISSIVE));
  }

  buildLoopGraph();
}

void IdModel::buildGraph(IdMappingMode mode) {
  switch (mode) {
    case IdMappingMode::EXACT:
      buildExactGraph();
      break;
    case IdMappingMode::ALMOSTEXACT:
      buildAlmostExactGraph();
      break;
    case IdMappingMode::BROADCAST:
      buildBroadcastGraph();
      break;
    case IdMappingMode::PERMISSIVE:
      buildPermissiveGraph();
      break;
    case IdMappingMode::LOOP:
      buildLoopGraph();
      break;
    default:
      NVF_THROW("Unsupported mode: ", mode);
  }
}

void IdModel::maybeBuildGraph(IdMappingMode mode) {
  if (id_graphs_.find(mode) != id_graphs_.end()) {
    return;
  } else {
    buildGraph(mode);
  }
}

ValGraph IdModel::buildIntersection(
    const ValGraph& graph0,
    const ValGraph& graph1,
    bool propagate_exprs) const {
  ValGraph intersection = initializeIdGraph(propagate_exprs);
  for (const ValGroup& group0 : graph0.disjointValSets().disjointSets()) {
    auto set_size = group0->size();
    for (auto id0_i : c10::irange(set_size)) {
      Val* id0 = group0->vector()[id0_i];
      for (auto id1_i = id0_i; id1_i < set_size; id1_i++) {
        Val* id1 = group0->vector()[id1_i];
        // id0 and id1 map in group0. If they also map in the group1,
        // add the mapping to the intersection.
        if (graph1.disjointValSets().strictAreMapped(id0, id1)) {
          intersection.mapVals(id0, id1);
        }
      }
    }
  }
  return intersection;
}

// Replay Expr but with the inputs provided.
Expr* IdModel::addReplayAs(std::vector<IterDomain*> new_inputs, Expr* expr) {
  // Figure out which graphs are already initialized to make sure we add the new
  // expression to them.
  std::vector<IdMappingMode> initialized_modes;
  for (auto mode : kIdMappingModes) {
    auto graph_it = id_graphs_.find(mode);
    if (graph_it == id_graphs_.end()) {
      continue;
    }

    auto& graph = graph_it->second;
    if (graph.disjointValSets().disjointSetMap().empty()) {
      continue;
    }

    initialized_modes.push_back(mode);
  }

  // Replace the provided inputs with IterType::Iteration domains as
  // reduction domains cannot be merged with non-reduction domains.
  if (std::any_of(
          new_inputs.begin(),
          new_inputs.end(),
          [](IterDomain* id) { return id->isReduction(); }) &&
      std::any_of(new_inputs.begin(), new_inputs.end(), [](IterDomain* id) {
        return !id->isReduction();
      })) {
    // Inputs have mismatched type, replace new_inputs
    auto tmp_inputs = new_inputs;
    for (const auto i : c10::irange(new_inputs.size())) {
      new_inputs.at(i) = IterDomainBuilder(tmp_inputs.at(i))
                             .iter_type(IterType::Iteration)
                             .build();
      id_definitions_[new_inputs.at(i)];
      id_uses_[new_inputs.at(i)];
      for (auto mode : initialized_modes) {
        idGraph(mode).initializeVal(
            new_inputs.at(i), idGraph(mode).toGroup(tmp_inputs.at(i)));
      }
    }
  }

  const std::vector<IterDomain*> orig_input_ids =
      ir_utils::filterByType<IterDomain>(expr->inputs()).vector();

  // Sanity check of the original inputs
  {
    NVF_ERROR(
        new_inputs.size() == orig_input_ids.size(),
        "Invalid number of inputs: ",
        new_inputs.size(),
        " does not match number of iter domain inputs for ",
        expr->toString());

    for (auto mode : initialized_modes) {
      for (auto inp : orig_input_ids) {
        NVF_ERROR(
            idGraph(mode).hasGroup(inp),
            "All inputs for replay need to be initialized in all graphs, ",
            inp->toString(),
            " was not found in mode: ",
            mode);
      }
    }
  }

  // Create the new expression with provided inputs
  auto replay = ReplayTransform::replayAs(new_inputs, expr);
  NVF_ERROR(replay != nullptr, "no replay found");

  for (auto out_id : ir_utils::filterByType<IterDomain>(replay->outputs())) {
    id_definitions_[out_id].pushBack(replay);
    // out_id is a new IterDomain with no use expr yet. Initialize its
    // use mapping with an empty set
    NVF_ERROR(id_uses_.emplace(out_id, VectorOfUniqueEntries<Expr*>{}).second);
  }

  // Add the expression to the uses of the inputs
  for (auto inp_id : ir_utils::filterByType<IterDomain>(replay->inputs())) {
    // inp_id should not be a new domain, so just make sure it has a
    // def mapping.
    NVF_ERROR(id_definitions_.find(inp_id) != id_definitions_.end());
    id_uses_[inp_id].pushBack(replay);
  }

  // Initialize output iter domains in the graphs
  for (auto mode : initialized_modes) {
    auto& graph = idGraph(mode);

    // Initialize output ids in map. The replay expr will be
    // registered as a definition by registerExpr
    for (auto out_id : ir_utils::filterByType<IterDomain>(replay->outputs())) {
      graph.initializeVal(out_id, {}, {});
    }

    graph.registerExpr(replay);

    // Propagate through all the uses of the iter domain groups of the inputs
    // with the new expression.
    // Gather all use expressions from inputs
    VectorOfUniqueEntries<Expr*> representative_uses;
    for (IterDomain* inp : new_inputs) {
      for (const ExprGroup& use_group : graph.getUses(graph.toGroup(inp))) {
        NVF_ERROR(!use_group->empty());
        representative_uses.pushBack(use_group->front());
      }
    }

    for (auto rep_use : representative_uses) {
      graph.maybeMapThroughExprs(rep_use, replay, true);
    }
  }

  return replay;
}

void IdModel::validateLoopGraphHasNoSelfMappedLeafDomains() const {
  for (auto tv : tvs_) {
    auto self_mappped_loop_pair =
        detectSelfMapping(tv->domain()->loop(), idGraph(IdMappingMode::LOOP));
    NVF_ERROR(
        !self_mappped_loop_pair.has_value(),
        "Detected loop domains are mapped in the loop graph. Tensor: ",
        tv->toString(),
        ". Mapped loop domains: ",
        self_mappped_loop_pair->first->toString(),
        " and ",
        self_mappped_loop_pair->second->toString());
  }
}

std::unordered_map<ValGroup, IterDomain*> updateValGroupIdMap(
    const std::unordered_map<ValGroup, IterDomain*>& stale_map,
    ValGraph& new_graph) {
  std::unordered_map<ValGroup, IterDomain*> new_map;

  for (const auto& [stale_group, mapped_id] : stale_map) {
    const ValGroups& new_groups = new_graph.toGroups(*stale_group);
    NVF_ERROR(
        new_groups.size() == 1,
        "\nUpdate map assumes that new graph is equivalent to old graph plus extra mappings.\n",
        "i.e. all mappings in new_graph should exist in the graph stale_map was produced on.\n",
        "old:",
        nvfuser::toString(stale_group),
        "new: ",
        nvfuser::toString(new_groups));
    NVF_ERROR(
        new_map.emplace(new_groups.front(), mapped_id).second,
        "Expected only a single mapping but multiple entries detected for ",
        nvfuser::toString(new_groups.front()));
  }
  return new_map;
}

// Mostly just copied from ComputeAtMap::validateAndPropagatePType
void IdModel::validateAndPropagatePType() {
  for (const ValGroup& loop_group :
       idGraph(IdMappingMode::LOOP).disjointValSets().disjointSets()) {
    ParallelType common_ptype = ParallelType::Serial;
    for (Val* id : *loop_group) {
      auto id_ptype = id->as<IterDomain>()->getParallelType();
      NVF_ERROR(
          id_ptype == common_ptype || id_ptype == ParallelType::Serial ||
              common_ptype == ParallelType::Serial,
          "Issue validating parallel type disjoint ptype is, ",
          common_ptype,
          " but found in the set the id: ",
          id->toString());
      common_ptype =
          common_ptype == ParallelType::Serial ? id_ptype : common_ptype;
    }

    for (auto id : *loop_group) {
      // Due to the broadcast forwarding, not all IDs in a loop group
      // are indeed loop domains. For example, an ID may be used in a
      // merge whose output is also in this loop group.
      bool not_a_loop_domain = false;
      for (auto expr : id->uses()) {
        if (auto merge = dynamic_cast<Merge*>(expr);
            merge != nullptr && loop_group->has(merge->out())) {
          not_a_loop_domain = true;
          break;
        }
        // This is another case of input-output mappings
        if (auto swizzle2d = dynamic_cast<Swizzle2D*>(expr);
            swizzle2d != nullptr &&
            swizzle2d->swizzleMode() == SwizzleMode::Loop) {
          not_a_loop_domain = true;
          break;
        }
      }
      if (not_a_loop_domain) {
        continue;
      }
      id->as<IterDomain>()->parallelize(common_ptype);
    }
  }
}

} // namespace nvfuser<|MERGE_RESOLUTION|>--- conflicted
+++ resolved
@@ -613,56 +613,7 @@
       // Grab all iteration domains in producer that its compute at iter domains
       // depend on.
       VectorOfUniqueEntries<IterDomain*> all_producer_ca_deps;
-<<<<<<< HEAD
       if (isIdModelOptionEnabled(IdModelEnableOption::Inlining)) {
-=======
-      if (getenv("NEW")) {
-#if 0
->>>>>>> 4f2ef3ff
-        auto ca_dep_vals = IRBFS::getValsBetween(
-            {producer_logical.begin(), producer_logical.end()},
-            {producer_domain.begin(),
-             producer_domain.begin() + producer_tv->getComputeAtPosition()});
-        auto ca_deps_filter = ir_utils::filterByType<IterDomain>(ca_dep_vals);
-        all_producer_ca_deps = VectorOfUniqueEntries<IterDomain*>(
-            ca_deps_filter.begin(), ca_deps_filter.end());
-<<<<<<< HEAD
-=======
-        {
-          auto ca_dep_vals = DependencyCheck::getAllValsBetween(
-              {producer_logical.begin(), producer_logical.end()},
-              {producer_domain.begin(),
-               producer_domain.begin() + producer_tv->getComputeAtPosition()});
-          auto ca_deps_filter = ir_utils::filterByType<IterDomain>(ca_dep_vals);
-          VectorOfUniqueEntries<IterDomain*> old_all_producer_ca_deps =
-              VectorOfUniqueEntries<IterDomain*>(
-                  ca_deps_filter.begin(), ca_deps_filter.end());
-          if (all_producer_ca_deps.set() != old_all_producer_ca_deps.set()) {
-            std::cerr << "Mismatch found at " << expr->toString()
-                      << "with: " << producer_tv->toString() << "\n"
-                      << "Old: "
-                      << toDelimitedString(old_all_producer_ca_deps.vector())
-                      << "\nNew: "
-                      << toDelimitedString(all_producer_ca_deps.vector())
-                      << "\n";
-            for (const auto& old : old_all_producer_ca_deps) {
-              if (!all_producer_ca_deps.has(old)) {
-                std::cerr << "Found in old but missing from new: "
-                          << old->toString() << "\n";
-              }
-            }
-            for (const auto& new_val : all_producer_ca_deps) {
-              if (!old_all_producer_ca_deps.has(new_val)) {
-                std::cerr << "Found in new but missing from old: "
-                          << new_val->toString() << "\n";
-              }
-            }
-            producer_tv->printTransforms();
-            std::cout << std::endl;
-            NVF_THROW();
-          }
-        }
-#else
         if (isLoopDomainFullyDerivedFromLogical(producer_tv)) {
           auto ca_dep_vals = DependencyCheck::getAllValsBetween(
               {producer_logical.begin(), producer_logical.end()},
@@ -677,8 +628,6 @@
               producer_tv->getLoopDomain().begin() +
                   producer_tv->getComputeAtPosition());
         }
-#endif
->>>>>>> 4f2ef3ff
       } else {
         auto ca_dep_vals = DependencyCheck::getAllValsBetween(
             {producer_logical.begin(), producer_logical.end()},
