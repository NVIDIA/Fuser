--- conflicted
+++ resolved
@@ -800,21 +800,14 @@
   maybeBuildGraph(IdMappingMode::EXACT);
   maybeBuildGraph(IdMappingMode::PERMISSIVE);
 
-<<<<<<< HEAD
   if (!tv_exprs_.empty()) {
     std::stringstream ss;
     tv_exprs_.at(0)->fusion()->print(ss);
     VERBOSE() << ss.str();
   }
 
-  const StatefulInliningInfo inlining_info = buildStatefulInliningInfo(
-      tv_exprs_,
-      idGraph(IdMappingMode::EXACT),
-      idGraph(IdMappingMode::PERMISSIVE));
-=======
   const StatefulInliningInfo inlining_info =
       buildStatefulInliningInfo(tv_exprs_, idGraph(IdMappingMode::PERMISSIVE));
->>>>>>> e6208868
 
   initializeLoopGraph(inlining_info);
 
